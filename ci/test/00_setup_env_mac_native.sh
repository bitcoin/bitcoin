--- conflicted
+++ resolved
@@ -13,7 +13,6 @@
 export CI_OS_NAME="macos"
 export NO_DEPENDS=1
 export OSX_SDK=""
-<<<<<<< HEAD
 export BITCOIN_CONFIG="\
   --preset=dev-mode \
   -DWITH_USDT=OFF \
@@ -21,8 +20,5 @@
   -DCMAKE_EXE_LINKER_FLAGS='-Wl,-stack_size -Wl,0x80000' \
 "
 export BITCOIN_CMD="bitcoin -m" # Used in functional tests
-=======
-export BITCOIN_CMD="bitcoin -m" # Used in functional tests
 # Can't run tcpdump: tcpdump: en0: You don't have permission to capture on that device
-export CI_TCPDUMP_OK_TO_FAIL=1
->>>>>>> 47f4f65d
+export CI_TCPDUMP_OK_TO_FAIL=1