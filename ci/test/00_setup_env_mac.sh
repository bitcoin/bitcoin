--- conflicted
+++ resolved
@@ -7,11 +7,7 @@
 export LC_ALL=C.UTF-8
 
 export CONTAINER_NAME=ci_macos_cross
-<<<<<<< HEAD
-export CI_IMAGE_NAME_TAG=ubuntu:22.04  # Check that Focal can cross-compile to macos
-=======
 export CI_IMAGE_NAME_TAG=ubuntu:22.04  # Check that Jammy can cross-compile to macos
->>>>>>> 5dfde9b8
 export HOST=x86_64-apple-darwin
 export PACKAGES="cmake libz-dev libtinfo5 python3-setuptools xorriso zip"
 export XCODE_VERSION=12.2
