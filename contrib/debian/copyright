--- conflicted
+++ resolved
@@ -71,10 +71,6 @@
        src/qt/res/icons/tx_in*.png
        src/qt/res/src/clock_*.svg
        src/qt/res/src/tx_*.svg
-<<<<<<< HEAD
-       src/qt/res/src/verify.svg
-=======
->>>>>>> a284bbbe
 Copyright: Stephen Hutchings, Jonas Schnelli
 License: Expat
 Comment: Modifications of Stephen Hutchings' Typicons
