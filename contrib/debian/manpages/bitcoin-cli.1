.TH BITCOIN-CLI "1" "February 2015" "bitcoin-cli 0.10" 
.SH NAME
bitcoin-cli \- a remote procedure call client for Bitcoin Core. 
.SH SYNOPSIS
bitcoin-cli [options] <command> [params] \- Send command to Bitcoin Core. 
.TP
bitcoin-cli [options] help \- Asks Bitcoin Core for a list of supported commands.
<<<<<<< HEAD
=======
.TP
bitcoin [options] help <command> \- Get help for a command.
>>>>>>> de434237
.SH DESCRIPTION
This manual page documents the bitcoin-cli program. bitcoin-cli is an RPC client used to send commands to Bitcoin Core.

.SH OPTIONS
.TP
\fB\-?\fR
Show the help message.
.TP
\fB\-conf=\fR<file>
Specify configuration file (default: bitcoin.conf).
.TP
\fB\-datadir=\fR<dir>
Specify data directory.
.TP
\fB\-testnet\fR
Connect to a Bitcoin Core instance running in testnet mode.
.TP
\fB\-regtest\fR
Connect to a Bitcoin Core instance running in regtest mode (see documentation for -regtest on bitcoind).
.TP
\fB\-rpcuser=\fR<user>
Username for JSON\-RPC connections.
.TP
\fB\-rpcpassword=\fR<pw>
Password for JSON\-RPC connections.
.TP
\fB\-rpcport=\fR<port>
Listen for JSON\-RPC connections on <port> (default: 8332 or testnet: 18332).
.TP
\fB\-rpcconnect=\fR<ip>
Send commands to node running on <ip> (default: 127.0.0.1).
.TP
\fB\-rpcssl\fR=\fI1\fR
<<<<<<< HEAD
Use OpenSSL (https) for JSON\-RPC connections (see the Bitcoin Wiki for SSL setup instructions).
=======
Use OpenSSL (https) for JSON\-RPC connections
.TP
\fB\-?\fR
This help message
>>>>>>> de434237

.SH "SEE ALSO"
\fBbitcoind\fP, \fBbitcoin.conf\fP
.SH AUTHOR
This manual page was written by Ciemon Dunville <ciemon@gmail.com>. Permission is granted to copy, distribute and/or modify this document under the terms of the MIT License.

The complete text of the MIT License can be found on the web at \fIhttp://opensource.org/licenses/MIT\fP.<|MERGE_RESOLUTION|>--- conflicted
+++ resolved
@@ -5,11 +5,6 @@
 bitcoin-cli [options] <command> [params] \- Send command to Bitcoin Core. 
 .TP
 bitcoin-cli [options] help \- Asks Bitcoin Core for a list of supported commands.
-<<<<<<< HEAD
-=======
-.TP
-bitcoin [options] help <command> \- Get help for a command.
->>>>>>> de434237
 .SH DESCRIPTION
 This manual page documents the bitcoin-cli program. bitcoin-cli is an RPC client used to send commands to Bitcoin Core.
 
@@ -42,15 +37,7 @@
 \fB\-rpcconnect=\fR<ip>
 Send commands to node running on <ip> (default: 127.0.0.1).
 .TP
-\fB\-rpcssl\fR=\fI1\fR
-<<<<<<< HEAD
-Use OpenSSL (https) for JSON\-RPC connections (see the Bitcoin Wiki for SSL setup instructions).
-=======
-Use OpenSSL (https) for JSON\-RPC connections
-.TP
-\fB\-?\fR
-This help message
->>>>>>> de434237
+\fB\-rpcssl\fR=\fI1\fR Use OpenSSL (https) for JSON\-RPC connections (see the Bitcoin Wiki for SSL setup instructions).
 
 .SH "SEE ALSO"
 \fBbitcoind\fP, \fBbitcoin.conf\fP
