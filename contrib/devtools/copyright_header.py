#!/usr/bin/env python3
# Copyright (c) 2016-2018 The NdovuCoin Core developers
# Distributed under the MIT software license, see the accompanying
# file COPYING or http://www.opensource.org/licenses/mit-license.php.

import re
import fnmatch
import sys
import subprocess
import datetime
import os

################################################################################
# file filtering
################################################################################

EXCLUDE = [
    # auto generated:
    'src/qt/bitcoinstrings.cpp',
    'src/chainparamsseeds.h',
    # other external copyrights:
    'src/tinyformat.h',
    'test/functional/test_framework/bignum.py',
    # python init:
    '*__init__.py',
]
EXCLUDE_COMPILED = re.compile('|'.join([fnmatch.translate(m) for m in EXCLUDE]))

EXCLUDE_DIRS = [
    # git subtrees
    "src/crypto/ctaes/",
    "src/leveldb/",
    "src/secp256k1/",
    "src/univalue/",
]

INCLUDE = ['*.h', '*.cpp', '*.cc', '*.c', '*.py']
INCLUDE_COMPILED = re.compile('|'.join([fnmatch.translate(m) for m in INCLUDE]))

def applies_to_file(filename):
    for excluded_dir in EXCLUDE_DIRS:
        if filename.startswith(excluded_dir):
            return False
    return ((EXCLUDE_COMPILED.match(filename) is None) and
            (INCLUDE_COMPILED.match(filename) is not None))

################################################################################
# obtain list of files in repo according to INCLUDE and EXCLUDE
################################################################################

GIT_LS_CMD = 'git ls-files --full-name'.split(' ')
GIT_TOPLEVEL_CMD = 'git rev-parse --show-toplevel'.split(' ')

def call_git_ls(base_directory):
    out = subprocess.check_output([*GIT_LS_CMD, base_directory])
    return [f for f in out.decode("utf-8").split('\n') if f != '']

def call_git_toplevel():
    "Returns the absolute path to the project root"
    return subprocess.check_output(GIT_TOPLEVEL_CMD).strip().decode("utf-8")

def get_filenames_to_examine(base_directory):
    "Returns an array of absolute paths to any project files in the base_directory that pass the include/exclude filters"
    root = call_git_toplevel()
    filenames = call_git_ls(base_directory)
    return sorted([os.path.join(root, filename) for filename in filenames if
                   applies_to_file(filename)])

################################################################################
# define and compile regexes for the patterns we are looking for
################################################################################


COPYRIGHT_WITH_C = 'Copyright \(c\)'
COPYRIGHT_WITHOUT_C = 'Copyright'
ANY_COPYRIGHT_STYLE = '(%s|%s)' % (COPYRIGHT_WITH_C, COPYRIGHT_WITHOUT_C)

YEAR = "20[0-9][0-9]"
YEAR_RANGE = '(%s)(-%s)?' % (YEAR, YEAR)
YEAR_LIST = '(%s)(, %s)+' % (YEAR, YEAR)
ANY_YEAR_STYLE = '(%s|%s)' % (YEAR_RANGE, YEAR_LIST)
ANY_COPYRIGHT_STYLE_OR_YEAR_STYLE = ("%s %s" % (ANY_COPYRIGHT_STYLE,
                                                ANY_YEAR_STYLE))

ANY_COPYRIGHT_COMPILED = re.compile(ANY_COPYRIGHT_STYLE_OR_YEAR_STYLE)

def compile_copyright_regex(copyright_style, year_style, name):
    return re.compile('%s %s,? %s' % (copyright_style, year_style, name))

EXPECTED_HOLDER_NAMES = [
    "Satoshi Nakamoto\n",
<<<<<<< HEAD
    "The NdovuCoin Core developers\n",
    "The NdovuCoin Core developers \n",
    "NdovuCoin Core Developers\n",
    "the NdovuCoin Core developers\n",
    "The NdovuCoin developers\n",
    "The LevelDB Authors\. All rights reserved\.\n",
=======
    "The Bitcoin Core developers\n",
    "Bitcoin Core Developers\n",
>>>>>>> 29d70264
    "BitPay Inc\.\n",
    "University of Illinois at Urbana-Champaign\.\n",
    "Pieter Wuille\n",
    "Wladimir J. van der Laan\n",
    "Jeff Garzik\n",
    "Jan-Klaas Kollhof\n",
    "Sam Rushing\n",
    "ArtForz -- public domain half-a-node\n",
    "Intel Corporation",
    "The Zcash developers",
    "Jeremy Rubin",
]

DOMINANT_STYLE_COMPILED = {}
YEAR_LIST_STYLE_COMPILED = {}
WITHOUT_C_STYLE_COMPILED = {}

for holder_name in EXPECTED_HOLDER_NAMES:
    DOMINANT_STYLE_COMPILED[holder_name] = (
        compile_copyright_regex(COPYRIGHT_WITH_C, YEAR_RANGE, holder_name))
    YEAR_LIST_STYLE_COMPILED[holder_name] = (
        compile_copyright_regex(COPYRIGHT_WITH_C, YEAR_LIST, holder_name))
    WITHOUT_C_STYLE_COMPILED[holder_name] = (
        compile_copyright_regex(COPYRIGHT_WITHOUT_C, ANY_YEAR_STYLE,
                                holder_name))

################################################################################
# search file contents for copyright message of particular category
################################################################################

def get_count_of_copyrights_of_any_style_any_holder(contents):
    return len(ANY_COPYRIGHT_COMPILED.findall(contents))

def file_has_dominant_style_copyright_for_holder(contents, holder_name):
    match = DOMINANT_STYLE_COMPILED[holder_name].search(contents)
    return match is not None

def file_has_year_list_style_copyright_for_holder(contents, holder_name):
    match = YEAR_LIST_STYLE_COMPILED[holder_name].search(contents)
    return match is not None

def file_has_without_c_style_copyright_for_holder(contents, holder_name):
    match = WITHOUT_C_STYLE_COMPILED[holder_name].search(contents)
    return match is not None

################################################################################
# get file info
################################################################################

def read_file(filename):
    return open(filename, 'r', encoding="utf8").read()

def gather_file_info(filename):
    info = {}
    info['filename'] = filename
    c = read_file(filename)
    info['contents'] = c

    info['all_copyrights'] = get_count_of_copyrights_of_any_style_any_holder(c)

    info['classified_copyrights'] = 0
    info['dominant_style'] = {}
    info['year_list_style'] = {}
    info['without_c_style'] = {}
    for holder_name in EXPECTED_HOLDER_NAMES:
        has_dominant_style = (
            file_has_dominant_style_copyright_for_holder(c, holder_name))
        has_year_list_style = (
            file_has_year_list_style_copyright_for_holder(c, holder_name))
        has_without_c_style = (
            file_has_without_c_style_copyright_for_holder(c, holder_name))
        info['dominant_style'][holder_name] = has_dominant_style
        info['year_list_style'][holder_name] = has_year_list_style
        info['without_c_style'][holder_name] = has_without_c_style
        if has_dominant_style or has_year_list_style or has_without_c_style:
            info['classified_copyrights'] = info['classified_copyrights'] + 1
    return info

################################################################################
# report execution
################################################################################

SEPARATOR = '-'.join(['' for _ in range(80)])

def print_filenames(filenames, verbose):
    if not verbose:
        return
    for filename in filenames:
        print("\t%s" % filename)

def print_report(file_infos, verbose):
    print(SEPARATOR)
    examined = [i['filename'] for i in file_infos]
    print("%d files examined according to INCLUDE and EXCLUDE fnmatch rules" %
          len(examined))
    print_filenames(examined, verbose)

    print(SEPARATOR)
    print('')
    zero_copyrights = [i['filename'] for i in file_infos if
                       i['all_copyrights'] == 0]
    print("%4d with zero copyrights" % len(zero_copyrights))
    print_filenames(zero_copyrights, verbose)
    one_copyright = [i['filename'] for i in file_infos if
                     i['all_copyrights'] == 1]
    print("%4d with one copyright" % len(one_copyright))
    print_filenames(one_copyright, verbose)
    two_copyrights = [i['filename'] for i in file_infos if
                      i['all_copyrights'] == 2]
    print("%4d with two copyrights" % len(two_copyrights))
    print_filenames(two_copyrights, verbose)
    three_copyrights = [i['filename'] for i in file_infos if
                        i['all_copyrights'] == 3]
    print("%4d with three copyrights" % len(three_copyrights))
    print_filenames(three_copyrights, verbose)
    four_or_more_copyrights = [i['filename'] for i in file_infos if
                               i['all_copyrights'] >= 4]
    print("%4d with four or more copyrights" % len(four_or_more_copyrights))
    print_filenames(four_or_more_copyrights, verbose)
    print('')
    print(SEPARATOR)
    print('Copyrights with dominant style:\ne.g. "Copyright (c)" and '
          '"<year>" or "<startYear>-<endYear>":\n')
    for holder_name in EXPECTED_HOLDER_NAMES:
        dominant_style = [i['filename'] for i in file_infos if
                          i['dominant_style'][holder_name]]
        if len(dominant_style) > 0:
            print("%4d with '%s'" % (len(dominant_style),
                                     holder_name.replace('\n', '\\n')))
            print_filenames(dominant_style, verbose)
    print('')
    print(SEPARATOR)
    print('Copyrights with year list style:\ne.g. "Copyright (c)" and '
          '"<year1>, <year2>, ...":\n')
    for holder_name in EXPECTED_HOLDER_NAMES:
        year_list_style = [i['filename'] for i in file_infos if
                           i['year_list_style'][holder_name]]
        if len(year_list_style) > 0:
            print("%4d with '%s'" % (len(year_list_style),
                                     holder_name.replace('\n', '\\n')))
            print_filenames(year_list_style, verbose)
    print('')
    print(SEPARATOR)
    print('Copyrights with no "(c)" style:\ne.g. "Copyright" and "<year>" or '
          '"<startYear>-<endYear>":\n')
    for holder_name in EXPECTED_HOLDER_NAMES:
        without_c_style = [i['filename'] for i in file_infos if
                           i['without_c_style'][holder_name]]
        if len(without_c_style) > 0:
            print("%4d with '%s'" % (len(without_c_style),
                                     holder_name.replace('\n', '\\n')))
            print_filenames(without_c_style, verbose)

    print('')
    print(SEPARATOR)

    unclassified_copyrights = [i['filename'] for i in file_infos if
                               i['classified_copyrights'] < i['all_copyrights']]
    print("%d with unexpected copyright holder names" %
          len(unclassified_copyrights))
    print_filenames(unclassified_copyrights, verbose)
    print(SEPARATOR)

def exec_report(base_directory, verbose):
    filenames = get_filenames_to_examine(base_directory)
    file_infos = [gather_file_info(f) for f in filenames]
    print_report(file_infos, verbose)

################################################################################
# report cmd
################################################################################

REPORT_USAGE = """
Produces a report of all copyright header notices found inside the source files
of a repository.

Usage:
    $ ./copyright_header.py report <base_directory> [verbose]

Arguments:
    <base_directory> - The base directory of a bitcoin source code repository.
    [verbose] - Includes a list of every file of each subcategory in the report.
"""

def report_cmd(argv):
    if len(argv) == 2:
        sys.exit(REPORT_USAGE)

    base_directory = argv[2]
    if not os.path.exists(base_directory):
        sys.exit("*** bad <base_directory>: %s" % base_directory)

    if len(argv) == 3:
        verbose = False
    elif argv[3] == 'verbose':
        verbose = True
    else:
        sys.exit("*** unknown argument: %s" % argv[2])

    exec_report(base_directory, verbose)

################################################################################
# query git for year of last change
################################################################################

GIT_LOG_CMD = "git log --pretty=format:%%ai %s"

def call_git_log(filename):
    out = subprocess.check_output((GIT_LOG_CMD % filename).split(' '))
    return out.decode("utf-8").split('\n')

def get_git_change_years(filename):
    git_log_lines = call_git_log(filename)
    if len(git_log_lines) == 0:
        return [datetime.date.today().year]
    # timestamp is in ISO 8601 format. e.g. "2016-09-05 14:25:32 -0600"
    return [line.split(' ')[0].split('-')[0] for line in git_log_lines]

def get_most_recent_git_change_year(filename):
    return max(get_git_change_years(filename))

################################################################################
# read and write to file
################################################################################

def read_file_lines(filename):
    f = open(filename, 'r', encoding="utf8")
    file_lines = f.readlines()
    f.close()
    return file_lines

def write_file_lines(filename, file_lines):
    f = open(filename, 'w', encoding="utf8")
    f.write(''.join(file_lines))
    f.close()

################################################################################
# update header years execution
################################################################################

COPYRIGHT = 'Copyright \(c\)'
YEAR = "20[0-9][0-9]"
YEAR_RANGE = '(%s)(-%s)?' % (YEAR, YEAR)
HOLDER = 'The NdovuCoin Core developers'
UPDATEABLE_LINE_COMPILED = re.compile(' '.join([COPYRIGHT, YEAR_RANGE, HOLDER]))

def get_updatable_copyright_line(file_lines):
    index = 0
    for line in file_lines:
        if UPDATEABLE_LINE_COMPILED.search(line) is not None:
            return index, line
        index = index + 1
    return None, None

def parse_year_range(year_range):
    year_split = year_range.split('-')
    start_year = year_split[0]
    if len(year_split) == 1:
        return start_year, start_year
    return start_year, year_split[1]

def year_range_to_str(start_year, end_year):
    if start_year == end_year:
        return start_year
    return "%s-%s" % (start_year, end_year)

def create_updated_copyright_line(line, last_git_change_year):
    copyright_splitter = 'Copyright (c) '
    copyright_split = line.split(copyright_splitter)
    # Preserve characters on line that are ahead of the start of the copyright
    # notice - they are part of the comment block and vary from file-to-file.
    before_copyright = copyright_split[0]
    after_copyright = copyright_split[1]

    space_split = after_copyright.split(' ')
    year_range = space_split[0]
    start_year, end_year = parse_year_range(year_range)
    if end_year == last_git_change_year:
        return line
    return (before_copyright + copyright_splitter +
            year_range_to_str(start_year, last_git_change_year) + ' ' +
            ' '.join(space_split[1:]))

def update_updatable_copyright(filename):
    file_lines = read_file_lines(filename)
    index, line = get_updatable_copyright_line(file_lines)
    if not line:
        print_file_action_message(filename, "No updatable copyright.")
        return
    last_git_change_year = get_most_recent_git_change_year(filename)
    new_line = create_updated_copyright_line(line, last_git_change_year)
    if line == new_line:
        print_file_action_message(filename, "Copyright up-to-date.")
        return
    file_lines[index] = new_line
    write_file_lines(filename, file_lines)
    print_file_action_message(filename,
                              "Copyright updated! -> %s" % last_git_change_year)

def exec_update_header_year(base_directory):
    for filename in get_filenames_to_examine(base_directory):
        update_updatable_copyright(filename)

################################################################################
# update cmd
################################################################################

UPDATE_USAGE = """
Updates all the copyright headers of "The NdovuCoin Core developers" which were
changed in a year more recent than is listed. For example:

// Copyright (c) <firstYear>-<lastYear> The NdovuCoin Core developers

will be updated to:

// Copyright (c) <firstYear>-<lastModifiedYear> The NdovuCoin Core developers

where <lastModifiedYear> is obtained from the 'git log' history.

This subcommand also handles copyright headers that have only a single year. In those cases:

// Copyright (c) <year> The NdovuCoin Core developers

will be updated to:

// Copyright (c) <year>-<lastModifiedYear> The NdovuCoin Core developers

where the update is appropriate.

Usage:
    $ ./copyright_header.py update <base_directory>

Arguments:
    <base_directory> - The base directory of a bitcoin source code repository.
"""

def print_file_action_message(filename, action):
    print("%-52s %s" % (filename, action))

def update_cmd(argv):
    if len(argv) != 3:
        sys.exit(UPDATE_USAGE)

    base_directory = argv[2]
    if not os.path.exists(base_directory):
        sys.exit("*** bad base_directory: %s" % base_directory)
    exec_update_header_year(base_directory)

################################################################################
# inserted copyright header format
################################################################################

def get_header_lines(header, start_year, end_year):
    lines = header.split('\n')[1:-1]
    lines[0] = lines[0] % year_range_to_str(start_year, end_year)
    return [line + '\n' for line in lines]

CPP_HEADER = '''
// Copyright (c) %s The NdovuCoin Core developers
// Distributed under the MIT software license, see the accompanying
// file COPYING or http://www.opensource.org/licenses/mit-license.php.
'''

def get_cpp_header_lines_to_insert(start_year, end_year):
    return reversed(get_header_lines(CPP_HEADER, start_year, end_year))

PYTHON_HEADER = '''
# Copyright (c) %s The NdovuCoin Core developers
# Distributed under the MIT software license, see the accompanying
# file COPYING or http://www.opensource.org/licenses/mit-license.php.
'''

def get_python_header_lines_to_insert(start_year, end_year):
    return reversed(get_header_lines(PYTHON_HEADER, start_year, end_year))

################################################################################
# query git for year of last change
################################################################################

def get_git_change_year_range(filename):
    years = get_git_change_years(filename)
    return min(years), max(years)

################################################################################
# check for existing core copyright
################################################################################

def file_already_has_core_copyright(file_lines):
    index, _ = get_updatable_copyright_line(file_lines)
    return index is not None

################################################################################
# insert header execution
################################################################################

def file_has_hashbang(file_lines):
    if len(file_lines) < 1:
        return False
    if len(file_lines[0]) <= 2:
        return False
    return file_lines[0][:2] == '#!'

def insert_python_header(filename, file_lines, start_year, end_year):
    if file_has_hashbang(file_lines):
        insert_idx = 1
    else:
        insert_idx = 0
    header_lines = get_python_header_lines_to_insert(start_year, end_year)
    for line in header_lines:
        file_lines.insert(insert_idx, line)
    write_file_lines(filename, file_lines)

def insert_cpp_header(filename, file_lines, start_year, end_year):
    header_lines = get_cpp_header_lines_to_insert(start_year, end_year)
    for line in header_lines:
        file_lines.insert(0, line)
    write_file_lines(filename, file_lines)

def exec_insert_header(filename, style):
    file_lines = read_file_lines(filename)
    if file_already_has_core_copyright(file_lines):
        sys.exit('*** %s already has a copyright by The NdovuCoin Core developers'
                 % (filename))
    start_year, end_year = get_git_change_year_range(filename)
    if style == 'python':
        insert_python_header(filename, file_lines, start_year, end_year)
    else:
        insert_cpp_header(filename, file_lines, start_year, end_year)

################################################################################
# insert cmd
################################################################################

INSERT_USAGE = """
Inserts a copyright header for "The NdovuCoin Core developers" at the top of the
file in either Python or C++ style as determined by the file extension. If the
file is a Python file and it has a '#!' starting the first line, the header is
inserted in the line below it.

The copyright dates will be set to be:

"<year_introduced>-<current_year>"

where <year_introduced> is according to the 'git log' history. If
<year_introduced> is equal to <current_year>, the date will be set to be:

"<current_year>"

If the file already has a copyright for "The NdovuCoin Core developers", the
script will exit.

Usage:
    $ ./copyright_header.py insert <file>

Arguments:
    <file> - A source file in the bitcoin repository.
"""

def insert_cmd(argv):
    if len(argv) != 3:
        sys.exit(INSERT_USAGE)

    filename = argv[2]
    if not os.path.isfile(filename):
        sys.exit("*** bad filename: %s" % filename)
    _, extension = os.path.splitext(filename)
    if extension not in ['.h', '.cpp', '.cc', '.c', '.py']:
        sys.exit("*** cannot insert for file extension %s" % extension)

    if extension == '.py':
        style = 'python'
    else:
        style = 'cpp'
    exec_insert_header(filename, style)

################################################################################
# UI
################################################################################

USAGE = """
copyright_header.py - utilities for managing copyright headers of 'The NdovuCoin
Core developers' in repository source files.

Usage:
    $ ./copyright_header <subcommand>

Subcommands:
    report
    update
    insert

To see subcommand usage, run them without arguments.
"""

SUBCOMMANDS = ['report', 'update', 'insert']

if __name__ == "__main__":
    if len(sys.argv) == 1:
        sys.exit(USAGE)
    subcommand = sys.argv[1]
    if subcommand not in SUBCOMMANDS:
        sys.exit(USAGE)
    if subcommand == 'report':
        report_cmd(sys.argv)
    elif subcommand == 'update':
        update_cmd(sys.argv)
    elif subcommand == 'insert':
        insert_cmd(sys.argv)<|MERGE_RESOLUTION|>--- conflicted
+++ resolved
@@ -89,17 +89,8 @@
 
 EXPECTED_HOLDER_NAMES = [
     "Satoshi Nakamoto\n",
-<<<<<<< HEAD
-    "The NdovuCoin Core developers\n",
-    "The NdovuCoin Core developers \n",
-    "NdovuCoin Core Developers\n",
-    "the NdovuCoin Core developers\n",
-    "The NdovuCoin developers\n",
-    "The LevelDB Authors\. All rights reserved\.\n",
-=======
     "The Bitcoin Core developers\n",
     "Bitcoin Core Developers\n",
->>>>>>> 29d70264
     "BitPay Inc\.\n",
     "University of Illinois at Urbana-Champaign\.\n",
     "Pieter Wuille\n",
