--- conflicted
+++ resolved
@@ -124,9 +124,5 @@
     done
     #
     cd $INSTALLPREFIX
-<<<<<<< HEAD
-    find include lib | sort | zip -X@ $OUTDIR/bitcoin-deps-win$BITS-gitian-r16.zip
-=======
     find include lib | sort | zip -X@ $OUTDIR/crowncoin-deps-win$BITS-gitian-r13.zip
->>>>>>> 8b2f1946
   done # for BITS in