--- conflicted
+++ resolved
@@ -51,11 +51,8 @@
 	-o "${BITCOIND_USER}:${BITCOIND_GROUP}" \
 	-m 0660 \
 	"${BITCOIND_CONFIGFILE}"
-<<<<<<< HEAD
-=======
 
 	checkpath -d --mode 0755 --owner "${BITCOIND_USER}:${BITCOIND_GROUP}" "${BITCOIND_LOGDIR}"
->>>>>>> a607344d
 
 	checkconfig || return 1
 }
