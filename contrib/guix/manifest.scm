(use-modules (gnu packages)
             ((gnu packages bash) #:select (bash-minimal))
             (gnu packages bison)
             ((gnu packages certs) #:select (nss-certs))
             ((gnu packages cmake) #:select (cmake-minimal))
             (gnu packages commencement)
             (gnu packages compression)
             (gnu packages cross-base)
             (gnu packages file)
             (gnu packages gawk)
             (gnu packages gcc)
             (gnu packages gnome)
             (gnu packages image)
             (gnu packages imagemagick)
             ((gnu packages installers) #:select (nsis-x86_64))
             ((gnu packages linux) #:select (linux-libre-headers-6.1))
             (gnu packages llvm)
             (gnu packages mingw)
             (gnu packages pkg-config)
             ((gnu packages python) #:select (python-minimal))
             ((gnu packages python-build) #:select (python-tomli python-poetry-core))
             ((gnu packages python-crypto) #:select (python-asn1crypto))
             ((gnu packages tls) #:select (openssl))
             ((gnu packages version-control) #:select (git-minimal))
             (guix build-system cmake)
             (guix build-system font)
             (guix build-system gnu)
             (guix build-system python)
             (guix build-system pyproject)
             (guix build-system trivial)
             (guix download)
             (guix gexp)
             (guix git-download)
             ((guix licenses) #:prefix license:)
             (guix packages)
             ((guix utils) #:select (cc-for-target substitute-keyword-arguments)))

(define-syntax-rule (search-our-patches file-name ...)
  "Return the list of absolute file names corresponding to each
FILE-NAME found in ./patches relative to the current file."
  (parameterize
      ((%patch-path (list (string-append (dirname (current-filename)) "/patches"))))
    (list (search-patch file-name) ...)))

(define building-on (string-append "--build=" (list-ref (string-split (%current-system) #\-) 0) "-guix-linux-gnu"))

(define (make-cross-toolchain target
                              base-gcc-for-libc
                              base-kernel-headers
                              base-libc
                              base-gcc)
  "Create a cross-compilation toolchain package for TARGET"
  (let* ((xbinutils (cross-binutils target))
         ;; 1. Build a cross-compiling gcc without targeting any libc, derived
         ;; from BASE-GCC-FOR-LIBC
         (xgcc-sans-libc (cross-gcc target
                                    #:xgcc base-gcc-for-libc
                                    #:xbinutils xbinutils))
         ;; 2. Build cross-compiled kernel headers with XGCC-SANS-LIBC, derived
         ;; from BASE-KERNEL-HEADERS
         (xkernel (cross-kernel-headers target
                                        #:linux-headers base-kernel-headers
                                        #:xgcc xgcc-sans-libc
                                        #:xbinutils xbinutils))
         ;; 3. Build a cross-compiled libc with XGCC-SANS-LIBC and XKERNEL,
         ;; derived from BASE-LIBC
         (xlibc (cross-libc target
                            #:libc base-libc
                            #:xgcc xgcc-sans-libc
                            #:xbinutils xbinutils
                            #:xheaders xkernel))
         ;; 4. Build a cross-compiling gcc targeting XLIBC, derived from
         ;; BASE-GCC
         (xgcc (cross-gcc target
                          #:xgcc base-gcc
                          #:xbinutils xbinutils
                          #:libc xlibc)))
    ;; Define a meta-package that propagates the resulting XBINUTILS, XLIBC, and
    ;; XGCC
    (package
      (name (string-append target "-toolchain"))
      (version (package-version xgcc))
      (source #f)
      (build-system trivial-build-system)
      (arguments '(#:builder (begin (mkdir %output) #t)))
      (propagated-inputs
        (list xbinutils
              xlibc
              xgcc
              `(,xlibc "static")
              `(,xgcc "lib")))
      (synopsis (string-append "Complete GCC tool chain for " target))
      (description (string-append "This package provides a complete GCC tool
chain for " target " development."))
      (home-page (package-home-page xgcc))
      (license (package-license xgcc)))))

(define base-gcc gcc-13) ;; 13.3.0

(define base-linux-kernel-headers linux-libre-headers-6.1)

(define* (make-bitcoin-cross-toolchain target
                                       #:key
                                       (base-gcc-for-libc linux-base-gcc)
                                       (base-kernel-headers base-linux-kernel-headers)
                                       (base-libc glibc-2.31)
                                       (base-gcc linux-base-gcc))
  "Convenience wrapper around MAKE-CROSS-TOOLCHAIN with default values
desirable for building Bitcoin Core release binaries."
  (make-cross-toolchain target
                        base-gcc-for-libc
                        base-kernel-headers
                        base-libc
                        base-gcc))

(define (gcc-mingw-patches gcc)
  (package-with-extra-patches gcc
    (search-our-patches "gcc-remap-guix-store.patch")))

(define (binutils-mingw-patches binutils)
  (package-with-extra-patches binutils
    (search-our-patches "binutils-unaligned-default.patch")))

(define (winpthreads-patches mingw-w64-x86_64-winpthreads)
  (package-with-extra-patches mingw-w64-x86_64-winpthreads
    (search-our-patches "winpthreads-remap-guix-store.patch")))

(define (make-mingw-pthreads-cross-toolchain target)
  "Create a cross-compilation toolchain package for TARGET"
  (let* ((xbinutils (binutils-mingw-patches (cross-binutils target)))
         (machine (substring target 0 (string-index target #\-)))
         (pthreads-xlibc (winpthreads-patches (make-mingw-w64 machine
                                         #:xgcc (cross-gcc target #:xgcc (gcc-mingw-patches base-gcc))
                                         #:with-winpthreads? #t)))
         (pthreads-xgcc (cross-gcc target
                                    #:xgcc (gcc-mingw-patches mingw-w64-base-gcc)
                                    #:xbinutils xbinutils
                                    #:libc pthreads-xlibc)))
    ;; Define a meta-package that propagates the resulting XBINUTILS, XLIBC, and
    ;; XGCC
    (package
      (name (string-append target "-posix-toolchain"))
      (version (package-version pthreads-xgcc))
      (source #f)
      (build-system trivial-build-system)
      (arguments '(#:builder (begin (mkdir %output) #t)))
      (propagated-inputs
        (list xbinutils
              pthreads-xlibc
              pthreads-xgcc
              `(,pthreads-xgcc "lib")))
      (synopsis (string-append "Complete GCC tool chain for " target))
      (description (string-append "This package provides a complete GCC tool
chain for " target " development."))
      (home-page (package-home-page pthreads-xgcc))
      (license (package-license pthreads-xgcc)))))

(define-public font-tuffy
  (package
    (name "font-tuffy")
    (version "20120614")
    (source
     (origin
       (method url-fetch)
       (uri (string-append "http://tulrich.com/fonts/tuffy-" version ".tar.gz"))
       (file-name (string-append name "-" version ".tar.gz"))
       (sha256
        (base32
         "02vf72bgrp30vrbfhxjw82s115z27dwfgnmmzfb0n9wfhxxfpyf6"))))
    (build-system font-build-system)
    (home-page "http://tulrich.com/fonts/")
    (synopsis "The Tuffy Truetype Font Family")
    (description
     "Thatcher Ulrich's first outline font design. He started with the goal of producing a neutral, readable sans-serif text font. There are lots of \"expressive\" fonts out there, but he wanted to start with something very plain and clean, something he might want to actually use. ")
    (license license:public-domain)))

;; While LIEF is packaged in Guix, we maintain our own package,
;; to simplify building, and more easily apply updates.
;; Moreover, the Guix's package uses cmake, which caused build
;; failure; see https://github.com/bitcoin/bitcoin/pull/27296.
(define-public python-lief
  (package
    (name "python-lief")
    (version "0.13.2")
    (source (origin
              (method git-fetch)
              (uri (git-reference
                    (url "https://github.com/lief-project/LIEF")
                    (commit version)))
              (file-name (git-file-name name version))
              (modules '((guix build utils)))
              (snippet
               '(begin
                  ;; Configure build for Python bindings.
                  (substitute* "api/python/config-default.toml"
                    (("(ninja         = )true" all m)
                     (string-append m "false"))
                    (("(parallel-jobs = )0" all m)
                     (string-append m (number->string (parallel-job-count)))))))
              (sha256
               (base32
                "0y48x358ppig5xp97ahcphfipx7cg9chldj2q5zrmn610fmi4zll"))))
    (build-system python-build-system)
    (native-inputs (list cmake-minimal python-tomli))
    (arguments
     (list
      #:tests? #f                  ;needs network
      #:phases #~(modify-phases %standard-phases
                   (add-before 'build 'change-directory
                     (lambda _
                       (chdir "api/python")))
                   (replace 'build
                     (lambda _
                       (invoke "python" "setup.py" "build"))))))
    (home-page "https://github.com/lief-project/LIEF")
    (synopsis "Library to instrument executable formats")
    (description
     "@code{python-lief} is a cross platform library which can parse, modify
and abstract ELF, PE and MachO formats.")
    (license license:asl2.0)))

(define osslsigncode
  (package
    (name "osslsigncode")
    (version "2.5")
    (source (origin
              (method git-fetch)
              (uri (git-reference
                    (url "https://github.com/mtrojnar/osslsigncode")
                    (commit version)))
              (sha256
               (base32
                "1j47vwq4caxfv0xw68kw5yh00qcpbd56d7rq6c483ma3y7s96yyz"))))
    (build-system cmake-build-system)
    (inputs (list openssl))
    (home-page "https://github.com/mtrojnar/osslsigncode")
    (synopsis "Authenticode signing and timestamping tool")
    (description "osslsigncode is a small tool that implements part of the
functionality of the Microsoft tool signtool.exe - more exactly the Authenticode
signing and timestamping. But osslsigncode is based on OpenSSL and cURL, and
thus should be able to compile on most platforms where these exist.")
    (license license:gpl3+))) ; license is with openssl exception

(define-public python-elfesteem
  (let ((commit "2eb1e5384ff7a220fd1afacd4a0170acff54fe56"))
    (package
      (name "python-elfesteem")
      (version (git-version "0.1" "1" commit))
      (source
       (origin
         (method git-fetch)
         (uri (git-reference
               (url "https://github.com/LRGH/elfesteem")
               (commit commit)))
         (file-name (git-file-name name commit))
         (sha256
          (base32
           "07x6p8clh11z8s1n2kdxrqwqm2almgc5qpkcr9ckb6y5ivjdr5r6"))))
      (build-system python-build-system)
      ;; There are no tests, but attempting to run python setup.py test leads to
      ;; PYTHONPATH problems, just disable the test
      (arguments '(#:tests? #f))
      (home-page "https://github.com/LRGH/elfesteem")
      (synopsis "ELF/PE/Mach-O parsing library")
      (description "elfesteem parses ELF, PE and Mach-O files.")
      (license license:lgpl2.1))))

(define-public python-oscrypto
  (package
    (name "python-oscrypto")
    (version "1.3.0")
    (source
     (origin
       (method git-fetch)
       (uri (git-reference
             (url "https://github.com/wbond/oscrypto")
             (commit version)))
       (file-name (git-file-name name version))
       (sha256
        (base32
         "1v5wkmzcyiqy39db8j2dvkdrv2nlsc48556h73x4dzjwd6kg4q0a"))
       (patches (search-our-patches "oscrypto-hard-code-openssl.patch"))))
    (build-system python-build-system)
    (native-search-paths
     (list (search-path-specification
            (variable "SSL_CERT_FILE")
            (file-type 'regular)
            (separator #f)                ;single entry
            (files '("etc/ssl/certs/ca-certificates.crt")))))

    (propagated-inputs
      (list python-asn1crypto openssl))
    (arguments
     `(#:phases
       (modify-phases %standard-phases
         (add-after 'unpack 'hard-code-path-to-libscrypt
           (lambda* (#:key inputs #:allow-other-keys)
             (let ((openssl (assoc-ref inputs "openssl")))
               (substitute* "oscrypto/__init__.py"
                 (("@GUIX_OSCRYPTO_USE_OPENSSL@")
                  (string-append openssl "/lib/libcrypto.so" "," openssl "/lib/libssl.so")))
               #t)))
         (add-after 'unpack 'disable-broken-tests
           (lambda _
             ;; This test is broken as there is no keyboard interrupt.
             (substitute* "tests/test_trust_list.py"
               (("^(.*)class TrustListTests" line indent)
                (string-append indent
                               "@unittest.skip(\"Disabled by Guix\")\n"
                               line)))
             (substitute* "tests/test_tls.py"
               (("^(.*)class TLSTests" line indent)
                (string-append indent
                               "@unittest.skip(\"Disabled by Guix\")\n"
                               line)))
             #t))
         (replace 'check
           (lambda _
             (invoke "python" "run.py" "tests")
             #t)))))
    (home-page "https://github.com/wbond/oscrypto")
    (synopsis "Compiler-free Python crypto library backed by the OS")
    (description "oscrypto is a compilation-free, always up-to-date encryption library for Python.")
    (license license:expat)))

(define-public python-oscryptotests
  (package (inherit python-oscrypto)
    (name "python-oscryptotests")
    (propagated-inputs
      (list python-oscrypto))
    (arguments
     `(#:tests? #f
       #:phases
       (modify-phases %standard-phases
         (add-after 'unpack 'hard-code-path-to-libscrypt
           (lambda* (#:key inputs #:allow-other-keys)
             (chdir "tests")
             #t)))))))

(define-public python-certvalidator
  (let ((commit "a145bf25eb75a9f014b3e7678826132efbba6213"))
    (package
      (name "python-certvalidator")
      (version (git-version "0.1" "1" commit))
      (source
       (origin
         (method git-fetch)
         (uri (git-reference
               (url "https://github.com/achow101/certvalidator")
               (commit commit)))
         (file-name (git-file-name name commit))
         (sha256
          (base32
           "1qw2k7xis53179lpqdqyylbcmp76lj7sagp883wmxg5i7chhc96k"))))
      (build-system python-build-system)
      (propagated-inputs
        (list python-asn1crypto
              python-oscrypto
              python-oscryptotests)) ;; certvalidator tests import oscryptotests
      (arguments
       `(#:phases
         (modify-phases %standard-phases
           (add-after 'unpack 'disable-broken-tests
             (lambda _
               (substitute* "tests/test_certificate_validator.py"
                 (("^(.*)class CertificateValidatorTests" line indent)
                  (string-append indent
                                 "@unittest.skip(\"Disabled by Guix\")\n"
                                 line)))
               (substitute* "tests/test_crl_client.py"
                 (("^(.*)def test_fetch_crl" line indent)
                  (string-append indent
                                 "@unittest.skip(\"Disabled by Guix\")\n"
                                 line)))
               (substitute* "tests/test_ocsp_client.py"
                 (("^(.*)def test_fetch_ocsp" line indent)
                  (string-append indent
                                 "@unittest.skip(\"Disabled by Guix\")\n"
                                 line)))
               (substitute* "tests/test_registry.py"
                 (("^(.*)def test_build_paths" line indent)
                  (string-append indent
                                 "@unittest.skip(\"Disabled by Guix\")\n"
                                 line)))
               (substitute* "tests/test_validate.py"
                 (("^(.*)def test_revocation_mode_hard" line indent)
                  (string-append indent
                                 "@unittest.skip(\"Disabled by Guix\")\n"
                                 line)))
               (substitute* "tests/test_validate.py"
                 (("^(.*)def test_revocation_mode_soft" line indent)
                  (string-append indent
                                 "@unittest.skip(\"Disabled by Guix\")\n"
                                 line)))
               #t))
           (replace 'check
             (lambda _
               (invoke "python" "run.py" "tests")
               #t)))))
      (home-page "https://github.com/wbond/certvalidator")
      (synopsis "Python library for validating X.509 certificates and paths")
      (description "certvalidator is a Python library for validating X.509
certificates or paths. Supports various options, including: validation at a
specific moment in time, whitelisting and revocation checks.")
      (license license:expat))))

(define-public python-signapple
  (let ((commit "85bfcecc33d2773bc09bc318cec0614af2c8e287"))
    (package
      (name "python-signapple")
      (version (git-version "0.2.0" "1" commit))
      (source
       (origin
         (method git-fetch)
         (uri (git-reference
               (url "https://github.com/achow101/signapple")
               (commit commit)))
         (file-name (git-file-name name commit))
         (sha256
          (base32
           "17yqjll8nw83q6dhgqhkl7w502z5vy9sln8m6mlx0f1c10isg8yg"))))
      (build-system pyproject-build-system)
      (propagated-inputs
        (list python-asn1crypto
              python-oscrypto
              python-certvalidator
              python-elfesteem))
      (native-inputs (list python-poetry-core))
      ;; There are no tests, but attempting to run python setup.py test leads to
      ;; problems, just disable the test
      (arguments '(#:tests? #f))
      (home-page "https://github.com/achow101/signapple")
      (synopsis "Mach-O binary signature tool")
      (description "signapple is a Python tool for creating, verifying, and
inspecting signatures in Mach-O binaries.")
      (license license:expat))))

(define-public mingw-w64-base-gcc
  (package
    (inherit base-gcc)
    (arguments
      (substitute-keyword-arguments (package-arguments base-gcc)
        ((#:configure-flags flags)
          `(append ,flags
            ;; https://gcc.gnu.org/install/configure.html
            (list "--enable-threads=posix",
                  "--enable-default-ssp=yes",
                  "--disable-gcov",
                  building-on)))))))

(define-public linux-base-gcc
  (package
    (inherit base-gcc)
    (arguments
      (substitute-keyword-arguments (package-arguments base-gcc)
        ((#:configure-flags flags)
          `(append ,flags
            ;; https://gcc.gnu.org/install/configure.html
            (list "--enable-initfini-array=yes",
                  "--enable-default-ssp=yes",
                  "--enable-default-pie=yes",
                  "--enable-standard-branch-protection=yes",
                  "--enable-cet=yes",
                  "--disable-gcov",
                  building-on)))
        ((#:phases phases)
          `(modify-phases ,phases
            ;; Given a XGCC package, return a modified package that replace each instance of
            ;; -rpath in the default system spec that's inserted by Guix with -rpath-link
            (add-after 'pre-configure 'replace-rpath-with-rpath-link
             (lambda _
               (substitute* (cons "gcc/config/rs6000/sysv4.h"
                                  (find-files "gcc/config"
                                              "^gnu-user.*\\.h$"))
                 (("-rpath=") "-rpath-link="))
               #t))))))))

(define-public glibc-2.31
  (let ((commit "7b27c450c34563a28e634cccb399cd415e71ebfe"))
  (package
    (inherit glibc) ;; 2.35
    (version "2.31")
    (source (origin
              (method git-fetch)
              (uri (git-reference
                    (url "https://sourceware.org/git/glibc.git")
                    (commit commit)))
              (file-name (git-file-name "glibc" commit))
              (sha256
               (base32
                "017qdpr5id7ddb4lpkzj2li1abvw916m3fc6n7nw28z4h5qbv2n0"))
              (patches (search-our-patches "glibc-guix-prefix.patch"))))
    (arguments
      (substitute-keyword-arguments (package-arguments glibc)
        ((#:configure-flags flags)
          `(append ,flags
            ;; https://www.gnu.org/software/libc/manual/html_node/Configuring-and-compiling.html
            (list "--enable-stack-protector=all",
                  "--enable-cet",
                  "--enable-bind-now",
                  "--disable-werror",
                  "--disable-timezone-tools",
                  "--disable-profile",
                  building-on)))
    ((#:phases phases)
        `(modify-phases ,phases
           (add-before 'configure 'set-etc-rpc-installation-directory
             (lambda* (#:key outputs #:allow-other-keys)
               ;; Install the rpc data base file under `$out/etc/rpc'.
               ;; Otherwise build will fail with "Permission denied."
               ;; Can be removed when we are building 2.32 or later.
               (let ((out (assoc-ref outputs "out")))
                 (substitute* "sunrpc/Makefile"
                   (("^\\$\\(inst_sysconfdir\\)/rpc(.*)$" _ suffix)
                    (string-append out "/etc/rpc" suffix "\n"))
                   (("^install-others =.*$")
                    (string-append "install-others = " out "/etc/rpc\n")))))))))))))

;; The sponge tool from moreutils.
(define-public sponge
  (package
    (name "sponge")
    (version "0.69")
    (source (origin
              (method url-fetch)
              (uri (string-append
                    "https://git.joeyh.name/index.cgi/moreutils.git/snapshot/
                    moreutils-" version ".tar.gz"))
              (file-name (string-append "moreutils-" version ".tar.gz"))
              (sha256
               (base32
                "1l859qnzccslvxlh5ghn863bkq2vgmqgnik6jr21b9kc6ljmsy8g"))))
    (build-system gnu-build-system)
    (arguments
     (list #:phases
           #~(modify-phases %standard-phases
               (delete 'configure)
               (replace 'install
                (lambda* (#:key outputs #:allow-other-keys)
                  (let ((bin (string-append (assoc-ref outputs "out") "/bin")))
                  (install-file "sponge" bin)))))
           #:make-flags
           #~(list "sponge" (string-append "CC=" #$(cc-for-target)))))
    (home-page "https://joeyh.name/code/moreutils/")
    (synopsis "Miscellaneous general-purpose command-line tools")
    (description "Just sponge")
    (license license:gpl2+)))

(packages->manifest
 (append
  (list ;; The Basics
        bash-minimal
        which
        coreutils-minimal
        ;; File(system) inspection
        file
        grep
        diffutils
        findutils
        ;; File transformation
        patch
        gawk
        sed
        sponge
        ;; Compression and archiving
        tar
        gzip
        xz
        ;; Build tools
        gcc-toolchain-13
        cmake-minimal
        gnu-make
        pkg-config
<<<<<<< HEAD
=======
        imagemagick
        libicns
        librsvg-2.40
>>>>>>> 544514db
        ;; Scripting
        python-minimal ;; (3.10)
        ;; Git
        git-minimal
        ;; Tests
        python-lief)
  (let ((target (getenv "HOST")))
    (cond ((string-suffix? "-mingw32" target)
           (list font-tuffy zip
                 (make-mingw-pthreads-cross-toolchain "x86_64-w64-mingw32")
                 nsis-x86_64
                 nss-certs
                 osslsigncode))
          ((string-contains target "-linux-")
           (list bison
                 (list gcc-toolchain-13 "static")
                 (make-bitcoin-cross-toolchain target)))
          ((string-contains target "darwin")
           (list clang-toolchain-18
                 lld-18
                 (make-lld-wrapper lld-18 #:lld-as-ld? #t)
                 python-signapple
                 zip))
          (else '())))))<|MERGE_RESOLUTION|>--- conflicted
+++ resolved
@@ -571,12 +571,9 @@
         cmake-minimal
         gnu-make
         pkg-config
-<<<<<<< HEAD
-=======
         imagemagick
         libicns
         librsvg-2.40
->>>>>>> 544514db
         ;; Scripting
         python-minimal ;; (3.10)
         ;; Git
