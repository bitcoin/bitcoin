<<<<<<< HEAD
packages:=boost openssl libevent libsodium zeromq
linux_packages_usb := libusb
native_packages := native_ccache
=======
packages:=boost openssl libevent zeromq
>>>>>>> 243c9bb7

qt_native_packages = native_protobuf
qt_packages = qrencode protobuf zlib

qt_x86_64_linux_packages:=qt expat dbus libxcb xcb_proto libXau xproto freetype fontconfig libX11 xextproto libXext xtrans bzip2
qt_i686_linux_packages:=$(qt_x86_64_linux_packages)

qt_darwin_packages=qt
qt_mingw32_packages=qt

wallet_packages=bdb

upnp_packages=miniupnpc
usb_packages=hidapi

darwin_native_packages = native_biplist native_ds_store native_mac_alias

ifneq ($(build_os),darwin)
darwin_native_packages += native_cctools native_cdrkit native_libdmg-hfsplus
endif<|MERGE_RESOLUTION|>--- conflicted
+++ resolved
@@ -1,10 +1,5 @@
-<<<<<<< HEAD
 packages:=boost openssl libevent libsodium zeromq
 linux_packages_usb := libusb
-native_packages := native_ccache
-=======
-packages:=boost openssl libevent zeromq
->>>>>>> 243c9bb7
 
 qt_native_packages = native_protobuf
 qt_packages = qrencode protobuf zlib
