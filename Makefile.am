--- conflicted
+++ resolved
@@ -111,11 +111,7 @@
 $(APP_DIST_EXTRAS): $(APP_DIST_DIR)/$(OSX_APP)/Contents/MacOS/Zetacoin-Qt
 
 $(OSX_DMG): $(APP_DIST_EXTRAS)
-<<<<<<< HEAD
-	$(GENISOIMAGE) -no-cache-inodes -D -l -probe -V "Zetacoin-Core" -no-pad -r -apple -o $@ dist
-=======
-	$(GENISOIMAGE) -no-cache-inodes -D -l -probe -V "Bitcoin-Core" -no-pad -r -dir-mode 0755 -apple -o $@ dist
->>>>>>> 0bace830
+	$(GENISOIMAGE) -no-cache-inodes -D -l -probe -V "Zetacoin-Core" -no-pad -r -dir-mode 0755 -apple -o $@ dist
 
 $(APP_DIST_DIR)/.background/$(OSX_BACKGROUND_IMAGE): contrib/macdeploy/$(OSX_BACKGROUND_IMAGE)
 	$(MKDIR_P) $(@D)
