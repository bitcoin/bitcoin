// Copyright (c) 2009-2014 The Bitcoin developers
// Distributed under the MIT software license, see the accompanying
// file COPYING or http://www.opensource.org/licenses/mit-license.php.

#ifndef BITCOIN_CLIENTVERSION_H
#define BITCOIN_CLIENTVERSION_H

#if defined(HAVE_CONFIG_H)
<<<<<<< HEAD
#include "dash-config.h"
=======
#include "config/bitcoin-config.h"
>>>>>>> 69570148
#else

<<<<<<< HEAD
// These need to be macros, as version.cpp's and dash-qt.rc's voodoo requires it
#define CLIENT_VERSION_MAJOR       0
#define CLIENT_VERSION_MINOR       11
#define CLIENT_VERSION_REVISION    2
#define CLIENT_VERSION_BUILD       13



// Set to true for release, false for prerelease or test build
#define CLIENT_VERSION_IS_RELEASE  true

// Copyright year (2009-this)
// Todo: update this when changing our copyright comments in the source
=======
/**
 * client versioning and copyright year
 */

//! These need to be macros, as clientversion.cpp's and bitcoin*-res.rc's voodoo requires it
#define CLIENT_VERSION_MAJOR 0
#define CLIENT_VERSION_MINOR 10
#define CLIENT_VERSION_REVISION 1
#define CLIENT_VERSION_BUILD 0

//! Set to true for release, false for prerelease or test build
#define CLIENT_VERSION_IS_RELEASE true

/**
 * Copyright year (2009-this)
 * Todo: update this when changing our copyright comments in the source
 */
>>>>>>> 69570148
#define COPYRIGHT_YEAR 2015

#endif //HAVE_CONFIG_H

/**
 * Converts the parameter X to a string after macro replacement on X has been performed.
 * Don't merge these into one macro!
 */
#define STRINGIZE(X) DO_STRINGIZE(X)
#define DO_STRINGIZE(X) #X

//! Copyright string used in Windows .rc files
#define COPYRIGHT_STR "2009-" STRINGIZE(COPYRIGHT_YEAR) " The Bitcoin Core Developers"

/**
 * bitcoind-res.rc includes this file, but it cannot cope with real c++ code.
 * WINDRES_PREPROC is defined to indicate that its pre-processor is running.
 * Anything other than a define should be guarded below.
 */

#if !defined(WINDRES_PREPROC)

#include <string>
#include <vector>

static const int CLIENT_VERSION =
                           1000000 * CLIENT_VERSION_MAJOR
                         +   10000 * CLIENT_VERSION_MINOR
                         +     100 * CLIENT_VERSION_REVISION
                         +       1 * CLIENT_VERSION_BUILD;

extern const std::string CLIENT_NAME;
extern const std::string CLIENT_BUILD;
extern const std::string CLIENT_DATE;


std::string FormatFullVersion();
std::string FormatSubVersion(const std::string& name, int nClientVersion, const std::vector<std::string>& comments);

#endif // WINDRES_PREPROC

#endif // BITCOIN_CLIENTVERSION_H<|MERGE_RESOLUTION|>--- conflicted
+++ resolved
@@ -6,36 +6,17 @@
 #define BITCOIN_CLIENTVERSION_H
 
 #if defined(HAVE_CONFIG_H)
-<<<<<<< HEAD
-#include "dash-config.h"
-=======
-#include "config/bitcoin-config.h"
->>>>>>> 69570148
+#include "config/dash-config.h"
 #else
 
-<<<<<<< HEAD
-// These need to be macros, as version.cpp's and dash-qt.rc's voodoo requires it
-#define CLIENT_VERSION_MAJOR       0
-#define CLIENT_VERSION_MINOR       11
-#define CLIENT_VERSION_REVISION    2
-#define CLIENT_VERSION_BUILD       13
-
-
-
-// Set to true for release, false for prerelease or test build
-#define CLIENT_VERSION_IS_RELEASE  true
-
-// Copyright year (2009-this)
-// Todo: update this when changing our copyright comments in the source
-=======
 /**
  * client versioning and copyright year
  */
 
-//! These need to be macros, as clientversion.cpp's and bitcoin*-res.rc's voodoo requires it
+//! These need to be macros, as clientversion.cpp's and dash*-res.rc's voodoo requires it
 #define CLIENT_VERSION_MAJOR 0
-#define CLIENT_VERSION_MINOR 10
-#define CLIENT_VERSION_REVISION 1
+#define CLIENT_VERSION_MINOR 12
+#define CLIENT_VERSION_REVISION 0
 #define CLIENT_VERSION_BUILD 0
 
 //! Set to true for release, false for prerelease or test build
@@ -45,7 +26,6 @@
  * Copyright year (2009-this)
  * Todo: update this when changing our copyright comments in the source
  */
->>>>>>> 69570148
 #define COPYRIGHT_YEAR 2015
 
 #endif //HAVE_CONFIG_H
@@ -58,10 +38,10 @@
 #define DO_STRINGIZE(X) #X
 
 //! Copyright string used in Windows .rc files
-#define COPYRIGHT_STR "2009-" STRINGIZE(COPYRIGHT_YEAR) " The Bitcoin Core Developers"
+#define COPYRIGHT_STR "2009-2015 The Bitcoin Core Developers, 2014-" STRINGIZE(COPYRIGHT_YEAR) " The Dash Core Developers"
 
 /**
- * bitcoind-res.rc includes this file, but it cannot cope with real c++ code.
+ * dashd-res.rc includes this file, but it cannot cope with real c++ code.
  * WINDRES_PREPROC is defined to indicate that its pre-processor is running.
  * Anything other than a define should be guarded below.
  */
