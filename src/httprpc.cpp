--- conflicted
+++ resolved
@@ -145,11 +145,7 @@
     if (strUserPass.find(':') != std::string::npos)
         strAuthUsernameOut = strUserPass.substr(0, strUserPass.find(':'));
 
-<<<<<<< HEAD
-    return multiUserAuthorized(strUserPass);
-=======
     return multiUserAuthorized(strUserPass, out_wallet_restriction);
->>>>>>> 78b8b5f4
 }
 
 static bool HTTPReq_JSONRPC(const std::any& context, HTTPRequest* req)
@@ -342,8 +338,6 @@
         g_rpcauth.push_back({user, salt, hash});
     }
 
-<<<<<<< HEAD
-=======
     constexpr auto AddRPCAuth = [](const std::string& rpcauth) {
         std::vector<std::string> fields{SplitString(rpcauth, ':')};
         if (fields.size() < 2 || fields.size() > 3) {
@@ -359,22 +353,11 @@
         }
         return true;
     };
->>>>>>> 78b8b5f4
     if (!(gArgs.IsArgNegated("-rpcauth") || (gArgs.GetArgs("-rpcauth").empty() && gArgs.GetArgs("-rpcauthfile").empty()))) {
         LogInfo("Using rpcauth authentication.\n");
         for (const std::string& rpcauth : gArgs.GetArgs("-rpcauth")) {
             if (rpcauth.empty()) continue;
-<<<<<<< HEAD
-            std::vector<std::string> fields{SplitString(rpcauth, ':')};
-            const std::vector<std::string> salt_hmac{SplitString(fields.back(), '$')};
-            if (fields.size() == 2 && salt_hmac.size() == 2) {
-                fields.pop_back();
-                fields.insert(fields.end(), salt_hmac.begin(), salt_hmac.end());
-                g_rpcauth.push_back(fields);
-            } else {
-=======
             if (!AddRPCAuth(rpcauth)) {
->>>>>>> 78b8b5f4
                 LogPrintf("Invalid -rpcauth argument.\n");
                 return false;
             }
@@ -384,21 +367,11 @@
             file.open(path);
             if (!file.is_open()) continue;
             std::string rpcauth;
-<<<<<<< HEAD
-            while (std::getline(file, rpcauth)) {
-                std::vector<std::string> fields{SplitString(rpcauth, ':')};
-                const std::vector<std::string> salt_hmac{SplitString(fields.back(), '$')};
-                if (fields.size() == 2 && salt_hmac.size() == 2) {
-                    fields.pop_back();
-                    fields.insert(fields.end(), salt_hmac.begin(), salt_hmac.end());
-                    g_rpcauth.push_back(fields);
-=======
             size_t lineno = 0;
             while (std::getline(file, rpcauth)) {
                 ++lineno;
                 if (!AddRPCAuth(rpcauth)) {
                     LogPrintf("WARNING: Invalid line %s in -rpcauthfile=%s; ignoring\n", lineno, path);
->>>>>>> 78b8b5f4
                 }
             }
         }
