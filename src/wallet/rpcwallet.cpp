// Copyright (c) 2010 Satoshi Nakamoto
// Copyright (c) 2009-2018 The Bitcoin Core developers
// Distributed under the MIT software license, see the accompanying
// file COPYING or http://www.opensource.org/licenses/mit-license.php.

#include <amount.h>
#include <chain.h>
#include <consensus/validation.h>
#include <core_io.h>
#include <httpserver.h>
#include <validation.h>
#include <key_io.h>
#include <net.h>
#include <policy/feerate.h>
#include <policy/fees.h>
#include <policy/policy.h>
#include <policy/rbf.h>
#include <rpc/mining.h>
#include <rpc/rawtransaction.h>
#include <rpc/server.h>
#include <rpc/util.h>
#include <script/sign.h>
#include <shutdown.h>
#include <timedata.h>
#include <util.h>
#include <utilmoneystr.h>
#include <wallet/coincontrol.h>
#include <wallet/feebumper.h>
#include <wallet/rpcwallet.h>
#include <wallet/wallet.h>
#include <wallet/walletdb.h>
#include <wallet/walletutil.h>

<<<<<<< HEAD
#include <init.h>  // For StartShutdown

#include <wallet/hdwallet.h>

=======
>>>>>>> b77c38e0
#include <stdint.h>

#include <univalue.h>

#include <functional>

static const std::string WALLET_ENDPOINT_BASE = "/wallet/";

bool GetWalletNameFromJSONRPCRequest(const JSONRPCRequest& request, std::string& wallet_name)
{
    if (request.URI.substr(0, WALLET_ENDPOINT_BASE.size()) == WALLET_ENDPOINT_BASE) {
        // wallet endpoint was used
        wallet_name = urlDecode(request.URI.substr(WALLET_ENDPOINT_BASE.size()));
        return true;
    }
    return false;
}

std::shared_ptr<CWallet> GetWalletForJSONRPCRequest(const JSONRPCRequest& request)
{
    std::string wallet_name;
    if (GetWalletNameFromJSONRPCRequest(request, wallet_name)) {
        std::shared_ptr<CWallet> pwallet = GetWallet(wallet_name);
        if (!pwallet) throw JSONRPCError(RPC_WALLET_NOT_FOUND, "Requested wallet does not exist or is not loaded");
        return pwallet;
    }

    std::vector<std::shared_ptr<CWallet>> wallets = GetWallets();
    return wallets.size() == 1 || (request.fHelp && wallets.size() > 0) ? wallets[0] : nullptr;
}

std::string HelpRequiringPassphrase(CWallet * const pwallet)
{
    return pwallet && pwallet->IsCrypted()
        ? "\nRequires wallet passphrase to be set with walletpassphrase call."
        : "";
}

bool EnsureWalletIsAvailable(CWallet * const pwallet, bool avoidException)
{
    if (pwallet) return true;
    if (avoidException) return false;
    if (!HasWallets()) {
        throw JSONRPCError(
            RPC_METHOD_NOT_FOUND, "Method not found (wallet method is disabled because no wallet is loaded)");
    }
    throw JSONRPCError(RPC_WALLET_NOT_SPECIFIED,
        "Wallet file not specified (must request wallet RPC through /wallet/<filename> uri-path).");
}

void EnsureWalletIsUnlocked(CWallet * const pwallet)
{
    if (pwallet->IsLocked())
        throw JSONRPCError(RPC_WALLET_UNLOCK_NEEDED, "Error: Please enter the wallet passphrase with walletpassphrase first.");

    if (IsParticlWallet(pwallet)
        && GetParticlWallet(pwallet)->fUnlockForStakingOnly)
        throw JSONRPCError(RPC_WALLET_UNLOCK_NEEDED, "Error: Wallet is unlocked for staking only.");
}

void WalletTxToJSON(const CWalletTx& wtx, UniValue& entry, bool fFilterMode)
{
    int confirms = wtx.GetDepthInMainChain();
    entry.pushKV("confirmations", confirms);
    if (wtx.IsCoinBase())
        entry.pushKV("generated", true);
    if (confirms > 0)
    {
        entry.pushKV("blockhash", wtx.hashBlock.GetHex());
        entry.pushKV("blockindex", wtx.nIndex);
        PushTime(entry, "blocktime", LookupBlockIndex(wtx.hashBlock)->GetBlockTime());
    } else {
        entry.pushKV("trusted", wtx.IsTrusted());
    }
    uint256 hash = wtx.GetHash();
    entry.pushKV("txid", hash.GetHex());
    UniValue conflicts(UniValue::VARR);
    for (const uint256& conflict : wtx.GetConflicts())
        conflicts.push_back(conflict.GetHex());
    if (conflicts.size() > 0 || !fFilterMode)
        entry.pushKV("walletconflicts", conflicts);
    PushTime(entry, "time", wtx.GetTxTime());
    PushTime(entry, "timereceived", wtx.nTimeReceived);

    // Add opt-in RBF status
    std::string rbfStatus = "no";
    if (confirms <= 0) {
        LOCK(mempool.cs);
        RBFTransactionState rbfState = IsRBFOptIn(*wtx.tx, mempool);
        if (rbfState == RBFTransactionState::UNKNOWN)
            rbfStatus = "unknown";
        else if (rbfState == RBFTransactionState::REPLACEABLE_BIP125)
            rbfStatus = "yes";
    }
    entry.pushKV("bip125_replaceable", rbfStatus);

    if (!fFilterMode)
        for (const std::pair<const std::string, std::string>& item : wtx.mapValue)
            entry.pushKV(item.first, item.second);
}

void RecordTxToJSON(CHDWallet *phdw, const uint256 &hash, const CTransactionRecord& rtx, UniValue &entry)
{
    int confirms = phdw->GetDepthInMainChain(rtx.blockHash, rtx.nIndex);
    entry.push_back(Pair("confirmations", confirms));

    if (rtx.IsCoinBase())
        entry.push_back(Pair("generated", true));
    if (rtx.IsCoinStake())
        entry.push_back(Pair("coinstake", true));

    if (confirms > 0)
    {
        entry.push_back(Pair("blockhash", rtx.blockHash.GetHex()));
        entry.push_back(Pair("blockindex", rtx.nIndex));
        PushTime(entry, "blocktime", rtx.nBlockTime);
    } else {
        entry.push_back(Pair("trusted", phdw->IsTrusted(hash, rtx.blockHash)));
    }

    entry.push_back(Pair("txid", hash.GetHex()));
    UniValue conflicts(UniValue::VARR);
    for (const auto &conflict : phdw->GetConflicts(hash))
        conflicts.push_back(conflict.GetHex());
    entry.push_back(Pair("walletconflicts", conflicts));
    PushTime(entry, "time", rtx.GetTxTime());
    PushTime(entry, "timereceived", rtx.nTimeReceived);

    for (const auto &item : rtx.mapValue)
    {
        if (item.first == RTXVT_COMMENT)
            entry.push_back(Pair("comment", std::string(item.second.begin(), item.second.end())));
        else
        if (item.first == RTXVT_TO)
            entry.push_back(Pair("comment_to", std::string(item.second.begin(), item.second.end())));
    };

    /*
    // Add opt-in RBF status
    std::string rbfStatus = "no";
    if (confirms <= 0) {
        LOCK(mempool.cs);
        RBFTransactionState rbfState = IsRBFOptIn(wtx, mempool);
        if (rbfState == RBF_TRANSACTIONSTATE_UNKNOWN)
            rbfStatus = "unknown";
        else if (rbfState == RBF_TRANSACTIONSTATE_REPLACEABLE_BIP125)
            rbfStatus = "yes";
    }
    entry.push_back(Pair("bip125_replaceable", rbfStatus));
    */
}

static std::string LabelFromValue(const UniValue& value)
{
    std::string label = value.get_str();
    if (label == "*")
        throw JSONRPCError(RPC_WALLET_INVALID_LABEL_NAME, "Invalid label name");
    return label;
}

static UniValue getnewaddress(const JSONRPCRequest& request)
{
    std::shared_ptr<CWallet> const wallet = GetWalletForJSONRPCRequest(request);
    CWallet* const pwallet = wallet.get();

    if (!EnsureWalletIsAvailable(pwallet, request.fHelp)) {
        return NullUniValue;
    }

    if (request.fHelp || request.params.size() > 4)
        throw std::runtime_error(
            "getnewaddress ( \"label\" bech32 hardened 256bit )\n"
            "\nReturns a new Particl address for receiving payments, key is saved in wallet.\n"
           "If 'label' is specified, it is added to the address book \n"
            "so payments received with the address will be credited to 'account'.\n"
            "\nArguments:\n"
            "1. \"label\"        (string, optional) DEPRECATED. The account name for the address to be linked to. If not provided, the default account \"\" is used. It can also be set to the empty string \"\" to represent the default account. The account does not need to exist, it will be created if there is no account by the given name.\n"
            "2. bech32             (bool, optional, default=false) Use Bech32 encoding.\n"
            "3. hardened           (bool, optional, default=false) Derive a hardened key.\n"
            "4. 256bit             (bool, optional, default=false) Use 256bit hash.\n"
            //"2. \"address_type\"   (string, optional) The address type to use. Options are \"legacy\", \"p2sh-segwit\", and \"bech32\". Default is set by -addresstype.\n"
            "\nResult:\n"
            "\"address\"           (string) The new particl address\n"
            "\nExamples:\n"
            + HelpExampleCli("getnewaddress", "")
            + HelpExampleRpc("getnewaddress", "")
        );

    CKeyID keyID;

    // Parse the label first so we don't generate a key if there's an error
    std::string label;
    if (!request.params[0].isNull())
        label = LabelFromValue(request.params[0]);

    if (IsParticlWallet(pwallet))
    {
        bool fBech32 = false;
        if (request.params.size() > 1)
        {
            std::string s = request.params[1].get_str();
            fBech32 = part::IsStringBoolPositive(s);
        };

        bool fHardened = false;
        if (request.params.size() > 2)
        {
            std::string s = request.params[2].get_str();
            fHardened = part::IsStringBoolPositive(s);
        };

        bool f256bit = false;
        if (request.params.size() > 3)
        {
            std::string s = request.params[3].get_str();
            f256bit = part::IsStringBoolPositive(s);
        };

        CPubKey newKey;
        CHDWallet *phdw = GetParticlWallet(pwallet);
        {
            //LOCK2(cs_main, pwallet->cs_wallet);
            LOCK(cs_main);

            {
                LOCK(phdw->cs_wallet);
                if (phdw->idDefaultAccount.IsNull())
                {
                    if (!phdw->pEKMaster)
                        throw JSONRPCError(RPC_WALLET_ERROR, _("Wallet has no active master key."));
                    throw JSONRPCError(RPC_WALLET_ERROR, _("No default account set."));
                };
            }
            if (0 != phdw->NewKeyFromAccount(newKey, false, fHardened, f256bit, fBech32, label.c_str()))
                throw JSONRPCError(RPC_WALLET_ERROR, "NewKeyFromAccount failed.");
        }

        if (f256bit)
        {
            CKeyID256 idKey256 = newKey.GetID256();
            return CBitcoinAddress(idKey256, fBech32).ToString();
        };
        keyID = newKey.GetID();
        return CBitcoinAddress(keyID, fBech32).ToString();
    };

    OutputType output_type = pwallet->m_default_address_type;
    if (!request.params[1].isNull()) {
        if (!ParseOutputType(request.params[1].get_str(), output_type)) {
            throw JSONRPCError(RPC_INVALID_ADDRESS_OR_KEY, strprintf("Unknown address type '%s'", request.params[1].get_str()));
        }
    }

    if (!pwallet->IsLocked()) {
        pwallet->TopUpKeyPool();
    }

    // Generate a new key that is added to wallet
    CPubKey newKey;
    if (!pwallet->GetKeyFromPool(newKey)) {
        throw JSONRPCError(RPC_WALLET_KEYPOOL_RAN_OUT, "Error: Keypool ran out, please call keypoolrefill first");
    }
    pwallet->LearnRelatedScripts(newKey, output_type);
    CTxDestination dest = GetDestinationForKey(newKey, output_type);

    pwallet->SetAddressBook(dest, label, "receive");

    return EncodeDestination(dest);
}

CTxDestination GetLabelDestination(CWallet* const pwallet, const std::string& label, bool bForceNew=false)
{
    CTxDestination dest;
    if (!pwallet->GetLabelDestination(dest, label, bForceNew)) {
        throw JSONRPCError(RPC_WALLET_KEYPOOL_RAN_OUT, "Error: Keypool ran out, please call keypoolrefill first");
    }

    return dest;
}

static UniValue getaccountaddress(const JSONRPCRequest& request)
{
    std::shared_ptr<CWallet> const wallet = GetWalletForJSONRPCRequest(request);
    CWallet* const pwallet = wallet.get();

    if (!EnsureWalletIsAvailable(pwallet, request.fHelp)) {
        return NullUniValue;
    }

    if (!IsDeprecatedRPCEnabled("accounts")) {
        if (request.fHelp) {
            throw std::runtime_error("getaccountaddress (Deprecated, will be removed in V0.18. To use this command, start particld with -deprecatedrpc=accounts)");
        }
        throw JSONRPCError(RPC_METHOD_DEPRECATED, "getaccountaddress is deprecated and will be removed in V0.18. To use this command, start particld with -deprecatedrpc=accounts.");
    }

    if (request.fHelp || request.params.size() != 1)
        throw std::runtime_error(
            "getaccountaddress \"account\"\n"
            "\n\nDEPRECATED. Returns the current Bitcoin address for receiving payments to this account.\n"
            "\nArguments:\n"
            "1. \"account\"       (string, required) The account for the address. It can also be set to the empty string \"\" to represent the default account. The account does not need to exist, it will be created and a new address created  if there is no account by the given name.\n"
            "\nResult:\n"
            "\"address\"          (string) The account bitcoin address\n"
            "\nExamples:\n"
            + HelpExampleCli("getaccountaddress", "")
            + HelpExampleCli("getaccountaddress", "\"\"")
            + HelpExampleCli("getaccountaddress", "\"myaccount\"")
            + HelpExampleRpc("getaccountaddress", "\"myaccount\"")
        );

    LOCK2(cs_main, pwallet->cs_wallet);

    // Parse the account first so we don't generate a key if there's an error
    std::string account = LabelFromValue(request.params[0]);

    UniValue ret(UniValue::VSTR);

    ret = EncodeDestination(GetLabelDestination(pwallet, account));
    return ret;
}


static UniValue getrawchangeaddress(const JSONRPCRequest& request)
{
    std::shared_ptr<CWallet> const wallet = GetWalletForJSONRPCRequest(request);
    CWallet* const pwallet = wallet.get();

    if (!EnsureWalletIsAvailable(pwallet, request.fHelp)) {
        return NullUniValue;
    }

    if (request.fHelp || request.params.size() > 1)
        throw std::runtime_error(
            "getrawchangeaddress ( \"address_type\" )\n"
            "\nReturns a new Particl address, for receiving change.\n"
            "This is for use with raw transactions, NOT normal use.\n"
            "\nArguments:\n"
            "1. \"address_type\"           (string, optional) The address type to use. Options are \"legacy\", \"p2sh-segwit\", and \"bech32\". Default is set by -changetype.\n"
            "\nResult:\n"
            "\"address\"    (string) The address\n"
            "\nExamples:\n"
            + HelpExampleCli("getrawchangeaddress", "")
            + HelpExampleRpc("getrawchangeaddress", "")
       );

    LOCK2(cs_main, pwallet->cs_wallet);

    if (IsParticlWallet(pwallet))
    {
        CHDWallet *phdw = GetParticlWallet(pwallet);
        CPubKey pkOut;

        if (0 != phdw->NewKeyFromAccount(pkOut, true))
            throw JSONRPCError(RPC_WALLET_ERROR, "NewKeyFromAccount failed.");

        CKeyID keyID = pkOut.GetID();
        return CBitcoinAddress(keyID).ToString();
    };

    if (!pwallet->IsLocked()) {
        pwallet->TopUpKeyPool();
    }

    OutputType output_type = pwallet->m_default_change_type != OutputType::CHANGE_AUTO ? pwallet->m_default_change_type : pwallet->m_default_address_type;
    if (!request.params[0].isNull()) {
        if (!ParseOutputType(request.params[0].get_str(), output_type)) {
            throw JSONRPCError(RPC_INVALID_ADDRESS_OR_KEY, strprintf("Unknown address type '%s'", request.params[0].get_str()));
        }
    }

    CReserveKey reservekey(pwallet);
    CPubKey vchPubKey;
    if (!reservekey.GetReservedKey(vchPubKey, true))
        throw JSONRPCError(RPC_WALLET_KEYPOOL_RAN_OUT, "Error: Keypool ran out, please call keypoolrefill first");

    reservekey.KeepKey();

    pwallet->LearnRelatedScripts(vchPubKey, output_type);
    CTxDestination dest = GetDestinationForKey(vchPubKey, output_type);

    return EncodeDestination(dest);
}


static UniValue setlabel(const JSONRPCRequest& request)
{
    std::shared_ptr<CWallet> const wallet = GetWalletForJSONRPCRequest(request);
    CWallet* const pwallet = wallet.get();

    if (!EnsureWalletIsAvailable(pwallet, request.fHelp)) {
        return NullUniValue;
    }

    if (!IsDeprecatedRPCEnabled("accounts") && request.strMethod == "setaccount") {
        if (request.fHelp) {
            throw std::runtime_error("setaccount (Deprecated, will be removed in V0.18. To use this command, start particld with -deprecatedrpc=accounts)");
        }
        throw JSONRPCError(RPC_METHOD_DEPRECATED, "setaccount is deprecated and will be removed in V0.18. To use this command, start particld with -deprecatedrpc=accounts.");
    }

    if (request.fHelp || request.params.size() != 2)
        throw std::runtime_error(
            "setlabel \"address\" \"label\"\n"
            "\nSets the label associated with the given address.\n"
            "\nArguments:\n"
            "1. \"address\"         (string, required) The bitcoin address to be associated with a label.\n"
            "2. \"label\"           (string, required) The label to assign to the address.\n"
            "\nExamples:\n"
            + HelpExampleCli("setlabel", "\"PswXnorAgjpAtaySWkPSmWQe3Fc8LmviVc\" \"tabby\"")
            + HelpExampleRpc("setlabel", "\"PswXnorAgjpAtaySWkPSmWQe3Fc8LmviVc\", \"tabby\"")
        );

    LOCK2(cs_main, pwallet->cs_wallet);

    CTxDestination dest = DecodeDestination(request.params[0].get_str());
    if (!IsValidDestination(dest)) {
        throw JSONRPCError(RPC_INVALID_ADDRESS_OR_KEY, "Invalid Particl address");
    }

    std::string old_label = pwallet->mapAddressBook[dest].name;
    std::string label = LabelFromValue(request.params[1]);

    if (IsMine(*pwallet, dest)) {
        pwallet->SetAddressBook(dest, label, "receive");
        if (request.strMethod == "setaccount" && old_label != label && dest == GetLabelDestination(pwallet, old_label)) {
            // for setaccount, call GetLabelDestination so a new receive address is created for the old account
            GetLabelDestination(pwallet, old_label, true);
        }
    } else {
        pwallet->SetAddressBook(dest, label, "send");
    }

    // Detect when there are no addresses using this label.
    // If so, delete the account record for it. Labels, unlike addresses, can be deleted,
    // and if we wouldn't do this, the record would stick around forever.
    bool found_address = false;
    for (const std::pair<const CTxDestination, CAddressBookData>& item : pwallet->mapAddressBook) {
        if (item.second.name == label) {
            found_address = true;
            break;
        }
    }
    if (!found_address) {
        pwallet->DeleteLabel(old_label);
    }

    return NullUniValue;
}


static UniValue getaccount(const JSONRPCRequest& request)
{
    std::shared_ptr<CWallet> const wallet = GetWalletForJSONRPCRequest(request);
    CWallet* const pwallet = wallet.get();

    if (!EnsureWalletIsAvailable(pwallet, request.fHelp)) {
        return NullUniValue;
    }

    if (!IsDeprecatedRPCEnabled("accounts")) {
        if (request.fHelp) {
            throw std::runtime_error("getaccount (Deprecated, will be removed in V0.18. To use this command, start particld with -deprecatedrpc=accounts)");
        }
        throw JSONRPCError(RPC_METHOD_DEPRECATED, "getaccount is deprecated and will be removed in V0.18. To use this command, start particld with -deprecatedrpc=accounts.");
    }

    if (request.fHelp || request.params.size() != 1)
        throw std::runtime_error(
            "getaccount \"address\"\n"
            "\nDEPRECATED. Returns the account associated with the given address.\n"
            "\nArguments:\n"
            "1. \"address\"         (string, required) The particl address for account lookup.\n"
            "\nResult:\n"
            "\"accountname\"        (string) the account address\n"
            "\nExamples:\n"
            + HelpExampleCli("getaccount", "\"PswXnorAgjpAtaySWkPSmWQe3Fc8LmviVc\"")
            + HelpExampleRpc("getaccount", "\"PswXnorAgjpAtaySWkPSmWQe3Fc8LmviVc\"")
        );

    LOCK2(cs_main, pwallet->cs_wallet);

    CTxDestination dest = DecodeDestination(request.params[0].get_str());
    if (!IsValidDestination(dest)) {
        throw JSONRPCError(RPC_INVALID_ADDRESS_OR_KEY, "Invalid Particl address");
    }

    std::string strAccount;
    std::map<CTxDestination, CAddressBookData>::iterator mi = pwallet->mapAddressBook.find(dest);
    if (mi != pwallet->mapAddressBook.end() && !(*mi).second.name.empty()) {
        strAccount = (*mi).second.name;
    }
    return strAccount;
}


static UniValue getaddressesbyaccount(const JSONRPCRequest& request)
{
    std::shared_ptr<CWallet> const wallet = GetWalletForJSONRPCRequest(request);
    CWallet* const pwallet = wallet.get();

    if (!EnsureWalletIsAvailable(pwallet, request.fHelp)) {
        return NullUniValue;
    }

    if (!IsDeprecatedRPCEnabled("accounts")) {
        if (request.fHelp) {
            throw std::runtime_error("getaddressbyaccount (Deprecated, will be removed in V0.18. To use this command, start particld with -deprecatedrpc=accounts)");
        }
        throw JSONRPCError(RPC_METHOD_DEPRECATED, "getaddressesbyaccount is deprecated and will be removed in V0.18. To use this command, start particld with -deprecatedrpc=accounts.");
    }

    if (request.fHelp || request.params.size() != 1)
        throw std::runtime_error(
            "getaddressesbyaccount \"account\"\n"
            "\nDEPRECATED. Returns the list of addresses for the given account.\n"
            "\nArguments:\n"
            "1. \"account\"        (string, required) The account name.\n"
            "\nResult:\n"
            "[                     (json array of string)\n"
            "  \"address\"         (string) A particl address associated with the given account\n"
            "  ,...\n"
            "]\n"
            "\nExamples:\n"
            + HelpExampleCli("getaddressesbyaccount", "\"tabby\"")
            + HelpExampleRpc("getaddressesbyaccount", "\"tabby\"")
        );

    LOCK2(cs_main, pwallet->cs_wallet);

    std::string strAccount = LabelFromValue(request.params[0]);

    // Find all addresses that have the given account
    UniValue ret(UniValue::VARR);
    for (const std::pair<const CTxDestination, CAddressBookData>& item : pwallet->mapAddressBook) {
        const CTxDestination& dest = item.first;
        const std::string& strName = item.second.name;
        if (strName == strAccount) {
            ret.push_back(EncodeDestination(dest));
        }
    }
    return ret;
}

static CTransactionRef SendMoney(CWallet * const pwallet, const CTxDestination &address, CAmount nValue, bool fSubtractFeeFromAmount, const CCoinControl& coin_control, mapValue_t mapValue, std::string fromAccount)
{
    CAmount curBalance = pwallet->GetBalance();

    // Check amount
    if (nValue <= 0)
        throw JSONRPCError(RPC_INVALID_PARAMETER, "Invalid amount");

    if (nValue > curBalance)
        throw JSONRPCError(RPC_WALLET_INSUFFICIENT_FUNDS, "Insufficient funds");

    if (pwallet->GetBroadcastTransactions() && !g_connman) {
        throw JSONRPCError(RPC_CLIENT_P2P_DISABLED, "Error: Peer-to-peer functionality missing or disabled");
    }

    // Parse Bitcoin address
    CScript scriptPubKey = GetScriptForDestination(address);

    // Create and send the transaction
    CReserveKey reservekey(pwallet);
    CAmount nFeeRequired;
    std::string strError;
    std::vector<CRecipient> vecSend;
    int nChangePosRet = -1;
    CRecipient recipient = {scriptPubKey, nValue, fSubtractFeeFromAmount};
    vecSend.push_back(recipient);
    CTransactionRef tx;
    if (!pwallet->CreateTransaction(vecSend, tx, reservekey, nFeeRequired, nChangePosRet, strError, coin_control)) {
        if (!fSubtractFeeFromAmount && nValue + nFeeRequired > curBalance)
            strError = strprintf("Error: This transaction requires a transaction fee of at least %s", FormatMoney(nFeeRequired));
        throw JSONRPCError(RPC_WALLET_ERROR, strError);
    }
    CValidationState state;
    if (!pwallet->CommitTransaction(tx, std::move(mapValue), {} /* orderForm */, std::move(fromAccount), reservekey, g_connman.get(), state)) {
        strError = strprintf("Error: The transaction was rejected! Reason given: %s", FormatStateMessage(state));
        throw JSONRPCError(RPC_WALLET_ERROR, strError);
    }
    return tx;
}

extern UniValue sendtypeto(const JSONRPCRequest &request);
static UniValue sendtoaddress(const JSONRPCRequest& request)
{
    std::shared_ptr<CWallet> const wallet = GetWalletForJSONRPCRequest(request);
    CWallet* const pwallet = wallet.get();

    if (!EnsureWalletIsAvailable(pwallet, request.fHelp)) {
        return NullUniValue;
    }

    if (request.fHelp || request.params.size() < 2 || request.params.size() > 9)
        throw std::runtime_error(
            "sendtoaddress \"address\" amount ( \"comment\" \"comment-to\" subtractfeefromamount \"narration\" replaceable conf_target \"estimate_mode\")\n"
            "\nSend an amount to a given address.\n"
            + HelpRequiringPassphrase(pwallet) +
            "\nArguments:\n"
            "1. \"address\"     (string, required) The particl address to send to.\n"
            "2. amount          (numeric or string, required) The amount in " + CURRENCY_UNIT + " to send. eg 0.1\n"
            "3. \"comment\"     (string, optional) A comment used to store what the transaction is for. \n"
            "                            This is not part of the transaction, just kept in your wallet.\n"
            "4. \"comment_to\"  (string, optional) A comment to store the name of the person or organization \n"
            "                            to which you're sending the transaction. This is not part of the \n"
            "                            transaction, just kept in your wallet.\n"
            "5. subtractfeefromamount  (boolean, optional, default=false) The fee will be deducted from the amount being sent.\n"
            "                            The recipient will receive less " + CURRENCY_UNIT + " than you enter in the amount field.\n"
            "6. \"narration\"   (string, optional) Up to 24 characters sent with the transaction.\n"
            "                            The narration is stored in the blockchain and is sent encrypted when destination is a stealth address and unencrypted otherwise.\n"
            "                            The recipient will receive less bitcoins than you enter in the amount field.\n"
            "7. replaceable            (boolean, optional) Allow this transaction to be replaced by a transaction with higher fees via BIP 125\n"
            "8. conf_target            (numeric, optional) Confirmation target (in blocks)\n"
            "9. \"estimate_mode\"      (string, optional, default=UNSET) The fee estimate mode, must be one of:\n"
            "       \"UNSET\"\n"
            "       \"ECONOMICAL\"\n"
            "       \"CONSERVATIVE\"\n"
            "\nResult:\n"
            "\"txid\"           (string) The transaction id.\n"
            "\nExamples:\n"
            + HelpExampleCli("sendtoaddress", "\"PbpVcjgYatnkKgveaeqhkeQBFwjqR7jKBR\" 0.1")
            + HelpExampleCli("sendtoaddress", "\"PbpVcjgYatnkKgveaeqhkeQBFwjqR7jKBR\" 0.1 \"donation\" \"seans outpost\"")
            + HelpExampleCli("sendtoaddress", "\"PbpVcjgYatnkKgveaeqhkeQBFwjqR7jKBR\" 0.1 \"\" \"\" true")
            + HelpExampleRpc("sendtoaddress", "\"PbpVcjgYatnkKgveaeqhkeQBFwjqR7jKBR\", 0.1, \"donation\", \"seans outpost\"")
        );

    // Make sure the results are valid at least up to the most recent block
    // the user could have gotten from another RPC command prior to now
    pwallet->BlockUntilSyncedToCurrentChain();

    LOCK2(cs_main, pwallet->cs_wallet);

    CTxDestination dest = DecodeDestination(request.params[0].get_str());
    if (!IsValidDestination(dest)) {
        throw JSONRPCError(RPC_INVALID_ADDRESS_OR_KEY, "Invalid address");
    }

    // Amount
    CAmount nAmount = AmountFromValue(request.params[1]);
    if (nAmount <= 0)
        throw JSONRPCError(RPC_TYPE_ERROR, "Invalid amount for send");

    // Wallet comments
    mapValue_t mapValue;
    if (!request.params[2].isNull() && !request.params[2].get_str().empty())
        mapValue["comment"] = request.params[2].get_str();
    if (!request.params[3].isNull() && !request.params[3].get_str().empty())
        mapValue["to"] = request.params[3].get_str();

    bool fSubtractFeeFromAmount = false;
    if (!request.params[4].isNull()) {
        fSubtractFeeFromAmount = request.params[4].get_bool();
    }

    CCoinControl coin_control;
    if (!request.params[6].isNull()) {
        coin_control.m_signal_bip125_rbf = request.params[6].get_bool();
    }

    if (!request.params[7].isNull()) {
        coin_control.m_confirm_target = ParseConfirmTarget(request.params[7]);
    }

    if (!request.params[8].isNull()) {
        if (!FeeModeFromString(request.params[8].get_str(), coin_control.m_fee_mode)) {
            throw JSONRPCError(RPC_INVALID_PARAMETER, "Invalid estimate_mode parameter");
        }
    }

    if (IsParticlWallet(pwallet))
    {
        JSONRPCRequest newRequest;
        newRequest.fHelp = false;
        newRequest.fSkipBlock = true; // already blocked in this function
        newRequest.URI = request.URI;
        UniValue params(UniValue::VARR);
        params.push_back("part");
        params.push_back("part");
        UniValue arr(UniValue::VARR);
        UniValue out(UniValue::VOBJ);

        out.pushKV("address", request.params[0].get_str());
        out.pushKV("amount", request.params[1]);

        if (request.params.size() > 5)
            out.pushKV("narr", request.params[5].get_str());

        if (fSubtractFeeFromAmount)
        {
            UniValue uvBool(fSubtractFeeFromAmount);
            out.pushKV("subfee", uvBool);
        }
        arr.push_back(out);
        params.push_back(arr);

        std::string sComment, sCommentTo;
        if (!request.params[2].isNull() && !request.params[2].get_str().empty())
            sComment = request.params[2].get_str();
        if (!request.params[3].isNull() && !request.params[3].get_str().empty())
            sCommentTo = request.params[3].get_str();

        params.push_back(sComment);
        params.push_back(sCommentTo);

        // Add coinstake params
        if (request.params.size() > 6)
        {
            UniValue uvRingsize(4);
            params.push_back(uvRingsize);
            UniValue uvNumInputs(32);
            params.push_back(uvNumInputs);
            UniValue uvBool(false);
            params.push_back(uvBool); // test_fee

            UniValue uvCoinControl(UniValue::VOBJ);
            uvCoinControl.pushKV("replaceable", coin_control.m_signal_bip125_rbf.get_value_or(pwallet->m_signal_rbf));
            unsigned int target = coin_control.m_confirm_target ? *coin_control.m_confirm_target : pwallet->m_confirm_target;
            uvCoinControl.pushKV("conf_target", (int)target);
            std::string sEstimateMode = "UNSET";
            if (coin_control.m_fee_mode == FeeEstimateMode::ECONOMICAL)
                sEstimateMode = "ECONOMICAL";
            else
            if (coin_control.m_fee_mode == FeeEstimateMode::CONSERVATIVE)
                sEstimateMode = "CONSERVATIVE";
            uvCoinControl.pushKV("estimate_mode", sEstimateMode);

            params.push_back(uvCoinControl);
        };

        newRequest.params = params;
        return sendtypeto(newRequest);
    };

    EnsureWalletIsUnlocked(pwallet);

    CTransactionRef tx = SendMoney(pwallet, dest, nAmount, fSubtractFeeFromAmount, coin_control, std::move(mapValue), {} /* fromAccount */);
    return tx->GetHash().GetHex();
}

static UniValue listaddressgroupings(const JSONRPCRequest& request)
{
    std::shared_ptr<CWallet> const wallet = GetWalletForJSONRPCRequest(request);
    CWallet* const pwallet = wallet.get();

    if (!EnsureWalletIsAvailable(pwallet, request.fHelp)) {
        return NullUniValue;
    }

    if (request.fHelp || request.params.size() != 0)
        throw std::runtime_error(
            "listaddressgroupings\n"
            "\nLists groups of addresses which have had their common ownership\n"
            "made public by common use as inputs, or as the resulting change\n"
            "in past transactions\n"
            "\nResult:\n"
            "[\n"
            "  [\n"
            "    [\n"
            "      \"address\",            (string) The particl address\n"
            "      amount,                 (numeric) The amount in " + CURRENCY_UNIT + "\n"
            "      \"label\"               (string, optional) The label\n"
            "    ]\n"
            "    ,...\n"
            "  ]\n"
            "  ,...\n"
            "]\n"
            "\nExamples:\n"
            + HelpExampleCli("listaddressgroupings", "")
            + HelpExampleRpc("listaddressgroupings", "")
        );

    // Make sure the results are valid at least up to the most recent block
    // the user could have gotten from another RPC command prior to now
    pwallet->BlockUntilSyncedToCurrentChain();

    LOCK2(cs_main, pwallet->cs_wallet);

    UniValue jsonGroupings(UniValue::VARR);
    std::map<CTxDestination, CAmount> balances = pwallet->GetAddressBalances();
    for (const std::set<CTxDestination>& grouping : pwallet->GetAddressGroupings()) {
        UniValue jsonGrouping(UniValue::VARR);
        for (const CTxDestination& address : grouping)
        {
            UniValue addressInfo(UniValue::VARR);
            addressInfo.push_back(EncodeDestination(address));
            addressInfo.push_back(ValueFromAmount(balances[address]));
            {
                if (pwallet->mapAddressBook.find(address) != pwallet->mapAddressBook.end()) {
                    addressInfo.push_back(pwallet->mapAddressBook.find(address)->second.name);
                }
            }
            jsonGrouping.push_back(addressInfo);
        }
        jsonGroupings.push_back(jsonGrouping);
    }
    return jsonGroupings;
}

static UniValue signmessage(const JSONRPCRequest& request)
{
    std::shared_ptr<CWallet> const wallet = GetWalletForJSONRPCRequest(request);
    CWallet* const pwallet = wallet.get();

    if (!EnsureWalletIsAvailable(pwallet, request.fHelp)) {
        return NullUniValue;
    }

    if (request.fHelp || request.params.size() != 2)
        throw std::runtime_error(
            "signmessage \"address\" \"message\"\n"
            "\nSign a message with the private key of an address"
            + HelpRequiringPassphrase(pwallet) + "\n"
            "\nArguments:\n"
            "1. \"address\"         (string, required) The particl address to use for the private key.\n"
            "2. \"message\"         (string, required) The message to create a signature for.\n"
            "\nResult:\n"
            "\"signature\"          (string) The signature of the message encoded in base 64\n"
            "\nExamples:\n"
            "\nUnlock the wallet for 30 seconds\n"
            + HelpExampleCli("walletpassphrase", "\"mypassphrase\" 30") +
            "\nCreate the signature\n"
            + HelpExampleCli("signmessage", "\"PswXnorAgjpAtaySWkPSmWQe3Fc8LmviVc\" \"my message\"") +
            "\nVerify the signature\n"
            + HelpExampleCli("verifymessage", "\"PswXnorAgjpAtaySWkPSmWQe3Fc8LmviVc\" \"signature\" \"my message\"") +
            "\nAs json rpc\n"
            + HelpExampleRpc("signmessage", "\"PswXnorAgjpAtaySWkPSmWQe3Fc8LmviVc\", \"my message\"")
        );

    LOCK2(cs_main, pwallet->cs_wallet);

    EnsureWalletIsUnlocked(pwallet);

    std::string strAddress = request.params[0].get_str();
    std::string strMessage = request.params[1].get_str();

    CTxDestination dest = DecodeDestination(strAddress);
    if (!IsValidDestination(dest)) {
        throw JSONRPCError(RPC_TYPE_ERROR, "Invalid address");
    }

    const CKeyID *keyID = boost::get<CKeyID>(&dest);
    if (!keyID) {
        throw JSONRPCError(RPC_TYPE_ERROR, "Address does not refer to key");
    }

    CKey key;
    if (!pwallet->GetKey(*keyID, key)) {
        throw JSONRPCError(RPC_WALLET_ERROR, "Private key not available");
    }

    CHashWriter ss(SER_GETHASH, 0);
    ss << strMessageMagic;
    ss << strMessage;

    std::vector<unsigned char> vchSig;
    if (!key.SignCompact(ss.GetHash(), vchSig))
        throw JSONRPCError(RPC_INVALID_ADDRESS_OR_KEY, "Sign failed");

    return EncodeBase64(vchSig.data(), vchSig.size());
}

static UniValue getreceivedbyaddress(const JSONRPCRequest& request)
{
    std::shared_ptr<CWallet> const wallet = GetWalletForJSONRPCRequest(request);
    CWallet* const pwallet = wallet.get();

    if (!EnsureWalletIsAvailable(pwallet, request.fHelp)) {
        return NullUniValue;
    }

    if (request.fHelp || request.params.size() < 1 || request.params.size() > 2)
        throw std::runtime_error(
            "getreceivedbyaddress \"address\" ( minconf )\n"
            "\nReturns the total amount received by the given particl address in transactions with at least minconf confirmations.\n"
            "\nArguments:\n"
            "1. \"address\"         (string, required) The particl address for transactions.\n"
            "2. minconf             (numeric, optional, default=1) Only include transactions confirmed at least this many times.\n"
            "\nResult:\n"
            "amount   (numeric) The total amount in " + CURRENCY_UNIT + " received at this address.\n"
            "\nExamples:\n"
            "\nThe amount from transactions with at least 1 confirmation\n"
            + HelpExampleCli("getreceivedbyaddress", "\"PswXnorAgjpAtaySWkPSmWQe3Fc8LmviVc\"") +
            "\nThe amount including unconfirmed transactions, zero confirmations\n"
            + HelpExampleCli("getreceivedbyaddress", "\"PswXnorAgjpAtaySWkPSmWQe3Fc8LmviVc\" 0") +
            "\nThe amount with at least 6 confirmation\n"
            + HelpExampleCli("getreceivedbyaddress", "\"PswXnorAgjpAtaySWkPSmWQe3Fc8LmviVc\" 6") +
            "\nAs a json rpc call\n"
            + HelpExampleRpc("getreceivedbyaddress", "\"PswXnorAgjpAtaySWkPSmWQe3Fc8LmviVc\", 6")
       );

    // Make sure the results are valid at least up to the most recent block
    // the user could have gotten from another RPC command prior to now
    pwallet->BlockUntilSyncedToCurrentChain();

    LOCK2(cs_main, pwallet->cs_wallet);

    // Bitcoin address
    CTxDestination dest = DecodeDestination(request.params[0].get_str());
    if (!IsValidDestination(dest)) {
        throw JSONRPCError(RPC_INVALID_ADDRESS_OR_KEY, "Invalid Particl address");
    }
    CScript scriptPubKey = GetScriptForDestination(dest);
    if (!IsMine(*pwallet, scriptPubKey)) {
        throw JSONRPCError(RPC_WALLET_ERROR, "Address not found in wallet");
    }

    // Minimum confirmations
    int nMinDepth = 1;
    if (!request.params[1].isNull())
        nMinDepth = request.params[1].get_int();

    // Tally
    CAmount nAmount = 0;
    for (const std::pair<const uint256, CWalletTx>& pairWtx : pwallet->mapWallet) {
        const CWalletTx& wtx = pairWtx.second;

        if ((!fParticlWallet && wtx.IsCoinBase()) || !CheckFinalTx(*wtx.tx))
            continue;

        if (fParticlWallet)
        {
            for (auto &txout : wtx.tx->vpout)
            {
                if (txout->IsStandardOutput()
                    && *txout->GetPScriptPubKey() == scriptPubKey)
                {
                    if (wtx.GetDepthInMainChain() >= nMinDepth)
                        nAmount += txout->GetValue();
                };
            };
        } else
        for (const CTxOut& txout : wtx.tx->vout)
            if (txout.scriptPubKey == scriptPubKey)
                if (wtx.GetDepthInMainChain() >= nMinDepth)
                    nAmount += txout.nValue;
    }

    return  ValueFromAmount(nAmount);
}


static UniValue getreceivedbylabel(const JSONRPCRequest& request)
{
    std::shared_ptr<CWallet> const wallet = GetWalletForJSONRPCRequest(request);
    CWallet* const pwallet = wallet.get();

    if (!EnsureWalletIsAvailable(pwallet, request.fHelp)) {
        return NullUniValue;
    }

    if (!IsDeprecatedRPCEnabled("accounts") && request.strMethod == "getreceivedbyaccount") {
        if (request.fHelp) {
            throw std::runtime_error("getreceivedbyaccount (Deprecated, will be removed in V0.18. To use this command, start particld with -deprecatedrpc=accounts)");
        }
        throw JSONRPCError(RPC_METHOD_DEPRECATED, "getreceivedbyaccount is deprecated and will be removed in V0.18. To use this command, start particld with -deprecatedrpc=accounts.");
    }

    if (request.fHelp || request.params.size() < 1 || request.params.size() > 2)
        throw std::runtime_error(
            "getreceivedbylabel \"label\" ( minconf )\n"
            "\nReturns the total amount received by addresses with <label> in transactions with at least [minconf] confirmations.\n"
            "\nArguments:\n"
            "1. \"label\"        (string, required) The selected label, may be the default label using \"\".\n"
            "2. minconf          (numeric, optional, default=1) Only include transactions confirmed at least this many times.\n"
            "\nResult:\n"
            "amount              (numeric) The total amount in " + CURRENCY_UNIT + " received for this label.\n"
            "\nExamples:\n"
            "\nAmount received by the default label with at least 1 confirmation\n"
            + HelpExampleCli("getreceivedbylabel", "\"\"") +
            "\nAmount received at the tabby label including unconfirmed amounts with zero confirmations\n"
            + HelpExampleCli("getreceivedbylabel", "\"tabby\" 0") +
            "\nThe amount with at least 6 confirmations\n"
            + HelpExampleCli("getreceivedbylabel", "\"tabby\" 6") +
            "\nAs a json rpc call\n"
            + HelpExampleRpc("getreceivedbylabel", "\"tabby\", 6")
        );

    // Make sure the results are valid at least up to the most recent block
    // the user could have gotten from another RPC command prior to now
    pwallet->BlockUntilSyncedToCurrentChain();

    LOCK2(cs_main, pwallet->cs_wallet);

    // Minimum confirmations
    int nMinDepth = 1;
    if (!request.params[1].isNull())
        nMinDepth = request.params[1].get_int();

    // Get the set of pub keys assigned to label
    std::string label = LabelFromValue(request.params[0]);
    std::set<CTxDestination> setAddress = pwallet->GetLabelAddresses(label);

    // Tally
    CAmount nAmount = 0;
    for (const std::pair<const uint256, CWalletTx>& pairWtx : pwallet->mapWallet) {
        const CWalletTx& wtx = pairWtx.second;
        if ((!fParticlWallet && wtx.IsCoinBase()) || !CheckFinalTx(*wtx.tx))
            continue;

        if (fParticlWallet)
        {
            for (auto &txout : wtx.tx->vpout)
            {
                CTxDestination address;
                if (txout->IsStandardOutput()
                    && ExtractDestination(*txout->GetPScriptPubKey(), address) && IsMine(*pwallet, address) && setAddress.count(address))
                {
                    if (wtx.GetDepthInMainChain() >= nMinDepth)
                        nAmount += txout->GetValue();
                };
            };
        } else
        for (const CTxOut& txout : wtx.tx->vout)
        {
            CTxDestination address;
            if (ExtractDestination(txout.scriptPubKey, address) && IsMine(*pwallet, address) && setAddress.count(address)) {
                if (wtx.GetDepthInMainChain() >= nMinDepth)
                    nAmount += txout.nValue;
            }
        }
    }

    return ValueFromAmount(nAmount);
}


static UniValue getbalance(const JSONRPCRequest& request)
{
    std::shared_ptr<CWallet> const wallet = GetWalletForJSONRPCRequest(request);
    CWallet* const pwallet = wallet.get();

    if (!EnsureWalletIsAvailable(pwallet, request.fHelp)) {
        return NullUniValue;
    }

    if (request.fHelp || (request.params.size() > 3 && IsDeprecatedRPCEnabled("accounts")) || (request.params.size() != 0 && !IsDeprecatedRPCEnabled("accounts")))
        throw std::runtime_error(
            "getbalance ( \"account\" minconf include_watchonly )\n"
            "\nIf account is not specified, returns the server's total available balance.\n"
            "The available balance is what the wallet considers currently spendable, and is\n"
            "thus affected by options which limit spendability such as -spendzeroconfchange.\n"
            "If account is specified (DEPRECATED), returns the balance in the account.\n"
            "Note that the account \"\" is not the same as leaving the parameter out.\n"
            "The server total may be different to the balance in the default \"\" account.\n"
            "\nArguments:\n"
            "1. \"account\"         (string, optional) DEPRECATED. This argument will be removed in V0.18. \n"
            "                     To use this deprecated argument, start particld with -deprecatedrpc=accounts. The account string may be given as a\n"
            "                     specific account name to find the balance associated with wallet keys in\n"
            "                     a named account, or as the empty string (\"\") to find the balance\n"
            "                     associated with wallet keys not in any named account, or as \"*\" to find\n"
            "                     the balance associated with all wallet keys regardless of account.\n"
            "                     When this option is specified, it calculates the balance in a different\n"
            "                     way than when it is not specified, and which can count spends twice when\n"
            "                     there are conflicting pending transactions (such as those created by\n"
            "                     the bumpfee command), temporarily resulting in low or even negative\n"
            "                     balances. In general, account balance calculation is not considered\n"
            "                     reliable and has resulted in confusing outcomes, so it is recommended to\n"
            "                     avoid passing this argument.\n"
            "2. minconf           (numeric, optional, default=1) DEPRECATED. Only valid when an account is specified. This argument will be removed in V0.18. To use this deprecated argument, start particld with -deprecatedrpc=accounts. Only include transactions confirmed at least this many times.\n"
            "3. include_watchonly (bool, optional, default=false) DEPRECATED. Only valid when an account is specified. This argument will be removed in V0.18. To use this deprecated argument, start particld with -deprecatedrpc=accounts. Also include balance in watch-only addresses (see 'importaddress')\n"
            "\nResult:\n"
            "amount              (numeric) The total amount in " + CURRENCY_UNIT + " received for this account.\n"
            "\nExamples:\n"
            "\nThe total amount in the wallet with 1 or more confirmations\n"
            + HelpExampleCli("getbalance", "") +
            "\nThe total amount in the wallet at least 6 blocks confirmed\n"
            + HelpExampleCli("getbalance", "\"*\" 6") +
            "\nAs a json rpc call\n"
            + HelpExampleRpc("getbalance", "\"*\", 6")
        );

    // Make sure the results are valid at least up to the most recent block
    // the user could have gotten from another RPC command prior to now
    pwallet->BlockUntilSyncedToCurrentChain();

    LOCK2(cs_main, pwallet->cs_wallet);

    if (IsDeprecatedRPCEnabled("accounts")) {
        const UniValue& account_value = request.params[0];
        const UniValue& minconf = request.params[1];
        const UniValue& include_watchonly = request.params[2];

        if (account_value.isNull()) {
            if (!minconf.isNull()) {
                throw JSONRPCError(RPC_INVALID_PARAMETER,
                    "getbalance minconf option is only currently supported if an account is specified");
            }
            if (!include_watchonly.isNull()) {
                throw JSONRPCError(RPC_INVALID_PARAMETER,
                    "getbalance include_watchonly option is only currently supported if an account is specified");
            }
            return ValueFromAmount(pwallet->GetBalance());
        }

        const std::string& account_param = account_value.get_str();
        const std::string* account = account_param != "*" ? &account_param : nullptr;

        int nMinDepth = 1;
        if (!minconf.isNull())
            nMinDepth = minconf.get_int();
        isminefilter filter = ISMINE_SPENDABLE;
        if(!include_watchonly.isNull())
            if(include_watchonly.get_bool())
                filter = filter | ISMINE_WATCH_ONLY;

        return ValueFromAmount(pwallet->GetLegacyBalance(filter, nMinDepth, account));
    }

    return ValueFromAmount(pwallet->GetBalance());
}

static UniValue getunconfirmedbalance(const JSONRPCRequest &request)
{
    std::shared_ptr<CWallet> const wallet = GetWalletForJSONRPCRequest(request);
    CWallet* const pwallet = wallet.get();

    if (!EnsureWalletIsAvailable(pwallet, request.fHelp)) {
        return NullUniValue;
    }

    if (request.fHelp || request.params.size() > 0)
        throw std::runtime_error(
                "getunconfirmedbalance\n"
                "Returns the server's total unconfirmed balance\n");

    // Make sure the results are valid at least up to the most recent block
    // the user could have gotten from another RPC command prior to now
    pwallet->BlockUntilSyncedToCurrentChain();

    LOCK2(cs_main, pwallet->cs_wallet);

    return ValueFromAmount(pwallet->GetUnconfirmedBalance());
}


static UniValue movecmd(const JSONRPCRequest& request)
{
    std::shared_ptr<CWallet> const wallet = GetWalletForJSONRPCRequest(request);
    CWallet* const pwallet = wallet.get();

    if (!EnsureWalletIsAvailable(pwallet, request.fHelp)) {
        return NullUniValue;
    }

    if (!IsDeprecatedRPCEnabled("accounts")) {
        if (request.fHelp) {
            throw std::runtime_error("move (Deprecated, will be removed in V0.18. To use this command, start particld with -deprecatedrpc=accounts)");
        }
        throw JSONRPCError(RPC_METHOD_DEPRECATED, "move is deprecated and will be removed in V0.18. To use this command, start particld with -deprecatedrpc=accounts.");
    }

    if (request.fHelp || request.params.size() < 3 || request.params.size() > 5)
        throw std::runtime_error(
            "move \"fromaccount\" \"toaccount\" amount ( minconf \"comment\" )\n"
            "\nDEPRECATED. Move a specified amount from one account in your wallet to another.\n"
            "\nArguments:\n"
            "1. \"fromaccount\"   (string, required) The name of the account to move funds from. May be the default account using \"\".\n"
            "2. \"toaccount\"     (string, required) The name of the account to move funds to. May be the default account using \"\".\n"
            "3. amount            (numeric) Quantity of " + CURRENCY_UNIT + " to move between accounts.\n"
            "4. (dummy)           (numeric, optional) Ignored. Remains for backward compatibility.\n"
            "5. \"comment\"       (string, optional) An optional comment, stored in the wallet only.\n"
            "\nResult:\n"
            "true|false           (boolean) true if successful.\n"
            "\nExamples:\n"
            "\nMove 0.01 " + CURRENCY_UNIT + " from the default account to the account named tabby\n"
            + HelpExampleCli("move", "\"\" \"tabby\" 0.01") +
            "\nMove 0.01 " + CURRENCY_UNIT + " timotei to akiko with a comment and funds have 6 confirmations\n"
            + HelpExampleCli("move", "\"timotei\" \"akiko\" 0.01 6 \"happy birthday!\"") +
            "\nAs a json rpc call\n"
            + HelpExampleRpc("move", "\"timotei\", \"akiko\", 0.01, 6, \"happy birthday!\"")
        );

    LOCK2(cs_main, pwallet->cs_wallet);

    std::string strFrom = LabelFromValue(request.params[0]);
    std::string strTo = LabelFromValue(request.params[1]);
    CAmount nAmount = AmountFromValue(request.params[2]);
    if (nAmount <= 0)
        throw JSONRPCError(RPC_TYPE_ERROR, "Invalid amount for send");
    if (!request.params[3].isNull())
        // unused parameter, used to be nMinDepth, keep type-checking it though
        (void)request.params[3].get_int();
    std::string strComment;
    if (!request.params[4].isNull())
        strComment = request.params[4].get_str();

    if (!pwallet->AccountMove(strFrom, strTo, nAmount, strComment)) {
        throw JSONRPCError(RPC_DATABASE_ERROR, "database error");
    }

    return true;
}

/*
static UniValue sendfrom(const JSONRPCRequest& request)
{
    std::shared_ptr<CWallet> const wallet = GetWalletForJSONRPCRequest(request);
    CWallet* const pwallet = wallet.get();

    if (!EnsureWalletIsAvailable(pwallet, request.fHelp)) {
        return NullUniValue;
    }

    if (!IsDeprecatedRPCEnabled("accounts")) {
        if (request.fHelp) {
            throw std::runtime_error("sendfrom (Deprecated, will be removed in V0.18. To use this command, start bitcoind with -deprecatedrpc=accounts)");
        }
        throw JSONRPCError(RPC_METHOD_DEPRECATED, "sendfrom is deprecated and will be removed in V0.18. To use this command, start bitcoind with -deprecatedrpc=accounts.");
    }


    if (request.fHelp || request.params.size() < 3 || request.params.size() > 6)
        throw std::runtime_error(
            "sendfrom \"fromaccount\" \"toaddress\" amount ( minconf \"comment\" \"comment_to\" )\n"
            "\nDEPRECATED (use sendtoaddress). Sent an amount from an account to a bitcoin address."
            + HelpRequiringPassphrase(pwallet) + "\n"
            "\nArguments:\n"
            "1. \"fromaccount\"       (string, required) The name of the account to send funds from. May be the default account using \"\".\n"
            "                       Specifying an account does not influence coin selection, but it does associate the newly created\n"
            "                       transaction with the account, so the account's balance computation and transaction history can reflect\n"
            "                       the spend.\n"
            "2. \"toaddress\"         (string, required) The bitcoin address to send funds to.\n"
            "3. amount                (numeric or string, required) The amount in " + CURRENCY_UNIT + " (transaction fee is added on top).\n"
            "4. minconf               (numeric, optional, default=1) Only use funds with at least this many confirmations.\n"
            "5. \"comment\"           (string, optional) A comment used to store what the transaction is for. \n"
            "                                     This is not part of the transaction, just kept in your wallet.\n"
            "6. \"comment_to\"        (string, optional) An optional comment to store the name of the person or organization \n"
            "                                     to which you're sending the transaction. This is not part of the transaction, \n"
            "                                     it is just kept in your wallet.\n"
            "\nResult:\n"
            "\"txid\"                 (string) The transaction id.\n"
            "\nExamples:\n"
            "\nSend 0.01 " + CURRENCY_UNIT + " from the default account to the address, must have at least 1 confirmation\n"
            + HelpExampleCli("sendfrom", "\"\" \"PbpVcjgYatnkKgveaeqhkeQBFwjqR7jKBR\" 0.01") +
            "\nSend 0.01 from the tabby account to the given address, funds must have at least 6 confirmations\n"
            + HelpExampleCli("sendfrom", "\"tabby\" \"PbpVcjgYatnkKgveaeqhkeQBFwjqR7jKBR\" 0.01 6 \"donation\" \"seans outpost\"") +
            "\nAs a json rpc call\n"
            + HelpExampleRpc("sendfrom", "\"tabby\", \"PbpVcjgYatnkKgveaeqhkeQBFwjqR7jKBR\", 0.01, 6, \"donation\", \"seans outpost\"")
        );

    // Make sure the results are valid at least up to the most recent block
    // the user could have gotten from another RPC command prior to now
    pwallet->BlockUntilSyncedToCurrentChain();

    LOCK2(cs_main, pwallet->cs_wallet);

    std::string strAccount = LabelFromValue(request.params[0]);
    CTxDestination dest = DecodeDestination(request.params[1].get_str());
    if (!IsValidDestination(dest)) {
        throw JSONRPCError(RPC_INVALID_ADDRESS_OR_KEY, "Invalid Bitcoin address");
    }
    CAmount nAmount = AmountFromValue(request.params[2]);
    if (nAmount <= 0)
        throw JSONRPCError(RPC_TYPE_ERROR, "Invalid amount for send");
    int nMinDepth = 1;
    if (!request.params[3].isNull())
        nMinDepth = request.params[3].get_int();

    mapValue_t mapValue;
    if (!request.params[4].isNull() && !request.params[4].get_str().empty())
        mapValue["comment"] = request.params[4].get_str();
    if (!request.params[5].isNull() && !request.params[5].get_str().empty())
        mapValue["to"] = request.params[5].get_str();

    EnsureWalletIsUnlocked(pwallet);

    // Check funds
    CAmount nBalance = pwallet->GetLegacyBalance(ISMINE_SPENDABLE, nMinDepth, &strAccount);
    if (nAmount > nBalance)
        throw JSONRPCError(RPC_WALLET_INSUFFICIENT_FUNDS, "Account has insufficient funds");

    CCoinControl no_coin_control; // This is a deprecated API
    CTransactionRef tx = SendMoney(pwallet, dest, nAmount, false, no_coin_control, std::move(mapValue), std::move(strAccount));
    return tx->GetHash().GetHex();
}
*/

static UniValue sendmany(const JSONRPCRequest& request)
{
    std::shared_ptr<CWallet> const wallet = GetWalletForJSONRPCRequest(request);
    CWallet* const pwallet = wallet.get();

    if (!EnsureWalletIsAvailable(pwallet, request.fHelp)) {
        return NullUniValue;
    }

    std::string help_text;
    if (!IsDeprecatedRPCEnabled("accounts")) {
        help_text = "sendmany \"\" {\"address\":amount,...} ( minconf \"comment\" [\"address\",...] replaceable conf_target \"estimate_mode\")\n"
            "\nSend multiple times. Amounts are double-precision floating point numbers.\n"
            "Note that the \"fromaccount\" argument has been removed in V0.17. To use this RPC with a \"fromaccount\" argument, restart\n"
            "particld with -deprecatedrpc=accounts\n"
            + HelpRequiringPassphrase(pwallet) + "\n"
            "\nArguments:\n"
            "1. \"dummy\"               (string, required) Must be set to \"\" for backwards compatibility.\n"
            "2. \"amounts\"             (string, required) A json object with addresses and amounts\n"
            "    {\n"
            "      \"address\":amount   (numeric or string) The bitcoin address is the key, the numeric amount (can be string) in " + CURRENCY_UNIT + " is the value\n"
            "      ,...\n"
            "    }\n"
            "3. minconf                 (numeric, optional, default=1) Only use the balance confirmed at least this many times.\n"
            "4. \"comment\"             (string, optional) A comment\n"
            "5. subtractfeefrom         (array, optional) A json array with addresses.\n"
            "                           The fee will be equally deducted from the amount of each selected address.\n"
            "                           Those recipients will receive less bitcoins than you enter in their corresponding amount field.\n"
            "                           If no addresses are specified here, the sender pays the fee.\n"
            "    [\n"
            "      \"address\"          (string) Subtract fee from this address\n"
            "      ,...\n"
            "    ]\n"
            "6. replaceable            (boolean, optional) Allow this transaction to be replaced by a transaction with higher fees via BIP 125\n"
            "7. conf_target            (numeric, optional) Confirmation target (in blocks)\n"
            "8. \"estimate_mode\"      (string, optional, default=UNSET) The fee estimate mode, must be one of:\n"
            "       \"UNSET\"\n"
            "       \"ECONOMICAL\"\n"
            "       \"CONSERVATIVE\"\n"
             "\nResult:\n"
            "\"txid\"                   (string) The transaction id for the send. Only 1 transaction is created regardless of \n"
            "                                    the number of addresses.\n"
            "\nExamples:\n"
            "\nSend two amounts to two different addresses:\n"
            + HelpExampleCli("sendmany", "\"\" \"{\\\"1D1ZrZNe3JUo7ZycKEYQQiQAWd9y54F4XX\\\":0.01,\\\"1353tsE8YMTA4EuV7dgUXGjNFf9KpVvKHz\\\":0.02}\"") +
            "\nSend two amounts to two different addresses setting the confirmation and comment:\n"
            + HelpExampleCli("sendmany", "\"\" \"{\\\"1D1ZrZNe3JUo7ZycKEYQQiQAWd9y54F4XX\\\":0.01,\\\"1353tsE8YMTA4EuV7dgUXGjNFf9KpVvKHz\\\":0.02}\" 6 \"testing\"") +
            "\nSend two amounts to two different addresses, subtract fee from amount:\n"
            + HelpExampleCli("sendmany", "\"\" \"{\\\"1D1ZrZNe3JUo7ZycKEYQQiQAWd9y54F4XX\\\":0.01,\\\"1353tsE8YMTA4EuV7dgUXGjNFf9KpVvKHz\\\":0.02}\" 1 \"\" \"[\\\"1D1ZrZNe3JUo7ZycKEYQQiQAWd9y54F4XX\\\",\\\"1353tsE8YMTA4EuV7dgUXGjNFf9KpVvKHz\\\"]\"") +
            "\nAs a json rpc call\n"
            + HelpExampleRpc("sendmany", "\"\", {\"1D1ZrZNe3JUo7ZycKEYQQiQAWd9y54F4XX\":0.01,\"1353tsE8YMTA4EuV7dgUXGjNFf9KpVvKHz\":0.02}, 6, \"testing\"");
    } else {
        help_text = "sendmany \"\" \"fromaccount\" {\"address\":amount,...} ( minconf \"comment\" [\"address\",...] replaceable conf_target \"estimate_mode\")\n"
            "\nSend multiple times. Amounts are double-precision floating point numbers."
            + HelpRequiringPassphrase(pwallet) + "\n"
            "\nArguments:\n"
            "1. \"fromaccount\"         (string, required) DEPRECATED. The account to send the funds from. Should be \"\" for the default account\n"
            "2. \"amounts\"             (string, required) A json object with addresses and amounts\n"
            "    {\n"
            "      \"address\":amount   (numeric or string) The particl address is the key, the numeric amount (can be string) in " + CURRENCY_UNIT + " is the value\n"
            "      ,...\n"
            "    }\n"
            "3. minconf                 (numeric, optional, default=1) Only use the balance confirmed at least this many times.\n"
            "4. \"comment\"             (string, optional) A comment\n"
            "5. \"subtractfeefrom\"     (array, optional) A json array with addresses.\n"
            "                           The fee will be equally deducted from the amount of each selected address.\n"
            "                           Those recipients will receive less " + CURRENCY_UNIT + " than you enter in their corresponding amount field.\n"
            "                           If no addresses are specified here, the sender pays the fee.\n"
            "    [\n"
            "      \"address\"          (string) Subtract fee from this address\n"
            "      ,...\n"
            "    ]\n"
            "6. replaceable            (boolean, optional) Allow this transaction to be replaced by a transaction with higher fees via BIP 125\n"
            "7. conf_target            (numeric, optional) Confirmation target (in blocks)\n"
            "8. \"estimate_mode\"      (string, optional, default=UNSET) The fee estimate mode, must be one of:\n"
            "       \"UNSET\"\n"
            "       \"ECONOMICAL\"\n"
            "       \"CONSERVATIVE\"\n"
             "\nResult:\n"
            "\"txid\"                   (string) The transaction id for the send. Only 1 transaction is created regardless of \n"
            "                                    the number of addresses.\n"
            "\nExamples:\n"
            "\nSend two amounts to two different addresses:\n"
            + HelpExampleCli("sendmany", "\"\" \"{\\\"PswXnorAgjpAtaySWkPSmWQe3Fc8LmviVc\\\":0.01,\\\"PvhJj4j9s6SsuRsAkPZUfHPCjZRNKLeuqP\\\":0.02}\"") +
            "\nSend two amounts to two different addresses, setting the confirmation and comment:\n"
            + HelpExampleCli("sendmany", "\"\" \"{\\\"PswXnorAgjpAtaySWkPSmWQe3Fc8LmviVc\\\":0.01,\\\"PvhJj4j9s6SsuRsAkPZUfHPCjZRNKLeuqP\\\":0.02}\" 6 \"testing\"") +
            "\nSend two amounts to two different addresses, subtract fee from amount:\n"
            + HelpExampleCli("sendmany", "\"\" \"{\\\"PswXnorAgjpAtaySWkPSmWQe3Fc8LmviVc\\\":0.01,\\\"PvhJj4j9s6SsuRsAkPZUfHPCjZRNKLeuqP\\\":0.02}\" 1 \"\" \"[\\\"PswXnorAgjpAtaySWkPSmWQe3Fc8LmviVc\\\",\\\"PvhJj4j9s6SsuRsAkPZUfHPCjZRNKLeuqP\\\"]\"") +
            "\nAs a json rpc call\n"
            + HelpExampleRpc("sendmany", "\"\", {\"1D1ZrZNe3JUo7ZycKEYQQiQAWd9y54F4XX\":0.01,\"1353tsE8YMTA4EuV7dgUXGjNFf9KpVvKHz\":0.02}, 6, \"testing\"");
    }

    if (request.fHelp || request.params.size() < 2 || request.params.size() > 8) throw std::runtime_error(help_text);

    // Make sure the results are valid at least up to the most recent block
    // the user could have gotten from another RPC command prior to now
    pwallet->BlockUntilSyncedToCurrentChain();

    LOCK2(cs_main, pwallet->cs_wallet);

    if (pwallet->GetBroadcastTransactions() && !g_connman) {
        throw JSONRPCError(RPC_CLIENT_P2P_DISABLED, "Error: Peer-to-peer functionality missing or disabled");
    }

    if (!IsDeprecatedRPCEnabled("accounts") && !request.params[0].get_str().empty()) {
        throw JSONRPCError(RPC_INVALID_PARAMETER, "Dummy value must be set to \"\"");
    }
    std::string strAccount = LabelFromValue(request.params[0]);
    UniValue sendTo = request.params[1].get_obj();
    int nMinDepth = 1;
    if (!request.params[2].isNull())
        nMinDepth = request.params[2].get_int();

    mapValue_t mapValue;
    if (!request.params[3].isNull() && !request.params[3].get_str().empty())
        mapValue["comment"] = request.params[3].get_str();

    UniValue subtractFeeFromAmount(UniValue::VARR);
    if (!request.params[4].isNull())
        subtractFeeFromAmount = request.params[4].get_array();

    CCoinControl coin_control;
    if (!request.params[5].isNull()) {
        coin_control.m_signal_bip125_rbf = request.params[5].get_bool();
    }

    if (!request.params[6].isNull()) {
        coin_control.m_confirm_target = ParseConfirmTarget(request.params[6]);
    }

    if (!request.params[7].isNull()) {
        if (!FeeModeFromString(request.params[7].get_str(), coin_control.m_fee_mode)) {
            throw JSONRPCError(RPC_INVALID_PARAMETER, "Invalid estimate_mode parameter");
        }
    }

    if (IsParticlWallet(pwallet))
    {
        JSONRPCRequest newRequest;
        newRequest.fHelp = false;
        newRequest.fSkipBlock = true; // already blocked in this function
        newRequest.URI = request.URI;
        UniValue params(UniValue::VARR);
        params.push_back("part");
        params.push_back("part");
        UniValue arr(UniValue::VARR);

        std::vector<std::string> keys = sendTo.getKeys();
        for (const std::string& name_ : keys) {
            UniValue out(UniValue::VOBJ);

            out.pushKV("address", name_);
            out.pushKV("amount", sendTo[name_]);

            bool fSubtractFeeFromAmount = false;
            for (unsigned int idx = 0; idx < subtractFeeFromAmount.size(); idx++) {
                const UniValue& addr = subtractFeeFromAmount[idx];
                if (addr.get_str() == name_)
                    fSubtractFeeFromAmount = true;
            }
            if (fSubtractFeeFromAmount)
            {
                UniValue uvBool(fSubtractFeeFromAmount);
                out.pushKV("subfee", uvBool);
            }
            arr.push_back(out);
        }
        params.push_back(arr);

        std::string sComment, sCommentTo;
        if (!request.params[3].isNull() && !request.params[3].get_str().empty())
            sComment = request.params[3].get_str();

        params.push_back(sComment);
        params.push_back(sCommentTo);

        // Add coinstake params
        if (request.params.size() > 5)
        {
            UniValue uvRingsize(4);
            params.push_back(uvRingsize);
            UniValue uvNumInputs(32);
            params.push_back(uvNumInputs);
            UniValue uvBool(false);
            params.push_back(uvBool); // test_fee

            UniValue uvCoinControl(UniValue::VOBJ);
            uvCoinControl.pushKV("replaceable", coin_control.m_signal_bip125_rbf.get_value_or(pwallet->m_signal_rbf));
            unsigned int target = coin_control.m_confirm_target ? *coin_control.m_confirm_target : pwallet->m_confirm_target;
            uvCoinControl.pushKV("conf_target", (int)target);
            std::string sEstimateMode = "UNSET";
            if (coin_control.m_fee_mode == FeeEstimateMode::ECONOMICAL)
                sEstimateMode = "ECONOMICAL";
            else
            if (coin_control.m_fee_mode == FeeEstimateMode::CONSERVATIVE)
                sEstimateMode = "CONSERVATIVE";
            uvCoinControl.pushKV("estimate_mode", sEstimateMode);

            params.push_back(uvCoinControl);
        };

        newRequest.params = params;
        return sendtypeto(newRequest);
    };

    std::set<CTxDestination> destinations;
    std::vector<CRecipient> vecSend;

    CAmount totalAmount = 0;
    std::vector<std::string> keys = sendTo.getKeys();
    for (const std::string& name_ : keys) {
        CTxDestination dest = DecodeDestination(name_);
        if (!IsValidDestination(dest)) {
            throw JSONRPCError(RPC_INVALID_ADDRESS_OR_KEY, std::string("Invalid Particl address: ") + name_);
        }

        if (destinations.count(dest)) {
            throw JSONRPCError(RPC_INVALID_PARAMETER, std::string("Invalid parameter, duplicated address: ") + name_);
        }
        destinations.insert(dest);

        CScript scriptPubKey = GetScriptForDestination(dest);
        CAmount nAmount = AmountFromValue(sendTo[name_]);
        if (nAmount <= 0)
            throw JSONRPCError(RPC_TYPE_ERROR, "Invalid amount for send");
        totalAmount += nAmount;

        bool fSubtractFeeFromAmount = false;
        for (unsigned int idx = 0; idx < subtractFeeFromAmount.size(); idx++) {
            const UniValue& addr = subtractFeeFromAmount[idx];
            if (addr.get_str() == name_)
                fSubtractFeeFromAmount = true;
        }

        CRecipient recipient(scriptPubKey, nAmount, fSubtractFeeFromAmount);
        vecSend.push_back(recipient);
    }

    EnsureWalletIsUnlocked(pwallet);

    // Check funds
    if (IsDeprecatedRPCEnabled("accounts") && totalAmount > pwallet->GetLegacyBalance(ISMINE_SPENDABLE, nMinDepth, &strAccount)) {
        throw JSONRPCError(RPC_WALLET_INSUFFICIENT_FUNDS, "Account has insufficient funds");
    } else if (!IsDeprecatedRPCEnabled("accounts") && totalAmount > pwallet->GetLegacyBalance(ISMINE_SPENDABLE, nMinDepth, nullptr)) {
        throw JSONRPCError(RPC_WALLET_INSUFFICIENT_FUNDS, "Wallet has insufficient funds");
    }

    // Shuffle recipient list
    std::shuffle(vecSend.begin(), vecSend.end(), FastRandomContext());

    // Send
    CReserveKey keyChange(pwallet);
    CAmount nFeeRequired = 0;
    int nChangePosRet = -1;
    std::string strFailReason;
    CTransactionRef tx;
    bool fCreated = pwallet->CreateTransaction(vecSend, tx, keyChange, nFeeRequired, nChangePosRet, strFailReason, coin_control);
    if (!fCreated)
        throw JSONRPCError(RPC_WALLET_INSUFFICIENT_FUNDS, strFailReason);
    CValidationState state;
    if (!pwallet->CommitTransaction(tx, std::move(mapValue), {} /* orderForm */, std::move(strAccount), keyChange, g_connman.get(), state)) {
        strFailReason = strprintf("Transaction commit failed:: %s", FormatStateMessage(state));
        throw JSONRPCError(RPC_WALLET_ERROR, strFailReason);
    }

    return tx->GetHash().GetHex();
}

static UniValue addmultisigaddress(const JSONRPCRequest& request)
{
    std::shared_ptr<CWallet> const wallet = GetWalletForJSONRPCRequest(request);
    CWallet* const pwallet = wallet.get();

    if (!EnsureWalletIsAvailable(pwallet, request.fHelp)) {
        return NullUniValue;
    }

    if (request.fHelp || request.params.size() < 2 || request.params.size() > 5) {
        std::string msg = "addmultisigaddress nrequired [\"key\",...] ( \"label\", bech32, 256bit)\n"
            "\nAdd a nrequired-to-sign multisignature address to the wallet. Requires a new wallet backup.\n"
            "Each key is a Particl address or hex-encoded public key.\n"
            "This functionality is only intended for use with non-watchonly addresses.\n"
            "See `importaddress` for watchonly p2sh address support.\n"
            "If 'label' is specified, assign address to that label.\n"

            "\nArguments:\n"
            "1. nrequired        (numeric, required) The number of required signatures out of the n keys or addresses.\n"
            "2. \"keys\"         (string, required) A json array of particl addresses or hex-encoded public keys\n"
            "     [\n"
            "       \"address\"  (string) particl address or hex-encoded public key\n"
            "       ...,\n"
            "     ]\n"
            "3. \"label\"        (string, optional) A label to assign the addresses to.\n"
            "4. bech32             (bool, optional) Use Bech32 encoding.\n"
            "5. 256bit             (bool, optional) Use 256bit hash.\n"

            "\nResult:\n"
            "{\n"
            "  \"address\":\"multisigaddress\",    (string) The value of the new multisig address.\n"
            "  \"redeemScript\":\"script\"         (string) The string value of the hex-encoded redemption script.\n"
            "}\n"
            "\nExamples:\n"
            "\nAdd a multisig address from 2 addresses\n"
            + HelpExampleCli("addmultisigaddress", "2 \"[\\\"PbpVcjgYatnkKgveaeqhkeQBFwjqR7jKBR\\\",\\\"PswXnorAgjpAtaySWkPSmWQe3Fc8LmviVc\\\"]\"") +
            "\nAs json rpc call\n"
            + HelpExampleRpc("addmultisigaddress", "2, \"[\\\"PbpVcjgYatnkKgveaeqhkeQBFwjqR7jKBR\\\",\\\"PswXnorAgjpAtaySWkPSmWQe3Fc8LmviVc\\\"]\"")
        ;
        throw std::runtime_error(msg);
    }

    LOCK2(cs_main, pwallet->cs_wallet);

    std::string label;
    if (!request.params[2].isNull())
        label = LabelFromValue(request.params[2]);

    int required = request.params[0].get_int();

    // Get the public keys
    const UniValue& keys_or_addrs = request.params[1].get_array();
    std::vector<CPubKey> pubkeys;
    for (unsigned int i = 0; i < keys_or_addrs.size(); ++i) {
        if (IsHex(keys_or_addrs[i].get_str()) && (keys_or_addrs[i].get_str().length() == 66 || keys_or_addrs[i].get_str().length() == 130)) {
            pubkeys.push_back(HexToPubKey(keys_or_addrs[i].get_str()));
        } else {
            pubkeys.push_back(AddrToPubKey(pwallet, keys_or_addrs[i].get_str()));
        }
    }

    OutputType output_type = pwallet->m_default_address_type;
    if (!fParticlMode)
    if (!request.params[3].isNull()) {
        if (!ParseOutputType(request.params[3].get_str(), output_type)) {
            throw JSONRPCError(RPC_INVALID_ADDRESS_OR_KEY, strprintf("Unknown address type '%s'", request.params[3].get_str()));
        }
    }

    // Construct using pay-to-script-hash:
    CScript inner = CreateMultisigRedeemscript(required, pubkeys);
    pwallet->AddCScript(inner);
    CTxDestination dest = pwallet->AddAndGetDestinationForScript(inner, output_type);
    pwallet->SetAddressBook(dest, label, "send");

    bool fbech32 = fParticlMode && request.params.size() > 3 ? request.params[3].get_bool() : false;
    bool f256Hash = fParticlMode && request.params.size() > 4 ? request.params[4].get_bool() : false;

    if (f256Hash)
    {
        CScriptID256 innerID;
        innerID.Set(inner);
        pwallet->SetAddressBook(innerID, label, "send", fbech32);
        return CBitcoinAddress(innerID, fbech32).ToString();
    };

    CScriptID innerID(inner);
    pwallet->SetAddressBook(innerID, label, "send", fbech32);

    UniValue result(UniValue::VOBJ);
    result.pushKV("address", CBitcoinAddress(innerID, fbech32).ToString());
    result.pushKV("redeemScript", HexStr(inner.begin(), inner.end()));
    return result;
}

class Witnessifier : public boost::static_visitor<bool>
{
public:
    CWallet * const pwallet;
    CTxDestination result;
    bool already_witness;

    explicit Witnessifier(CWallet *_pwallet) : pwallet(_pwallet), already_witness(false) {}

    bool operator()(const CKeyID &keyID) {
        if (pwallet) {
            CScript basescript = GetScriptForDestination(keyID);
            CScript witscript = GetScriptForWitness(basescript);
            if (!IsSolvable(*pwallet, witscript)) {
                return false;
            }
            return ExtractDestination(witscript, result);
        }
        return false;
    }

    bool operator()(const CScriptID &scriptID) {
        CScript subscript;
        if (pwallet && pwallet->GetCScript(scriptID, subscript)) {
            int witnessversion;
            std::vector<unsigned char> witprog;
            if (subscript.IsWitnessProgram(witnessversion, witprog)) {
                ExtractDestination(subscript, result);
                already_witness = true;
                return true;
            }
            CScript witscript = GetScriptForWitness(subscript);
            if (!IsSolvable(*pwallet, witscript)) {
                return false;
            }
            return ExtractDestination(witscript, result);
        }
        return false;
    }

    bool operator()(const WitnessV0KeyHash& id)
    {
        already_witness = true;
        result = id;
        return true;
    }

    bool operator()(const WitnessV0ScriptHash& id)
    {
        already_witness = true;
        result = id;
        return true;
    }

    template<typename T>
    bool operator()(const T& dest) { return false; }
};

static UniValue addwitnessaddress(const JSONRPCRequest& request)
{
    std::shared_ptr<CWallet> const wallet = GetWalletForJSONRPCRequest(request);
    CWallet* const pwallet = wallet.get();

    if (!EnsureWalletIsAvailable(pwallet, request.fHelp)) {
        return NullUniValue;
    }

    if (request.fHelp || request.params.size() < 1 || request.params.size() > 2)
    {
        std::string msg = "addwitnessaddress \"address\" ( p2sh )\n"
            "\nDEPRECATED: set the address_type argument of getnewaddress, or option -addresstype=[bech32|p2sh-segwit] instead.\n"
            "Add a witness address for a script (with pubkey or redeemscript known). Requires a new wallet backup.\n"
            "It returns the witness script.\n"

            "\nArguments:\n"
            "1. \"address\"       (string, required) An address known to the wallet\n"
            "2. p2sh            (bool, optional, default=true) Embed inside P2SH\n"

            "\nResult:\n"
            "\"witnessaddress\",  (string) The value of the new address (P2SH or BIP173).\n"
            "}\n"
        ;
        throw std::runtime_error(msg);
    }

    if (fParticlMode)
        throw JSONRPCError(RPC_MISC_ERROR, "addwitnessaddress is disabled for Particl");

    if (!IsDeprecatedRPCEnabled("addwitnessaddress")) {
        throw JSONRPCError(RPC_METHOD_DEPRECATED, "addwitnessaddress is deprecated and will be fully removed in v0.17. "
            "To use addwitnessaddress in v0.16, restart particld with -deprecatedrpc=addwitnessaddress.\n"
            "Projects should transition to using the address_type argument of getnewaddress, or option -addresstype=[bech32|p2sh-segwit] instead.\n");
    }

    CTxDestination dest = DecodeDestination(request.params[0].get_str());
    if (!IsValidDestination(dest)) {
        throw JSONRPCError(RPC_INVALID_ADDRESS_OR_KEY, "Invalid Bitcoin address");
    }

    bool p2sh = true;
    if (!request.params[1].isNull()) {
        p2sh = request.params[1].get_bool();
    }

    Witnessifier w(pwallet);
    bool ret = boost::apply_visitor(w, dest);
    if (!ret) {
        throw JSONRPCError(RPC_WALLET_ERROR, "Public key or redeemscript not known to wallet, or the key is uncompressed");
    }

    CScript witprogram = GetScriptForDestination(w.result);

    if (p2sh) {
        w.result = CScriptID(witprogram);
    }

    if (w.already_witness) {
        if (!(dest == w.result)) {
            throw JSONRPCError(RPC_WALLET_ERROR, "Cannot convert between witness address types");
        }
    } else {
        pwallet->AddCScript(witprogram); // Implicit for single-key now, but necessary for multisig and for compatibility with older software
        pwallet->SetAddressBook(w.result, "", "receive");
    }

    return EncodeDestination(w.result);
}

struct tallyitem
{
    CAmount nAmount;
    int nConf;
    std::vector<uint256> txids;
    bool fIsWatchonly;
    tallyitem()
    {
        nAmount = 0;
        nConf = std::numeric_limits<int>::max();
        fIsWatchonly = false;
    }
};

static UniValue ListReceived(CWallet * const pwallet, const UniValue& params, bool by_label)
{
    // Minimum confirmations
    int nMinDepth = 1;
    if (!params[0].isNull())
        nMinDepth = params[0].get_int();

    // Whether to include empty labels
    bool fIncludeEmpty = false;
    if (!params[1].isNull())
        fIncludeEmpty = params[1].get_bool();

    isminefilter filter = ISMINE_SPENDABLE;
    if(!params[2].isNull())
        if(params[2].get_bool())
            filter = filter | ISMINE_WATCH_ONLY;

    bool has_filtered_address = false;
    CTxDestination filtered_address = CNoDestination();
    if (!by_label && params.size() > 3) {
        if (!IsValidDestinationString(params[3].get_str())) {
            throw JSONRPCError(RPC_WALLET_ERROR, "address_filter parameter was invalid");
        }
        filtered_address = DecodeDestination(params[3].get_str());
        has_filtered_address = true;
    }

    // Tally
    std::map<CTxDestination, tallyitem> mapTally;
    for (const std::pair<const uint256, CWalletTx>& pairWtx : pwallet->mapWallet) {
        const CWalletTx& wtx = pairWtx.second;

        if (wtx.IsCoinBase() || !CheckFinalTx(*wtx.tx))
            continue;

        int nDepth = wtx.GetDepthInMainChain();
        if (nDepth < nMinDepth)
            continue;

        for (auto &txout : wtx.tx->vpout)
        {
            if (!txout->IsType(OUTPUT_STANDARD))
                continue;
            CTxOutStandard *pOut = (CTxOutStandard*)txout.get();

            CTxDestination address;
            if (!ExtractDestination(pOut->scriptPubKey, address))
                continue;

            isminefilter mine = IsMine(*pwallet, address);
            if (!(mine & filter))
                continue;

            tallyitem& item = mapTally[address];
            item.nAmount += pOut->nValue;
            item.nConf = std::min(item.nConf, nDepth);
            item.txids.push_back(wtx.GetHash());
            if (mine & ISMINE_WATCH_ONLY)
                item.fIsWatchonly = true;
        };

        for (const CTxOut& txout : wtx.tx->vout)
        {
            CTxDestination address;
            if (!ExtractDestination(txout.scriptPubKey, address))
                continue;

            if (has_filtered_address && !(filtered_address == address)) {
                continue;
            }

            isminefilter mine = IsMine(*pwallet, address);
            if(!(mine & filter))
                continue;

            tallyitem& item = mapTally[address];
            item.nAmount += txout.nValue;
            item.nConf = std::min(item.nConf, nDepth);
            item.txids.push_back(wtx.GetHash());
            if (mine & ISMINE_WATCH_ONLY)
                item.fIsWatchonly = true;
        }
    }

    // Reply
    UniValue ret(UniValue::VARR);
    std::map<std::string, tallyitem> label_tally;

    // Create mapAddressBook iterator
    // If we aren't filtering, go from begin() to end()
    auto start = pwallet->mapAddressBook.begin();
    auto end = pwallet->mapAddressBook.end();
    // If we are filtering, find() the applicable entry
    if (has_filtered_address) {
        start = pwallet->mapAddressBook.find(filtered_address);
        if (start != end) {
            end = std::next(start);
        }
    }

    for (auto item_it = start; item_it != end; ++item_it)
    {
        const CTxDestination& address = item_it->first;
        const std::string& label = item_it->second.name;
        auto it = mapTally.find(address);
        if (it == mapTally.end() && !fIncludeEmpty)
            continue;

        CAmount nAmount = 0;
        int nConf = std::numeric_limits<int>::max();
        bool fIsWatchonly = false;
        if (it != mapTally.end())
        {
            nAmount = (*it).second.nAmount;
            nConf = (*it).second.nConf;
            fIsWatchonly = (*it).second.fIsWatchonly;
        }

        if (by_label)
        {
            tallyitem& _item = label_tally[label];
            _item.nAmount += nAmount;
            _item.nConf = std::min(_item.nConf, nConf);
            _item.fIsWatchonly = fIsWatchonly;
        }
        else
        {
            UniValue obj(UniValue::VOBJ);
            if(fIsWatchonly)
                obj.pushKV("involvesWatchonly", true);
            obj.pushKV("address",       EncodeDestination(address));
            obj.pushKV("account",       label);
            obj.pushKV("amount",        ValueFromAmount(nAmount));
            obj.pushKV("confirmations", (nConf == std::numeric_limits<int>::max() ? 0 : nConf));
            obj.pushKV("label", label);
            UniValue transactions(UniValue::VARR);
            if (it != mapTally.end())
            {
                for (const uint256& _item : (*it).second.txids)
                {
                    transactions.push_back(_item.GetHex());
                }
            }
            obj.pushKV("txids", transactions);
            ret.push_back(obj);
        }
    }

    if (by_label)
    {
        for (const auto& entry : label_tally)
        {
            CAmount nAmount = entry.second.nAmount;
            int nConf = entry.second.nConf;
            UniValue obj(UniValue::VOBJ);
            if (entry.second.fIsWatchonly)
                obj.pushKV("involvesWatchonly", true);
            obj.pushKV("account",       entry.first);
            obj.pushKV("amount",        ValueFromAmount(nAmount));
            obj.pushKV("confirmations", (nConf == std::numeric_limits<int>::max() ? 0 : nConf));
            obj.pushKV("label",         entry.first);
            ret.push_back(obj);
        }
    }

    return ret;
}

static UniValue listreceivedbyaddress(const JSONRPCRequest& request)
{
    std::shared_ptr<CWallet> const wallet = GetWalletForJSONRPCRequest(request);
    CWallet* const pwallet = wallet.get();

    if (!EnsureWalletIsAvailable(pwallet, request.fHelp)) {
        return NullUniValue;
    }

    if (request.fHelp || request.params.size() > 4)
        throw std::runtime_error(
            "listreceivedbyaddress ( minconf include_empty include_watchonly address_filter )\n"
            "\nList balances by receiving address.\n"
            "\nArguments:\n"
            "1. minconf           (numeric, optional, default=1) The minimum number of confirmations before payments are included.\n"
            "2. include_empty     (bool, optional, default=false) Whether to include addresses that haven't received any payments.\n"
            "3. include_watchonly (bool, optional, default=false) Whether to include watch-only addresses (see 'importaddress').\n"
            "4. address_filter    (string, optional) If present, only return information on this address.\n"
            "\nResult:\n"
            "[\n"
            "  {\n"
            "    \"involvesWatchonly\" : true,        (bool) Only returned if imported addresses were involved in transaction\n"
            "    \"address\" : \"receivingaddress\",  (string) The receiving address\n"
            "    \"account\" : \"accountname\",       (string) DEPRECATED. Backwards compatible alias for label.\n"
            "    \"amount\" : x.xxx,                  (numeric) The total amount in " + CURRENCY_UNIT + " received by the address\n"
            "    \"confirmations\" : n,               (numeric) The number of confirmations of the most recent transaction included\n"
            "    \"label\" : \"label\",               (string) The label of the receiving address. The default label is \"\".\n"
            "    \"txids\": [\n"
            "       \"txid\",                         (string) The ids of transactions received with the address \n"
            "       ...\n"
            "    ]\n"
            "  }\n"
            "  ,...\n"
            "]\n"

            "\nExamples:\n"
            + HelpExampleCli("listreceivedbyaddress", "")
            + HelpExampleCli("listreceivedbyaddress", "6 true")
            + HelpExampleRpc("listreceivedbyaddress", "6, true, true")
            + HelpExampleRpc("listreceivedbyaddress", "6, true, true, \"1M72Sfpbz1BPpXFHz9m3CdqATR44Jvaydd\"")
        );

    // Make sure the results are valid at least up to the most recent block
    // the user could have gotten from another RPC command prior to now
    pwallet->BlockUntilSyncedToCurrentChain();

    LOCK2(cs_main, pwallet->cs_wallet);

    return ListReceived(pwallet, request.params, false);
}

static UniValue listreceivedbylabel(const JSONRPCRequest& request)
{
    std::shared_ptr<CWallet> const wallet = GetWalletForJSONRPCRequest(request);
    CWallet* const pwallet = wallet.get();

    if (!EnsureWalletIsAvailable(pwallet, request.fHelp)) {
        return NullUniValue;
    }

    if (!IsDeprecatedRPCEnabled("accounts") && request.strMethod == "listreceivedbyaccount") {
        if (request.fHelp) {
            throw std::runtime_error("listreceivedbyaccount (Deprecated, will be removed in V0.18. To use this command, start particld with -deprecatedrpc=accounts)");
        }
        throw JSONRPCError(RPC_METHOD_DEPRECATED, "listreceivedbyaccount is deprecated and will be removed in V0.18. To use this command, start particld with -deprecatedrpc=accounts.");
    }

    if (request.fHelp || request.params.size() > 3)
        throw std::runtime_error(
            "listreceivedbylabel ( minconf include_empty include_watchonly)\n"
            "\nList received transactions by label.\n"
            "\nArguments:\n"
            "1. minconf           (numeric, optional, default=1) The minimum number of confirmations before payments are included.\n"
            "2. include_empty     (bool, optional, default=false) Whether to include labels that haven't received any payments.\n"
            "3. include_watchonly (bool, optional, default=false) Whether to include watch-only addresses (see 'importaddress').\n"

            "\nResult:\n"
            "[\n"
            "  {\n"
            "    \"involvesWatchonly\" : true,   (bool) Only returned if imported addresses were involved in transaction\n"
            "    \"account\" : \"accountname\",  (string) DEPRECATED. Backwards compatible alias for label.\n"
            "    \"amount\" : x.xxx,             (numeric) The total amount received by addresses with this label\n"
            "    \"confirmations\" : n,          (numeric) The number of confirmations of the most recent transaction included\n"
            "    \"label\" : \"label\"           (string) The label of the receiving address. The default label is \"\".\n"
            "  }\n"
            "  ,...\n"
            "]\n"

            "\nExamples:\n"
            + HelpExampleCli("listreceivedbylabel", "")
            + HelpExampleCli("listreceivedbylabel", "6 true")
            + HelpExampleRpc("listreceivedbylabel", "6, true, true")
        );

    // Make sure the results are valid at least up to the most recent block
    // the user could have gotten from another RPC command prior to now
    pwallet->BlockUntilSyncedToCurrentChain();

    LOCK2(cs_main, pwallet->cs_wallet);

    return ListReceived(pwallet, request.params, true);
}

static void MaybePushAddress(UniValue & entry, const CTxDestination &dest)
{
    if (IsValidDestination(dest)) {
        entry.pushKV("address", EncodeDestination(dest));
    }
}

/**
 * List transactions based on the given criteria.
 *
 * @param  pwallet    The wallet.
 * @param  wtx        The wallet transaction.
 * @param  strAccount The account, if any, or "*" for all.
 * @param  nMinDepth  The minimum confirmation depth.
 * @param  fLong      Whether to include the JSON version of the transaction.
 * @param  ret        The UniValue into which the result is stored.
 * @param  filter     The "is mine" filter bool.
 */
static void ListTransactions(CWallet* const pwallet, const CWalletTx& wtx, const std::string& strAccount, int nMinDepth, bool fLong, UniValue& ret, const isminefilter& filter)
{
    CAmount nFee;
    std::string strSentAccount;
    std::list<COutputEntry> listReceived;
    std::list<COutputEntry> listSent;
    std::list<COutputEntry> listStaked;

    wtx.GetAmounts(listReceived, listSent, listStaked, nFee, strSentAccount, filter);

    bool fAllAccounts = (strAccount == std::string("*"));
    bool involvesWatchonly = wtx.IsFromMe(ISMINE_WATCH_ONLY);

    // Sent
    if ((!listSent.empty() || nFee != 0) && (fAllAccounts || strAccount == strSentAccount))
    {
        for (const COutputEntry& s : listSent)
        {
            UniValue entry(UniValue::VOBJ);
            if (involvesWatchonly || (s.ismine & ISMINE_WATCH_ONLY)) {
                entry.pushKV("involvesWatchonly", true);
            }
            if (IsDeprecatedRPCEnabled("accounts")) entry.pushKV("account", strSentAccount);
            MaybePushAddress(entry, s.destination);
            if (s.destStake.type() != typeid(CNoDestination))
                entry.pushKV("coldstake_address", CBitcoinAddress(s.destStake).ToString());
            entry.pushKV("category", "send");
            entry.pushKV("amount", ValueFromAmount(-s.amount));
            if (pwallet->mapAddressBook.count(s.destination)) {
                entry.pushKV("label", pwallet->mapAddressBook[s.destination].name);
            }
            entry.pushKV("vout", s.vout);
            entry.pushKV("fee", ValueFromAmount(-nFee));
            if (fLong)
                WalletTxToJSON(wtx, entry);
            else
            {
                std::string sNarrKey = strprintf("n%d", s.vout);
                mapValue_t::const_iterator mi = wtx.mapValue.find(sNarrKey);
                if (mi != wtx.mapValue.end() && !mi->second.empty())
                    entry.pushKV("narration", mi->second);
            };
            entry.pushKV("abandoned", wtx.isAbandoned());

            ret.push_back(entry);
        }
    }

    // Received
    if (listReceived.size() > 0 && wtx.GetDepthInMainChain() >= nMinDepth)
    {
        for (const COutputEntry &r : listReceived)
        {
            std::string account;
            if (pwallet->mapAddressBook.count(r.destination))
                account = pwallet->mapAddressBook[r.destination].name;

            if (fAllAccounts || (account == strAccount))
            {
                UniValue entry(UniValue::VOBJ);
                if (involvesWatchonly || (r.ismine & ISMINE_WATCH_ONLY)) {
                    entry.pushKV("involvesWatchonly", true);
                }
                if (IsDeprecatedRPCEnabled("accounts")) entry.pushKV("account", account);

                if (fParticlWallet
                    && r.destination.type() == typeid(CKeyID))
                {
                    CStealthAddress sx;
                    CKeyID idK = boost::get<CKeyID>(r.destination);
                    if (GetParticlWallet(pwallet)->GetStealthLinked(idK, sx))
                    {
                        entry.pushKV("stealth_address", sx.Encoded());
                    };
                };

                MaybePushAddress(entry, r.destination);
                if (r.destStake.type() != typeid(CNoDestination))
                    entry.pushKV("coldstake_address", CBitcoinAddress(r.destStake).ToString());
                if (wtx.IsCoinBase())
                {
                    if (wtx.GetDepthInMainChain() < 1)
                        entry.pushKV("category", "orphan");
                    else if (wtx.GetBlocksToMaturity() > 0)
                        entry.pushKV("category", "immature");
                    else
                    {
                        if (fParticlMode)
                            entry.pushKV("category", "coinbase");
                        else
                            entry.pushKV("category", "generate");
                    }
                }
                else
                {
                    entry.pushKV("category", "receive");
                }
                entry.pushKV("amount", ValueFromAmount(r.amount));
                if (pwallet->mapAddressBook.count(r.destination)) {
                    entry.pushKV("label", account);
                }
                entry.pushKV("vout", r.vout);
                if (fLong)
                    WalletTxToJSON(wtx, entry);
                else
                {
                    std::string sNarrKey = strprintf("n%d", r.vout);
                    mapValue_t::const_iterator mi = wtx.mapValue.find(sNarrKey);
                    if (mi != wtx.mapValue.end() && !mi->second.empty())
                        entry.pushKV("narration", mi->second);
                }
                ret.push_back(entry);
            };
        }
    };

    // Staked
    if (listStaked.size() > 0 && wtx.GetDepthInMainChain() >= nMinDepth)
    {
        for (const auto &s : listStaked)
        {
            UniValue entry(UniValue::VOBJ);
            if (involvesWatchonly || (s.ismine & ISMINE_WATCH_ONLY))
                entry.push_back(Pair("involvesWatchonly", true));
            //entry.push_back(Pair("account", strSentAccount));
            MaybePushAddress(entry, s.destination);
            if (s.destStake.type() != typeid(CNoDestination))
                entry.push_back(Pair("coldstake_address", CBitcoinAddress(s.destStake).ToString()));

            if (wtx.GetDepthInMainChain() < 1)
                entry.push_back(Pair("category", "orphaned_stake"));
            else
                entry.push_back(Pair("category", "stake"));

            entry.push_back(Pair("amount", ValueFromAmount(s.amount)));
            if (pwallet->mapAddressBook.count(s.destination))
                entry.push_back(Pair("label", pwallet->mapAddressBook[s.destination].name));
            entry.push_back(Pair("vout", s.vout));
            entry.push_back(Pair("reward", ValueFromAmount(-nFee)));
            if (fLong)
                WalletTxToJSON(wtx, entry);
            entry.push_back(Pair("abandoned", wtx.isAbandoned()));
            ret.push_back(entry);
        }
    };
}


static void ListRecord(CHDWallet *phdw, const uint256 &hash, const CTransactionRecord &rtx,
    const std::string &strAccount, int nMinDepth, bool fLong, UniValue &ret, const isminefilter &filter)
{
    bool fAllAccounts = (strAccount == std::string("*"));

    for (auto &r : rtx.vout)
    {
        if (r.nFlags & ORF_CHANGE)
            continue;

        if (!(r.nFlags & ORF_FROM) && !(r.nFlags & ORF_OWNED) && !(filter & ISMINE_WATCH_ONLY))
            continue;

        std::string account;
        CBitcoinAddress addr;
        CTxDestination dest;
        if (ExtractDestination(r.scriptPubKey, dest) && !r.scriptPubKey.IsUnspendable())
        {
            addr.Set(dest);

            std::map<CTxDestination, CAddressBookData>::iterator mai = phdw->mapAddressBook.find(dest);
            if (mai != phdw->mapAddressBook.end() && !mai->second.name.empty())
                account = mai->second.name;
        };

        if (!fAllAccounts && (account != strAccount))
            continue;

        UniValue entry(UniValue::VOBJ);
        if (r.nFlags & ORF_OWN_WATCH)
            entry.push_back(Pair("involvesWatchonly", true));
        entry.push_back(Pair("account", account));

        if (r.vPath.size() > 0)
        {
            if (r.vPath[0] == ORA_STEALTH)
            {
                if (r.vPath.size() < 5)
                {
                    LogPrintf("%s: Warning, malformed vPath.\n", __func__);
                } else
                {
                    uint32_t sidx;
                    memcpy(&sidx, &r.vPath[1], 4);
                    CStealthAddress sx;
                    if (phdw->GetStealthByIndex(sidx, sx))
                    {
                        entry.push_back(Pair("stealth_address", sx.Encoded()));
                    };
                };
            };
        } else
        {
            if (dest.type() == typeid(CKeyID))
            {
                CStealthAddress sx;
                CKeyID idK = boost::get<CKeyID>(dest);
                if (phdw->GetStealthLinked(idK, sx))
                {
                    entry.push_back(Pair("stealth_address", sx.Encoded()));
                };
            };
        };

        if (r.nFlags & ORF_LOCKED)
            entry.push_back(Pair("requires_unlock", "true"));

        if (dest.type() == typeid(CNoDestination))
            entry.push_back(Pair("address", "none"));
        else
            entry.push_back(Pair("address", addr.ToString()));

        std::string sCategory;
        if (r.nFlags & ORF_OWNED && r.nFlags & ORF_FROM)
        {
            // sent to self
            //continue;
            sCategory = "receive";
        } else
        if (r.nFlags & ORF_OWN_ANY)
        {
            sCategory = "receive";
        } else
        if (r.nFlags & ORF_FROM)
        {
            sCategory = "send";
        }

        entry.push_back(Pair("category", sCategory));
        entry.push_back(Pair("type", r.nType == OUTPUT_STANDARD ? "standard"
                : r.nType == OUTPUT_CT ? "blind" : r.nType == OUTPUT_RINGCT ? "anon" : "unknown"));

        if (r.nFlags & ORF_OWNED && r.nFlags & ORF_FROM)
            entry.push_back(Pair("fromself", "true"));

        entry.push_back(Pair("amount", ValueFromAmount(r.nValue * ((r.nFlags & ORF_OWN_ANY) ? 1 : -1))));

        if (r.nFlags & ORF_FROM)
            entry.push_back(Pair("fee", ValueFromAmount(-rtx.nFee)));

        entry.push_back(Pair("vout", r.n));

        int confirms = phdw->GetDepthInMainChain(rtx.blockHash);
        entry.push_back(Pair("confirmations", confirms));
        if (confirms > 0)
        {
            entry.push_back(Pair("blockhash", rtx.blockHash.GetHex()));
            entry.push_back(Pair("blockindex", rtx.nIndex));
            entry.push_back(Pair("blocktime", mapBlockIndex[rtx.blockHash]->GetBlockTime()));
        } else
        {
            entry.push_back(Pair("trusted", phdw->IsTrusted(hash, rtx.blockHash)));
        };

        entry.push_back(Pair("txid", hash.ToString()));

        UniValue conflicts(UniValue::VARR);
        std::set<uint256> setconflicts = phdw->GetConflicts(hash);
        setconflicts.erase(hash);
        for(const auto &conflict : setconflicts)
            conflicts.push_back(conflict.GetHex());
        entry.push_back(Pair("walletconflicts", conflicts));

        PushTime(entry, "time", rtx.nTimeReceived);

        if (!r.sNarration.empty())
            entry.push_back(Pair("narration", r.sNarration));

        if (r.nFlags & ORF_FROM)
            entry.push_back(Pair("abandoned", rtx.IsAbandoned()));

        ret.push_back(entry);
    };
};

static void AcentryToJSON(const CAccountingEntry& acentry, const std::string& strAccount, UniValue& ret)
{
    bool fAllAccounts = (strAccount == std::string("*"));

    if (fAllAccounts || acentry.strAccount == strAccount)
    {
        UniValue entry(UniValue::VOBJ);
        entry.pushKV("account", acentry.strAccount);
        entry.pushKV("category", "move");
        entry.pushKV("time", acentry.nTime);
        entry.pushKV("amount", ValueFromAmount(acentry.nCreditDebit));
        if (IsDeprecatedRPCEnabled("accounts")) entry.pushKV("otheraccount", acentry.strOtherAccount);
        entry.pushKV("comment", acentry.strComment);
        ret.push_back(entry);
    }
}

UniValue listtransactions(const JSONRPCRequest& request)
{
    std::shared_ptr<CWallet> const wallet = GetWalletForJSONRPCRequest(request);
    CWallet* const pwallet = wallet.get();

    if (!EnsureWalletIsAvailable(pwallet, request.fHelp)) {
        return NullUniValue;
    }

    std::string help_text {};
    if (!IsDeprecatedRPCEnabled("accounts")) {
        help_text = "listtransactions (dummy count skip include_watchonly)\n"
            "\nReturns up to 'count' most recent transactions skipping the first 'from' transactions for account 'account'.\n"
            "Note that the \"account\" argument and \"otheraccount\" return value have been removed in V0.17. To use this RPC with an \"account\" argument, restart\n"
            "particld with -deprecatedrpc=accounts\n"
            "\nArguments:\n"
            "1. \"dummy\"    (string, optional) If set, should be \"*\" for backwards compatibility.\n"
            "2. count          (numeric, optional, default=10) The number of transactions to return\n"
            "3. skip           (numeric, optional, default=0) The number of transactions to skip\n"
            "4. include_watchonly (bool, optional, default=false) Include transactions to watch-only addresses (see 'importaddress')\n"
            "\nResult:\n"
            "[\n"
            "  {\n"
            "    \"address\":\"address\",    (string) The bitcoin address of the transaction.\n"
            "    \"category\":\"send|receive\", (string) The transaction category.\n"
            "    \"amount\": x.xxx,          (numeric) The amount in " + CURRENCY_UNIT + ". This is negative for the 'send' category, and is positive\n"
            "                                        for the 'receive' category,\n"
            "    \"label\": \"label\",       (string) A comment for the address/transaction, if any\n"
            "    \"vout\": n,                (numeric) the vout value\n"
            "    \"fee\": x.xxx,             (numeric) The amount of the fee in " + CURRENCY_UNIT + ". This is negative and only available for the \n"
            "                                         'send' category of transactions.\n"
            "    \"confirmations\": n,       (numeric) The number of confirmations for the transaction. Negative confirmations indicate the\n"
            "                                         transaction conflicts with the block chain\n"
            "    \"trusted\": xxx,           (bool) Whether we consider the outputs of this unconfirmed transaction safe to spend.\n"
            "    \"blockhash\": \"hashvalue\", (string) The block hash containing the transaction.\n"
            "    \"blockindex\": n,          (numeric) The index of the transaction in the block that includes it.\n"
            "    \"blocktime\": xxx,         (numeric) The block time in seconds since epoch (1 Jan 1970 GMT).\n"
            "    \"txid\": \"transactionid\", (string) The transaction id.\n"
            "    \"time\": xxx,              (numeric) The transaction time in seconds since epoch (midnight Jan 1 1970 GMT).\n"
            "    \"timereceived\": xxx,      (numeric) The time received in seconds since epoch (midnight Jan 1 1970 GMT).\n"
            "    \"comment\": \"...\",       (string) If a comment is associated with the transaction.\n"
            "    \"bip125-replaceable\": \"yes|no|unknown\",  (string) Whether this transaction could be replaced due to BIP125 (replace-by-fee);\n"
            "                                                     may be unknown for unconfirmed transactions not in the mempool\n"
            "    \"abandoned\": xxx          (bool) 'true' if the transaction has been abandoned (inputs are respendable). Only available for the \n"
            "                                         'send' category of transactions.\n"
            "  }\n"
            "]\n"

            "\nExamples:\n"
            "\nList the most recent 10 transactions in the systems\n"
            + HelpExampleCli("listtransactions", "") +
            "\nList transactions 100 to 120\n"
            + HelpExampleCli("listtransactions", "\"*\" 20 100") +
            "\nAs a json rpc call\n"
            + HelpExampleRpc("listtransactions", "\"*\", 20, 100");
    } else {
        help_text = "listtransactions ( \"account\" count skip include_watchonly)\n"
            "\nReturns up to 'count' most recent transactions skipping the first 'from' transactions for account 'account'.\n"
            "\nArguments:\n"
            "1. \"account\"    (string, optional) DEPRECATED. This argument will be removed in V0.18. The account name. Should be \"*\".\n"
            "2. count          (numeric, optional, default=10) The number of transactions to return\n"
            "3. skip           (numeric, optional, default=0) The number of transactions to skip\n"
            "4. include_watchonly (bool, optional, default=false) Include transactions to watch-only addresses (see 'importaddress')\n"
            "                       Coldstake transactions are classed as watch-only.\n"
            "\nResult:\n"
            "[\n"
            "  {\n"
            "    \"account\":\"accountname\",       (string) DEPRECATED. This field will be removed in V0.18. The account name associated with the transaction. \n"
            "                                                It will be \"\" for the default account.\n"
            "    \"address\":\"address\",           (string) The particl address of the transaction. Not present for \n"
            "                                                move transactions (category = move).\n"
            "    \"category\":\"send|receive|move|coinbase|stake|orphaned_stake\", \n"
            "                                       (string) The transaction category. 'move' is a local (off blockchain)\n"
            "                                                transaction between accounts, and not associated with an address,\n"
            "                                                transaction id or block. 'send' and 'receive' transactions are \n"
            "                                                associated with an address, transaction id and block details\n"
            "                                                'orphaned_stake' transactions are failed stake attempts.\n"
            "    \"amount\": x.xxx,          (numeric) The amount in " + CURRENCY_UNIT + ". This is negative for the 'send' category, and for the\n"
            "                                         'move' category for moves outbound. It is positive for the 'receive' category,\n"
            "                                         and for the 'move' category for inbound funds.\n"
            "    \"label\": \"label\",       (string) A comment for the address/transaction, if any\n"
            "    \"vout\": n,                (numeric) the vout value\n"
            "    \"fee\": x.xxx,             (numeric) The amount of the fee in " + CURRENCY_UNIT + ". This is negative and only available for the \n"
            "                                         'send' category of transactions.\n"
            "    \"confirmations\": n,       (numeric) The number of confirmations for the transaction. Available for 'send' and \n"
            "                                         'receive' category of transactions. Negative confirmations indicate the\n"
            "                                         transaction conflicts with the block chain\n"
            "    \"trusted\": true|false,      (bool) Whether we consider the outputs of this unconfirmed transaction safe to spend.\n"
            "    \"blockhash\": \"hashvalue\", (string) The block hash containing the transaction. Available for 'send' and 'receive'\n"
            "                                          category of transactions.\n"
            "    \"blockindex\": n,          (numeric) The index of the transaction in the block that includes it. Available for 'send' and 'receive'\n"
            "                                          category of transactions.\n"
            "    \"blocktime\": xxx,         (numeric) The block time in seconds since epoch (midnight 1 Jan 1970 GMT).\n"
            "    \"txid\": \"transactionid\", (string) The transaction id. Available for 'send' and 'receive' category of transactions.\n"
            "    \"time\": xxx,              (numeric) The transaction time in seconds since epoch (midnight Jan 1 1970 GMT).\n"
            "    \"timereceived\": xxx,      (numeric) The time received in seconds since epoch (midnight Jan 1 1970 GMT). Available \n"
            "                                          for 'send' and 'receive' category of transactions.\n"
            "    \"comment\": \"...\",       (string) If a comment is associated with the transaction.\n"
            "    \"otheraccount\": \"accountname\",  (string) DEPRECATED. This field will be removed in V0.18. For the 'move' category of transactions, the account the funds came \n"
            "                                          from (for receiving funds, positive amounts), or went to (for sending funds,\n"
            "                                          negative amounts).\n"
            "    \"bip125_replaceable\": \"yes|no|unknown\",  (string) Whether this transaction could be replaced due to BIP125 (replace-by-fee);\n"
            "                                                     may be unknown for unconfirmed transactions not in the mempool\n"
            "    \"abandoned\": true|false    (bool) 'true' if the transaction has been abandoned (inputs are respendable). Only available for the \n"
            "                                         'send' category of transactions.\n"
            "  }\n"
            "]\n"

            "\nExamples:\n"
            "\nList the most recent 10 transactions in the systems\n"
            + HelpExampleCli("listtransactions", "") +
            "\nList transactions 100 to 120\n"
            + HelpExampleCli("listtransactions", "\"*\" 20 100") +
            "\nAs a json rpc call\n"
            + HelpExampleRpc("listtransactions", "\"*\", 20, 100");
    }
    if (request.fHelp || request.params.size() > 4) throw std::runtime_error(help_text);

    // Make sure the results are valid at least up to the most recent block
    // the user could have gotten from another RPC command prior to now
    pwallet->BlockUntilSyncedToCurrentChain();

    std::string strAccount = "*";
    if (!request.params[0].isNull()) {
        strAccount = request.params[0].get_str();
        if (!IsDeprecatedRPCEnabled("accounts") && strAccount != "*") {
            throw JSONRPCError(RPC_INVALID_PARAMETER, "Dummy value must be set to \"*\"");
        }
    }
    int nCount = 10;
    if (!request.params[1].isNull())
        nCount = request.params[1].get_int();
    int nFrom = 0;
    if (!request.params[2].isNull())
        nFrom = request.params[2].get_int();
    isminefilter filter = ISMINE_SPENDABLE;
    if(!request.params[3].isNull())
        if(request.params[3].get_bool())
            filter = filter | ISMINE_WATCH_ONLY;

    if (nCount < 0)
        throw JSONRPCError(RPC_INVALID_PARAMETER, "Negative count");
    if (nFrom < 0)
        throw JSONRPCError(RPC_INVALID_PARAMETER, "Negative from");


    // NOTE: nFrom and nCount seem to apply to the individual json entries, not the txn
    //  a txn producing 2 entries will output only 1 entry if nCount is 1
    // TODO: Change to count on unique txids?

    UniValue ret(UniValue::VARR);
    UniValue retReversed(UniValue::VARR);

    {
        LOCK2(cs_main, pwallet->cs_wallet);
        const CWallet::TxItems &txOrdered = pwallet->wtxOrdered;

        // iterate backwards until we have nCount items to return:
        for (CWallet::TxItems::const_reverse_iterator it = txOrdered.rbegin(); it != txOrdered.rend(); ++it)
        {
            CWalletTx *const pwtx = (*it).second.first;
            if (pwtx != nullptr)
                ListTransactions(pwallet, *pwtx, strAccount, 0, true, retReversed, filter);
            if (IsDeprecatedRPCEnabled("accounts")) {
                CAccountingEntry *const pacentry = (*it).second.second;
                if (pacentry != nullptr) AcentryToJSON(*pacentry, strAccount, ret);
            }

            if ((int)retReversed.size() >= nCount + nFrom)
                break;
        };
    }
    // ret is newest to oldest

    // TODO: neater to add reverse to Univalue?
    for (size_t i = retReversed.size(); i-- > 0; )
    {
        ret.push_back(retReversed[i]);
    };

    if (IsParticlWallet(pwallet))
    {
        LOCK2(cs_main, pwallet->cs_wallet);

        CHDWallet *phdw = GetParticlWallet(pwallet);
        const RtxOrdered_t &txOrdered = phdw->rtxOrdered;

        // TODO: Combine finding and inserting into ret loops

        UniValue retRecords(UniValue::VARR);
        for (RtxOrdered_t::const_reverse_iterator it = txOrdered.rbegin(); it != txOrdered.rend(); ++it)
        {
            ListRecord(phdw, it->second->first, it->second->second, strAccount, 0, true, retRecords, filter);
            if ((int)retRecords.size() >= nCount + nFrom)
                break;
        };

        size_t nSearchStart = 0;
        for (size_t i = retRecords.size(); i-- > 0; )
        {
            int64_t nInsertTime = find_value(retRecords[i], "time").get_int64();
            bool fFound = false;
            for (size_t k = nSearchStart; k < ret.size(); k++)
            {
                nSearchStart = k;
                int64_t nTime = find_value(ret[k], "time").get_int64();
                if (nTime > nInsertTime)
                {
                    ret.insert(k, retRecords[i]);
                    fFound = true;
                    break;
                };
            };

            if (!fFound)
                ret.push_back(retRecords[i]);
        };

        if (nFrom > 0 && ret.size() > 0)
            ret.erase(std::max((size_t)0, ret.size() - nFrom), ret.size());

        if (ret.size() > (size_t)nCount)
            ret.erase(0, ret.size() - nCount);
    };

    return ret;
}

static UniValue listaccounts(const JSONRPCRequest& request)
{
    std::shared_ptr<CWallet> const wallet = GetWalletForJSONRPCRequest(request);
    CWallet* const pwallet = wallet.get();

    if (!EnsureWalletIsAvailable(pwallet, request.fHelp)) {
        return NullUniValue;
    }

    if (!IsDeprecatedRPCEnabled("accounts")) {
        if (request.fHelp) {
            throw std::runtime_error("listaccounts (Deprecated, will be removed in V0.18. To use this command, start particld with -deprecatedrpc=accounts)");
        }
        throw JSONRPCError(RPC_METHOD_DEPRECATED, "listaccounts is deprecated and will be removed in V0.18. To use this command, start particld with -deprecatedrpc=accounts.");
    }

    if (request.fHelp || request.params.size() > 2)
        throw std::runtime_error(
            "listaccounts ( minconf include_watchonly)\n"
            "\nDEPRECATED. Returns Object that has account names as keys, account balances as values.\n"
            "\nArguments:\n"
            "1. minconf             (numeric, optional, default=1) Only include transactions with at least this many confirmations\n"
            "2. include_watchonly   (bool, optional, default=false) Include balances in watch-only addresses (see 'importaddress')\n"
            "\nResult:\n"
            "{                      (json object where keys are account names, and values are numeric balances\n"
            "  \"account\": x.xxx,  (numeric) The property name is the account name, and the value is the total balance for the account.\n"
            "  ...\n"
            "}\n"
            "\nExamples:\n"
            "\nList account balances where there is at least 1 confirmation\n"
            + HelpExampleCli("listaccounts", "") +
            "\nList account balances including zero confirmation transactions\n"
            + HelpExampleCli("listaccounts", "0") +
            "\nList account balances for 6 or more confirmations\n"
            + HelpExampleCli("listaccounts", "6") +
            "\nAs json rpc call\n"
            + HelpExampleRpc("listaccounts", "6")
        );

    // Make sure the results are valid at least up to the most recent block
    // the user could have gotten from another RPC command prior to now
    pwallet->BlockUntilSyncedToCurrentChain();

    LOCK2(cs_main, pwallet->cs_wallet);

    int nMinDepth = 1;
    if (!request.params[0].isNull())
        nMinDepth = request.params[0].get_int();
    isminefilter includeWatchonly = ISMINE_SPENDABLE;
    if(!request.params[1].isNull())
        if(request.params[1].get_bool())
            includeWatchonly = includeWatchonly | ISMINE_WATCH_ONLY;

    std::map<std::string, CAmount> mapAccountBalances;
    for (const std::pair<const CTxDestination, CAddressBookData>& entry : pwallet->mapAddressBook) {
        if (IsMine(*pwallet, entry.first) & includeWatchonly) {  // This address belongs to me
            mapAccountBalances[entry.second.name] = 0;
        }
    }

    for (const std::pair<const uint256, CWalletTx>& pairWtx : pwallet->mapWallet) {
        const CWalletTx& wtx = pairWtx.second;
        CAmount nFee;
        std::string strSentAccount;
        std::list<COutputEntry> listReceived;
        std::list<COutputEntry> listSent;
        std::list<COutputEntry> listStaked;
        int nDepth = wtx.GetDepthInMainChain();
        if (wtx.GetBlocksToMaturity() > 0 || nDepth < 0)
            continue;
        wtx.GetAmounts(listReceived, listSent, listStaked, nFee, strSentAccount, includeWatchonly);
        mapAccountBalances[strSentAccount] -= nFee;
        for (const COutputEntry& s : listSent)
            mapAccountBalances[strSentAccount] -= s.amount;
        if (nDepth >= nMinDepth)
        {
            for (const COutputEntry& r : listReceived)
                if (pwallet->mapAddressBook.count(r.destination)) {
                    mapAccountBalances[pwallet->mapAddressBook[r.destination].name] += r.amount;
                }
                else
                    mapAccountBalances[""] += r.amount;
        }
    }

    const std::list<CAccountingEntry>& acentries = pwallet->laccentries;
    for (const CAccountingEntry& entry : acentries)
        mapAccountBalances[entry.strAccount] += entry.nCreditDebit;

    UniValue ret(UniValue::VOBJ);
    for (const std::pair<const std::string, CAmount>& accountBalance : mapAccountBalances) {
        ret.pushKV(accountBalance.first, ValueFromAmount(accountBalance.second));
    }
    return ret;
}

static UniValue listsinceblock(const JSONRPCRequest& request)
{
    std::shared_ptr<CWallet> const wallet = GetWalletForJSONRPCRequest(request);
    CWallet* const pwallet = wallet.get();

    if (!EnsureWalletIsAvailable(pwallet, request.fHelp)) {
        return NullUniValue;
    }

    if (request.fHelp || request.params.size() > 4)
        throw std::runtime_error(
            "listsinceblock ( \"blockhash\" target_confirmations include_watchonly include_removed )\n"
            "\nGet all transactions in blocks since block [blockhash], or all transactions if omitted.\n"
            "If \"blockhash\" is no longer a part of the main chain, transactions from the fork point onward are included.\n"
            "Additionally, if include_removed is set, transactions affecting the wallet which were removed are returned in the \"removed\" array.\n"
            "\nArguments:\n"
            "1. \"blockhash\"            (string, optional) The block hash to list transactions since\n"
            "2. target_confirmations:    (numeric, optional, default=1) Return the nth block hash from the main chain. e.g. 1 would mean the best block hash. Note: this is not used as a filter, but only affects [lastblock] in the return value\n"
            "3. include_watchonly:       (bool, optional, default=false) Include transactions to watch-only addresses (see 'importaddress')\n"
            "4. include_removed:         (bool, optional, default=true) Show transactions that were removed due to a reorg in the \"removed\" array\n"
            "                                                           (not guaranteed to work on pruned nodes)\n"
            "\nResult:\n"
            "{\n"
            "  \"transactions\": [\n"
            "    \"account\":\"accountname\",       (string) DEPRECATED. This field will be removed in V0.18. To see this deprecated field, start particld with -deprecatedrpc=accounts. The account name associated with the transaction. Will be \"\" for the default account.\n"
            "    \"address\":\"address\",    (string) The particl address of the transaction. Not present for move transactions (category = move).\n"
            "    \"category\":\"send|receive\",     (string) The transaction category. 'send' has negative amounts, 'receive' has positive amounts.\n"
            "    \"amount\": x.xxx,          (numeric) The amount in " + CURRENCY_UNIT + ". This is negative for the 'send' category, and for the 'move' category for moves \n"
            "                                          outbound. It is positive for the 'receive' category, and for the 'move' category for inbound funds.\n"
            "    \"vout\" : n,               (numeric) the vout value\n"
            "    \"fee\": x.xxx,             (numeric) The amount of the fee in " + CURRENCY_UNIT + ". This is negative and only available for the 'send' category of transactions.\n"
            "    \"confirmations\": n,       (numeric) The number of confirmations for the transaction. Available for 'send' and 'receive' category of transactions.\n"
            "                                          When it's < 0, it means the transaction conflicted that many blocks ago.\n"
            "    \"blockhash\": \"hashvalue\",     (string) The block hash containing the transaction. Available for 'send' and 'receive' category of transactions.\n"
            "    \"blockindex\": n,          (numeric) The index of the transaction in the block that includes it. Available for 'send' and 'receive' category of transactions.\n"
            "    \"blocktime\": xxx,         (numeric) The block time in seconds since epoch (midnight 1 Jan 1970 GMT).\n"
            "    \"txid\": \"transactionid\",  (string) The transaction id. Available for 'send' and 'receive' category of transactions.\n"
            "    \"time\": xxx,              (numeric) The transaction time in seconds since epoch (midnight Jan 1 1970 GMT).\n"
            "    \"timereceived\": xxx,      (numeric) The time received in seconds since epoch (midnight Jan 1 1970 GMT). Available for 'send' and 'receive' category of transactions.\n"
            "    \"bip125_replaceable\": \"yes|no|unknown\",  (string) Whether this transaction could be replaced due to BIP125 (replace-by-fee);\n"
            "                                                   may be unknown for unconfirmed transactions not in the mempool\n"
            "    \"abandoned\": true|false,  (bool) 'true' if the transaction has been abandoned (inputs are respendable). Only available for the 'send' category of transactions.\n"
            "    \"comment\": \"...\",       (string) If a comment is associated with the transaction.\n"
            "    \"label\" : \"label\"       (string) A comment for the address/transaction, if any\n"
            "    \"to\": \"...\",            (string) If a comment to is associated with the transaction.\n"
            "  ],\n"
            "  \"removed\": [\n"
            "    <structure is the same as \"transactions\" above, only present if include_removed=true>\n"
            "    Note: transactions that were re-added in the active chain will appear as-is in this array, and may thus have a positive confirmation count.\n"
            "  ],\n"
            "  \"lastblock\": \"lastblockhash\"     (string) The hash of the block (target_confirmations-1) from the best block on the main chain. This is typically used to feed back into listsinceblock the next time you call it. So you would generally use a target_confirmations of say 6, so you will be continually re-notified of transactions until they've reached 6 confirmations plus any new ones\n"
            "}\n"
            "\nExamples:\n"
            + HelpExampleCli("listsinceblock", "")
            + HelpExampleCli("listsinceblock", "\"000000000000000bacf66f7497b7dc45ef753ee9a7d38571037cdb1a57f663ad\" 6")
            + HelpExampleRpc("listsinceblock", "\"000000000000000bacf66f7497b7dc45ef753ee9a7d38571037cdb1a57f663ad\", 6")
        );

    // Make sure the results are valid at least up to the most recent block
    // the user could have gotten from another RPC command prior to now
    pwallet->BlockUntilSyncedToCurrentChain();

    LOCK2(cs_main, pwallet->cs_wallet);

    const CBlockIndex* pindex = nullptr;    // Block index of the specified block or the common ancestor, if the block provided was in a deactivated chain.
    const CBlockIndex* paltindex = nullptr; // Block index of the specified block, even if it's in a deactivated chain.
    int target_confirms = 1;
    isminefilter filter = ISMINE_SPENDABLE;

    if (!request.params[0].isNull() && !request.params[0].get_str().empty()) {
        uint256 blockId;

        blockId.SetHex(request.params[0].get_str());
        paltindex = pindex = LookupBlockIndex(blockId);
        if (!pindex) {
            throw JSONRPCError(RPC_INVALID_ADDRESS_OR_KEY, "Block not found");
        }
        if (chainActive[pindex->nHeight] != pindex) {
            // the block being asked for is a part of a deactivated chain;
            // we don't want to depend on its perceived height in the block
            // chain, we want to instead use the last common ancestor
            pindex = chainActive.FindFork(pindex);
        }
    }

    if (!request.params[1].isNull()) {
        target_confirms = request.params[1].get_int();

        if (target_confirms < 1) {
            throw JSONRPCError(RPC_INVALID_PARAMETER, "Invalid parameter");
        }
    }

    if (!request.params[2].isNull() && request.params[2].get_bool()) {
        filter = filter | ISMINE_WATCH_ONLY;
    }

    bool include_removed = (request.params[3].isNull() || request.params[3].get_bool());

    int depth = pindex ? (1 + chainActive.Height() - pindex->nHeight) : -1;

    UniValue transactions(UniValue::VARR);

    for (const std::pair<const uint256, CWalletTx>& pairWtx : pwallet->mapWallet) {
        CWalletTx tx = pairWtx.second;

        if (depth == -1 || tx.GetDepthInMainChain() < depth) {
            ListTransactions(pwallet, tx, "*", 0, true, transactions, filter);
        }
    }

    if (IsParticlWallet(pwallet))
    {
        CHDWallet *phdw = GetParticlWallet(pwallet);

        for (const auto &ri : phdw->mapRecords)
        {
            const uint256 &txhash = ri.first;
            const CTransactionRecord &rtx = ri.second;
            if (depth == -1 || phdw->GetDepthInMainChain(rtx.blockHash, rtx.nIndex) < depth) {
                ListRecord(phdw, txhash, rtx, "*", 0, true, transactions, filter);
            };
        };
    };


    // when a reorg'd block is requested, we also list any relevant transactions
    // in the blocks of the chain that was detached
    UniValue removed(UniValue::VARR);
    while (include_removed && paltindex && paltindex != pindex) {
        CBlock block;
        if (!ReadBlockFromDisk(block, paltindex, Params().GetConsensus())) {
            throw JSONRPCError(RPC_INTERNAL_ERROR, "Can't read block from disk");
        }
        for (const CTransactionRef& tx : block.vtx) {
            auto it = pwallet->mapWallet.find(tx->GetHash());
            if (it != pwallet->mapWallet.end()) {
                // We want all transactions regardless of confirmation count to appear here,
                // even negative confirmation ones, hence the big negative.
                ListTransactions(pwallet, it->second, "*", -100000000, true, removed, filter);
            } else
            if (IsParticlWallet(pwallet)) {
                CHDWallet *phdw = GetParticlWallet(pwallet);
                const uint256 &txhash = tx->GetHash();
                MapRecords_t::const_iterator mri = phdw->mapRecords.find(txhash);
                if (mri != phdw->mapRecords.end()) {
                    const CTransactionRecord &rtx = mri->second;
                    ListRecord(phdw, txhash, rtx, "*", -100000000, true, removed, filter);
                };
            };
        }
        paltindex = paltindex->pprev;
    }

    CBlockIndex *pblockLast = chainActive[chainActive.Height() + 1 - target_confirms];
    uint256 lastblock = pblockLast ? pblockLast->GetBlockHash() : uint256();

    UniValue ret(UniValue::VOBJ);
    ret.pushKV("transactions", transactions);
    if (include_removed) ret.pushKV("removed", removed);
    ret.pushKV("lastblock", lastblock.GetHex());

    return ret;
}

UniValue gettransaction(const JSONRPCRequest& request)
{
    std::shared_ptr<CWallet> const wallet = GetWalletForJSONRPCRequest(request);
    CWallet* const pwallet = wallet.get();

    if (!EnsureWalletIsAvailable(pwallet, request.fHelp)) {
        return NullUniValue;
    }

    if (request.fHelp || request.params.size() < 1 || request.params.size() > 2)
        throw std::runtime_error(
            "gettransaction \"txid\" ( include_watchonly )\n"
            "\nGet detailed information about in-wallet transaction <txid>\n"
            "\nArguments:\n"
            "1. \"txid\"                  (string, required) The transaction id\n"
            "2. include_watchonly         (bool, optional, default=false) Whether to include watch-only addresses in balance calculation and details[]\n"
            "\nResult:\n"
            "{\n"
            "  \"amount\" : x.xxx,        (numeric) The transaction amount in " + CURRENCY_UNIT + "\n"
            "  \"fee\": x.xxx,            (numeric) The amount of the fee in " + CURRENCY_UNIT + ". This is negative and only available for the \n"
            "                              'send' category of transactions.\n"
            "  \"confirmations\" : n,     (numeric) The number of confirmations\n"
            "  \"blockhash\" : \"hash\",  (string) The block hash\n"
            "  \"blockindex\" : xx,       (numeric) The index of the transaction in the block that includes it\n"
            "  \"blocktime\" : ttt,       (numeric) The time in seconds since epoch (midnight 1 Jan 1970 GMT)\n"
            "  \"txid\" : \"transactionid\",   (string) The transaction id.\n"
            "  \"time\" : ttt,            (numeric) The transaction time in seconds since epoch (midnight 1 Jan 1970 GMT)\n"
            "  \"timereceived\" : ttt,    (numeric) The time received in seconds since epoch (midnight 1 Jan 1970 GMT)\n"
            "  \"bip125_replaceable\": \"yes|no|unknown\",  (string) Whether this transaction could be replaced due to BIP125 (replace-by-fee);\n"
            "                                                   may be unknown for unconfirmed transactions not in the mempool\n"
            "  \"details\" : [\n"
            "    {\n"
            "      \"account\" : \"accountname\",      (string) DEPRECATED. This field will be removed in a V0.18. To see this deprecated field, start particld with -deprecatedrpc=accounts. The account name involved in the transaction, can be \"\" for the default account.\n"
            "      \"address\" : \"address\",          (string) The particl address involved in the transaction\n"
            "      \"category\" : \"send|receive\",    (string) The category, either 'send' or 'receive'\n"
            "      \"amount\" : x.xxx,                 (numeric) The amount in " + CURRENCY_UNIT + "\n"
            "      \"label\" : \"label\",              (string) A comment for the address/transaction, if any\n"
            "      \"vout\" : n,                       (numeric) the vout value\n"
            "      \"fee\": x.xxx,                     (numeric) The amount of the fee in " + CURRENCY_UNIT + ". This is negative and only available for the \n"
            "                                           'send' category of transactions.\n"
            "      \"abandoned\": true|false           (bool) 'true' if the transaction has been abandoned (inputs are respendable). Only available for the \n"
            "                                           'send' category of transactions.\n"
            "    }\n"
            "    ,...\n"
            "  ],\n"
            "  \"hex\" : \"data\"         (string) Raw data for transaction\n"
            "}\n"

            "\nExamples:\n"
            + HelpExampleCli("gettransaction", "\"1075db55d416d3ca199f55b6084e2115b9345e16c5cf302fc80e9d5fbf5d48d\"")
            + HelpExampleCli("gettransaction", "\"1075db55d416d3ca199f55b6084e2115b9345e16c5cf302fc80e9d5fbf5d48d\" true")
            + HelpExampleRpc("gettransaction", "\"1075db55d416d3ca199f55b6084e2115b9345e16c5cf302fc80e9d5fbf5d48d\"")
        );

    // Make sure the results are valid at least up to the most recent block
    // the user could have gotten from another RPC command prior to now
    if (!request.fSkipBlock)
        pwallet->BlockUntilSyncedToCurrentChain();

    LOCK2(cs_main, pwallet->cs_wallet);

    uint256 hash;
    hash.SetHex(request.params[0].get_str());

    isminefilter filter = ISMINE_SPENDABLE;
    if(!request.params[1].isNull())
        if(request.params[1].get_bool())
            filter = filter | ISMINE_WATCH_ONLY;

    UniValue entry(UniValue::VOBJ);
    auto it = pwallet->mapWallet.find(hash);
    if (it == pwallet->mapWallet.end()) {
        if (IsParticlWallet(pwallet))
        {
            CHDWallet *phdw = GetParticlWallet(pwallet);
            MapRecords_t::const_iterator mri = phdw->mapRecords.find(hash);

            if (mri != phdw->mapRecords.end())
            {
                const CTransactionRecord &rtx = mri->second;
                RecordTxToJSON(phdw, mri->first, rtx, entry);

                UniValue details(UniValue::VARR);
                ListRecord(phdw, hash, rtx, "*", 0, false, details, filter);
                entry.push_back(Pair("details", details));

                CStoredTransaction stx;
                if (CHDWalletDB(phdw->GetDBHandle()).ReadStoredTx(hash, stx)) // TODO: cache / use mapTempWallet
                {
                    std::string strHex = EncodeHexTx(*(stx.tx.get()), RPCSerializationFlags());
                    entry.push_back(Pair("hex", strHex));
                };

                return entry;
            };
        };

        throw JSONRPCError(RPC_INVALID_ADDRESS_OR_KEY, "Invalid or non-wallet transaction id");
    }
    const CWalletTx& wtx = it->second;

    CAmount nCredit = wtx.GetCredit(filter);
    CAmount nDebit = wtx.GetDebit(filter);
    CAmount nNet = nCredit - nDebit;
    CAmount nFee = (wtx.IsFromMe(filter) ? wtx.tx->GetValueOut() - nDebit : 0);

    entry.pushKV("amount", ValueFromAmount(nNet - nFee));
    if (wtx.IsFromMe(filter))
        entry.pushKV("fee", ValueFromAmount(nFee));

    WalletTxToJSON(wtx, entry);

    UniValue details(UniValue::VARR);
    ListTransactions(pwallet, wtx, "*", 0, false, details, filter);
    entry.pushKV("details", details);

    std::string strHex = EncodeHexTx(*wtx.tx, RPCSerializationFlags());
    entry.pushKV("hex", strHex);

    return entry;
}

static UniValue abandontransaction(const JSONRPCRequest& request)
{
    std::shared_ptr<CWallet> const wallet = GetWalletForJSONRPCRequest(request);
    CWallet* const pwallet = wallet.get();

    if (!EnsureWalletIsAvailable(pwallet, request.fHelp)) {
        return NullUniValue;
    }

    if (request.fHelp || request.params.size() != 1) {
        throw std::runtime_error(
            "abandontransaction \"txid\"\n"
            "\nMark in-wallet transaction <txid> as abandoned\n"
            "This will mark this transaction and all its in-wallet descendants as abandoned which will allow\n"
            "for their inputs to be re-spent.  It can be used to replace \"stuck\" or evicted transactions.\n"
            "It only works on transactions which are not included in a block and are not currently in the mempool.\n"
            "It has no effect on transactions which are already abandoned.\n"
            "\nArguments:\n"
            "1. \"txid\"    (string, required) The transaction id\n"
            "\nResult:\n"
            "\nExamples:\n"
            + HelpExampleCli("abandontransaction", "\"1075db55d416d3ca199f55b6084e2115b9345e16c5cf302fc80e9d5fbf5d48d\"")
            + HelpExampleRpc("abandontransaction", "\"1075db55d416d3ca199f55b6084e2115b9345e16c5cf302fc80e9d5fbf5d48d\"")
        );
    }

    // Make sure the results are valid at least up to the most recent block
    // the user could have gotten from another RPC command prior to now
    pwallet->BlockUntilSyncedToCurrentChain();

    LOCK2(cs_main, pwallet->cs_wallet);

    uint256 hash;
    hash.SetHex(request.params[0].get_str());

    if (!pwallet->mapWallet.count(hash))
    {
        if (!IsParticlWallet(pwallet) || !GetParticlWallet(pwallet)->HaveTransaction(hash))
            throw JSONRPCError(RPC_INVALID_ADDRESS_OR_KEY, "Invalid or non-wallet transaction id");
    };
    if (!pwallet->AbandonTransaction(hash)) {
        throw JSONRPCError(RPC_INVALID_ADDRESS_OR_KEY, "Transaction not eligible for abandonment");
    }

    return NullUniValue;
}


static UniValue backupwallet(const JSONRPCRequest& request)
{
    std::shared_ptr<CWallet> const wallet = GetWalletForJSONRPCRequest(request);
    CWallet* const pwallet = wallet.get();

    if (!EnsureWalletIsAvailable(pwallet, request.fHelp)) {
        return NullUniValue;
    }

    if (request.fHelp || request.params.size() != 1)
        throw std::runtime_error(
            "backupwallet \"destination\"\n"
            "\nSafely copies current wallet file to destination, which can be a directory or a path with filename.\n"
            "\nArguments:\n"
            "1. \"destination\"   (string) The destination directory or file\n"
            "\nExamples:\n"
            + HelpExampleCli("backupwallet", "\"backup.dat\"")
            + HelpExampleRpc("backupwallet", "\"backup.dat\"")
        );

    // Make sure the results are valid at least up to the most recent block
    // the user could have gotten from another RPC command prior to now
    pwallet->BlockUntilSyncedToCurrentChain();

    LOCK2(cs_main, pwallet->cs_wallet);

    std::string strDest = request.params[0].get_str();
    if (!pwallet->BackupWallet(strDest)) {
        throw JSONRPCError(RPC_WALLET_ERROR, "Error: Wallet backup failed!");
    }

    return NullUniValue;
}


static UniValue keypoolrefill(const JSONRPCRequest& request)
{
    std::shared_ptr<CWallet> const wallet = GetWalletForJSONRPCRequest(request);
    CWallet* const pwallet = wallet.get();

    if (!EnsureWalletIsAvailable(pwallet, request.fHelp)) {
        return NullUniValue;
    }

    if (request.fHelp || request.params.size() > 1)
        throw std::runtime_error(
            "keypoolrefill ( newsize )\n"
            "\nFills the keypool."
            + HelpRequiringPassphrase(pwallet) + "\n"
            "\nArguments\n"
            "1. newsize     (numeric, optional, default=100) The new keypool size\n"
            "\nExamples:\n"
            + HelpExampleCli("keypoolrefill", "")
            + HelpExampleRpc("keypoolrefill", "")
        );

    LOCK2(cs_main, pwallet->cs_wallet);

    // 0 is interpreted by TopUpKeyPool() as the default keypool size given by -keypool
    unsigned int kpSize = 0;
    if (!request.params[0].isNull()) {
        if (request.params[0].get_int() < 0)
            throw JSONRPCError(RPC_INVALID_PARAMETER, "Invalid parameter, expected valid size.");
        kpSize = (unsigned int)request.params[0].get_int();
    }

    EnsureWalletIsUnlocked(pwallet);
    pwallet->TopUpKeyPool(kpSize);

    if (pwallet->GetKeyPoolSize() < kpSize) {
        throw JSONRPCError(RPC_WALLET_ERROR, "Error refreshing keypool.");
    }

    return NullUniValue;
}


void LockWallet(CWallet* pWallet)
{
    LOCK(pWallet->cs_wallet);
    pWallet->nRelockTime = 0;
    pWallet->Lock();
}

static UniValue walletpassphrase(const JSONRPCRequest& request)
{
    std::shared_ptr<CWallet> const wallet = GetWalletForJSONRPCRequest(request);
    CWallet* const pwallet = wallet.get();

    if (!EnsureWalletIsAvailable(pwallet, request.fHelp)) {
        return NullUniValue;
    }

    if (request.fHelp || request.params.size() < 2 || request.params.size() > 3) {
        throw std::runtime_error(
            "walletpassphrase \"passphrase\" timeout ( stakingonly )\n"
            "\nStores the wallet decryption key in memory for 'timeout' seconds.\n"
            "This is needed prior to performing transactions related to private keys such as sending " + CURRENCY_UNIT + "\n"
            "\nArguments:\n"
            "1. \"passphrase\"     (string, required) The wallet passphrase\n"
            "2. timeout            (numeric, required) The time to keep the decryption key in seconds; capped at 100000000 (~3 years).\n"
            "3. stakingonly        (bool, optional) If true, sending functions are disabled.\n"
            "\nNote:\n"
            "Issuing the walletpassphrase command while the wallet is already unlocked will set a new unlock\n"
            "time that overrides the old one.\n"
            "If [stakingonly] is true and <timeout> is 0, the wallet will remain unlocked for staking until manually locked again.\n"
            "\nExamples:\n"
            "\nUnlock the wallet for 60 seconds\n"
            + HelpExampleCli("walletpassphrase", "\"my pass phrase\" 60") +
            "\nLock the wallet again (before 60 seconds)\n"
            + HelpExampleCli("walletlock", "") +
            "\nAs json rpc call\n"
            + HelpExampleRpc("walletpassphrase", "\"my pass phrase\", 60")
        );
    }

    // can't lock cs_wallet here, cs_smsg
    LOCK(cs_main);
    //LOCK2(cs_main, pwallet->cs_wallet);

    if (!pwallet->IsCrypted()) {
        throw JSONRPCError(RPC_WALLET_WRONG_ENC_STATE, "Error: running with an unencrypted wallet, but walletpassphrase was called.");
    }

    // Note that the walletpassphrase is stored in request.params[0] which is not mlock()ed
    SecureString strWalletPass;
    strWalletPass.reserve(100);
    // TODO: get rid of this .c_str() by implementing SecureString::operator=(std::string)
    // Alternately, find a way to make request.params[0] mlock()'d to begin with.
    strWalletPass = request.params[0].get_str().c_str();

    // Get the timeout
    int64_t nSleepTime = request.params[1].get_int64();
    // Timeout cannot be negative, otherwise it will relock immediately
    if (nSleepTime < 0) {
        throw JSONRPCError(RPC_INVALID_PARAMETER, "Timeout cannot be negative.");
    }
    // Clamp timeout
    constexpr int64_t MAX_SLEEP_TIME = 100000000; // larger values trigger a macos/libevent bug?
    if (nSleepTime > MAX_SLEEP_TIME) {
        nSleepTime = MAX_SLEEP_TIME;
    }

    if (strWalletPass.length() > 0)
    {
        if (!pwallet->Unlock(strWalletPass)) {
            throw JSONRPCError(RPC_WALLET_PASSPHRASE_INCORRECT, "Error: The wallet passphrase entered was incorrect.");
        }
    }
    else
        throw std::runtime_error(
            "walletpassphrase <passphrase> <timeout> [stakingonly]\n"
            "Stores the wallet decryption key in memory for <timeout> seconds.");

    {
    //LOCK2(cs_main, pwallet->cs_wallet);
    LOCK(pwallet->cs_wallet);
    pwallet->TopUpKeyPool();

    bool fWalletUnlockStakingOnly = false;
    if (request.params.size() > 2)
        fWalletUnlockStakingOnly = request.params[2].get_bool();

    if (IsParticlWallet(pwallet))
    {
        CHDWallet *phdw = GetParticlWallet(pwallet);
        LOCK(phdw->cs_wallet);
        phdw->fUnlockForStakingOnly = fWalletUnlockStakingOnly;
    };

    // Only allow unlimited timeout (nSleepTime=0) on staking.
    if (nSleepTime > 0 || !fWalletUnlockStakingOnly)
    {
        pwallet->nRelockTime = GetTime() + nSleepTime;
        RPCRunLater(strprintf("lockwallet(%s)", pwallet->GetName()), boost::bind(LockWallet, pwallet), nSleepTime);
    } else
    {
        RPCRunLaterErase(strprintf("lockwallet(%s)", pwallet->GetName()));
        pwallet->nRelockTime = 0;
    };
    }
    return NullUniValue;
}


static UniValue walletpassphrasechange(const JSONRPCRequest& request)
{
    std::shared_ptr<CWallet> const wallet = GetWalletForJSONRPCRequest(request);
    CWallet* const pwallet = wallet.get();

    if (!EnsureWalletIsAvailable(pwallet, request.fHelp)) {
        return NullUniValue;
    }

    if (request.fHelp || request.params.size() != 2) {
        throw std::runtime_error(
            "walletpassphrasechange \"oldpassphrase\" \"newpassphrase\"\n"
            "\nChanges the wallet passphrase from 'oldpassphrase' to 'newpassphrase'.\n"
            "\nArguments:\n"
            "1. \"oldpassphrase\"      (string) The current passphrase\n"
            "2. \"newpassphrase\"      (string) The new passphrase\n"
            "\nExamples:\n"
            + HelpExampleCli("walletpassphrasechange", "\"old one\" \"new one\"")
            + HelpExampleRpc("walletpassphrasechange", "\"old one\", \"new one\"")
        );
    }

    LOCK2(cs_main, pwallet->cs_wallet);

    if (!pwallet->IsCrypted()) {
        throw JSONRPCError(RPC_WALLET_WRONG_ENC_STATE, "Error: running with an unencrypted wallet, but walletpassphrasechange was called.");
    }

    // TODO: get rid of these .c_str() calls by implementing SecureString::operator=(std::string)
    // Alternately, find a way to make request.params[0] mlock()'d to begin with.
    SecureString strOldWalletPass;
    strOldWalletPass.reserve(100);
    strOldWalletPass = request.params[0].get_str().c_str();

    SecureString strNewWalletPass;
    strNewWalletPass.reserve(100);
    strNewWalletPass = request.params[1].get_str().c_str();

    if (strOldWalletPass.length() < 1 || strNewWalletPass.length() < 1)
        throw std::runtime_error(
            "walletpassphrasechange <oldpassphrase> <newpassphrase>\n"
            "Changes the wallet passphrase from <oldpassphrase> to <newpassphrase>.");

    if (!pwallet->ChangeWalletPassphrase(strOldWalletPass, strNewWalletPass)) {
        throw JSONRPCError(RPC_WALLET_PASSPHRASE_INCORRECT, "Error: The wallet passphrase entered was incorrect.");
    }

    return NullUniValue;
}


static UniValue walletlock(const JSONRPCRequest& request)
{
    std::shared_ptr<CWallet> const wallet = GetWalletForJSONRPCRequest(request);
    CWallet* const pwallet = wallet.get();

    if (!EnsureWalletIsAvailable(pwallet, request.fHelp)) {
        return NullUniValue;
    }

    if (request.fHelp || request.params.size() != 0) {
        throw std::runtime_error(
            "walletlock\n"
            "\nRemoves the wallet encryption key from memory, locking the wallet.\n"
            "After calling this method, you will need to call walletpassphrase again\n"
            "before being able to call any methods which require the wallet to be unlocked.\n"
            "\nExamples:\n"
            "\nSet the passphrase for 2 minutes to perform a transaction\n"
            + HelpExampleCli("walletpassphrase", "\"my pass phrase\" 120") +
            "\nPerform a send (requires passphrase set)\n"
            + HelpExampleCli("sendtoaddress", "\"PbpVcjgYatnkKgveaeqhkeQBFwjqR7jKBR\" 1.0") +
            "\nClear the passphrase since we are done before 2 minutes is up\n"
            + HelpExampleCli("walletlock", "") +
            "\nAs json rpc call\n"
            + HelpExampleRpc("walletlock", "")
        );
    }

    LOCK2(cs_main, pwallet->cs_wallet);

    if (!pwallet->IsCrypted()) {
        throw JSONRPCError(RPC_WALLET_WRONG_ENC_STATE, "Error: running with an unencrypted wallet, but walletlock was called.");
    }

    pwallet->Lock();
    pwallet->nRelockTime = 0;

    return NullUniValue;
}


static UniValue encryptwallet(const JSONRPCRequest& request)
{
    std::shared_ptr<CWallet> const wallet = GetWalletForJSONRPCRequest(request);
    CWallet* const pwallet = wallet.get();

    if (!EnsureWalletIsAvailable(pwallet, request.fHelp)) {
        return NullUniValue;
    }

    if (request.fHelp || request.params.size() != 1) {
        throw std::runtime_error(
            "encryptwallet \"passphrase\"\n"
            "\nEncrypts the wallet with 'passphrase'. This is for first time encryption.\n"
            "After this, any calls that interact with private keys such as sending or signing \n"
            "will require the passphrase to be set prior the making these calls.\n"
            "Use the walletpassphrase call for this, and then walletlock call.\n"
            "If the wallet is already encrypted, use the walletpassphrasechange call.\n"
            "Note that this will shutdown the server.\n"
            "\nArguments:\n"
            "1. \"passphrase\"    (string) The pass phrase to encrypt the wallet with. It must be at least 1 character, but should be long.\n"
            "\nExamples:\n"
            "\nEncrypt your wallet\n"
            + HelpExampleCli("encryptwallet", "\"my pass phrase\"") +
            "\nNow set the passphrase to use the wallet, such as for signing or sending particl\n"
            + HelpExampleCli("walletpassphrase", "\"my pass phrase\"") +
            "\nNow we can do something like sign\n"
            + HelpExampleCli("signmessage", "\"address\" \"test message\"") +
            "\nNow lock the wallet again by removing the passphrase\n"
            + HelpExampleCli("walletlock", "") +
            "\nAs a json rpc call\n"
            + HelpExampleRpc("encryptwallet", "\"my pass phrase\"")
        );
    }

    LOCK2(cs_main, pwallet->cs_wallet);

    if (pwallet->IsCrypted()) {
        throw JSONRPCError(RPC_WALLET_WRONG_ENC_STATE, "Error: running with an encrypted wallet, but encryptwallet was called.");
    }

    // TODO: get rid of this .c_str() by implementing SecureString::operator=(std::string)
    // Alternately, find a way to make request.params[0] mlock()'d to begin with.
    SecureString strWalletPass;
    strWalletPass.reserve(100);
    strWalletPass = request.params[0].get_str().c_str();

    if (strWalletPass.length() < 1)
        throw std::runtime_error(
            "encryptwallet <passphrase>\n"
            "Encrypts the wallet with <passphrase>.");

    if (!pwallet->EncryptWallet(strWalletPass)) {
        throw JSONRPCError(RPC_WALLET_ENCRYPTION_FAILED, "Error: Failed to encrypt the wallet.");
    }

    // BDB seems to have a bad habit of writing old data into
    // slack space in .dat files; that is bad if the old data is
    // unencrypted private keys. So:
    StartShutdown();
    //return "wallet encrypted; Particl server stopping, restart to run with encrypted wallet. The keypool has been flushed and a new HD seed was generated (if you are using HD). You need to make a new backup.";
    return "wallet encrypted; Particl server stopping, restart to run with encrypted wallet. You need to make a new backup.";
}

static UniValue lockunspent(const JSONRPCRequest& request)
{
    std::shared_ptr<CWallet> const wallet = GetWalletForJSONRPCRequest(request);
    CWallet* const pwallet = wallet.get();

    if (!EnsureWalletIsAvailable(pwallet, request.fHelp)) {
        return NullUniValue;
    }

    if (request.fHelp || request.params.size() < 1 || request.params.size() > 3)
        throw std::runtime_error(
            "lockunspent unlock ([{\"txid\":\"txid\",\"vout\":n},...])\n"
            "\nUpdates list of temporarily unspendable outputs.\n"
            "Temporarily lock (unlock=false) or unlock (unlock=true) specified transaction outputs.\n"
            "If no transaction outputs are specified when unlocking then all current locked transaction outputs are unlocked.\n"
            "A locked transaction output will not be chosen by automatic coin selection, when spending " + CURRENCY_UNIT + ".\n"
            "Locks are stored in memory only. Nodes start with zero locked outputs, and the locked output list\n"
            "is always cleared (by virtue of process exit) when a node stops or fails.\n"
            "Also see the listunspent call\n"
            "\nArguments:\n"
            "1. unlock            (boolean, required) Whether to unlock (true) or lock (false) the specified transactions\n"
            "2. \"transactions\"  (array, optional) A json array of objects. Each object the txid (string) vout (numeric)\n"
            "     [           (json array of json objects)\n"
            "       {\n"
            "         \"txid\":\"id\",    (string) The transaction id\n"
            "         \"vout\": n         (numeric) The output number\n"
            "       }\n"
            "       ,...\n"
            "     ]\n"
            "3. permanent         (boolean, optional, default = false) If true the lock/s are recorded in the wallet database and restored at startup.\n"
            "\nResult:\n"
            "true|false    (boolean) Whether the command was successful or not\n"

            "\nExamples:\n"
            "\nList the unspent transactions\n"
            + HelpExampleCli("listunspent", "") +
            "\nLock an unspent transaction\n"
            + HelpExampleCli("lockunspent", "false \"[{\\\"txid\\\":\\\"a08e6907dbbd3d809776dbfc5d82e371b764ed838b5655e72f463568df1aadf0\\\",\\\"vout\\\":1}]\"") +
            "\nList the locked transactions\n"
            + HelpExampleCli("listlockunspent", "") +
            "\nUnlock the transaction again\n"
            + HelpExampleCli("lockunspent", "true \"[{\\\"txid\\\":\\\"a08e6907dbbd3d809776dbfc5d82e371b764ed838b5655e72f463568df1aadf0\\\",\\\"vout\\\":1}]\"") +
            "\nAs a json rpc call\n"
            + HelpExampleRpc("lockunspent", "false, \"[{\\\"txid\\\":\\\"a08e6907dbbd3d809776dbfc5d82e371b764ed838b5655e72f463568df1aadf0\\\",\\\"vout\\\":1}]\"")
        );

    // Make sure the results are valid at least up to the most recent block
    // the user could have gotten from another RPC command prior to now
    pwallet->BlockUntilSyncedToCurrentChain();

    LOCK2(cs_main, pwallet->cs_wallet);

    RPCTypeCheckArgument(request.params[0], UniValue::VBOOL);

    bool fUnlock = request.params[0].get_bool();

    if (request.params[1].isNull()) {
        if (fUnlock)
            pwallet->UnlockAllCoins();
        return true;
    }

    RPCTypeCheckArgument(request.params[1], UniValue::VARR);

    const UniValue& output_params = request.params[1];

    // Create and validate the COutPoints first.

    std::vector<COutPoint> outputs;
    outputs.reserve(output_params.size());

    for (unsigned int idx = 0; idx < output_params.size(); idx++) {
        const UniValue& o = output_params[idx].get_obj();

        RPCTypeCheckObj(o,
            {
                {"txid", UniValueType(UniValue::VSTR)},
                {"vout", UniValueType(UniValue::VNUM)},
            });

        const std::string& txid = find_value(o, "txid").get_str();
        if (!IsHex(txid)) {
            throw JSONRPCError(RPC_INVALID_PARAMETER, "Invalid parameter, expected hex txid");
        }

        const int nOutput = find_value(o, "vout").get_int();
        if (nOutput < 0) {
            throw JSONRPCError(RPC_INVALID_PARAMETER, "Invalid parameter, vout must be positive");
        }

        const COutPoint outpt(uint256S(txid), nOutput);

        if (IsParticlWallet(pwallet))
        {
            const auto it = pwallet->mapWallet.find(outpt.hash);
            if (it == pwallet->mapWallet.end()) {
                CHDWallet *phdw = GetParticlWallet(pwallet);
                const auto it = phdw->mapRecords.find(outpt.hash);
                if (it == phdw->mapRecords.end())
                    throw JSONRPCError(RPC_INVALID_PARAMETER, "Invalid parameter, unknown transaction");

                const CTransactionRecord &rtx = it->second;
                if (!rtx.GetOutput(outpt.n))
                    throw JSONRPCError(RPC_INVALID_PARAMETER, "Invalid parameter, vout index out of bounds");
            } else
            {
                const CWalletTx& trans = it->second;
                if (outpt.n >= trans.tx->GetNumVOuts()) {
                    throw JSONRPCError(RPC_INVALID_PARAMETER, "Invalid parameter, vout index out of bounds");
                }
            };
        } else
        {
        const auto it = pwallet->mapWallet.find(outpt.hash);
        if (it == pwallet->mapWallet.end()) {
            throw JSONRPCError(RPC_INVALID_PARAMETER, "Invalid parameter, unknown transaction");
        }

        const CWalletTx& trans = it->second;

        if (outpt.n >= trans.tx->vout.size()) {
            throw JSONRPCError(RPC_INVALID_PARAMETER, "Invalid parameter, vout index out of bounds");
        }
        };

        if (pwallet->IsSpent(outpt.hash, outpt.n)) {
            throw JSONRPCError(RPC_INVALID_PARAMETER, "Invalid parameter, expected unspent output");
        }

        const bool is_locked = pwallet->IsLockedCoin(outpt.hash, outpt.n);

        if (fUnlock && !is_locked) {
            throw JSONRPCError(RPC_INVALID_PARAMETER, "Invalid parameter, expected locked output");
        }

        if (!fUnlock && is_locked) {
            throw JSONRPCError(RPC_INVALID_PARAMETER, "Invalid parameter, output already locked");
        }

        outputs.push_back(outpt);
    }

    bool fPermanent = false;
    if (!request.params[2].isNull()) {
        RPCTypeCheckArgument(request.params[2], UniValue::VBOOL);
        fPermanent = request.params[2].get_bool();
    }

    // Atomically set (un)locked status for the outputs.
    for (const COutPoint& outpt : outputs) {
        if (fUnlock) pwallet->UnlockCoin(outpt);
        else pwallet->LockCoin(outpt, fPermanent);
    }

    return true;
}

static UniValue listlockunspent(const JSONRPCRequest& request)
{
    std::shared_ptr<CWallet> const wallet = GetWalletForJSONRPCRequest(request);
    CWallet* const pwallet = wallet.get();

    if (!EnsureWalletIsAvailable(pwallet, request.fHelp)) {
        return NullUniValue;
    }

    if (request.fHelp || request.params.size() > 0)
        throw std::runtime_error(
            "listlockunspent\n"
            "\nReturns list of temporarily unspendable outputs.\n"
            "See the lockunspent call to lock and unlock transactions for spending.\n"
            "\nResult:\n"
            "[\n"
            "  {\n"
            "    \"txid\" : \"transactionid\",     (string) The transaction id locked\n"
            "    \"vout\" : n                      (numeric) The vout value\n"
            "  }\n"
            "  ,...\n"
            "]\n"
            "\nExamples:\n"
            "\nList the unspent transactions\n"
            + HelpExampleCli("listunspent", "") +
            "\nLock an unspent transaction\n"
            + HelpExampleCli("lockunspent", "false \"[{\\\"txid\\\":\\\"a08e6907dbbd3d809776dbfc5d82e371b764ed838b5655e72f463568df1aadf0\\\",\\\"vout\\\":1}]\"") +
            "\nList the locked transactions\n"
            + HelpExampleCli("listlockunspent", "") +
            "\nUnlock the transaction again\n"
            + HelpExampleCli("lockunspent", "true \"[{\\\"txid\\\":\\\"a08e6907dbbd3d809776dbfc5d82e371b764ed838b5655e72f463568df1aadf0\\\",\\\"vout\\\":1}]\"") +
            "\nAs a json rpc call\n"
            + HelpExampleRpc("listlockunspent", "")
        );

    LOCK2(cs_main, pwallet->cs_wallet);

    std::vector<COutPoint> vOutpts;
    pwallet->ListLockedCoins(vOutpts);

    UniValue ret(UniValue::VARR);

    for (COutPoint &outpt : vOutpts) {
        UniValue o(UniValue::VOBJ);

        o.pushKV("txid", outpt.hash.GetHex());
        o.pushKV("vout", (int)outpt.n);
        ret.push_back(o);
    }

    return ret;
}

static UniValue settxfee(const JSONRPCRequest& request)
{
    std::shared_ptr<CWallet> const wallet = GetWalletForJSONRPCRequest(request);
    CWallet* const pwallet = wallet.get();

    if (!EnsureWalletIsAvailable(pwallet, request.fHelp)) {
        return NullUniValue;
    }

    if (request.fHelp || request.params.size() < 1 || request.params.size() > 1) {
        throw std::runtime_error(
            "settxfee amount\n"
            "\nSet the transaction fee per kB for this wallet. Overrides the global -paytxfee command line parameter.\n"
            "\nArguments:\n"
            "1. amount         (numeric or string, required) The transaction fee in " + CURRENCY_UNIT + "/kB\n"
            "\nResult\n"
            "true|false        (boolean) Returns true if successful\n"
            "\nExamples:\n"
            + HelpExampleCli("settxfee", "0.00001")
            + HelpExampleRpc("settxfee", "0.00001")
        );
    }

    LOCK2(cs_main, pwallet->cs_wallet);

    CAmount nAmount = AmountFromValue(request.params[0]);

    pwallet->m_pay_tx_fee = CFeeRate(nAmount, 1000);
    return true;
}

static UniValue getwalletinfo(const JSONRPCRequest& request)
{
    std::shared_ptr<CWallet> const wallet = GetWalletForJSONRPCRequest(request);
    CWallet* const pwallet = wallet.get();

    if (!EnsureWalletIsAvailable(pwallet, request.fHelp)) {
        return NullUniValue;
    }

    if (request.fHelp || request.params.size() != 0)
        throw std::runtime_error(
            "getwalletinfo\n"
            "Returns an object containing various wallet state info.\n"
            "\nResult:\n"
            "{\n"
            "  \"walletname\": xxxxx,             (string) the wallet name\n"
            "  \"walletversion\": xxxxx,          (numeric) the wallet version\n"
            "  \"total_balance\": xxxxxxx,        (numeric) the total balance of the wallet in " + CURRENCY_UNIT + "\n"
            "  \"balance\": xxxxxxx,              (numeric) the total confirmed balance of the wallet in " + CURRENCY_UNIT + "\n"
            "  \"blind_balance\": xxxxxxx,        (numeric) the total confirmed blinded balance of the wallet in " + CURRENCY_UNIT + "\n"
            "  \"anon_balance\": xxxxxxx,         (numeric) the total confirmed anon balance of the wallet in " + CURRENCY_UNIT + "\n"
            "  \"staked_balance\": xxxxxxx,       (numeric) the total staked balance of the wallet in " + CURRENCY_UNIT + " (non-spendable until maturity)\n"
            "  \"unconfirmed_balance\": xxx,      (numeric) the total unconfirmed balance of the wallet in " + CURRENCY_UNIT + "\n"
            "  \"immature_balance\": xxxxxx,      (numeric) the total immature balance of the wallet in " + CURRENCY_UNIT + "\n"
            "  \"reserve\": xxxxxx,               (numeric) the reserve balance of the wallet in " + CURRENCY_UNIT + "\n"
            "  \"txcount\": xxxxxxx,              (numeric) the total number of transactions in the wallet\n"
            "  \"keypoololdest\": xxxxxx,         (numeric) the timestamp (seconds since Unix epoch) of the oldest pre-generated key in the key pool\n"
            "  \"keypoolsize\": xxxx,             (numeric) how many new keys are pre-generated\n"
            "  \"encryptionstatus\":              (string) unencrypted/locked/unlocked\n"
            "  \"unlocked_until\": ttt,           (numeric) the timestamp in seconds since epoch (midnight Jan 1 1970 GMT) that the wallet is unlocked for transfers, or 0 if the wallet is locked\n"
            "  \"paytxfee\": x.xxxx,              (numeric) the transaction fee configuration, set in " + CURRENCY_UNIT + "/kB\n"
            "  \"hdseedid\": \"<hash160>\"          (string, optional) the Hash160 of the HD account pubkey (only present when HD is enabled)\n"
            "  \"hdmasterkeyid\": \"<hash160>\"     (string, optional) alias for hdseedid retained for backwards-compatibility. Will be removed in V0.18.\n"
            "}\n"
            "\nExamples:\n"
            + HelpExampleCli("getwalletinfo", "")
            + HelpExampleRpc("getwalletinfo", "")
        );

    // Make sure the results are valid at least up to the most recent block
    // the user could have gotten from another RPC command prior to now
    pwallet->BlockUntilSyncedToCurrentChain();

    LOCK2(cs_main, pwallet->cs_wallet);

    UniValue obj(UniValue::VOBJ);
    obj.pushKV("walletname", pwallet->GetName());
    obj.pushKV("walletversion", pwallet->GetVersion());

    if (fParticlWallet)
    {
        CHDWalletBalances bal;
        ((CHDWallet*)pwallet)->GetBalances(bal);

        obj.pushKV("total_balance",         ValueFromAmount(
            bal.nPart + bal.nPartUnconf + bal.nPartStaked + bal.nPartImmature
            + bal.nBlind + bal.nBlindUnconf
            + bal.nAnon + bal.nAnonUnconf));

        obj.pushKV("balance",               ValueFromAmount(bal.nPart));

        obj.pushKV("blind_balance",         ValueFromAmount(bal.nBlind));
        obj.pushKV("anon_balance",          ValueFromAmount(bal.nAnon));
        obj.pushKV("staked_balance",        ValueFromAmount(bal.nPartStaked));

        obj.pushKV("unconfirmed_balance",   ValueFromAmount(bal.nPartUnconf));
        obj.pushKV("unconfirmed_blind",     ValueFromAmount(bal.nBlindUnconf));
        obj.pushKV("unconfirmed_anon",      ValueFromAmount(bal.nAnonUnconf));
        obj.pushKV("immature_balance",      ValueFromAmount(bal.nPartImmature));

        if (bal.nPartWatchOnly > 0 || bal.nPartWatchOnlyUnconf > 0 || bal.nPartWatchOnlyStaked > 0)
        {
            obj.pushKV("watchonly_balance",                 ValueFromAmount(bal.nPartWatchOnly));
            obj.pushKV("watchonly_staked_balance",          ValueFromAmount(bal.nPartWatchOnlyStaked));
            obj.pushKV("watchonly_unconfirmed_balance",     ValueFromAmount(bal.nPartWatchOnlyUnconf));
            obj.pushKV("watchonly_total_balance",
                ValueFromAmount(bal.nPartWatchOnly + bal.nPartWatchOnlyStaked + bal.nPartWatchOnlyUnconf));
        };
    } else
    {
        obj.pushKV("balance",       ValueFromAmount(pwallet->GetBalance()));
        obj.pushKV("unconfirmed_balance", ValueFromAmount(pwallet->GetUnconfirmedBalance()));
        obj.pushKV("immature_balance",    ValueFromAmount(pwallet->GetImmatureBalance()));
    };

    int nTxCount = (int)pwallet->mapWallet.size() + (fParticlWallet ? (int)((CHDWallet*)pwallet)->mapRecords.size() : 0);

    obj.pushKV("txcount",       (int)nTxCount);

    CKeyID seed_id;
    if (IsParticlWallet(pwallet))
    {
        CHDWallet *pwhd = GetParticlWallet(pwallet);

        obj.pushKV("keypoololdest", pwhd->GetOldestActiveAccountTime());
        obj.pushKV("keypoolsize",   pwhd->CountActiveAccountKeys());

        obj.pushKV("reserve",   ValueFromAmount(pwhd->nReserveBalance));

        obj.pushKV("encryptionstatus", !pwhd->IsCrypted()
        ? "Unencrypted" : pwhd->IsLocked() ? "Locked" : pwhd->fUnlockForStakingOnly ? "Unlocked, staking only" : "Unlocked");

        seed_id = pwhd->idDefaultAccount;
    } else
    {
        size_t kpExternalSize = pwallet->KeypoolCountExternalKeys();
        obj.pushKV("keypoololdest", pwallet->GetOldestKeyPoolTime());
        obj.pushKV("keypoolsize",   (int)pwallet->GetKeyPoolSize());
        seed_id = pwallet->GetHDChain().seed_id;
        if (!seed_id.IsNull() && pwallet->CanSupportFeature(FEATURE_HD_SPLIT)) {
            obj.pushKV("keypoolsize_hd_internal",   (int64_t)(pwallet->GetKeyPoolSize() - kpExternalSize));
        }

        obj.push_back(Pair("encryptionstatus", !pwallet->IsCrypted()
        ? "Unencrypted" : pwallet->IsLocked() ? "Locked" : "Unlocked"));
    }

    if (pwallet->IsCrypted())
        obj.pushKV("unlocked_until", pwallet->nRelockTime);

    obj.pushKV("paytxfee", ValueFromAmount(pwallet->m_pay_tx_fee.GetFeePerK()));

    if (!seed_id.IsNull()) {
        obj.pushKV("hdseedid", seed_id.GetHex());
        obj.pushKV("hdmasterkeyid", seed_id.GetHex());
    }
    return obj;
}

static UniValue listwallets(const JSONRPCRequest& request)
{
    if (request.fHelp || request.params.size() != 0)
        throw std::runtime_error(
            "listwallets\n"
            "Returns a list of currently loaded wallets.\n"
            "For full information on the wallet, use \"getwalletinfo\"\n"
            "\nResult:\n"
            "[                         (json array of strings)\n"
            "  \"walletname\"            (string) the wallet name\n"
            "   ...\n"
            "]\n"
            "\nExamples:\n"
            + HelpExampleCli("listwallets", "")
            + HelpExampleRpc("listwallets", "")
        );

    UniValue obj(UniValue::VARR);

    for (const std::shared_ptr<CWallet>& wallet : GetWallets()) {
        if (!EnsureWalletIsAvailable(wallet.get(), request.fHelp)) {
            return NullUniValue;
        }

        LOCK(wallet->cs_wallet);

        obj.push_back(wallet->GetName());
    }

    return obj;
}

static UniValue loadwallet(const JSONRPCRequest& request)
{
    if (request.fHelp || request.params.size() != 1)
        throw std::runtime_error(
            "loadwallet \"filename\"\n"
            "\nLoads a wallet from a wallet file or directory."
            "\nNote that all wallet command-line options used when starting particld will be"
            "\napplied to the new wallet (eg -zapwallettxes, upgradewallet, rescan, etc).\n"
            "\nArguments:\n"
            "1. \"filename\"    (string, required) The wallet directory or .dat file.\n"
            "\nResult:\n"
            "{\n"
            "  \"name\" :    <wallet_name>,        (string) The wallet name if loaded successfully.\n"
            "  \"warning\" : <warning>,            (string) Warning message if wallet was not loaded cleanly.\n"
            "}\n"
            "\nExamples:\n"
            + HelpExampleCli("loadwallet", "\"test.dat\"")
            + HelpExampleRpc("loadwallet", "\"test.dat\"")
        );
    std::string wallet_file = request.params[0].get_str();
    std::string error;

    fs::path wallet_path = fs::absolute(wallet_file, GetWalletDir());
    if (fs::symlink_status(wallet_path).type() == fs::file_not_found) {
        throw JSONRPCError(RPC_WALLET_NOT_FOUND, "Wallet " + wallet_file + " not found.");
    }

    std::string warning;
    if (!CWallet::Verify(wallet_file, false, error, warning)) {
        throw JSONRPCError(RPC_WALLET_ERROR, "Wallet file verification failed: " + error);
    }

    std::shared_ptr<CWallet> const wallet = CWallet::CreateWalletFromFile(wallet_file, fs::absolute(wallet_file, GetWalletDir()));
    if (!wallet) {
        throw JSONRPCError(RPC_WALLET_ERROR, "Wallet loading failed.");
    }
    if (fParticlMode && !((CHDWallet*)wallet.get())->Initialise())
        throw JSONRPCError(RPC_WALLET_ERROR, "Wallet initialise failed.");
    AddWallet(wallet);

    wallet->postInitProcess();

    UniValue obj(UniValue::VOBJ);
    obj.pushKV("name", wallet->GetName());
    obj.pushKV("warning", warning);

    return obj;
}

static UniValue createwallet(const JSONRPCRequest& request)
{
    if (request.fHelp || request.params.size() != 1) {
        throw std::runtime_error(
            "createwallet \"wallet_name\"\n"
            "\nCreates and loads a new wallet.\n"
            "\nArguments:\n"
            "1. \"wallet_name\"    (string, required) The name for the new wallet. If this is a path, the wallet will be created at the path location.\n"
            "\nResult:\n"
            "{\n"
            "  \"name\" :    <wallet_name>,        (string) The wallet name if created successfully. If the wallet was created using a full path, the wallet_name will be the full path.\n"
            "  \"warning\" : <warning>,            (string) Warning message if wallet was not loaded cleanly.\n"
            "}\n"
            "\nExamples:\n"
            + HelpExampleCli("createwallet", "\"testwallet\"")
            + HelpExampleRpc("createwallet", "\"testwallet\"")
        );
    }
    std::string wallet_name = request.params[0].get_str();
    std::string error;
    std::string warning;

    fs::path wallet_path = fs::absolute(wallet_name, GetWalletDir());
    if (fs::symlink_status(wallet_path).type() != fs::file_not_found) {
        throw JSONRPCError(RPC_WALLET_ERROR, "Wallet " + wallet_name + " already exists.");
    }

    // Wallet::Verify will check if we're trying to create a wallet with a duplication name.
    if (!CWallet::Verify(wallet_name, false, error, warning)) {
        throw JSONRPCError(RPC_WALLET_ERROR, "Wallet file verification failed: " + error);
    }

    std::shared_ptr<CWallet> const wallet = CWallet::CreateWalletFromFile(wallet_name, fs::absolute(wallet_name, GetWalletDir()));
    if (!wallet) {
        throw JSONRPCError(RPC_WALLET_ERROR, "Wallet creation failed.");
    }
    if (fParticlMode && !((CHDWallet*)wallet.get())->Initialise())
        throw JSONRPCError(RPC_WALLET_ERROR, "Wallet initialise failed.");
    AddWallet(wallet);

    wallet->postInitProcess();

    UniValue obj(UniValue::VOBJ);
    obj.pushKV("name", wallet->GetName());
    obj.pushKV("warning", warning);

    return obj;
}

static UniValue unloadwallet(const JSONRPCRequest& request)
{
    if (request.fHelp || request.params.size() > 1) {
        throw std::runtime_error(
            "unloadwallet ( \"wallet_name\" )\n"
            "Unloads the wallet referenced by the request endpoint otherwise unloads the wallet specified in the argument.\n"
            "Specifying the wallet name on a wallet endpoint is invalid."
            "\nArguments:\n"
            "1. \"wallet_name\"    (string, optional) The name of the wallet to unload.\n"
            "\nExamples:\n"
            + HelpExampleCli("unloadwallet", "wallet_name")
            + HelpExampleRpc("unloadwallet", "wallet_name")
        );
    }

    std::string wallet_name;
    if (GetWalletNameFromJSONRPCRequest(request, wallet_name)) {
        if (!request.params[0].isNull()) {
            throw JSONRPCError(RPC_INVALID_PARAMETER, "Cannot unload the requested wallet");
        }
    } else {
        wallet_name = request.params[0].get_str();
    }

    std::shared_ptr<CWallet> wallet = GetWallet(wallet_name);
    if (!wallet) {
        throw JSONRPCError(RPC_WALLET_NOT_FOUND, "Requested wallet does not exist or is not loaded");
    }

    // Release the "main" shared pointer and prevent further notifications.
    // Note that any attempt to load the same wallet would fail until the wallet
    // is destroyed (see CheckUniqueFileid).
    if (!RemoveWallet(wallet)) {
        throw JSONRPCError(RPC_MISC_ERROR, "Requested wallet already unloaded");
    }
    UnregisterValidationInterface(wallet.get());

    // The wallet can be in use so it's not possible to explicitly unload here.
    // Just notify the unload intent so that all shared pointers are released.
    // The wallet will be destroyed once the last shared pointer is released.
    wallet->NotifyUnload();

    // There's no point in waiting for the wallet to unload.
    // At this point this method should never fail. The unloading could only
    // fail due to an unexpected error which would cause a process termination.

    return NullUniValue;
}

static UniValue resendwallettransactions(const JSONRPCRequest& request)
{
    std::shared_ptr<CWallet> const wallet = GetWalletForJSONRPCRequest(request);
    CWallet* const pwallet = wallet.get();

    if (!EnsureWalletIsAvailable(pwallet, request.fHelp)) {
        return NullUniValue;
    }

    if (request.fHelp || request.params.size() != 0)
        throw std::runtime_error(
            "resendwallettransactions\n"
            "Immediately re-broadcast unconfirmed wallet transactions to all peers.\n"
            "Intended only for testing; the wallet code periodically re-broadcasts\n"
            "automatically.\n"
            "Returns an RPC error if -walletbroadcast is set to false.\n"
            "Returns array of transaction ids that were re-broadcast.\n"
            );

    if (!g_connman)
        throw JSONRPCError(RPC_CLIENT_P2P_DISABLED, "Error: Peer-to-peer functionality missing or disabled");

    LOCK2(cs_main, pwallet->cs_wallet);

    if (!pwallet->GetBroadcastTransactions()) {
        throw JSONRPCError(RPC_WALLET_ERROR, "Error: Wallet transaction broadcasting is disabled with -walletbroadcast");
    }

    std::vector<uint256> txids = pwallet->ResendWalletTransactionsBefore(GetTime(), g_connman.get());

    UniValue result(UniValue::VARR);
    if (IsParticlWallet(pwallet))
    {
        CHDWallet *phdw = GetParticlWallet(pwallet);
        std::vector<uint256> txidsRec;
        txidsRec = phdw->ResendRecordTransactionsBefore(GetTime(), g_connman.get());

        for (auto &txid : txidsRec)
            result.push_back(txid.ToString());
    };

    for (const uint256& txid : txids)
    {
        result.push_back(txid.ToString());
    }
    return result;
}

static UniValue listunspent(const JSONRPCRequest& request)
{
    std::shared_ptr<CWallet> const wallet = GetWalletForJSONRPCRequest(request);
    CWallet* const pwallet = wallet.get();

    if (!EnsureWalletIsAvailable(pwallet, request.fHelp)) {
        return NullUniValue;
    }

    if (request.fHelp || request.params.size() > 5)
        throw std::runtime_error(
            "listunspent ( minconf maxconf  [\"addresses\",...] [include_unsafe] [query_options])\n"
            "\nReturns array of unspent transaction outputs\n"
            "with between minconf and maxconf (inclusive) confirmations.\n"
            "Optionally filter to only include txouts paid to specified addresses.\n"
            "\nArguments:\n"
            "1. minconf          (numeric, optional, default=1) The minimum confirmations to filter\n"
            "2. maxconf          (numeric, optional, default=9999999) The maximum confirmations to filter\n"
            "3. \"addresses\"      (string) A json array of particl addresses to filter\n"
            "    [\n"
            "      \"address\"     (string) particl address\n"
            "      ,...\n"
            "    ]\n"
            "4. include_unsafe (bool, optional, default=true) Include outputs that are not safe to spend\n"
            "                  See description of \"safe\" attribute below.\n"
            "5. query_options    (json, optional) JSON with query options\n"
            "    {\n"
            "      \"minimumAmount\"    (numeric or string, default=0) Minimum value of each UTXO in " + CURRENCY_UNIT + "\n"
            "      \"maximumAmount\"    (numeric or string, default=unlimited) Maximum value of each UTXO in " + CURRENCY_UNIT + "\n"
            "      \"maximumCount\"     (numeric or string, default=unlimited) Maximum number of UTXOs\n"
            "      \"minimumSumAmount\" (numeric or string, default=unlimited) Minimum sum value of all UTXOs in " + CURRENCY_UNIT + "\n"
            "      \"cc_format\"        (bool, default=false) Format for coincontrol\n"
            "      \"include_immature\" (bool, default=false) Include immature staked outputs\n"
            "    }\n"
            "\nResult\n"
            "[                     (array of json object)\n"
            "  {\n"
            "    \"txid\" : \"txid\",        (string) the transaction id \n"
            "    \"vout\" : n,               (numeric) the vout value\n"
            "    \"address\" : \"address\",    (string) the particl address\n"
            "    \"coldstaking_address\"  : \"address\" (string) the particl address this output must stake on\n"
            "    \"label\" : \"label\",        (string) The associated label, or \"\" for the default label\n"
            "    \"account\" : \"account\",    (string) DEPRECATED. This field will be removed in V0.18. To see this deprecated field, start particld with -deprecatedrpc=accounts. The associated account, or \"\" for the default account\n"
            "    \"scriptPubKey\" : \"key\",   (string) the script key\n"
            "    \"amount\" : x.xxx,         (numeric) the transaction output amount in " + CURRENCY_UNIT + "\n"
            "    \"confirmations\" : n,      (numeric) The number of confirmations\n"
            "    \"redeemScript\" : n        (string) The redeemScript if scriptPubKey is P2SH\n"
            "    \"spendable\" : xxx,        (bool) Whether we have the private keys to spend this output\n"
            "    \"solvable\" : xxx,         (bool) Whether we know how to spend this output, ignoring the lack of keys\n"
            "    \"safe\" : xxx              (bool) Whether this output is considered safe to spend. Unconfirmed transactions\n"
            "                              from outside keys and unconfirmed replacement transactions are considered unsafe\n"
            "                              and are not eligible for spending by fundrawtransaction and sendtoaddress.\n"
            "    \"stakeable\" : xxx,        (bool) Whether we have the private keys to stake this output\n"
            "  }\n"
            "  ,...\n"
            "]\n"

            "\nExamples\n"
            + HelpExampleCli("listunspent", "")
            + HelpExampleCli("listunspent", "6 9999999 \"[\\\"PfqK97PXYfqRFtdYcZw82x3dzPrZbEAcYa\\\",\\\"Pka9M2Bva8WetQhQ4ngC255HAbMJf5P5Dc\\\"]\"")
            + HelpExampleRpc("listunspent", "6, 9999999 \"[\\\"PfqK97PXYfqRFtdYcZw82x3dzPrZbEAcYa\\\",\\\"Pka9M2Bva8WetQhQ4ngC255HAbMJf5P5Dc\\\"]\"")
            + HelpExampleCli("listunspent", "6 9999999 '[]' true '{ \"minimumAmount\": 0.005 }'")
            + HelpExampleRpc("listunspent", "6, 9999999, [] , true, { \"minimumAmount\": 0.005 } ")
            + HelpExampleCli("listunspent", "1 9999999 '[]' false '{\"include_immature\":true}'")
            + HelpExampleRpc("listunspent", "1, 9999999, [] , false, {\"include_immature\":true} ")
        );

    int nMinDepth = 1;
    if (!request.params[0].isNull()) {
        RPCTypeCheckArgument(request.params[0], UniValue::VNUM);
        nMinDepth = request.params[0].get_int();
    }

    int nMaxDepth = 9999999;
    if (!request.params[1].isNull()) {
        RPCTypeCheckArgument(request.params[1], UniValue::VNUM);
        nMaxDepth = request.params[1].get_int();
    }

    std::set<CTxDestination> destinations;
    if (!request.params[2].isNull()) {
        RPCTypeCheckArgument(request.params[2], UniValue::VARR);
        UniValue inputs = request.params[2].get_array();
        for (unsigned int idx = 0; idx < inputs.size(); idx++) {
            const UniValue& input = inputs[idx];
            CTxDestination dest = DecodeDestination(input.get_str());
            if (!IsValidDestination(dest)) {
                throw JSONRPCError(RPC_INVALID_ADDRESS_OR_KEY, std::string("Invalid Particl address: ") + input.get_str());
            }
            if (!destinations.insert(dest).second) {
                throw JSONRPCError(RPC_INVALID_PARAMETER, std::string("Invalid parameter, duplicated address: ") + input.get_str());
            }
        }
    }

    bool include_unsafe = true;
    if (!request.params[3].isNull()) {
        RPCTypeCheckArgument(request.params[3], UniValue::VBOOL);
        include_unsafe = request.params[3].get_bool();
    }

    bool fCCFormat = false;
    bool fIncludeImmature = false;
    CAmount nMinimumAmount = 0;
    CAmount nMaximumAmount = MAX_MONEY;
    CAmount nMinimumSumAmount = MAX_MONEY;
    uint64_t nMaximumCount = 0;

    if (!request.params[4].isNull()) {
        const UniValue& options = request.params[4].get_obj();

        RPCTypeCheckObj(options,
            {
                {"maximumCount",            UniValueType(UniValue::VNUM)},
                {"cc_format",               UniValueType(UniValue::VBOOL)},
                {"include_immature",        UniValueType(UniValue::VBOOL)},
            }, true, false);

        if (options.exists("minimumAmount"))
            nMinimumAmount = AmountFromValue(options["minimumAmount"]);

        if (options.exists("maximumAmount"))
            nMaximumAmount = AmountFromValue(options["maximumAmount"]);

        if (options.exists("minimumSumAmount"))
            nMinimumSumAmount = AmountFromValue(options["minimumSumAmount"]);

        if (options.exists("maximumCount"))
            nMaximumCount = options["maximumCount"].get_int64();

        if (options.exists("cc_format"))
            fCCFormat = options["cc_format"].get_bool();

        if (options.exists("include_immature"))
            fIncludeImmature = options["include_immature"].get_bool();
    }

    // Make sure the results are valid at least up to the most recent block
    // the user could have gotten from another RPC command prior to now
    pwallet->BlockUntilSyncedToCurrentChain();

    UniValue results(UniValue::VARR);
    std::vector<COutput> vecOutputs;
    {
        LOCK2(cs_main, pwallet->cs_wallet);
        pwallet->AvailableCoins(vecOutputs, !include_unsafe, nullptr, nMinimumAmount, nMaximumAmount, nMinimumSumAmount, nMaximumCount, nMinDepth, nMaxDepth, fIncludeImmature);
    }

    LOCK(pwallet->cs_wallet);

    for (const COutput& out : vecOutputs) {

        CAmount nValue;
        CTxDestination address;
        const CScript *scriptPubKey;
        bool fValidAddress;
        if (fParticlWallet)
        {
            scriptPubKey = out.tx->tx->vpout[out.i]->GetPScriptPubKey();
            nValue = out.tx->tx->vpout[out.i]->GetValue();
        } else
        {
            scriptPubKey = &out.tx->tx->vout[out.i].scriptPubKey;
            nValue = out.tx->tx->vout[out.i].nValue;
        };

        fValidAddress = ExtractDestination(*scriptPubKey, address);
        if (destinations.size() && (!fValidAddress || !destinations.count(address)))
            continue;

        UniValue entry(UniValue::VOBJ);
        entry.pushKV("txid", out.tx->GetHash().GetHex());
        entry.pushKV("vout", out.i);

        if (fValidAddress) {
            entry.pushKV("address", EncodeDestination(address));

            auto i = pwallet->mapAddressBook.find(address);
            if (i != pwallet->mapAddressBook.end()) {
                entry.pushKV("label", i->second.name);
                if (IsDeprecatedRPCEnabled("accounts")) {
                    entry.pushKV("account", i->second.name);
                }
            }

            if (scriptPubKey->IsPayToScriptHash()) {
                const CScriptID& hash = boost::get<CScriptID>(address);
                CScript redeemScript;
                if (pwallet->GetCScript(hash, redeemScript)) {
                    entry.pushKV("redeemScript", HexStr(redeemScript.begin(), redeemScript.end()));
                }
            }
            if (scriptPubKey->IsPayToScriptHash256()) {
                const CScriptID256& hash = boost::get<CScriptID256>(address);
                CScriptID scriptID;
                scriptID.Set(hash);
                CScript redeemScript;
                if (pwallet->GetCScript(scriptID, redeemScript)) {
                    entry.push_back(Pair("redeemScript", HexStr(redeemScript.begin(), redeemScript.end())));
                }
            }
        }

        if (HasIsCoinstakeOp(*scriptPubKey))
        {
            CScript scriptStake;
            if (GetCoinstakeScriptPath(*scriptPubKey, scriptStake))
            {
                if (ExtractDestination(scriptStake, address))
                    entry.push_back(Pair("coldstaking_address", CBitcoinAddress(address).ToString()));
            };
        };

        entry.pushKV("scriptPubKey", HexStr(scriptPubKey->begin(), scriptPubKey->end()));

        if (fCCFormat)
        {
            entry.pushKV("time", out.tx->GetTxTime());
            entry.pushKV("amount", nValue);
        } else
        {
            entry.pushKV("amount", ValueFromAmount(nValue));
        };

        entry.pushKV("confirmations", out.nDepth);
        entry.pushKV("spendable", out.fSpendable);
        entry.pushKV("solvable", out.fSolvable);
        entry.pushKV("safe", out.fSafe);

        if (IsParticlWallet(pwallet))
        {
            CHDWallet *phdw = GetParticlWallet(pwallet);
            CKeyID stakingKeyID;
            bool fStakeable = ExtractStakingKeyID(*scriptPubKey, stakingKeyID);
            if (fStakeable)
            {
                isminetype mine = phdw->IsMine(stakingKeyID);
                if (!(mine & ISMINE_SPENDABLE)
                    || (mine & ISMINE_HARDWARE_DEVICE))
                    fStakeable = false;
            };
            entry.pushKV("stakeable", fStakeable);
        };

        if (fIncludeImmature)
            entry.pushKV("mature", out.fMature);

        if (out.fNeedHardwareKey)
            entry.pushKV("ondevice", out.fNeedHardwareKey);

        results.push_back(entry);
    }

    return results;
}

static UniValue fundrawtransaction(const JSONRPCRequest& request)
{
    std::shared_ptr<CWallet> const wallet = GetWalletForJSONRPCRequest(request);
    CWallet* const pwallet = wallet.get();

    if (!EnsureWalletIsAvailable(pwallet, request.fHelp)) {
        return NullUniValue;
    }

    if (request.fHelp || request.params.size() < 1 || request.params.size() > 3)
        throw std::runtime_error(
                            "fundrawtransaction \"hexstring\" ( options iswitness )\n"
                            "\nAdd inputs to a transaction until it has enough in value to meet its out value.\n"
                            "This will not modify existing inputs, and will add at most one change output to the outputs.\n"
                            "No existing outputs will be modified unless \"subtractFeeFromOutputs\" is specified.\n"
                            "Note that inputs which were signed may need to be resigned after completion since in/outputs have been added.\n"
                            "The inputs added will not be signed, use signrawtransaction for that.\n"
                            "Note that all existing inputs must have their previous output transaction be in the wallet.\n"
                            "Note that all inputs selected must be of standard form and P2SH scripts must be\n"
                            "in the wallet using importaddress or addmultisigaddress (to calculate fees).\n"
                            "You can see whether this is the case by checking the \"solvable\" field in the listunspent output.\n"
                            "Only pay-to-pubkey, multisig, and P2SH versions thereof are currently supported for watch-only\n"
                            "\nArguments:\n"
                            "1. \"hexstring\"           (string, required) The hex string of the raw transaction\n"
                            "2. \"options\"             (object, optional)\n"
                            "   {\n"
                            "     \"changeAddress\"          (string, optional, default pool address) The particl address to receive the change\n"
                            "     \"changePosition\"         (numeric, optional, default random) The index of the change output\n"
                            "     \"change_type\"            (string, optional) The output type to use. Only valid if changeAddress is not specified. Options are \"legacy\", \"p2sh-segwit\", and \"bech32\". Default is set by -changetype.\n"
                            "     \"includeWatching\"        (boolean, optional, default false) Also select inputs which are watch only\n"
                            "     \"lockUnspents\"           (boolean, optional, default false) Lock selected unspent outputs\n"
                            "     \"feeRate\"                (numeric, optional, default not set: makes wallet determine the fee) Set a specific fee rate in " + CURRENCY_UNIT + "/kB\n"
                            "     \"subtractFeeFromOutputs\" (array, optional) A json array of integers.\n"
                            "                              The fee will be equally deducted from the amount of each specified output.\n"
                            "                              The outputs are specified by their zero-based index, before any change output is added.\n"
                            "                              Those recipients will receive less coins than you enter in their corresponding amount field.\n"
                            "                              If no outputs are specified here, the sender pays the fee.\n"
                            "                                  [vout_index,...]\n"
                            "     \"replaceable\"            (boolean, optional) Marks this transaction as BIP125 replaceable.\n"
                            "                              Allows this transaction to be replaced by a transaction with higher fees\n"
                            "     \"conf_target\"            (numeric, optional) Confirmation target (in blocks)\n"
                            "     \"estimate_mode\"          (string, optional, default=UNSET) The fee estimate mode, must be one of:\n"
                            "         \"UNSET\"\n"
                            "         \"ECONOMICAL\"\n"
                            "         \"CONSERVATIVE\"\n"
                            "   }\n"
                            "                         for backward compatibility: passing in a true instead of an object will result in {\"includeWatching\":true}\n"
                            "3. iswitness               (boolean, optional) Whether the transaction hex is a serialized witness transaction \n"
                            "                              If iswitness is not present, heuristic tests will be used in decoding\n"

                            "\nResult:\n"
                            "{\n"
                            "  \"hex\":       \"value\", (string)  The resulting raw transaction (hex-encoded string)\n"
                            "  \"fee\":       n,         (numeric) Fee in " + CURRENCY_UNIT + " the resulting transaction pays\n"
                            "  \"changepos\": n          (numeric) The position of the added change output, or -1\n"
                            "}\n"
                            "\nExamples:\n"
                            "\nCreate a transaction with no inputs\n"
                            + HelpExampleCli("createrawtransaction", "\"[]\" \"{\\\"myaddress\\\":0.01}\"") +
                            "\nAdd sufficient unsigned inputs to meet the output value\n"
                            + HelpExampleCli("fundrawtransaction", "\"rawtransactionhex\"") +
                            "\nSign the transaction\n"
                            + HelpExampleCli("signrawtransaction", "\"fundedtransactionhex\"") +
                            "\nSend the transaction\n"
                            + HelpExampleCli("sendrawtransaction", "\"signedtransactionhex\"")
                            );

    RPCTypeCheck(request.params, {UniValue::VSTR});

    // Make sure the results are valid at least up to the most recent block
    // the user could have gotten from another RPC command prior to now
    pwallet->BlockUntilSyncedToCurrentChain();

    CCoinControl coinControl;
    int changePosition = -1;
    bool lockUnspents = false;
    UniValue subtractFeeFromOutputs;
    std::set<int> setSubtractFeeFromOutputs;

    if (!request.params[1].isNull()) {
      if (request.params[1].type() == UniValue::VBOOL) {
        // backward compatibility bool only fallback
        coinControl.fAllowWatchOnly = request.params[1].get_bool();
      }
      else {
        RPCTypeCheck(request.params, {UniValue::VSTR, UniValue::VOBJ, UniValue::VBOOL});

        UniValue options = request.params[1];

        RPCTypeCheckObj(options,
            {
                {"changeAddress", UniValueType(UniValue::VSTR)},
                {"changePosition", UniValueType(UniValue::VNUM)},
                {"change_type", UniValueType(UniValue::VSTR)},
                {"includeWatching", UniValueType(UniValue::VBOOL)},
                {"lockUnspents", UniValueType(UniValue::VBOOL)},
                {"feeRate", UniValueType()}, // will be checked below
                {"subtractFeeFromOutputs", UniValueType(UniValue::VARR)},
                {"replaceable", UniValueType(UniValue::VBOOL)},
                {"conf_target", UniValueType(UniValue::VNUM)},
                {"estimate_mode", UniValueType(UniValue::VSTR)},
            },
            true, true);

        if (options.exists("changeAddress")) {
            CTxDestination dest = DecodeDestination(options["changeAddress"].get_str());

            if (!IsValidDestination(dest)) {
                throw JSONRPCError(RPC_INVALID_ADDRESS_OR_KEY, "changeAddress must be a valid particl address");
            }

            coinControl.destChange = dest;
        }

        if (options.exists("changePosition"))
            changePosition = options["changePosition"].get_int();

        if (options.exists("change_type")) {
            if (options.exists("changeAddress")) {
                throw JSONRPCError(RPC_INVALID_PARAMETER, "Cannot specify both changeAddress and address_type options");
            }
            coinControl.m_change_type = pwallet->m_default_change_type;
            if (!ParseOutputType(options["change_type"].get_str(), *coinControl.m_change_type)) {
                throw JSONRPCError(RPC_INVALID_ADDRESS_OR_KEY, strprintf("Unknown change type '%s'", options["change_type"].get_str()));
            }
        }

        if (options.exists("includeWatching"))
            coinControl.fAllowWatchOnly = options["includeWatching"].get_bool();

        if (options.exists("lockUnspents"))
            lockUnspents = options["lockUnspents"].get_bool();

        if (options.exists("feeRate"))
        {
            coinControl.m_feerate = CFeeRate(AmountFromValue(options["feeRate"]));
            coinControl.fOverrideFeeRate = true;
        }

        if (options.exists("subtractFeeFromOutputs"))
            subtractFeeFromOutputs = options["subtractFeeFromOutputs"].get_array();

        if (options.exists("replaceable")) {
            coinControl.m_signal_bip125_rbf = options["replaceable"].get_bool();
        }
        if (options.exists("conf_target")) {
            if (options.exists("feeRate")) {
                throw JSONRPCError(RPC_INVALID_PARAMETER, "Cannot specify both conf_target and feeRate");
            }
            coinControl.m_confirm_target = ParseConfirmTarget(options["conf_target"]);
        }
        if (options.exists("estimate_mode")) {
            if (options.exists("feeRate")) {
                throw JSONRPCError(RPC_INVALID_PARAMETER, "Cannot specify both estimate_mode and feeRate");
            }
            if (!FeeModeFromString(options["estimate_mode"].get_str(), coinControl.m_fee_mode)) {
                throw JSONRPCError(RPC_INVALID_PARAMETER, "Invalid estimate_mode parameter");
            }
        }
      }
    }

    // parse hex string from parameter
    CMutableTransaction tx;
    bool try_witness = request.params[2].isNull() ? true : request.params[2].get_bool();
    bool try_no_witness = request.params[2].isNull() ? true : !request.params[2].get_bool();
    if (!DecodeHexTx(tx, request.params[0].get_str(), try_no_witness, try_witness)) {
        throw JSONRPCError(RPC_DESERIALIZATION_ERROR, "TX decode failed");
    }

    size_t nOutputs = IsParticlWallet(pwallet) ? tx.vpout.size() : tx.vout.size();
    if (nOutputs == 0)
        throw JSONRPCError(RPC_INVALID_PARAMETER, "TX must have at least one output");

    if (changePosition != -1 && (changePosition < 0 || (unsigned int)changePosition > nOutputs))
        throw JSONRPCError(RPC_INVALID_PARAMETER, "changePosition out of bounds");

    for (unsigned int idx = 0; idx < subtractFeeFromOutputs.size(); idx++) {
        int pos = subtractFeeFromOutputs[idx].get_int();
        if (setSubtractFeeFromOutputs.count(pos))
            throw JSONRPCError(RPC_INVALID_PARAMETER, strprintf("Invalid parameter, duplicated position: %d", pos));
        if (pos < 0)
            throw JSONRPCError(RPC_INVALID_PARAMETER, strprintf("Invalid parameter, negative position: %d", pos));
        if (pos >= int(nOutputs))
            throw JSONRPCError(RPC_INVALID_PARAMETER, strprintf("Invalid parameter, position too large: %d", pos));
        setSubtractFeeFromOutputs.insert(pos);
    }

    CAmount nFeeOut;
    std::string strFailReason;

    if (!pwallet->FundTransaction(tx, nFeeOut, changePosition, strFailReason, lockUnspents, setSubtractFeeFromOutputs, coinControl)) {
        throw JSONRPCError(RPC_WALLET_ERROR, strFailReason);
    }

    UniValue result(UniValue::VOBJ);
    result.pushKV("hex", EncodeHexTx(tx));
    result.pushKV("changepos", changePosition);
    result.pushKV("fee", ValueFromAmount(nFeeOut));

    return result;
}

UniValue signrawtransactionwithwallet(const JSONRPCRequest& request)
{
    std::shared_ptr<CWallet> const wallet = GetWalletForJSONRPCRequest(request);
    CWallet* const pwallet = wallet.get();

    if (!EnsureWalletIsAvailable(pwallet, request.fHelp)) {
        return NullUniValue;
    }

    if (request.fHelp || request.params.size() < 1 || request.params.size() > 3)
        throw std::runtime_error(
            "signrawtransactionwithwallet \"hexstring\" ( [{\"txid\":\"id\",\"vout\":n,\"scriptPubKey\":\"hex\",\"redeemScript\":\"hex\"},...] sighashtype )\n"
            "\nSign inputs for raw transaction (serialized, hex-encoded).\n"
            "The second optional argument (may be null) is an array of previous transaction outputs that\n"
            "this transaction depends on but may not yet be in the block chain.\n"
            + HelpRequiringPassphrase(pwallet) + "\n"

            "\nArguments:\n"
            "1. \"hexstring\"                      (string, required) The transaction hex string\n"
            "2. \"prevtxs\"                        (string, optional) An json array of previous dependent transaction outputs\n"
            "     [                              (json array of json objects, or 'null' if none provided)\n"
            "       {\n"
            "         \"txid\":\"id\",               (string, required) The transaction id\n"
            "         \"vout\":n,                  (numeric, required) The output number\n"
            "         \"scriptPubKey\": \"hex\",     (string, required) script key\n"
            "         \"redeemScript\": \"hex\",     (string, required for P2SH or P2WSH) redeem script\n"
            "         \"amount\": value            (numeric, required) The amount spent\n"
            "       }\n"
            "       ,...\n"
            "    ]\n"
            "3. \"sighashtype\"                    (string, optional, default=ALL) The signature hash type. Must be one of\n"
            "       \"ALL\"\n"
            "       \"NONE\"\n"
            "       \"SINGLE\"\n"
            "       \"ALL|ANYONECANPAY\"\n"
            "       \"NONE|ANYONECANPAY\"\n"
            "       \"SINGLE|ANYONECANPAY\"\n"

            "\nResult:\n"
            "{\n"
            "  \"hex\" : \"value\",                  (string) The hex-encoded raw transaction with signature(s)\n"
            "  \"complete\" : true|false,          (boolean) If the transaction has a complete set of signatures\n"
            "  \"errors\" : [                      (json array of objects) Script verification errors (if there are any)\n"
            "    {\n"
            "      \"txid\" : \"hash\",              (string) The hash of the referenced, previous transaction\n"
            "      \"vout\" : n,                   (numeric) The index of the output to spent and used as input\n"
            "      \"scriptSig\" : \"hex\",          (string) The hex-encoded signature script\n"
            "      \"sequence\" : n,               (numeric) Script sequence number\n"
            "      \"error\" : \"text\"              (string) Verification or signing error related to the input\n"
            "    }\n"
            "    ,...\n"
            "  ]\n"
            "}\n"

            "\nExamples:\n"
            + HelpExampleCli("signrawtransactionwithwallet", "\"myhex\"")
            + HelpExampleRpc("signrawtransactionwithwallet", "\"myhex\"")
        );

    RPCTypeCheck(request.params, {UniValue::VSTR, UniValue::VARR, UniValue::VSTR}, true);

    CMutableTransaction mtx;
    if (!DecodeHexTx(mtx, request.params[0].get_str(), true)) {
        throw JSONRPCError(RPC_DESERIALIZATION_ERROR, "TX decode failed");
    }

    // Sign the transaction
    LOCK2(cs_main, pwallet->cs_wallet);
    return SignTransaction(mtx, request.params[1], pwallet, false, request.params[2]);
}

static UniValue bumpfee(const JSONRPCRequest& request)
{
    std::shared_ptr<CWallet> const wallet = GetWalletForJSONRPCRequest(request);
    CWallet* const pwallet = wallet.get();

    if (!EnsureWalletIsAvailable(pwallet, request.fHelp))
        return NullUniValue;

    if (request.fHelp || request.params.size() < 1 || request.params.size() > 2) {
        throw std::runtime_error(
            "bumpfee \"txid\" ( options ) \n"
            "\nBumps the fee of an opt-in-RBF transaction T, replacing it with a new transaction B.\n"
            "An opt-in RBF transaction with the given txid must be in the wallet.\n"
            "The command will pay the additional fee by decreasing (or perhaps removing) its change output.\n"
            "If the change output is not big enough to cover the increased fee, the command will currently fail\n"
            "instead of adding new inputs to compensate. (A future implementation could improve this.)\n"
            "The command will fail if the wallet or mempool contains a transaction that spends one of T's outputs.\n"
            "By default, the new fee will be calculated automatically using estimatesmartfee.\n"
            "The user can specify a confirmation target for estimatesmartfee.\n"
            "Alternatively, the user can specify totalFee, or use RPC settxfee to set a higher fee rate.\n"
            "At a minimum, the new fee rate must be high enough to pay an additional new relay fee (incrementalfee\n"
            "returned by getnetworkinfo) to enter the node's mempool.\n"
            "\nArguments:\n"
            "1. \"txid\"         (string, required) The txid to be bumped\n"
            "2. \"options\"      (object, optional)\n"
            "   {\n"
            "     \"confTarget\"        (numeric, optional) Confirmation target (in blocks)\n"
            "     \"totalFee\"          (numeric, optional) Total fee (NOT feerate) to pay, in satoshis.\n"
            "                         In rare cases, the actual fee paid might be slightly higher than the specified\n"
            "                         totalFee if the tx change output has to be removed because it is too close to\n"
            "                         the dust threshold.\n"
            "     \"replaceable\"       (boolean, optional, default true) Whether the new transaction should still be\n"
            "                         marked bip-125 replaceable. If true, the sequence numbers in the transaction will\n"
            "                         be left unchanged from the original. If false, any input sequence numbers in the\n"
            "                         original transaction that were less than 0xfffffffe will be increased to 0xfffffffe\n"
            "                         so the new transaction will not be explicitly bip-125 replaceable (though it may\n"
            "                         still be replaceable in practice, for example if it has unconfirmed ancestors which\n"
            "                         are replaceable).\n"
            "     \"estimate_mode\"     (string, optional, default=UNSET) The fee estimate mode, must be one of:\n"
            "         \"UNSET\"\n"
            "         \"ECONOMICAL\"\n"
            "         \"CONSERVATIVE\"\n"
            "   }\n"
            "\nResult:\n"
            "{\n"
            "  \"txid\":    \"value\",  (string)  The id of the new transaction\n"
            "  \"origfee\":  n,         (numeric) Fee of the replaced transaction\n"
            "  \"fee\":      n,         (numeric) Fee of the new transaction\n"
            "  \"errors\":  [ str... ] (json array of strings) Errors encountered during processing (may be empty)\n"
            "}\n"
            "\nExamples:\n"
            "\nBump the fee, get the new transaction\'s txid\n" +
            HelpExampleCli("bumpfee", "<txid>"));
    }

    RPCTypeCheck(request.params, {UniValue::VSTR, UniValue::VOBJ});
    uint256 hash;
    hash.SetHex(request.params[0].get_str());

    // optional parameters
    CAmount totalFee = 0;
    CCoinControl coin_control;
    coin_control.m_signal_bip125_rbf = true;
    if (!request.params[1].isNull()) {
        UniValue options = request.params[1];
        RPCTypeCheckObj(options,
            {
                {"confTarget", UniValueType(UniValue::VNUM)},
                {"totalFee", UniValueType(UniValue::VNUM)},
                {"replaceable", UniValueType(UniValue::VBOOL)},
                {"estimate_mode", UniValueType(UniValue::VSTR)},
            },
            true, true);

        if (options.exists("confTarget") && options.exists("totalFee")) {
            throw JSONRPCError(RPC_INVALID_PARAMETER, "confTarget and totalFee options should not both be set. Please provide either a confirmation target for fee estimation or an explicit total fee for the transaction.");
        } else if (options.exists("confTarget")) { // TODO: alias this to conf_target
            coin_control.m_confirm_target = ParseConfirmTarget(options["confTarget"]);
        } else if (options.exists("totalFee")) {
            totalFee = options["totalFee"].get_int64();
            if (totalFee <= 0) {
                throw JSONRPCError(RPC_INVALID_PARAMETER, strprintf("Invalid totalFee %s (must be greater than 0)", FormatMoney(totalFee)));
            }
        }

        if (options.exists("replaceable")) {
            coin_control.m_signal_bip125_rbf = options["replaceable"].get_bool();
        }
        if (options.exists("estimate_mode")) {
            if (!FeeModeFromString(options["estimate_mode"].get_str(), coin_control.m_fee_mode)) {
                throw JSONRPCError(RPC_INVALID_PARAMETER, "Invalid estimate_mode parameter");
            }
        }
    }

    // Make sure the results are valid at least up to the most recent block
    // the user could have gotten from another RPC command prior to now
    pwallet->BlockUntilSyncedToCurrentChain();

    LOCK2(cs_main, pwallet->cs_wallet);
    EnsureWalletIsUnlocked(pwallet);


    std::vector<std::string> errors;
    CAmount old_fee;
    CAmount new_fee;
    CMutableTransaction mtx;
    feebumper::Result res = feebumper::CreateTransaction(pwallet, hash, coin_control, totalFee, errors, old_fee, new_fee, mtx);
    if (res != feebumper::Result::OK) {
        switch(res) {
            case feebumper::Result::INVALID_ADDRESS_OR_KEY:
                throw JSONRPCError(RPC_INVALID_ADDRESS_OR_KEY, errors[0]);
                break;
            case feebumper::Result::INVALID_REQUEST:
                throw JSONRPCError(RPC_INVALID_REQUEST, errors[0]);
                break;
            case feebumper::Result::INVALID_PARAMETER:
                throw JSONRPCError(RPC_INVALID_PARAMETER, errors[0]);
                break;
            case feebumper::Result::WALLET_ERROR:
                throw JSONRPCError(RPC_WALLET_ERROR, errors[0]);
                break;
            default:
                throw JSONRPCError(RPC_MISC_ERROR, errors[0]);
                break;
        }
    }

    // sign bumped transaction
    if (!feebumper::SignTransaction(pwallet, mtx)) {
        throw JSONRPCError(RPC_WALLET_ERROR, "Can't sign transaction.");
    }
    // commit the bumped transaction
    uint256 txid;
    if (feebumper::CommitTransaction(pwallet, hash, std::move(mtx), errors, txid) != feebumper::Result::OK) {
        throw JSONRPCError(RPC_WALLET_ERROR, errors[0]);
    }
    UniValue result(UniValue::VOBJ);
    result.pushKV("txid", txid.GetHex());
    result.pushKV("origfee", ValueFromAmount(old_fee));
    result.pushKV("fee", ValueFromAmount(new_fee));
    UniValue result_errors(UniValue::VARR);
    for (const std::string& error : errors) {
        result_errors.push_back(error);
    }
    result.pushKV("errors", result_errors);

    return result;
}

UniValue generate(const JSONRPCRequest& request)
{
    std::shared_ptr<CWallet> const wallet = GetWalletForJSONRPCRequest(request);
    CWallet* const pwallet = wallet.get();


    if (!EnsureWalletIsAvailable(pwallet, request.fHelp)) {
        return NullUniValue;
    }

    if (request.fHelp || request.params.size() < 1 || request.params.size() > 2) {
        throw std::runtime_error(
            "generate nblocks ( maxtries )\n"
            "\nMine up to nblocks blocks immediately (before the RPC call returns) to an address in the wallet.\n"
            "\nArguments:\n"
            "1. nblocks      (numeric, required) How many blocks are generated immediately.\n"
            "2. maxtries     (numeric, optional) How many iterations to try (default = 1000000).\n"
            "\nResult:\n"
            "[ blockhashes ]     (array) hashes of blocks generated\n"
            "\nExamples:\n"
            "\nGenerate 11 blocks\n"
            + HelpExampleCli("generate", "11")
        );
    }

    int num_generate = request.params[0].get_int();
    uint64_t max_tries = 1000000;
    if (!request.params[1].isNull()) {
        max_tries = request.params[1].get_int();
    }

    std::shared_ptr<CReserveScript> coinbase_script;
    pwallet->GetScriptForMining(coinbase_script);

    // If the keypool is exhausted, no script is returned at all.  Catch this.
    if (!coinbase_script) {
        throw JSONRPCError(RPC_WALLET_KEYPOOL_RAN_OUT, "Error: Keypool ran out, please call keypoolrefill first");
    }

    //throw an error if no script was provided
    if (coinbase_script->reserveScript.empty()) {
        throw JSONRPCError(RPC_INTERNAL_ERROR, "No coinbase script available");
    }

    return generateBlocks(coinbase_script, num_generate, max_tries, true);
}

UniValue rescanblockchain(const JSONRPCRequest& request)
{
    std::shared_ptr<CWallet> const wallet = GetWalletForJSONRPCRequest(request);
    CWallet* const pwallet = wallet.get();

    if (!EnsureWalletIsAvailable(pwallet, request.fHelp)) {
        return NullUniValue;
    }

    if (request.fHelp || request.params.size() > 2) {
        throw std::runtime_error(
            "rescanblockchain (\"start_height\") (\"stop_height\")\n"
            "\nRescan the local blockchain for wallet related transactions.\n"
            "\nArguments:\n"
            "1. \"start_height\"    (numeric, optional) block height where the rescan should start\n"
            "2. \"stop_height\"     (numeric, optional) the last block height that should be scanned\n"
            "\nResult:\n"
            "{\n"
            "  \"start_height\"     (numeric) The block height where the rescan has started. If omitted, rescan started from the genesis block.\n"
            "  \"stop_height\"      (numeric) The height of the last rescanned block. If omitted, rescan stopped at the chain tip.\n"
            "}\n"
            "\nExamples:\n"
            + HelpExampleCli("rescanblockchain", "100000 120000")
            + HelpExampleRpc("rescanblockchain", "100000, 120000")
            );
    }

    WalletRescanReserver reserver(pwallet);
    if (!reserver.reserve()) {
        throw JSONRPCError(RPC_WALLET_ERROR, "Wallet is currently rescanning. Abort existing rescan or wait.");
    }

    CBlockIndex *pindexStart = nullptr;
    CBlockIndex *pindexStop = nullptr;
    CBlockIndex *pChainTip = nullptr;
    {
        LOCK(cs_main);
        pindexStart = chainActive.Genesis();
        pChainTip = chainActive.Tip();

        if (!request.params[0].isNull()) {
            pindexStart = chainActive[request.params[0].get_int()];
            if (!pindexStart) {
                throw JSONRPCError(RPC_INVALID_PARAMETER, "Invalid start_height");
            }
        }

        if (!request.params[1].isNull()) {
            pindexStop = chainActive[request.params[1].get_int()];
            if (!pindexStop) {
                throw JSONRPCError(RPC_INVALID_PARAMETER, "Invalid stop_height");
            }
            else if (pindexStop->nHeight < pindexStart->nHeight) {
                throw JSONRPCError(RPC_INVALID_PARAMETER, "stop_height must be greater than start_height");
            }
        }
    }

    // We can't rescan beyond non-pruned blocks, stop and throw an error
    if (fPruneMode) {
        LOCK(cs_main);
        CBlockIndex *block = pindexStop ? pindexStop : pChainTip;
        while (block && block->nHeight >= pindexStart->nHeight) {
            if (!(block->nStatus & BLOCK_HAVE_DATA)) {
                throw JSONRPCError(RPC_MISC_ERROR, "Can't rescan beyond pruned data. Use RPC call getblockchaininfo to determine your pruned height.");
            }
            block = block->pprev;
        }
    }

    CBlockIndex *stopBlock = pwallet->ScanForWalletTransactions(pindexStart, pindexStop, reserver, true);
    if (!stopBlock) {
        if (pwallet->IsAbortingRescan()) {
            throw JSONRPCError(RPC_MISC_ERROR, "Rescan aborted.");
        }
        // if we got a nullptr returned, ScanForWalletTransactions did rescan up to the requested stopindex
        stopBlock = pindexStop ? pindexStop : pChainTip;
    }
    else {
        throw JSONRPCError(RPC_MISC_ERROR, "Rescan failed. Potentially corrupted data files.");
    }
    UniValue response(UniValue::VOBJ);
    response.pushKV("start_height", pindexStart->nHeight);
    response.pushKV("stop_height", stopBlock->nHeight);
    return response;
}

class DescribeWalletAddressVisitor : public boost::static_visitor<UniValue>
{
public:
    CWallet * const pwallet;

    void ProcessSubScript(const CScript& subscript, UniValue& obj, bool include_addresses = false) const
    {
        // Always present: script type and redeemscript
        txnouttype which_type;
        std::vector<std::vector<unsigned char>> solutions_data;
        Solver(subscript, which_type, solutions_data);
        obj.pushKV("script", GetTxnOutputType(which_type));
        obj.pushKV("hex", HexStr(subscript.begin(), subscript.end()));

        CTxDestination embedded;
        UniValue a(UniValue::VARR);
        if (ExtractDestination(subscript, embedded)) {
            // Only when the script corresponds to an address.
            UniValue subobj(UniValue::VOBJ);
            UniValue detail = DescribeAddress(embedded);
            subobj.pushKVs(detail);
            UniValue wallet_detail = boost::apply_visitor(*this, embedded);
            subobj.pushKVs(wallet_detail);
            subobj.pushKV("address", EncodeDestination(embedded));
            subobj.pushKV("scriptPubKey", HexStr(subscript.begin(), subscript.end()));
            // Always report the pubkey at the top level, so that `getnewaddress()['pubkey']` always works.
            if (subobj.exists("pubkey")) obj.pushKV("pubkey", subobj["pubkey"]);
            obj.pushKV("embedded", std::move(subobj));
            if (include_addresses) a.push_back(EncodeDestination(embedded));
        } else if (which_type == TX_MULTISIG) {
            // Also report some information on multisig scripts (which do not have a corresponding address).
            // TODO: abstract out the common functionality between this logic and ExtractDestinations.
            obj.pushKV("sigsrequired", solutions_data[0][0]);
            UniValue pubkeys(UniValue::VARR);
            for (size_t i = 1; i < solutions_data.size() - 1; ++i) {
                CPubKey key(solutions_data[i].begin(), solutions_data[i].end());
                if (include_addresses) a.push_back(EncodeDestination(key.GetID()));
                pubkeys.push_back(HexStr(key.begin(), key.end()));
            }
            obj.pushKV("pubkeys", std::move(pubkeys));
        }

        // The "addresses" field is confusing because it refers to public keys using their P2PKH address.
        // For that reason, only add the 'addresses' field when needed for backward compatibility. New applications
        // can use the 'embedded'->'address' field for P2SH or P2WSH wrapped addresses, and 'pubkeys' for
        // inspecting multisig participants.
        if (include_addresses) obj.pushKV("addresses", std::move(a));
    }

    explicit DescribeWalletAddressVisitor(CWallet* _pwallet) : pwallet(_pwallet) {}

    UniValue operator()(const CNoDestination& dest) const { return UniValue(UniValue::VOBJ); }

    UniValue operator()(const CKeyID& keyID) const
    {
        UniValue obj(UniValue::VOBJ);
        CPubKey vchPubKey;
        if (pwallet && pwallet->GetPubKey(keyID, vchPubKey)) {
            obj.pushKV("pubkey", HexStr(vchPubKey));
            obj.pushKV("iscompressed", vchPubKey.IsCompressed());
        }
        return obj;
    }

    UniValue operator()(const CScriptID& scriptID) const
    {
        UniValue obj(UniValue::VOBJ);
        CScript subscript;
        if (pwallet && pwallet->GetCScript(scriptID, subscript)) {
            ProcessSubScript(subscript, obj, IsDeprecatedRPCEnabled("validateaddress"));
        }
        return obj;
    }

    UniValue operator()(const WitnessV0KeyHash& id) const
    {
        UniValue obj(UniValue::VOBJ);
        CPubKey pubkey;
        if (pwallet && pwallet->GetPubKey(CKeyID(id), pubkey)) {
            obj.pushKV("pubkey", HexStr(pubkey));
        }
        return obj;
    }

    UniValue operator()(const WitnessV0ScriptHash& id) const
    {
        UniValue obj(UniValue::VOBJ);
        CScript subscript;
        CRIPEMD160 hasher;
        uint160 hash;
        hasher.Write(id.begin(), 32).Finalize(hash.begin());
        if (pwallet && pwallet->GetCScript(CScriptID(hash), subscript)) {
            ProcessSubScript(subscript, obj);
        }
        return obj;
    }

    UniValue operator()(const CExtKeyPair &ekp) const {
        UniValue obj(UniValue::VOBJ);
        obj.push_back(Pair("isextkey", true));
        return obj;
    }

    UniValue operator()(const CStealthAddress &sxAddr) const {
        UniValue obj(UniValue::VOBJ);
        obj.push_back(Pair("isstealthaddress", true));
        obj.push_back(Pair("prefix_num_bits", sxAddr.prefix.number_bits));
        obj.push_back(Pair("prefix_bitfield", strprintf("0x%04x", sxAddr.prefix.bitfield)));
        return obj;
    }

    UniValue operator()(const CKeyID256 &idk256) const {
        UniValue obj(UniValue::VOBJ);
        CPubKey vchPubKey;
        obj.push_back(Pair("is256bit", true));
        CKeyID id160(idk256);
        if (pwallet && pwallet->GetPubKey(id160, vchPubKey)) {
            obj.pushKV("pubkey", HexStr(vchPubKey));
            obj.pushKV("iscompressed", vchPubKey.IsCompressed());
        }
        return obj;
    }

    UniValue operator()(const CScriptID256 &scriptID256) const {
        UniValue obj(UniValue::VOBJ);
        CScript subscript;
        obj.push_back(Pair("isscript", true));
        CScriptID scriptID;
        scriptID.Set(scriptID256);
        if (pwallet && pwallet->GetCScript(scriptID, subscript)) {
            ProcessSubScript(subscript, obj);
        }
        return obj;
    }

    UniValue operator()(const WitnessUnknown& id) const { return UniValue(UniValue::VOBJ); }
};

static UniValue DescribeWalletAddress(CWallet* pwallet, const CTxDestination& dest)
{
    UniValue ret(UniValue::VOBJ);
    UniValue detail = DescribeAddress(dest);
    ret.pushKVs(detail);
    ret.pushKVs(boost::apply_visitor(DescribeWalletAddressVisitor(pwallet), dest));
    return ret;
}

/** Convert CAddressBookData to JSON record.  */
static UniValue AddressBookDataToJSON(const CAddressBookData& data, const bool verbose)
{
    UniValue ret(UniValue::VOBJ);
    if (verbose) {
        ret.pushKV("name", data.name);
    }
    ret.pushKV("purpose", data.purpose);
    return ret;
}

UniValue getaddressinfo(const JSONRPCRequest& request)
{
    std::shared_ptr<CWallet> const wallet = GetWalletForJSONRPCRequest(request);
    CWallet* const pwallet = wallet.get();

    if (!EnsureWalletIsAvailable(pwallet, request.fHelp)) {
        return NullUniValue;
    }

    if (request.fHelp || request.params.size() != 1) {
        throw std::runtime_error(
            "getaddressinfo \"address\"\n"
            "\nReturn information about the given particl address. Some information requires the address\n"
            "to be in the wallet.\n"
            "\nArguments:\n"
            "1. \"address\"                    (string, required) The particl address to get the information of.\n"
            "\nResult:\n"
            "{\n"
            "  \"address\" : \"address\",        (string) The particl address validated\n"
            "  \"scriptPubKey\" : \"hex\",       (string) The hex encoded scriptPubKey generated by the address\n"
            "  \"ismine\" : true|false,        (boolean) If the address is yours or not\n"
            "  \"iswatchonly\" : true|false,   (boolean) If the address is watchonly\n"
            "  \"isscript\" : true|false,      (boolean) If the key is a script\n"
            "  \"iswitness\" : true|false,     (boolean) If the address is a witness address\n"
            "  \"witness_version\" : version   (numeric, optional) The version number of the witness program\n"
            "  \"witness_program\" : \"hex\"     (string, optional) The hex value of the witness program\n"
            "  \"script\" : \"type\"             (string, optional) The output script type. Only if \"isscript\" is true and the redeemscript is known. Possible types: nonstandard, pubkey, pubkeyhash, scripthash, multisig, nulldata, witness_v0_keyhash, witness_v0_scripthash, witness_unknown\n"
            "  \"hex\" : \"hex\",                (string, optional) The redeemscript for the p2sh address\n"
            "  \"pubkeys\"                     (string, optional) Array of pubkeys associated with the known redeemscript (only if \"script\" is \"multisig\")\n"
            "    [\n"
            "      \"pubkey\"\n"
            "      ,...\n"
            "    ]\n"
            "  \"sigsrequired\" : xxxxx        (numeric, optional) Number of signatures required to spend multisig output (only if \"script\" is \"multisig\")\n"
            "  \"pubkey\" : \"publickeyhex\",    (string, optional) The hex value of the raw public key, for single-key addresses (possibly embedded in P2SH or P2WSH)\n"
            "  \"embedded\" : {...},           (object, optional) Information about the address embedded in P2SH or P2WSH, if relevant and known. It includes all getaddressinfo output fields for the embedded address, excluding metadata (\"timestamp\", \"hdkeypath\", \"hdseedid\") and relation to the wallet (\"ismine\", \"iswatchonly\", \"account\").\n"
            "  \"iscompressed\" : true|false,  (boolean) If the address is compressed\n"
            "  \"label\" :  \"label\"         (string) The label associated with the address, \"\" is the default account\n"
            "  \"account\" : \"account\"         (string) DEPRECATED. This field will be removed in V0.18. To see this deprecated field, start particld with -deprecatedrpc=accounts. The account associated with the address, \"\" is the default account\n"
            "  \"timestamp\" : timestamp,      (number, optional) The creation time of the key if available in seconds since epoch (Jan 1 1970 GMT)\n"
            "  \"hdkeypath\" : \"keypath\"       (string, optional) The HD keypath if the key is HD and available\n"
            "  \"hdseedid\" : \"<hash160>\"      (string, optional) The Hash160 of the HD seed\n"
            "  \"hdmasterkeyid\" : \"<hash160>\" (string, optional) alias for hdseedid maintained for backwards compatibility. Will be removed in V0.18.\n"
            "  \"labels\"                      (object) Array of labels associated with the address.\n"
            "    [\n"
            "      { (json object of label data)\n"
            "        \"name\": \"labelname\" (string) The label\n"
            "        \"purpose\": \"string\" (string) Purpose of address (\"send\" for sending address, \"receive\" for receiving address)\n"
            "      },...\n"
            "    ]\n"
            "}\n"
            "\nExamples:\n"
            + HelpExampleCli("getaddressinfo", "\"1PSSGeFHDnKNxiEyFrD1wcEaHr9hrQDDWc\"")
            + HelpExampleRpc("getaddressinfo", "\"1PSSGeFHDnKNxiEyFrD1wcEaHr9hrQDDWc\"")
        );
    }

    LOCK(pwallet->cs_wallet);

    UniValue ret(UniValue::VOBJ);
    std::string s = request.params[0].get_str();
    bool fBech32 = bech32::Decode(s).second.size() > 0;
    CTxDestination dest = DecodeDestination(s);

    // Make sure the destination is valid
    if (!IsValidDestination(dest)) {
        throw JSONRPCError(RPC_INVALID_ADDRESS_OR_KEY, "Invalid address");
    }

    std::string currentAddress = EncodeDestination(dest, fBech32);
    ret.pushKV("address", currentAddress);

    CScript scriptPubKey = GetScriptForDestination(dest);
    ret.pushKV("scriptPubKey", HexStr(scriptPubKey.begin(), scriptPubKey.end()));

    isminetype mine = ISMINE_NO;
    if (IsParticlWallet(pwallet))
    {
        CHDWallet *phdw = GetParticlWallet(pwallet);
        if (dest.type() == typeid(CExtKeyPair))
        {
            CExtKeyPair ek = boost::get<CExtKeyPair>(dest);
            CKeyID id = ek.GetID();
            mine = phdw->HaveExtKey(id);
        } else
        if (dest.type() == typeid(CStealthAddress))
        {
            const CStealthAddress &sxAddr = boost::get<CStealthAddress>(dest);
            mine = phdw->HaveStealthAddress(sxAddr);
        } else
        if (dest.type() == typeid(CKeyID)
            || dest.type() == typeid(CKeyID256))
        {
            CKeyID idk;
            const CEKAKey *pak = nullptr;
            const CEKASCKey *pasc = nullptr;
            CExtKeyAccount *pa = nullptr;
            bool isInvalid;
            mine = phdw->IsMine(scriptPubKey, idk, pak, pasc, pa, isInvalid);

            if (pa && pak)
            {
                CStoredExtKey *sek = pa->GetChain(pak->nParent);
                if (sek)
                {
                    ret.pushKV("from_ext_address_id", sek->GetIDString58());
                    std::string sPath;
                    std::vector<uint32_t> vPath;
                    AppendChainPath(sek, vPath);
                    vPath.push_back(pak->nKey);
                    PathToString(vPath, sPath);
                    ret.pushKV("path", sPath);
                } else
                {
                    ret.pushKV("error", "Unknown chain.");
                };
            } else
            if (dest.type() == typeid(CKeyID))
            {
                CStealthAddress sx;
                idk = boost::get<CKeyID>(dest);
                if (phdw->GetStealthLinked(idk, sx))
                    ret.pushKV("from_stealth_address", sx.Encoded());
            };
        } else
        {
            mine = phdw ? IsMine(*phdw, dest) : ISMINE_NO;
        };
        if (mine & ISMINE_HARDWARE_DEVICE)
            ret.pushKV("isondevice", true);
    } else
    {
        mine = IsMine(*pwallet, dest);
    };

    ret.pushKV("ismine", bool(mine & ISMINE_SPENDABLE));
    ret.pushKV("iswatchonly", bool(mine & ISMINE_WATCH_ONLY));
    UniValue detail = DescribeWalletAddress(pwallet, dest);
    ret.pushKVs(detail);
    if (pwallet->mapAddressBook.count(dest)) {
        ret.pushKV("label", pwallet->mapAddressBook[dest].name);
        if (IsDeprecatedRPCEnabled("accounts")) {
            ret.pushKV("account", pwallet->mapAddressBook[dest].name);
        }
    }
    const CKeyMetadata* meta = nullptr;
    CKeyID key_id = GetKeyForDestination(*pwallet, dest);
    if (!key_id.IsNull()) {
        auto it = pwallet->mapKeyMetadata.find(key_id);
        if (it != pwallet->mapKeyMetadata.end()) {
            meta = &it->second;
        }
    }
    if (!meta) {
        auto it = pwallet->m_script_metadata.find(CScriptID(scriptPubKey));
        if (it != pwallet->m_script_metadata.end()) {
            meta = &it->second;
        }
    }
    if (meta) {
        ret.pushKV("timestamp", meta->nCreateTime);
        if (!meta->hdKeypath.empty()) {
            ret.pushKV("hdkeypath", meta->hdKeypath);
            ret.pushKV("hdseedid", meta->hd_seed_id.GetHex());
            ret.pushKV("hdmasterkeyid", meta->hd_seed_id.GetHex());
        }
    }

    // Currently only one label can be associated with an address, return an array
    // so the API remains stable if we allow multiple labels to be associated with
    // an address.
    UniValue labels(UniValue::VARR);
    std::map<CTxDestination, CAddressBookData>::iterator mi = pwallet->mapAddressBook.find(dest);
    if (mi != pwallet->mapAddressBook.end()) {
        labels.push_back(AddressBookDataToJSON(mi->second, true));
    }
    ret.pushKV("labels", std::move(labels));

    return ret;
}

static UniValue getaddressesbylabel(const JSONRPCRequest& request)
{
    std::shared_ptr<CWallet> const wallet = GetWalletForJSONRPCRequest(request);
    CWallet* const pwallet = wallet.get();

    if (!EnsureWalletIsAvailable(pwallet, request.fHelp)) {
        return NullUniValue;
    }

    if (request.fHelp || request.params.size() != 1)
        throw std::runtime_error(
            "getaddressesbylabel \"label\"\n"
            "\nReturns the list of addresses assigned the specified label.\n"
            "\nArguments:\n"
            "1. \"label\"  (string, required) The label.\n"
            "\nResult:\n"
            "{ (json object with addresses as keys)\n"
            "  \"address\": { (json object with information about address)\n"
            "    \"purpose\": \"string\" (string)  Purpose of address (\"send\" for sending address, \"receive\" for receiving address)\n"
            "  },...\n"
            "}\n"
            "\nExamples:\n"
            + HelpExampleCli("getaddressesbylabel", "\"tabby\"")
            + HelpExampleRpc("getaddressesbylabel", "\"tabby\"")
        );

    LOCK(pwallet->cs_wallet);

    std::string label = LabelFromValue(request.params[0]);

    // Find all addresses that have the given label
    UniValue ret(UniValue::VOBJ);
    for (const std::pair<const CTxDestination, CAddressBookData>& item : pwallet->mapAddressBook) {
        if (item.second.name == label) {
            ret.pushKV(EncodeDestination(item.first), AddressBookDataToJSON(item.second, false));
        }
    }

    if (ret.empty()) {
        throw JSONRPCError(RPC_WALLET_INVALID_LABEL_NAME, std::string("No addresses with label " + label));
    }

    return ret;
}

static UniValue listlabels(const JSONRPCRequest& request)
{
    std::shared_ptr<CWallet> const wallet = GetWalletForJSONRPCRequest(request);
    CWallet* const pwallet = wallet.get();

    if (!EnsureWalletIsAvailable(pwallet, request.fHelp)) {
        return NullUniValue;
    }

    if (request.fHelp || request.params.size() > 1)
        throw std::runtime_error(
            "listlabels ( \"purpose\" )\n"
            "\nReturns the list of all labels, or labels that are assigned to addresses with a specific purpose.\n"
            "\nArguments:\n"
            "1. \"purpose\"    (string, optional) Address purpose to list labels for ('send','receive'). An empty string is the same as not providing this argument.\n"
            "\nResult:\n"
            "[               (json array of string)\n"
            "  \"label\",      (string) Label name\n"
            "  ...\n"
            "]\n"
            "\nExamples:\n"
            "\nList all labels\n"
            + HelpExampleCli("listlabels", "") +
            "\nList labels that have receiving addresses\n"
            + HelpExampleCli("listlabels", "receive") +
            "\nList labels that have sending addresses\n"
            + HelpExampleCli("listlabels", "send") +
            "\nAs json rpc call\n"
            + HelpExampleRpc("listlabels", "receive")
        );

    LOCK(pwallet->cs_wallet);

    std::string purpose;
    if (!request.params[0].isNull()) {
        purpose = request.params[0].get_str();
    }

    // Add to a set to sort by label name, then insert into Univalue array
    std::set<std::string> label_set;
    for (const std::pair<const CTxDestination, CAddressBookData>& entry : pwallet->mapAddressBook) {
        if (purpose.empty() || entry.second.purpose == purpose) {
            label_set.insert(entry.second.name);
        }
    }

    UniValue ret(UniValue::VARR);
    for (const std::string& name : label_set) {
        ret.push_back(name);
    }

    return ret;
}

UniValue sethdseed(const JSONRPCRequest& request)
{
    std::shared_ptr<CWallet> const wallet = GetWalletForJSONRPCRequest(request);
    CWallet* const pwallet = wallet.get();

    if (!EnsureWalletIsAvailable(pwallet, request.fHelp)) {
        return NullUniValue;
    }

    if (request.fHelp || request.params.size() > 2) {
        throw std::runtime_error(
            "sethdseed ( \"newkeypool\" \"seed\" )\n"
            "\nSet or generate a new HD wallet seed. Non-HD wallets will not be upgraded to being a HD wallet. Wallets that are already\n"
            "HD will have a new HD seed set so that new keys added to the keypool will be derived from this new seed.\n"
            "\nNote that you will need to MAKE A NEW BACKUP of your wallet after setting the HD wallet seed.\n"
            + HelpRequiringPassphrase(pwallet) +
            "\nArguments:\n"
            "1. \"newkeypool\"         (boolean, optional, default=true) Whether to flush old unused addresses, including change addresses, from the keypool and regenerate it.\n"
            "                             If true, the next address from getnewaddress and change address from getrawchangeaddress will be from this new seed.\n"
            "                             If false, addresses (including change addresses if the wallet already had HD Chain Split enabled) from the existing\n"
            "                             keypool will be used until it has been depleted.\n"
            "2. \"seed\"               (string, optional) The WIF private key to use as the new HD seed; if not provided a random seed will be used.\n"
            "                             The seed value can be retrieved using the dumpwallet command. It is the private key marked hdseed=1\n"
            "\nExamples:\n"
            + HelpExampleCli("sethdseed", "")
            + HelpExampleCli("sethdseed", "false")
            + HelpExampleCli("sethdseed", "true \"wifkey\"")
            + HelpExampleRpc("sethdseed", "true, \"wifkey\"")
            );
    }

    if (IsInitialBlockDownload()) {
        throw JSONRPCError(RPC_CLIENT_IN_INITIAL_DOWNLOAD, "Cannot set a new HD seed while still in Initial Block Download");
    }

    LOCK2(cs_main, pwallet->cs_wallet);

    // Do not do anything to non-HD wallets
    if (!pwallet->IsHDEnabled()) {
        throw JSONRPCError(RPC_WALLET_ERROR, "Cannot set a HD seed on a non-HD wallet. Start with -upgradewallet in order to upgrade a non-HD wallet to HD");
    }

    if (IsParticlWallet(pwallet))
        throw JSONRPCError(RPC_WALLET_ERROR, "Not necessary in Particl mode.");

    EnsureWalletIsUnlocked(pwallet);

    bool flush_key_pool = true;
    if (!request.params[0].isNull()) {
        flush_key_pool = request.params[0].get_bool();
    }

    CPubKey master_pub_key;
    if (request.params[1].isNull()) {
        master_pub_key = pwallet->GenerateNewSeed();
    } else {
        CKey key = DecodeSecret(request.params[1].get_str());
        if (!key.IsValid()) {
            throw JSONRPCError(RPC_INVALID_ADDRESS_OR_KEY, "Invalid private key");
        }

        if (HaveKey(*pwallet, key)) {
            throw JSONRPCError(RPC_INVALID_ADDRESS_OR_KEY, "Already have this key (either as an HD seed or as a loose private key)");
        }

        master_pub_key = pwallet->DeriveNewSeed(key);
    }

    pwallet->SetHDSeed(master_pub_key);
    if (flush_key_pool) pwallet->NewKeyPool();

    return NullUniValue;
}

extern UniValue abortrescan(const JSONRPCRequest& request); // in rpcdump.cpp
extern UniValue dumpprivkey(const JSONRPCRequest& request); // in rpcdump.cpp
extern UniValue importprivkey(const JSONRPCRequest& request);
extern UniValue importaddress(const JSONRPCRequest& request);
extern UniValue importpubkey(const JSONRPCRequest& request);
extern UniValue dumpwallet(const JSONRPCRequest& request);
extern UniValue importwallet(const JSONRPCRequest& request);
extern UniValue importprunedfunds(const JSONRPCRequest& request);
extern UniValue removeprunedfunds(const JSONRPCRequest& request);
extern UniValue importmulti(const JSONRPCRequest& request);
extern UniValue rescanblockchain(const JSONRPCRequest& request);

static const CRPCCommand commands[] =
{ //  category              name                                actor (function)                argNames
    //  --------------------- ------------------------          -----------------------         ----------
    { "rawtransactions",    "fundrawtransaction",               &fundrawtransaction,            {"hexstring","options","iswitness"} },
    { "hidden",             "resendwallettransactions",         &resendwallettransactions,      {} },
    { "wallet",             "abandontransaction",               &abandontransaction,            {"txid"} },
    { "wallet",             "abortrescan",                      &abortrescan,                   {} },
    { "wallet",             "addmultisigaddress",               &addmultisigaddress,            {"nrequired","keys","label|account","bech32","256bit"} },
    { "hidden",             "addwitnessaddress",                &addwitnessaddress,             {"address","p2sh"} },
    { "wallet",             "backupwallet",                     &backupwallet,                  {"destination"} },
    { "wallet",             "bumpfee",                          &bumpfee,                       {"txid", "options"} },
    { "wallet",             "createwallet",                     &createwallet,                  {"wallet_name"} },
    { "wallet",             "dumpprivkey",                      &dumpprivkey,                   {"address"}  },
    { "wallet",             "dumpwallet",                       &dumpwallet,                    {"filename"} },
    { "wallet",             "encryptwallet",                    &encryptwallet,                 {"passphrase"} },
    { "wallet",             "getaddressinfo",                   &getaddressinfo,                {"address"} },
    { "wallet",             "getbalance",                       &getbalance,                    {"account","minconf","include_watchonly"} },
    { "wallet",             "getnewaddress",                    &getnewaddress,                 {"label|account","address_type"} },
    { "wallet",             "getrawchangeaddress",              &getrawchangeaddress,           {"address_type"} },
    { "wallet",             "getreceivedbyaddress",             &getreceivedbyaddress,          {"address","minconf"} },
    { "wallet",             "gettransaction",                   &gettransaction,                {"txid","include_watchonly"} },
    { "wallet",             "getunconfirmedbalance",            &getunconfirmedbalance,         {} },
    { "wallet",             "getwalletinfo",                    &getwalletinfo,                 {} },
    { "wallet",             "importmulti",                      &importmulti,                   {"requests","options"} },
    { "wallet",             "importprivkey",                    &importprivkey,                 {"privkey","label","rescan"} },
    { "wallet",             "importwallet",                     &importwallet,                  {"filename"} },
    { "wallet",             "importaddress",                    &importaddress,                 {"address","label","rescan","p2sh"} },
    { "wallet",             "importprunedfunds",                &importprunedfunds,             {"rawtransaction","txoutproof"} },
    { "wallet",             "importpubkey",                     &importpubkey,                  {"pubkey","label","rescan"} },
    { "wallet",             "keypoolrefill",                    &keypoolrefill,                 {"newsize"} },
    { "wallet",             "listaddressgroupings",             &listaddressgroupings,          {} },
    { "wallet",             "listlockunspent",                  &listlockunspent,               {} },
    { "wallet",             "listreceivedbyaddress",            &listreceivedbyaddress,         {"minconf","include_empty","include_watchonly","address_filter"} },
    { "wallet",             "listsinceblock",                   &listsinceblock,                {"blockhash","target_confirmations","include_watchonly","include_removed"} },
    { "wallet",             "listtransactions",                 &listtransactions,              {"account|dummy","count","skip","include_watchonly"} },
    { "wallet",             "listunspent",                      &listunspent,                   {"minconf","maxconf","addresses","include_unsafe","query_options"} },
    { "wallet",             "listwallets",                      &listwallets,                   {} },
    { "wallet",             "loadwallet",                       &loadwallet,                    {"filename"} },
    { "wallet",             "lockunspent",                      &lockunspent,                   {"unlock","transactions","permanent"} },
    { "wallet",             "sendmany",                         &sendmany,                      {"fromaccount","amounts","minconf","comment","subtractfeefrom","replaceable","conf_target","estimate_mode"} },
    { "wallet",             "sendtoaddress",                    &sendtoaddress,                 {"address","amount","comment","comment_to","subtractfeefromamount","narration","replaceable","conf_target","estimate_mode"} },
    { "wallet",             "settxfee",                         &settxfee,                      {"amount"} },
    { "wallet",             "signmessage",                      &signmessage,                   {"address","message"} },
    { "wallet",             "signrawtransactionwithwallet",     &signrawtransactionwithwallet,  {"hexstring","prevtxs","sighashtype"} },
    { "wallet",             "unloadwallet",                     &unloadwallet,                  {"wallet_name"} },
    { "wallet",             "walletlock",                       &walletlock,                    {} },
    { "wallet",             "walletpassphrasechange",           &walletpassphrasechange,        {"oldpassphrase","newpassphrase"} },
    { "wallet",             "walletpassphrase",                 &walletpassphrase,              {"passphrase","timeout","stakingonly"} },
    { "wallet",             "removeprunedfunds",                &removeprunedfunds,             {"txid"} },
    { "wallet",             "rescanblockchain",                 &rescanblockchain,              {"start_height", "stop_height"} },
    { "wallet",             "sethdseed",                        &sethdseed,                     {"newkeypool","seed"} },

    /** Account functions (deprecated) */
    { "wallet",             "getaccountaddress",                &getaccountaddress,             {"account"} },
    { "wallet",             "getaccount",                       &getaccount,                    {"address"} },
    { "wallet",             "getaddressesbyaccount",            &getaddressesbyaccount,         {"account"} },
    { "wallet",             "getreceivedbyaccount",             &getreceivedbylabel,            {"account","minconf"} },
    { "wallet",             "listaccounts",                     &listaccounts,                  {"minconf","include_watchonly"} },
    { "wallet",             "listreceivedbyaccount",            &listreceivedbylabel,           {"minconf","include_empty","include_watchonly"} },
    { "wallet",             "setaccount",                       &setlabel,                      {"address","account"} },
    //{ "wallet",             "sendfrom",                         &sendfrom,                      {"fromaccount","toaddress","amount","minconf","comment","comment_to"} },
    { "wallet",             "move",                             &movecmd,                       {"fromaccount","toaccount","amount","minconf","comment"} },

    /** Label functions (to replace non-balance account functions) */
    { "wallet",             "getaddressesbylabel",              &getaddressesbylabel,           {"label"} },
    { "wallet",             "getreceivedbylabel",               &getreceivedbylabel,            {"label","minconf"} },
    { "wallet",             "listlabels",                       &listlabels,                    {"purpose"} },
    { "wallet",             "listreceivedbylabel",              &listreceivedbylabel,           {"minconf","include_empty","include_watchonly"} },
    { "wallet",             "setlabel",                         &setlabel,                      {"address","label"} },

    { "generating",         "generate",                         &generate,                      {"nblocks","maxtries"} },
};

void RegisterWalletRPCCommands(CRPCTable &t)
{
    for (unsigned int vcidx = 0; vcidx < ARRAYLEN(commands); vcidx++)
        t.appendCommand(commands[vcidx].name, &commands[vcidx]);
}<|MERGE_RESOLUTION|>--- conflicted
+++ resolved
@@ -31,13 +31,9 @@
 #include <wallet/walletdb.h>
 #include <wallet/walletutil.h>
 
-<<<<<<< HEAD
-#include <init.h>  // For StartShutdown
-
 #include <wallet/hdwallet.h>
 
-=======
->>>>>>> b77c38e0
+
 #include <stdint.h>
 
 #include <univalue.h>
