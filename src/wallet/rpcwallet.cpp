--- conflicted
+++ resolved
@@ -2279,14 +2279,9 @@
             "    \"address\" : \"address\",  (string) the bitcoin address\n"
             "    \"account\" : \"account\",  (string) DEPRECATED. The associated account, or \"\" for the default account\n"
             "    \"scriptPubKey\" : \"key\", (string) the script key\n"
-<<<<<<< HEAD
-            "    \"amount\" : x.xxx,         (numeric) the transaction amount in btc\n"
+            "    \"amount\" : x.xxx,         (numeric) the transaction amount in " + CURRENCY_UNIT + "\n"
             "    \"confirmations\" : n,      (numeric) The number of confirmations\n"
             "    \"spendable\" : bool        (boolean) Is transaction spendable?\n"
-=======
-            "    \"amount\" : x.xxx,         (numeric) the transaction amount in " + CURRENCY_UNIT + "\n"
-            "    \"confirmations\" : n       (numeric) The number of confirmations\n"
->>>>>>> 87f37e25
             "  }\n"
             "  ,...\n"
             "]\n"
