// Copyright (c) 2016-2022 The Bitcoin Core developers
// Distributed under the MIT software license, see the accompanying
// file COPYING or http://www.opensource.org/licenses/mit-license.php.

#include <bitcoin-build-config.h> // IWYU pragma: keep

#include <wallet/wallettool.h>

#include <common/args.h>
#include <tinyformat.h>
#include <univalue.h>
#include <util/fs.h>
#include <util/translation.h>
#include <wallet/dump.h>
#include <wallet/salvage.h>
#include <wallet/wallet.h>
#include <wallet/walletutil.h>

#include <cassert>
#include <fstream>
#include <string>

namespace wallet {

UniValue ProcessDescriptorImport(CWallet& wallet, const UniValue& data, const int64_t timestamp, const std::vector<CExtKey>& master_keys = {})
    EXCLUSIVE_LOCKS_REQUIRED(wallet.cs_wallet);

namespace WalletTool {

// The standard wallet deleter function blocks on the validation interface
// queue, which doesn't exist for the bitcoin-wallet. Define our own
// deleter here.
static void WalletToolReleaseWallet(CWallet* wallet)
{
    wallet->WalletLogPrintf("Releasing wallet\n");
    wallet->Close();
    delete wallet;
}

static void WalletCreate(CWallet* wallet_instance, uint64_t wallet_creation_flags)
{
    LOCK(wallet_instance->cs_wallet);

    wallet_instance->SetMinVersion(FEATURE_LATEST);
    wallet_instance->InitWalletFlags(wallet_creation_flags);

    if (wallet_instance->IsWalletFlagSet(WALLET_FLAG_BLANK_WALLET)) {
        return;
    }

    if (!wallet_instance->IsWalletFlagSet(WALLET_FLAG_DESCRIPTORS)) {
        auto spk_man = wallet_instance->GetOrCreateLegacyScriptPubKeyMan();
        spk_man->SetupGeneration(false);
    } else {
        wallet_instance->SetupDescriptorScriptPubKeyMans();
    }

    tfm::format(std::cout, "Topping up keypool...\n");
    wallet_instance->TopUpKeyPool();
}

static std::shared_ptr<CWallet> MakeWallet(const std::string& name, const fs::path& path, DatabaseOptions options, CWallet::do_init_used_flag do_init_used_flag_val = CWallet::do_init_used_flag::Init)
{
    DatabaseStatus status;
    bilingual_str error;
    std::unique_ptr<WalletDatabase> database = MakeDatabase(path, options, status, error);
    if (!database) {
        tfm::format(std::cerr, "%s\n", error.original);
        return nullptr;
    }

    // dummy chain interface
    std::shared_ptr<CWallet> wallet_instance{new CWallet(/*chain=*/nullptr, name, std::move(database)), WalletToolReleaseWallet};
    DBErrors load_wallet_ret;
    try {
        load_wallet_ret = wallet_instance->LoadWallet(do_init_used_flag_val);
    } catch (const std::runtime_error&) {
        tfm::format(std::cerr, "Error loading %s. Is wallet being used by another process?\n", name);
        return nullptr;
    }

    if (load_wallet_ret != DBErrors::LOAD_OK) {
        if (load_wallet_ret == DBErrors::CORRUPT) {
            tfm::format(std::cerr, "Error loading %s: Wallet corrupted", name);
            return nullptr;
        } else if (load_wallet_ret == DBErrors::NONCRITICAL_ERROR) {
            tfm::format(std::cerr, "Error reading %s! All keys read correctly, but transaction data"
                            " or address book entries might be missing or incorrect.",
                name);
        } else if (load_wallet_ret == DBErrors::TOO_NEW) {
            tfm::format(std::cerr, "Error loading %s: Wallet requires newer version of %s",
                name, CLIENT_NAME);
            return nullptr;
        } else if (load_wallet_ret == DBErrors::NEED_REWRITE) {
            tfm::format(std::cerr, "Wallet needed to be rewritten: restart %s to complete", CLIENT_NAME);
            return nullptr;
        } else if (load_wallet_ret == DBErrors::NEED_RESCAN) {
            tfm::format(std::cerr, "Error reading %s! Some transaction data might be missing or"
                           " incorrect. Wallet requires a rescan.",
                name);
        } else {
            tfm::format(std::cerr, "Error loading %s", name);
            return nullptr;
        }
    }

    if (options.require_create) WalletCreate(wallet_instance.get(), options.create_flags);

    return wallet_instance;
}

static void WalletShowInfo(CWallet* wallet_instance)
{
    LOCK(wallet_instance->cs_wallet);

    tfm::format(std::cout, "Wallet info\n===========\n");
    tfm::format(std::cout, "Name: %s\n", wallet_instance->GetName());
    tfm::format(std::cout, "Format: %s\n", wallet_instance->GetDatabase().Format());
    tfm::format(std::cout, "Descriptors: %s\n", wallet_instance->IsWalletFlagSet(WALLET_FLAG_DESCRIPTORS) ? "yes" : "no");
    tfm::format(std::cout, "Encrypted: %s\n", wallet_instance->IsCrypted() ? "yes" : "no");
    tfm::format(std::cout, "HD (hd seed available): %s\n", wallet_instance->IsHDEnabled() ? "yes" : "no");
    tfm::format(std::cout, "Keypool Size: %u\n", wallet_instance->GetKeyPoolSize());
    tfm::format(std::cout, "Transactions: %zu\n", wallet_instance->mapWallet.size());
    tfm::format(std::cout, "Address Book: %zu\n", wallet_instance->m_address_book.size());
}

static bool ReadAndParseColdcardFile(const fs::path& path, UniValue& decriptors)
{
    std::ifstream file;
    file.open(path);
    if (!file.is_open()) {
        tfm::format(std::cerr, "%s. Please check permissions.\n", fs::PathToString(path));
        return false;
    }

    std::string line;
    while (std::getline(file, line)) {
        if (line.substr(0, 22) == "importdescriptors \'[{\"") break;
    }

    file.close();

    decriptors.clear();
    if (!decriptors.read(line.substr(19, line.size() - 20))) {
        tfm::format(std::cerr, "Unable to parse %s\n", fs::PathToString(path));
        return false;
    }

    assert(decriptors.isArray());
    return true;
}

bool ExecuteWalletToolFunc(const ArgsManager& args, const std::string& command)
{
    if (args.IsArgSet("-format") && command != "createfromdump") {
        tfm::format(std::cerr, "The -format option can only be used with the \"createfromdump\" command.\n");
        return false;
    }
    if (args.IsArgSet("-dumpfile") && command != "dump" && command != "createfromdump" && command != "importfromcoldcard") {
        tfm::format(std::cerr, "The -dumpfile option can only be used with the \"dump\", \"createfromdump\" and \"importfromcoldcard\" commands.\n");
        return false;
    }
    if (args.IsArgSet("-descriptors") && command != "create") {
        tfm::format(std::cerr, "The -descriptors option can only be used with the 'create' command.\n");
        return false;
    }
    if (args.IsArgSet("-legacy") && command != "create") {
        tfm::format(std::cerr, "The -legacy option can only be used with the 'create' command.\n");
        return false;
    }
    if (command == "create" && !args.IsArgSet("-wallet")) {
        tfm::format(std::cerr, "Wallet name must be provided when creating a new wallet.\n");
        return false;
    }
    const std::string name = args.GetArg("-wallet", "");
    const fs::path path = fsbridge::AbsPathJoin(GetWalletDir(), fs::PathFromString(name));

    if (command == "create") {
        DatabaseOptions options;
        ReadDatabaseArgs(args, options);
        options.require_create = true;
        // If -legacy is set, use it. Otherwise default to false.
        bool make_legacy = args.GetBoolArg("-legacy", false);
        // If neither -legacy nor -descriptors is set, default to true. If -descriptors is set, use its value.
        bool make_descriptors = (!args.IsArgSet("-descriptors") && !args.IsArgSet("-legacy")) || (args.IsArgSet("-descriptors") && args.GetBoolArg("-descriptors", true));
        if (make_legacy && make_descriptors) {
            tfm::format(std::cerr, "Only one of -legacy or -descriptors can be set to true, not both\n");
            return false;
        }
        if (!make_legacy && !make_descriptors) {
            tfm::format(std::cerr, "One of -legacy or -descriptors must be set to true (or omitted)\n");
            return false;
        }
        if (make_descriptors) {
            options.create_flags |= WALLET_FLAG_DESCRIPTORS;
            options.require_format = DatabaseFormat::SQLITE;
        }

        const std::shared_ptr<CWallet> wallet_instance = MakeWallet(name, path, options);
        if (wallet_instance) {
            WalletShowInfo(wallet_instance.get());
            wallet_instance->Close();
        }
    } else if (command == "info") {
        DatabaseOptions options;
        ReadDatabaseArgs(args, options);
        options.require_existing = true;
        // NOTE: We need to skip initialisation of the m_used flag, or else the address book count might be wrong
        const std::shared_ptr<CWallet> wallet_instance = MakeWallet(name, path, options, CWallet::do_init_used_flag::Skip);
        if (!wallet_instance) return false;
        WalletShowInfo(wallet_instance.get());
        wallet_instance->Close();
    } else if (command == "salvage") {
#ifdef USE_BDB
        bilingual_str error;
        std::vector<bilingual_str> warnings;
        bool ret = RecoverDatabaseFile(args, path, error, warnings);
        if (!ret) {
            for (const auto& warning : warnings) {
                tfm::format(std::cerr, "%s\n", warning.original);
            }
            if (!error.empty()) {
                tfm::format(std::cerr, "%s\n", error.original);
            }
        }
        return ret;
#else
        tfm::format(std::cerr, "Salvage command is not available as BDB support is not compiled");
        return false;
#endif
    } else if (command == "dump") {
        DatabaseOptions options;
        ReadDatabaseArgs(args, options);
        options.require_existing = true;

        // Get the dumpfile
        std::string dump_filename = args.GetArg("-dumpfile", "");
        if (dump_filename.empty()) {
            tfm::format(std::cerr, "No dump file provided. To use dump, -dumpfile=<filename> must be provided.\n");
            return false;
        }

        DatabaseStatus status;

        if (args.GetBoolArg("-withinternalbdb", false) && IsBDBFile(BDBDataFile(path))) {
            options.require_format = DatabaseFormat::BERKELEY_RO;
        }

        bilingual_str error;
        std::unique_ptr<WalletDatabase> database = MakeDatabase(path, options, status, error);
        if (!database) {
            tfm::format(std::cerr, "%s\n", error.original);
            return false;
        }

<<<<<<< HEAD
=======
        if (database->Format().starts_with("bdb")) {
            tfm::format(std::cerr, "dump: WARNING: BDB-backed wallets have a wallet id that is not currently dumped.\n");
        }

>>>>>>> afd2785f
        bool ret = DumpWallet(*database, error, dump_filename);
        if (!ret && !error.empty()) {
            tfm::format(std::cerr, "%s\n", error.original);
            return ret;
        }
        tfm::format(std::cerr, "The dumpfile may contain private keys. To ensure the safety of your Bitcoin, do not share the dumpfile.\n");
        return ret;
    } else if (command == "createfromdump") {
        bilingual_str error;
        std::vector<bilingual_str> warnings;
        bool ret = CreateFromDump(args, name, path, error, warnings);
        for (const auto& warning : warnings) {
            tfm::format(std::cerr, "%s\n", warning.original);
        }
        if (!ret && !error.empty()) {
            tfm::format(std::cerr, "%s\n", error.original);
        }
        return ret;
    } else if (command == "importfromcoldcard") {
        tfm::format(std::cerr, "WARNING: The \"importfromcoldcard\" command is experimental and will likely be removed or changed incompatibly in a future version.\n");

        std::string filename = gArgs.GetArg("-dumpfile", "");
        if (filename.empty()) {
            tfm::format(std::cerr, "To use importfromcoldcard, -dumpfile=<filename> must be provided.\n");
            return false;
        }

        const fs::path import_file_path{fs::absolute(fs::PathFromString(filename))};
        if (!fs::exists(import_file_path)) {
            tfm::format(std::cerr, "File %s does not exist.\n", fs::PathToString(import_file_path));
            return false;
        }

        UniValue descriptors;
        if (!ReadAndParseColdcardFile(import_file_path, descriptors)) {
            return false;
        }

        DatabaseOptions options;
        options.require_create = true;
        options.create_flags |= WALLET_FLAG_DESCRIPTORS;
        options.create_flags |= WALLET_FLAG_DISABLE_PRIVATE_KEYS;
        options.create_flags |= WALLET_FLAG_BLANK_WALLET;
        options.require_format = DatabaseFormat::SQLITE;
        std::shared_ptr<CWallet> wallet_instance = MakeWallet(name, path, options);
        if (!wallet_instance) {
            return false;
        }

        LOCK(wallet_instance->cs_wallet);
        for (const UniValue& descriptor : descriptors.getValues()) {
            const UniValue result = ProcessDescriptorImport(*wallet_instance, descriptor, 0);
            tfm::format(std::cerr, "%s\n", result.write(2));
        }

        WalletShowInfo(wallet_instance.get());
        wallet_instance->Close();
    } else {
        tfm::format(std::cerr, "Invalid command: %s\n", command);
        return false;
    }

    return true;
}
} // namespace WalletTool
} // namespace wallet<|MERGE_RESOLUTION|>--- conflicted
+++ resolved
@@ -253,13 +253,10 @@
             return false;
         }
 
-<<<<<<< HEAD
-=======
         if (database->Format().starts_with("bdb")) {
             tfm::format(std::cerr, "dump: WARNING: BDB-backed wallets have a wallet id that is not currently dumped.\n");
         }
 
->>>>>>> afd2785f
         bool ret = DumpWallet(*database, error, dump_filename);
         if (!ret && !error.empty()) {
             tfm::format(std::cerr, "%s\n", error.original);
