--- conflicted
+++ resolved
@@ -1026,15 +1026,7 @@
 #if HAVE_SYSTEM
     // notify an external script when a wallet transaction comes in or is updated
     if (gArgs.IsArgSet("-walletnotify")) {
-<<<<<<< HEAD
-#ifdef WIN32
-        const std::string walletname_escaped = "wallet_name_substitution_is_not_available_on_Windows";
-#else
         const std::string walletname_escaped = ShellEscape(GetName());
-#endif
-=======
-        const std::string walletname_escaped = ShellEscape(GetName());
->>>>>>> 4c481517
         const std::string txid_hex = hash.GetHex();
         std::string blockhash_hex, blockheight_str;
         if (confirm.status == CWalletTx::Status::CONFIRMED) {
