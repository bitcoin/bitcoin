--- conflicted
+++ resolved
@@ -217,11 +217,7 @@
     };
 }
 
-<<<<<<< HEAD
-UniValue ProcessDescriptorImport(CWallet& wallet, const UniValue& data, const int64_t timestamp) EXCLUSIVE_LOCKS_REQUIRED(wallet.cs_wallet);
-=======
 UniValue ProcessDescriptorImport(CWallet& wallet, const UniValue& data, const int64_t timestamp, const std::vector<CExtKey>& master_keys = {}) EXCLUSIVE_LOCKS_REQUIRED(wallet.cs_wallet);
->>>>>>> de53d61a
 
 RPCHelpMan importaddress()
 {
@@ -1479,11 +1475,7 @@
     };
 }
 
-<<<<<<< HEAD
-UniValue ProcessDescriptorImport(CWallet& wallet, const UniValue& data, const int64_t timestamp) EXCLUSIVE_LOCKS_REQUIRED(wallet.cs_wallet)
-=======
 UniValue ProcessDescriptorImport(CWallet& wallet, const UniValue& data, const int64_t timestamp, const std::vector<CExtKey>& master_keys) EXCLUSIVE_LOCKS_REQUIRED(wallet.cs_wallet)
->>>>>>> de53d61a
 {
     UniValue warnings(UniValue::VARR);
     UniValue result(UniValue::VOBJ);
