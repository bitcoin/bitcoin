// Copyright (c) 2011-2022 The Bitcoin Core developers
// Distributed under the MIT software license, see the accompanying
// file COPYING or http://www.opensource.org/licenses/mit-license.php.

#include <common/messages.h>
#include <consensus/validation.h>
#include <core_io.h>
#include <key_io.h>
#include <node/types.h>
#include <policy/policy.h>
#include <rpc/rawtransaction_util.h>
#include <rpc/util.h>
#include <script/script.h>
#include <util/rbf.h>
#include <util/translation.h>
#include <util/vector.h>
#include <wallet/coincontrol.h>
#include <wallet/feebumper.h>
#include <wallet/fees.h>
#include <wallet/rpc/util.h>
#include <wallet/spend.h>
#include <wallet/wallet.h>

#include <univalue.h>

using common::FeeModeFromString;
using common::FeeModesDetail;
using common::InvalidEstimateModeErrorMessage;
using common::StringForFeeReason;
using common::TransactionErrorString;
using node::TransactionError;

namespace wallet {
std::vector<CRecipient> CreateRecipients(const std::vector<std::pair<CTxDestination, CAmount>>& outputs, const std::set<int>& subtract_fee_outputs)
{
    std::vector<CRecipient> recipients;
    for (size_t i = 0; i < outputs.size(); ++i) {
        const auto& [destination, amount] = outputs.at(i);
        CRecipient recipient{destination, amount, subtract_fee_outputs.contains(i)};
        recipients.push_back(recipient);
    }
    return recipients;
}

static void InterpretFeeEstimationInstructions(const UniValue& conf_target, const UniValue& estimate_mode, const UniValue& fee_rate, UniValue& options)
{
    if (options.exists("conf_target") || options.exists("estimate_mode")) {
        if (!conf_target.isNull() || !estimate_mode.isNull()) {
            throw JSONRPCError(RPC_INVALID_PARAMETER, "Pass conf_target and estimate_mode either as arguments or in the options object, but not both");
        }
    } else {
        options.pushKV("conf_target", conf_target);
        options.pushKV("estimate_mode", estimate_mode);
    }
    if (options.exists("fee_rate")) {
        if (!fee_rate.isNull()) {
            throw JSONRPCError(RPC_INVALID_PARAMETER, "Pass the fee_rate either as an argument, or in the options object, but not both");
        }
    } else {
        options.pushKV("fee_rate", fee_rate);
    }
    if (!options["conf_target"].isNull() && (options["estimate_mode"].isNull() || (options["estimate_mode"].get_str() == "unset"))) {
        throw JSONRPCError(RPC_INVALID_PARAMETER, "Specify estimate_mode");
    }
}

std::set<int> InterpretSubtractFeeFromOutputInstructions(const UniValue& sffo_instructions, const std::vector<std::string>& destinations)
{
    std::set<int> sffo_set;
    if (sffo_instructions.isNull()) return sffo_set;

    for (const auto& sffo : sffo_instructions.getValues()) {
        int pos{-1};
        if (sffo.isStr()) {
            auto it = find(destinations.begin(), destinations.end(), sffo.get_str());
            if (it == destinations.end()) throw JSONRPCError(RPC_INVALID_PARAMETER, strprintf("Invalid parameter 'subtract fee from output', destination %s not found in tx outputs", sffo.get_str()));
            pos = it - destinations.begin();
        } else if (sffo.isNum()) {
            pos = sffo.getInt<int>();
        } else {
            throw JSONRPCError(RPC_INVALID_PARAMETER, strprintf("Invalid parameter 'subtract fee from output', invalid value type: %s", uvTypeName(sffo.type())));
        }

        if (sffo_set.contains(pos))
            throw JSONRPCError(RPC_INVALID_PARAMETER, strprintf("Invalid parameter 'subtract fee from output', duplicated position: %d", pos));
        if (pos < 0)
            throw JSONRPCError(RPC_INVALID_PARAMETER, strprintf("Invalid parameter 'subtract fee from output', negative position: %d", pos));
        if (pos >= int(destinations.size()))
            throw JSONRPCError(RPC_INVALID_PARAMETER, strprintf("Invalid parameter 'subtract fee from output', position too large: %d", pos));
        sffo_set.insert(pos);
    }
    return sffo_set;
}

static UniValue FinishTransaction(const std::shared_ptr<CWallet> pwallet, const UniValue& options, CMutableTransaction& rawTx)
{
<<<<<<< HEAD
    bool can_anti_fee_snipe = !options.exists("locktime");

    for (const CTxIn& tx_in : rawTx.vin) {
        // Checks sequence values consistent with DiscourageFeeSniping
        can_anti_fee_snipe &= (tx_in.nSequence == CTxIn::MAX_SEQUENCE_NONFINAL || tx_in.nSequence == MAX_BIP125_RBF_SEQUENCE);
    }

    if (can_anti_fee_snipe) {
        LOCK(pwallet->cs_wallet);
        FastRandomContext rng_fast;
        DiscourageFeeSniping(rawTx, rng_fast, pwallet->chain(), pwallet->GetLastBlockHash(), pwallet->GetLastBlockHeight());
=======
    if (!options.exists("locktime")) {
        MaybeDiscourageFeeSniping2(*pwallet, rawTx);
>>>>>>> bf3557ce
    }

    // Make a blank psbt
    PartiallySignedTransaction psbtx(rawTx);

    // First fill transaction with our data without signing,
    // so external signers are not asked to sign more than once.
    bool complete;
    pwallet->FillPSBT(psbtx, complete, SIGHASH_DEFAULT, /*sign=*/false, /*bip32derivs=*/true);
    const auto err{pwallet->FillPSBT(psbtx, complete, SIGHASH_DEFAULT, /*sign=*/true, /*bip32derivs=*/false)};
    if (err) {
        throw JSONRPCPSBTError(*err);
    }

    CMutableTransaction mtx;
    complete = FinalizeAndExtractPSBT(psbtx, mtx);

    UniValue result(UniValue::VOBJ);

    const bool psbt_opt_in{options.exists("psbt") && options["psbt"].get_bool()};
    bool add_to_wallet{options.exists("add_to_wallet") ? options["add_to_wallet"].get_bool() : true};
    if (psbt_opt_in || !complete || !add_to_wallet) {
        // Serialize the PSBT
        DataStream ssTx{};
        ssTx << psbtx;
        result.pushKV("psbt", EncodeBase64(ssTx.str()));
    }

    if (complete) {
        std::string hex{EncodeHexTx(CTransaction(mtx))};
        CTransactionRef tx(MakeTransactionRef(std::move(mtx)));
        result.pushKV("txid", tx->GetHash().GetHex());
        if (add_to_wallet && !psbt_opt_in) {
            pwallet->CommitTransaction(tx, {}, /*orderForm=*/{});
        } else {
            result.pushKV("hex", hex);
        }
    }
    result.pushKV("complete", complete);

    return result;
}

static void PreventOutdatedOptions(const UniValue& options)
{
    if (options.exists("feeRate")) {
        throw JSONRPCError(RPC_INVALID_PARAMETER, "Use fee_rate (" + CURRENCY_ATOM + "/vB) instead of feeRate");
    }
    if (options.exists("changeAddress")) {
        throw JSONRPCError(RPC_INVALID_PARAMETER, "Use change_address instead of changeAddress");
    }
    if (options.exists("changePosition")) {
        throw JSONRPCError(RPC_INVALID_PARAMETER, "Use change_position instead of changePosition");
    }
    if (options.exists("includeWatching")) {
        throw JSONRPCError(RPC_INVALID_PARAMETER, "Use include_watching instead of includeWatching");
    }
    if (options.exists("lockUnspents")) {
        throw JSONRPCError(RPC_INVALID_PARAMETER, "Use lock_unspents instead of lockUnspents");
    }
    if (options.exists("subtractFeeFromOutputs")) {
        throw JSONRPCError(RPC_INVALID_PARAMETER, "Use subtract_fee_from_outputs instead of subtractFeeFromOutputs");
    }
}

UniValue SendMoney(CWallet& wallet, const CCoinControl &coin_control, std::vector<CRecipient> &recipients, mapValue_t map_value, bool verbose)
{
    EnsureWalletIsUnlocked(wallet);

    // This function is only used by sendtoaddress and sendmany.
    // This should always try to sign, if we don't have private keys, don't try to do anything here.
    if (wallet.IsWalletFlagSet(WALLET_FLAG_DISABLE_PRIVATE_KEYS)) {
        throw JSONRPCError(RPC_WALLET_ERROR, "Error: Private keys are disabled for this wallet");
    }

    // Shuffle recipient list
    std::shuffle(recipients.begin(), recipients.end(), FastRandomContext());

    // Send
    auto res = CreateTransaction(wallet, recipients, /*change_pos=*/std::nullopt, coin_control, true);
    if (!res) {
        throw JSONRPCError(RPC_WALLET_INSUFFICIENT_FUNDS, util::ErrorString(res).original);
    }
    const CTransactionRef& tx = res->tx;
    wallet.CommitTransaction(tx, std::move(map_value), /*orderForm=*/{});
    if (verbose) {
        UniValue entry(UniValue::VOBJ);
        entry.pushKV("txid", tx->GetHash().GetHex());
        entry.pushKV("fee_reason", StringForFeeReason(res->fee_calc.reason));
        return entry;
    }
    return tx->GetHash().GetHex();
}


/**
 * Update coin control with fee estimation based on the given parameters
 *
 * @param[in]     wallet            Wallet reference
 * @param[in,out] cc                Coin control to be updated
 * @param[in]     conf_target       UniValue integer; confirmation target in blocks, values between 1 and 1008 are valid per policy/fees.h;
 * @param[in]     estimate_mode     UniValue string; fee estimation mode, valid values are "unset", "economical" or "conservative";
 * @param[in]     fee_rate          UniValue real; fee rate in sat/vB;
 *                                      if present, both conf_target and estimate_mode must either be null, or "unset"
 * @param[in]     override_min_fee  bool; whether to set fOverrideFeeRate to true to disable minimum fee rate checks and instead
 *                                      verify only that fee_rate is greater than 0
 * @throws a JSONRPCError if conf_target, estimate_mode, or fee_rate contain invalid values or are in conflict
 */
static void SetFeeEstimateMode(const CWallet& wallet, CCoinControl& cc, const UniValue& conf_target, const UniValue& estimate_mode, const UniValue& fee_rate, bool override_min_fee)
{
    if (!fee_rate.isNull()) {
        if (!conf_target.isNull()) {
            throw JSONRPCError(RPC_INVALID_PARAMETER, "Cannot specify both conf_target and fee_rate. Please provide either a confirmation target in blocks for automatic fee estimation, or an explicit fee rate.");
        }
        if (!estimate_mode.isNull() && estimate_mode.get_str() != "unset") {
            throw JSONRPCError(RPC_INVALID_PARAMETER, "Cannot specify both estimate_mode and fee_rate");
        }
        // Fee rates in sat/vB cannot represent more than 3 significant digits.
        cc.m_feerate = CFeeRate{AmountFromValue(fee_rate, /*decimals=*/3)};
        if (override_min_fee) cc.fOverrideFeeRate = true;
        // Default RBF to true for explicit fee_rate, if unset.
        if (!cc.m_signal_bip125_rbf) cc.m_signal_bip125_rbf = true;
        return;
    }
    if (!estimate_mode.isNull() && !FeeModeFromString(estimate_mode.get_str(), cc.m_fee_mode)) {
        throw JSONRPCError(RPC_INVALID_PARAMETER, InvalidEstimateModeErrorMessage());
    }
    if (!conf_target.isNull()) {
        cc.m_confirm_target = ParseConfirmTarget(conf_target, wallet.chain().estimateMaxBlocks());
    }
}

RPCHelpMan sendtoaddress()
{
    return RPCHelpMan{"sendtoaddress",
                "\nSend an amount to a given address." +
        HELP_REQUIRING_PASSPHRASE,
                {
                    {"address", RPCArg::Type::STR, RPCArg::Optional::NO, "The bitcoin address to send to."},
                    {"amount", RPCArg::Type::AMOUNT, RPCArg::Optional::NO, "The amount in " + CURRENCY_UNIT + " to send. eg 0.1"},
                    {"comment", RPCArg::Type::STR, RPCArg::Optional::OMITTED, "A comment used to store what the transaction is for.\n"
                                         "This is not part of the transaction, just kept in your wallet."},
                    {"comment_to", RPCArg::Type::STR, RPCArg::Optional::OMITTED, "A comment to store the name of the person or organization\n"
                                         "to which you're sending the transaction. This is not part of the \n"
                                         "transaction, just kept in your wallet."},
                    {"subtractfeefromamount", RPCArg::Type::BOOL, RPCArg::Default{false}, "The fee will be deducted from the amount being sent.\n"
                                         "The recipient will receive less bitcoins than you enter in the amount field."},
                    {"replaceable", RPCArg::Type::BOOL, RPCArg::DefaultHint{"wallet default"}, "Signal that this transaction can be replaced by a transaction (BIP 125)"},
                    {"conf_target", RPCArg::Type::NUM, RPCArg::DefaultHint{"wallet -txconfirmtarget"}, "Confirmation target in blocks"},
                    {"estimate_mode", RPCArg::Type::STR, RPCArg::Default{"unset"}, "The fee estimate mode, must be one of (case insensitive):\n"
                      + FeeModesDetail(std::string("economical mode is used if the transaction is replaceable;\notherwise, conservative mode is used"))},
                    {"avoid_reuse", RPCArg::Type::BOOL, RPCArg::Default{true}, "(only available if avoid_reuse wallet flag is set) Avoid spending from dirty addresses; addresses are considered\n"
                                         "dirty if they have previously been used in a transaction. If true, this also activates avoidpartialspends, grouping outputs by their addresses."},
                    {"fee_rate", RPCArg::Type::AMOUNT, RPCArg::DefaultHint{"not set, fall back to wallet fee estimation"}, "Specify a fee rate in " + CURRENCY_ATOM + "/vB."},
                    {"verbose", RPCArg::Type::BOOL, RPCArg::Default{false}, "If true, return extra information about the transaction."},
                },
                {
                    RPCResult{"if verbose is not set or set to false",
                        RPCResult::Type::STR_HEX, "txid", "The transaction id."
                    },
                    RPCResult{"if verbose is set to true",
                        RPCResult::Type::OBJ, "", "",
                        {
                            {RPCResult::Type::STR_HEX, "txid", "The transaction id."},
                            {RPCResult::Type::STR, "fee_reason", "The transaction fee reason."}
                        },
                    },
                },
                RPCExamples{
                    "\nSend 0.1 BTC\n"
                    + HelpExampleCli("sendtoaddress", "\"" + EXAMPLE_ADDRESS[0] + "\" 0.1") +
                    "\nSend 0.1 BTC with a confirmation target of 6 blocks in economical fee estimate mode using positional arguments\n"
                    + HelpExampleCli("sendtoaddress", "\"" + EXAMPLE_ADDRESS[0] + "\" 0.1 \"donation\" \"sean's outpost\" false true 6 economical") +
                    "\nSend 0.1 BTC with a fee rate of 1.1 " + CURRENCY_ATOM + "/vB, subtract fee from amount, BIP125-replaceable, using positional arguments\n"
                    + HelpExampleCli("sendtoaddress", "\"" + EXAMPLE_ADDRESS[0] + "\" 0.1 \"drinks\" \"room77\" true true null \"unset\" null 1.1") +
                    "\nSend 0.2 BTC with a confirmation target of 6 blocks in economical fee estimate mode using named arguments\n"
                    + HelpExampleCli("-named sendtoaddress", "address=\"" + EXAMPLE_ADDRESS[0] + "\" amount=0.2 conf_target=6 estimate_mode=\"economical\"") +
                    "\nSend 0.5 BTC with a fee rate of 25 " + CURRENCY_ATOM + "/vB using named arguments\n"
                    + HelpExampleCli("-named sendtoaddress", "address=\"" + EXAMPLE_ADDRESS[0] + "\" amount=0.5 fee_rate=25")
                    + HelpExampleCli("-named sendtoaddress", "address=\"" + EXAMPLE_ADDRESS[0] + "\" amount=0.5 fee_rate=25 subtractfeefromamount=false replaceable=true avoid_reuse=true comment=\"2 pizzas\" comment_to=\"jeremy\" verbose=true")
                },
        [&](const RPCHelpMan& self, const JSONRPCRequest& request) -> UniValue
{
    std::shared_ptr<CWallet> const pwallet = GetWalletForJSONRPCRequest(request);
    if (!pwallet) return UniValue::VNULL;

    // Make sure the results are valid at least up to the most recent block
    // the user could have gotten from another RPC command prior to now
    pwallet->BlockUntilSyncedToCurrentChain();

    LOCK(pwallet->cs_wallet);

    // Wallet comments
    mapValue_t mapValue;
    if (!request.params[2].isNull() && !request.params[2].get_str().empty())
        mapValue["comment"] = request.params[2].get_str();
    if (!request.params[3].isNull() && !request.params[3].get_str().empty())
        mapValue["to"] = request.params[3].get_str();

    CCoinControl coin_control;
    if (!request.params[5].isNull()) {
        coin_control.m_signal_bip125_rbf = request.params[5].get_bool();
    }

    coin_control.m_avoid_address_reuse = GetAvoidReuseFlag(*pwallet, request.params[8]);
    // We also enable partial spend avoidance if reuse avoidance is set.
    coin_control.m_avoid_partial_spends |= coin_control.m_avoid_address_reuse;

    SetFeeEstimateMode(*pwallet, coin_control, /*conf_target=*/request.params[6], /*estimate_mode=*/request.params[7], /*fee_rate=*/request.params[9], /*override_min_fee=*/false);

    EnsureWalletIsUnlocked(*pwallet);

    UniValue address_amounts(UniValue::VOBJ);
    const std::string address = request.params[0].get_str();
    address_amounts.pushKV(address, request.params[1]);

    std::set<int> sffo_set;
    if (!request.params[4].isNull() && request.params[4].get_bool()) {
        sffo_set.insert(0);
    }

    std::vector<CRecipient> recipients{CreateRecipients(ParseOutputs(address_amounts), sffo_set)};
    const bool verbose{request.params[10].isNull() ? false : request.params[10].get_bool()};

    return SendMoney(*pwallet, coin_control, recipients, mapValue, verbose);
},
    };
}

RPCHelpMan sendmany()
{
    return RPCHelpMan{"sendmany",
        "Send multiple times. Amounts are double-precision floating point numbers." +
        HELP_REQUIRING_PASSPHRASE,
                {
                    {"dummy", RPCArg::Type::STR, RPCArg::Default{"\"\""}, "Must be set to \"\" for backwards compatibility.",
                     RPCArgOptions{
                         .oneline_description = "\"\"",
                     }},
                    {"amounts", RPCArg::Type::OBJ_USER_KEYS, RPCArg::Optional::NO, "The addresses and amounts",
                        {
                            {"address", RPCArg::Type::AMOUNT, RPCArg::Optional::NO, "The bitcoin address is the key, the numeric amount (can be string) in " + CURRENCY_UNIT + " is the value"},
                        },
                    },
                    {"minconf", RPCArg::Type::NUM, RPCArg::Optional::OMITTED, "Ignored dummy value"},
                    {"comment", RPCArg::Type::STR, RPCArg::Optional::OMITTED, "A comment"},
                    {"subtractfeefrom", RPCArg::Type::ARR, RPCArg::Optional::OMITTED, "The addresses.\n"
                                       "The fee will be equally deducted from the amount of each selected address.\n"
                                       "Those recipients will receive less bitcoins than you enter in their corresponding amount field.\n"
                                       "If no addresses are specified here, the sender pays the fee.",
                        {
                            {"address", RPCArg::Type::STR, RPCArg::Optional::OMITTED, "Subtract fee from this address"},
                        },
                    },
                    {"replaceable", RPCArg::Type::BOOL, RPCArg::DefaultHint{"wallet default"}, "Signal that this transaction can be replaced by a transaction (BIP 125)"},
                    {"conf_target", RPCArg::Type::NUM, RPCArg::DefaultHint{"wallet -txconfirmtarget"}, "Confirmation target in blocks"},
                    {"estimate_mode", RPCArg::Type::STR, RPCArg::Default{"unset"}, "The fee estimate mode, must be one of (case insensitive):\n"
                      + FeeModesDetail(std::string("economical mode is used if the transaction is replaceable;\notherwise, conservative mode is used"))},
                    {"fee_rate", RPCArg::Type::AMOUNT, RPCArg::DefaultHint{"not set, fall back to wallet fee estimation"}, "Specify a fee rate in " + CURRENCY_ATOM + "/vB."},
                    {"verbose", RPCArg::Type::BOOL, RPCArg::Default{false}, "If true, return extra information about the transaction."},
                },
                {
                    RPCResult{"if verbose is not set or set to false",
                        RPCResult::Type::STR_HEX, "txid", "The transaction id for the send. Only 1 transaction is created regardless of\n"
                "the number of addresses."
                    },
                    RPCResult{"if verbose is set to true",
                        RPCResult::Type::OBJ, "", "",
                        {
                            {RPCResult::Type::STR_HEX, "txid", "The transaction id for the send. Only 1 transaction is created regardless of\n"
                "the number of addresses."},
                            {RPCResult::Type::STR, "fee_reason", "The transaction fee reason."}
                        },
                    },
                },
                RPCExamples{
            "\nSend two amounts to two different addresses:\n"
            + HelpExampleCli("sendmany", "\"\" \"{\\\"" + EXAMPLE_ADDRESS[0] + "\\\":0.01,\\\"" + EXAMPLE_ADDRESS[1] + "\\\":0.02}\"") +
            "\nSend two amounts to two different addresses setting the confirmation and comment:\n"
            + HelpExampleCli("sendmany", "\"\" \"{\\\"" + EXAMPLE_ADDRESS[0] + "\\\":0.01,\\\"" + EXAMPLE_ADDRESS[1] + "\\\":0.02}\" 6 \"testing\"") +
            "\nSend two amounts to two different addresses, subtract fee from amount:\n"
            + HelpExampleCli("sendmany", "\"\" \"{\\\"" + EXAMPLE_ADDRESS[0] + "\\\":0.01,\\\"" + EXAMPLE_ADDRESS[1] + "\\\":0.02}\" 1 \"\" \"[\\\"" + EXAMPLE_ADDRESS[0] + "\\\",\\\"" + EXAMPLE_ADDRESS[1] + "\\\"]\"") +
            "\nAs a JSON-RPC call\n"
            + HelpExampleRpc("sendmany", "\"\", {\"" + EXAMPLE_ADDRESS[0] + "\":0.01,\"" + EXAMPLE_ADDRESS[1] + "\":0.02}, 6, \"testing\"")
                },
        [&](const RPCHelpMan& self, const JSONRPCRequest& request) -> UniValue
{
    std::shared_ptr<CWallet> const pwallet = GetWalletForJSONRPCRequest(request);
    if (!pwallet) return UniValue::VNULL;

    // Make sure the results are valid at least up to the most recent block
    // the user could have gotten from another RPC command prior to now
    pwallet->BlockUntilSyncedToCurrentChain();

    LOCK(pwallet->cs_wallet);

    if (!request.params[0].isNull() && !request.params[0].get_str().empty()) {
        throw JSONRPCError(RPC_INVALID_PARAMETER, "Dummy value must be set to \"\"");
    }
    UniValue sendTo = request.params[1].get_obj();

    mapValue_t mapValue;
    if (!request.params[3].isNull() && !request.params[3].get_str().empty())
        mapValue["comment"] = request.params[3].get_str();

    CCoinControl coin_control;
    if (!request.params[5].isNull()) {
        coin_control.m_signal_bip125_rbf = request.params[5].get_bool();
    }

    SetFeeEstimateMode(*pwallet, coin_control, /*conf_target=*/request.params[6], /*estimate_mode=*/request.params[7], /*fee_rate=*/request.params[8], /*override_min_fee=*/false);

    std::vector<CRecipient> recipients = CreateRecipients(
            ParseOutputs(sendTo),
            InterpretSubtractFeeFromOutputInstructions(request.params[4], sendTo.getKeys())
    );
    const bool verbose{request.params[9].isNull() ? false : request.params[9].get_bool()};

    return SendMoney(*pwallet, coin_control, recipients, std::move(mapValue), verbose);
},
    };
}

RPCHelpMan settxfee()
{
    return RPCHelpMan{"settxfee",
                "\nSet the transaction fee rate in " + CURRENCY_UNIT + "/kvB for this wallet. Overrides the global -paytxfee command line parameter.\n"
                "Can be deactivated by passing 0 as the fee. In that case automatic fee selection will be used by default.\n",
                {
                    {"amount", RPCArg::Type::AMOUNT, RPCArg::Optional::NO, "The transaction fee rate in " + CURRENCY_UNIT + "/kvB"},
                },
                RPCResult{
                    RPCResult::Type::BOOL, "", "Returns true if successful"
                },
                RPCExamples{
                    HelpExampleCli("settxfee", "0.00001")
            + HelpExampleRpc("settxfee", "0.00001")
                },
        [&](const RPCHelpMan& self, const JSONRPCRequest& request) -> UniValue
{
    std::shared_ptr<CWallet> const pwallet = GetWalletForJSONRPCRequest(request);
    if (!pwallet) return UniValue::VNULL;

    LOCK(pwallet->cs_wallet);

    CAmount nAmount = AmountFromValue(request.params[0]);
    CFeeRate tx_fee_rate(nAmount, 1000);
    CFeeRate max_tx_fee_rate(pwallet->m_default_max_tx_fee, 1000);
    if (tx_fee_rate == CFeeRate(0)) {
        // automatic selection
    } else if (tx_fee_rate < pwallet->chain().relayMinFee()) {
        throw JSONRPCError(RPC_INVALID_PARAMETER, strprintf("txfee cannot be less than min relay tx fee (%s)", pwallet->chain().relayMinFee().ToString()));
    } else if (tx_fee_rate < pwallet->m_min_fee) {
        throw JSONRPCError(RPC_INVALID_PARAMETER, strprintf("txfee cannot be less than wallet min fee (%s)", pwallet->m_min_fee.ToString()));
    } else if (tx_fee_rate > max_tx_fee_rate) {
        throw JSONRPCError(RPC_INVALID_PARAMETER, strprintf("txfee cannot be more than wallet max tx fee (%s)", max_tx_fee_rate.ToString()));
    }

    pwallet->m_pay_tx_fee = tx_fee_rate;
    return true;
},
    };
}


// Only includes key documentation where the key is snake_case in all RPC methods. MixedCase keys can be added later.
static std::vector<RPCArg> FundTxDoc(bool solving_data = true)
{
    std::vector<RPCArg> args = {
        {"conf_target", RPCArg::Type::NUM, RPCArg::DefaultHint{"wallet -txconfirmtarget"}, "Confirmation target in blocks", RPCArgOptions{.also_positional = true}},
        {"estimate_mode", RPCArg::Type::STR, RPCArg::Default{"unset"}, "The fee estimate mode, must be one of (case insensitive):\n"
          + FeeModesDetail(std::string("economical mode is used if the transaction is replaceable;\notherwise, conservative mode is used")), RPCArgOptions{.also_positional = true}},
        {
            "replaceable", RPCArg::Type::BOOL, RPCArg::DefaultHint{"wallet default"}, "Marks this transaction as BIP125-replaceable.\n"
            "Allows this transaction to be replaced by a transaction with higher fees"
        },
    };
    if (solving_data) {
        args.push_back({"solving_data", RPCArg::Type::OBJ, RPCArg::Optional::OMITTED, "Keys and scripts needed for producing a final transaction with a dummy signature.\n"
        "Used for fee estimation during coin selection.",
            {
                {
                    "pubkeys", RPCArg::Type::ARR, RPCArg::Default{UniValue::VARR}, "Public keys involved in this transaction.",
                    {
                        {"pubkey", RPCArg::Type::STR_HEX, RPCArg::Optional::OMITTED, "A public key"},
                    }
                },
                {
                    "scripts", RPCArg::Type::ARR, RPCArg::Default{UniValue::VARR}, "Scripts involved in this transaction.",
                    {
                        {"script", RPCArg::Type::STR_HEX, RPCArg::Optional::OMITTED, "A script"},
                    }
                },
                {
                    "descriptors", RPCArg::Type::ARR, RPCArg::Default{UniValue::VARR}, "Descriptors that provide solving data for this transaction.",
                    {
                        {"descriptor", RPCArg::Type::STR, RPCArg::Optional::OMITTED, "A descriptor"},
                    }
                },
            }
        });
    }
    return args;
}

CreatedTransactionResult FundTransaction(CWallet& wallet, const CMutableTransaction& tx, const std::vector<CRecipient>& recipients, const UniValue& options, CCoinControl& coinControl, bool override_min_fee)
{
    // We want to make sure tx.vout is not used now that we are passing outputs as a vector of recipients.
    // This sets us up to remove tx completely in a future PR in favor of passing the inputs directly.
    CHECK_NONFATAL(tx.vout.empty());
    // Make sure the results are valid at least up to the most recent block
    // the user could have gotten from another RPC command prior to now
    wallet.BlockUntilSyncedToCurrentChain();

    std::optional<unsigned int> change_position;
    bool lockUnspents = false;
    if (!options.isNull()) {
      if (options.type() == UniValue::VBOOL) {
        // backward compatibility bool only fallback
        coinControl.fAllowWatchOnly = options.get_bool();
      }
      else {
        RPCTypeCheckObj(options,
            {
                {"add_inputs", UniValueType(UniValue::VBOOL)},
                {"include_unsafe", UniValueType(UniValue::VBOOL)},
                {"add_to_wallet", UniValueType(UniValue::VBOOL)},
                {"changeAddress", UniValueType(UniValue::VSTR)},
                {"change_address", UniValueType(UniValue::VSTR)},
                {"changePosition", UniValueType(UniValue::VNUM)},
                {"change_position", UniValueType(UniValue::VNUM)},
                {"change_type", UniValueType(UniValue::VSTR)},
                {"includeWatching", UniValueType(UniValue::VBOOL)},
                {"include_watching", UniValueType(UniValue::VBOOL)},
                {"inputs", UniValueType(UniValue::VARR)},
                {"lockUnspents", UniValueType(UniValue::VBOOL)},
                {"lock_unspents", UniValueType(UniValue::VBOOL)},
                {"locktime", UniValueType(UniValue::VNUM)},
                {"fee_rate", UniValueType()}, // will be checked by AmountFromValue() in SetFeeEstimateMode()
                {"feeRate", UniValueType()}, // will be checked by AmountFromValue() below
                {"psbt", UniValueType(UniValue::VBOOL)},
                {"solving_data", UniValueType(UniValue::VOBJ)},
                {"subtractFeeFromOutputs", UniValueType(UniValue::VARR)},
                {"subtract_fee_from_outputs", UniValueType(UniValue::VARR)},
                {"replaceable", UniValueType(UniValue::VBOOL)},
                {"conf_target", UniValueType(UniValue::VNUM)},
                {"estimate_mode", UniValueType(UniValue::VSTR)},
                {"minconf", UniValueType(UniValue::VNUM)},
                {"maxconf", UniValueType(UniValue::VNUM)},
                {"input_weights", UniValueType(UniValue::VARR)},
                {"max_tx_weight", UniValueType(UniValue::VNUM)},
            },
            true, true);

        if (options.exists("add_inputs")) {
            coinControl.m_allow_other_inputs = options["add_inputs"].get_bool();
        }

        if (options.exists("changeAddress") || options.exists("change_address")) {
            const std::string change_address_str = (options.exists("change_address") ? options["change_address"] : options["changeAddress"]).get_str();
            CTxDestination dest = DecodeDestination(change_address_str);

            if (!IsValidDestination(dest)) {
                throw JSONRPCError(RPC_INVALID_ADDRESS_OR_KEY, "Change address must be a valid bitcoin address");
            }

            coinControl.destChange = dest;
        }

        if (options.exists("changePosition") || options.exists("change_position")) {
            int pos = (options.exists("change_position") ? options["change_position"] : options["changePosition"]).getInt<int>();
            if (pos < 0 || (unsigned int)pos > recipients.size()) {
                throw JSONRPCError(RPC_INVALID_PARAMETER, "changePosition out of bounds");
            }
            change_position = (unsigned int)pos;
        }

        if (options.exists("change_type")) {
            if (options.exists("changeAddress") || options.exists("change_address")) {
                throw JSONRPCError(RPC_INVALID_PARAMETER, "Cannot specify both change address and address type options");
            }
            if (std::optional<OutputType> parsed = ParseOutputType(options["change_type"].get_str())) {
                coinControl.m_change_type.emplace(parsed.value());
            } else {
                throw JSONRPCError(RPC_INVALID_ADDRESS_OR_KEY, strprintf("Unknown change type '%s'", options["change_type"].get_str()));
            }
        }

        const UniValue include_watching_option = options.exists("include_watching") ? options["include_watching"] : options["includeWatching"];
        coinControl.fAllowWatchOnly = ParseIncludeWatchonly(include_watching_option, wallet);

        if (options.exists("lockUnspents") || options.exists("lock_unspents")) {
            lockUnspents = (options.exists("lock_unspents") ? options["lock_unspents"] : options["lockUnspents"]).get_bool();
        }

        if (options.exists("include_unsafe")) {
            coinControl.m_include_unsafe_inputs = options["include_unsafe"].get_bool();
        }

        if (options.exists("feeRate")) {
            if (options.exists("fee_rate")) {
                throw JSONRPCError(RPC_INVALID_PARAMETER, "Cannot specify both fee_rate (" + CURRENCY_ATOM + "/vB) and feeRate (" + CURRENCY_UNIT + "/kvB)");
            }
            if (options.exists("conf_target")) {
                throw JSONRPCError(RPC_INVALID_PARAMETER, "Cannot specify both conf_target and feeRate. Please provide either a confirmation target in blocks for automatic fee estimation, or an explicit fee rate.");
            }
            if (options.exists("estimate_mode")) {
                throw JSONRPCError(RPC_INVALID_PARAMETER, "Cannot specify both estimate_mode and feeRate");
            }
            coinControl.m_feerate = CFeeRate(AmountFromValue(options["feeRate"]));
            coinControl.fOverrideFeeRate = true;
        }

        if (options.exists("replaceable")) {
            coinControl.m_signal_bip125_rbf = options["replaceable"].get_bool();
        }

        if (options.exists("minconf")) {
            coinControl.m_min_depth = options["minconf"].getInt<int>();

            if (coinControl.m_min_depth < 0) {
                throw JSONRPCError(RPC_INVALID_PARAMETER, "Negative minconf");
            }
        }

        if (options.exists("maxconf")) {
            coinControl.m_max_depth = options["maxconf"].getInt<int>();

            if (coinControl.m_max_depth < coinControl.m_min_depth) {
                throw JSONRPCError(RPC_INVALID_PARAMETER, strprintf("maxconf can't be lower than minconf: %d < %d", coinControl.m_max_depth, coinControl.m_min_depth));
            }
        }
        SetFeeEstimateMode(wallet, coinControl, options["conf_target"], options["estimate_mode"], options["fee_rate"], override_min_fee);
      }
    } else {
        // if options is null and not a bool
        coinControl.fAllowWatchOnly = ParseIncludeWatchonly(NullUniValue, wallet);
    }

    if (options.exists("solving_data")) {
        const UniValue solving_data = options["solving_data"].get_obj();
        if (solving_data.exists("pubkeys")) {
            for (const UniValue& pk_univ : solving_data["pubkeys"].get_array().getValues()) {
                const CPubKey pubkey = HexToPubKey(pk_univ.get_str());
                coinControl.m_external_provider.pubkeys.emplace(pubkey.GetID(), pubkey);
                // Add witness script for pubkeys
                const CScript wit_script = GetScriptForDestination(WitnessV0KeyHash(pubkey));
                coinControl.m_external_provider.scripts.emplace(CScriptID(wit_script), wit_script);
            }
        }

        if (solving_data.exists("scripts")) {
            for (const UniValue& script_univ : solving_data["scripts"].get_array().getValues()) {
                const std::string& script_str = script_univ.get_str();
                if (!IsHex(script_str)) {
                    throw JSONRPCError(RPC_INVALID_ADDRESS_OR_KEY, strprintf("'%s' is not hex", script_str));
                }
                std::vector<unsigned char> script_data(ParseHex(script_str));
                const CScript script(script_data.begin(), script_data.end());
                coinControl.m_external_provider.scripts.emplace(CScriptID(script), script);
            }
        }

        if (solving_data.exists("descriptors")) {
            for (const UniValue& desc_univ : solving_data["descriptors"].get_array().getValues()) {
                const std::string& desc_str  = desc_univ.get_str();
                FlatSigningProvider desc_out;
                std::string error;
                std::vector<CScript> scripts_temp;
                auto descs = Parse(desc_str, desc_out, error, true);
                if (descs.empty()) {
                    throw JSONRPCError(RPC_INVALID_PARAMETER, strprintf("Unable to parse descriptor '%s': %s", desc_str, error));
                }
                for (auto& desc : descs) {
                    desc->Expand(0, desc_out, scripts_temp, desc_out);
                }
                coinControl.m_external_provider.Merge(std::move(desc_out));
            }
        }
    }

    if (options.exists("input_weights")) {
        for (const UniValue& input : options["input_weights"].get_array().getValues()) {
            Txid txid = Txid::FromUint256(ParseHashO(input, "txid"));

            const UniValue& vout_v = input.find_value("vout");
            if (!vout_v.isNum()) {
                throw JSONRPCError(RPC_INVALID_PARAMETER, "Invalid parameter, missing vout key");
            }
            int vout = vout_v.getInt<int>();
            if (vout < 0) {
                throw JSONRPCError(RPC_INVALID_PARAMETER, "Invalid parameter, vout cannot be negative");
            }

            const UniValue& weight_v = input.find_value("weight");
            if (!weight_v.isNum()) {
                throw JSONRPCError(RPC_INVALID_PARAMETER, "Invalid parameter, missing weight key");
            }
            int64_t weight = weight_v.getInt<int64_t>();
            const int64_t min_input_weight = GetTransactionInputWeight(CTxIn());
            CHECK_NONFATAL(min_input_weight == 165);
            if (weight < min_input_weight) {
                throw JSONRPCError(RPC_INVALID_PARAMETER, "Invalid parameter, weight cannot be less than 165 (41 bytes (size of outpoint + sequence + empty scriptSig) * 4 (witness scaling factor)) + 1 (empty witness)");
            }
            if (weight > MAX_STANDARD_TX_WEIGHT) {
                throw JSONRPCError(RPC_INVALID_PARAMETER, strprintf("Invalid parameter, weight cannot be greater than the maximum standard tx weight of %d", MAX_STANDARD_TX_WEIGHT));
            }

            coinControl.SetInputWeight(COutPoint(txid, vout), weight);
        }
    }

    if (options.exists("max_tx_weight")) {
        coinControl.m_max_tx_weight = options["max_tx_weight"].getInt<int>();
    }

    if (recipients.empty())
        throw JSONRPCError(RPC_INVALID_PARAMETER, "TX must have at least one output");

    auto txr = FundTransaction(wallet, tx, recipients, change_position, lockUnspents, coinControl);
    if (!txr) {
        throw JSONRPCError(RPC_WALLET_ERROR, ErrorString(txr).original);
    }
    return *txr;
}

static void SetOptionsInputWeights(const UniValue& inputs, UniValue& options)
{
    if (options.exists("input_weights")) {
        throw JSONRPCError(RPC_INVALID_PARAMETER, "Input weights should be specified in inputs rather than in options.");
    }
    if (inputs.size() == 0) {
        return;
    }
    UniValue weights(UniValue::VARR);
    for (const UniValue& input : inputs.getValues()) {
        if (input.exists("weight")) {
            weights.push_back(input);
        }
    }
    options.pushKV("input_weights", std::move(weights));
}

RPCHelpMan fundrawtransaction()
{
    return RPCHelpMan{"fundrawtransaction",
                "\nIf the transaction has no inputs, they will be automatically selected to meet its out value.\n"
                "It will add at most one change output to the outputs.\n"
                "No existing outputs will be modified unless \"subtractFeeFromOutputs\" is specified.\n"
                "Note that inputs which were signed may need to be resigned after completion since in/outputs have been added.\n"
                "The inputs added will not be signed, use signrawtransactionwithkey\n"
                "or signrawtransactionwithwallet for that.\n"
                "All existing inputs must either have their previous output transaction be in the wallet\n"
                "or be in the UTXO set. Solving data must be provided for non-wallet inputs.\n"
                "Note that all inputs selected must be of standard form and P2SH scripts must be\n"
                "in the wallet using importaddress or addmultisigaddress (to calculate fees).\n"
                "You can see whether this is the case by checking the \"solvable\" field in the listunspent output.\n"
                "Only pay-to-pubkey, multisig, and P2SH versions thereof are currently supported for watch-only.\n"
                "Note that if specifying an exact fee rate, the resulting transaction may have a higher fee rate\n"
                "if the transaction has unconfirmed inputs. This is because the wallet will attempt to make the\n"
                "entire package have the given fee rate, not the resulting transaction.\n",
                {
                    {"hexstring", RPCArg::Type::STR_HEX, RPCArg::Optional::NO, "The hex string of the raw transaction"},
                    {"options", RPCArg::Type::OBJ_NAMED_PARAMS, RPCArg::Optional::OMITTED, "For backward compatibility: passing in a true instead of an object will result in {\"includeWatching\":true}",
                        Cat<std::vector<RPCArg>>(
                        {
                            {"add_inputs", RPCArg::Type::BOOL, RPCArg::Default{true}, "For a transaction with existing inputs, automatically include more if they are not enough."},
                            {"include_unsafe", RPCArg::Type::BOOL, RPCArg::Default{false}, "Include inputs that are not safe to spend (unconfirmed transactions from outside keys and unconfirmed replacement transactions).\n"
                                                          "Warning: the resulting transaction may become invalid if one of the unsafe inputs disappears.\n"
                                                          "If that happens, you will need to fund the transaction with different inputs and republish it."},
                            {"minconf", RPCArg::Type::NUM, RPCArg::Default{0}, "If add_inputs is specified, require inputs with at least this many confirmations."},
                            {"maxconf", RPCArg::Type::NUM, RPCArg::Optional::OMITTED, "If add_inputs is specified, require inputs with at most this many confirmations."},
                            {"changeAddress", RPCArg::Type::STR, RPCArg::DefaultHint{"automatic"}, "The bitcoin address to receive the change"},
                            {"changePosition", RPCArg::Type::NUM, RPCArg::DefaultHint{"random"}, "The index of the change output"},
                            {"change_type", RPCArg::Type::STR, RPCArg::DefaultHint{"set by -changetype"}, "The output type to use. Only valid if changeAddress is not specified. Options are \"legacy\", \"p2sh-segwit\", \"bech32\", and \"bech32m\"."},
                            {"includeWatching", RPCArg::Type::BOOL, RPCArg::DefaultHint{"true for watch-only wallets, otherwise false"}, "Also select inputs which are watch only.\n"
                                                          "Only solvable inputs can be used. Watch-only destinations are solvable if the public key and/or output script was imported,\n"
                                                          "e.g. with 'importpubkey' or 'importmulti' with the 'pubkeys' or 'desc' field."},
                            {"lockUnspents", RPCArg::Type::BOOL, RPCArg::Default{false}, "Lock selected unspent outputs"},
                            {"fee_rate", RPCArg::Type::AMOUNT, RPCArg::DefaultHint{"not set, fall back to wallet fee estimation"}, "Specify a fee rate in " + CURRENCY_ATOM + "/vB."},
                            {"feeRate", RPCArg::Type::AMOUNT, RPCArg::DefaultHint{"not set, fall back to wallet fee estimation"}, "Specify a fee rate in " + CURRENCY_UNIT + "/kvB."},
                            {"subtractFeeFromOutputs", RPCArg::Type::ARR, RPCArg::Default{UniValue::VARR}, "The integers.\n"
                                                          "The fee will be equally deducted from the amount of each specified output.\n"
                                                          "Those recipients will receive less bitcoins than you enter in their corresponding amount field.\n"
                                                          "If no outputs are specified here, the sender pays the fee.",
                                {
                                    {"vout_index", RPCArg::Type::NUM, RPCArg::Optional::OMITTED, "The zero-based output index, before a change output is added."},
                                },
                            },
                            {"input_weights", RPCArg::Type::ARR, RPCArg::Optional::OMITTED, "Inputs and their corresponding weights",
                                {
                                    {"", RPCArg::Type::OBJ, RPCArg::Optional::OMITTED, "",
                                        {
                                            {"txid", RPCArg::Type::STR_HEX, RPCArg::Optional::NO, "The transaction id"},
                                            {"vout", RPCArg::Type::NUM, RPCArg::Optional::NO, "The output index"},
                                            {"weight", RPCArg::Type::NUM, RPCArg::Optional::NO, "The maximum weight for this input, "
                                                "including the weight of the outpoint and sequence number. "
                                                "Note that serialized signature sizes are not guaranteed to be consistent, "
                                                "so the maximum DER signatures size of 73 bytes should be used when considering ECDSA signatures."
                                                "Remember to convert serialized sizes to weight units when necessary."},
                                        },
                                    },
                                },
                             },
                            {"max_tx_weight", RPCArg::Type::NUM, RPCArg::Default{MAX_STANDARD_TX_WEIGHT}, "The maximum acceptable transaction weight.\n"
                                                          "Transaction building will fail if this can not be satisfied."},
                        },
                        FundTxDoc()),
                        RPCArgOptions{
                            .skip_type_check = true,
                            .oneline_description = "options",
                        }},
                    {"iswitness", RPCArg::Type::BOOL, RPCArg::DefaultHint{"depends on heuristic tests"}, "Whether the transaction hex is a serialized witness transaction.\n"
                        "If iswitness is not present, heuristic tests will be used in decoding.\n"
                        "If true, only witness deserialization will be tried.\n"
                        "If false, only non-witness deserialization will be tried.\n"
                        "This boolean should reflect whether the transaction has inputs\n"
                        "(e.g. fully valid, or on-chain transactions), if known by the caller."
                    },
                },
                RPCResult{
                    RPCResult::Type::OBJ, "", "",
                    {
                        {RPCResult::Type::STR_HEX, "hex", "The resulting raw transaction (hex-encoded string)"},
                        {RPCResult::Type::STR_AMOUNT, "fee", "Fee in " + CURRENCY_UNIT + " the resulting transaction pays"},
                        {RPCResult::Type::NUM, "changepos", "The position of the added change output, or -1"},
                    }
                                },
                                RPCExamples{
                            "\nCreate a transaction with no inputs\n"
                            + HelpExampleCli("createrawtransaction", "\"[]\" \"{\\\"myaddress\\\":0.01}\"") +
                            "\nAdd sufficient unsigned inputs to meet the output value\n"
                            + HelpExampleCli("fundrawtransaction", "\"rawtransactionhex\"") +
                            "\nSign the transaction\n"
                            + HelpExampleCli("signrawtransactionwithwallet", "\"fundedtransactionhex\"") +
                            "\nSend the transaction\n"
                            + HelpExampleCli("sendrawtransaction", "\"signedtransactionhex\"")
                                },
        [&](const RPCHelpMan& self, const JSONRPCRequest& request) -> UniValue
{
    std::shared_ptr<CWallet> const pwallet = GetWalletForJSONRPCRequest(request);
    if (!pwallet) return UniValue::VNULL;

    // parse hex string from parameter
    CMutableTransaction tx;
    bool try_witness = request.params[2].isNull() ? true : request.params[2].get_bool();
    bool try_no_witness = request.params[2].isNull() ? true : !request.params[2].get_bool();
    if (!DecodeHexTx(tx, request.params[0].get_str(), try_no_witness, try_witness)) {
        throw JSONRPCError(RPC_DESERIALIZATION_ERROR, "TX decode failed");
    }
    UniValue options = request.params[1];
    std::vector<std::pair<CTxDestination, CAmount>> destinations;
    for (const auto& tx_out : tx.vout) {
        CTxDestination dest;
        ExtractDestination(tx_out.scriptPubKey, dest);
        destinations.emplace_back(dest, tx_out.nValue);
    }
    std::vector<std::string> dummy(destinations.size(), "dummy");
    std::vector<CRecipient> recipients = CreateRecipients(
            destinations,
            InterpretSubtractFeeFromOutputInstructions(options["subtractFeeFromOutputs"], dummy)
    );
    CCoinControl coin_control;
    // Automatically select (additional) coins. Can be overridden by options.add_inputs.
    coin_control.m_allow_other_inputs = true;
    // Clear tx.vout since it is not meant to be used now that we are passing outputs directly.
    // This sets us up for a future PR to completely remove tx from the function signature in favor of passing inputs directly
    tx.vout.clear();
    auto txr = FundTransaction(*pwallet, tx, recipients, options, coin_control, /*override_min_fee=*/true);

    UniValue result(UniValue::VOBJ);
    result.pushKV("hex", EncodeHexTx(*txr.tx));
    result.pushKV("fee", ValueFromAmount(txr.fee));
    result.pushKV("changepos", txr.change_pos ? (int)*txr.change_pos : -1);

    return result;
},
    };
}

RPCHelpMan signrawtransactionwithwallet()
{
    return RPCHelpMan{"signrawtransactionwithwallet",
                "\nSign inputs for raw transaction (serialized, hex-encoded).\n"
                "The second optional argument (may be null) is an array of previous transaction outputs that\n"
                "this transaction depends on but may not yet be in the block chain." +
        HELP_REQUIRING_PASSPHRASE,
                {
                    {"hexstring", RPCArg::Type::STR, RPCArg::Optional::NO, "The transaction hex string"},
                    {"prevtxs", RPCArg::Type::ARR, RPCArg::Optional::OMITTED, "The previous dependent transaction outputs",
                        {
                            {"", RPCArg::Type::OBJ, RPCArg::Optional::OMITTED, "",
                                {
                                    {"txid", RPCArg::Type::STR_HEX, RPCArg::Optional::NO, "The transaction id"},
                                    {"vout", RPCArg::Type::NUM, RPCArg::Optional::NO, "The output number"},
                                    {"scriptPubKey", RPCArg::Type::STR_HEX, RPCArg::Optional::NO, "The output script"},
                                    {"redeemScript", RPCArg::Type::STR_HEX, RPCArg::Optional::OMITTED, "(required for P2SH) redeem script"},
                                    {"witnessScript", RPCArg::Type::STR_HEX, RPCArg::Optional::OMITTED, "(required for P2WSH or P2SH-P2WSH) witness script"},
                                    {"amount", RPCArg::Type::AMOUNT, RPCArg::Optional::OMITTED, "(required for Segwit inputs) the amount spent"},
                                },
                            },
                        },
                    },
                    {"sighashtype", RPCArg::Type::STR, RPCArg::Default{"DEFAULT for Taproot, ALL otherwise"}, "The signature hash type. Must be one of\n"
            "       \"DEFAULT\"\n"
            "       \"ALL\"\n"
            "       \"NONE\"\n"
            "       \"SINGLE\"\n"
            "       \"ALL|ANYONECANPAY\"\n"
            "       \"NONE|ANYONECANPAY\"\n"
            "       \"SINGLE|ANYONECANPAY\""},
                },
                RPCResult{
                    RPCResult::Type::OBJ, "", "",
                    {
                        {RPCResult::Type::STR_HEX, "hex", "The hex-encoded raw transaction with signature(s)"},
                        {RPCResult::Type::BOOL, "complete", "If the transaction has a complete set of signatures"},
                        {RPCResult::Type::ARR, "errors", /*optional=*/true, "Script verification errors (if there are any)",
                        {
                            {RPCResult::Type::OBJ, "", "",
                            {
                                {RPCResult::Type::STR_HEX, "txid", "The hash of the referenced, previous transaction"},
                                {RPCResult::Type::NUM, "vout", "The index of the output to spent and used as input"},
                                {RPCResult::Type::ARR, "witness", "",
                                {
                                    {RPCResult::Type::STR_HEX, "witness", ""},
                                }},
                                {RPCResult::Type::STR_HEX, "scriptSig", "The hex-encoded signature script"},
                                {RPCResult::Type::NUM, "sequence", "Script sequence number"},
                                {RPCResult::Type::STR, "error", "Verification or signing error related to the input"},
                            }},
                        }},
                    }
                },
                RPCExamples{
                    HelpExampleCli("signrawtransactionwithwallet", "\"myhex\"")
            + HelpExampleRpc("signrawtransactionwithwallet", "\"myhex\"")
                },
        [&](const RPCHelpMan& self, const JSONRPCRequest& request) -> UniValue
{
    const std::shared_ptr<const CWallet> pwallet = GetWalletForJSONRPCRequest(request);
    if (!pwallet) return UniValue::VNULL;

    CMutableTransaction mtx;
    if (!DecodeHexTx(mtx, request.params[0].get_str())) {
        throw JSONRPCError(RPC_DESERIALIZATION_ERROR, "TX decode failed. Make sure the tx has at least one input.");
    }

    // Sign the transaction
    LOCK(pwallet->cs_wallet);
    EnsureWalletIsUnlocked(*pwallet);

    // Fetch previous transactions (inputs):
    std::map<COutPoint, Coin> coins;
    for (const CTxIn& txin : mtx.vin) {
        coins[txin.prevout]; // Create empty map entry keyed by prevout.
    }
    pwallet->chain().findCoins(coins);

    // Parse the prevtxs array
    ParsePrevouts(request.params[1], nullptr, coins);

    int nHashType = ParseSighashString(request.params[2]);

    // Script verification errors
    std::map<int, bilingual_str> input_errors;

    bool complete = pwallet->SignTransaction(mtx, coins, nHashType, input_errors);
    UniValue result(UniValue::VOBJ);
    SignTransactionResultToJSON(mtx, complete, coins, input_errors, result);
    return result;
},
    };
}

// Definition of allowed formats of specifying transaction outputs in
// `bumpfee`, `psbtbumpfee`, `send` and `walletcreatefundedpsbt` RPCs.
static std::vector<RPCArg> OutputsDoc()
{
    return
    {
        {"", RPCArg::Type::OBJ_USER_KEYS, RPCArg::Optional::OMITTED, "",
            {
                {"address", RPCArg::Type::AMOUNT, RPCArg::Optional::NO, "A key-value pair. The key (string) is the bitcoin address,\n"
                         "the value (float or string) is the amount in " + CURRENCY_UNIT + ""},
            },
        },
        {"", RPCArg::Type::OBJ, RPCArg::Optional::OMITTED, "",
            {
                {"data", RPCArg::Type::STR_HEX, RPCArg::Optional::NO, "A key-value pair. The key must be \"data\", the value is hex-encoded data"},
            },
        },
    };
}

static RPCHelpMan bumpfee_helper(std::string method_name)
{
    const bool want_psbt = method_name == "psbtbumpfee";
    const std::string incremental_fee{CFeeRate(DEFAULT_INCREMENTAL_RELAY_FEE).ToString(FeeEstimateMode::SAT_VB)};

    return RPCHelpMan{method_name,
        "\nBumps the fee of an opt-in-RBF transaction T, replacing it with a new transaction B.\n"
        + std::string(want_psbt ? "Returns a PSBT instead of creating and signing a new transaction.\n" : "") +
        "An opt-in RBF transaction with the given txid must be in the wallet.\n"
        "The command will pay the additional fee by reducing change outputs or adding inputs when necessary.\n"
        "It may add a new change output if one does not already exist.\n"
        "All inputs in the original transaction will be included in the replacement transaction.\n"
        "The command will fail if the wallet or mempool contains a transaction that spends one of T's outputs.\n"
        "By default, the new fee will be calculated automatically using the estimatesmartfee RPC.\n"
        "The user can specify a confirmation target for estimatesmartfee.\n"
        "Alternatively, the user can specify a fee rate in " + CURRENCY_ATOM + "/vB for the new transaction.\n"
        "At a minimum, the new fee rate must be high enough to pay an additional new relay fee (incrementalfee\n"
        "returned by getnetworkinfo) to enter the node's mempool.\n"
        "* WARNING: before version 0.21, fee_rate was in " + CURRENCY_UNIT + "/kvB. As of 0.21, fee_rate is in " + CURRENCY_ATOM + "/vB. *\n",
        {
            {"txid", RPCArg::Type::STR_HEX, RPCArg::Optional::NO, "The txid to be bumped"},
            {"options", RPCArg::Type::OBJ_NAMED_PARAMS, RPCArg::Optional::OMITTED, "",
                {
                    {"conf_target", RPCArg::Type::NUM, RPCArg::DefaultHint{"wallet -txconfirmtarget"}, "Confirmation target in blocks\n"},
                    {"fee_rate", RPCArg::Type::AMOUNT, RPCArg::DefaultHint{"not set, fall back to wallet fee estimation"},
                             "\nSpecify a fee rate in " + CURRENCY_ATOM + "/vB instead of relying on the built-in fee estimator.\n"
                             "Must be at least " + incremental_fee + " higher than the current transaction fee rate.\n"
                             "WARNING: before version 0.21, fee_rate was in " + CURRENCY_UNIT + "/kvB. As of 0.21, fee_rate is in " + CURRENCY_ATOM + "/vB.\n"},
                    {"replaceable", RPCArg::Type::BOOL, RPCArg::Default{true}, "Whether the new transaction should still be\n"
                             "marked bip-125 replaceable. If true, the sequence numbers in the transaction will\n"
                             "be left unchanged from the original. If false, any input sequence numbers in the\n"
                             "original transaction that were less than 0xfffffffe will be increased to 0xfffffffe\n"
                             "so the new transaction will not be explicitly bip-125 replaceable (though it may\n"
                             "still be replaceable in practice, for example if it has unconfirmed ancestors which\n"
                             "are replaceable).\n"},
                    {"estimate_mode", RPCArg::Type::STR, RPCArg::Default{"unset"}, "The fee estimate mode, must be one of (case insensitive):\n"
                              + FeeModesDetail(std::string("economical mode is used if the transaction is replaceable;\notherwise, conservative mode is used"))},
                    {"outputs", RPCArg::Type::ARR, RPCArg::Default{UniValue::VARR}, "The outputs specified as key-value pairs.\n"
                             "Each key may only appear once, i.e. there can only be one 'data' output, and no address may be duplicated.\n"
                             "At least one output of either type must be specified.\n"
                             "Cannot be provided if 'original_change_index' is specified.",
                        OutputsDoc(),
                        RPCArgOptions{.skip_type_check = true}},
                    {"original_change_index", RPCArg::Type::NUM, RPCArg::DefaultHint{"not set, detect change automatically"}, "The 0-based index of the change output on the original transaction. "
                                                                                                                            "The indicated output will be recycled into the new change output on the bumped transaction. "
                                                                                                                            "The remainder after paying the recipients and fees will be sent to the output script of the "
                                                                                                                            "original change output. The change output’s amount can increase if bumping the transaction "
                                                                                                                            "adds new inputs, otherwise it will decrease. Cannot be used in combination with the 'outputs' option."},
                },
                RPCArgOptions{.oneline_description="options"}},
        },
        RPCResult{
            RPCResult::Type::OBJ, "", "", Cat(
                want_psbt ?
                std::vector<RPCResult>{{RPCResult::Type::STR, "psbt", "The base64-encoded unsigned PSBT of the new transaction."}} :
                std::vector<RPCResult>{{RPCResult::Type::STR_HEX, "txid", "The id of the new transaction."}},
            {
                {RPCResult::Type::STR_AMOUNT, "origfee", "The fee of the replaced transaction."},
                {RPCResult::Type::STR_AMOUNT, "fee", "The fee of the new transaction."},
                {RPCResult::Type::ARR, "errors", "Errors encountered during processing (may be empty).",
                {
                    {RPCResult::Type::STR, "", ""},
                }},
            })
        },
        RPCExamples{
    "\nBump the fee, get the new transaction\'s " + std::string(want_psbt ? "psbt" : "txid") + "\n" +
            HelpExampleCli(method_name, "<txid>")
        },
        [want_psbt](const RPCHelpMan& self, const JSONRPCRequest& request) -> UniValue
{
    std::shared_ptr<CWallet> const pwallet = GetWalletForJSONRPCRequest(request);
    if (!pwallet) return UniValue::VNULL;

    if (pwallet->IsWalletFlagSet(WALLET_FLAG_DISABLE_PRIVATE_KEYS) && !pwallet->IsWalletFlagSet(WALLET_FLAG_EXTERNAL_SIGNER) && !want_psbt) {
        throw JSONRPCError(RPC_WALLET_ERROR, "bumpfee is not available with wallets that have private keys disabled. Use psbtbumpfee instead.");
    }

    uint256 hash(ParseHashV(request.params[0], "txid"));

    CCoinControl coin_control;
    coin_control.fAllowWatchOnly = pwallet->IsWalletFlagSet(WALLET_FLAG_DISABLE_PRIVATE_KEYS);
    // optional parameters
    coin_control.m_signal_bip125_rbf = true;
    std::vector<CTxOut> outputs;

    std::optional<uint32_t> original_change_index;

    if (!request.params[1].isNull()) {
        UniValue options = request.params[1];
        RPCTypeCheckObj(options,
            {
                {"confTarget", UniValueType(UniValue::VNUM)},
                {"conf_target", UniValueType(UniValue::VNUM)},
                {"fee_rate", UniValueType()}, // will be checked by AmountFromValue() in SetFeeEstimateMode()
                {"replaceable", UniValueType(UniValue::VBOOL)},
                {"estimate_mode", UniValueType(UniValue::VSTR)},
                {"outputs", UniValueType()}, // will be checked by AddOutputs()
                {"original_change_index", UniValueType(UniValue::VNUM)},
            },
            true, true);

        if (options.exists("confTarget") && options.exists("conf_target")) {
            throw JSONRPCError(RPC_INVALID_PARAMETER, "confTarget and conf_target options should not both be set. Use conf_target (confTarget is deprecated).");
        }

        auto conf_target = options.exists("confTarget") ? options["confTarget"] : options["conf_target"];

        if (options.exists("replaceable")) {
            coin_control.m_signal_bip125_rbf = options["replaceable"].get_bool();
        }
        SetFeeEstimateMode(*pwallet, coin_control, conf_target, options["estimate_mode"], options["fee_rate"], /*override_min_fee=*/false);

        // Prepare new outputs by creating a temporary tx and calling AddOutputs().
        if (!options["outputs"].isNull()) {
            if (options["outputs"].isArray() && options["outputs"].empty()) {
                throw JSONRPCError(RPC_INVALID_PARAMETER, "Invalid parameter, output argument cannot be an empty array");
            }
            CMutableTransaction tempTx;
            AddOutputs(tempTx, options["outputs"]);
            outputs = tempTx.vout;
        }

        if (options.exists("original_change_index")) {
            original_change_index = options["original_change_index"].getInt<uint32_t>();
        }
    }

    // Make sure the results are valid at least up to the most recent block
    // the user could have gotten from another RPC command prior to now
    pwallet->BlockUntilSyncedToCurrentChain();

    LOCK(pwallet->cs_wallet);

    EnsureWalletIsUnlocked(*pwallet);


    std::vector<bilingual_str> errors;
    CAmount old_fee;
    CAmount new_fee;
    CMutableTransaction mtx;
    feebumper::Result res;
    // Targeting feerate bump.
    res = feebumper::CreateRateBumpTransaction(*pwallet, hash, coin_control, errors, old_fee, new_fee, mtx, /*require_mine=*/ !want_psbt, outputs, original_change_index);
    if (res != feebumper::Result::OK) {
        switch(res) {
            case feebumper::Result::INVALID_ADDRESS_OR_KEY:
                throw JSONRPCError(RPC_INVALID_ADDRESS_OR_KEY, errors[0].original);
                break;
            case feebumper::Result::INVALID_REQUEST:
                throw JSONRPCError(RPC_INVALID_REQUEST, errors[0].original);
                break;
            case feebumper::Result::INVALID_PARAMETER:
                throw JSONRPCError(RPC_INVALID_PARAMETER, errors[0].original);
                break;
            case feebumper::Result::WALLET_ERROR:
                throw JSONRPCError(RPC_WALLET_ERROR, errors[0].original);
                break;
            default:
                throw JSONRPCError(RPC_MISC_ERROR, errors[0].original);
                break;
        }
    }

    UniValue result(UniValue::VOBJ);

    // For bumpfee, return the new transaction id.
    // For psbtbumpfee, return the base64-encoded unsigned PSBT of the new transaction.
    if (!want_psbt) {
        if (!feebumper::SignTransaction(*pwallet, mtx)) {
            if (pwallet->IsWalletFlagSet(WALLET_FLAG_EXTERNAL_SIGNER)) {
                throw JSONRPCError(RPC_WALLET_ERROR, "Transaction incomplete. Try psbtbumpfee instead.");
            }
            throw JSONRPCError(RPC_WALLET_ERROR, "Can't sign transaction.");
        }

        uint256 txid;
        if (feebumper::CommitTransaction(*pwallet, hash, std::move(mtx), errors, txid) != feebumper::Result::OK) {
            throw JSONRPCError(RPC_WALLET_ERROR, errors[0].original);
        }

        result.pushKV("txid", txid.GetHex());
    } else {
        PartiallySignedTransaction psbtx(mtx);
        bool complete = false;
        const auto err{pwallet->FillPSBT(psbtx, complete, SIGHASH_DEFAULT, /*sign=*/false, /*bip32derivs=*/true)};
        CHECK_NONFATAL(!err);
        CHECK_NONFATAL(!complete);
        DataStream ssTx{};
        ssTx << psbtx;
        result.pushKV("psbt", EncodeBase64(ssTx.str()));
    }

    result.pushKV("origfee", ValueFromAmount(old_fee));
    result.pushKV("fee", ValueFromAmount(new_fee));
    UniValue result_errors(UniValue::VARR);
    for (const bilingual_str& error : errors) {
        result_errors.push_back(error.original);
    }
    result.pushKV("errors", std::move(result_errors));

    return result;
},
    };
}

RPCHelpMan bumpfee() { return bumpfee_helper("bumpfee"); }
RPCHelpMan psbtbumpfee() { return bumpfee_helper("psbtbumpfee"); }

RPCHelpMan send()
{
    return RPCHelpMan{"send",
        "\nEXPERIMENTAL warning: this call may be changed in future releases.\n"
        "\nSend a transaction.\n",
        {
            {"outputs", RPCArg::Type::ARR, RPCArg::Optional::NO, "The outputs specified as key-value pairs.\n"
                    "Each key may only appear once, i.e. there can only be one 'data' output, and no address may be duplicated.\n"
                    "At least one output of either type must be specified.\n"
                    "For convenience, a dictionary, which holds the key-value pairs directly, is also accepted.",
                OutputsDoc(),
                RPCArgOptions{.skip_type_check = true}},
            {"conf_target", RPCArg::Type::NUM, RPCArg::DefaultHint{"wallet -txconfirmtarget"}, "Confirmation target in blocks"},
            {"estimate_mode", RPCArg::Type::STR, RPCArg::Default{"unset"}, "The fee estimate mode, must be one of (case insensitive):\n"
              + FeeModesDetail(std::string("economical mode is used if the transaction is replaceable;\notherwise, conservative mode is used"))},
            {"fee_rate", RPCArg::Type::AMOUNT, RPCArg::DefaultHint{"not set, fall back to wallet fee estimation"}, "Specify a fee rate in " + CURRENCY_ATOM + "/vB."},
            {"options", RPCArg::Type::OBJ_NAMED_PARAMS, RPCArg::Optional::OMITTED, "",
                Cat<std::vector<RPCArg>>(
                {
                    {"add_inputs", RPCArg::Type::BOOL, RPCArg::DefaultHint{"false when \"inputs\" are specified, true otherwise"},"Automatically include coins from the wallet to cover the target amount.\n"},
                    {"include_unsafe", RPCArg::Type::BOOL, RPCArg::Default{false}, "Include inputs that are not safe to spend (unconfirmed transactions from outside keys and unconfirmed replacement transactions).\n"
                                                          "Warning: the resulting transaction may become invalid if one of the unsafe inputs disappears.\n"
                                                          "If that happens, you will need to fund the transaction with different inputs and republish it."},
                    {"minconf", RPCArg::Type::NUM, RPCArg::Default{0}, "If add_inputs is specified, require inputs with at least this many confirmations."},
                    {"maxconf", RPCArg::Type::NUM, RPCArg::Optional::OMITTED, "If add_inputs is specified, require inputs with at most this many confirmations."},
                    {"add_to_wallet", RPCArg::Type::BOOL, RPCArg::Default{true}, "When false, returns a serialized transaction which will not be added to the wallet or broadcast"},
                    {"change_address", RPCArg::Type::STR, RPCArg::DefaultHint{"automatic"}, "The bitcoin address to receive the change"},
                    {"change_position", RPCArg::Type::NUM, RPCArg::DefaultHint{"random"}, "The index of the change output"},
                    {"change_type", RPCArg::Type::STR, RPCArg::DefaultHint{"set by -changetype"}, "The output type to use. Only valid if change_address is not specified. Options are \"legacy\", \"p2sh-segwit\", \"bech32\" and \"bech32m\"."},
                    {"fee_rate", RPCArg::Type::AMOUNT, RPCArg::DefaultHint{"not set, fall back to wallet fee estimation"}, "Specify a fee rate in " + CURRENCY_ATOM + "/vB.", RPCArgOptions{.also_positional = true}},
                    {"include_watching", RPCArg::Type::BOOL, RPCArg::DefaultHint{"true for watch-only wallets, otherwise false"}, "Also select inputs which are watch only.\n"
                                          "Only solvable inputs can be used. Watch-only destinations are solvable if the public key and/or output script was imported,\n"
                                          "e.g. with 'importpubkey' or 'importmulti' with the 'pubkeys' or 'desc' field."},
                    {"inputs", RPCArg::Type::ARR, RPCArg::Default{UniValue::VARR}, "Specify inputs instead of adding them automatically.",
                        {
                          {"", RPCArg::Type::OBJ, RPCArg::Optional::OMITTED, "", {
                            {"txid", RPCArg::Type::STR_HEX, RPCArg::Optional::NO, "The transaction id"},
                            {"vout", RPCArg::Type::NUM, RPCArg::Optional::NO, "The output number"},
                            {"sequence", RPCArg::Type::NUM, RPCArg::DefaultHint{"depends on the value of the 'replaceable' and 'locktime' arguments"}, "The sequence number"},
                            {"weight", RPCArg::Type::NUM, RPCArg::DefaultHint{"Calculated from wallet and solving data"}, "The maximum weight for this input, "
                                        "including the weight of the outpoint and sequence number. "
                                        "Note that signature sizes are not guaranteed to be consistent, "
                                        "so the maximum DER signatures size of 73 bytes should be used when considering ECDSA signatures."
                                        "Remember to convert serialized sizes to weight units when necessary."},
                          }},
                        },
                    },
                    {"locktime", RPCArg::Type::NUM, RPCArg::DefaultHint{"locktime close to block height to prevent fee sniping"}, "Raw locktime. Non-0 value also locktime-activates inputs"},
                    {"lock_unspents", RPCArg::Type::BOOL, RPCArg::Default{false}, "Lock selected unspent outputs"},
                    {"psbt", RPCArg::Type::BOOL,  RPCArg::DefaultHint{"automatic"}, "Always return a PSBT, implies add_to_wallet=false."},
                    {"subtract_fee_from_outputs", RPCArg::Type::ARR, RPCArg::Default{UniValue::VARR}, "Outputs to subtract the fee from, specified as integer indices.\n"
                    "The fee will be equally deducted from the amount of each specified output.\n"
                    "Those recipients will receive less bitcoins than you enter in their corresponding amount field.\n"
                    "If no outputs are specified here, the sender pays the fee.",
                        {
                            {"vout_index", RPCArg::Type::NUM, RPCArg::Optional::OMITTED, "The zero-based output index, before a change output is added."},
                        },
                    },
                    {"max_tx_weight", RPCArg::Type::NUM, RPCArg::Default{MAX_STANDARD_TX_WEIGHT}, "The maximum acceptable transaction weight.\n"
                                                  "Transaction building will fail if this can not be satisfied."},
                },
                FundTxDoc()),
                RPCArgOptions{.oneline_description="options"}},
        },
        RPCResult{
            RPCResult::Type::OBJ, "", "",
                {
                    {RPCResult::Type::BOOL, "complete", "If the transaction has a complete set of signatures"},
                    {RPCResult::Type::STR_HEX, "txid", /*optional=*/true, "The transaction id for the send. Only 1 transaction is created regardless of the number of addresses."},
                    {RPCResult::Type::STR_HEX, "hex", /*optional=*/true, "If add_to_wallet is false, the hex-encoded raw transaction with signature(s)"},
                    {RPCResult::Type::STR, "psbt", /*optional=*/true, "If more signatures are needed, or if add_to_wallet is false, the base64-encoded (partially) signed transaction"}
                }
        },
        RPCExamples{""
        "\nSend 0.1 BTC with a confirmation target of 6 blocks in economical fee estimate mode\n"
        + HelpExampleCli("send", "'{\"" + EXAMPLE_ADDRESS[0] + "\": 0.1}' 6 economical\n") +
        "Send 0.2 BTC with a fee rate of 1.1 " + CURRENCY_ATOM + "/vB using positional arguments\n"
        + HelpExampleCli("send", "'{\"" + EXAMPLE_ADDRESS[0] + "\": 0.2}' null \"unset\" 1.1\n") +
        "Send 0.2 BTC with a fee rate of 1 " + CURRENCY_ATOM + "/vB using the options argument\n"
        + HelpExampleCli("send", "'{\"" + EXAMPLE_ADDRESS[0] + "\": 0.2}' null \"unset\" null '{\"fee_rate\": 1}'\n") +
        "Send 0.3 BTC with a fee rate of 25 " + CURRENCY_ATOM + "/vB using named arguments\n"
        + HelpExampleCli("-named send", "outputs='{\"" + EXAMPLE_ADDRESS[0] + "\": 0.3}' fee_rate=25\n") +
        "Create a transaction that should confirm the next block, with a specific input, and return result without adding to wallet or broadcasting to the network\n"
        + HelpExampleCli("send", "'{\"" + EXAMPLE_ADDRESS[0] + "\": 0.1}' 1 economical '{\"add_to_wallet\": false, \"inputs\": [{\"txid\":\"a08e6907dbbd3d809776dbfc5d82e371b764ed838b5655e72f463568df1aadf0\", \"vout\":1}]}'")
        },
        [&](const RPCHelpMan& self, const JSONRPCRequest& request) -> UniValue
        {
            std::shared_ptr<CWallet> const pwallet = GetWalletForJSONRPCRequest(request);
            if (!pwallet) return UniValue::VNULL;

            UniValue options{request.params[4].isNull() ? UniValue::VOBJ : request.params[4]};
            InterpretFeeEstimationInstructions(/*conf_target=*/request.params[1], /*estimate_mode=*/request.params[2], /*fee_rate=*/request.params[3], options);
            PreventOutdatedOptions(options);


            bool rbf{options.exists("replaceable") ? options["replaceable"].get_bool() : pwallet->m_signal_rbf};
            UniValue outputs(UniValue::VOBJ);
            outputs = NormalizeOutputs(request.params[0]);
            std::vector<CRecipient> recipients = CreateRecipients(
                    ParseOutputs(outputs),
                    InterpretSubtractFeeFromOutputInstructions(options["subtract_fee_from_outputs"], outputs.getKeys())
            );
            CMutableTransaction rawTx = ConstructTransaction(options["inputs"], request.params[0], options["locktime"], rbf);
            CCoinControl coin_control;
            // Automatically select coins, unless at least one is manually selected. Can
            // be overridden by options.add_inputs.
            coin_control.m_allow_other_inputs = rawTx.vin.size() == 0;
            if (options.exists("max_tx_weight")) {
                coin_control.m_max_tx_weight = options["max_tx_weight"].getInt<int>();
            }
            SetOptionsInputWeights(options["inputs"], options);
            // Clear tx.vout since it is not meant to be used now that we are passing outputs directly.
            // This sets us up for a future PR to completely remove tx from the function signature in favor of passing inputs directly
            rawTx.vout.clear();
            auto txr = FundTransaction(*pwallet, rawTx, recipients, options, coin_control, /*override_min_fee=*/false);

            CMutableTransaction tx = CMutableTransaction(*txr.tx);
            return FinishTransaction(pwallet, options, tx);
        }
    };
}

RPCHelpMan sendall()
{
    return RPCHelpMan{"sendall",
        "EXPERIMENTAL warning: this call may be changed in future releases.\n"
        "\nSpend the value of all (or specific) confirmed UTXOs and unconfirmed change in the wallet to one or more recipients.\n"
        "Unconfirmed inbound UTXOs and locked UTXOs will not be spent. Sendall will respect the avoid_reuse wallet flag.\n"
        "If your wallet contains many small inputs, either because it received tiny payments or as a result of accumulating change, consider using `send_max` to exclude inputs that are worth less than the fees needed to spend them.\n",
        {
            {"recipients", RPCArg::Type::ARR, RPCArg::Optional::NO, "The sendall destinations. Each address may only appear once.\n"
                "Optionally some recipients can be specified with an amount to perform payments, but at least one address must appear without a specified amount.\n",
                {
                    {"address", RPCArg::Type::STR, RPCArg::Optional::NO, "A bitcoin address which receives an equal share of the unspecified amount."},
                    {"", RPCArg::Type::OBJ_USER_KEYS, RPCArg::Optional::OMITTED, "",
                        {
                            {"address", RPCArg::Type::AMOUNT, RPCArg::Optional::NO, "A key-value pair. The key (string) is the bitcoin address, the value (float or string) is the amount in " + CURRENCY_UNIT + ""},
                        },
                    },
                },
            },
            {"conf_target", RPCArg::Type::NUM, RPCArg::DefaultHint{"wallet -txconfirmtarget"}, "Confirmation target in blocks"},
            {"estimate_mode", RPCArg::Type::STR, RPCArg::Default{"unset"}, "The fee estimate mode, must be one of (case insensitive):\n"
              + FeeModesDetail(std::string("economical mode is used if the transaction is replaceable;\notherwise, conservative mode is used"))},
            {"fee_rate", RPCArg::Type::AMOUNT, RPCArg::DefaultHint{"not set, fall back to wallet fee estimation"}, "Specify a fee rate in " + CURRENCY_ATOM + "/vB."},
            {
                "options", RPCArg::Type::OBJ_NAMED_PARAMS, RPCArg::Optional::OMITTED, "",
                Cat<std::vector<RPCArg>>(
                    {
                        {"add_to_wallet", RPCArg::Type::BOOL, RPCArg::Default{true}, "When false, returns the serialized transaction without broadcasting or adding it to the wallet"},
                        {"fee_rate", RPCArg::Type::AMOUNT, RPCArg::DefaultHint{"not set, fall back to wallet fee estimation"}, "Specify a fee rate in " + CURRENCY_ATOM + "/vB.", RPCArgOptions{.also_positional = true}},
                        {"include_watching", RPCArg::Type::BOOL, RPCArg::DefaultHint{"true for watch-only wallets, otherwise false"}, "Also select inputs which are watch-only.\n"
                                              "Only solvable inputs can be used. Watch-only destinations are solvable if the public key and/or output script was imported,\n"
                                              "e.g. with 'importpubkey' or 'importmulti' with the 'pubkeys' or 'desc' field."},
                        {"inputs", RPCArg::Type::ARR, RPCArg::Default{UniValue::VARR}, "Use exactly the specified inputs to build the transaction. Specifying inputs is incompatible with the send_max, minconf, and maxconf options.",
                            {
                                {"", RPCArg::Type::OBJ, RPCArg::Optional::OMITTED, "",
                                    {
                                        {"txid", RPCArg::Type::STR_HEX, RPCArg::Optional::NO, "The transaction id"},
                                        {"vout", RPCArg::Type::NUM, RPCArg::Optional::NO, "The output number"},
                                        {"sequence", RPCArg::Type::NUM, RPCArg::DefaultHint{"depends on the value of the 'replaceable' and 'locktime' arguments"}, "The sequence number"},
                                    },
                                },
                            },
                        },
                        {"locktime", RPCArg::Type::NUM, RPCArg::DefaultHint{"locktime close to block height to prevent fee sniping"}, "Raw locktime. Non-0 value also locktime-activates inputs"},
                        {"lock_unspents", RPCArg::Type::BOOL, RPCArg::Default{false}, "Lock selected unspent outputs"},
                        {"psbt", RPCArg::Type::BOOL,  RPCArg::DefaultHint{"automatic"}, "Always return a PSBT, implies add_to_wallet=false."},
                        {"send_max", RPCArg::Type::BOOL, RPCArg::Default{false}, "When true, only use UTXOs that can pay for their own fees to maximize the output amount. When 'false' (default), no UTXO is left behind. send_max is incompatible with providing specific inputs."},
                        {"minconf", RPCArg::Type::NUM, RPCArg::Default{0}, "Require inputs with at least this many confirmations."},
                        {"maxconf", RPCArg::Type::NUM, RPCArg::Optional::OMITTED, "Require inputs with at most this many confirmations."},
                    },
                    FundTxDoc()
                ),
                RPCArgOptions{.oneline_description="options"}
            },
        },
        RPCResult{
            RPCResult::Type::OBJ, "", "",
                {
                    {RPCResult::Type::BOOL, "complete", "If the transaction has a complete set of signatures"},
                    {RPCResult::Type::STR_HEX, "txid", /*optional=*/true, "The transaction id for the send. Only 1 transaction is created regardless of the number of addresses."},
                    {RPCResult::Type::STR_HEX, "hex", /*optional=*/true, "If add_to_wallet is false, the hex-encoded raw transaction with signature(s)"},
                    {RPCResult::Type::STR, "psbt", /*optional=*/true, "If more signatures are needed, or if add_to_wallet is false, the base64-encoded (partially) signed transaction"}
                }
        },
        RPCExamples{""
        "\nSpend all UTXOs from the wallet with a fee rate of 1 " + CURRENCY_ATOM + "/vB using named arguments\n"
        + HelpExampleCli("-named sendall", "recipients='[\"" + EXAMPLE_ADDRESS[0] + "\"]' fee_rate=1\n") +
        "Spend all UTXOs with a fee rate of 1.1 " + CURRENCY_ATOM + "/vB using positional arguments\n"
        + HelpExampleCli("sendall", "'[\"" + EXAMPLE_ADDRESS[0] + "\"]' null \"unset\" 1.1\n") +
        "Spend all UTXOs split into equal amounts to two addresses with a fee rate of 1.5 " + CURRENCY_ATOM + "/vB using the options argument\n"
        + HelpExampleCli("sendall", "'[\"" + EXAMPLE_ADDRESS[0] + "\", \"" + EXAMPLE_ADDRESS[1] + "\"]' null \"unset\" null '{\"fee_rate\": 1.5}'\n") +
        "Leave dust UTXOs in wallet, spend only UTXOs with positive effective value with a fee rate of 10 " + CURRENCY_ATOM + "/vB using the options argument\n"
        + HelpExampleCli("sendall", "'[\"" + EXAMPLE_ADDRESS[0] + "\"]' null \"unset\" null '{\"fee_rate\": 10, \"send_max\": true}'\n") +
        "Spend all UTXOs with a fee rate of 1.3 " + CURRENCY_ATOM + "/vB using named arguments and sending a 0.25 " + CURRENCY_UNIT + " to another recipient\n"
        + HelpExampleCli("-named sendall", "recipients='[{\"" + EXAMPLE_ADDRESS[1] + "\": 0.25}, \""+ EXAMPLE_ADDRESS[0] + "\"]' fee_rate=1.3\n")
        },
        [&](const RPCHelpMan& self, const JSONRPCRequest& request) -> UniValue
        {
            std::shared_ptr<CWallet> const pwallet{GetWalletForJSONRPCRequest(request)};
            if (!pwallet) return UniValue::VNULL;
            // Make sure the results are valid at least up to the most recent block
            // the user could have gotten from another RPC command prior to now
            pwallet->BlockUntilSyncedToCurrentChain();

            UniValue options{request.params[4].isNull() ? UniValue::VOBJ : request.params[4]};
            InterpretFeeEstimationInstructions(/*conf_target=*/request.params[1], /*estimate_mode=*/request.params[2], /*fee_rate=*/request.params[3], options);
            PreventOutdatedOptions(options);


            std::set<std::string> addresses_without_amount;
            UniValue recipient_key_value_pairs(UniValue::VARR);
            const UniValue& recipients{request.params[0]};
            for (unsigned int i = 0; i < recipients.size(); ++i) {
                const UniValue& recipient{recipients[i]};
                if (recipient.isStr()) {
                    UniValue rkvp(UniValue::VOBJ);
                    rkvp.pushKV(recipient.get_str(), 0);
                    recipient_key_value_pairs.push_back(std::move(rkvp));
                    addresses_without_amount.insert(recipient.get_str());
                } else {
                    recipient_key_value_pairs.push_back(recipient);
                }
            }

            if (addresses_without_amount.size() == 0) {
                throw JSONRPCError(RPC_INVALID_PARAMETER, "Must provide at least one address without a specified amount");
            }

            CCoinControl coin_control;

            SetFeeEstimateMode(*pwallet, coin_control, options["conf_target"], options["estimate_mode"], options["fee_rate"], /*override_min_fee=*/false);

            coin_control.fAllowWatchOnly = ParseIncludeWatchonly(options["include_watching"], *pwallet);

            if (options.exists("minconf")) {
                if (options["minconf"].getInt<int>() < 0)
                {
                    throw JSONRPCError(RPC_INVALID_PARAMETER, strprintf("Invalid minconf (minconf cannot be negative): %s", options["minconf"].getInt<int>()));
                }

                coin_control.m_min_depth = options["minconf"].getInt<int>();
            }

            if (options.exists("maxconf")) {
                coin_control.m_max_depth = options["maxconf"].getInt<int>();

                if (coin_control.m_max_depth < coin_control.m_min_depth) {
                    throw JSONRPCError(RPC_INVALID_PARAMETER, strprintf("maxconf can't be lower than minconf: %d < %d", coin_control.m_max_depth, coin_control.m_min_depth));
                }
            }

            const bool rbf{options.exists("replaceable") ? options["replaceable"].get_bool() : pwallet->m_signal_rbf};

            FeeCalculation fee_calc_out;
            CFeeRate fee_rate{GetMinimumFeeRate(*pwallet, coin_control, &fee_calc_out)};
            // Do not, ever, assume that it's fine to change the fee rate if the user has explicitly
            // provided one
            if (coin_control.m_feerate && fee_rate > *coin_control.m_feerate) {
               throw JSONRPCError(RPC_INVALID_PARAMETER, strprintf("Fee rate (%s) is lower than the minimum fee rate setting (%s)", coin_control.m_feerate->ToString(FeeEstimateMode::SAT_VB), fee_rate.ToString(FeeEstimateMode::SAT_VB)));
            }
            if (fee_calc_out.reason == FeeReason::FALLBACK && !pwallet->m_allow_fallback_fee) {
                // eventually allow a fallback fee
                throw JSONRPCError(RPC_WALLET_ERROR, "Fee estimation failed. Fallbackfee is disabled. Wait a few blocks or enable -fallbackfee.");
            }

            CMutableTransaction rawTx{ConstructTransaction(options["inputs"], recipient_key_value_pairs, options["locktime"], rbf)};
            LOCK(pwallet->cs_wallet);

            CAmount total_input_value(0);
            bool send_max{options.exists("send_max") ? options["send_max"].get_bool() : false};
            if (options.exists("inputs") && options.exists("send_max")) {
                throw JSONRPCError(RPC_INVALID_PARAMETER, "Cannot combine send_max with specific inputs.");
            } else if (options.exists("inputs") && (options.exists("minconf") || options.exists("maxconf"))) {
                throw JSONRPCError(RPC_INVALID_PARAMETER, "Cannot combine minconf or maxconf with specific inputs.");
            } else if (options.exists("inputs")) {
                for (const CTxIn& input : rawTx.vin) {
                    if (pwallet->IsSpent(input.prevout)) {
                        throw JSONRPCError(RPC_INVALID_PARAMETER, strprintf("Input not available. UTXO (%s:%d) was already spent.", input.prevout.hash.ToString(), input.prevout.n));
                    }
                    const CWalletTx* tx{pwallet->GetWalletTx(input.prevout.hash)};
                    if (!tx || input.prevout.n >= tx->tx->vout.size() || !(pwallet->IsMine(tx->tx->vout[input.prevout.n]) & (coin_control.fAllowWatchOnly ? ISMINE_ALL : ISMINE_SPENDABLE))) {
                        throw JSONRPCError(RPC_INVALID_PARAMETER, strprintf("Input not found. UTXO (%s:%d) is not part of wallet.", input.prevout.hash.ToString(), input.prevout.n));
                    }
                    total_input_value += tx->tx->vout[input.prevout.n].nValue;
                }
            } else {
                CoinFilterParams coins_params;
                coins_params.min_amount = 0;
                for (const COutput& output : AvailableCoins(*pwallet, &coin_control, fee_rate, coins_params).All()) {
                    CHECK_NONFATAL(output.input_bytes > 0);
                    if (send_max && fee_rate.GetFee(output.input_bytes) > output.txout.nValue) {
                        continue;
                    }
                    CTxIn input(output.outpoint.hash, output.outpoint.n, CScript(), rbf ? MAX_BIP125_RBF_SEQUENCE : CTxIn::SEQUENCE_FINAL);
                    rawTx.vin.push_back(input);
                    total_input_value += output.txout.nValue;
                }
            }

            std::vector<COutPoint> outpoints_spent;
            outpoints_spent.reserve(rawTx.vin.size());

            for (const CTxIn& tx_in : rawTx.vin) {
                outpoints_spent.push_back(tx_in.prevout);
            }

            // estimate final size of tx
            const TxSize tx_size{CalculateMaximumSignedTxSize(CTransaction(rawTx), pwallet.get())};
            const CAmount fee_from_size{fee_rate.GetFee(tx_size.vsize)};
            const std::optional<CAmount> total_bump_fees{pwallet->chain().calculateCombinedBumpFee(outpoints_spent, fee_rate)};
            CAmount effective_value = total_input_value - fee_from_size - total_bump_fees.value_or(0);

            if (fee_from_size > pwallet->m_default_max_tx_fee) {
                throw JSONRPCError(RPC_WALLET_ERROR, TransactionErrorString(TransactionError::MAX_FEE_EXCEEDED).original);
            }

            if (effective_value <= 0) {
                if (send_max) {
                    throw JSONRPCError(RPC_WALLET_INSUFFICIENT_FUNDS, "Total value of UTXO pool too low to pay for transaction, try using lower feerate.");
                } else {
                    throw JSONRPCError(RPC_WALLET_INSUFFICIENT_FUNDS, "Total value of UTXO pool too low to pay for transaction. Try using lower feerate or excluding uneconomic UTXOs with 'send_max' option.");
                }
            }

            // If this transaction is too large, e.g. because the wallet has many UTXOs, it will be rejected by the node's mempool.
            if (tx_size.weight > MAX_STANDARD_TX_WEIGHT) {
                throw JSONRPCError(RPC_WALLET_ERROR, "Transaction too large.");
            }

            CAmount output_amounts_claimed{0};
            for (const CTxOut& out : rawTx.vout) {
                output_amounts_claimed += out.nValue;
            }

            if (output_amounts_claimed > total_input_value) {
                throw JSONRPCError(RPC_WALLET_INSUFFICIENT_FUNDS, "Assigned more value to outputs than available funds.");
            }

            const CAmount remainder{effective_value - output_amounts_claimed};
            if (remainder < 0) {
                throw JSONRPCError(RPC_WALLET_INSUFFICIENT_FUNDS, "Insufficient funds for fees after creating specified outputs.");
            }

            const CAmount per_output_without_amount{remainder / (long)addresses_without_amount.size()};

            bool gave_remaining_to_first{false};
            for (CTxOut& out : rawTx.vout) {
                CTxDestination dest;
                ExtractDestination(out.scriptPubKey, dest);
                std::string addr{EncodeDestination(dest)};
                if (addresses_without_amount.count(addr) > 0) {
                    out.nValue = per_output_without_amount;
                    if (!gave_remaining_to_first) {
                        out.nValue += remainder % addresses_without_amount.size();
                        gave_remaining_to_first = true;
                    }
                    if (IsDust(out, pwallet->chain().relayDustFee())) {
                        // Dynamically generated output amount is dust
                        throw JSONRPCError(RPC_WALLET_INSUFFICIENT_FUNDS, "Dynamically assigned remainder results in dust output.");
                    }
                } else {
                    if (IsDust(out, pwallet->chain().relayDustFee())) {
                        // Specified output amount is dust
                        throw JSONRPCError(RPC_INVALID_PARAMETER, strprintf("Specified output amount to %s is below dust threshold.", addr));
                    }
                }
            }

            const bool lock_unspents{options.exists("lock_unspents") ? options["lock_unspents"].get_bool() : false};
            if (lock_unspents) {
                for (const CTxIn& txin : rawTx.vin) {
                    pwallet->LockCoin(txin.prevout);
                }
            }

            return FinishTransaction(pwallet, options, rawTx);
        }
    };
}

RPCHelpMan walletprocesspsbt()
{
    return RPCHelpMan{"walletprocesspsbt",
                "\nUpdate a PSBT with input information from our wallet and then sign inputs\n"
                "that we can sign for." +
        HELP_REQUIRING_PASSPHRASE,
                {
                    {"psbt", RPCArg::Type::STR, RPCArg::Optional::NO, "The transaction base64 string"},
                    {"sign", RPCArg::Type::BOOL, RPCArg::Default{true}, "Also sign the transaction when updating (requires wallet to be unlocked)"},
                    {"sighashtype", RPCArg::Type::STR, RPCArg::Default{"DEFAULT for Taproot, ALL otherwise"}, "The signature hash type to sign with if not specified by the PSBT. Must be one of\n"
            "       \"DEFAULT\"\n"
            "       \"ALL\"\n"
            "       \"NONE\"\n"
            "       \"SINGLE\"\n"
            "       \"ALL|ANYONECANPAY\"\n"
            "       \"NONE|ANYONECANPAY\"\n"
            "       \"SINGLE|ANYONECANPAY\""},
                    {"bip32derivs", RPCArg::Type::BOOL, RPCArg::Default{true}, "Include BIP 32 derivation paths for public keys if we know them"},
                    {"finalize", RPCArg::Type::BOOL, RPCArg::Default{true}, "Also finalize inputs if possible"},
                },
                RPCResult{
                    RPCResult::Type::OBJ, "", "",
                    {
                        {RPCResult::Type::STR, "psbt", "The base64-encoded partially signed transaction"},
                        {RPCResult::Type::BOOL, "complete", "If the transaction has a complete set of signatures"},
                        {RPCResult::Type::STR_HEX, "hex", /*optional=*/true, "The hex-encoded network transaction if complete"},
                    }
                },
                RPCExamples{
                    HelpExampleCli("walletprocesspsbt", "\"psbt\"")
                },
        [&](const RPCHelpMan& self, const JSONRPCRequest& request) -> UniValue
{
    const std::shared_ptr<const CWallet> pwallet = GetWalletForJSONRPCRequest(request);
    if (!pwallet) return UniValue::VNULL;

    const CWallet& wallet{*pwallet};
    // Make sure the results are valid at least up to the most recent block
    // the user could have gotten from another RPC command prior to now
    wallet.BlockUntilSyncedToCurrentChain();

    // Unserialize the transaction
    PartiallySignedTransaction psbtx;
    std::string error;
    if (!DecodeBase64PSBT(psbtx, request.params[0].get_str(), error)) {
        throw JSONRPCError(RPC_DESERIALIZATION_ERROR, strprintf("TX decode failed %s", error));
    }

    // Get the sighash type
    int nHashType = ParseSighashString(request.params[2]);

    // Fill transaction with our data and also sign
    bool sign = request.params[1].isNull() ? true : request.params[1].get_bool();
    bool bip32derivs = request.params[3].isNull() ? true : request.params[3].get_bool();
    bool finalize = request.params[4].isNull() ? true : request.params[4].get_bool();
    bool complete = true;

    if (sign) EnsureWalletIsUnlocked(*pwallet);

    const auto err{wallet.FillPSBT(psbtx, complete, nHashType, sign, bip32derivs, nullptr, finalize)};
    if (err) {
        throw JSONRPCPSBTError(*err);
    }

    UniValue result(UniValue::VOBJ);
    DataStream ssTx{};
    ssTx << psbtx;
    result.pushKV("psbt", EncodeBase64(ssTx.str()));
    result.pushKV("complete", complete);
    if (complete) {
        CMutableTransaction mtx;
        // Returns true if complete, which we already think it is.
        CHECK_NONFATAL(FinalizeAndExtractPSBT(psbtx, mtx));
        DataStream ssTx_final;
        ssTx_final << TX_WITH_WITNESS(mtx);
        result.pushKV("hex", HexStr(ssTx_final));
    }

    return result;
},
    };
}

RPCHelpMan walletcreatefundedpsbt()
{
    return RPCHelpMan{"walletcreatefundedpsbt",
                "\nCreates and funds a transaction in the Partially Signed Transaction format.\n"
                "Implements the Creator and Updater roles.\n"
                "All existing inputs must either have their previous output transaction be in the wallet\n"
                "or be in the UTXO set. Solving data must be provided for non-wallet inputs.\n",
                {
                    {"inputs", RPCArg::Type::ARR, RPCArg::Optional::OMITTED, "Leave empty to add inputs automatically. See add_inputs option.",
                        {
                            {"", RPCArg::Type::OBJ, RPCArg::Optional::OMITTED, "",
                                {
                                    {"txid", RPCArg::Type::STR_HEX, RPCArg::Optional::NO, "The transaction id"},
                                    {"vout", RPCArg::Type::NUM, RPCArg::Optional::NO, "The output number"},
                                    {"sequence", RPCArg::Type::NUM, RPCArg::DefaultHint{"depends on the value of the 'locktime' and 'options.replaceable' arguments"}, "The sequence number"},
                                    {"weight", RPCArg::Type::NUM, RPCArg::DefaultHint{"Calculated from wallet and solving data"}, "The maximum weight for this input, "
                                        "including the weight of the outpoint and sequence number. "
                                        "Note that signature sizes are not guaranteed to be consistent, "
                                        "so the maximum DER signatures size of 73 bytes should be used when considering ECDSA signatures."
                                        "Remember to convert serialized sizes to weight units when necessary."},
                                },
                            },
                        },
                        },
                    {"outputs", RPCArg::Type::ARR, RPCArg::Optional::NO, "The outputs specified as key-value pairs.\n"
                            "Each key may only appear once, i.e. there can only be one 'data' output, and no address may be duplicated.\n"
                            "At least one output of either type must be specified.\n"
                            "For compatibility reasons, a dictionary, which holds the key-value pairs directly, is also\n"
                            "accepted as second parameter.",
                        OutputsDoc(),
                        RPCArgOptions{.skip_type_check = true}},
                    {"locktime", RPCArg::Type::NUM, RPCArg::DefaultHint{"locktime close to block height to prevent fee sniping"}, "Raw locktime. Non-0 value also locktime-activates inputs"},
                    {"options", RPCArg::Type::OBJ_NAMED_PARAMS, RPCArg::Optional::OMITTED, "",
                        Cat<std::vector<RPCArg>>(
                        {
                            {"add_inputs", RPCArg::Type::BOOL, RPCArg::DefaultHint{"false when \"inputs\" are specified, true otherwise"}, "Automatically include coins from the wallet to cover the target amount.\n"},
                            {"include_unsafe", RPCArg::Type::BOOL, RPCArg::Default{false}, "Include inputs that are not safe to spend (unconfirmed transactions from outside keys and unconfirmed replacement transactions).\n"
                                                          "Warning: the resulting transaction may become invalid if one of the unsafe inputs disappears.\n"
                                                          "If that happens, you will need to fund the transaction with different inputs and republish it."},
                            {"minconf", RPCArg::Type::NUM, RPCArg::Default{0}, "If add_inputs is specified, require inputs with at least this many confirmations."},
                            {"maxconf", RPCArg::Type::NUM, RPCArg::Optional::OMITTED, "If add_inputs is specified, require inputs with at most this many confirmations."},
                            {"changeAddress", RPCArg::Type::STR, RPCArg::DefaultHint{"automatic"}, "The bitcoin address to receive the change"},
                            {"changePosition", RPCArg::Type::NUM, RPCArg::DefaultHint{"random"}, "The index of the change output"},
                            {"change_type", RPCArg::Type::STR, RPCArg::DefaultHint{"set by -changetype"}, "The output type to use. Only valid if changeAddress is not specified. Options are \"legacy\", \"p2sh-segwit\", \"bech32\", and \"bech32m\"."},
                            {"includeWatching", RPCArg::Type::BOOL, RPCArg::DefaultHint{"true for watch-only wallets, otherwise false"}, "Also select inputs which are watch only"},
                            {"lockUnspents", RPCArg::Type::BOOL, RPCArg::Default{false}, "Lock selected unspent outputs"},
                            {"fee_rate", RPCArg::Type::AMOUNT, RPCArg::DefaultHint{"not set, fall back to wallet fee estimation"}, "Specify a fee rate in " + CURRENCY_ATOM + "/vB."},
                            {"feeRate", RPCArg::Type::AMOUNT, RPCArg::DefaultHint{"not set, fall back to wallet fee estimation"}, "Specify a fee rate in " + CURRENCY_UNIT + "/kvB."},
                            {"subtractFeeFromOutputs", RPCArg::Type::ARR, RPCArg::Default{UniValue::VARR}, "The outputs to subtract the fee from.\n"
                                                          "The fee will be equally deducted from the amount of each specified output.\n"
                                                          "Those recipients will receive less bitcoins than you enter in their corresponding amount field.\n"
                                                          "If no outputs are specified here, the sender pays the fee.",
                                {
                                    {"vout_index", RPCArg::Type::NUM, RPCArg::Optional::OMITTED, "The zero-based output index, before a change output is added."},
                                },
                            },
                            {"max_tx_weight", RPCArg::Type::NUM, RPCArg::Default{MAX_STANDARD_TX_WEIGHT}, "The maximum acceptable transaction weight.\n"
                                                          "Transaction building will fail if this can not be satisfied."},
                        },
                        FundTxDoc()),
                        RPCArgOptions{.oneline_description="options"}},
                    {"bip32derivs", RPCArg::Type::BOOL, RPCArg::Default{true}, "Include BIP 32 derivation paths for public keys if we know them"},
                },
                RPCResult{
                    RPCResult::Type::OBJ, "", "",
                    {
                        {RPCResult::Type::STR, "psbt", "The resulting raw transaction (base64-encoded string)"},
                        {RPCResult::Type::STR_AMOUNT, "fee", "Fee in " + CURRENCY_UNIT + " the resulting transaction pays"},
                        {RPCResult::Type::NUM, "changepos", "The position of the added change output, or -1"},
                    }
                                },
                                RPCExamples{
                            "\nCreate a transaction with no inputs\n"
                            + HelpExampleCli("walletcreatefundedpsbt", "\"[{\\\"txid\\\":\\\"myid\\\",\\\"vout\\\":0}]\" \"[{\\\"data\\\":\\\"00010203\\\"}]\"")
                                },
        [&](const RPCHelpMan& self, const JSONRPCRequest& request) -> UniValue
{
    std::shared_ptr<CWallet> const pwallet = GetWalletForJSONRPCRequest(request);
    if (!pwallet) return UniValue::VNULL;

    CWallet& wallet{*pwallet};
    // Make sure the results are valid at least up to the most recent block
    // the user could have gotten from another RPC command prior to now
    wallet.BlockUntilSyncedToCurrentChain();

    UniValue options{request.params[3].isNull() ? UniValue::VOBJ : request.params[3]};

    const UniValue &replaceable_arg = options["replaceable"];
    const bool rbf{replaceable_arg.isNull() ? wallet.m_signal_rbf : replaceable_arg.get_bool()};
    CMutableTransaction rawTx = ConstructTransaction(request.params[0], request.params[1], request.params[2], rbf);
    UniValue outputs(UniValue::VOBJ);
    outputs = NormalizeOutputs(request.params[1]);
    std::vector<CRecipient> recipients = CreateRecipients(
            ParseOutputs(outputs),
            InterpretSubtractFeeFromOutputInstructions(options["subtractFeeFromOutputs"], outputs.getKeys())
    );
    CCoinControl coin_control;
    // Automatically select coins, unless at least one is manually selected. Can
    // be overridden by options.add_inputs.
    coin_control.m_allow_other_inputs = rawTx.vin.size() == 0;
    SetOptionsInputWeights(request.params[0], options);
    // Clear tx.vout since it is not meant to be used now that we are passing outputs directly.
    // This sets us up for a future PR to completely remove tx from the function signature in favor of passing inputs directly
    rawTx.vout.clear();
    auto txr = FundTransaction(wallet, rawTx, recipients, options, coin_control, /*override_min_fee=*/true);
    rawTx = CMutableTransaction(*txr.tx);

    if (request.params[2].isNull()) {
        MaybeDiscourageFeeSniping2(*pwallet, rawTx);
    }

    // Make a blank psbt
    PartiallySignedTransaction psbtx(rawTx);

    // Fill transaction with out data but don't sign
    bool bip32derivs = request.params[4].isNull() ? true : request.params[4].get_bool();
    bool complete = true;
    const auto err{wallet.FillPSBT(psbtx, complete, 1, /*sign=*/false, /*bip32derivs=*/bip32derivs)};
    if (err) {
        throw JSONRPCPSBTError(*err);
    }

    // Serialize the PSBT
    DataStream ssTx{};
    ssTx << psbtx;

    UniValue result(UniValue::VOBJ);
    result.pushKV("psbt", EncodeBase64(ssTx.str()));
    result.pushKV("fee", ValueFromAmount(txr.fee));
    result.pushKV("changepos", txr.change_pos ? (int)*txr.change_pos : -1);
    return result;
},
    };
}
} // namespace wallet<|MERGE_RESOLUTION|>--- conflicted
+++ resolved
@@ -94,22 +94,8 @@
 
 static UniValue FinishTransaction(const std::shared_ptr<CWallet> pwallet, const UniValue& options, CMutableTransaction& rawTx)
 {
-<<<<<<< HEAD
-    bool can_anti_fee_snipe = !options.exists("locktime");
-
-    for (const CTxIn& tx_in : rawTx.vin) {
-        // Checks sequence values consistent with DiscourageFeeSniping
-        can_anti_fee_snipe &= (tx_in.nSequence == CTxIn::MAX_SEQUENCE_NONFINAL || tx_in.nSequence == MAX_BIP125_RBF_SEQUENCE);
-    }
-
-    if (can_anti_fee_snipe) {
-        LOCK(pwallet->cs_wallet);
-        FastRandomContext rng_fast;
-        DiscourageFeeSniping(rawTx, rng_fast, pwallet->chain(), pwallet->GetLastBlockHash(), pwallet->GetLastBlockHeight());
-=======
     if (!options.exists("locktime")) {
         MaybeDiscourageFeeSniping2(*pwallet, rawTx);
->>>>>>> bf3557ce
     }
 
     // Make a blank psbt
