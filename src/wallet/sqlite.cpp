// Copyright (c) 2020-present The Bitcoin Core developers
// Distributed under the MIT software license, see the accompanying
// file COPYING or http://www.opensource.org/licenses/mit-license.php.

#include <bitcoin-build-config.h> // IWYU pragma: keep

#include <wallet/sqlite.h>

#include <chainparams.h>
#include <crypto/common.h>
#include <logging.h>
#include <sync.h>
#include <util/check.h>
#include <util/fs_helpers.h>
#include <util/strencodings.h>
#include <util/translation.h>
#include <wallet/db.h>

#include <sqlite3.h>

#include <cstdint>
#include <optional>
#include <utility>
#include <vector>

namespace wallet {
static constexpr int32_t WALLET_SCHEMA_VERSION = 0;

static std::span<const std::byte> SpanFromBlob(sqlite3_stmt* stmt, int col)
{
    return {reinterpret_cast<const std::byte*>(sqlite3_column_blob(stmt, col)),
            static_cast<size_t>(sqlite3_column_bytes(stmt, col))};
}

static void ErrorLogCallback(void* arg, int code, const char* msg)
{
    // From sqlite3_config() documentation for the SQLITE_CONFIG_LOG option:
    // "The void pointer that is the second argument to SQLITE_CONFIG_LOG is passed through as
    // the first parameter to the application-defined logger function whenever that function is
    // invoked."
    // Assert that this is the case:
    assert(arg == nullptr);
    LogWarning("SQLite Error. Code: %d. Message: %s", code, msg);
}

static int TraceSqlCallback(unsigned code, void* context, void* param1, void* param2)
{
    auto* db = static_cast<SQLiteDatabase*>(context);
    if (code == SQLITE_TRACE_STMT) {
        auto* stmt = static_cast<sqlite3_stmt*>(param1);
        // To be conservative and avoid leaking potentially secret information
        // in the log file, only expand statements that query the database, not
        // statements that update the database.
        char* expanded{sqlite3_stmt_readonly(stmt) ? sqlite3_expanded_sql(stmt) : nullptr};
        LogTrace(BCLog::WALLETDB, "[%s] SQLite Statement: %s\n", db->Filename(), expanded ? expanded : sqlite3_sql(stmt));
        if (expanded) sqlite3_free(expanded);
    }
    return SQLITE_OK;
}

static bool BindBlobToStatement(sqlite3_stmt* stmt,
                                int index,
                                std::span<const std::byte> blob,
                                const std::string& description)
{
    // Pass a pointer to the empty string "" below instead of passing the
    // blob.data() pointer if the blob.data() pointer is null. Passing a null
    // data pointer to bind_blob would cause sqlite to bind the SQL NULL value
    // instead of the empty blob value X'', which would mess up SQL comparisons.
    int res = sqlite3_bind_blob(stmt, index, blob.data() ? static_cast<const void*>(blob.data()) : "", blob.size(), SQLITE_STATIC);
    if (res != SQLITE_OK) {
        LogWarning("Unable to bind %s to statement: %s", description, sqlite3_errstr(res));
        sqlite3_clear_bindings(stmt);
        sqlite3_reset(stmt);
        return false;
    }

    return true;
}

static std::optional<int> ReadPragmaInteger(sqlite3* db, const std::string& key, const std::string& description, bilingual_str& error)
{
    std::string stmt_text = strprintf("PRAGMA %s", key);
    sqlite3_stmt* pragma_read_stmt{nullptr};
    int ret = sqlite3_prepare_v2(db, stmt_text.c_str(), -1, &pragma_read_stmt, nullptr);
    if (ret != SQLITE_OK) {
        sqlite3_finalize(pragma_read_stmt);
        error = Untranslated(strprintf("SQLiteDatabase: Failed to prepare the statement to fetch %s: %s", description, sqlite3_errstr(ret)));
        return std::nullopt;
    }
    ret = sqlite3_step(pragma_read_stmt);
    if (ret != SQLITE_ROW) {
        sqlite3_finalize(pragma_read_stmt);
        error = Untranslated(strprintf("SQLiteDatabase: Failed to fetch %s: %s", description, sqlite3_errstr(ret)));
        return std::nullopt;
    }
    int result = sqlite3_column_int(pragma_read_stmt, 0);
    sqlite3_finalize(pragma_read_stmt);
    return result;
}

static void SetPragma(sqlite3* db, const std::string& key, const std::string& value, const std::string& err_msg)
{
    std::string stmt_text = strprintf("PRAGMA %s = %s", key, value);
    int ret = sqlite3_exec(db, stmt_text.c_str(), nullptr, nullptr, nullptr);
    if (ret != SQLITE_OK) {
        throw std::runtime_error(strprintf("SQLiteDatabase: %s: %s\n", err_msg, sqlite3_errstr(ret)));
    }
}

Mutex SQLiteDatabase::g_sqlite_mutex;
int SQLiteDatabase::g_sqlite_count = 0;

SQLiteDatabase::SQLiteDatabase(const fs::path& dir_path, const fs::path& file_path, const DatabaseOptions& options, bool mock)
    : WalletDatabase(), m_mock(mock), m_dir_path(dir_path), m_file_path(fs::PathToString(file_path)), m_write_semaphore(1), m_use_unsafe_sync(options.use_unsafe_sync), m_read_only(options.read_only)
{
    {
        LOCK(g_sqlite_mutex);
        if (++g_sqlite_count == 1) {
            // Setup logging
            int ret = sqlite3_config(SQLITE_CONFIG_LOG, ErrorLogCallback, nullptr);
            if (ret != SQLITE_OK) {
                throw std::runtime_error(strprintf("SQLiteDatabase: Failed to setup error log: %s\n", sqlite3_errstr(ret)));
            }
            // Force serialized threading mode
            ret = sqlite3_config(SQLITE_CONFIG_SERIALIZED);
            if (ret != SQLITE_OK) {
                throw std::runtime_error(strprintf("SQLiteDatabase: Failed to configure serialized threading mode: %s\n", sqlite3_errstr(ret)));
            }
        }
        int ret = sqlite3_initialize(); // This is a no-op if sqlite3 is already initialized
        if (ret != SQLITE_OK) {
            throw std::runtime_error(strprintf("SQLiteDatabase: Failed to initialize SQLite: %s\n", sqlite3_errstr(ret)));
        }
    }

    try {
        Open();
    } catch (const std::runtime_error&) {
        // If open fails, cleanup this object and rethrow the exception
        Cleanup();
        throw;
    }
}

void SQLiteBatch::SetupSQLStatements()
{
    const std::vector<std::pair<sqlite3_stmt**, const char*>> statements{
        {&m_read_stmt, "SELECT value FROM main WHERE key = ?"},
        {&m_insert_stmt, "INSERT INTO main VALUES(?, ?)"},
        {&m_overwrite_stmt, "INSERT or REPLACE into main values(?, ?)"},
        {&m_delete_stmt, "DELETE FROM main WHERE key = ?"},
        {&m_delete_prefix_stmt, "DELETE FROM main WHERE instr(key, ?) = 1"},
    };

    for (const auto& [stmt_prepared, stmt_text] : statements) {
        if (*stmt_prepared == nullptr) {
            int res = sqlite3_prepare_v2(m_database.m_db, stmt_text, -1, stmt_prepared, nullptr);
            if (res != SQLITE_OK) {
                throw std::runtime_error(strprintf(
                    "SQLiteDatabase: Failed to setup SQL statements: %s\n", sqlite3_errstr(res)));
            }
        }
    }
}

SQLiteDatabase::~SQLiteDatabase()
{
    Cleanup();
}

void SQLiteDatabase::Cleanup() noexcept
{
    AssertLockNotHeld(g_sqlite_mutex);

    Close();

    LOCK(g_sqlite_mutex);
    if (--g_sqlite_count == 0) {
        int ret = sqlite3_shutdown();
        if (ret != SQLITE_OK) {
            LogWarning("SQLiteDatabase: Failed to shutdown SQLite: %s", sqlite3_errstr(ret));
        }
    }
}

bool SQLiteDatabase::Verify(bilingual_str& error)
{
    assert(m_db);

    // Check the application ID matches our network magic
    auto read_result = ReadPragmaInteger(m_db, "application_id", "the application id", error);
    if (!read_result.has_value()) return false;
    uint32_t app_id = static_cast<uint32_t>(read_result.value());
    uint32_t net_magic = ReadBE32(Params().MessageStart().data());
    if (app_id != net_magic) {
        error = strprintf(_("SQLiteDatabase: Unexpected application id. Expected %u, got %u"), net_magic, app_id);
        return false;
    }

    // Check our schema version
    read_result = ReadPragmaInteger(m_db, "user_version", "sqlite wallet schema version", error);
    if (!read_result.has_value()) return false;
    int32_t user_ver = read_result.value();
    if (user_ver != WALLET_SCHEMA_VERSION) {
        error = strprintf(_("SQLiteDatabase: Unknown sqlite wallet schema version %d. Only version %d is supported"), user_ver, WALLET_SCHEMA_VERSION);
        return false;
    }

    sqlite3_stmt* stmt{nullptr};
    int ret = sqlite3_prepare_v2(m_db, "PRAGMA integrity_check", -1, &stmt, nullptr);
    if (ret != SQLITE_OK) {
        sqlite3_finalize(stmt);
        error = strprintf(_("SQLiteDatabase: Failed to prepare statement to verify database: %s"), sqlite3_errstr(ret));
        return false;
    }
    while (true) {
        ret = sqlite3_step(stmt);
        if (ret == SQLITE_DONE) {
            break;
        }
        if (ret != SQLITE_ROW) {
            error = strprintf(_("SQLiteDatabase: Failed to execute statement to verify database: %s"), sqlite3_errstr(ret));
            break;
        }
        const char* msg = (const char*)sqlite3_column_text(stmt, 0);
        if (!msg) {
            error = strprintf(_("SQLiteDatabase: Failed to read database verification error: %s"), sqlite3_errstr(ret));
            break;
        }
        std::string str_msg(msg);
        if (str_msg == "ok") {
            continue;
        }
        if (error.empty()) {
            error = _("Failed to verify database") + Untranslated("\n");
        }
        error += Untranslated(strprintf("%s\n", str_msg));
    }
    sqlite3_finalize(stmt);
    return error.empty();
}

void SQLiteDatabase::Open()
{
    int flags = SQLITE_OPEN_FULLMUTEX;
    if (m_read_only) {
        flags |= SQLITE_OPEN_READONLY;
    } else {
        flags |= SQLITE_OPEN_READWRITE | SQLITE_OPEN_CREATE;
    }
    if (m_mock) {
        flags |= SQLITE_OPEN_MEMORY; // In memory database for mock db
    }

    if (m_db == nullptr) {
        if (!m_mock) {
            TryCreateDirectories(m_dir_path);
        }
        int ret = sqlite3_open_v2(m_file_path.c_str(), &m_db, flags, nullptr);
        if (ret != SQLITE_OK) {
            throw std::runtime_error(strprintf("SQLiteDatabase: Failed to open database: %s\n", sqlite3_errstr(ret)));
        }
        ret = sqlite3_extended_result_codes(m_db, 1);
        if (ret != SQLITE_OK) {
            throw std::runtime_error(strprintf("SQLiteDatabase: Failed to enable extended result codes: %s\n", sqlite3_errstr(ret)));
        }
        // Trace SQL statements if tracing is enabled with -debug=walletdb -loglevel=walletdb:trace
        if (LogAcceptCategory(BCLog::WALLETDB, BCLog::Level::Trace)) {
           ret = sqlite3_trace_v2(m_db, SQLITE_TRACE_STMT, TraceSqlCallback, this);
           if (ret != SQLITE_OK) {
               LogWarning("Failed to enable SQL tracing for %s", Filename());
           }
        }
    }

    if (!m_read_only && sqlite3_db_readonly(m_db, "main") != 0) {
        throw std::runtime_error("SQLiteDatabase: Database opened in readonly mode but read-write permissions are needed");
    }

    // Acquire an exclusive lock on the database
    // First change the locking mode to exclusive
    SetPragma(m_db, "locking_mode", "exclusive", "Unable to change database locking mode to exclusive");
    // Now begin a transaction to acquire the exclusive lock. This lock won't be released until we close because of the exclusive locking mode.
    int ret = sqlite3_exec(m_db, "BEGIN EXCLUSIVE TRANSACTION", nullptr, nullptr, nullptr);
    if (ret != SQLITE_OK) {
        throw std::runtime_error("SQLiteDatabase: Unable to obtain an exclusive lock on the database, is it being used by another instance of " CLIENT_NAME "?\n");
    }
    ret = sqlite3_exec(m_db, "COMMIT", nullptr, nullptr, nullptr);
    if (ret != SQLITE_OK) {
        throw std::runtime_error(strprintf("SQLiteDatabase: Unable to end exclusive lock transaction: %s\n", sqlite3_errstr(ret)));
    }

    // Enable fullfsync for the platforms that use it - this doesn't write to the database
    SetPragma(m_db, "fullfsync", "true", "Failed to enable fullfsync");

    if (m_use_unsafe_sync) {
<<<<<<< HEAD
        // Use normal synchronous mode for the journal - this doesn't write to the database
        LogPrintf("WARNING SQLite is configured to not wait for data to be flushed to disk. Data loss and corruption may occur.\n");
=======
        // Use normal synchronous mode for the journal
        LogWarning("SQLite is configured to not wait for data to be flushed to disk. Data loss and corruption may occur.");
>>>>>>> ab513103
        SetPragma(m_db, "synchronous", "OFF", "Failed to set synchronous mode to OFF");
    }

    // Make the table for our key-value pairs
    // First check that the main table exists
    sqlite3_stmt* check_main_stmt{nullptr};
    ret = sqlite3_prepare_v2(m_db, "SELECT name FROM sqlite_master WHERE type='table' AND name='main'", -1, &check_main_stmt, nullptr);
    if (ret != SQLITE_OK) {
        throw std::runtime_error(strprintf("SQLiteDatabase: Failed to prepare statement to check table existence: %s\n", sqlite3_errstr(ret)));
    }
    ret = sqlite3_step(check_main_stmt);
    if (sqlite3_finalize(check_main_stmt) != SQLITE_OK) {
        throw std::runtime_error(strprintf("SQLiteDatabase: Failed to finalize statement checking table existence: %s\n", sqlite3_errstr(ret)));
    }
    bool table_exists;
    if (ret == SQLITE_DONE) {
        table_exists = false;
    } else if (ret == SQLITE_ROW) {
        table_exists = true;
    } else {
        throw std::runtime_error(strprintf("SQLiteDatabase: Failed to execute statement to check table existence: %s\n", sqlite3_errstr(ret)));
    }

    if(!table_exists) {
        // For read-only databases, table must exist
        if(m_read_only) {
            throw std::runtime_error("SQLiteDatabase: Cannot open read-only database without existing main table");
        } else {
            // Do the db setup things because the table doesn't exist only when we are creating a new wallet
            // Only do table creation and setup in read-write mode
            ret = sqlite3_exec(m_db, "CREATE TABLE main(key BLOB PRIMARY KEY NOT NULL, value BLOB NOT NULL)", nullptr, nullptr, nullptr);
            if (ret != SQLITE_OK) {
                throw std::runtime_error(strprintf("SQLiteDatabase: Failed to create new database: %s\n", sqlite3_errstr(ret)));
            }

            // Set the application id
            uint32_t app_id = ReadBE32(Params().MessageStart().data());
            SetPragma(m_db, "application_id", strprintf("%d", static_cast<int32_t>(app_id)),
                      "Failed to set the application id");

            // Set the user version
            SetPragma(m_db, "user_version", strprintf("%d", WALLET_SCHEMA_VERSION),
                      "Failed to set the wallet schema version");
        }
    }
}

bool SQLiteDatabase::Rewrite()
{
    // Rewrite the database using the VACUUM command: https://sqlite.org/lang_vacuum.html
    int ret = sqlite3_exec(m_db, "VACUUM", nullptr, nullptr, nullptr);
    return ret == SQLITE_OK;
}

bool SQLiteDatabase::Backup(const std::string& dest) const
{
    sqlite3* db_copy;
    int res = sqlite3_open(dest.c_str(), &db_copy);
    if (res != SQLITE_OK) {
        sqlite3_close(db_copy);
        return false;
    }
    sqlite3_backup* backup = sqlite3_backup_init(db_copy, "main", m_db, "main");
    if (!backup) {
        LogWarning("Unable to begin sqlite backup: %s", sqlite3_errmsg(m_db));
        sqlite3_close(db_copy);
        return false;
    }
    // Specifying -1 will copy all of the pages
    res = sqlite3_backup_step(backup, -1);
    if (res != SQLITE_DONE) {
        LogWarning("Unable to continue sqlite backup: %s", sqlite3_errstr(res));
        sqlite3_backup_finish(backup);
        sqlite3_close(db_copy);
        return false;
    }
    res = sqlite3_backup_finish(backup);
    sqlite3_close(db_copy);
    return res == SQLITE_OK;
}

void SQLiteDatabase::Close()
{
    int res = sqlite3_close(m_db);
    if (res != SQLITE_OK) {
        throw std::runtime_error(strprintf("SQLiteDatabase: Failed to close database: %s\n", sqlite3_errstr(res)));
    }
    m_db = nullptr;
}

bool SQLiteDatabase::HasActiveTxn()
{
    // 'sqlite3_get_autocommit' returns true by default, and false if a transaction has begun and not been committed or rolled back.
    return m_db && sqlite3_get_autocommit(m_db) == 0;
}

int SQliteExecHandler::Exec(SQLiteDatabase& database, const std::string& statement)
{
    return sqlite3_exec(database.m_db, statement.data(), nullptr, nullptr, nullptr);
}

std::unique_ptr<DatabaseBatch> SQLiteDatabase::MakeBatch()
{
    // We ignore flush_on_close because we don't do manual flushing for SQLite
    return std::make_unique<SQLiteBatch>(*this);
}

SQLiteBatch::SQLiteBatch(SQLiteDatabase& database)
    : m_database(database)
{
    // Make sure we have a db handle
    assert(m_database.m_db);

    SetupSQLStatements();
}

void SQLiteBatch::Close()
{
    bool force_conn_refresh = false;

    // If we began a transaction, and it wasn't committed, abort the transaction in progress
    if (m_txn) {
        if (TxnAbort()) {
            LogWarning("SQLiteBatch: Batch closed unexpectedly without the transaction being explicitly committed or aborted");
        } else {
            // If transaction cannot be aborted, it means there is a bug or there has been data corruption. Try to recover in this case
            // by closing and reopening the database. Closing the database should also ensure that any changes made since the transaction
            // was opened will be rolled back and future transactions can succeed without committing old data.
            force_conn_refresh = true;
            LogWarning("SQLiteBatch: Batch closed and failed to abort transaction, resetting db connection..");
        }
    }

    // Free all of the prepared statements
    const std::vector<std::pair<sqlite3_stmt**, const char*>> statements{
        {&m_read_stmt, "read"},
        {&m_insert_stmt, "insert"},
        {&m_overwrite_stmt, "overwrite"},
        {&m_delete_stmt, "delete"},
        {&m_delete_prefix_stmt, "delete prefix"},
    };

    for (const auto& [stmt_prepared, stmt_description] : statements) {
        int res = sqlite3_finalize(*stmt_prepared);
        if (res != SQLITE_OK) {
            LogWarning("SQLiteBatch: Batch closed but could not finalize %s statement: %s",
                      stmt_description, sqlite3_errstr(res));
        }
        *stmt_prepared = nullptr;
    }

    if (force_conn_refresh) {
        m_database.Close();
        try {
            m_database.Open();
            // If TxnAbort failed and we refreshed the connection, the semaphore was not released, so release it here to avoid deadlocks on future writes.
            m_database.m_write_semaphore.release();
        } catch (const std::runtime_error&) {
            // If open fails, cleanup this object and rethrow the exception
            m_database.Close();
            throw;
        }
    }
}

bool SQLiteBatch::ReadKey(DataStream&& key, DataStream& value)
{
    if (!m_database.m_db) return false;
    assert(m_read_stmt);

    // Bind: leftmost parameter in statement is index 1
    if (!BindBlobToStatement(m_read_stmt, 1, key, "key")) return false;
    int res = sqlite3_step(m_read_stmt);
    if (res != SQLITE_ROW) {
        if (res != SQLITE_DONE) {
            // SQLITE_DONE means "not found", don't log an error in that case.
            LogWarning("Unable to execute read statement: %s", sqlite3_errstr(res));
        }
        sqlite3_clear_bindings(m_read_stmt);
        sqlite3_reset(m_read_stmt);
        return false;
    }
    // Leftmost column in result is index 0
    value.clear();
    value.write(SpanFromBlob(m_read_stmt, 0));

    sqlite3_clear_bindings(m_read_stmt);
    sqlite3_reset(m_read_stmt);
    return true;
}

bool SQLiteBatch::WriteKey(DataStream&& key, DataStream&& value, bool overwrite)
{
    if (!m_database.m_db) return false;
    assert(m_insert_stmt && m_overwrite_stmt);

    sqlite3_stmt* stmt;
    if (overwrite) {
        stmt = m_overwrite_stmt;
    } else {
        stmt = m_insert_stmt;
    }

    // Bind: leftmost parameter in statement is index 1
    // Insert index 1 is key, 2 is value
    if (!BindBlobToStatement(stmt, 1, key, "key")) return false;
    if (!BindBlobToStatement(stmt, 2, value, "value")) return false;

    // Acquire semaphore if not previously acquired when creating a transaction.
    if (!m_txn) m_database.m_write_semaphore.acquire();

    // Execute
    int res = sqlite3_step(stmt);
    sqlite3_clear_bindings(stmt);
    sqlite3_reset(stmt);
    if (res != SQLITE_DONE) {
        LogWarning("Unable to execute write statement: %s", sqlite3_errstr(res));
    }

    if (!m_txn) m_database.m_write_semaphore.release();

    return res == SQLITE_DONE;
}

bool SQLiteBatch::ExecStatement(sqlite3_stmt* stmt, std::span<const std::byte> blob)
{
    if (!m_database.m_db) return false;
    assert(stmt);

    // Bind: leftmost parameter in statement is index 1
    if (!BindBlobToStatement(stmt, 1, blob, "key")) return false;

    // Acquire semaphore if not previously acquired when creating a transaction.
    if (!m_txn) m_database.m_write_semaphore.acquire();

    // Execute
    int res = sqlite3_step(stmt);
    sqlite3_clear_bindings(stmt);
    sqlite3_reset(stmt);
    if (res != SQLITE_DONE) {
        LogWarning("Unable to execute exec statement: %s", sqlite3_errstr(res));
    }

    if (!m_txn) m_database.m_write_semaphore.release();

    return res == SQLITE_DONE;
}

bool SQLiteBatch::EraseKey(DataStream&& key)
{
    return ExecStatement(m_delete_stmt, key);
}

bool SQLiteBatch::ErasePrefix(std::span<const std::byte> prefix)
{
    return ExecStatement(m_delete_prefix_stmt, prefix);
}

bool SQLiteBatch::HasKey(DataStream&& key)
{
    if (!m_database.m_db) return false;
    assert(m_read_stmt);

    // Bind: leftmost parameter in statement is index 1
    if (!BindBlobToStatement(m_read_stmt, 1, key, "key")) return false;
    int res = sqlite3_step(m_read_stmt);
    sqlite3_clear_bindings(m_read_stmt);
    sqlite3_reset(m_read_stmt);
    return res == SQLITE_ROW;
}

DatabaseCursor::Status SQLiteCursor::Next(DataStream& key, DataStream& value)
{
    int res = sqlite3_step(m_cursor_stmt);
    if (res == SQLITE_DONE) {
        return Status::DONE;
    }
    if (res != SQLITE_ROW) {
        LogWarning("Unable to execute cursor step: %s", sqlite3_errstr(res));
        return Status::FAIL;
    }

    key.clear();
    value.clear();

    // Leftmost column in result is index 0
    key.write(SpanFromBlob(m_cursor_stmt, 0));
    value.write(SpanFromBlob(m_cursor_stmt, 1));
    return Status::MORE;
}

SQLiteCursor::~SQLiteCursor()
{
    sqlite3_clear_bindings(m_cursor_stmt);
    sqlite3_reset(m_cursor_stmt);
    int res = sqlite3_finalize(m_cursor_stmt);
    if (res != SQLITE_OK) {
        LogWarning("Cursor closed but could not finalize cursor statement: %s",
                   sqlite3_errstr(res));
    }
}

std::unique_ptr<DatabaseCursor> SQLiteBatch::GetNewCursor()
{
    if (!m_database.m_db) return nullptr;
    auto cursor = std::make_unique<SQLiteCursor>();

    const char* stmt_text = "SELECT key, value FROM main";
    int res = sqlite3_prepare_v2(m_database.m_db, stmt_text, -1, &cursor->m_cursor_stmt, nullptr);
    if (res != SQLITE_OK) {
        throw std::runtime_error(strprintf(
            "%s: Failed to setup cursor SQL statement: %s\n", __func__, sqlite3_errstr(res)));
    }

    return cursor;
}

std::unique_ptr<DatabaseCursor> SQLiteBatch::GetNewPrefixCursor(std::span<const std::byte> prefix)
{
    if (!m_database.m_db) return nullptr;

    // To get just the records we want, the SQL statement does a comparison of the binary data
    // where the data must be greater than or equal to the prefix, and less than
    // the prefix incremented by one (when interpreted as an integer)
    std::vector<std::byte> start_range(prefix.begin(), prefix.end());
    std::vector<std::byte> end_range(prefix.begin(), prefix.end());
    auto it = end_range.rbegin();
    for (; it != end_range.rend(); ++it) {
        if (*it == std::byte(std::numeric_limits<unsigned char>::max())) {
            *it = std::byte(0);
            continue;
        }
        *it = std::byte(std::to_integer<unsigned char>(*it) + 1);
        break;
    }
    if (it == end_range.rend()) {
        // If the prefix is all 0xff bytes, clear end_range as we won't need it
        end_range.clear();
    }

    auto cursor = std::make_unique<SQLiteCursor>(start_range, end_range);
    if (!cursor) return nullptr;

    const char* stmt_text = end_range.empty() ? "SELECT key, value FROM main WHERE key >= ?" :
                            "SELECT key, value FROM main WHERE key >= ? AND key < ?";
    int res = sqlite3_prepare_v2(m_database.m_db, stmt_text, -1, &cursor->m_cursor_stmt, nullptr);
    if (res != SQLITE_OK) {
        throw std::runtime_error(strprintf(
            "SQLiteDatabase: Failed to setup cursor SQL statement: %s\n", sqlite3_errstr(res)));
    }

    if (!BindBlobToStatement(cursor->m_cursor_stmt, 1, cursor->m_prefix_range_start, "prefix_start")) return nullptr;
    if (!end_range.empty()) {
        if (!BindBlobToStatement(cursor->m_cursor_stmt, 2, cursor->m_prefix_range_end, "prefix_end")) return nullptr;
    }

    return cursor;
}

bool SQLiteBatch::TxnBegin()
{
    if (!m_database.m_db || m_txn) return false;
    m_database.m_write_semaphore.acquire();
    Assert(!m_database.HasActiveTxn());
    int res = Assert(m_exec_handler)->Exec(m_database, "BEGIN TRANSACTION");
    if (res != SQLITE_OK) {
        LogWarning("SQLiteBatch: Failed to begin the transaction");
        m_database.m_write_semaphore.release();
    } else {
        m_txn = true;
    }
    return res == SQLITE_OK;
}

bool SQLiteBatch::TxnCommit()
{
    if (!m_database.m_db || !m_txn) return false;
    Assert(m_database.HasActiveTxn());
    int res = Assert(m_exec_handler)->Exec(m_database, "COMMIT TRANSACTION");
    if (res != SQLITE_OK) {
        LogWarning("SQLiteBatch: Failed to commit the transaction");
    } else {
        m_txn = false;
        m_database.m_write_semaphore.release();
    }
    return res == SQLITE_OK;
}

bool SQLiteBatch::TxnAbort()
{
    if (!m_database.m_db || !m_txn) return false;
    Assert(m_database.HasActiveTxn());
    int res = Assert(m_exec_handler)->Exec(m_database, "ROLLBACK TRANSACTION");
    if (res != SQLITE_OK) {
        LogWarning("SQLiteBatch: Failed to abort the transaction");
    } else {
        m_txn = false;
        m_database.m_write_semaphore.release();
    }
    return res == SQLITE_OK;
}

std::unique_ptr<SQLiteDatabase> MakeSQLiteDatabase(const fs::path& path, const DatabaseOptions& options, DatabaseStatus& status, bilingual_str& error)
{
    try {
        fs::path data_file = SQLiteDataFile(path);
        auto db = std::make_unique<SQLiteDatabase>(data_file.parent_path(), data_file, options);
        if (options.verify && !db->Verify(error)) {
            status = DatabaseStatus::FAILED_VERIFY;
            return nullptr;
        }
        status = DatabaseStatus::SUCCESS;
        return db;
    } catch (const std::runtime_error& e) {
        status = DatabaseStatus::FAILED_LOAD;
        error = Untranslated(e.what());
        return nullptr;
    }
}

std::string SQLiteDatabaseVersion()
{
    return std::string(sqlite3_libversion());
}
} // namespace wallet<|MERGE_RESOLUTION|>--- conflicted
+++ resolved
@@ -295,13 +295,8 @@
     SetPragma(m_db, "fullfsync", "true", "Failed to enable fullfsync");
 
     if (m_use_unsafe_sync) {
-<<<<<<< HEAD
-        // Use normal synchronous mode for the journal - this doesn't write to the database
-        LogPrintf("WARNING SQLite is configured to not wait for data to be flushed to disk. Data loss and corruption may occur.\n");
-=======
         // Use normal synchronous mode for the journal
         LogWarning("SQLite is configured to not wait for data to be flushed to disk. Data loss and corruption may occur.");
->>>>>>> ab513103
         SetPragma(m_db, "synchronous", "OFF", "Failed to set synchronous mode to OFF");
     }
 
