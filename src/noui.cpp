--- conflicted
+++ resolved
@@ -44,11 +44,7 @@
     }
 
     if (!fSecure) {
-<<<<<<< HEAD
-        LogPrintf("\n%s%s\n", strCaption, message);
-=======
         LogPrintf("%s%s\n", strCaption, message.original);
->>>>>>> 5879bfa9
     }
     tfm::format(std::cerr, "%s%s\n", strCaption, message.original);
     return false;
@@ -73,11 +69,7 @@
 
 bool noui_ThreadSafeMessageBoxRedirect(const bilingual_str& message, const std::string& caption, unsigned int style)
 {
-<<<<<<< HEAD
-    LogPrintf("\n%s: %s\n", caption, message);
-=======
     LogPrintf("%s: %s\n", caption, message.original);
->>>>>>> 5879bfa9
     return false;
 }
 
