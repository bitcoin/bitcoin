// Copyright (c) 2014-2015 The Dash developers
// Distributed under the MIT/X11 software license, see the accompanying
// file COPYING or http://www.opensource.org/licenses/mit-license.php.

#include "masternode.h"
#include "masternodeman.h"
#include "coinbase-payee.h"
#include "darksend.h"
#include "util.h"
#include "sync.h"
#include "addrman.h"
#include <boost/lexical_cast.hpp>

// keep track of the scanning errors I've seen
map<uint256, int> mapSeenMasternodeScanningErrors;
// cache block hashes as we calculate them
std::map<int64_t, uint256> mapCacheBlockHashes;

struct CompareValueOnly
{
    bool operator()(const pair<int64_t, CTxIn>& t1,
                    const pair<int64_t, CTxIn>& t2) const
    {
        return t1.first < t2.first;
    }
};

//Get the last hash that matches the modulus given. Processed in reverse order
bool GetBlockHash(uint256& hash, int nBlockHeight)
{
    if (chainActive.Tip() == NULL) return false;

    if(nBlockHeight == 0)
        nBlockHeight = chainActive.Tip()->nHeight;

    if(mapCacheBlockHashes.count(nBlockHeight)){
        hash = mapCacheBlockHashes[nBlockHeight];
        return true;
    }

    const CBlockIndex *BlockLastSolved = chainActive.Tip();
    const CBlockIndex *BlockReading = chainActive.Tip();

    if (BlockLastSolved == NULL || BlockLastSolved->nHeight == 0 || chainActive.Tip()->nHeight+1 < nBlockHeight) return false;

    int nBlocksAgo = 0;
    if(nBlockHeight > 0) nBlocksAgo = (chainActive.Tip()->nHeight+1)-nBlockHeight;
    assert(nBlocksAgo >= 0);

    int n = 0;
    for (unsigned int i = 1; BlockReading && BlockReading->nHeight > 0; i++) {
        if(n >= nBlocksAgo){
            hash = BlockReading->GetBlockHash();
            mapCacheBlockHashes[nBlockHeight] = hash;
            return true;
        }
        n++;

        if (BlockReading->pprev == NULL) { assert(BlockReading); break; }
        BlockReading = BlockReading->pprev;
    }

    return false;
}

CMasternode::CMasternode()
{
    LOCK(cs);
    vin = CTxIn();
    addr = CService();
    pubkey = CPubKey();
    pubkey2 = CPubKey();
    sig = std::vector<unsigned char>();
    activeState = MASTERNODE_ENABLED;
    sigTime = GetAdjustedTime();
    lastMnping = 0;
    lastTimeSeen = 0;
    cacheInputAge = 0;
    cacheInputAgeBlock = 0;
    unitTest = false;
    allowFreeTx = true;
    protocolVersion = MIN_PEER_PROTO_VERSION;
    nLastDsq = 0;
    nScanningErrorCount = 0;
    nLastScanningErrorBlockHeight = 0;
    nVotedTimes = 0;
}

CMasternode::CMasternode(const CMasternode& other)
{
    LOCK(cs);
    vin = other.vin;
    addr = other.addr;
    pubkey = other.pubkey;
    pubkey2 = other.pubkey2;
    sig = other.sig;
    activeState = other.activeState;
    sigTime = other.sigTime;
    lastMnping = other.lastMnping;
    lastTimeSeen = other.lastTimeSeen;
    cacheInputAge = other.cacheInputAge;
    cacheInputAgeBlock = other.cacheInputAgeBlock;
    unitTest = other.unitTest;
    allowFreeTx = other.allowFreeTx;
    protocolVersion = other.protocolVersion;
    nLastDsq = other.nLastDsq;
    nScanningErrorCount = other.nScanningErrorCount;
    nLastScanningErrorBlockHeight = other.nLastScanningErrorBlockHeight;
    nVotedTimes = other.nVotedTimes;
}

CMasternode::CMasternode(CService newAddr, CTxIn newVin, CPubKey newPubkey, std::vector<unsigned char> newSig, int64_t newSigTime, CPubKey newPubkey2, int protocolVersionIn)
{
    LOCK(cs);
    vin = newVin;
    addr = newAddr;
    pubkey = newPubkey;
    pubkey2 = newPubkey2;
    sig = newSig;
    activeState = MASTERNODE_ENABLED;
    sigTime = newSigTime;
    lastMnping = 0;
    lastTimeSeen = 0;
    cacheInputAge = 0;
    cacheInputAgeBlock = 0;
    unitTest = false;
    allowFreeTx = true;
    protocolVersion = protocolVersionIn;
    nLastDsq = 0;
    nScanningErrorCount = 0;
    nLastScanningErrorBlockHeight = 0;
    nVotedTimes = 0;
}

CMasternode::CMasternode(const CMasternodeBroadcast& mnb)
{
    LOCK(cs);
    vin = mnb.vin;
    addr = mnb.addr;
    pubkey = mnb.pubkey;
    pubkey2 = mnb.pubkey2;
    sig = mnb.sig;
    activeState = MASTERNODE_ENABLED;
    sigTime = mnb.sigTime;
    lastMnping = 0;
    lastTimeSeen = 0;
    cacheInputAge = 0;
    cacheInputAgeBlock = 0;
    unitTest = false;
    allowFreeTx = true;
    protocolVersion = mnb.protocolVersion;
    nLastDsq = 0;
    nScanningErrorCount = 0;
    nLastScanningErrorBlockHeight = 0;
    nVotedTimes = 0;
}

//
// When a new masternode broadcast is sent, update our information
//
void CMasternode::UpdateFromNewBroadcast(CMasternodeBroadcast& mnb)
{
    pubkey2 = mnb.pubkey2;
    sigTime = mnb.sigTime;
    sig = mnb.sig;
    protocolVersion = mnb.protocolVersion;
    addr = mnb.addr;
}

//
// Deterministically calculate a given "score" for a Masternode depending on how close it's hash is to
// the proof of work for that block. The further away they are the better, the furthest will win the election
// and get paid this block
//
uint256 CMasternode::CalculateScore(int mod, int64_t nBlockHeight)
{
    if(chainActive.Tip() == NULL) return 0;

    uint256 hash = 0;
    uint256 aux = vin.prevout.hash + vin.prevout.n;

    if(!GetBlockHash(hash, nBlockHeight)) return 0;

    uint256 hash2 = Hash(BEGIN(hash), END(hash));
    uint256 hash3 = Hash(BEGIN(hash), END(hash), BEGIN(aux), END(aux));

    uint256 r = (hash3 > hash2 ? hash3 - hash2 : hash2 - hash3);

    return r;
}

void CMasternode::Check()
{
    //TODO: Random segfault with this line removed
    TRY_LOCK(cs_main, lockRecv);
    if(!lockRecv) return;

    if(nScanningErrorCount >= MASTERNODE_SCANNING_ERROR_THESHOLD)
    {
        activeState = MASTERNODE_POS_ERROR;
        return;
    }

    //once spent, stop doing the checks
    if(activeState == MASTERNODE_VIN_SPENT) return;


    if(!UpdatedWithin(MASTERNODE_REMOVAL_SECONDS)){
        activeState = MASTERNODE_REMOVE;
        return;
    }

    if(!UpdatedWithin(MASTERNODE_EXPIRATION_SECONDS)){
        activeState = MASTERNODE_EXPIRED;
        return;
    }

    if(!unitTest){
        CValidationState state;
        CMutableTransaction tx = CMutableTransaction();
        CTxOut vout = CTxOut(999.99*COIN, darkSendPool.collateralPubKey);
        tx.vin.push_back(vin);
        tx.vout.push_back(vout);

        if(!AcceptableInputs(mempool, state, CTransaction(tx), false, NULL)){
            activeState = MASTERNODE_VIN_SPENT;
            return;
        }
    }

    activeState = MASTERNODE_ENABLED; // OK
}

int64_t CMasternode::SecondsSincePayment() {
    CScript pubkeyScript;
    pubkeyScript = GetScriptForDestination(pubkey.GetID());

    int64_t sec = (GetAdjustedTime() - coinbasePayee.GetLastPaid(pubkeyScript));
    int64_t month = 60*60*24*30;
    if(sec < month) return sec; //if it's less than 30 days, give seconds

    CHashWriter ss(SER_GETHASH, PROTOCOL_VERSION);
    ss << vin;
    ss << sigTime;
    uint256 hash =  ss.GetHash();

    // return some deterministic value for unknown/unpaid but force it to be more than 30 days old
    return month + hash.GetCompact(false);
}

int64_t CMasternode::GetLastPaid() {
    CScript pubkeyScript;
    pubkeyScript = GetScriptForDestination(pubkey.GetID());

    return coinbasePayee.GetLastPaid(pubkeyScript);
}

CMasternodeBroadcast::CMasternodeBroadcast()
{
    vin = CTxIn();
    addr = CService();
    pubkey = CPubKey();
    pubkey2 = CPubKey();
    sig = std::vector<unsigned char>();
    activeState = MASTERNODE_ENABLED;
    sigTime = GetAdjustedTime();
    lastMnping = 0;
    lastTimeSeen = 0;
    cacheInputAge = 0;
    cacheInputAgeBlock = 0;
    unitTest = false;
    allowFreeTx = true;
    protocolVersion = MIN_PEER_PROTO_VERSION;
    nScanningErrorCount = 0;
    nLastScanningErrorBlockHeight = 0;
}

CMasternodeBroadcast::CMasternodeBroadcast(CService newAddr, CTxIn newVin, CPubKey newPubkey, CPubKey newPubkey2, int protocolVersionIn)
{
    vin = newVin;
    addr = newAddr;
    pubkey = newPubkey;
    pubkey2 = newPubkey2;
    sig = std::vector<unsigned char>();
    activeState = MASTERNODE_ENABLED;
    sigTime = GetAdjustedTime();
    lastMnping = 0;
    lastTimeSeen = 0;
    cacheInputAge = 0;
    cacheInputAgeBlock = 0;
    unitTest = false;
    allowFreeTx = true;
    protocolVersion = protocolVersionIn;
    nLastDsq = 0;
    nScanningErrorCount = 0;
    nLastScanningErrorBlockHeight = 0;
}

CMasternodeBroadcast::CMasternodeBroadcast(const CMasternode& other)
{
    vin = other.vin;
    addr = other.addr;
    pubkey = other.pubkey;
    pubkey2 = other.pubkey2;
    sig = other.sig;
    activeState = other.activeState;
    sigTime = other.sigTime;
    lastMnping = other.lastMnping;
    lastTimeSeen = other.lastTimeSeen;
    cacheInputAge = other.cacheInputAge;
    cacheInputAgeBlock = other.cacheInputAgeBlock;
    unitTest = other.unitTest;
    allowFreeTx = other.allowFreeTx;
    protocolVersion = other.protocolVersion;
    nLastDsq = other.nLastDsq;
    nScanningErrorCount = other.nScanningErrorCount;
    nLastScanningErrorBlockHeight = other.nLastScanningErrorBlockHeight;
}

bool CMasternodeBroadcast::CheckAndUpdate(int& nDos, bool fRequested)
{
    // make sure signature isn't in the future (past is OK)
    if (sigTime > GetAdjustedTime() + 60 * 60) {
        LogPrintf("mnb - Signature rejected, too far into the future %s\n", vin.ToString().c_str());
        return false;
    }

    std::string vchPubKey(pubkey.begin(), pubkey.end());
    std::string vchPubKey2(pubkey2.begin(), pubkey2.end());
<<<<<<< HEAD
    std::string strMessage = addr.ToString() + boost::lexical_cast<std::string>(sigTime) + vchPubKey + vchPubKey2 + boost::lexical_cast<std::string>(protocolVersion);
=======
    std::string strMessage = addr.ToString() + boost::lexical_cast<std::string>(sigTime) + vchPubKey + vchPubKey2 + boost::lexical_cast<std::string>(protocolVersion)  + donationAddress.ToString() + boost::lexical_cast<std::string>(donationPercentage);

    if(donationPercentage < 0 || donationPercentage > 100){
        LogPrintf("mnb - donation percentage out of range %d\n", donationPercentage);
        return false;
    }
>>>>>>> f1266416

    if(protocolVersion < nMasternodeMinProtocol) {
        LogPrintf("mnb - ignoring outdated Masternode %s protocol version %d\n", vin.ToString().c_str(), protocolVersion);
        return false;
    }

    CScript pubkeyScript;
    pubkeyScript = GetScriptForDestination(pubkey.GetID());

    if(pubkeyScript.size() != 25) {
        LogPrintf("mnb - pubkey the wrong size\n");
        nDos = 100;
        return false;
    }

    CScript pubkeyScript2;
    pubkeyScript2 = GetScriptForDestination(pubkey2.GetID());

    if(pubkeyScript2.size() != 25) {
        LogPrintf("mnb - pubkey2 the wrong size\n");
        nDos = 100;
        return false;
    }

    if(!vin.scriptSig.empty()) {
        LogPrintf("mnb - Ignore Not Empty ScriptSig %s\n",vin.ToString().c_str());
        return false;
    }

    std::string errorMessage = "";
    if(!darkSendSigner.VerifyMessage(pubkey, sig, strMessage, errorMessage)){
        LogPrintf("mnb - Got bad Masternode address signature\n");
        nDos = 100;
        return false;
    }

    if(Params().NetworkID() == CBaseChainParams::MAIN) {
        if(addr.GetPort() != 9999) return false;
    } else if(addr.GetPort() == 9999) return false;

    //search existing Masternode list, this is where we update existing Masternodes with new mnb broadcasts
    CMasternode* pmn = mnodeman.Find(vin);

    // if we are masternode but with undefined vin and this mnb is ours (matches our Masternode privkey) then just skip this part
    if(pmn != NULL && !(fMasterNode && activeMasternode.vin == CTxIn() && pubkey2 == activeMasternode.pubKeyMasternode))
    {
        // if Requested, we don't want to update this info
        if(fRequested) { Relay(false); return true;}

        // mn.pubkey = pubkey, IsVinAssociatedWithPubkey is validated once below,
        //   after that they just need to match
        if(pmn->pubkey == pubkey && !pmn->UpdatedWithin(MASTERNODE_MIN_MNB_SECONDS)){
            pmn->UpdateLastSeen();

            if(pmn->sigTime < sigTime){ //take the newest entry
                LogPrintf("mnb - Got updated entry for %s\n", addr.ToString().c_str());
                                
                pmn->UpdateFromNewBroadcast((*this));
                
                pmn->Check();
                if(pmn->IsEnabled()) {
                    Relay(fRequested);
                }
            }
        }
    }

    return true;
}

bool CMasternodeBroadcast::CheckInputsAndAdd(int& nDoS, bool fRequested)
{
    CValidationState state;
    CMutableTransaction tx = CMutableTransaction();
    CTxOut vout = CTxOut(999.99*COIN, darkSendPool.collateralPubKey);
    tx.vin.push_back(vin);
    tx.vout.push_back(vout);
    if(AcceptableInputs(mempool, state, CTransaction(tx), false, NULL)){
        if(fDebug) LogPrintf("mnb - Accepted Masternode entry\n");

        if(GetInputAge(vin) < MASTERNODE_MIN_CONFIRMATIONS){
            LogPrintf("mnb - Input must have least %d confirmations\n", MASTERNODE_MIN_CONFIRMATIONS);
            return false;
        }

        // verify that sig time is legit in past
        // should be at least not earlier than block when 1000 DASH tx got MASTERNODE_MIN_CONFIRMATIONS
        uint256 hashBlock = 0;
        CTransaction tx2;
        GetTransaction(vin.prevout.hash, tx2, hashBlock, true);
        BlockMap::iterator mi = mapBlockIndex.find(hashBlock);
        if (mi != mapBlockIndex.end() && (*mi).second)
        {
            CBlockIndex* pMNIndex = (*mi).second; // block for 1000 DASH tx -> 1 confirmation
            CBlockIndex* pConfIndex = chainActive[pMNIndex->nHeight + MASTERNODE_MIN_CONFIRMATIONS - 1]; // block where tx got MASTERNODE_MIN_CONFIRMATIONS
            if(pConfIndex->GetBlockTime() > sigTime)
            {
                LogPrintf("mnb - Bad sigTime %d for Masternode %20s %105s (%i conf block is at %d)\n",
                          sigTime, addr.ToString(), vin.ToString(), MASTERNODE_MIN_CONFIRMATIONS, pConfIndex->GetBlockTime());
                return false;
            }
        }

        // add our Masternode
        CMasternode mn((*this));
        mn.UpdateLastSeen(lastTimeSeen);
        mnodeman.Add(mn);

        // if it matches our Masternode privkey, then we've been remotely activated
        if(pubkey2 == activeMasternode.pubKeyMasternode && protocolVersion == PROTOCOL_VERSION){
            activeMasternode.EnableHotColdMasterNode(vin, addr);
        }

        bool isLocal = addr.IsRFC1918() || addr.IsLocal();
        if(Params().NetworkID() == CBaseChainParams::REGTEST) isLocal = false;

        if(!fRequested && !isLocal) Relay(fRequested);

        return true;
    } else {
        //set nDos
        state.IsInvalid(nDoS);
    }

    return false;
}

void CMasternodeBroadcast::Relay(bool fRequested)
{
    CInv inv(MSG_MASTERNODE_ANNOUNCE, GetHash());

    vector<CInv> vInv;
    vInv.push_back(inv);
    LOCK(cs_vNodes);
    BOOST_FOREACH(CNode* pnode, vNodes){
        pnode->PushMessage("inv", vInv);
    }
}

bool CMasternodeBroadcast::Sign(CKey& keyCollateralAddress)
{   
    std::string errorMessage;

    std::string vchPubKey(pubkey.begin(), pubkey.end());
    std::string vchPubKey2(pubkey2.begin(), pubkey2.end());

    sigTime = GetAdjustedTime();

    std::string strMessage = addr.ToString() + boost::lexical_cast<std::string>(sigTime) + vchPubKey + vchPubKey2 + boost::lexical_cast<std::string>(protocolVersion);

    if(!darkSendSigner.SignMessage(strMessage, errorMessage, sig, keyCollateralAddress)) {
        LogPrintf("CMasternodeBroadcast::Sign() - Error: %s\n", errorMessage.c_str());
        return false;
    }

    if(!darkSendSigner.VerifyMessage(pubkey, sig, strMessage, errorMessage)) {
        LogPrintf("CMasternodeBroadcast::Sign() - Error: %s\n", errorMessage.c_str());
        return false;
    }

    return true;
}

CMasternodePing::CMasternodePing()
{
    vin = CTxIn();
    blockHash = chainActive[chainActive.Height() - 12]->GetBlockHash();
}

CMasternodePing::CMasternodePing(CTxIn& newVin)
{
    vin = newVin;
    blockHash = chainActive[chainActive.Height() - 12]->GetBlockHash();
}


bool CMasternodePing::Sign(CKey& keyMasternode, CPubKey& pubKeyMasternode)
{
    std::string errorMessage;
    std::string strMasterNodeSignMessage;

    sigTime = GetAdjustedTime();
    std::string strMessage = vin.ToString() + blockHash.ToString() + boost::lexical_cast<std::string>(sigTime);

    if(!darkSendSigner.SignMessage(strMessage, errorMessage, vchSig, keyMasternode)) {
        LogPrintf("CMasternodePing::Sign() - Error: %s\n", errorMessage.c_str());
        return false;
    }

    if(!darkSendSigner.VerifyMessage(pubKeyMasternode, vchSig, strMessage, errorMessage)) {
        LogPrintf("CMasternodePing::Sign() - Error: %s\n", errorMessage.c_str());
        return false;
    }

    return true;
}

bool CMasternodePing::CheckAndUpdate(int& nDos)
{
    if (sigTime > GetAdjustedTime() + 60 * 60) {
        LogPrintf("mnping - Signature rejected, too far into the future %s\n", vin.ToString().c_str());
        return false;
    }

    if (sigTime <= GetAdjustedTime() - 60 * 60) {
        LogPrintf("mnping - Signature rejected, too far into the past %s - %d %d \n", vin.ToString().c_str(), sigTime, GetAdjustedTime());
        return false;
    }

    // see if we have this Masternode
    CMasternode* pmn = mnodeman.Find(vin);
    if(pmn != NULL && pmn->protocolVersion >= nMasternodeMinProtocol)
    {
        // LogPrintf("mnping - Found corresponding mn for vin: %s\n", vin.ToString().c_str());
        // take this only if it's newer and last ping was more then MASTERNODE_MIN_MNP_SECONDS ago
        if(sigTime - pmn->lastMnping > MASTERNODE_MIN_MNP_SECONDS-60)
        {
            std::string strMessage = vin.ToString() + blockHash.ToString() + boost::lexical_cast<std::string>(sigTime);

            std::string errorMessage = "";
            if(!darkSendSigner.VerifyMessage(pmn->pubkey2, vchSig, strMessage, errorMessage))
            {
                LogPrintf("mnping - Got bad Masternode address signature %s\n", vin.ToString());
                nDos = 33;
                return false;
            }

            pmn->lastMnping = sigTime;

            BlockMap::iterator mi = mapBlockIndex.find(blockHash);
            if (mi != mapBlockIndex.end() && (*mi).second)
            {
                if((*mi).second->nHeight < chainActive.Height() - 24)
                {
                    LogPrintf("mnping - Masternode %s block hash %s is too old\n", vin.ToString(), blockHash.ToString());
                    // Do nothing here (no Masternode update, no mnping relay)
                    // Let this node to be visible but fail to accept mnping

                    return false;
                }
            } else {
                if (fDebug) LogPrintf("mnping - Masternode %s block hash %s is unknown\n", vin.ToString(), blockHash.ToString());
                // maybe we stuck so we shouldn't ban this node, just fail to accept it
                // TODO: or should we also request this block?

                return false;
            }

            pmn->UpdateLastSeen();
            pmn->Check();
            if(!pmn->IsEnabled()) return false;

            Relay();
            return true;
        }
    }

    return false;
}

void CMasternodePing::Relay()
{
    CInv inv(MSG_MASTERNODE_PING, GetHash());

    vector<CInv> vInv;
    vInv.push_back(inv);
    LOCK(cs_vNodes);
    BOOST_FOREACH(CNode* pnode, vNodes){
        pnode->PushMessage("inv", vInv);
    }
}<|MERGE_RESOLUTION|>--- conflicted
+++ resolved
@@ -327,16 +327,12 @@
 
     std::string vchPubKey(pubkey.begin(), pubkey.end());
     std::string vchPubKey2(pubkey2.begin(), pubkey2.end());
-<<<<<<< HEAD
     std::string strMessage = addr.ToString() + boost::lexical_cast<std::string>(sigTime) + vchPubKey + vchPubKey2 + boost::lexical_cast<std::string>(protocolVersion);
-=======
-    std::string strMessage = addr.ToString() + boost::lexical_cast<std::string>(sigTime) + vchPubKey + vchPubKey2 + boost::lexical_cast<std::string>(protocolVersion)  + donationAddress.ToString() + boost::lexical_cast<std::string>(donationPercentage);
 
     if(donationPercentage < 0 || donationPercentage > 100){
         LogPrintf("mnb - donation percentage out of range %d\n", donationPercentage);
         return false;
     }
->>>>>>> f1266416
 
     if(protocolVersion < nMasternodeMinProtocol) {
         LogPrintf("mnb - ignoring outdated Masternode %s protocol version %d\n", vin.ToString().c_str(), protocolVersion);
