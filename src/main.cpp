--- conflicted
+++ resolved
@@ -125,13 +125,10 @@
 
 const string strMessageMagic = "Bitcoin Signed Message:\n";
 
-<<<<<<< HEAD
 extern CStatHistory<uint64_t> nTxValidationTime;
 extern CStatHistory<uint64_t> nBlockValidationTime;
-=======
 extern CCriticalSection cs_LastBlockFile;
 extern CCriticalSection cs_nBlockSequenceId;
->>>>>>> 17cac010
 
 // Internal stuff
 namespace {
@@ -1349,7 +1346,8 @@
         // MAX_BLOCK_SIGOPS; we still consider this an invalid rather than
         // merely non-standard transaction.
 
-#ifdef ALLOW_ALL_VALID_TX_IN_MEMPOOL  // For testing blocks with larger numbers of sigops, we need to be able to create them by creating transactions that miners can create.  This define won't be set outside of testing
+#if 1        
+        //#ifdef ALLOW_ALL_VALID_TX_IN_MEMPOOL  // For testing blocks with larger numbers of sigops, we need to be able to create them by creating transactions that miners can create.  This define won't be set outside of testing
         if (nSigOps > BLOCKSTREAM_CORE_MAX_BLOCK_SIGOPS)
             return state.DoS(0, false, REJECT_NONSTANDARD, "bad-txns-too-many-sigops", false,
                 strprintf("%d", nSigOps));
