--- conflicted
+++ resolved
@@ -1893,16 +1893,11 @@
     {
         LogPrintf("%s: %s peer=%d (%d -> %d) BAN THRESHOLD EXCEEDED\n", __func__, state->name, pnode, state->nMisbehavior-howmuch, state->nMisbehavior);
         state->fShouldBan = true;
-<<<<<<< HEAD
         statsClient.inc("misbehavior.banned", 1.0f);
     } else {
-        LogPrintf("%s: %s (%d -> %d)\n", __func__, state->name, state->nMisbehavior-howmuch, state->nMisbehavior);
+        LogPrintf("%s: %s peer=%d (%d -> %d)\n", __func__, state->name, pnode, state->nMisbehavior-howmuch, state->nMisbehavior);
         statsClient.count("misbehavior.amount", howmuch, 1.0);
     }
-=======
-    } else
-        LogPrintf("%s: %s peer=%d (%d -> %d)\n", __func__, state->name, pnode, state->nMisbehavior-howmuch, state->nMisbehavior);
->>>>>>> d2143dc9
 }
 
 void static InvalidChainFound(CBlockIndex* pindexNew)
@@ -1924,21 +1919,7 @@
 }
 
 void static InvalidBlockFound(CBlockIndex *pindex, const CValidationState &state) {
-<<<<<<< HEAD
     statsClient.inc("warnings.InvalidBlockFound", 1.0f);
-    int nDoS = 0;
-    if (state.IsInvalid(nDoS)) {
-        std::map<uint256, NodeId>::iterator it = mapBlockSource.find(pindex->GetBlockHash());
-        if (it != mapBlockSource.end() && State(it->second)) {
-            assert (state.GetRejectCode() < REJECT_INTERNAL); // Blocks are never rejected with internal reject codes
-            CBlockReject reject = {(unsigned char)state.GetRejectCode(), state.GetRejectReason().substr(0, MAX_REJECT_MESSAGE_LENGTH), pindex->GetBlockHash()};
-            State(it->second)->rejects.push_back(reject);
-            if (nDoS > 0)
-                Misbehaving(it->second, nDoS);
-        }
-    }
-=======
->>>>>>> d2143dc9
     if (!state.CorruptionPossible()) {
         pindex->nStatus |= BLOCK_FAILED_VALID;
         setDirtyBlockIndex.insert(pindex);
@@ -5091,11 +5072,8 @@
 
 bool static ProcessMessage(CNode* pfrom, string strCommand, CDataStream& vRecv, int64_t nTimeReceived, const CChainParams& chainparams, CConnman& connman)
 {
-<<<<<<< HEAD
     statsClient.inc("message.received." + strCommand, 1.0f);
-=======
     unsigned int nMaxSendBufferSize = connman.GetSendBufferSize();
->>>>>>> d2143dc9
 
     LogPrint("net", "received: %s (%u bytes) peer=%d\n", SanitizeString(strCommand), vRecv.size(), pfrom->id);
     if (mapArgs.count("-dropmessagestest") && GetRand(atoi(mapArgs["-dropmessagestest"])) == 0)
@@ -5353,7 +5331,7 @@
             pfrom->fGetAddr = false;
         if (pfrom->fOneShot)
             pfrom->fDisconnect = true;
-        statsClient.gauge("peers.knownAddresses", addrman.size(), 1.0f);
+        statsClient.gauge("peers.knownAddresses", vAddr.size(), 1.0f);
     }
 
     else if (strCommand == NetMsgType::SENDHEADERS)
