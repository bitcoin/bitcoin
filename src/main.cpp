--- conflicted
+++ resolved
@@ -2586,9 +2586,6 @@
     {
         int nUpgraded = 0;
         const CBlockIndex* pindex = chainActive.Tip();
-<<<<<<< HEAD
-        for (int i = 0; i < 400 && pindex != NULL; i++)
-=======
         for (int bit = 0; bit < VERSIONBITS_NUM_BITS; bit++) {
             WarningBitsConditionChecker checker(bit);
             ThresholdState state = checker.GetStateFor(pindex, chainParams.GetConsensus(), warningcache[bit]);
@@ -2604,23 +2601,14 @@
                 }
             }
         }
-        for (int i = 0; i < 100 && pindex != NULL; i++)
->>>>>>> 9779e1e1
+        for (int i = 0; i < 400 && pindex != NULL; i++)
         {
             int32_t nExpectedVersion = ComputeBlockVersion(pindex->pprev, chainParams.GetConsensus());
             if (pindex->nVersion > VERSIONBITS_LAST_OLD_BLOCK_VERSION && (pindex->nVersion & ~nExpectedVersion) != 0)
                 ++nUpgraded;
             pindex = pindex->pprev;
         }
-<<<<<<< HEAD
-        if (nUpgraded > 10)
-            LogPrintf("%s: %d of last 400 blocks above version %d\n", __func__, nUpgraded, (int)CBlock::CURRENT_VERSION);
         if (nUpgraded > 300)
-=======
-        if (nUpgraded > 0)
-            LogPrintf("%s: %d of last 100 blocks have unexpected version\n", __func__, nUpgraded);
-        if (nUpgraded > 100/2)
->>>>>>> 9779e1e1
         {
             // strMiscWarning is read by GetWarnings(), called by Qt and the JSON-RPC code to warn the user:
             strMiscWarning = _("Warning: Unknown block versions being mined! It's possible unknown rules are in effect");
