// Copyright (c) 2009-2010 Satoshi Nakamoto
// Copyright (c) 2009-2016 The Bitcoin Core developers
// Distributed under the MIT software license, see the accompanying
// file COPYING or http://www.opensource.org/licenses/mit-license.php.

#if defined(HAVE_CONFIG_H)
#include "config/bitcoin-config.h"
#endif

#include "net.h"

#include "addrman.h"
#include "chainparams.h"
#include "clientversion.h"
#include "consensus/consensus.h"
#include "crypto/common.h"
#include "crypto/sha256.h"
#include "hash.h"
#include "primitives/transaction.h"
#include "netbase.h"
#include "scheduler.h"
#include "ui_interface.h"
#include "utilstrencodings.h"

#ifdef WIN32
#include <string.h>
#else
#include <fcntl.h>
#endif

#ifdef USE_UPNP
#include <miniupnpc/miniupnpc.h>
#include <miniupnpc/miniwget.h>
#include <miniupnpc/upnpcommands.h>
#include <miniupnpc/upnperrors.h>
#endif


#include <math.h>

// Dump addresses to peers.dat and banlist.dat every 15 minutes (900s)
#define DUMP_ADDRESSES_INTERVAL 900

// We add a random period time (0 to 1 seconds) to feeler connections to prevent synchronization.
#define FEELER_SLEEP_WINDOW 1

#if !defined(HAVE_MSG_NOSIGNAL)
#define MSG_NOSIGNAL 0
#endif

// MSG_DONTWAIT is not available on some platforms, if it doesn't exist define it as 0
#if !defined(HAVE_MSG_DONTWAIT)
#define MSG_DONTWAIT 0
#endif

// Fix for ancient MinGW versions, that don't have defined these in ws2tcpip.h.
// Todo: Can be removed when our pull-tester is upgraded to a modern MinGW version.
#ifdef WIN32
#ifndef PROTECTION_LEVEL_UNRESTRICTED
#define PROTECTION_LEVEL_UNRESTRICTED 10
#endif
#ifndef IPV6_PROTECTION_LEVEL
#define IPV6_PROTECTION_LEVEL 23
#endif
#endif

/** Used to pass flags to the Bind() function */
enum BindFlags {
    BF_NONE         = 0,
    BF_EXPLICIT     = (1U << 0),
    BF_REPORT_ERROR = (1U << 1),
    BF_WHITELIST    = (1U << 2),
};

const static std::string NET_MESSAGE_COMMAND_OTHER = "*other*";

static const uint64_t RANDOMIZER_ID_NETGROUP = 0x6c0edd8036ef4036ULL; // SHA256("netgroup")[0:8]
static const uint64_t RANDOMIZER_ID_LOCALHOSTNONCE = 0xd93e69e2bbfa5735ULL; // SHA256("localhostnonce")[0:8]
//
// Global state variables
//
bool fDiscover = true;
bool fListen = true;
bool fRelayTxes = true;
CCriticalSection cs_mapLocalHost;
std::map<CNetAddr, LocalServiceInfo> mapLocalHost;
static bool vfLimited[NET_MAX] = {};
std::string strSubVersion;

limitedmap<uint256, int64_t> mapAlreadyAskedFor(MAX_INV_SZ);

// Signals for message handling
static CNodeSignals g_signals;
CNodeSignals& GetNodeSignals() { return g_signals; }

void CConnman::AddOneShot(const std::string& strDest)
{
    LOCK(cs_vOneShots);
    vOneShots.push_back(strDest);
}

unsigned short GetListenPort()
{
    return (unsigned short)(gArgs.GetArg("-port", Params().GetDefaultPort()));
}

// find 'best' local address for a particular peer
bool GetLocal(CService& addr, const CNetAddr *paddrPeer)
{
    if (!fListen)
        return false;

    int nBestScore = -1;
    int nBestReachability = -1;
    {
        LOCK(cs_mapLocalHost);
        for (std::map<CNetAddr, LocalServiceInfo>::iterator it = mapLocalHost.begin(); it != mapLocalHost.end(); it++)
        {
            int nScore = (*it).second.nScore;
            int nReachability = (*it).first.GetReachabilityFrom(paddrPeer);
            if (nReachability > nBestReachability || (nReachability == nBestReachability && nScore > nBestScore))
            {
                addr = CService((*it).first, (*it).second.nPort);
                nBestReachability = nReachability;
                nBestScore = nScore;
            }
        }
    }
    return nBestScore >= 0;
}

//! Convert the pnSeeds6 array into usable address objects.
static std::vector<CAddress> convertSeed6(const std::vector<SeedSpec6> &vSeedsIn)
{
    // It'll only connect to one or two seed nodes because once it connects,
    // it'll get a pile of addresses with newer timestamps.
    // Seed nodes are given a random 'last seen time' of between one and two
    // weeks ago.
    const int64_t nOneWeek = 7*24*60*60;
    std::vector<CAddress> vSeedsOut;
    vSeedsOut.reserve(vSeedsIn.size());
    for (std::vector<SeedSpec6>::const_iterator i(vSeedsIn.begin()); i != vSeedsIn.end(); ++i)
    {
        struct in6_addr ip;
        memcpy(&ip, i->addr, sizeof(ip));
        CAddress addr(CService(ip, i->port), NODE_NETWORK);
        addr.nTime = GetTime() - GetRand(nOneWeek) - nOneWeek;
        vSeedsOut.push_back(addr);
    }
    return vSeedsOut;
}

// get best local address for a particular peer as a CAddress
// Otherwise, return the unroutable 0.0.0.0 but filled in with
// the normal parameters, since the IP may be changed to a useful
// one by discovery.
CAddress GetLocalAddress(const CNetAddr *paddrPeer, ServiceFlags nLocalServices)
{
    CAddress ret(CService(CNetAddr(),GetListenPort()), nLocalServices);
    CService addr;
    if (GetLocal(addr, paddrPeer))
    {
        ret = CAddress(addr, nLocalServices);
    }
    ret.nTime = GetAdjustedTime();
    return ret;
}

int GetnScore(const CService& addr)
{
    LOCK(cs_mapLocalHost);
    if (mapLocalHost.count(addr) == LOCAL_NONE)
        return 0;
    return mapLocalHost[addr].nScore;
}

// Is our peer's addrLocal potentially useful as an external IP source?
bool IsPeerAddrLocalGood(CNode *pnode)
{
    CService addrLocal = pnode->GetAddrLocal();
    return fDiscover && pnode->addr.IsRoutable() && addrLocal.IsRoutable() &&
           !IsLimited(addrLocal.GetNetwork());
}

// pushes our own address to a peer
void AdvertiseLocal(CNode *pnode)
{
    if (fListen && pnode->fSuccessfullyConnected)
    {
        CAddress addrLocal = GetLocalAddress(&pnode->addr, pnode->GetLocalServices());
        // If discovery is enabled, sometimes give our peer the address it
        // tells us that it sees us as in case it has a better idea of our
        // address than we do.
        if (IsPeerAddrLocalGood(pnode) && (!addrLocal.IsRoutable() ||
             GetRand((GetnScore(addrLocal) > LOCAL_MANUAL) ? 8:2) == 0))
        {
            addrLocal.SetIP(pnode->GetAddrLocal());
        }
        if (addrLocal.IsRoutable())
        {
            LogPrint(BCLog::NET, "AdvertiseLocal: advertising address %s\n", addrLocal.ToString());
            FastRandomContext insecure_rand;
            pnode->PushAddress(addrLocal, insecure_rand);
        }
    }
}

// learn a new local address
bool AddLocal(const CService& addr, int nScore)
{
    if (!addr.IsRoutable())
        return false;

    if (!fDiscover && nScore < LOCAL_MANUAL)
        return false;

    if (IsLimited(addr))
        return false;

    LogPrintf("AddLocal(%s,%i)\n", addr.ToString(), nScore);

    {
        LOCK(cs_mapLocalHost);
        bool fAlready = mapLocalHost.count(addr) > 0;
        LocalServiceInfo &info = mapLocalHost[addr];
        if (!fAlready || nScore >= info.nScore) {
            info.nScore = nScore + (fAlready ? 1 : 0);
            info.nPort = addr.GetPort();
        }
    }

    return true;
}

bool AddLocal(const CNetAddr &addr, int nScore)
{
    return AddLocal(CService(addr, GetListenPort()), nScore);
}

bool RemoveLocal(const CService& addr)
{
    LOCK(cs_mapLocalHost);
    LogPrintf("RemoveLocal(%s)\n", addr.ToString());
    mapLocalHost.erase(addr);
    return true;
}

/** Make a particular network entirely off-limits (no automatic connects to it) */
void SetLimited(enum Network net, bool fLimited)
{
    if (net == NET_UNROUTABLE || net == NET_INTERNAL)
        return;
    LOCK(cs_mapLocalHost);
    vfLimited[net] = fLimited;
}

bool IsLimited(enum Network net)
{
    LOCK(cs_mapLocalHost);
    return vfLimited[net];
}

bool IsLimited(const CNetAddr &addr)
{
    return IsLimited(addr.GetNetwork());
}

/** vote for a local address */
bool SeenLocal(const CService& addr)
{
    {
        LOCK(cs_mapLocalHost);
        if (mapLocalHost.count(addr) == 0)
            return false;
        mapLocalHost[addr].nScore++;
    }
    return true;
}


/** check whether a given address is potentially local */
bool IsLocal(const CService& addr)
{
    LOCK(cs_mapLocalHost);
    return mapLocalHost.count(addr) > 0;
}

/** check whether a given network is one we can probably connect to */
bool IsReachable(enum Network net)
{
    LOCK(cs_mapLocalHost);
    return !vfLimited[net];
}

/** check whether a given address is in a network we can probably connect to */
bool IsReachable(const CNetAddr& addr)
{
    enum Network net = addr.GetNetwork();
    return IsReachable(net);
}


CNode* CConnman::FindNode(const CNetAddr& ip)
{
    LOCK(cs_vNodes);
    for (CNode* pnode : vNodes)
        if ((CNetAddr)pnode->addr == ip)
            return (pnode);
    return nullptr;
}

CNode* CConnman::FindNode(const CSubNet& subNet)
{
    LOCK(cs_vNodes);
    for (CNode* pnode : vNodes)
    if (subNet.Match((CNetAddr)pnode->addr))
        return (pnode);
    return nullptr;
}

CNode* CConnman::FindNode(const std::string& addrName)
{
    LOCK(cs_vNodes);
    for (CNode* pnode : vNodes) {
        if (pnode->GetAddrName() == addrName) {
            return (pnode);
        }
    }
    return nullptr;
}

CNode* CConnman::FindNode(const CService& addr)
{
    LOCK(cs_vNodes);
    for (CNode* pnode : vNodes)
        if ((CService)pnode->addr == addr)
            return (pnode);
    return nullptr;
}

bool CConnman::CheckIncomingNonce(uint64_t nonce)
{
    LOCK(cs_vNodes);
    for (CNode* pnode : vNodes) {
        if (!pnode->fSuccessfullyConnected && !pnode->fInbound && pnode->GetLocalNonce() == nonce)
            return false;
    }
    return true;
}

/** Get the bind address for a socket as CAddress */
static CAddress GetBindAddress(SOCKET sock)
{
    CAddress addr_bind;
    struct sockaddr_storage sockaddr_bind;
    socklen_t sockaddr_bind_len = sizeof(sockaddr_bind);
    if (sock != INVALID_SOCKET) {
        if (!getsockname(sock, (struct sockaddr*)&sockaddr_bind, &sockaddr_bind_len)) {
            addr_bind.SetSockAddr((const struct sockaddr*)&sockaddr_bind);
        } else {
            LogPrint(BCLog::NET, "Warning: getsockname failed\n");
        }
    }
    return addr_bind;
}

CNode* CConnman::ConnectNode(CAddress addrConnect, const char *pszDest, bool fCountFailure)
{
    if (pszDest == nullptr) {
        if (IsLocal(addrConnect))
            return nullptr;

        // Look for an existing connection
        CNode* pnode = FindNode((CService)addrConnect);
        if (pnode)
        {
            LogPrintf("Failed to open new connection, already connected\n");
            return nullptr;
        }
    }

    /// debug print
    LogPrint(BCLog::NET, "trying connection %s lastseen=%.1fhrs\n",
        pszDest ? pszDest : addrConnect.ToString(),
        pszDest ? 0.0 : (double)(GetAdjustedTime() - addrConnect.nTime)/3600.0);

    // Connect
    SOCKET hSocket;
    bool proxyConnectionFailed = false;
    if (pszDest ? ConnectSocketByName(addrConnect, hSocket, pszDest, Params().GetDefaultPort(), nConnectTimeout, &proxyConnectionFailed) :
                  ConnectSocket(addrConnect, hSocket, nConnectTimeout, &proxyConnectionFailed))
    {
        if (!IsSelectableSocket(hSocket)) {
            LogPrintf("Cannot create connection: non-selectable socket created (fd >= FD_SETSIZE ?)\n");
            CloseSocket(hSocket);
            return nullptr;
        }

        if (pszDest && addrConnect.IsValid()) {
            // It is possible that we already have a connection to the IP/port pszDest resolved to.
            // In that case, drop the connection that was just created, and return the existing CNode instead.
            // Also store the name we used to connect in that CNode, so that future FindNode() calls to that
            // name catch this early.
            LOCK(cs_vNodes);
            CNode* pnode = FindNode((CService)addrConnect);
            if (pnode)
            {
                pnode->MaybeSetAddrName(std::string(pszDest));
                CloseSocket(hSocket);
                LogPrintf("Failed to open new connection, already connected\n");
                return nullptr;
            }
        }

        addrman.Attempt(addrConnect, fCountFailure);

        // Add node
        NodeId id = GetNewNodeId();
        uint64_t nonce = GetDeterministicRandomizer(RANDOMIZER_ID_LOCALHOSTNONCE).Write(id).Finalize();
        CAddress addr_bind = GetBindAddress(hSocket);
        CNode* pnode = new CNode(id, nLocalServices, GetBestHeight(), hSocket, addrConnect, CalculateKeyedNetGroup(addrConnect), nonce, addr_bind, pszDest ? pszDest : "", false);
        pnode->nServicesExpected = ServiceFlags(addrConnect.nServices & nRelevantServices);
        pnode->AddRef();
        statsClient.inc("peers.connect", 1.0f);

        return pnode;
    } else if (!proxyConnectionFailed) {
        // If connecting to the node failed, and failure is not caused by a problem connecting to
        // the proxy, mark this as an attempt.
        addrman.Attempt(addrConnect, fCountFailure);
    }

    return nullptr;
}

void CConnman::DumpBanlist()
{
    SweepBanned(); // clean unused entries (if bantime has expired)

    if (!BannedSetIsDirty())
        return;

    int64_t nStart = GetTimeMillis();

    CBanDB bandb;
    banmap_t banmap;
    GetBanned(banmap);
    if (bandb.Write(banmap)) {
        SetBannedSetDirty(false);
    }

    LogPrint(BCLog::NET, "Flushed %d banned node ips/subnets to banlist.dat  %dms\n",
        banmap.size(), GetTimeMillis() - nStart);
}

void CNode::CloseSocketDisconnect()
{
    fDisconnect = true;
    LOCK(cs_hSocket);
    if (hSocket != INVALID_SOCKET)
    {
<<<<<<< HEAD
        statsClient.inc("peers.disconnect", 1.0f);
        LogPrint("net", "disconnecting peer=%d\n", id);
=======
        LogPrint(BCLog::NET, "disconnecting peer=%d\n", id);
>>>>>>> ec20f01b
        CloseSocket(hSocket);
    }
}

void CConnman::ClearBanned()
{
    {
        LOCK(cs_setBanned);
        setBanned.clear();
        setBannedIsDirty = true;
    }
    DumpBanlist(); //store banlist to disk
    if(clientInterface)
        clientInterface->BannedListChanged();
}

bool CConnman::IsBanned(CNetAddr ip)
{
    LOCK(cs_setBanned);
    for (banmap_t::iterator it = setBanned.begin(); it != setBanned.end(); it++)
    {
        CSubNet subNet = (*it).first;
        CBanEntry banEntry = (*it).second;

        if (subNet.Match(ip) && GetTime() < banEntry.nBanUntil) {
            return true;
        }
    }
    return false;
}

bool CConnman::IsBanned(CSubNet subnet)
{
    LOCK(cs_setBanned);
    banmap_t::iterator i = setBanned.find(subnet);
    if (i != setBanned.end())
    {
        CBanEntry banEntry = (*i).second;
        if (GetTime() < banEntry.nBanUntil) {
            return true;
        }
    }
    return false;
}

void CConnman::Ban(const CNetAddr& addr, const BanReason &banReason, int64_t bantimeoffset, bool sinceUnixEpoch) {
    CSubNet subNet(addr);
    Ban(subNet, banReason, bantimeoffset, sinceUnixEpoch);
}

void CConnman::Ban(const CSubNet& subNet, const BanReason &banReason, int64_t bantimeoffset, bool sinceUnixEpoch) {
    CBanEntry banEntry(GetTime());
    banEntry.banReason = banReason;
    if (bantimeoffset <= 0)
    {
        bantimeoffset = gArgs.GetArg("-bantime", DEFAULT_MISBEHAVING_BANTIME);
        sinceUnixEpoch = false;
    }
    banEntry.nBanUntil = (sinceUnixEpoch ? 0 : GetTime() )+bantimeoffset;

    {
        LOCK(cs_setBanned);
        if (setBanned[subNet].nBanUntil < banEntry.nBanUntil) {
            setBanned[subNet] = banEntry;
            setBannedIsDirty = true;
        }
        else
            return;
    }
    if(clientInterface)
        clientInterface->BannedListChanged();
    {
        LOCK(cs_vNodes);
        for (CNode* pnode : vNodes) {
            if (subNet.Match((CNetAddr)pnode->addr))
                pnode->fDisconnect = true;
        }
    }
    if(banReason == BanReasonManuallyAdded)
        DumpBanlist(); //store banlist to disk immediately if user requested ban
}

bool CConnman::Unban(const CNetAddr &addr) {
    CSubNet subNet(addr);
    return Unban(subNet);
}

bool CConnman::Unban(const CSubNet &subNet) {
    {
        LOCK(cs_setBanned);
        if (!setBanned.erase(subNet))
            return false;
        setBannedIsDirty = true;
    }
    if(clientInterface)
        clientInterface->BannedListChanged();
    DumpBanlist(); //store banlist to disk immediately
    return true;
}

void CConnman::GetBanned(banmap_t &banMap)
{
    LOCK(cs_setBanned);
    // Sweep the banlist so expired bans are not returned
    SweepBanned();
    banMap = setBanned; //create a thread safe copy
}

void CConnman::SetBanned(const banmap_t &banMap)
{
    LOCK(cs_setBanned);
    setBanned = banMap;
    setBannedIsDirty = true;
}

void CConnman::SweepBanned()
{
    int64_t now = GetTime();

    LOCK(cs_setBanned);
    banmap_t::iterator it = setBanned.begin();
    while(it != setBanned.end())
    {
        CSubNet subNet = (*it).first;
        CBanEntry banEntry = (*it).second;
        if(now > banEntry.nBanUntil)
        {
            setBanned.erase(it++);
            setBannedIsDirty = true;
            LogPrint(BCLog::NET, "%s: Removed banned node ip/subnet from banlist.dat: %s\n", __func__, subNet.ToString());
        }
        else
            ++it;
    }
}

bool CConnman::BannedSetIsDirty()
{
    LOCK(cs_setBanned);
    return setBannedIsDirty;
}

void CConnman::SetBannedSetDirty(bool dirty)
{
    LOCK(cs_setBanned); //reuse setBanned lock for the isDirty flag
    setBannedIsDirty = dirty;
}


bool CConnman::IsWhitelistedRange(const CNetAddr &addr) {
    for (const CSubNet& subnet : vWhitelistedRange) {
        if (subnet.Match(addr))
            return true;
    }
    return false;
}

std::string CNode::GetAddrName() const {
    LOCK(cs_addrName);
    return addrName;
}

void CNode::MaybeSetAddrName(const std::string& addrNameIn) {
    LOCK(cs_addrName);
    if (addrName.empty()) {
        addrName = addrNameIn;
    }
}

CService CNode::GetAddrLocal() const {
    LOCK(cs_addrLocal);
    return addrLocal;
}

void CNode::SetAddrLocal(const CService& addrLocalIn) {
    LOCK(cs_addrLocal);
    if (addrLocal.IsValid()) {
        error("Addr local already set for node: %i. Refusing to change from %s to %s", id, addrLocal.ToString(), addrLocalIn.ToString());
    } else {
        addrLocal = addrLocalIn;
    }
}

#undef X
#define X(name) stats.name = name
void CNode::copyStats(CNodeStats &stats)
{
    stats.nodeid = this->GetId();
    X(nServices);
    X(addr);
    X(addrBind);
    {
        LOCK(cs_filter);
        X(fRelayTxes);
    }
    X(nLastSend);
    X(nLastRecv);
    X(nTimeConnected);
    X(nTimeOffset);
    stats.addrName = GetAddrName();
    X(nVersion);
    {
        LOCK(cs_SubVer);
        X(cleanSubVer);
    }
    X(fInbound);
    X(fAddnode);
    X(nStartingHeight);
    {
        LOCK(cs_vSend);
        X(mapSendBytesPerMsgCmd);
        X(nSendBytes);
    }
    {
        LOCK(cs_vRecv);
        X(mapRecvBytesPerMsgCmd);
        X(nRecvBytes);
    }
    X(fWhitelisted);

    // It is common for nodes with good ping times to suddenly become lagged,
    // due to a new block arriving or other large transfer.
    // Merely reporting pingtime might fool the caller into thinking the node was still responsive,
    // since pingtime does not update until the ping is complete, which might take a while.
    // So, if a ping is taking an unusually long time in flight,
    // the caller can immediately detect that this is happening.
    int64_t nPingUsecWait = 0;
    if ((0 != nPingNonceSent) && (0 != nPingUsecStart)) {
        nPingUsecWait = GetTimeMicros() - nPingUsecStart;
    }

    // Raw ping time is in microseconds, but show it to user as whole seconds (Bitcoin users should be well used to small numbers with many decimal places by now :)
    stats.dPingTime = (((double)nPingUsecTime) / 1e6);
    stats.dMinPing  = (((double)nMinPingUsecTime) / 1e6);
    stats.dPingWait = (((double)nPingUsecWait) / 1e6);

    // Leave string empty if addrLocal invalid (not filled in yet)
    CService addrLocalUnlocked = GetAddrLocal();
    stats.addrLocal = addrLocalUnlocked.IsValid() ? addrLocalUnlocked.ToString() : "";
}
#undef X

bool CNode::ReceiveMsgBytes(const char *pch, unsigned int nBytes, bool& complete)
{
    complete = false;
    int64_t nTimeMicros = GetTimeMicros();
    LOCK(cs_vRecv);
    nLastRecv = nTimeMicros / 1000000;
    nRecvBytes += nBytes;
    while (nBytes > 0) {

        // get current incomplete message, or create a new one
        if (vRecvMsg.empty() ||
            vRecvMsg.back().complete())
            vRecvMsg.push_back(CNetMessage(Params().MessageStart(), SER_NETWORK, INIT_PROTO_VERSION));

        CNetMessage& msg = vRecvMsg.back();

        // absorb network data
        int handled;
        if (!msg.in_data)
            handled = msg.readHeader(pch, nBytes);
        else
            handled = msg.readData(pch, nBytes);

        if (handled < 0)
            return false;

        if (msg.in_data && msg.hdr.nMessageSize > MAX_PROTOCOL_MESSAGE_LENGTH) {
            LogPrint(BCLog::NET, "Oversized message from peer=%i, disconnecting\n", GetId());
            return false;
        }

        pch += handled;
        nBytes -= handled;

        if (msg.complete()) {

            //store received bytes per message command
            //to prevent a memory DOS, only allow valid commands
            mapMsgCmdSize::iterator i = mapRecvBytesPerMsgCmd.find(msg.hdr.pchCommand);
            if (i == mapRecvBytesPerMsgCmd.end())
                i = mapRecvBytesPerMsgCmd.find(NET_MESSAGE_COMMAND_OTHER);
            assert(i != mapRecvBytesPerMsgCmd.end());
            i->second += msg.hdr.nMessageSize + CMessageHeader::HEADER_SIZE;
            statsClient.count("bandwidth.message." + std::string(msg.hdr.pchCommand) + ".bytesReceived", msg.hdr.nMessageSize + CMessageHeader::HEADER_SIZE, 1.0f);

            msg.nTime = nTimeMicros;
            complete = true;
        }
    }

    return true;
}

void CNode::SetSendVersion(int nVersionIn)
{
    // Send version may only be changed in the version message, and
    // only one version message is allowed per session. We can therefore
    // treat this value as const and even atomic as long as it's only used
    // once a version message has been successfully processed. Any attempt to
    // set this twice is an error.
    if (nSendVersion != 0) {
        error("Send version already set for node: %i. Refusing to change from %i to %i", id, nSendVersion, nVersionIn);
    } else {
        nSendVersion = nVersionIn;
    }
}

int CNode::GetSendVersion() const
{
    // The send version should always be explicitly set to
    // INIT_PROTO_VERSION rather than using this value until SetSendVersion
    // has been called.
    if (nSendVersion == 0) {
        error("Requesting unset send version for node: %i. Using %i", id, INIT_PROTO_VERSION);
        return INIT_PROTO_VERSION;
    }
    return nSendVersion;
}


int CNetMessage::readHeader(const char *pch, unsigned int nBytes)
{
    // copy data to temporary parsing buffer
    unsigned int nRemaining = 24 - nHdrPos;
    unsigned int nCopy = std::min(nRemaining, nBytes);

    memcpy(&hdrbuf[nHdrPos], pch, nCopy);
    nHdrPos += nCopy;

    // if header incomplete, exit
    if (nHdrPos < 24)
        return nCopy;

    // deserialize to CMessageHeader
    try {
        hdrbuf >> hdr;
    }
    catch (const std::exception&) {
        return -1;
    }

    // reject messages larger than MAX_SIZE
    if (hdr.nMessageSize > MAX_SIZE)
        return -1;

    // switch state to reading message data
    in_data = true;

    return nCopy;
}

int CNetMessage::readData(const char *pch, unsigned int nBytes)
{
    unsigned int nRemaining = hdr.nMessageSize - nDataPos;
    unsigned int nCopy = std::min(nRemaining, nBytes);

    if (vRecv.size() < nDataPos + nCopy) {
        // Allocate up to 256 KiB ahead, but never more than the total message size.
        vRecv.resize(std::min(hdr.nMessageSize, nDataPos + nCopy + 256 * 1024));
    }

    hasher.Write((const unsigned char*)pch, nCopy);
    memcpy(&vRecv[nDataPos], pch, nCopy);
    nDataPos += nCopy;

    return nCopy;
}

const uint256& CNetMessage::GetMessageHash() const
{
    assert(complete());
    if (data_hash.IsNull())
        hasher.Finalize(data_hash.begin());
    return data_hash;
}









// requires LOCK(cs_vSend)
size_t CConnman::SocketSendData(CNode *pnode) const
{
    auto it = pnode->vSendMsg.begin();
    size_t nSentSize = 0;

    while (it != pnode->vSendMsg.end()) {
        const auto &data = *it;
        assert(data.size() > pnode->nSendOffset);
        int nBytes = 0;
        {
            LOCK(pnode->cs_hSocket);
            if (pnode->hSocket == INVALID_SOCKET)
                break;
            nBytes = send(pnode->hSocket, reinterpret_cast<const char*>(data.data()) + pnode->nSendOffset, data.size() - pnode->nSendOffset, MSG_NOSIGNAL | MSG_DONTWAIT);
        }
        if (nBytes > 0) {
            pnode->nLastSend = GetSystemTimeInSeconds();
            pnode->nSendBytes += nBytes;
            pnode->nSendOffset += nBytes;
            nSentSize += nBytes;
            if (pnode->nSendOffset == data.size()) {
                pnode->nSendOffset = 0;
                pnode->nSendSize -= data.size();
                pnode->fPauseSend = pnode->nSendSize > nSendBufferMaxSize;
                it++;
            } else {
                // could not send full message; stop sending more
                break;
            }
        } else {
            if (nBytes < 0) {
                // error
                int nErr = WSAGetLastError();
                if (nErr != WSAEWOULDBLOCK && nErr != WSAEMSGSIZE && nErr != WSAEINTR && nErr != WSAEINPROGRESS)
                {
                    LogPrintf("socket send error %s\n", NetworkErrorString(nErr));
                    pnode->CloseSocketDisconnect();
                }
            }
            // couldn't send anything at all
            break;
        }
    }

    if (it == pnode->vSendMsg.end()) {
        assert(pnode->nSendOffset == 0);
        assert(pnode->nSendSize == 0);
    }
    pnode->vSendMsg.erase(pnode->vSendMsg.begin(), it);
    return nSentSize;
}

struct NodeEvictionCandidate
{
    NodeId id;
    int64_t nTimeConnected;
    int64_t nMinPingUsecTime;
    int64_t nLastBlockTime;
    int64_t nLastTXTime;
    bool fRelevantServices;
    bool fRelayTxes;
    bool fBloomFilter;
    CAddress addr;
    uint64_t nKeyedNetGroup;
};

static bool ReverseCompareNodeMinPingTime(const NodeEvictionCandidate &a, const NodeEvictionCandidate &b)
{
    return a.nMinPingUsecTime > b.nMinPingUsecTime;
}

static bool ReverseCompareNodeTimeConnected(const NodeEvictionCandidate &a, const NodeEvictionCandidate &b)
{
    return a.nTimeConnected > b.nTimeConnected;
}

static bool CompareNetGroupKeyed(const NodeEvictionCandidate &a, const NodeEvictionCandidate &b) {
    return a.nKeyedNetGroup < b.nKeyedNetGroup;
}

static bool CompareNodeBlockTime(const NodeEvictionCandidate &a, const NodeEvictionCandidate &b)
{
    // There is a fall-through here because it is common for a node to have many peers which have not yet relayed a block.
    if (a.nLastBlockTime != b.nLastBlockTime) return a.nLastBlockTime < b.nLastBlockTime;
    if (a.fRelevantServices != b.fRelevantServices) return b.fRelevantServices;
    return a.nTimeConnected > b.nTimeConnected;
}

static bool CompareNodeTXTime(const NodeEvictionCandidate &a, const NodeEvictionCandidate &b)
{
    // There is a fall-through here because it is common for a node to have more than a few peers that have not yet relayed txn.
    if (a.nLastTXTime != b.nLastTXTime) return a.nLastTXTime < b.nLastTXTime;
    if (a.fRelayTxes != b.fRelayTxes) return b.fRelayTxes;
    if (a.fBloomFilter != b.fBloomFilter) return a.fBloomFilter;
    return a.nTimeConnected > b.nTimeConnected;
}

/** Try to find a connection to evict when the node is full.
 *  Extreme care must be taken to avoid opening the node to attacker
 *   triggered network partitioning.
 *  The strategy used here is to protect a small number of peers
 *   for each of several distinct characteristics which are difficult
 *   to forge.  In order to partition a node the attacker must be
 *   simultaneously better at all of them than honest peers.
 */
bool CConnman::AttemptToEvictConnection()
{
    std::vector<NodeEvictionCandidate> vEvictionCandidates;
    {
        LOCK(cs_vNodes);

        for (CNode *node : vNodes) {
            if (node->fWhitelisted)
                continue;
            if (!node->fInbound)
                continue;
            if (node->fDisconnect)
                continue;
            NodeEvictionCandidate candidate = {node->GetId(), node->nTimeConnected, node->nMinPingUsecTime,
                                               node->nLastBlockTime, node->nLastTXTime,
                                               (node->nServices & nRelevantServices) == nRelevantServices,
                                               node->fRelayTxes, node->pfilter != nullptr, node->addr, node->nKeyedNetGroup};
            vEvictionCandidates.push_back(candidate);
        }
    }

    if (vEvictionCandidates.empty()) return false;

    // Protect connections with certain characteristics

    // Deterministically select 4 peers to protect by netgroup.
    // An attacker cannot predict which netgroups will be protected
    std::sort(vEvictionCandidates.begin(), vEvictionCandidates.end(), CompareNetGroupKeyed);
    vEvictionCandidates.erase(vEvictionCandidates.end() - std::min(4, static_cast<int>(vEvictionCandidates.size())), vEvictionCandidates.end());

    if (vEvictionCandidates.empty()) return false;

    // Protect the 8 nodes with the lowest minimum ping time.
    // An attacker cannot manipulate this metric without physically moving nodes closer to the target.
    std::sort(vEvictionCandidates.begin(), vEvictionCandidates.end(), ReverseCompareNodeMinPingTime);
    vEvictionCandidates.erase(vEvictionCandidates.end() - std::min(8, static_cast<int>(vEvictionCandidates.size())), vEvictionCandidates.end());

    if (vEvictionCandidates.empty()) return false;

    // Protect 4 nodes that most recently sent us transactions.
    // An attacker cannot manipulate this metric without performing useful work.
    std::sort(vEvictionCandidates.begin(), vEvictionCandidates.end(), CompareNodeTXTime);
    vEvictionCandidates.erase(vEvictionCandidates.end() - std::min(4, static_cast<int>(vEvictionCandidates.size())), vEvictionCandidates.end());

    if (vEvictionCandidates.empty()) return false;

    // Protect 4 nodes that most recently sent us blocks.
    // An attacker cannot manipulate this metric without performing useful work.
    std::sort(vEvictionCandidates.begin(), vEvictionCandidates.end(), CompareNodeBlockTime);
    vEvictionCandidates.erase(vEvictionCandidates.end() - std::min(4, static_cast<int>(vEvictionCandidates.size())), vEvictionCandidates.end());

    if (vEvictionCandidates.empty()) return false;

    // Protect the half of the remaining nodes which have been connected the longest.
    // This replicates the non-eviction implicit behavior, and precludes attacks that start later.
    std::sort(vEvictionCandidates.begin(), vEvictionCandidates.end(), ReverseCompareNodeTimeConnected);
    vEvictionCandidates.erase(vEvictionCandidates.end() - static_cast<int>(vEvictionCandidates.size() / 2), vEvictionCandidates.end());

    if (vEvictionCandidates.empty()) return false;

    // Identify the network group with the most connections and youngest member.
    // (vEvictionCandidates is already sorted by reverse connect time)
    uint64_t naMostConnections;
    unsigned int nMostConnections = 0;
    int64_t nMostConnectionsTime = 0;
    std::map<uint64_t, std::vector<NodeEvictionCandidate> > mapNetGroupNodes;
    for (const NodeEvictionCandidate &node : vEvictionCandidates) {
        mapNetGroupNodes[node.nKeyedNetGroup].push_back(node);
        int64_t grouptime = mapNetGroupNodes[node.nKeyedNetGroup][0].nTimeConnected;
        size_t groupsize = mapNetGroupNodes[node.nKeyedNetGroup].size();

        if (groupsize > nMostConnections || (groupsize == nMostConnections && grouptime > nMostConnectionsTime)) {
            nMostConnections = groupsize;
            nMostConnectionsTime = grouptime;
            naMostConnections = node.nKeyedNetGroup;
        }
    }

    // Reduce to the network group with the most connections
    vEvictionCandidates = std::move(mapNetGroupNodes[naMostConnections]);

    // Disconnect from the network group with the most connections
    NodeId evicted = vEvictionCandidates.front().id;
    LOCK(cs_vNodes);
    for(std::vector<CNode*>::const_iterator it(vNodes.begin()); it != vNodes.end(); ++it) {
        if ((*it)->GetId() == evicted) {
            (*it)->fDisconnect = true;
            return true;
        }
    }
    return false;
}

void CConnman::AcceptConnection(const ListenSocket& hListenSocket) {
    struct sockaddr_storage sockaddr;
    socklen_t len = sizeof(sockaddr);
    SOCKET hSocket = accept(hListenSocket.socket, (struct sockaddr*)&sockaddr, &len);
    CAddress addr;
    int nInbound = 0;
    int nMaxInbound = nMaxConnections - (nMaxOutbound + nMaxFeeler);

    if (hSocket != INVALID_SOCKET) {
        if (!addr.SetSockAddr((const struct sockaddr*)&sockaddr)) {
            LogPrintf("Warning: Unknown socket family\n");
        }
    }

    bool whitelisted = hListenSocket.whitelisted || IsWhitelistedRange(addr);
    {
        LOCK(cs_vNodes);
        for (CNode* pnode : vNodes)
            if (pnode->fInbound)
                nInbound++;
    }

    if (hSocket == INVALID_SOCKET)
    {
        int nErr = WSAGetLastError();
        if (nErr != WSAEWOULDBLOCK)
            LogPrintf("socket error accept failed: %s\n", NetworkErrorString(nErr));
        return;
    }

    if (!fNetworkActive) {
        LogPrintf("connection from %s dropped: not accepting new connections\n", addr.ToString());
        CloseSocket(hSocket);
        return;
    }

    if (!IsSelectableSocket(hSocket))
    {
        LogPrintf("connection from %s dropped: non-selectable socket\n", addr.ToString());
        CloseSocket(hSocket);
        return;
    }

    // According to the internet TCP_NODELAY is not carried into accepted sockets
    // on all platforms.  Set it again here just to be sure.
    SetSocketNoDelay(hSocket);

    if (IsBanned(addr) && !whitelisted)
    {
        LogPrintf("connection from %s dropped (banned)\n", addr.ToString());
        CloseSocket(hSocket);
        return;
    }

    if (nInbound >= nMaxInbound)
    {
        if (!AttemptToEvictConnection()) {
            // No connection to evict, disconnect the new connection
            LogPrint(BCLog::NET, "failed to find an eviction candidate - connection dropped (full)\n");
            CloseSocket(hSocket);
            return;
        }
    }

    NodeId id = GetNewNodeId();
    uint64_t nonce = GetDeterministicRandomizer(RANDOMIZER_ID_LOCALHOSTNONCE).Write(id).Finalize();
    CAddress addr_bind = GetBindAddress(hSocket);

    CNode* pnode = new CNode(id, nLocalServices, GetBestHeight(), hSocket, addr, CalculateKeyedNetGroup(addr), nonce, addr_bind, "", true);
    pnode->AddRef();
    pnode->fWhitelisted = whitelisted;
    GetNodeSignals().InitializeNode(pnode, *this);

    LogPrint(BCLog::NET, "connection from %s accepted\n", addr.ToString());

    {
        LOCK(cs_vNodes);
        vNodes.push_back(pnode);
    }
}

void CConnman::ThreadSocketHandler()
{
    unsigned int nPrevNodeCount = 0;
    while (!interruptNet)
    {
        //
        // Disconnect nodes
        //
        {
            LOCK(cs_vNodes);
            // Disconnect unused nodes
            std::vector<CNode*> vNodesCopy = vNodes;
            for (CNode* pnode : vNodesCopy)
            {
                if (pnode->fDisconnect)
                {
                    // remove from vNodes
                    vNodes.erase(remove(vNodes.begin(), vNodes.end(), pnode), vNodes.end());

                    // release outbound grant (if any)
                    pnode->grantOutbound.Release();

                    // close socket and cleanup
                    pnode->CloseSocketDisconnect();

                    // hold in disconnected pool until all refs are released
                    pnode->Release();
                    vNodesDisconnected.push_back(pnode);
                }
            }
        }
        {
            // Delete disconnected nodes
            std::list<CNode*> vNodesDisconnectedCopy = vNodesDisconnected;
            for (CNode* pnode : vNodesDisconnectedCopy)
            {
                // wait until threads are done using it
                if (pnode->GetRefCount() <= 0) {
                    bool fDelete = false;
                    {
                        TRY_LOCK(pnode->cs_inventory, lockInv);
                        if (lockInv) {
                            TRY_LOCK(pnode->cs_vSend, lockSend);
                            if (lockSend) {
                                fDelete = true;
                            }
                        }
                    }
                    if (fDelete) {
                        vNodesDisconnected.remove(pnode);
                        DeleteNode(pnode);
                    }
                }
            }
        }

        size_t vNodesSize;
        {
            LOCK(cs_vNodes);
            vNodesSize = vNodes.size();
        }
        if(vNodesSize != nPrevNodeCount) {
            nPrevNodeCount = vNodesSize;
            if(clientInterface)
                clientInterface->NotifyNumConnectionsChanged(nPrevNodeCount);
            
            // count various node attributes
            int fullNodes = 0;
            int spvNodes = 0;
            int inboundNodes = 0;
            int outboundNodes = 0;
            int ipv4Nodes = 0;
            int ipv6Nodes = 0;
            int torNodes = 0;
            mapMsgCmdSize mapRecvBytesMsgStats;
            mapMsgCmdSize mapSentBytesMsgStats;
            BOOST_FOREACH(const std::string &msg, getAllNetMessageTypes())
            {
                mapRecvBytesMsgStats[msg] = 0;
                mapSentBytesMsgStats[msg] = 0;
            }
            mapRecvBytesMsgStats[NET_MESSAGE_COMMAND_OTHER] = 0;
            mapSentBytesMsgStats[NET_MESSAGE_COMMAND_OTHER] = 0;
            BOOST_FOREACH(CNode* pnode, vNodes)
            {
                BOOST_FOREACH(const mapMsgCmdSize::value_type &i, pnode->mapRecvBytesPerMsgCmd)
                    mapRecvBytesMsgStats[i.first] += i.second;
                BOOST_FOREACH(const mapMsgCmdSize::value_type &i, pnode->mapSendBytesPerMsgCmd)
                    mapSentBytesMsgStats[i.first] += i.second;
                if(pnode->fClient)
                    spvNodes++;
                else
                    fullNodes++;
                if(pnode->fInbound)
                    inboundNodes++;
                else
                    outboundNodes++;
                if(pnode->addr.IsIPv4())
                    ipv4Nodes++;
                if(pnode->addr.IsIPv6())
                    ipv6Nodes++;
                if(pnode->addr.IsTor())
                    torNodes++;
                if(pnode->nPingUsecTime > 0)
                    statsClient.timing("peers.ping_us", pnode->nPingUsecTime, 1.0f);
            }
            BOOST_FOREACH(const std::string &msg, getAllNetMessageTypes())
            {
                statsClient.gauge("bandwidth.message." + msg + ".totalBytesReceived", mapRecvBytesMsgStats[msg], 1.0f);
                statsClient.gauge("bandwidth.message." + msg + ".totalBytesSent", mapSentBytesMsgStats[msg], 1.0f);
            }
            statsClient.gauge("peers.totalConnections", nPrevNodeCount, 1.0f);
            statsClient.gauge("peers.spvNodeConnections", spvNodes, 1.0f);
            statsClient.gauge("peers.fullNodeConnections", fullNodes, 1.0f);
            statsClient.gauge("peers.inboundConnections", inboundNodes, 1.0f);
            statsClient.gauge("peers.outboundConnections", outboundNodes, 1.0f);
            statsClient.gauge("peers.ipv4Connections", ipv4Nodes, 1.0f);
            statsClient.gauge("peers.ipv6Connections", ipv6Nodes, 1.0f);
            statsClient.gauge("peers.torConnections", torNodes, 1.0f);
        }

        //
        // Find which sockets have data to receive
        //
        struct timeval timeout;
        timeout.tv_sec  = 0;
        timeout.tv_usec = 50000; // frequency to poll pnode->vSend

        fd_set fdsetRecv;
        fd_set fdsetSend;
        fd_set fdsetError;
        FD_ZERO(&fdsetRecv);
        FD_ZERO(&fdsetSend);
        FD_ZERO(&fdsetError);
        SOCKET hSocketMax = 0;
        bool have_fds = false;

        for (const ListenSocket& hListenSocket : vhListenSocket) {
            FD_SET(hListenSocket.socket, &fdsetRecv);
            hSocketMax = std::max(hSocketMax, hListenSocket.socket);
            have_fds = true;
        }

        {
            LOCK(cs_vNodes);
            for (CNode* pnode : vNodes)
            {
                // Implement the following logic:
                // * If there is data to send, select() for sending data. As this only
                //   happens when optimistic write failed, we choose to first drain the
                //   write buffer in this case before receiving more. This avoids
                //   needlessly queueing received data, if the remote peer is not themselves
                //   receiving data. This means properly utilizing TCP flow control signalling.
                // * Otherwise, if there is space left in the receive buffer, select() for
                //   receiving data.
                // * Hand off all complete messages to the processor, to be handled without
                //   blocking here.

                bool select_recv = !pnode->fPauseRecv;
                bool select_send;
                {
                    LOCK(pnode->cs_vSend);
                    select_send = !pnode->vSendMsg.empty();
                }

                LOCK(pnode->cs_hSocket);
                if (pnode->hSocket == INVALID_SOCKET)
                    continue;

                FD_SET(pnode->hSocket, &fdsetError);
                hSocketMax = std::max(hSocketMax, pnode->hSocket);
                have_fds = true;

                if (select_send) {
                    FD_SET(pnode->hSocket, &fdsetSend);
                    continue;
                }
                if (select_recv) {
                    FD_SET(pnode->hSocket, &fdsetRecv);
                }
            }
        }

        int nSelect = select(have_fds ? hSocketMax + 1 : 0,
                             &fdsetRecv, &fdsetSend, &fdsetError, &timeout);
        if (interruptNet)
            return;

        if (nSelect == SOCKET_ERROR)
        {
            if (have_fds)
            {
                int nErr = WSAGetLastError();
                LogPrintf("socket select error %s\n", NetworkErrorString(nErr));
                for (unsigned int i = 0; i <= hSocketMax; i++)
                    FD_SET(i, &fdsetRecv);
            }
            FD_ZERO(&fdsetSend);
            FD_ZERO(&fdsetError);
            if (!interruptNet.sleep_for(std::chrono::milliseconds(timeout.tv_usec/1000)))
                return;
        }

        //
        // Accept new connections
        //
        for (const ListenSocket& hListenSocket : vhListenSocket)
        {
            if (hListenSocket.socket != INVALID_SOCKET && FD_ISSET(hListenSocket.socket, &fdsetRecv))
            {
                AcceptConnection(hListenSocket);
            }
        }

        //
        // Service each socket
        //
        std::vector<CNode*> vNodesCopy;
        {
            LOCK(cs_vNodes);
            vNodesCopy = vNodes;
            for (CNode* pnode : vNodesCopy)
                pnode->AddRef();
        }
        for (CNode* pnode : vNodesCopy)
        {
            if (interruptNet)
                return;

            //
            // Receive
            //
            bool recvSet = false;
            bool sendSet = false;
            bool errorSet = false;
            {
                LOCK(pnode->cs_hSocket);
                if (pnode->hSocket == INVALID_SOCKET)
                    continue;
                recvSet = FD_ISSET(pnode->hSocket, &fdsetRecv);
                sendSet = FD_ISSET(pnode->hSocket, &fdsetSend);
                errorSet = FD_ISSET(pnode->hSocket, &fdsetError);
            }
            if (recvSet || errorSet)
            {
                // typical socket buffer is 8K-64K
                char pchBuf[0x10000];
                int nBytes = 0;
                {
                    LOCK(pnode->cs_hSocket);
                    if (pnode->hSocket == INVALID_SOCKET)
                        continue;
                    nBytes = recv(pnode->hSocket, pchBuf, sizeof(pchBuf), MSG_DONTWAIT);
                }
                if (nBytes > 0)
                {
                    bool notify = false;
                    if (!pnode->ReceiveMsgBytes(pchBuf, nBytes, notify))
                        pnode->CloseSocketDisconnect();
                    RecordBytesRecv(nBytes);
                    if (notify) {
                        size_t nSizeAdded = 0;
                        auto it(pnode->vRecvMsg.begin());
                        for (; it != pnode->vRecvMsg.end(); ++it) {
                            if (!it->complete())
                                break;
                            nSizeAdded += it->vRecv.size() + CMessageHeader::HEADER_SIZE;
                        }
                        {
                            LOCK(pnode->cs_vProcessMsg);
                            pnode->vProcessMsg.splice(pnode->vProcessMsg.end(), pnode->vRecvMsg, pnode->vRecvMsg.begin(), it);
                            pnode->nProcessQueueSize += nSizeAdded;
                            pnode->fPauseRecv = pnode->nProcessQueueSize > nReceiveFloodSize;
                        }
                        WakeMessageHandler();
                    }
                }
                else if (nBytes == 0)
                {
                    // socket closed gracefully
                    if (!pnode->fDisconnect) {
                        LogPrint(BCLog::NET, "socket closed\n");
                    }
                    pnode->CloseSocketDisconnect();
                }
                else if (nBytes < 0)
                {
                    // error
                    int nErr = WSAGetLastError();
                    if (nErr != WSAEWOULDBLOCK && nErr != WSAEMSGSIZE && nErr != WSAEINTR && nErr != WSAEINPROGRESS)
                    {
                        if (!pnode->fDisconnect)
                            LogPrintf("socket recv error %s\n", NetworkErrorString(nErr));
                        pnode->CloseSocketDisconnect();
                    }
                }
            }

            //
            // Send
            //
            if (sendSet)
            {
                LOCK(pnode->cs_vSend);
                size_t nBytes = SocketSendData(pnode);
                if (nBytes) {
                    RecordBytesSent(nBytes);
                }
            }

            //
            // Inactivity checking
            //
            int64_t nTime = GetSystemTimeInSeconds();
            if (nTime - pnode->nTimeConnected > 60)
            {
                if (pnode->nLastRecv == 0 || pnode->nLastSend == 0)
                {
                    LogPrint(BCLog::NET, "socket no message in first 60 seconds, %d %d from %d\n", pnode->nLastRecv != 0, pnode->nLastSend != 0, pnode->GetId());
                    pnode->fDisconnect = true;
                }
                else if (nTime - pnode->nLastSend > TIMEOUT_INTERVAL)
                {
                    LogPrintf("socket sending timeout: %is\n", nTime - pnode->nLastSend);
                    pnode->fDisconnect = true;
                }
                else if (nTime - pnode->nLastRecv > (pnode->nVersion > BIP0031_VERSION ? TIMEOUT_INTERVAL : 90*60))
                {
                    LogPrintf("socket receive timeout: %is\n", nTime - pnode->nLastRecv);
                    pnode->fDisconnect = true;
                }
                else if (pnode->nPingNonceSent && pnode->nPingUsecStart + TIMEOUT_INTERVAL * 1000000 < GetTimeMicros())
                {
                    LogPrintf("ping timeout: %fs\n", 0.000001 * (GetTimeMicros() - pnode->nPingUsecStart));
                    pnode->fDisconnect = true;
                }
                else if (!pnode->fSuccessfullyConnected)
                {
                    LogPrintf("version handshake timeout from %d\n", pnode->GetId());
                    pnode->fDisconnect = true;
                }
            }
        }
        {
            LOCK(cs_vNodes);
            for (CNode* pnode : vNodesCopy)
                pnode->Release();
        }
    }
}

void CConnman::WakeMessageHandler()
{
    {
        std::lock_guard<std::mutex> lock(mutexMsgProc);
        fMsgProcWake = true;
    }
    condMsgProc.notify_one();
}






#ifdef USE_UPNP
void ThreadMapPort()
{
    std::string port = strprintf("%u", GetListenPort());
    const char * multicastif = nullptr;
    const char * minissdpdpath = nullptr;
    struct UPNPDev * devlist = nullptr;
    char lanaddr[64];

#ifndef UPNPDISCOVER_SUCCESS
    /* miniupnpc 1.5 */
    devlist = upnpDiscover(2000, multicastif, minissdpdpath, 0);
#elif MINIUPNPC_API_VERSION < 14
    /* miniupnpc 1.6 */
    int error = 0;
    devlist = upnpDiscover(2000, multicastif, minissdpdpath, 0, 0, &error);
#else
    /* miniupnpc 1.9.20150730 */
    int error = 0;
    devlist = upnpDiscover(2000, multicastif, minissdpdpath, 0, 0, 2, &error);
#endif

    struct UPNPUrls urls;
    struct IGDdatas data;
    int r;

    r = UPNP_GetValidIGD(devlist, &urls, &data, lanaddr, sizeof(lanaddr));
    if (r == 1)
    {
        if (fDiscover) {
            char externalIPAddress[40];
            r = UPNP_GetExternalIPAddress(urls.controlURL, data.first.servicetype, externalIPAddress);
            if(r != UPNPCOMMAND_SUCCESS)
                LogPrintf("UPnP: GetExternalIPAddress() returned %d\n", r);
            else
            {
                if(externalIPAddress[0])
                {
                    CNetAddr resolved;
                    if(LookupHost(externalIPAddress, resolved, false)) {
                        LogPrintf("UPnP: ExternalIPAddress = %s\n", resolved.ToString().c_str());
                        AddLocal(resolved, LOCAL_UPNP);
                    }
                }
                else
                    LogPrintf("UPnP: GetExternalIPAddress failed.\n");
            }
        }

        std::string strDesc = "Bitcoin " + FormatFullVersion();

        try {
            while (true) {
#ifndef UPNPDISCOVER_SUCCESS
                /* miniupnpc 1.5 */
                r = UPNP_AddPortMapping(urls.controlURL, data.first.servicetype,
                                    port.c_str(), port.c_str(), lanaddr, strDesc.c_str(), "TCP", 0);
#else
                /* miniupnpc 1.6 */
                r = UPNP_AddPortMapping(urls.controlURL, data.first.servicetype,
                                    port.c_str(), port.c_str(), lanaddr, strDesc.c_str(), "TCP", 0, "0");
#endif

                if(r!=UPNPCOMMAND_SUCCESS)
                    LogPrintf("AddPortMapping(%s, %s, %s) failed with code %d (%s)\n",
                        port, port, lanaddr, r, strupnperror(r));
                else
                    LogPrintf("UPnP Port Mapping successful.\n");

                MilliSleep(20*60*1000); // Refresh every 20 minutes
            }
        }
        catch (const boost::thread_interrupted&)
        {
            r = UPNP_DeletePortMapping(urls.controlURL, data.first.servicetype, port.c_str(), "TCP", 0);
            LogPrintf("UPNP_DeletePortMapping() returned: %d\n", r);
            freeUPNPDevlist(devlist); devlist = nullptr;
            FreeUPNPUrls(&urls);
            throw;
        }
    } else {
        LogPrintf("No valid UPnP IGDs found\n");
        freeUPNPDevlist(devlist); devlist = nullptr;
        if (r != 0)
            FreeUPNPUrls(&urls);
    }
}

void MapPort(bool fUseUPnP)
{
    static boost::thread* upnp_thread = nullptr;

    if (fUseUPnP)
    {
        if (upnp_thread) {
            upnp_thread->interrupt();
            upnp_thread->join();
            delete upnp_thread;
        }
        upnp_thread = new boost::thread(boost::bind(&TraceThread<void (*)()>, "upnp", &ThreadMapPort));
    }
    else if (upnp_thread) {
        upnp_thread->interrupt();
        upnp_thread->join();
        delete upnp_thread;
        upnp_thread = nullptr;
    }
}

#else
void MapPort(bool)
{
    // Intentionally left blank.
}
#endif






static std::string GetDNSHost(const CDNSSeedData& data, ServiceFlags* requiredServiceBits)
{
    //use default host for non-filter-capable seeds or if we use the default service bits (NODE_NETWORK)
    if (!data.supportsServiceBitsFiltering || *requiredServiceBits == NODE_NETWORK) {
        *requiredServiceBits = NODE_NETWORK;
        return data.host;
    }

    // See chainparams.cpp, most dnsseeds only support one or two possible servicebits hostnames
    return strprintf("x%x.%s", *requiredServiceBits, data.host);
}


void CConnman::ThreadDNSAddressSeed()
{
    // goal: only query DNS seeds if address need is acute
    // Avoiding DNS seeds when we don't need them improves user privacy by
    //  creating fewer identifying DNS requests, reduces trust by giving seeds
    //  less influence on the network topology, and reduces traffic to the seeds.
    if ((addrman.size() > 0) &&
        (!gArgs.GetBoolArg("-forcednsseed", DEFAULT_FORCEDNSSEED))) {
        if (!interruptNet.sleep_for(std::chrono::seconds(11)))
            return;

        LOCK(cs_vNodes);
        int nRelevant = 0;
        for (auto pnode : vNodes) {
            nRelevant += pnode->fSuccessfullyConnected && ((pnode->nServices & nRelevantServices) == nRelevantServices);
        }
        if (nRelevant >= 2) {
            LogPrintf("P2P peers available. Skipped DNS seeding.\n");
            return;
        }
    }

    const std::vector<CDNSSeedData> &vSeeds = Params().DNSSeeds();
    int found = 0;

    LogPrintf("Loading addresses from DNS seeds (could take a while)\n");

    for (const CDNSSeedData &seed : vSeeds) {
        if (interruptNet) {
            return;
        }
        if (HaveNameProxy()) {
            AddOneShot(seed.host);
        } else {
            std::vector<CNetAddr> vIPs;
            std::vector<CAddress> vAdd;
            ServiceFlags requiredServiceBits = nRelevantServices;
            std::string host = GetDNSHost(seed, &requiredServiceBits);
            CNetAddr resolveSource;
            if (!resolveSource.SetInternal(host)) {
                continue;
            }
            if (LookupHost(host.c_str(), vIPs, 0, true))
            {
                for (const CNetAddr& ip : vIPs)
                {
                    int nOneDay = 24*3600;
                    CAddress addr = CAddress(CService(ip, Params().GetDefaultPort()), requiredServiceBits);
                    addr.nTime = GetTime() - 3*nOneDay - GetRand(4*nOneDay); // use a random age between 3 and 7 days old
                    vAdd.push_back(addr);
                    found++;
                }
                addrman.Add(vAdd, resolveSource);
            }
        }
    }

    LogPrintf("%d addresses found from DNS seeds\n", found);
}












void CConnman::DumpAddresses()
{
    int64_t nStart = GetTimeMillis();

    CAddrDB adb;
    adb.Write(addrman);

    LogPrint(BCLog::NET, "Flushed %d addresses to peers.dat  %dms\n",
           addrman.size(), GetTimeMillis() - nStart);
}

void CConnman::DumpData()
{
    DumpAddresses();
    DumpBanlist();
}

void CConnman::ProcessOneShot()
{
    std::string strDest;
    {
        LOCK(cs_vOneShots);
        if (vOneShots.empty())
            return;
        strDest = vOneShots.front();
        vOneShots.pop_front();
    }
    CAddress addr;
    CSemaphoreGrant grant(*semOutbound, true);
    if (grant) {
        if (!OpenNetworkConnection(addr, false, &grant, strDest.c_str(), true))
            AddOneShot(strDest);
    }
}

void CConnman::ThreadOpenConnections()
{
    // Connect to specific addresses
    if (gArgs.IsArgSet("-connect"))
    {
        for (int64_t nLoop = 0;; nLoop++)
        {
            ProcessOneShot();
            for (const std::string& strAddr : gArgs.GetArgs("-connect"))
            {
                CAddress addr(CService(), NODE_NONE);
                OpenNetworkConnection(addr, false, nullptr, strAddr.c_str());
                for (int i = 0; i < 10 && i < nLoop; i++)
                {
                    if (!interruptNet.sleep_for(std::chrono::milliseconds(500)))
                        return;
                }
            }
            if (!interruptNet.sleep_for(std::chrono::milliseconds(500)))
                return;
        }
    }

    // Initiate network connections
    int64_t nStart = GetTime();

    // Minimum time before next feeler connection (in microseconds).
    int64_t nNextFeeler = PoissonNextSend(nStart*1000*1000, FEELER_INTERVAL);
    while (!interruptNet)
    {
        ProcessOneShot();

        if (!interruptNet.sleep_for(std::chrono::milliseconds(500)))
            return;

        CSemaphoreGrant grant(*semOutbound);
        if (interruptNet)
            return;

        // Add seed nodes if DNS seeds are all down (an infrastructure attack?).
        if (addrman.size() == 0 && (GetTime() - nStart > 60)) {
            static bool done = false;
            if (!done) {
                LogPrintf("Adding fixed seed nodes as DNS doesn't seem to be available.\n");
                CNetAddr local;
                local.SetInternal("fixedseeds");
                addrman.Add(convertSeed6(Params().FixedSeeds()), local);
                done = true;
            }
        }

        //
        // Choose an address to connect to based on most recently seen
        //
        CAddress addrConnect;

        // Only connect out to one peer per network group (/16 for IPv4).
        // Do this here so we don't have to critsect vNodes inside mapAddresses critsect.
        int nOutbound = 0;
        int nOutboundRelevant = 0;
        std::set<std::vector<unsigned char> > setConnected;
        {
            LOCK(cs_vNodes);
            for (CNode* pnode : vNodes) {
                if (!pnode->fInbound && !pnode->fAddnode) {

                    // Count the peers that have all relevant services
                    if (pnode->fSuccessfullyConnected && !pnode->fFeeler && ((pnode->nServices & nRelevantServices) == nRelevantServices)) {
                        nOutboundRelevant++;
                    }
                    // Netgroups for inbound and addnode peers are not excluded because our goal here
                    // is to not use multiple of our limited outbound slots on a single netgroup
                    // but inbound and addnode peers do not use our outbound slots.  Inbound peers
                    // also have the added issue that they're attacker controlled and could be used
                    // to prevent us from connecting to particular hosts if we used them here.
                    setConnected.insert(pnode->addr.GetGroup());
                    nOutbound++;
                }
            }
        }

        // Feeler Connections
        //
        // Design goals:
        //  * Increase the number of connectable addresses in the tried table.
        //
        // Method:
        //  * Choose a random address from new and attempt to connect to it if we can connect
        //    successfully it is added to tried.
        //  * Start attempting feeler connections only after node finishes making outbound
        //    connections.
        //  * Only make a feeler connection once every few minutes.
        //
        bool fFeeler = false;
        if (nOutbound >= nMaxOutbound) {
            int64_t nTime = GetTimeMicros(); // The current time right now (in microseconds).
            if (nTime > nNextFeeler) {
                nNextFeeler = PoissonNextSend(nTime, FEELER_INTERVAL);
                fFeeler = true;
            } else {
                continue;
            }
        }

        int64_t nANow = GetAdjustedTime();
        int nTries = 0;
        while (!interruptNet)
        {
            CAddrInfo addr = addrman.Select(fFeeler);

            // if we selected an invalid address, restart
            if (!addr.IsValid() || setConnected.count(addr.GetGroup()) || IsLocal(addr))
                break;

            // If we didn't find an appropriate destination after trying 100 addresses fetched from addrman,
            // stop this loop, and let the outer loop run again (which sleeps, adds seed nodes, recalculates
            // already-connected network ranges, ...) before trying new addrman addresses.
            nTries++;
            if (nTries > 100)
                break;

            if (IsLimited(addr))
                continue;

            // only connect to full nodes
            if ((addr.nServices & REQUIRED_SERVICES) != REQUIRED_SERVICES)
                continue;

            // only consider very recently tried nodes after 30 failed attempts
            if (nANow - addr.nLastTry < 600 && nTries < 30)
                continue;

            // only consider nodes missing relevant services after 40 failed attempts and only if less than half the outbound are up.
            ServiceFlags nRequiredServices = nRelevantServices;
            if (nTries >= 40 && nOutbound < (nMaxOutbound >> 1)) {
                nRequiredServices = REQUIRED_SERVICES;
            }

            if ((addr.nServices & nRequiredServices) != nRequiredServices) {
                continue;
            }

            // do not allow non-default ports, unless after 50 invalid addresses selected already
            if (addr.GetPort() != Params().GetDefaultPort() && nTries < 50)
                continue;

            addrConnect = addr;

            // regardless of the services assumed to be available, only require the minimum if half or more outbound have relevant services
            if (nOutboundRelevant >= (nMaxOutbound >> 1)) {
                addrConnect.nServices = REQUIRED_SERVICES;
            } else {
                addrConnect.nServices = nRequiredServices;
            }
            break;
        }

        if (addrConnect.IsValid()) {

            if (fFeeler) {
                // Add small amount of random noise before connection to avoid synchronization.
                int randsleep = GetRandInt(FEELER_SLEEP_WINDOW * 1000);
                if (!interruptNet.sleep_for(std::chrono::milliseconds(randsleep)))
                    return;
                LogPrint(BCLog::NET, "Making feeler connection to %s\n", addrConnect.ToString());
            }

            OpenNetworkConnection(addrConnect, (int)setConnected.size() >= std::min(nMaxConnections - 1, 2), &grant, nullptr, false, fFeeler);
        }
    }
}

std::vector<AddedNodeInfo> CConnman::GetAddedNodeInfo()
{
    std::vector<AddedNodeInfo> ret;

    std::list<std::string> lAddresses(0);
    {
        LOCK(cs_vAddedNodes);
        ret.reserve(vAddedNodes.size());
        for (const std::string& strAddNode : vAddedNodes)
            lAddresses.push_back(strAddNode);
    }


    // Build a map of all already connected addresses (by IP:port and by name) to inbound/outbound and resolved CService
    std::map<CService, bool> mapConnected;
    std::map<std::string, std::pair<bool, CService>> mapConnectedByName;
    {
        LOCK(cs_vNodes);
        for (const CNode* pnode : vNodes) {
            if (pnode->addr.IsValid()) {
                mapConnected[pnode->addr] = pnode->fInbound;
            }
            std::string addrName = pnode->GetAddrName();
            if (!addrName.empty()) {
                mapConnectedByName[std::move(addrName)] = std::make_pair(pnode->fInbound, static_cast<const CService&>(pnode->addr));
            }
        }
    }

    for (const std::string& strAddNode : lAddresses) {
        CService service(LookupNumeric(strAddNode.c_str(), Params().GetDefaultPort()));
        if (service.IsValid()) {
            // strAddNode is an IP:port
            auto it = mapConnected.find(service);
            if (it != mapConnected.end()) {
                ret.push_back(AddedNodeInfo{strAddNode, service, true, it->second});
            } else {
                ret.push_back(AddedNodeInfo{strAddNode, CService(), false, false});
            }
        } else {
            // strAddNode is a name
            auto it = mapConnectedByName.find(strAddNode);
            if (it != mapConnectedByName.end()) {
                ret.push_back(AddedNodeInfo{strAddNode, it->second.second, true, it->second.first});
            } else {
                ret.push_back(AddedNodeInfo{strAddNode, CService(), false, false});
            }
        }
    }

    return ret;
}

void CConnman::ThreadOpenAddedConnections()
{
    {
        LOCK(cs_vAddedNodes);
        vAddedNodes = gArgs.GetArgs("-addnode");
    }

    while (true)
    {
        CSemaphoreGrant grant(*semAddnode);
        std::vector<AddedNodeInfo> vInfo = GetAddedNodeInfo();
        bool tried = false;
        for (const AddedNodeInfo& info : vInfo) {
            if (!info.fConnected) {
                if (!grant.TryAcquire()) {
                    // If we've used up our semaphore and need a new one, lets not wait here since while we are waiting
                    // the addednodeinfo state might change.
                    break;
                }
                // If strAddedNode is an IP/port, decode it immediately, so
                // OpenNetworkConnection can detect existing connections to that IP/port.
                tried = true;
                CService service(LookupNumeric(info.strAddedNode.c_str(), Params().GetDefaultPort()));
                OpenNetworkConnection(CAddress(service, NODE_NONE), false, &grant, info.strAddedNode.c_str(), false, false, true);
                if (!interruptNet.sleep_for(std::chrono::milliseconds(500)))
                    return;
            }
        }
        // Retry every 60 seconds if a connection was attempted, otherwise two seconds
        if (!interruptNet.sleep_for(std::chrono::seconds(tried ? 60 : 2)))
            return;
    }
}

// if successful, this moves the passed grant to the constructed node
bool CConnman::OpenNetworkConnection(const CAddress& addrConnect, bool fCountFailure, CSemaphoreGrant *grantOutbound, const char *pszDest, bool fOneShot, bool fFeeler, bool fAddnode)
{
    //
    // Initiate outbound network connection
    //
    if (interruptNet) {
        return false;
    }
    if (!fNetworkActive) {
        return false;
    }
    if (!pszDest) {
        if (IsLocal(addrConnect) ||
            FindNode((CNetAddr)addrConnect) || IsBanned(addrConnect) ||
            FindNode(addrConnect.ToStringIPPort()))
            return false;
    } else if (FindNode(std::string(pszDest)))
        return false;

    CNode* pnode = ConnectNode(addrConnect, pszDest, fCountFailure);

    if (!pnode)
        return false;
    if (grantOutbound)
        grantOutbound->MoveTo(pnode->grantOutbound);
    if (fOneShot)
        pnode->fOneShot = true;
    if (fFeeler)
        pnode->fFeeler = true;
    if (fAddnode)
        pnode->fAddnode = true;

    GetNodeSignals().InitializeNode(pnode, *this);
    {
        LOCK(cs_vNodes);
        vNodes.push_back(pnode);
    }

    return true;
}

void CConnman::ThreadMessageHandler()
{
    while (!flagInterruptMsgProc)
    {
        std::vector<CNode*> vNodesCopy;
        {
            LOCK(cs_vNodes);
            vNodesCopy = vNodes;
            for (CNode* pnode : vNodesCopy) {
                pnode->AddRef();
            }
        }

        bool fMoreWork = false;

        for (CNode* pnode : vNodesCopy)
        {
            if (pnode->fDisconnect)
                continue;

            // Receive messages
            bool fMoreNodeWork = GetNodeSignals().ProcessMessages(pnode, *this, flagInterruptMsgProc);
            fMoreWork |= (fMoreNodeWork && !pnode->fPauseSend);
            if (flagInterruptMsgProc)
                return;

            // Send messages
            {
                LOCK(pnode->cs_sendProcessing);
                GetNodeSignals().SendMessages(pnode, *this, flagInterruptMsgProc);
            }
            if (flagInterruptMsgProc)
                return;
        }

        {
            LOCK(cs_vNodes);
            for (CNode* pnode : vNodesCopy)
                pnode->Release();
        }

        std::unique_lock<std::mutex> lock(mutexMsgProc);
        if (!fMoreWork) {
            condMsgProc.wait_until(lock, std::chrono::steady_clock::now() + std::chrono::milliseconds(100), [this] { return fMsgProcWake; });
        }
        fMsgProcWake = false;
    }
}






bool CConnman::BindListenPort(const CService &addrBind, std::string& strError, bool fWhitelisted)
{
    strError = "";
    int nOne = 1;

    // Create socket for listening for incoming connections
    struct sockaddr_storage sockaddr;
    socklen_t len = sizeof(sockaddr);
    if (!addrBind.GetSockAddr((struct sockaddr*)&sockaddr, &len))
    {
        strError = strprintf("Error: Bind address family for %s not supported", addrBind.ToString());
        LogPrintf("%s\n", strError);
        return false;
    }

    SOCKET hListenSocket = socket(((struct sockaddr*)&sockaddr)->sa_family, SOCK_STREAM, IPPROTO_TCP);
    if (hListenSocket == INVALID_SOCKET)
    {
        strError = strprintf("Error: Couldn't open socket for incoming connections (socket returned error %s)", NetworkErrorString(WSAGetLastError()));
        LogPrintf("%s\n", strError);
        return false;
    }
    if (!IsSelectableSocket(hListenSocket))
    {
        strError = "Error: Couldn't create a listenable socket for incoming connections";
        LogPrintf("%s\n", strError);
        return false;
    }


#ifndef WIN32
#ifdef SO_NOSIGPIPE
    // Different way of disabling SIGPIPE on BSD
    setsockopt(hListenSocket, SOL_SOCKET, SO_NOSIGPIPE, (void*)&nOne, sizeof(int));
#endif
    // Allow binding if the port is still in TIME_WAIT state after
    // the program was closed and restarted.
    setsockopt(hListenSocket, SOL_SOCKET, SO_REUSEADDR, (void*)&nOne, sizeof(int));
    // Disable Nagle's algorithm
    setsockopt(hListenSocket, IPPROTO_TCP, TCP_NODELAY, (void*)&nOne, sizeof(int));
#else
    setsockopt(hListenSocket, SOL_SOCKET, SO_REUSEADDR, (const char*)&nOne, sizeof(int));
    setsockopt(hListenSocket, IPPROTO_TCP, TCP_NODELAY, (const char*)&nOne, sizeof(int));
#endif

    // Set to non-blocking, incoming connections will also inherit this
    if (!SetSocketNonBlocking(hListenSocket, true)) {
        CloseSocket(hListenSocket);
        strError = strprintf("BindListenPort: Setting listening socket to non-blocking failed, error %s\n", NetworkErrorString(WSAGetLastError()));
        LogPrintf("%s\n", strError);
        return false;
    }

    // some systems don't have IPV6_V6ONLY but are always v6only; others do have the option
    // and enable it by default or not. Try to enable it, if possible.
    if (addrBind.IsIPv6()) {
#ifdef IPV6_V6ONLY
#ifdef WIN32
        setsockopt(hListenSocket, IPPROTO_IPV6, IPV6_V6ONLY, (const char*)&nOne, sizeof(int));
#else
        setsockopt(hListenSocket, IPPROTO_IPV6, IPV6_V6ONLY, (void*)&nOne, sizeof(int));
#endif
#endif
#ifdef WIN32
        int nProtLevel = PROTECTION_LEVEL_UNRESTRICTED;
        setsockopt(hListenSocket, IPPROTO_IPV6, IPV6_PROTECTION_LEVEL, (const char*)&nProtLevel, sizeof(int));
#endif
    }

    if (::bind(hListenSocket, (struct sockaddr*)&sockaddr, len) == SOCKET_ERROR)
    {
        int nErr = WSAGetLastError();
        if (nErr == WSAEADDRINUSE)
            strError = strprintf(_("Unable to bind to %s on this computer. %s is probably already running."), addrBind.ToString(), _(PACKAGE_NAME));
        else
            strError = strprintf(_("Unable to bind to %s on this computer (bind returned error %s)"), addrBind.ToString(), NetworkErrorString(nErr));
        LogPrintf("%s\n", strError);
        CloseSocket(hListenSocket);
        return false;
    }
    LogPrintf("Bound to %s\n", addrBind.ToString());

    // Listen for incoming connections
    if (listen(hListenSocket, SOMAXCONN) == SOCKET_ERROR)
    {
        strError = strprintf(_("Error: Listening for incoming connections failed (listen returned error %s)"), NetworkErrorString(WSAGetLastError()));
        LogPrintf("%s\n", strError);
        CloseSocket(hListenSocket);
        return false;
    }

    vhListenSocket.push_back(ListenSocket(hListenSocket, fWhitelisted));

    if (addrBind.IsRoutable() && fDiscover && !fWhitelisted)
        AddLocal(addrBind, LOCAL_BIND);

    return true;
}

void Discover(boost::thread_group& threadGroup)
{
    if (!fDiscover)
        return;

#ifdef WIN32
    // Get local host IP
    char pszHostName[256] = "";
    if (gethostname(pszHostName, sizeof(pszHostName)) != SOCKET_ERROR)
    {
        std::vector<CNetAddr> vaddr;
        if (LookupHost(pszHostName, vaddr, 0, true))
        {
            for (const CNetAddr &addr : vaddr)
            {
                if (AddLocal(addr, LOCAL_IF))
                    LogPrintf("%s: %s - %s\n", __func__, pszHostName, addr.ToString());
            }
        }
    }
#else
    // Get local host ip
    struct ifaddrs* myaddrs;
    if (getifaddrs(&myaddrs) == 0)
    {
        for (struct ifaddrs* ifa = myaddrs; ifa != nullptr; ifa = ifa->ifa_next)
        {
            if (ifa->ifa_addr == nullptr) continue;
            if ((ifa->ifa_flags & IFF_UP) == 0) continue;
            if (strcmp(ifa->ifa_name, "lo") == 0) continue;
            if (strcmp(ifa->ifa_name, "lo0") == 0) continue;
            if (ifa->ifa_addr->sa_family == AF_INET)
            {
                struct sockaddr_in* s4 = (struct sockaddr_in*)(ifa->ifa_addr);
                CNetAddr addr(s4->sin_addr);
                if (AddLocal(addr, LOCAL_IF))
                    LogPrintf("%s: IPv4 %s: %s\n", __func__, ifa->ifa_name, addr.ToString());
            }
            else if (ifa->ifa_addr->sa_family == AF_INET6)
            {
                struct sockaddr_in6* s6 = (struct sockaddr_in6*)(ifa->ifa_addr);
                CNetAddr addr(s6->sin6_addr);
                if (AddLocal(addr, LOCAL_IF))
                    LogPrintf("%s: IPv6 %s: %s\n", __func__, ifa->ifa_name, addr.ToString());
            }
        }
        freeifaddrs(myaddrs);
    }
#endif
}

void CConnman::SetNetworkActive(bool active)
{
    LogPrint(BCLog::NET, "SetNetworkActive: %s\n", active);

    if (fNetworkActive == active) {
        return;
    }

    fNetworkActive = active;

    if (!fNetworkActive) {
        LOCK(cs_vNodes);
        // Close sockets to all nodes
        for (CNode* pnode : vNodes) {
            pnode->CloseSocketDisconnect();
        }
    }

    uiInterface.NotifyNetworkActiveChanged(fNetworkActive);
}

CConnman::CConnman(uint64_t nSeed0In, uint64_t nSeed1In) : nSeed0(nSeed0In), nSeed1(nSeed1In)
{
    fNetworkActive = true;
    setBannedIsDirty = false;
    fAddressesInitialized = false;
    nLastNodeId = 0;
    nSendBufferMaxSize = 0;
    nReceiveFloodSize = 0;
    semOutbound = nullptr;
    semAddnode = nullptr;
    flagInterruptMsgProc = false;

    Options connOptions;
    Init(connOptions);
}

NodeId CConnman::GetNewNodeId()
{
    return nLastNodeId.fetch_add(1, std::memory_order_relaxed);
}


bool CConnman::Bind(const CService &addr, unsigned int flags) {
    if (!(flags & BF_EXPLICIT) && IsLimited(addr))
        return false;
    std::string strError;
    if (!BindListenPort(addr, strError, (flags & BF_WHITELIST) != 0)) {
        if ((flags & BF_REPORT_ERROR) && clientInterface) {
            clientInterface->ThreadSafeMessageBox(strError, "", CClientUIInterface::MSG_ERROR);
        }
        return false;
    }
    return true;
}

bool CConnman::InitBinds(const std::vector<CService>& binds, const std::vector<CService>& whiteBinds) {
    bool fBound = false;
    for (const auto& addrBind : binds) {
        fBound |= Bind(addrBind, (BF_EXPLICIT | BF_REPORT_ERROR));
    }
    for (const auto& addrBind : whiteBinds) {
        fBound |= Bind(addrBind, (BF_EXPLICIT | BF_REPORT_ERROR | BF_WHITELIST));
    }
    if (binds.empty() && whiteBinds.empty()) {
        struct in_addr inaddr_any;
        inaddr_any.s_addr = INADDR_ANY;
        fBound |= Bind(CService(in6addr_any, GetListenPort()), BF_NONE);
        fBound |= Bind(CService(inaddr_any, GetListenPort()), !fBound ? BF_REPORT_ERROR : BF_NONE);
    }
    return fBound;
}

bool CConnman::Start(CScheduler& scheduler, const Options& connOptions)
{
    Init(connOptions);

    nTotalBytesRecv = 0;
    nTotalBytesSent = 0;
    nMaxOutboundTotalBytesSentInCycle = 0;
    nMaxOutboundCycleStartTime = 0;

    if (fListen && !InitBinds(connOptions.vBinds, connOptions.vWhiteBinds)) {
        if (clientInterface) {
            clientInterface->ThreadSafeMessageBox(
                _("Failed to listen on any port. Use -listen=0 if you want this."),
                "", CClientUIInterface::MSG_ERROR);
        }
        return false;
    }

    for (const auto& strDest : connOptions.vSeedNodes) {
        AddOneShot(strDest);
    }

    if (clientInterface) {
        clientInterface->InitMessage(_("Loading P2P addresses..."));
    }
    // Load addresses from peers.dat
    int64_t nStart = GetTimeMillis();
    {
        CAddrDB adb;
        if (adb.Read(addrman))
            LogPrintf("Loaded %i addresses from peers.dat  %dms\n", addrman.size(), GetTimeMillis() - nStart);
        else {
            addrman.Clear(); // Addrman can be in an inconsistent state after failure, reset it
            LogPrintf("Invalid or missing peers.dat; recreating\n");
            DumpAddresses();
        }
    }
    if (clientInterface)
        clientInterface->InitMessage(_("Loading banlist..."));
    // Load addresses from banlist.dat
    nStart = GetTimeMillis();
    CBanDB bandb;
    banmap_t banmap;
    if (bandb.Read(banmap)) {
        SetBanned(banmap); // thread save setter
        SetBannedSetDirty(false); // no need to write down, just read data
        SweepBanned(); // sweep out unused entries

        LogPrint(BCLog::NET, "Loaded %d banned node ips/subnets from banlist.dat  %dms\n",
            banmap.size(), GetTimeMillis() - nStart);
    } else {
        LogPrintf("Invalid or missing banlist.dat; recreating\n");
        SetBannedSetDirty(true); // force write
        DumpBanlist();
    }

    uiInterface.InitMessage(_("Starting network threads..."));

    fAddressesInitialized = true;

    if (semOutbound == nullptr) {
        // initialize semaphore
        semOutbound = new CSemaphore(std::min((nMaxOutbound + nMaxFeeler), nMaxConnections));
    }
    if (semAddnode == nullptr) {
        // initialize semaphore
        semAddnode = new CSemaphore(nMaxAddnode);
    }

    //
    // Start threads
    //
    InterruptSocks5(false);
    interruptNet.reset();
    flagInterruptMsgProc = false;

    {
        std::unique_lock<std::mutex> lock(mutexMsgProc);
        fMsgProcWake = false;
    }

    // Send and receive from sockets, accept connections
    threadSocketHandler = std::thread(&TraceThread<std::function<void()> >, "net", std::function<void()>(std::bind(&CConnman::ThreadSocketHandler, this)));

    if (!gArgs.GetBoolArg("-dnsseed", true))
        LogPrintf("DNS seeding disabled\n");
    else
        threadDNSAddressSeed = std::thread(&TraceThread<std::function<void()> >, "dnsseed", std::function<void()>(std::bind(&CConnman::ThreadDNSAddressSeed, this)));

    // Initiate outbound connections from -addnode
    threadOpenAddedConnections = std::thread(&TraceThread<std::function<void()> >, "addcon", std::function<void()>(std::bind(&CConnman::ThreadOpenAddedConnections, this)));

    // Initiate outbound connections unless connect=0
    if (!gArgs.IsArgSet("-connect") || gArgs.GetArgs("-connect").size() != 1 || gArgs.GetArgs("-connect")[0] != "0")
        threadOpenConnections = std::thread(&TraceThread<std::function<void()> >, "opencon", std::function<void()>(std::bind(&CConnman::ThreadOpenConnections, this)));

    // Process messages
    threadMessageHandler = std::thread(&TraceThread<std::function<void()> >, "msghand", std::function<void()>(std::bind(&CConnman::ThreadMessageHandler, this)));

    // Dump network addresses
    scheduler.scheduleEvery(std::bind(&CConnman::DumpData, this), DUMP_ADDRESSES_INTERVAL * 1000);

    return true;
}

class CNetCleanup
{
public:
    CNetCleanup() {}

    ~CNetCleanup()
    {
#ifdef WIN32
        // Shutdown Windows Sockets
        WSACleanup();
#endif
    }
}
instance_of_cnetcleanup;

void CConnman::Interrupt()
{
    {
        std::lock_guard<std::mutex> lock(mutexMsgProc);
        flagInterruptMsgProc = true;
    }
    condMsgProc.notify_all();

    interruptNet();
    InterruptSocks5(true);

    if (semOutbound) {
        for (int i=0; i<(nMaxOutbound + nMaxFeeler); i++) {
            semOutbound->post();
        }
    }

    if (semAddnode) {
        for (int i=0; i<nMaxAddnode; i++) {
            semAddnode->post();
        }
    }
}

void CConnman::Stop()
{
    if (threadMessageHandler.joinable())
        threadMessageHandler.join();
    if (threadOpenConnections.joinable())
        threadOpenConnections.join();
    if (threadOpenAddedConnections.joinable())
        threadOpenAddedConnections.join();
    if (threadDNSAddressSeed.joinable())
        threadDNSAddressSeed.join();
    if (threadSocketHandler.joinable())
        threadSocketHandler.join();

    if (fAddressesInitialized)
    {
        DumpData();
        fAddressesInitialized = false;
    }

    // Close sockets
    for (CNode* pnode : vNodes)
        pnode->CloseSocketDisconnect();
    for (ListenSocket& hListenSocket : vhListenSocket)
        if (hListenSocket.socket != INVALID_SOCKET)
            if (!CloseSocket(hListenSocket.socket))
                LogPrintf("CloseSocket(hListenSocket) failed with error %s\n", NetworkErrorString(WSAGetLastError()));

    // clean up some globals (to help leak detection)
    for (CNode *pnode : vNodes) {
        DeleteNode(pnode);
    }
    for (CNode *pnode : vNodesDisconnected) {
        DeleteNode(pnode);
    }
    vNodes.clear();
    vNodesDisconnected.clear();
    vhListenSocket.clear();
    delete semOutbound;
    semOutbound = nullptr;
    delete semAddnode;
    semAddnode = nullptr;
}

void CConnman::DeleteNode(CNode* pnode)
{
    assert(pnode);
    bool fUpdateConnectionTime = false;
    GetNodeSignals().FinalizeNode(pnode->GetId(), fUpdateConnectionTime);
    if(fUpdateConnectionTime)
        addrman.Connected(pnode->addr);
    delete pnode;
}

CConnman::~CConnman()
{
    Interrupt();
    Stop();
}

size_t CConnman::GetAddressCount() const
{
    return addrman.size();
}

void CConnman::SetServices(const CService &addr, ServiceFlags nServices)
{
    addrman.SetServices(addr, nServices);
}

void CConnman::MarkAddressGood(const CAddress& addr)
{
    addrman.Good(addr);
}

void CConnman::AddNewAddresses(const std::vector<CAddress>& vAddr, const CAddress& addrFrom, int64_t nTimePenalty)
{
    addrman.Add(vAddr, addrFrom, nTimePenalty);
}

std::vector<CAddress> CConnman::GetAddresses()
{
    return addrman.GetAddr();
}

bool CConnman::AddNode(const std::string& strNode)
{
    LOCK(cs_vAddedNodes);
    for(std::vector<std::string>::const_iterator it = vAddedNodes.begin(); it != vAddedNodes.end(); ++it) {
        if (strNode == *it)
            return false;
    }

    vAddedNodes.push_back(strNode);
    return true;
}

bool CConnman::RemoveAddedNode(const std::string& strNode)
{
    LOCK(cs_vAddedNodes);
    for(std::vector<std::string>::iterator it = vAddedNodes.begin(); it != vAddedNodes.end(); ++it) {
        if (strNode == *it) {
            vAddedNodes.erase(it);
            return true;
        }
    }
    return false;
}

size_t CConnman::GetNodeCount(NumConnections flags)
{
    LOCK(cs_vNodes);
    if (flags == CConnman::CONNECTIONS_ALL) // Shortcut if we want total
        return vNodes.size();

    int nNum = 0;
    for(std::vector<CNode*>::const_iterator it = vNodes.begin(); it != vNodes.end(); ++it)
        if (flags & ((*it)->fInbound ? CONNECTIONS_IN : CONNECTIONS_OUT))
            nNum++;

    return nNum;
}

void CConnman::GetNodeStats(std::vector<CNodeStats>& vstats)
{
    vstats.clear();
    LOCK(cs_vNodes);
    vstats.reserve(vNodes.size());
    for(std::vector<CNode*>::iterator it = vNodes.begin(); it != vNodes.end(); ++it) {
        CNode* pnode = *it;
        vstats.emplace_back();
        pnode->copyStats(vstats.back());
    }
}

bool CConnman::DisconnectNode(const std::string& strNode)
{
    LOCK(cs_vNodes);
    if (CNode* pnode = FindNode(strNode)) {
        pnode->fDisconnect = true;
        return true;
    }
    return false;
}
bool CConnman::DisconnectNode(NodeId id)
{
    LOCK(cs_vNodes);
    for(CNode* pnode : vNodes) {
        if (id == pnode->GetId()) {
            pnode->fDisconnect = true;
            return true;
        }
    }
    return false;
}

void CConnman::RecordBytesRecv(uint64_t bytes)
{
    LOCK(cs_totalBytesRecv);
    nTotalBytesRecv += bytes;
    statsClient.count("bandwidth.bytesReceived", bytes, 0.1f);
    statsClient.gauge("bandwidth.totalBytesReceived", nTotalBytesRecv, 0.01f);
}

void CConnman::RecordBytesSent(uint64_t bytes)
{
    LOCK(cs_totalBytesSent);
    nTotalBytesSent += bytes;
    statsClient.count("bandwidth.bytesSent", bytes, 0.01f);
    statsClient.gauge("bandwidth.totalBytesSent", nTotalBytesSent, 0.01f);

    uint64_t now = GetTime();
    if (nMaxOutboundCycleStartTime + nMaxOutboundTimeframe < now)
    {
        // timeframe expired, reset cycle
        nMaxOutboundCycleStartTime = now;
        nMaxOutboundTotalBytesSentInCycle = 0;
    }

    // TODO, exclude whitebind peers
    nMaxOutboundTotalBytesSentInCycle += bytes;
}

void CConnman::SetMaxOutboundTarget(uint64_t limit)
{
    LOCK(cs_totalBytesSent);
    nMaxOutboundLimit = limit;
}

uint64_t CConnman::GetMaxOutboundTarget()
{
    LOCK(cs_totalBytesSent);
    return nMaxOutboundLimit;
}

uint64_t CConnman::GetMaxOutboundTimeframe()
{
    LOCK(cs_totalBytesSent);
    return nMaxOutboundTimeframe;
}

uint64_t CConnman::GetMaxOutboundTimeLeftInCycle()
{
    LOCK(cs_totalBytesSent);
    if (nMaxOutboundLimit == 0)
        return 0;

    if (nMaxOutboundCycleStartTime == 0)
        return nMaxOutboundTimeframe;

    uint64_t cycleEndTime = nMaxOutboundCycleStartTime + nMaxOutboundTimeframe;
    uint64_t now = GetTime();
    return (cycleEndTime < now) ? 0 : cycleEndTime - GetTime();
}

void CConnman::SetMaxOutboundTimeframe(uint64_t timeframe)
{
    LOCK(cs_totalBytesSent);
    if (nMaxOutboundTimeframe != timeframe)
    {
        // reset measure-cycle in case of changing
        // the timeframe
        nMaxOutboundCycleStartTime = GetTime();
    }
    nMaxOutboundTimeframe = timeframe;
}

bool CConnman::OutboundTargetReached(bool historicalBlockServingLimit)
{
    LOCK(cs_totalBytesSent);
    if (nMaxOutboundLimit == 0)
        return false;

    if (historicalBlockServingLimit)
    {
        // keep a large enough buffer to at least relay each block once
        uint64_t timeLeftInCycle = GetMaxOutboundTimeLeftInCycle();
        uint64_t buffer = timeLeftInCycle / 600 * MAX_BLOCK_SERIALIZED_SIZE;
        if (buffer >= nMaxOutboundLimit || nMaxOutboundTotalBytesSentInCycle >= nMaxOutboundLimit - buffer)
            return true;
    }
    else if (nMaxOutboundTotalBytesSentInCycle >= nMaxOutboundLimit)
        return true;

    return false;
}

uint64_t CConnman::GetOutboundTargetBytesLeft()
{
    LOCK(cs_totalBytesSent);
    if (nMaxOutboundLimit == 0)
        return 0;

    return (nMaxOutboundTotalBytesSentInCycle >= nMaxOutboundLimit) ? 0 : nMaxOutboundLimit - nMaxOutboundTotalBytesSentInCycle;
}

uint64_t CConnman::GetTotalBytesRecv()
{
    LOCK(cs_totalBytesRecv);
    return nTotalBytesRecv;
}

uint64_t CConnman::GetTotalBytesSent()
{
    LOCK(cs_totalBytesSent);
    return nTotalBytesSent;
}

ServiceFlags CConnman::GetLocalServices() const
{
    return nLocalServices;
}

void CConnman::SetBestHeight(int height)
{
    nBestHeight.store(height, std::memory_order_release);
}

int CConnman::GetBestHeight() const
{
    return nBestHeight.load(std::memory_order_acquire);
}

unsigned int CConnman::GetReceiveFloodSize() const { return nReceiveFloodSize; }

CNode::CNode(NodeId idIn, ServiceFlags nLocalServicesIn, int nMyStartingHeightIn, SOCKET hSocketIn, const CAddress& addrIn, uint64_t nKeyedNetGroupIn, uint64_t nLocalHostNonceIn, const CAddress &addrBindIn, const std::string& addrNameIn, bool fInboundIn) :
    nTimeConnected(GetSystemTimeInSeconds()),
    addr(addrIn),
    addrBind(addrBindIn),
    fInbound(fInboundIn),
    nKeyedNetGroup(nKeyedNetGroupIn),
    addrKnown(5000, 0.001),
    filterInventoryKnown(50000, 0.000001),
    id(idIn),
    nLocalHostNonce(nLocalHostNonceIn),
    nLocalServices(nLocalServicesIn),
    nMyStartingHeight(nMyStartingHeightIn),
    nSendVersion(0)
{
    nServices = NODE_NONE;
    nServicesExpected = NODE_NONE;
    hSocket = hSocketIn;
    nRecvVersion = INIT_PROTO_VERSION;
    nLastSend = 0;
    nLastRecv = 0;
    nSendBytes = 0;
    nRecvBytes = 0;
    nTimeOffset = 0;
    addrName = addrNameIn == "" ? addr.ToStringIPPort() : addrNameIn;
    nVersion = 0;
    strSubVer = "";
    fWhitelisted = false;
    fOneShot = false;
    fAddnode = false;
    fClient = false; // set by version message
    fFeeler = false;
    fSuccessfullyConnected = false;
    fDisconnect = false;
    nRefCount = 0;
    nSendSize = 0;
    nSendOffset = 0;
    hashContinue = uint256();
    nStartingHeight = -1;
    filterInventoryKnown.reset();
    fSendMempool = false;
    fGetAddr = false;
    nNextLocalAddrSend = 0;
    nNextAddrSend = 0;
    nNextInvSend = 0;
    fRelayTxes = false;
    fSentAddr = false;
    pfilter = new CBloomFilter();
    timeLastMempoolReq = 0;
    nLastBlockTime = 0;
    nLastTXTime = 0;
    nPingNonceSent = 0;
    nPingUsecStart = 0;
    nPingUsecTime = 0;
    fPingQueued = false;
    nMinPingUsecTime = std::numeric_limits<int64_t>::max();
    minFeeFilter = 0;
    lastSentFeeFilter = 0;
    nextSendTimeFeeFilter = 0;
    fPauseRecv = false;
    fPauseSend = false;
    nProcessQueueSize = 0;

    for (const std::string &msg : getAllNetMessageTypes())
        mapRecvBytesPerMsgCmd[msg] = 0;
    mapRecvBytesPerMsgCmd[NET_MESSAGE_COMMAND_OTHER] = 0;

    if (fLogIPs) {
        LogPrint(BCLog::NET, "Added connection to %s peer=%d\n", addrName, id);
    } else {
        LogPrint(BCLog::NET, "Added connection peer=%d\n", id);
    }
}

CNode::~CNode()
{
    CloseSocket(hSocket);

    if (pfilter)
        delete pfilter;
}

void CNode::AskFor(const CInv& inv)
{
    if (mapAskFor.size() > MAPASKFOR_MAX_SZ || setAskFor.size() > SETASKFOR_MAX_SZ)
        return;
    // a peer may not have multiple non-responded queue positions for a single inv item
    if (!setAskFor.insert(inv.hash).second)
        return;

    // We're using mapAskFor as a priority queue,
    // the key is the earliest time the request can be sent
    int64_t nRequestTime;
    limitedmap<uint256, int64_t>::const_iterator it = mapAlreadyAskedFor.find(inv.hash);
    if (it != mapAlreadyAskedFor.end())
        nRequestTime = it->second;
    else
        nRequestTime = 0;
    LogPrint(BCLog::NET, "askfor %s  %d (%s) peer=%d\n", inv.ToString(), nRequestTime, DateTimeStrFormat("%H:%M:%S", nRequestTime/1000000), id);

    // Make sure not to reuse time indexes to keep things in the same order
    int64_t nNow = GetTimeMicros() - 1000000;
    static int64_t nLastTime;
    ++nLastTime;
    nNow = std::max(nNow, nLastTime);
    nLastTime = nNow;

    // Each retry is 2 minutes after the last
    nRequestTime = std::max(nRequestTime + 2 * 60 * 1000000, nNow);
    if (it != mapAlreadyAskedFor.end())
        mapAlreadyAskedFor.update(it, nRequestTime);
    else
        mapAlreadyAskedFor.insert(std::make_pair(inv.hash, nRequestTime));
    mapAskFor.insert(std::make_pair(nRequestTime, inv));
}

bool CConnman::NodeFullyConnected(const CNode* pnode)
{
    return pnode && pnode->fSuccessfullyConnected && !pnode->fDisconnect;
}

void CConnman::PushMessage(CNode* pnode, CSerializedNetMsg&& msg)
{
    size_t nMessageSize = msg.data.size();
    size_t nTotalSize = nMessageSize + CMessageHeader::HEADER_SIZE;
<<<<<<< HEAD
    LogPrint("net", "sending %s (%d bytes) peer=%d\n",  SanitizeString(msg.command.c_str()), nMessageSize, pnode->id);
    statsClient.count("bandwidth.message." + SanitizeString(msg.command.c_str()) + ".bytesSent", nTotalSize, 1.0f);
    statsClient.inc("message.sent." + SanitizeString(msg.command.c_str()), 1.0f);
=======
    LogPrint(BCLog::NET, "sending %s (%d bytes) peer=%d\n",  SanitizeString(msg.command.c_str()), nMessageSize, pnode->GetId());
>>>>>>> ec20f01b

    std::vector<unsigned char> serializedHeader;
    serializedHeader.reserve(CMessageHeader::HEADER_SIZE);
    uint256 hash = Hash(msg.data.data(), msg.data.data() + nMessageSize);
    CMessageHeader hdr(Params().MessageStart(), msg.command.c_str(), nMessageSize);
    memcpy(hdr.pchChecksum, hash.begin(), CMessageHeader::CHECKSUM_SIZE);

    CVectorWriter{SER_NETWORK, INIT_PROTO_VERSION, serializedHeader, 0, hdr};

    size_t nBytesSent = 0;
    {
        LOCK(pnode->cs_vSend);
        bool optimisticSend(pnode->vSendMsg.empty());

        //log total amount of bytes per command
        pnode->mapSendBytesPerMsgCmd[msg.command] += nTotalSize;
        pnode->nSendSize += nTotalSize;

        if (pnode->nSendSize > nSendBufferMaxSize)
            pnode->fPauseSend = true;
        pnode->vSendMsg.push_back(std::move(serializedHeader));
        if (nMessageSize)
            pnode->vSendMsg.push_back(std::move(msg.data));

        // If write queue empty, attempt "optimistic write"
        if (optimisticSend == true)
            nBytesSent = SocketSendData(pnode);
    }
    if (nBytesSent)
        RecordBytesSent(nBytesSent);
}

bool CConnman::ForNode(NodeId id, std::function<bool(CNode* pnode)> func)
{
    CNode* found = nullptr;
    LOCK(cs_vNodes);
    for (auto&& pnode : vNodes) {
        if(pnode->GetId() == id) {
            found = pnode;
            break;
        }
    }
    return found != nullptr && NodeFullyConnected(found) && func(found);
}

int64_t PoissonNextSend(int64_t nNow, int average_interval_seconds) {
    return nNow + (int64_t)(log1p(GetRand(1ULL << 48) * -0.0000000000000035527136788 /* -1/2^48 */) * average_interval_seconds * -1000000.0 + 0.5);
}

CSipHasher CConnman::GetDeterministicRandomizer(uint64_t id) const
{
    return CSipHasher(nSeed0, nSeed1).Write(id);
}

uint64_t CConnman::CalculateKeyedNetGroup(const CAddress& ad) const
{
    std::vector<unsigned char> vchNetGroup(ad.GetGroup());

    return GetDeterministicRandomizer(RANDOMIZER_ID_NETGROUP).Write(vchNetGroup.data(), vchNetGroup.size()).Finalize();
}<|MERGE_RESOLUTION|>--- conflicted
+++ resolved
@@ -459,12 +459,8 @@
     LOCK(cs_hSocket);
     if (hSocket != INVALID_SOCKET)
     {
-<<<<<<< HEAD
         statsClient.inc("peers.disconnect", 1.0f);
-        LogPrint("net", "disconnecting peer=%d\n", id);
-=======
         LogPrint(BCLog::NET, "disconnecting peer=%d\n", id);
->>>>>>> ec20f01b
         CloseSocket(hSocket);
     }
 }
@@ -1207,18 +1203,18 @@
             int torNodes = 0;
             mapMsgCmdSize mapRecvBytesMsgStats;
             mapMsgCmdSize mapSentBytesMsgStats;
-            BOOST_FOREACH(const std::string &msg, getAllNetMessageTypes())
+            for (const std::string &msg : getAllNetMessageTypes())
             {
                 mapRecvBytesMsgStats[msg] = 0;
                 mapSentBytesMsgStats[msg] = 0;
             }
             mapRecvBytesMsgStats[NET_MESSAGE_COMMAND_OTHER] = 0;
             mapSentBytesMsgStats[NET_MESSAGE_COMMAND_OTHER] = 0;
-            BOOST_FOREACH(CNode* pnode, vNodes)
+            for (CNode* pnode : vNodes)
             {
-                BOOST_FOREACH(const mapMsgCmdSize::value_type &i, pnode->mapRecvBytesPerMsgCmd)
+                for (const mapMsgCmdSize::value_type &i : pnode->mapRecvBytesPerMsgCmd)
                     mapRecvBytesMsgStats[i.first] += i.second;
-                BOOST_FOREACH(const mapMsgCmdSize::value_type &i, pnode->mapSendBytesPerMsgCmd)
+                for (const mapMsgCmdSize::value_type &i : pnode->mapSendBytesPerMsgCmd)
                     mapSentBytesMsgStats[i.first] += i.second;
                 if(pnode->fClient)
                     spvNodes++;
@@ -1237,7 +1233,7 @@
                 if(pnode->nPingUsecTime > 0)
                     statsClient.timing("peers.ping_us", pnode->nPingUsecTime, 1.0f);
             }
-            BOOST_FOREACH(const std::string &msg, getAllNetMessageTypes())
+            for (const std::string &msg : getAllNetMessageTypes())
             {
                 statsClient.gauge("bandwidth.message." + msg + ".totalBytesReceived", mapRecvBytesMsgStats[msg], 1.0f);
                 statsClient.gauge("bandwidth.message." + msg + ".totalBytesSent", mapSentBytesMsgStats[msg], 1.0f);
@@ -2866,13 +2862,9 @@
 {
     size_t nMessageSize = msg.data.size();
     size_t nTotalSize = nMessageSize + CMessageHeader::HEADER_SIZE;
-<<<<<<< HEAD
-    LogPrint("net", "sending %s (%d bytes) peer=%d\n",  SanitizeString(msg.command.c_str()), nMessageSize, pnode->id);
     statsClient.count("bandwidth.message." + SanitizeString(msg.command.c_str()) + ".bytesSent", nTotalSize, 1.0f);
     statsClient.inc("message.sent." + SanitizeString(msg.command.c_str()), 1.0f);
-=======
     LogPrint(BCLog::NET, "sending %s (%d bytes) peer=%d\n",  SanitizeString(msg.command.c_str()), nMessageSize, pnode->GetId());
->>>>>>> ec20f01b
 
     std::vector<unsigned char> serializedHeader;
     serializedHeader.reserve(CMessageHeader::HEADER_SIZE);
