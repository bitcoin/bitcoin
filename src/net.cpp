// Copyright (c) 2009-2010 Satoshi Nakamoto
// Copyright (c) 2009-2015 The Bitcoin Core developers
// Distributed under the MIT software license, see the accompanying
// file COPYING or http://www.opensource.org/licenses/mit-license.php.

#if defined(HAVE_CONFIG_H)
#include "config/bitcoin-config.h"
#endif

#include "net.h"

#include "addrman.h"
#include "chainparams.h"
#include "clientversion.h"
#include "consensus/consensus.h"
#include "crypto/common.h"
#include "hash.h"
#include "primitives/transaction.h"
#include "scheduler.h"
#include "ui_interface.h"
<<<<<<< HEAD
#include "crypto/common.h"
=======
#include "utilstrencodings.h"
>>>>>>> 188ca9c3

#ifdef WIN32
#include <string.h>
#else
#include <fcntl.h>
#endif

#ifdef USE_UPNP
#include <miniupnpc/miniupnpc.h>
#include <miniupnpc/miniwget.h>
#include <miniupnpc/upnpcommands.h>
#include <miniupnpc/upnperrors.h>
#endif

#include <boost/filesystem.hpp>
#include <boost/thread.hpp>

#include <math.h>

// Dump addresses to peers.dat every 15 minutes (900s)
#define DUMP_ADDRESSES_INTERVAL 900

#if !defined(HAVE_MSG_NOSIGNAL) && !defined(MSG_NOSIGNAL)
#define MSG_NOSIGNAL 0
#endif

// Fix for ancient MinGW versions, that don't have defined these in ws2tcpip.h.
// Todo: Can be removed when our pull-tester is upgraded to a modern MinGW version.
#ifdef WIN32
#ifndef PROTECTION_LEVEL_UNRESTRICTED
#define PROTECTION_LEVEL_UNRESTRICTED 10
#endif
#ifndef IPV6_PROTECTION_LEVEL
#define IPV6_PROTECTION_LEVEL 23
#endif
#endif

using namespace std;

namespace {
    const int MAX_OUTBOUND_CONNECTIONS = 8;

    struct ListenSocket {
        SOCKET socket;
        bool whitelisted;

        ListenSocket(SOCKET socket, bool whitelisted) : socket(socket), whitelisted(whitelisted) {}
    };
}

//
// Global state variables
//
bool fDiscover = true;
bool fListen = true;
uint64_t nLocalServices = NODE_NETWORK;
CCriticalSection cs_mapLocalHost;
map<CNetAddr, LocalServiceInfo> mapLocalHost;
static bool vfReachable[NET_MAX] = {};
static bool vfLimited[NET_MAX] = {};
static CNode* pnodeLocalHost = NULL;
uint64_t nLocalHostNonce = 0;
static std::vector<ListenSocket> vhListenSocket;
CAddrMan addrman;
int nMaxConnections = DEFAULT_MAX_PEER_CONNECTIONS;
bool fAddressesInitialized = false;
std::string strSubVersion;

vector<CNode*> vNodes;
CCriticalSection cs_vNodes;
map<CInv, CDataStream> mapRelay;
deque<pair<int64_t, CInv> > vRelayExpiration;
CCriticalSection cs_mapRelay;
limitedmap<CInv, int64_t> mapAlreadyAskedFor(MAX_INV_SZ);

static deque<string> vOneShots;
CCriticalSection cs_vOneShots;

set<CNetAddr> setservAddNodeAddresses;
CCriticalSection cs_setservAddNodeAddresses;

vector<std::string> vAddedNodes;
CCriticalSection cs_vAddedNodes;

NodeId nLastNodeId = 0;
CCriticalSection cs_nLastNodeId;

static CSemaphore *semOutbound = NULL;
boost::condition_variable messageHandlerCondition;

// Signals for message handling
static CNodeSignals g_signals;
CNodeSignals& GetNodeSignals() { return g_signals; }

void AddOneShot(const std::string& strDest)
{
    LOCK(cs_vOneShots);
    vOneShots.push_back(strDest);
}

unsigned short GetListenPort()
{
    return (unsigned short)(GetArg("-port", Params().GetDefaultPort()));
}

// find 'best' local address for a particular peer
bool GetLocal(CService& addr, const CNetAddr *paddrPeer)
{
    if (!fListen)
        return false;

    int nBestScore = -1;
    int nBestReachability = -1;
    {
        LOCK(cs_mapLocalHost);
        for (map<CNetAddr, LocalServiceInfo>::iterator it = mapLocalHost.begin(); it != mapLocalHost.end(); it++)
        {
            int nScore = (*it).second.nScore;
            int nReachability = (*it).first.GetReachabilityFrom(paddrPeer);
            if (nReachability > nBestReachability || (nReachability == nBestReachability && nScore > nBestScore))
            {
                addr = CService((*it).first, (*it).second.nPort);
                nBestReachability = nReachability;
                nBestScore = nScore;
            }
        }
    }
    return nBestScore >= 0;
}

//! Convert the pnSeeds6 array into usable address objects.
static std::vector<CAddress> convertSeed6(const std::vector<SeedSpec6> &vSeedsIn)
{
    // It'll only connect to one or two seed nodes because once it connects,
    // it'll get a pile of addresses with newer timestamps.
    // Seed nodes are given a random 'last seen time' of between one and two
    // weeks ago.
    const int64_t nOneWeek = 7*24*60*60;
    std::vector<CAddress> vSeedsOut;
    vSeedsOut.reserve(vSeedsIn.size());
    for (std::vector<SeedSpec6>::const_iterator i(vSeedsIn.begin()); i != vSeedsIn.end(); ++i)
    {
        struct in6_addr ip;
        memcpy(&ip, i->addr, sizeof(ip));
        CAddress addr(CService(ip, i->port));
        addr.nTime = GetTime() - GetRand(nOneWeek) - nOneWeek;
        vSeedsOut.push_back(addr);
    }
    return vSeedsOut;
}

// get best local address for a particular peer as a CAddress
// Otherwise, return the unroutable 0.0.0.0 but filled in with
// the normal parameters, since the IP may be changed to a useful
// one by discovery.
CAddress GetLocalAddress(const CNetAddr *paddrPeer)
{
    CAddress ret(CService("0.0.0.0",GetListenPort()),0);
    CService addr;
    if (GetLocal(addr, paddrPeer))
    {
        ret = CAddress(addr);
    }
    ret.nServices = nLocalServices;
    ret.nTime = GetAdjustedTime();
    return ret;
}

int GetnScore(const CService& addr)
{
    LOCK(cs_mapLocalHost);
    if (mapLocalHost.count(addr) == LOCAL_NONE)
        return 0;
    return mapLocalHost[addr].nScore;
}

// Is our peer's addrLocal potentially useful as an external IP source?
bool IsPeerAddrLocalGood(CNode *pnode)
{
    return fDiscover && pnode->addr.IsRoutable() && pnode->addrLocal.IsRoutable() &&
           !IsLimited(pnode->addrLocal.GetNetwork());
}

// pushes our own address to a peer
void AdvertizeLocal(CNode *pnode)
{
    if (fListen && pnode->fSuccessfullyConnected)
    {
        CAddress addrLocal = GetLocalAddress(&pnode->addr);
        // If discovery is enabled, sometimes give our peer the address it
        // tells us that it sees us as in case it has a better idea of our
        // address than we do.
        if (IsPeerAddrLocalGood(pnode) && (!addrLocal.IsRoutable() ||
             GetRand((GetnScore(addrLocal) > LOCAL_MANUAL) ? 8:2) == 0))
        {
            addrLocal.SetIP(pnode->addrLocal);
        }
        if (addrLocal.IsRoutable())
        {
            LogPrintf("AdvertizeLocal: advertizing address %s\n", addrLocal.ToString());
            pnode->PushAddress(addrLocal);
        }
    }
}

void SetReachable(enum Network net, bool fFlag)
{
    LOCK(cs_mapLocalHost);
    vfReachable[net] = fFlag;
    if (net == NET_IPV6 && fFlag)
        vfReachable[NET_IPV4] = true;
}

// learn a new local address
bool AddLocal(const CService& addr, int nScore)
{
    if (!addr.IsRoutable())
        return false;

    if (!fDiscover && nScore < LOCAL_MANUAL)
        return false;

    if (IsLimited(addr))
        return false;

    LogPrintf("AddLocal(%s,%i)\n", addr.ToString(), nScore);

    {
        LOCK(cs_mapLocalHost);
        bool fAlready = mapLocalHost.count(addr) > 0;
        LocalServiceInfo &info = mapLocalHost[addr];
        if (!fAlready || nScore >= info.nScore) {
            info.nScore = nScore + (fAlready ? 1 : 0);
            info.nPort = addr.GetPort();
        }
        SetReachable(addr.GetNetwork());
    }

    return true;
}

bool AddLocal(const CNetAddr &addr, int nScore)
{
    return AddLocal(CService(addr, GetListenPort()), nScore);
}

bool RemoveLocal(const CService& addr)
{
    LOCK(cs_mapLocalHost);
    LogPrintf("RemoveLocal(%s)\n", addr.ToString());
    mapLocalHost.erase(addr);
    return true;
}

/** Make a particular network entirely off-limits (no automatic connects to it) */
void SetLimited(enum Network net, bool fLimited)
{
    if (net == NET_UNROUTABLE)
        return;
    LOCK(cs_mapLocalHost);
    vfLimited[net] = fLimited;
}

bool IsLimited(enum Network net)
{
    LOCK(cs_mapLocalHost);
    return vfLimited[net];
}

bool IsLimited(const CNetAddr &addr)
{
    return IsLimited(addr.GetNetwork());
}

/** vote for a local address */
bool SeenLocal(const CService& addr)
{
    {
        LOCK(cs_mapLocalHost);
        if (mapLocalHost.count(addr) == 0)
            return false;
        mapLocalHost[addr].nScore++;
    }
    return true;
}


/** check whether a given address is potentially local */
bool IsLocal(const CService& addr)
{
    LOCK(cs_mapLocalHost);
    return mapLocalHost.count(addr) > 0;
}

/** check whether a given network is one we can probably connect to */
bool IsReachable(enum Network net)
{
    LOCK(cs_mapLocalHost);
    return vfReachable[net] && !vfLimited[net];
}

/** check whether a given address is in a network we can probably connect to */
bool IsReachable(const CNetAddr& addr)
{
    enum Network net = addr.GetNetwork();
    return IsReachable(net);
}

void AddressCurrentlyConnected(const CService& addr)
{
    addrman.Connected(addr);
}


uint64_t CNode::nTotalBytesRecv = 0;
uint64_t CNode::nTotalBytesSent = 0;
CCriticalSection CNode::cs_totalBytesRecv;
CCriticalSection CNode::cs_totalBytesSent;

uint64_t CNode::nMaxOutboundLimit = 0;
uint64_t CNode::nMaxOutboundTotalBytesSentInCycle = 0;
uint64_t CNode::nMaxOutboundTimeframe = 60*60*24; //1 day
uint64_t CNode::nMaxOutboundCycleStartTime = 0;

CNode* FindNode(const CNetAddr& ip)
{
    LOCK(cs_vNodes);
    BOOST_FOREACH(CNode* pnode, vNodes)
        if ((CNetAddr)pnode->addr == ip)
            return (pnode);
    return NULL;
}

CNode* FindNode(const CSubNet& subNet)
{
    LOCK(cs_vNodes);
    BOOST_FOREACH(CNode* pnode, vNodes)
    if (subNet.Match((CNetAddr)pnode->addr))
        return (pnode);
    return NULL;
}

CNode* FindNode(const std::string& addrName)
{
    LOCK(cs_vNodes);
    BOOST_FOREACH(CNode* pnode, vNodes)
        if (pnode->addrName == addrName)
            return (pnode);
    return NULL;
}

CNode* FindNode(const CService& addr)
{
    LOCK(cs_vNodes);
    BOOST_FOREACH(CNode* pnode, vNodes)
        if ((CService)pnode->addr == addr)
            return (pnode);
    return NULL;
}

CNode* ConnectNode(CAddress addrConnect, const char *pszDest)
{
    if (pszDest == NULL) {
        if (IsLocal(addrConnect))
            return NULL;

        // Look for an existing connection
        CNode* pnode = FindNode((CService)addrConnect);
        if (pnode)
        {
            pnode->AddRef();
            return pnode;
        }
    }

    /// debug print
    LogPrint("net", "trying connection %s lastseen=%.1fhrs\n",
        pszDest ? pszDest : addrConnect.ToString(),
        pszDest ? 0.0 : (double)(GetAdjustedTime() - addrConnect.nTime)/3600.0);

    // Connect
    SOCKET hSocket;
    bool proxyConnectionFailed = false;
    if (pszDest ? ConnectSocketByName(addrConnect, hSocket, pszDest, Params().GetDefaultPort(), nConnectTimeout, &proxyConnectionFailed) :
                  ConnectSocket(addrConnect, hSocket, nConnectTimeout, &proxyConnectionFailed))
    {
        if (!IsSelectableSocket(hSocket)) {
            LogPrintf("Cannot create connection: non-selectable socket created (fd >= FD_SETSIZE ?)\n");
            CloseSocket(hSocket);
            return NULL;
        }

        addrman.Attempt(addrConnect);

        // Add node
        CNode* pnode = new CNode(hSocket, addrConnect, pszDest ? pszDest : "", false);
        pnode->AddRef();

        {
            LOCK(cs_vNodes);
            vNodes.push_back(pnode);
        }

        pnode->nTimeConnected = GetTime();

        return pnode;
    } else if (!proxyConnectionFailed) {
        // If connecting to the node failed, and failure is not caused by a problem connecting to
        // the proxy, mark this as an attempt.
        addrman.Attempt(addrConnect);
    }

    return NULL;
}

void CNode::CloseSocketDisconnect()
{
    fDisconnect = true;
    if (hSocket != INVALID_SOCKET)
    {
        LogPrint("net", "disconnecting peer=%d\n", id);
        CloseSocket(hSocket);
    }

    // in case this fails, we'll empty the recv buffer when the CNode is deleted
    TRY_LOCK(cs_vRecvMsg, lockRecv);
    if (lockRecv)
        vRecvMsg.clear();
}

void CNode::PushVersion()
{
    int nBestHeight = g_signals.GetHeight().get_value_or(0);

    int64_t nTime = (fInbound ? GetAdjustedTime() : GetTime());
    CAddress addrYou = (addr.IsRoutable() && !IsProxy(addr) ? addr : CAddress(CService("0.0.0.0",0)));
    CAddress addrMe = GetLocalAddress(&addr);
    GetRandBytes((unsigned char*)&nLocalHostNonce, sizeof(nLocalHostNonce));
    if (fLogIPs)
        LogPrint("net", "send version message: version %d, blocks=%d, us=%s, them=%s, peer=%d\n", PROTOCOL_VERSION, nBestHeight, addrMe.ToString(), addrYou.ToString(), id);
    else
        LogPrint("net", "send version message: version %d, blocks=%d, us=%s, peer=%d\n", PROTOCOL_VERSION, nBestHeight, addrMe.ToString(), id);
    PushMessage(NetMsgType::VERSION, PROTOCOL_VERSION, nLocalServices, nTime, addrYou, addrMe,
                nLocalHostNonce, strSubVersion, nBestHeight, !GetBoolArg("-blocksonly", DEFAULT_BLOCKSONLY));
}





banmap_t CNode::setBanned;
CCriticalSection CNode::cs_setBanned;
bool CNode::setBannedIsDirty;

void CNode::ClearBanned()
{
    LOCK(cs_setBanned);
    setBanned.clear();
    setBannedIsDirty = true;
}

bool CNode::IsBanned(CNetAddr ip)
{
    bool fResult = false;
    {
        LOCK(cs_setBanned);
        for (banmap_t::iterator it = setBanned.begin(); it != setBanned.end(); it++)
        {
            CSubNet subNet = (*it).first;
            CBanEntry banEntry = (*it).second;

            if(subNet.Match(ip) && GetTime() < banEntry.nBanUntil)
                fResult = true;
        }
    }
    return fResult;
}

bool CNode::IsBanned(CSubNet subnet)
{
    bool fResult = false;
    {
        LOCK(cs_setBanned);
        banmap_t::iterator i = setBanned.find(subnet);
        if (i != setBanned.end())
        {
            CBanEntry banEntry = (*i).second;
            if (GetTime() < banEntry.nBanUntil)
                fResult = true;
        }
    }
    return fResult;
}

void CNode::Ban(const CNetAddr& addr, const BanReason &banReason, int64_t bantimeoffset, bool sinceUnixEpoch) {
    CSubNet subNet(addr);
    Ban(subNet, banReason, bantimeoffset, sinceUnixEpoch);
}

void CNode::Ban(const CSubNet& subNet, const BanReason &banReason, int64_t bantimeoffset, bool sinceUnixEpoch) {
    CBanEntry banEntry(GetTime());
    banEntry.banReason = banReason;
    if (bantimeoffset <= 0)
    {
        bantimeoffset = GetArg("-bantime", DEFAULT_MISBEHAVING_BANTIME);
        sinceUnixEpoch = false;
    }
    banEntry.nBanUntil = (sinceUnixEpoch ? 0 : GetTime() )+bantimeoffset;

    LOCK(cs_setBanned);
    if (setBanned[subNet].nBanUntil < banEntry.nBanUntil)
        setBanned[subNet] = banEntry;

    setBannedIsDirty = true;
}

bool CNode::Unban(const CNetAddr &addr) {
    CSubNet subNet(addr);
    return Unban(subNet);
}

bool CNode::Unban(const CSubNet &subNet) {
    LOCK(cs_setBanned);
    if (setBanned.erase(subNet))
    {
        setBannedIsDirty = true;
        return true;
    }
    return false;
}

void CNode::GetBanned(banmap_t &banMap)
{
    LOCK(cs_setBanned);
    banMap = setBanned; //create a thread safe copy
}

void CNode::SetBanned(const banmap_t &banMap)
{
    LOCK(cs_setBanned);
    setBanned = banMap;
    setBannedIsDirty = true;
}

void CNode::SweepBanned()
{
    int64_t now = GetTime();

    LOCK(cs_setBanned);
    banmap_t::iterator it = setBanned.begin();
    while(it != setBanned.end())
    {
        CBanEntry banEntry = (*it).second;
        if(now > banEntry.nBanUntil)
        {
            setBanned.erase(it++);
            setBannedIsDirty = true;
        }
        else
            ++it;
    }
}

bool CNode::BannedSetIsDirty()
{
    LOCK(cs_setBanned);
    return setBannedIsDirty;
}

void CNode::SetBannedSetDirty(bool dirty)
{
    LOCK(cs_setBanned); //reuse setBanned lock for the isDirty flag
    setBannedIsDirty = dirty;
}


std::vector<CSubNet> CNode::vWhitelistedRange;
CCriticalSection CNode::cs_vWhitelistedRange;

bool CNode::IsWhitelistedRange(const CNetAddr &addr) {
    LOCK(cs_vWhitelistedRange);
    BOOST_FOREACH(const CSubNet& subnet, vWhitelistedRange) {
        if (subnet.Match(addr))
            return true;
    }
    return false;
}

void CNode::AddWhitelistedRange(const CSubNet &subnet) {
    LOCK(cs_vWhitelistedRange);
    vWhitelistedRange.push_back(subnet);
}

#undef X
#define X(name) stats.name = name
void CNode::copyStats(CNodeStats &stats)
{
    stats.nodeid = this->GetId();
    X(nServices);
    X(fRelayTxes);
    X(nLastSend);
    X(nLastRecv);
    X(nTimeConnected);
    X(nTimeOffset);
    X(addrName);
    X(nVersion);
    X(cleanSubVer);
    X(fInbound);
    X(nStartingHeight);
    X(nSendBytes);
    X(nRecvBytes);
    X(fWhitelisted);

    // It is common for nodes with good ping times to suddenly become lagged,
    // due to a new block arriving or other large transfer.
    // Merely reporting pingtime might fool the caller into thinking the node was still responsive,
    // since pingtime does not update until the ping is complete, which might take a while.
    // So, if a ping is taking an unusually long time in flight,
    // the caller can immediately detect that this is happening.
    int64_t nPingUsecWait = 0;
    if ((0 != nPingNonceSent) && (0 != nPingUsecStart)) {
        nPingUsecWait = GetTimeMicros() - nPingUsecStart;
    }

    // Raw ping time is in microseconds, but show it to user as whole seconds (Bitcoin users should be well used to small numbers with many decimal places by now :)
    stats.dPingTime = (((double)nPingUsecTime) / 1e6);
    stats.dPingMin  = (((double)nMinPingUsecTime) / 1e6);
    stats.dPingWait = (((double)nPingUsecWait) / 1e6);

    // Leave string empty if addrLocal invalid (not filled in yet)
    stats.addrLocal = addrLocal.IsValid() ? addrLocal.ToString() : "";
}
#undef X

// requires LOCK(cs_vRecvMsg)
bool CNode::ReceiveMsgBytes(const char *pch, unsigned int nBytes)
{
    while (nBytes > 0) {

        // get current incomplete message, or create a new one
        if (vRecvMsg.empty() ||
            vRecvMsg.back().complete())
            vRecvMsg.push_back(CNetMessage(Params().MessageStart(), SER_NETWORK, nRecvVersion));

        CNetMessage& msg = vRecvMsg.back();

        // absorb network data
        int handled;
        if (!msg.in_data)
            handled = msg.readHeader(pch, nBytes);
        else
            handled = msg.readData(pch, nBytes);

        if (handled < 0)
                return false;

        if (msg.in_data && msg.hdr.nMessageSize > MAX_PROTOCOL_MESSAGE_LENGTH) {
            LogPrint("net", "Oversized message from peer=%i, disconnecting\n", GetId());
            return false;
        }

        pch += handled;
        nBytes -= handled;

        if (msg.complete()) {
            msg.nTime = GetTimeMicros();
            messageHandlerCondition.notify_one();
        }
    }

    return true;
}

int CNetMessage::readHeader(const char *pch, unsigned int nBytes)
{
    // copy data to temporary parsing buffer
    unsigned int nRemaining = 24 - nHdrPos;
    unsigned int nCopy = std::min(nRemaining, nBytes);

    memcpy(&hdrbuf[nHdrPos], pch, nCopy);
    nHdrPos += nCopy;

    // if header incomplete, exit
    if (nHdrPos < 24)
        return nCopy;

    // deserialize to CMessageHeader
    try {
        hdrbuf >> hdr;
    }
    catch (const std::exception&) {
        return -1;
    }

    // reject messages larger than MAX_SIZE
    if (hdr.nMessageSize > MAX_SIZE)
            return -1;

    // switch state to reading message data
    in_data = true;

    return nCopy;
}

int CNetMessage::readData(const char *pch, unsigned int nBytes)
{
    unsigned int nRemaining = hdr.nMessageSize - nDataPos;
    unsigned int nCopy = std::min(nRemaining, nBytes);

    if (vRecv.size() < nDataPos + nCopy) {
        // Allocate up to 256 KiB ahead, but never more than the total message size.
        vRecv.resize(std::min(hdr.nMessageSize, nDataPos + nCopy + 256 * 1024));
    }

    memcpy(&vRecv[nDataPos], pch, nCopy);
    nDataPos += nCopy;

    return nCopy;
}









// requires LOCK(cs_vSend)
void SocketSendData(CNode *pnode)
{
    std::deque<CSerializeData>::iterator it = pnode->vSendMsg.begin();

    while (it != pnode->vSendMsg.end()) {
        const CSerializeData &data = *it;
        assert(data.size() > pnode->nSendOffset);
        int nBytes = send(pnode->hSocket, &data[pnode->nSendOffset], data.size() - pnode->nSendOffset, MSG_NOSIGNAL | MSG_DONTWAIT);
        if (nBytes > 0) {
            pnode->nLastSend = GetTime();
            pnode->nSendBytes += nBytes;
            pnode->nSendOffset += nBytes;
            pnode->RecordBytesSent(nBytes);
            if (pnode->nSendOffset == data.size()) {
                pnode->nSendOffset = 0;
                pnode->nSendSize -= data.size();
                it++;
            } else {
                // could not send full message; stop sending more
                break;
            }
        } else {
            if (nBytes < 0) {
                // error
                int nErr = WSAGetLastError();
                if (nErr != WSAEWOULDBLOCK && nErr != WSAEMSGSIZE && nErr != WSAEINTR && nErr != WSAEINPROGRESS)
                {
                    LogPrintf("socket send error %s\n", NetworkErrorString(nErr));
                    pnode->CloseSocketDisconnect();
                }
            }
            // couldn't send anything at all
            break;
        }
    }

    if (it == pnode->vSendMsg.end()) {
        assert(pnode->nSendOffset == 0);
        assert(pnode->nSendSize == 0);
    }
    pnode->vSendMsg.erase(pnode->vSendMsg.begin(), it);
}

static list<CNode*> vNodesDisconnected;

class CNodeRef {
public:
    CNodeRef(CNode *pnode) : _pnode(pnode) {
        LOCK(cs_vNodes);
        _pnode->AddRef();
    }

    ~CNodeRef() {
        LOCK(cs_vNodes);
        _pnode->Release();
    }

    CNode& operator *() const {return *_pnode;};
    CNode* operator ->() const {return _pnode;};

    CNodeRef& operator =(const CNodeRef& other)
    {
        if (this != &other) {
            LOCK(cs_vNodes);

            _pnode->Release();
            _pnode = other._pnode;
            _pnode->AddRef();
        }
        return *this;
    }

    CNodeRef(const CNodeRef& other):
        _pnode(other._pnode)
    {
        LOCK(cs_vNodes);
        _pnode->AddRef();
    }
private:
    CNode *_pnode;
};

static bool ReverseCompareNodeMinPingTime(const CNodeRef &a, const CNodeRef &b)
{
    return a->nMinPingUsecTime > b->nMinPingUsecTime;
}

static bool ReverseCompareNodeTimeConnected(const CNodeRef &a, const CNodeRef &b)
{
    return a->nTimeConnected > b->nTimeConnected;
}

class CompareNetGroupKeyed
{
    std::vector<unsigned char> vchSecretKey;
public:
    CompareNetGroupKeyed()
    {
        vchSecretKey.resize(32, 0);
        GetRandBytes(vchSecretKey.data(), vchSecretKey.size());
    }

    bool operator()(const CNodeRef &a, const CNodeRef &b)
    {
        std::vector<unsigned char> vchGroupA, vchGroupB;
        CSHA256 hashA, hashB;
        std::vector<unsigned char> vchA(32), vchB(32);

        vchGroupA = a->addr.GetGroup();
        vchGroupB = b->addr.GetGroup();

        hashA.Write(begin_ptr(vchGroupA), vchGroupA.size());
        hashB.Write(begin_ptr(vchGroupB), vchGroupB.size());

        hashA.Write(begin_ptr(vchSecretKey), vchSecretKey.size());
        hashB.Write(begin_ptr(vchSecretKey), vchSecretKey.size());

        hashA.Finalize(begin_ptr(vchA));
        hashB.Finalize(begin_ptr(vchB));

        return vchA < vchB;
    }
};

static bool AttemptToEvictConnection(bool fPreferNewConnection) {
    std::vector<CNodeRef> vEvictionCandidates;
    {
        LOCK(cs_vNodes);

        BOOST_FOREACH(CNode *node, vNodes) {
            if (node->fWhitelisted)
                continue;
            if (!node->fInbound)
                continue;
            if (node->fDisconnect)
                continue;
            vEvictionCandidates.push_back(CNodeRef(node));
        }
    }

    if (vEvictionCandidates.empty()) return false;

    // Protect connections with certain characteristics

    // Deterministically select 4 peers to protect by netgroup.
    // An attacker cannot predict which netgroups will be protected.
    static CompareNetGroupKeyed comparerNetGroupKeyed;
    std::sort(vEvictionCandidates.begin(), vEvictionCandidates.end(), comparerNetGroupKeyed);
    vEvictionCandidates.erase(vEvictionCandidates.end() - std::min(4, static_cast<int>(vEvictionCandidates.size())), vEvictionCandidates.end());

    if (vEvictionCandidates.empty()) return false;

    // Protect the 8 nodes with the best ping times.
    // An attacker cannot manipulate this metric without physically moving nodes closer to the target.
    std::sort(vEvictionCandidates.begin(), vEvictionCandidates.end(), ReverseCompareNodeMinPingTime);
    vEvictionCandidates.erase(vEvictionCandidates.end() - std::min(8, static_cast<int>(vEvictionCandidates.size())), vEvictionCandidates.end());

    if (vEvictionCandidates.empty()) return false;

    // Protect the half of the remaining nodes which have been connected the longest.
    // This replicates the existing implicit behavior.
    std::sort(vEvictionCandidates.begin(), vEvictionCandidates.end(), ReverseCompareNodeTimeConnected);
    vEvictionCandidates.erase(vEvictionCandidates.end() - static_cast<int>(vEvictionCandidates.size() / 2), vEvictionCandidates.end());

    if (vEvictionCandidates.empty()) return false;

    // Identify the network group with the most connections and youngest member.
    // (vEvictionCandidates is already sorted by reverse connect time)
    std::vector<unsigned char> naMostConnections;
    unsigned int nMostConnections = 0;
    int64_t nMostConnectionsTime = 0;
    std::map<std::vector<unsigned char>, std::vector<CNodeRef> > mapAddrCounts;
    BOOST_FOREACH(const CNodeRef &node, vEvictionCandidates) {
        mapAddrCounts[node->addr.GetGroup()].push_back(node);
        int64_t grouptime = mapAddrCounts[node->addr.GetGroup()][0]->nTimeConnected;
        size_t groupsize = mapAddrCounts[node->addr.GetGroup()].size();

        if (groupsize > nMostConnections || (groupsize == nMostConnections && grouptime > nMostConnectionsTime)) {
            nMostConnections = groupsize;
            nMostConnectionsTime = grouptime;
            naMostConnections = node->addr.GetGroup();
        }
    }

    // Reduce to the network group with the most connections
    vEvictionCandidates = mapAddrCounts[naMostConnections];

    // Do not disconnect peers if there is only one unprotected connection from their network group.
    if (vEvictionCandidates.size() <= 1)
        // unless we prefer the new connection (for whitelisted peers)
        if (!fPreferNewConnection)
            return false;

    // Disconnect from the network group with the most connections
    vEvictionCandidates[0]->fDisconnect = true;

    return true;
}

static void AcceptConnection(const ListenSocket& hListenSocket) {
    struct sockaddr_storage sockaddr;
    socklen_t len = sizeof(sockaddr);
    SOCKET hSocket = accept(hListenSocket.socket, (struct sockaddr*)&sockaddr, &len);
    CAddress addr;
    int nInbound = 0;
    int nMaxInbound = nMaxConnections - MAX_OUTBOUND_CONNECTIONS;

    if (hSocket != INVALID_SOCKET)
        if (!addr.SetSockAddr((const struct sockaddr*)&sockaddr))
            LogPrintf("Warning: Unknown socket family\n");

    bool whitelisted = hListenSocket.whitelisted || CNode::IsWhitelistedRange(addr);
    {
        LOCK(cs_vNodes);
        BOOST_FOREACH(CNode* pnode, vNodes)
            if (pnode->fInbound)
                nInbound++;
    }

    if (hSocket == INVALID_SOCKET)
    {
        int nErr = WSAGetLastError();
        if (nErr != WSAEWOULDBLOCK)
            LogPrintf("socket error accept failed: %s\n", NetworkErrorString(nErr));
        return;
    }

    if (!IsSelectableSocket(hSocket))
    {
        LogPrintf("connection from %s dropped: non-selectable socket\n", addr.ToString());
        CloseSocket(hSocket);
        return;
    }

    // According to the internet TCP_NODELAY is not carried into accepted sockets
    // on all platforms.  Set it again here just to be sure.
    int set = 1;
#ifdef WIN32
    setsockopt(hSocket, IPPROTO_TCP, TCP_NODELAY, (const char*)&set, sizeof(int));
#else
    setsockopt(hSocket, IPPROTO_TCP, TCP_NODELAY, (void*)&set, sizeof(int));
#endif

    if (CNode::IsBanned(addr) && !whitelisted)
    {
        LogPrintf("connection from %s dropped (banned)\n", addr.ToString());
        CloseSocket(hSocket);
        return;
    }

    if (nInbound >= nMaxInbound)
    {
        if (!AttemptToEvictConnection(whitelisted)) {
            // No connection to evict, disconnect the new connection
            LogPrint("net", "failed to find an eviction candidate - connection dropped (full)\n");
            CloseSocket(hSocket);
            return;
        }
    }

    CNode* pnode = new CNode(hSocket, addr, "", true);
    pnode->AddRef();
    pnode->fWhitelisted = whitelisted;

    LogPrint("net", "connection from %s accepted\n", addr.ToString());

    {
        LOCK(cs_vNodes);
        vNodes.push_back(pnode);
    }
}

void ThreadSocketHandler()
{
    unsigned int nPrevNodeCount = 0;
    while (true)
    {
        //
        // Disconnect nodes
        //
        {
            LOCK(cs_vNodes);
            // Disconnect unused nodes
            vector<CNode*> vNodesCopy = vNodes;
            BOOST_FOREACH(CNode* pnode, vNodesCopy)
            {
                if (pnode->fDisconnect ||
                    (pnode->GetRefCount() <= 0 && pnode->vRecvMsg.empty() && pnode->nSendSize == 0 && pnode->ssSend.empty()))
                {
                    // remove from vNodes
                    vNodes.erase(remove(vNodes.begin(), vNodes.end(), pnode), vNodes.end());

                    // release outbound grant (if any)
                    pnode->grantOutbound.Release();

                    // close socket and cleanup
                    pnode->CloseSocketDisconnect();

                    // hold in disconnected pool until all refs are released
                    if (pnode->fNetworkNode || pnode->fInbound)
                        pnode->Release();
                    vNodesDisconnected.push_back(pnode);
                }
            }
        }
        {
            // Delete disconnected nodes
            list<CNode*> vNodesDisconnectedCopy = vNodesDisconnected;
            BOOST_FOREACH(CNode* pnode, vNodesDisconnectedCopy)
            {
                // wait until threads are done using it
                if (pnode->GetRefCount() <= 0)
                {
                    bool fDelete = false;
                    {
                        TRY_LOCK(pnode->cs_vSend, lockSend);
                        if (lockSend)
                        {
                            TRY_LOCK(pnode->cs_vRecvMsg, lockRecv);
                            if (lockRecv)
                            {
                                TRY_LOCK(pnode->cs_inventory, lockInv);
                                if (lockInv)
                                    fDelete = true;
                            }
                        }
                    }
                    if (fDelete)
                    {
                        vNodesDisconnected.remove(pnode);
                        delete pnode;
                    }
                }
            }
        }
        if(vNodes.size() != nPrevNodeCount) {
            nPrevNodeCount = vNodes.size();
            uiInterface.NotifyNumConnectionsChanged(nPrevNodeCount);
        }

        //
        // Find which sockets have data to receive
        //
        struct timeval timeout;
        timeout.tv_sec  = 0;
        timeout.tv_usec = 50000; // frequency to poll pnode->vSend

        fd_set fdsetRecv;
        fd_set fdsetSend;
        fd_set fdsetError;
        FD_ZERO(&fdsetRecv);
        FD_ZERO(&fdsetSend);
        FD_ZERO(&fdsetError);
        SOCKET hSocketMax = 0;
        bool have_fds = false;

        BOOST_FOREACH(const ListenSocket& hListenSocket, vhListenSocket) {
            FD_SET(hListenSocket.socket, &fdsetRecv);
            hSocketMax = max(hSocketMax, hListenSocket.socket);
            have_fds = true;
        }

        {
            LOCK(cs_vNodes);
            BOOST_FOREACH(CNode* pnode, vNodes)
            {
                if (pnode->hSocket == INVALID_SOCKET)
                    continue;
                FD_SET(pnode->hSocket, &fdsetError);
                hSocketMax = max(hSocketMax, pnode->hSocket);
                have_fds = true;

                // Implement the following logic:
                // * If there is data to send, select() for sending data. As this only
                //   happens when optimistic write failed, we choose to first drain the
                //   write buffer in this case before receiving more. This avoids
                //   needlessly queueing received data, if the remote peer is not themselves
                //   receiving data. This means properly utilizing TCP flow control signalling.
                // * Otherwise, if there is no (complete) message in the receive buffer,
                //   or there is space left in the buffer, select() for receiving data.
                // * (if neither of the above applies, there is certainly one message
                //   in the receiver buffer ready to be processed).
                // Together, that means that at least one of the following is always possible,
                // so we don't deadlock:
                // * We send some data.
                // * We wait for data to be received (and disconnect after timeout).
                // * We process a message in the buffer (message handler thread).
                {
                    TRY_LOCK(pnode->cs_vSend, lockSend);
                    if (lockSend && !pnode->vSendMsg.empty()) {
                        FD_SET(pnode->hSocket, &fdsetSend);
                        continue;
                    }
                }
                {
                    TRY_LOCK(pnode->cs_vRecvMsg, lockRecv);
                    if (lockRecv && (
                        pnode->vRecvMsg.empty() || !pnode->vRecvMsg.front().complete() ||
                        pnode->GetTotalRecvSize() <= ReceiveFloodSize()))
                        FD_SET(pnode->hSocket, &fdsetRecv);
                }
            }
        }

        int nSelect = select(have_fds ? hSocketMax + 1 : 0,
                             &fdsetRecv, &fdsetSend, &fdsetError, &timeout);
        boost::this_thread::interruption_point();

        if (nSelect == SOCKET_ERROR)
        {
            if (have_fds)
            {
                int nErr = WSAGetLastError();
                LogPrintf("socket select error %s\n", NetworkErrorString(nErr));
                for (unsigned int i = 0; i <= hSocketMax; i++)
                    FD_SET(i, &fdsetRecv);
            }
            FD_ZERO(&fdsetSend);
            FD_ZERO(&fdsetError);
            MilliSleep(timeout.tv_usec/1000);
        }

        //
        // Accept new connections
        //
        BOOST_FOREACH(const ListenSocket& hListenSocket, vhListenSocket)
        {
            if (hListenSocket.socket != INVALID_SOCKET && FD_ISSET(hListenSocket.socket, &fdsetRecv))
            {
<<<<<<< HEAD
                struct sockaddr_storage sockaddr;
                socklen_t len = sizeof(sockaddr);
                SOCKET hSocket = accept(hListenSocket.socket, (struct sockaddr*)&sockaddr, &len);
                CAddress addr;
                int nInbound = 0;

                if (hSocket != INVALID_SOCKET)
                    if (!addr.SetSockAddr((const struct sockaddr*)&sockaddr))
                        LogPrintf("Warning: Unknown socket family\n");

                bool whitelisted = hListenSocket.whitelisted || CNode::IsWhitelistedRange(addr);
                {
                    LOCK(cs_vNodes);
                    BOOST_FOREACH(CNode* pnode, vNodes)
                        if (pnode->fInbound)
                            nInbound++;
                }

                if (hSocket == INVALID_SOCKET)
                {
                    int nErr = WSAGetLastError();
                    if (nErr != WSAEWOULDBLOCK)
                        LogPrintf("socket error accept failed: %s\n", NetworkErrorString(nErr));
                }
                else if (!IsSelectableSocket(hSocket))
                {
                    LogPrintf("connection from %s dropped: non-selectable socket\n", addr.ToString());
                    CloseSocket(hSocket);
                }
                else if (nInbound >= nMaxConnections - MAX_OUTBOUND_CONNECTIONS)
                {
                    LogPrint("net", "connection from %s dropped (full)\n", addr.ToString());
                    CloseSocket(hSocket);
                }
                else if (CNode::IsBanned(addr) && !whitelisted)
                {
                    LogPrintf("connection from %s dropped (banned)\n", addr.ToString());
                    CloseSocket(hSocket);
                }
                else
                {
                    // According to the internet TCP_NODELAY is not carried into accepted sockets
                    // on all platforms.  Set it again here just to be sure.
                    int set = 1;
#ifdef WIN32
                    setsockopt(hSocket, IPPROTO_TCP, TCP_NODELAY, (const char*)&set, sizeof(int));
#else
                    setsockopt(hSocket, IPPROTO_TCP, TCP_NODELAY, (void*)&set, sizeof(int));
#endif

                    CNode* pnode = new CNode(hSocket, addr, "", true);
                    pnode->AddRef();
                    pnode->fWhitelisted = whitelisted;

                    {
                        LOCK(cs_vNodes);
                        vNodes.push_back(pnode);
                    }
                }
=======
                AcceptConnection(hListenSocket);
>>>>>>> 188ca9c3
            }
        }

        //
        // Service each socket
        //
        vector<CNode*> vNodesCopy;
        {
            LOCK(cs_vNodes);
            vNodesCopy = vNodes;
            BOOST_FOREACH(CNode* pnode, vNodesCopy)
                pnode->AddRef();
        }
        BOOST_FOREACH(CNode* pnode, vNodesCopy)
        {
            boost::this_thread::interruption_point();

            //
            // Receive
            //
            if (pnode->hSocket == INVALID_SOCKET)
                continue;
            if (FD_ISSET(pnode->hSocket, &fdsetRecv) || FD_ISSET(pnode->hSocket, &fdsetError))
            {
                TRY_LOCK(pnode->cs_vRecvMsg, lockRecv);
                if (lockRecv)
                {
                    {
                        // typical socket buffer is 8K-64K
                        char pchBuf[0x10000];
                        int nBytes = recv(pnode->hSocket, pchBuf, sizeof(pchBuf), MSG_DONTWAIT);
                        if (nBytes > 0)
                        {
                            if (!pnode->ReceiveMsgBytes(pchBuf, nBytes))
                                pnode->CloseSocketDisconnect();
                            pnode->nLastRecv = GetTime();
                            pnode->nRecvBytes += nBytes;
                            pnode->RecordBytesRecv(nBytes);
                        }
                        else if (nBytes == 0)
                        {
                            // socket closed gracefully
                            if (!pnode->fDisconnect)
                                LogPrint("net", "socket closed\n");
                            pnode->CloseSocketDisconnect();
                        }
                        else if (nBytes < 0)
                        {
                            // error
                            int nErr = WSAGetLastError();
                            if (nErr != WSAEWOULDBLOCK && nErr != WSAEMSGSIZE && nErr != WSAEINTR && nErr != WSAEINPROGRESS)
                            {
                                if (!pnode->fDisconnect)
                                    LogPrintf("socket recv error %s\n", NetworkErrorString(nErr));
                                pnode->CloseSocketDisconnect();
                            }
                        }
                    }
                }
            }

            //
            // Send
            //
            if (pnode->hSocket == INVALID_SOCKET)
                continue;
            if (FD_ISSET(pnode->hSocket, &fdsetSend))
            {
                TRY_LOCK(pnode->cs_vSend, lockSend);
                if (lockSend)
                    SocketSendData(pnode);
            }

            //
            // Inactivity checking
            //
            int64_t nTime = GetTime();
            if (nTime - pnode->nTimeConnected > 60)
            {
                if (pnode->nLastRecv == 0 || pnode->nLastSend == 0)
                {
                    LogPrint("net", "socket no message in first 60 seconds, %d %d from %d\n", pnode->nLastRecv != 0, pnode->nLastSend != 0, pnode->id);
                    pnode->fDisconnect = true;
                }
                else if (nTime - pnode->nLastSend > TIMEOUT_INTERVAL)
                {
                    LogPrintf("socket sending timeout: %is\n", nTime - pnode->nLastSend);
                    pnode->fDisconnect = true;
                }
                else if (nTime - pnode->nLastRecv > (pnode->nVersion > BIP0031_VERSION ? TIMEOUT_INTERVAL : 90*60))
                {
                    LogPrintf("socket receive timeout: %is\n", nTime - pnode->nLastRecv);
                    pnode->fDisconnect = true;
                }
                else if (pnode->nPingNonceSent && pnode->nPingUsecStart + TIMEOUT_INTERVAL * 1000000 < GetTimeMicros())
                {
                    LogPrintf("ping timeout: %fs\n", 0.000001 * (GetTimeMicros() - pnode->nPingUsecStart));
                    pnode->fDisconnect = true;
                }
            }
        }
        {
            LOCK(cs_vNodes);
            BOOST_FOREACH(CNode* pnode, vNodesCopy)
                pnode->Release();
        }
    }
}









#ifdef USE_UPNP
void ThreadMapPort()
{
    std::string port = strprintf("%u", GetListenPort());
    const char * multicastif = 0;
    const char * minissdpdpath = 0;
    struct UPNPDev * devlist = 0;
    char lanaddr[64];

#ifndef UPNPDISCOVER_SUCCESS
    /* miniupnpc 1.5 */
    devlist = upnpDiscover(2000, multicastif, minissdpdpath, 0);
#elif MINIUPNPC_API_VERSION < 14
    /* miniupnpc 1.6 */
    int error = 0;
    devlist = upnpDiscover(2000, multicastif, minissdpdpath, 0, 0, &error);
#else
    /* miniupnpc 1.9.20150730 */
    int error = 0;
    devlist = upnpDiscover(2000, multicastif, minissdpdpath, 0, 0, 2, &error);
#endif

    struct UPNPUrls urls;
    struct IGDdatas data;
    int r;

    r = UPNP_GetValidIGD(devlist, &urls, &data, lanaddr, sizeof(lanaddr));
    if (r == 1)
    {
        if (fDiscover) {
            char externalIPAddress[40];
            r = UPNP_GetExternalIPAddress(urls.controlURL, data.first.servicetype, externalIPAddress);
            if(r != UPNPCOMMAND_SUCCESS)
                LogPrintf("UPnP: GetExternalIPAddress() returned %d\n", r);
            else
            {
                if(externalIPAddress[0])
                {
                    LogPrintf("UPnP: ExternalIPAddress = %s\n", externalIPAddress);
                    AddLocal(CNetAddr(externalIPAddress), LOCAL_UPNP);
                }
                else
                    LogPrintf("UPnP: GetExternalIPAddress failed.\n");
            }
        }

        string strDesc = "Zetacoin " + FormatFullVersion();

        try {
            while (true) {
#ifndef UPNPDISCOVER_SUCCESS
                /* miniupnpc 1.5 */
                r = UPNP_AddPortMapping(urls.controlURL, data.first.servicetype,
                                    port.c_str(), port.c_str(), lanaddr, strDesc.c_str(), "TCP", 0);
#else
                /* miniupnpc 1.6 */
                r = UPNP_AddPortMapping(urls.controlURL, data.first.servicetype,
                                    port.c_str(), port.c_str(), lanaddr, strDesc.c_str(), "TCP", 0, "0");
#endif

                if(r!=UPNPCOMMAND_SUCCESS)
                    LogPrintf("AddPortMapping(%s, %s, %s) failed with code %d (%s)\n",
                        port, port, lanaddr, r, strupnperror(r));
                else
                    LogPrintf("UPnP Port Mapping successful.\n");;

                MilliSleep(20*60*1000); // Refresh every 20 minutes
            }
        }
        catch (const boost::thread_interrupted&)
        {
            r = UPNP_DeletePortMapping(urls.controlURL, data.first.servicetype, port.c_str(), "TCP", 0);
            LogPrintf("UPNP_DeletePortMapping() returned: %d\n", r);
            freeUPNPDevlist(devlist); devlist = 0;
            FreeUPNPUrls(&urls);
            throw;
        }
    } else {
        LogPrintf("No valid UPnP IGDs found\n");
        freeUPNPDevlist(devlist); devlist = 0;
        if (r != 0)
            FreeUPNPUrls(&urls);
    }
}

void MapPort(bool fUseUPnP)
{
    static boost::thread* upnp_thread = NULL;

    if (fUseUPnP)
    {
        if (upnp_thread) {
            upnp_thread->interrupt();
            upnp_thread->join();
            delete upnp_thread;
        }
        upnp_thread = new boost::thread(boost::bind(&TraceThread<void (*)()>, "upnp", &ThreadMapPort));
    }
    else if (upnp_thread) {
        upnp_thread->interrupt();
        upnp_thread->join();
        delete upnp_thread;
        upnp_thread = NULL;
    }
}

#else
void MapPort(bool)
{
    // Intentionally left blank.
}
#endif






void ThreadDNSAddressSeed()
{
    // goal: only query DNS seeds if address need is acute
    if ((addrman.size() > 0) &&
        (!GetBoolArg("-forcednsseed", DEFAULT_FORCEDNSSEED))) {
        MilliSleep(11 * 1000);

        LOCK(cs_vNodes);
        if (vNodes.size() >= 2) {
            LogPrintf("P2P peers available. Skipped DNS seeding.\n");
            return;
        }
    }

    const vector<CDNSSeedData> &vSeeds = Params().DNSSeeds();
    int found = 0;

    LogPrintf("Loading addresses from DNS seeds (could take a while)\n");

    BOOST_FOREACH(const CDNSSeedData &seed, vSeeds) {
        if (HaveNameProxy()) {
            AddOneShot(seed.host);
        } else {
            vector<CNetAddr> vIPs;
            vector<CAddress> vAdd;
            if (LookupHost(seed.host.c_str(), vIPs))
            {
                BOOST_FOREACH(const CNetAddr& ip, vIPs)
                {
                    int nOneDay = 24*3600;
                    CAddress addr = CAddress(CService(ip, Params().GetDefaultPort()));
                    addr.nTime = GetTime() - 3*nOneDay - GetRand(4*nOneDay); // use a random age between 3 and 7 days old
                    vAdd.push_back(addr);
                    found++;
                }
            }
            addrman.Add(vAdd, CNetAddr(seed.name, true));
        }
    }

    LogPrintf("%d addresses found from DNS seeds\n", found);
}












void DumpAddresses()
{
    int64_t nStart = GetTimeMillis();

    CAddrDB adb;
    adb.Write(addrman);

    LogPrint("net", "Flushed %d addresses to peers.dat  %dms\n",
           addrman.size(), GetTimeMillis() - nStart);
}

void DumpData()
{
    DumpAddresses();

    if (CNode::BannedSetIsDirty())
    {
        DumpBanlist();
        CNode::SetBannedSetDirty(false);
    }
}

void static ProcessOneShot()
{
    string strDest;
    {
        LOCK(cs_vOneShots);
        if (vOneShots.empty())
            return;
        strDest = vOneShots.front();
        vOneShots.pop_front();
    }
    CAddress addr;
    CSemaphoreGrant grant(*semOutbound, true);
    if (grant) {
        if (!OpenNetworkConnection(addr, &grant, strDest.c_str(), true))
            AddOneShot(strDest);
    }
}

void ThreadOpenConnections()
{
    // Connect to specific addresses
    if (mapArgs.count("-connect") && mapMultiArgs["-connect"].size() > 0)
    {
        for (int64_t nLoop = 0;; nLoop++)
        {
            ProcessOneShot();
            BOOST_FOREACH(const std::string& strAddr, mapMultiArgs["-connect"])
            {
                CAddress addr;
                OpenNetworkConnection(addr, NULL, strAddr.c_str());
                for (int i = 0; i < 10 && i < nLoop; i++)
                {
                    MilliSleep(500);
                }
            }
            MilliSleep(500);
        }
    }

    // Initiate network connections
    int64_t nStart = GetTime();
    while (true)
    {
        ProcessOneShot();

        MilliSleep(500);

        CSemaphoreGrant grant(*semOutbound);
        boost::this_thread::interruption_point();

        // Add seed nodes if DNS seeds are all down (an infrastructure attack?).
        if (addrman.size() == 0 && (GetTime() - nStart > 60)) {
            static bool done = false;
            if (!done) {
                LogPrintf("Adding fixed seed nodes as DNS doesn't seem to be available.\n");
                addrman.Add(convertSeed6(Params().FixedSeeds()), CNetAddr("127.0.0.1"));
                done = true;
            }
        }

        //
        // Choose an address to connect to based on most recently seen
        //
        CAddress addrConnect;

        // Only connect out to one peer per network group (/16 for IPv4).
        // Do this here so we don't have to critsect vNodes inside mapAddresses critsect.
        int nOutbound = 0;
        set<vector<unsigned char> > setConnected;
        {
            LOCK(cs_vNodes);
            BOOST_FOREACH(CNode* pnode, vNodes) {
                if (!pnode->fInbound) {
                    setConnected.insert(pnode->addr.GetGroup());
                    nOutbound++;
                }
            }
        }

        int64_t nANow = GetAdjustedTime();

        int nTries = 0;
        while (true)
        {
            CAddrInfo addr = addrman.Select();

            // if we selected an invalid address, restart
            if (!addr.IsValid() || setConnected.count(addr.GetGroup()) || IsLocal(addr))
                break;

            // If we didn't find an appropriate destination after trying 100 addresses fetched from addrman,
            // stop this loop, and let the outer loop run again (which sleeps, adds seed nodes, recalculates
            // already-connected network ranges, ...) before trying new addrman addresses.
            nTries++;
            if (nTries > 100)
                break;

            if (IsLimited(addr))
                continue;

            // only consider very recently tried nodes after 30 failed attempts
            if (nANow - addr.nLastTry < 600 && nTries < 30)
                continue;

            // do not allow non-default ports, unless after 50 invalid addresses selected already
            if (addr.GetPort() != Params().GetDefaultPort() && nTries < 50)
                continue;

            addrConnect = addr;
            break;
        }

        if (addrConnect.IsValid())
            OpenNetworkConnection(addrConnect, &grant);
    }
}

void ThreadOpenAddedConnections()
{
    {
        LOCK(cs_vAddedNodes);
        vAddedNodes = mapMultiArgs["-addnode"];
    }

    if (HaveNameProxy()) {
        while(true) {
            list<string> lAddresses(0);
            {
                LOCK(cs_vAddedNodes);
                BOOST_FOREACH(const std::string& strAddNode, vAddedNodes)
                    lAddresses.push_back(strAddNode);
            }
            BOOST_FOREACH(const std::string& strAddNode, lAddresses) {
                CAddress addr;
                CSemaphoreGrant grant(*semOutbound);
                OpenNetworkConnection(addr, &grant, strAddNode.c_str());
                MilliSleep(500);
            }
            MilliSleep(120000); // Retry every 2 minutes
        }
    }

    for (unsigned int i = 0; true; i++)
    {
        list<string> lAddresses(0);
        {
            LOCK(cs_vAddedNodes);
            BOOST_FOREACH(const std::string& strAddNode, vAddedNodes)
                lAddresses.push_back(strAddNode);
        }

        list<vector<CService> > lservAddressesToAdd(0);
        BOOST_FOREACH(const std::string& strAddNode, lAddresses) {
            vector<CService> vservNode(0);
            if(Lookup(strAddNode.c_str(), vservNode, Params().GetDefaultPort(), fNameLookup, 0))
            {
                lservAddressesToAdd.push_back(vservNode);
                {
                    LOCK(cs_setservAddNodeAddresses);
                    BOOST_FOREACH(const CService& serv, vservNode)
                        setservAddNodeAddresses.insert(serv);
                }
            }
        }
        // Attempt to connect to each IP for each addnode entry until at least one is successful per addnode entry
        // (keeping in mind that addnode entries can have many IPs if fNameLookup)
        {
            LOCK(cs_vNodes);
            BOOST_FOREACH(CNode* pnode, vNodes)
                for (list<vector<CService> >::iterator it = lservAddressesToAdd.begin(); it != lservAddressesToAdd.end(); it++)
                    BOOST_FOREACH(const CService& addrNode, *(it))
                        if (pnode->addr == addrNode)
                        {
                            it = lservAddressesToAdd.erase(it);
                            it--;
                            break;
                        }
        }
        BOOST_FOREACH(vector<CService>& vserv, lservAddressesToAdd)
        {
            CSemaphoreGrant grant(*semOutbound);
            OpenNetworkConnection(CAddress(vserv[i % vserv.size()]), &grant);
            MilliSleep(500);
        }
        MilliSleep(120000); // Retry every 2 minutes
    }
}

// if successful, this moves the passed grant to the constructed node
bool OpenNetworkConnection(const CAddress& addrConnect, CSemaphoreGrant *grantOutbound, const char *pszDest, bool fOneShot)
{
    //
    // Initiate outbound network connection
    //
    boost::this_thread::interruption_point();
    if (!pszDest) {
        if (IsLocal(addrConnect) ||
            FindNode((CNetAddr)addrConnect) || CNode::IsBanned(addrConnect) ||
            FindNode(addrConnect.ToStringIPPort()))
            return false;
    } else if (FindNode(std::string(pszDest)))
        return false;

    CNode* pnode = ConnectNode(addrConnect, pszDest);
    boost::this_thread::interruption_point();

    if (!pnode)
        return false;
    if (grantOutbound)
        grantOutbound->MoveTo(pnode->grantOutbound);
    pnode->fNetworkNode = true;
    if (fOneShot)
        pnode->fOneShot = true;

    return true;
}


void ThreadMessageHandler()
{
    boost::mutex condition_mutex;
    boost::unique_lock<boost::mutex> lock(condition_mutex);

    SetThreadPriority(THREAD_PRIORITY_BELOW_NORMAL);
    while (true)
    {
        vector<CNode*> vNodesCopy;
        {
            LOCK(cs_vNodes);
            vNodesCopy = vNodes;
            BOOST_FOREACH(CNode* pnode, vNodesCopy) {
                pnode->AddRef();
            }
        }

        bool fSleep = true;

        BOOST_FOREACH(CNode* pnode, vNodesCopy)
        {
            if (pnode->fDisconnect)
                continue;

            // Receive messages
            {
                TRY_LOCK(pnode->cs_vRecvMsg, lockRecv);
                if (lockRecv)
                {
                    if (!g_signals.ProcessMessages(pnode))
                        pnode->CloseSocketDisconnect();

                    if (pnode->nSendSize < SendBufferSize())
                    {
                        if (!pnode->vRecvGetData.empty() || (!pnode->vRecvMsg.empty() && pnode->vRecvMsg[0].complete()))
                        {
                            fSleep = false;
                        }
                    }
                }
            }
            boost::this_thread::interruption_point();

            // Send messages
            {
                TRY_LOCK(pnode->cs_vSend, lockSend);
                if (lockSend)
<<<<<<< HEAD
                    g_signals.SendMessages(pnode, pnode == pnodeTrickle || pnode->fWhitelisted);
=======
                    g_signals.SendMessages(pnode);
>>>>>>> 188ca9c3
            }
            boost::this_thread::interruption_point();
        }

        {
            LOCK(cs_vNodes);
            BOOST_FOREACH(CNode* pnode, vNodesCopy)
                pnode->Release();
        }

        if (fSleep)
            messageHandlerCondition.timed_wait(lock, boost::posix_time::microsec_clock::universal_time() + boost::posix_time::milliseconds(100));
    }
}






bool BindListenPort(const CService &addrBind, string& strError, bool fWhitelisted)
{
    strError = "";
    int nOne = 1;

    // Create socket for listening for incoming connections
    struct sockaddr_storage sockaddr;
    socklen_t len = sizeof(sockaddr);
    if (!addrBind.GetSockAddr((struct sockaddr*)&sockaddr, &len))
    {
        strError = strprintf("Error: Bind address family for %s not supported", addrBind.ToString());
        LogPrintf("%s\n", strError);
        return false;
    }

    SOCKET hListenSocket = socket(((struct sockaddr*)&sockaddr)->sa_family, SOCK_STREAM, IPPROTO_TCP);
    if (hListenSocket == INVALID_SOCKET)
    {
        strError = strprintf("Error: Couldn't open socket for incoming connections (socket returned error %s)", NetworkErrorString(WSAGetLastError()));
        LogPrintf("%s\n", strError);
        return false;
    }
    if (!IsSelectableSocket(hListenSocket))
    {
        strError = "Error: Couldn't create a listenable socket for incoming connections";
        LogPrintf("%s\n", strError);
        return false;
    }


#ifndef WIN32
#ifdef SO_NOSIGPIPE
    // Different way of disabling SIGPIPE on BSD
    setsockopt(hListenSocket, SOL_SOCKET, SO_NOSIGPIPE, (void*)&nOne, sizeof(int));
#endif
    // Allow binding if the port is still in TIME_WAIT state after
    // the program was closed and restarted.
    setsockopt(hListenSocket, SOL_SOCKET, SO_REUSEADDR, (void*)&nOne, sizeof(int));
    // Disable Nagle's algorithm
    setsockopt(hListenSocket, IPPROTO_TCP, TCP_NODELAY, (void*)&nOne, sizeof(int));
#else
    setsockopt(hListenSocket, SOL_SOCKET, SO_REUSEADDR, (const char*)&nOne, sizeof(int));
    setsockopt(hListenSocket, IPPROTO_TCP, TCP_NODELAY, (const char*)&nOne, sizeof(int));
#endif

    // Set to non-blocking, incoming connections will also inherit this
    if (!SetSocketNonBlocking(hListenSocket, true)) {
        strError = strprintf("BindListenPort: Setting listening socket to non-blocking failed, error %s\n", NetworkErrorString(WSAGetLastError()));
        LogPrintf("%s\n", strError);
        return false;
    }

    // some systems don't have IPV6_V6ONLY but are always v6only; others do have the option
    // and enable it by default or not. Try to enable it, if possible.
    if (addrBind.IsIPv6()) {
#ifdef IPV6_V6ONLY
#ifdef WIN32
        setsockopt(hListenSocket, IPPROTO_IPV6, IPV6_V6ONLY, (const char*)&nOne, sizeof(int));
#else
        setsockopt(hListenSocket, IPPROTO_IPV6, IPV6_V6ONLY, (void*)&nOne, sizeof(int));
#endif
#endif
#ifdef WIN32
        int nProtLevel = PROTECTION_LEVEL_UNRESTRICTED;
        setsockopt(hListenSocket, IPPROTO_IPV6, IPV6_PROTECTION_LEVEL, (const char*)&nProtLevel, sizeof(int));
#endif
    }

    if (::bind(hListenSocket, (struct sockaddr*)&sockaddr, len) == SOCKET_ERROR)
    {
        int nErr = WSAGetLastError();
        if (nErr == WSAEADDRINUSE)
            strError = strprintf(_("Unable to bind to %s on this computer. Zetacoin Core is probably already running."), addrBind.ToString());
        else
            strError = strprintf(_("Unable to bind to %s on this computer (bind returned error %s)"), addrBind.ToString(), NetworkErrorString(nErr));
        LogPrintf("%s\n", strError);
        CloseSocket(hListenSocket);
        return false;
    }
    LogPrintf("Bound to %s\n", addrBind.ToString());

    // Listen for incoming connections
    if (listen(hListenSocket, SOMAXCONN) == SOCKET_ERROR)
    {
        strError = strprintf(_("Error: Listening for incoming connections failed (listen returned error %s)"), NetworkErrorString(WSAGetLastError()));
        LogPrintf("%s\n", strError);
        CloseSocket(hListenSocket);
        return false;
    }

    vhListenSocket.push_back(ListenSocket(hListenSocket, fWhitelisted));

    if (addrBind.IsRoutable() && fDiscover && !fWhitelisted)
        AddLocal(addrBind, LOCAL_BIND);

    return true;
}

void static Discover(boost::thread_group& threadGroup)
{
    if (!fDiscover)
        return;

#ifdef WIN32
    // Get local host IP
    char pszHostName[256] = "";
    if (gethostname(pszHostName, sizeof(pszHostName)) != SOCKET_ERROR)
    {
        vector<CNetAddr> vaddr;
        if (LookupHost(pszHostName, vaddr))
        {
            BOOST_FOREACH (const CNetAddr &addr, vaddr)
            {
                if (AddLocal(addr, LOCAL_IF))
                    LogPrintf("%s: %s - %s\n", __func__, pszHostName, addr.ToString());
            }
        }
    }
#else
    // Get local host ip
    struct ifaddrs* myaddrs;
    if (getifaddrs(&myaddrs) == 0)
    {
        for (struct ifaddrs* ifa = myaddrs; ifa != NULL; ifa = ifa->ifa_next)
        {
            if (ifa->ifa_addr == NULL) continue;
            if ((ifa->ifa_flags & IFF_UP) == 0) continue;
            if (strcmp(ifa->ifa_name, "lo") == 0) continue;
            if (strcmp(ifa->ifa_name, "lo0") == 0) continue;
            if (ifa->ifa_addr->sa_family == AF_INET)
            {
                struct sockaddr_in* s4 = (struct sockaddr_in*)(ifa->ifa_addr);
                CNetAddr addr(s4->sin_addr);
                if (AddLocal(addr, LOCAL_IF))
                    LogPrintf("%s: IPv4 %s: %s\n", __func__, ifa->ifa_name, addr.ToString());
            }
            else if (ifa->ifa_addr->sa_family == AF_INET6)
            {
                struct sockaddr_in6* s6 = (struct sockaddr_in6*)(ifa->ifa_addr);
                CNetAddr addr(s6->sin6_addr);
                if (AddLocal(addr, LOCAL_IF))
                    LogPrintf("%s: IPv6 %s: %s\n", __func__, ifa->ifa_name, addr.ToString());
            }
        }
        freeifaddrs(myaddrs);
    }
#endif
}

void StartNode(boost::thread_group& threadGroup, CScheduler& scheduler)
{
    uiInterface.InitMessage(_("Loading addresses..."));
    // Load addresses for peers.dat
    int64_t nStart = GetTimeMillis();
    {
        CAddrDB adb;
        if (!adb.Read(addrman))
            LogPrintf("Invalid or missing peers.dat; recreating\n");
    }

    //try to read stored banlist
    CBanDB bandb;
    banmap_t banmap;
    if (!bandb.Read(banmap))
        LogPrintf("Invalid or missing banlist.dat; recreating\n");

    CNode::SetBanned(banmap); //thread save setter
    CNode::SetBannedSetDirty(false); //no need to write down just read or nonexistent data
    CNode::SweepBanned(); //sweap out unused entries

    LogPrintf("Loaded %i addresses from peers.dat  %dms\n",
           addrman.size(), GetTimeMillis() - nStart);
    fAddressesInitialized = true;

    if (semOutbound == NULL) {
        // initialize semaphore
        int nMaxOutbound = min(MAX_OUTBOUND_CONNECTIONS, nMaxConnections);
        semOutbound = new CSemaphore(nMaxOutbound);
    }

    if (pnodeLocalHost == NULL)
        pnodeLocalHost = new CNode(INVALID_SOCKET, CAddress(CService("127.0.0.1", 0), nLocalServices));

    Discover(threadGroup);

    //
    // Start threads
    //

    if (!GetBoolArg("-dnsseed", true))
        LogPrintf("DNS seeding disabled\n");
    else
        threadGroup.create_thread(boost::bind(&TraceThread<void (*)()>, "dnsseed", &ThreadDNSAddressSeed));

    // Map ports with UPnP
    MapPort(GetBoolArg("-upnp", DEFAULT_UPNP));

    // Send and receive from sockets, accept connections
    threadGroup.create_thread(boost::bind(&TraceThread<void (*)()>, "net", &ThreadSocketHandler));

    // Initiate outbound connections from -addnode
    threadGroup.create_thread(boost::bind(&TraceThread<void (*)()>, "addcon", &ThreadOpenAddedConnections));

    // Initiate outbound connections
    threadGroup.create_thread(boost::bind(&TraceThread<void (*)()>, "opencon", &ThreadOpenConnections));

    // Process messages
    threadGroup.create_thread(boost::bind(&TraceThread<void (*)()>, "msghand", &ThreadMessageHandler));

    // Dump network addresses
<<<<<<< HEAD
    scheduler.scheduleEvery(&DumpAddresses, DUMP_ADDRESSES_INTERVAL);
=======
    scheduler.scheduleEvery(&DumpData, DUMP_ADDRESSES_INTERVAL);
>>>>>>> 188ca9c3
}

bool StopNode()
{
    LogPrintf("StopNode()\n");
    MapPort(false);
    if (semOutbound)
        for (int i=0; i<MAX_OUTBOUND_CONNECTIONS; i++)
            semOutbound->post();

    if (fAddressesInitialized)
    {
        DumpData();
        fAddressesInitialized = false;
    }

    return true;
}

class CNetCleanup
{
public:
    CNetCleanup() {}

    ~CNetCleanup()
    {
        // Close sockets
        BOOST_FOREACH(CNode* pnode, vNodes)
            if (pnode->hSocket != INVALID_SOCKET)
                CloseSocket(pnode->hSocket);
        BOOST_FOREACH(ListenSocket& hListenSocket, vhListenSocket)
            if (hListenSocket.socket != INVALID_SOCKET)
                if (!CloseSocket(hListenSocket.socket))
                    LogPrintf("CloseSocket(hListenSocket) failed with error %s\n", NetworkErrorString(WSAGetLastError()));

        // clean up some globals (to help leak detection)
        BOOST_FOREACH(CNode *pnode, vNodes)
            delete pnode;
        BOOST_FOREACH(CNode *pnode, vNodesDisconnected)
            delete pnode;
        vNodes.clear();
        vNodesDisconnected.clear();
        vhListenSocket.clear();
        delete semOutbound;
        semOutbound = NULL;
        delete pnodeLocalHost;
        pnodeLocalHost = NULL;

#ifdef WIN32
        // Shutdown Windows Sockets
        WSACleanup();
#endif
    }
}
instance_of_cnetcleanup;







void RelayTransaction(const CTransaction& tx)
{
    CDataStream ss(SER_NETWORK, PROTOCOL_VERSION);
    ss.reserve(10000);
    ss << tx;
    RelayTransaction(tx, ss);
}

void RelayTransaction(const CTransaction& tx, const CDataStream& ss)
{
    CInv inv(MSG_TX, tx.GetHash());
    {
        LOCK(cs_mapRelay);
        // Expire old relay messages
        while (!vRelayExpiration.empty() && vRelayExpiration.front().first < GetTime())
        {
            mapRelay.erase(vRelayExpiration.front().second);
            vRelayExpiration.pop_front();
        }

        // Save original serialized message so newer versions are preserved
        mapRelay.insert(std::make_pair(inv, ss));
        vRelayExpiration.push_back(std::make_pair(GetTime() + 15 * 60, inv));
    }
    LOCK(cs_vNodes);
    BOOST_FOREACH(CNode* pnode, vNodes)
    {
        if(!pnode->fRelayTxes)
            continue;
        LOCK(pnode->cs_filter);
        if (pnode->pfilter)
        {
            if (pnode->pfilter->IsRelevantAndUpdate(tx))
                pnode->PushInventory(inv);
        } else
            pnode->PushInventory(inv);
    }
}

void CNode::RecordBytesRecv(uint64_t bytes)
{
    LOCK(cs_totalBytesRecv);
    nTotalBytesRecv += bytes;
}

void CNode::RecordBytesSent(uint64_t bytes)
{
    LOCK(cs_totalBytesSent);
    nTotalBytesSent += bytes;

    uint64_t now = GetTime();
    if (nMaxOutboundCycleStartTime + nMaxOutboundTimeframe < now)
    {
        // timeframe expired, reset cycle
        nMaxOutboundCycleStartTime = now;
        nMaxOutboundTotalBytesSentInCycle = 0;
    }

    // TODO, exclude whitebind peers
    nMaxOutboundTotalBytesSentInCycle += bytes;
}

void CNode::SetMaxOutboundTarget(uint64_t limit)
{
    LOCK(cs_totalBytesSent);
    uint64_t recommendedMinimum = (nMaxOutboundTimeframe / 600) * MAX_BLOCK_SIZE;
    nMaxOutboundLimit = limit;

    if (limit > 0 && limit < recommendedMinimum)
        LogPrintf("Max outbound target is very small (%s bytes) and will be overshot. Recommended minimum is %s bytes.\n", nMaxOutboundLimit, recommendedMinimum);
}

uint64_t CNode::GetMaxOutboundTarget()
{
    LOCK(cs_totalBytesSent);
    return nMaxOutboundLimit;
}

uint64_t CNode::GetMaxOutboundTimeframe()
{
    LOCK(cs_totalBytesSent);
    return nMaxOutboundTimeframe;
}

uint64_t CNode::GetMaxOutboundTimeLeftInCycle()
{
    LOCK(cs_totalBytesSent);
    if (nMaxOutboundLimit == 0)
        return 0;

    if (nMaxOutboundCycleStartTime == 0)
        return nMaxOutboundTimeframe;

    uint64_t cycleEndTime = nMaxOutboundCycleStartTime + nMaxOutboundTimeframe;
    uint64_t now = GetTime();
    return (cycleEndTime < now) ? 0 : cycleEndTime - GetTime();
}

void CNode::SetMaxOutboundTimeframe(uint64_t timeframe)
{
    LOCK(cs_totalBytesSent);
    if (nMaxOutboundTimeframe != timeframe)
    {
        // reset measure-cycle in case of changing
        // the timeframe
        nMaxOutboundCycleStartTime = GetTime();
    }
    nMaxOutboundTimeframe = timeframe;
}

bool CNode::OutboundTargetReached(bool historicalBlockServingLimit)
{
    LOCK(cs_totalBytesSent);
    if (nMaxOutboundLimit == 0)
        return false;

    if (historicalBlockServingLimit)
    {
        // keep a large enought buffer to at least relay each block once
        uint64_t timeLeftInCycle = GetMaxOutboundTimeLeftInCycle();
        uint64_t buffer = timeLeftInCycle / 600 * MAX_BLOCK_SIZE;
        if (buffer >= nMaxOutboundLimit || nMaxOutboundTotalBytesSentInCycle >= nMaxOutboundLimit - buffer)
            return true;
    }
    else if (nMaxOutboundTotalBytesSentInCycle >= nMaxOutboundLimit)
        return true;

    return false;
}

uint64_t CNode::GetOutboundTargetBytesLeft()
{
    LOCK(cs_totalBytesSent);
    if (nMaxOutboundLimit == 0)
        return 0;

    return (nMaxOutboundTotalBytesSentInCycle >= nMaxOutboundLimit) ? 0 : nMaxOutboundLimit - nMaxOutboundTotalBytesSentInCycle;
}

uint64_t CNode::GetTotalBytesRecv()
{
    LOCK(cs_totalBytesRecv);
    return nTotalBytesRecv;
}

uint64_t CNode::GetTotalBytesSent()
{
    LOCK(cs_totalBytesSent);
    return nTotalBytesSent;
}

void CNode::Fuzz(int nChance)
{
    if (!fSuccessfullyConnected) return; // Don't fuzz initial handshake
    if (GetRand(nChance) != 0) return; // Fuzz 1 of every nChance messages

    switch (GetRand(3))
    {
    case 0:
        // xor a random byte with a random value:
        if (!ssSend.empty()) {
            CDataStream::size_type pos = GetRand(ssSend.size());
            ssSend[pos] ^= (unsigned char)(GetRand(256));
        }
        break;
    case 1:
        // delete a random byte:
        if (!ssSend.empty()) {
            CDataStream::size_type pos = GetRand(ssSend.size());
            ssSend.erase(ssSend.begin()+pos);
        }
        break;
    case 2:
        // insert a random byte at a random position
        {
            CDataStream::size_type pos = GetRand(ssSend.size());
            char ch = (char)GetRand(256);
            ssSend.insert(ssSend.begin()+pos, ch);
        }
        break;
    }
    // Chance of more than one change half the time:
    // (more changes exponentially less likely):
    Fuzz(2);
}

//
// CAddrDB
//

CAddrDB::CAddrDB()
{
    pathAddr = GetDataDir() / "peers.dat";
}

bool CAddrDB::Write(const CAddrMan& addr)
{
    // Generate random temporary filename
    unsigned short randv = 0;
    GetRandBytes((unsigned char*)&randv, sizeof(randv));
    std::string tmpfn = strprintf("peers.dat.%04x", randv);

    // serialize addresses, checksum data up to that point, then append csum
    CDataStream ssPeers(SER_DISK, CLIENT_VERSION);
    ssPeers << FLATDATA(Params().MessageStart());
    ssPeers << addr;
    uint256 hash = Hash(ssPeers.begin(), ssPeers.end());
    ssPeers << hash;

    // open temp output file, and associate with CAutoFile
    boost::filesystem::path pathTmp = GetDataDir() / tmpfn;
    FILE *file = fopen(pathTmp.string().c_str(), "wb");
    CAutoFile fileout(file, SER_DISK, CLIENT_VERSION);
    if (fileout.IsNull())
        return error("%s: Failed to open file %s", __func__, pathTmp.string());

    // Write and commit header, data
    try {
        fileout << ssPeers;
    }
    catch (const std::exception& e) {
        return error("%s: Serialize or I/O error - %s", __func__, e.what());
    }
    FileCommit(fileout.Get());
    fileout.fclose();

    // replace existing peers.dat, if any, with new peers.dat.XXXX
    if (!RenameOver(pathTmp, pathAddr))
        return error("%s: Rename-into-place failed", __func__);

    return true;
}

bool CAddrDB::Read(CAddrMan& addr)
{
    // open input file, and associate with CAutoFile
    FILE *file = fopen(pathAddr.string().c_str(), "rb");
    CAutoFile filein(file, SER_DISK, CLIENT_VERSION);
    if (filein.IsNull())
        return error("%s: Failed to open file %s", __func__, pathAddr.string());

    // use file size to size memory buffer
    uint64_t fileSize = boost::filesystem::file_size(pathAddr);
    uint64_t dataSize = 0;
    // Don't try to resize to a negative number if file is small
    if (fileSize >= sizeof(uint256))
        dataSize = fileSize - sizeof(uint256);
    vector<unsigned char> vchData;
    vchData.resize(dataSize);
    uint256 hashIn;

    // read data and checksum from file
    try {
        filein.read((char *)&vchData[0], dataSize);
        filein >> hashIn;
    }
    catch (const std::exception& e) {
        return error("%s: Deserialize or I/O error - %s", __func__, e.what());
    }
    filein.fclose();

    CDataStream ssPeers(vchData, SER_DISK, CLIENT_VERSION);

    // verify stored checksum matches input data
    uint256 hashTmp = Hash(ssPeers.begin(), ssPeers.end());
    if (hashIn != hashTmp)
        return error("%s: Checksum mismatch, data corrupted", __func__);

    unsigned char pchMsgTmp[4];
    try {
        // de-serialize file header (network specific magic number) and ..
        ssPeers >> FLATDATA(pchMsgTmp);

        // ... verify the network matches ours
        if (memcmp(pchMsgTmp, Params().MessageStart(), sizeof(pchMsgTmp)))
            return error("%s: Invalid network magic number", __func__);

        // de-serialize address data into one CAddrMan object
        ssPeers >> addr;
    }
    catch (const std::exception& e) {
        return error("%s: Deserialize or I/O error - %s", __func__, e.what());
    }

    return true;
}

unsigned int ReceiveFloodSize() { return 1000*GetArg("-maxreceivebuffer", DEFAULT_MAXRECEIVEBUFFER); }
unsigned int SendBufferSize() { return 1000*GetArg("-maxsendbuffer", DEFAULT_MAXSENDBUFFER); }

<<<<<<< HEAD
CNode::CNode(SOCKET hSocketIn, CAddress addrIn, std::string addrNameIn, bool fInboundIn) :
    ssSend(SER_NETWORK, INIT_PROTO_VERSION),
    addrKnown(5000, 0.001),
    setInventoryKnown(SendBufferSize() / 1000)
=======
CNode::CNode(SOCKET hSocketIn, const CAddress& addrIn, const std::string& addrNameIn, bool fInboundIn) :
    ssSend(SER_NETWORK, INIT_PROTO_VERSION),
    addrKnown(5000, 0.001),
    filterInventoryKnown(50000, 0.000001)
>>>>>>> 188ca9c3
{
    nServices = 0;
    hSocket = hSocketIn;
    nRecvVersion = INIT_PROTO_VERSION;
    nLastSend = 0;
    nLastRecv = 0;
    nSendBytes = 0;
    nRecvBytes = 0;
    nTimeConnected = GetTime();
    nTimeOffset = 0;
    addr = addrIn;
    addrName = addrNameIn == "" ? addr.ToStringIPPort() : addrNameIn;
    nVersion = 0;
    strSubVer = "";
    fWhitelisted = false;
    fOneShot = false;
    fClient = false; // set by version message
    fInbound = fInboundIn;
    fNetworkNode = false;
    fSuccessfullyConnected = false;
    fDisconnect = false;
    nRefCount = 0;
    nSendSize = 0;
    nSendOffset = 0;
    hashContinue = uint256();
    nStartingHeight = -1;
    filterInventoryKnown.reset();
    fGetAddr = false;
    nNextLocalAddrSend = 0;
    nNextAddrSend = 0;
    nNextInvSend = 0;
    fRelayTxes = false;
    pfilter = new CBloomFilter();
    nPingNonceSent = 0;
    nPingUsecStart = 0;
    nPingUsecTime = 0;
    fPingQueued = false;
    nMinPingUsecTime = std::numeric_limits<int64_t>::max();

    {
        LOCK(cs_nLastNodeId);
        id = nLastNodeId++;
    }

    if (fLogIPs)
        LogPrint("net", "Added connection to %s peer=%d\n", addrName, id);
    else
        LogPrint("net", "Added connection peer=%d\n", id);

    // Be shy and don't send version until we hear
    if (hSocket != INVALID_SOCKET && !fInbound)
        PushVersion();

    GetNodeSignals().InitializeNode(GetId(), this);
}

CNode::~CNode()
{
    CloseSocket(hSocket);

    if (pfilter)
        delete pfilter;

    GetNodeSignals().FinalizeNode(GetId());
}

void CNode::AskFor(const CInv& inv)
{
    if (mapAskFor.size() > MAPASKFOR_MAX_SZ || setAskFor.size() > SETASKFOR_MAX_SZ)
        return;
    // a peer may not have multiple non-responded queue positions for a single inv item
    if (!setAskFor.insert(inv.hash).second)
        return;

    // We're using mapAskFor as a priority queue,
    // the key is the earliest time the request can be sent
    int64_t nRequestTime;
    limitedmap<CInv, int64_t>::const_iterator it = mapAlreadyAskedFor.find(inv);
    if (it != mapAlreadyAskedFor.end())
        nRequestTime = it->second;
    else
        nRequestTime = 0;
    LogPrint("net", "askfor %s  %d (%s) peer=%d\n", inv.ToString(), nRequestTime, DateTimeStrFormat("%H:%M:%S", nRequestTime/1000000), id);

    // Make sure not to reuse time indexes to keep things in the same order
    int64_t nNow = GetTimeMicros() - 1000000;
    static int64_t nLastTime;
    ++nLastTime;
    nNow = std::max(nNow, nLastTime);
    nLastTime = nNow;

    // Each retry is 2 minutes after the last
    nRequestTime = std::max(nRequestTime + 2 * 60 * 1000000, nNow);
    if (it != mapAlreadyAskedFor.end())
        mapAlreadyAskedFor.update(it, nRequestTime);
    else
        mapAlreadyAskedFor.insert(std::make_pair(inv, nRequestTime));
    mapAskFor.insert(std::make_pair(nRequestTime, inv));
}

void CNode::BeginMessage(const char* pszCommand) EXCLUSIVE_LOCK_FUNCTION(cs_vSend)
{
    ENTER_CRITICAL_SECTION(cs_vSend);
    assert(ssSend.size() == 0);
    ssSend << CMessageHeader(Params().MessageStart(), pszCommand, 0);
    LogPrint("net", "sending: %s ", SanitizeString(pszCommand));
}

void CNode::AbortMessage() UNLOCK_FUNCTION(cs_vSend)
{
    ssSend.clear();

    LEAVE_CRITICAL_SECTION(cs_vSend);

    LogPrint("net", "(aborted)\n");
}

void CNode::EndMessage() UNLOCK_FUNCTION(cs_vSend)
{
    // The -*messagestest options are intentionally not documented in the help message,
    // since they are only used during development to debug the networking code and are
    // not intended for end-users.
    if (mapArgs.count("-dropmessagestest") && GetRand(GetArg("-dropmessagestest", 2)) == 0)
    {
        LogPrint("net", "dropmessages DROPPING SEND MESSAGE\n");
        AbortMessage();
        return;
    }
    if (mapArgs.count("-fuzzmessagestest"))
        Fuzz(GetArg("-fuzzmessagestest", 10));

    if (ssSend.size() == 0)
    {
        LEAVE_CRITICAL_SECTION(cs_vSend);
        return;
    }
    // Set the size
    unsigned int nSize = ssSend.size() - CMessageHeader::HEADER_SIZE;
    WriteLE32((uint8_t*)&ssSend[CMessageHeader::MESSAGE_SIZE_OFFSET], nSize);

    // Set the checksum
    uint256 hash = Hash(ssSend.begin() + CMessageHeader::HEADER_SIZE, ssSend.end());
    unsigned int nChecksum = 0;
    memcpy(&nChecksum, &hash, sizeof(nChecksum));
    assert(ssSend.size () >= CMessageHeader::CHECKSUM_OFFSET + sizeof(nChecksum));
    memcpy((char*)&ssSend[CMessageHeader::CHECKSUM_OFFSET], &nChecksum, sizeof(nChecksum));

    LogPrint("net", "(%d bytes) peer=%d\n", nSize, id);

    std::deque<CSerializeData>::iterator it = vSendMsg.insert(vSendMsg.end(), CSerializeData());
    ssSend.GetAndClear(*it);
    nSendSize += (*it).size();

    // If write queue empty, attempt "optimistic write"
    if (it == vSendMsg.begin())
        SocketSendData(this);

    LEAVE_CRITICAL_SECTION(cs_vSend);
}

//
// CBanDB
//

CBanDB::CBanDB()
{
    pathBanlist = GetDataDir() / "banlist.dat";
}

bool CBanDB::Write(const banmap_t& banSet)
{
    // Generate random temporary filename
    unsigned short randv = 0;
    GetRandBytes((unsigned char*)&randv, sizeof(randv));
    std::string tmpfn = strprintf("banlist.dat.%04x", randv);

    // serialize banlist, checksum data up to that point, then append csum
    CDataStream ssBanlist(SER_DISK, CLIENT_VERSION);
    ssBanlist << FLATDATA(Params().MessageStart());
    ssBanlist << banSet;
    uint256 hash = Hash(ssBanlist.begin(), ssBanlist.end());
    ssBanlist << hash;

    // open temp output file, and associate with CAutoFile
    boost::filesystem::path pathTmp = GetDataDir() / tmpfn;
    FILE *file = fopen(pathTmp.string().c_str(), "wb");
    CAutoFile fileout(file, SER_DISK, CLIENT_VERSION);
    if (fileout.IsNull())
        return error("%s: Failed to open file %s", __func__, pathTmp.string());

    // Write and commit header, data
    try {
        fileout << ssBanlist;
    }
    catch (const std::exception& e) {
        return error("%s: Serialize or I/O error - %s", __func__, e.what());
    }
    FileCommit(fileout.Get());
    fileout.fclose();

    // replace existing banlist.dat, if any, with new banlist.dat.XXXX
    if (!RenameOver(pathTmp, pathBanlist))
        return error("%s: Rename-into-place failed", __func__);

    return true;
}

bool CBanDB::Read(banmap_t& banSet)
{
    // open input file, and associate with CAutoFile
    FILE *file = fopen(pathBanlist.string().c_str(), "rb");
    CAutoFile filein(file, SER_DISK, CLIENT_VERSION);
    if (filein.IsNull())
        return error("%s: Failed to open file %s", __func__, pathBanlist.string());

    // use file size to size memory buffer
    uint64_t fileSize = boost::filesystem::file_size(pathBanlist);
    uint64_t dataSize = 0;
    // Don't try to resize to a negative number if file is small
    if (fileSize >= sizeof(uint256))
        dataSize = fileSize - sizeof(uint256);
    vector<unsigned char> vchData;
    vchData.resize(dataSize);
    uint256 hashIn;

    // read data and checksum from file
    try {
        filein.read((char *)&vchData[0], dataSize);
        filein >> hashIn;
    }
    catch (const std::exception& e) {
        return error("%s: Deserialize or I/O error - %s", __func__, e.what());
    }
    filein.fclose();

    CDataStream ssBanlist(vchData, SER_DISK, CLIENT_VERSION);

    // verify stored checksum matches input data
    uint256 hashTmp = Hash(ssBanlist.begin(), ssBanlist.end());
    if (hashIn != hashTmp)
        return error("%s: Checksum mismatch, data corrupted", __func__);

    unsigned char pchMsgTmp[4];
    try {
        // de-serialize file header (network specific magic number) and ..
        ssBanlist >> FLATDATA(pchMsgTmp);

        // ... verify the network matches ours
        if (memcmp(pchMsgTmp, Params().MessageStart(), sizeof(pchMsgTmp)))
            return error("%s: Invalid network magic number", __func__);
        
        // de-serialize address data into one CAddrMan object
        ssBanlist >> banSet;
    }
    catch (const std::exception& e) {
        return error("%s: Deserialize or I/O error - %s", __func__, e.what());
    }
    
    return true;
}

void DumpBanlist()
{
    int64_t nStart = GetTimeMillis();

    CNode::SweepBanned(); //clean unused entries (if bantime has expired)

    CBanDB bandb;
    banmap_t banmap;
    CNode::GetBanned(banmap);
    bandb.Write(banmap);

    LogPrint("net", "Flushed %d banned node ips/subnets to banlist.dat  %dms\n",
             banmap.size(), GetTimeMillis() - nStart);
}

int64_t PoissonNextSend(int64_t nNow, int average_interval_seconds) {
    return nNow + (int64_t)(log1p(GetRand(1ULL << 48) * -0.0000000000000035527136788 /* -1/2^48 */) * average_interval_seconds * -1000000.0 + 0.5);
}<|MERGE_RESOLUTION|>--- conflicted
+++ resolved
@@ -18,11 +18,7 @@
 #include "primitives/transaction.h"
 #include "scheduler.h"
 #include "ui_interface.h"
-<<<<<<< HEAD
-#include "crypto/common.h"
-=======
 #include "utilstrencodings.h"
->>>>>>> 188ca9c3
 
 #ifdef WIN32
 #include <string.h>
@@ -1181,69 +1177,7 @@
         {
             if (hListenSocket.socket != INVALID_SOCKET && FD_ISSET(hListenSocket.socket, &fdsetRecv))
             {
-<<<<<<< HEAD
-                struct sockaddr_storage sockaddr;
-                socklen_t len = sizeof(sockaddr);
-                SOCKET hSocket = accept(hListenSocket.socket, (struct sockaddr*)&sockaddr, &len);
-                CAddress addr;
-                int nInbound = 0;
-
-                if (hSocket != INVALID_SOCKET)
-                    if (!addr.SetSockAddr((const struct sockaddr*)&sockaddr))
-                        LogPrintf("Warning: Unknown socket family\n");
-
-                bool whitelisted = hListenSocket.whitelisted || CNode::IsWhitelistedRange(addr);
-                {
-                    LOCK(cs_vNodes);
-                    BOOST_FOREACH(CNode* pnode, vNodes)
-                        if (pnode->fInbound)
-                            nInbound++;
-                }
-
-                if (hSocket == INVALID_SOCKET)
-                {
-                    int nErr = WSAGetLastError();
-                    if (nErr != WSAEWOULDBLOCK)
-                        LogPrintf("socket error accept failed: %s\n", NetworkErrorString(nErr));
-                }
-                else if (!IsSelectableSocket(hSocket))
-                {
-                    LogPrintf("connection from %s dropped: non-selectable socket\n", addr.ToString());
-                    CloseSocket(hSocket);
-                }
-                else if (nInbound >= nMaxConnections - MAX_OUTBOUND_CONNECTIONS)
-                {
-                    LogPrint("net", "connection from %s dropped (full)\n", addr.ToString());
-                    CloseSocket(hSocket);
-                }
-                else if (CNode::IsBanned(addr) && !whitelisted)
-                {
-                    LogPrintf("connection from %s dropped (banned)\n", addr.ToString());
-                    CloseSocket(hSocket);
-                }
-                else
-                {
-                    // According to the internet TCP_NODELAY is not carried into accepted sockets
-                    // on all platforms.  Set it again here just to be sure.
-                    int set = 1;
-#ifdef WIN32
-                    setsockopt(hSocket, IPPROTO_TCP, TCP_NODELAY, (const char*)&set, sizeof(int));
-#else
-                    setsockopt(hSocket, IPPROTO_TCP, TCP_NODELAY, (void*)&set, sizeof(int));
-#endif
-
-                    CNode* pnode = new CNode(hSocket, addr, "", true);
-                    pnode->AddRef();
-                    pnode->fWhitelisted = whitelisted;
-
-                    {
-                        LOCK(cs_vNodes);
-                        vNodes.push_back(pnode);
-                    }
-                }
-=======
                 AcceptConnection(hListenSocket);
->>>>>>> 188ca9c3
             }
         }
 
@@ -1820,11 +1754,7 @@
             {
                 TRY_LOCK(pnode->cs_vSend, lockSend);
                 if (lockSend)
-<<<<<<< HEAD
-                    g_signals.SendMessages(pnode, pnode == pnodeTrickle || pnode->fWhitelisted);
-=======
                     g_signals.SendMessages(pnode);
->>>>>>> 188ca9c3
             }
             boost::this_thread::interruption_point();
         }
@@ -2055,11 +1985,7 @@
     threadGroup.create_thread(boost::bind(&TraceThread<void (*)()>, "msghand", &ThreadMessageHandler));
 
     // Dump network addresses
-<<<<<<< HEAD
-    scheduler.scheduleEvery(&DumpAddresses, DUMP_ADDRESSES_INTERVAL);
-=======
     scheduler.scheduleEvery(&DumpData, DUMP_ADDRESSES_INTERVAL);
->>>>>>> 188ca9c3
 }
 
 bool StopNode()
@@ -2412,17 +2338,10 @@
 unsigned int ReceiveFloodSize() { return 1000*GetArg("-maxreceivebuffer", DEFAULT_MAXRECEIVEBUFFER); }
 unsigned int SendBufferSize() { return 1000*GetArg("-maxsendbuffer", DEFAULT_MAXSENDBUFFER); }
 
-<<<<<<< HEAD
-CNode::CNode(SOCKET hSocketIn, CAddress addrIn, std::string addrNameIn, bool fInboundIn) :
-    ssSend(SER_NETWORK, INIT_PROTO_VERSION),
-    addrKnown(5000, 0.001),
-    setInventoryKnown(SendBufferSize() / 1000)
-=======
 CNode::CNode(SOCKET hSocketIn, const CAddress& addrIn, const std::string& addrNameIn, bool fInboundIn) :
     ssSend(SER_NETWORK, INIT_PROTO_VERSION),
     addrKnown(5000, 0.001),
     filterInventoryKnown(50000, 0.000001)
->>>>>>> 188ca9c3
 {
     nServices = 0;
     hSocket = hSocketIn;
