// Copyright (c) 2009-2010 Satoshi Nakamoto
// Copyright (c) 2009-2022 The Bitcoin Core developers
// Distributed under the MIT software license, see the accompanying
// file COPYING or http://www.opensource.org/licenses/mit-license.php.

#include <bitcoin-build-config.h> // IWYU pragma: keep

#include <net.h>

#include <addrdb.h>
#include <addrman.h>
#include <banman.h>
#include <clientversion.h>
#include <common/args.h>
#include <common/netif.h>
#include <compat/compat.h>
#include <consensus/consensus.h>
#include <crypto/sha256.h>
#include <i2p.h>
#include <key.h>
#include <logging.h>
#include <memusage.h>
#include <net_permissions.h>
#include <netaddress.h>
#include <netbase.h>
#include <node/eviction.h>
#include <node/interface_ui.h>
#include <protocol.h>
#include <random.h>
#include <scheduler.h>
#include <util/fs.h>
#include <util/sock.h>
#include <util/strencodings.h>
#include <util/thread.h>
#include <util/threadinterrupt.h>
#include <util/trace.h>
#include <util/translation.h>
#include <util/vector.h>

#ifdef WIN32
#include <string.h>
#endif

#if HAVE_DECL_GETIFADDRS && HAVE_DECL_FREEIFADDRS
#include <ifaddrs.h>
#endif

#include <algorithm>
#include <array>
#include <cmath>
#include <cstdint>
#include <functional>
#include <optional>
#include <unordered_map>

TRACEPOINT_SEMAPHORE(net, closed_connection);
TRACEPOINT_SEMAPHORE(net, evicted_inbound_connection);
TRACEPOINT_SEMAPHORE(net, inbound_connection);
TRACEPOINT_SEMAPHORE(net, outbound_connection);
TRACEPOINT_SEMAPHORE(net, outbound_message);

/** Maximum number of block-relay-only anchor connections */
static constexpr size_t MAX_BLOCK_RELAY_ONLY_ANCHORS = 2;
static_assert (MAX_BLOCK_RELAY_ONLY_ANCHORS <= static_cast<size_t>(MAX_BLOCK_RELAY_ONLY_CONNECTIONS), "MAX_BLOCK_RELAY_ONLY_ANCHORS must not exceed MAX_BLOCK_RELAY_ONLY_CONNECTIONS.");
/** Anchor IP address database file name */
const char* const ANCHORS_DATABASE_FILENAME = "anchors.dat";

// How often to dump addresses to peers.dat
static constexpr std::chrono::minutes DUMP_PEERS_INTERVAL{15};

/** Number of DNS seeds to query when the number of connections is low. */
static constexpr int DNSSEEDS_TO_QUERY_AT_ONCE = 3;

/** Minimum number of outbound connections under which we will keep fetching our address seeds. */
static constexpr int SEED_OUTBOUND_CONNECTION_THRESHOLD = 2;

/** How long to delay before querying DNS seeds
 *
 * If we have more than THRESHOLD entries in addrman, then it's likely
 * that we got those addresses from having previously connected to the P2P
 * network, and that we'll be able to successfully reconnect to the P2P
 * network via contacting one of them. So if that's the case, spend a
 * little longer trying to connect to known peers before querying the
 * DNS seeds.
 */
static constexpr std::chrono::seconds DNSSEEDS_DELAY_FEW_PEERS{11};
static constexpr std::chrono::minutes DNSSEEDS_DELAY_MANY_PEERS{5};
static constexpr int DNSSEEDS_DELAY_PEER_THRESHOLD = 1000; // "many" vs "few" peers

/** The default timeframe for -maxuploadtarget. 1 day. */
static constexpr std::chrono::seconds MAX_UPLOAD_TIMEFRAME{60 * 60 * 24};

// A random time period (0 to 1 seconds) is added to feeler connections to prevent synchronization.
static constexpr auto FEELER_SLEEP_WINDOW{1s};

/** Frequency to attempt extra connections to reachable networks we're not connected to yet **/
static constexpr auto EXTRA_NETWORK_PEER_INTERVAL{5min};

/** Used to pass flags to the Bind() function */
enum BindFlags {
    BF_NONE         = 0,
    BF_REPORT_ERROR = (1U << 0),
    /**
     * Do not call AddLocal() for our special addresses, e.g., for incoming
     * Tor connections, to prevent gossiping them over the network.
     */
    BF_DONT_ADVERTISE = (1U << 1),
};

// The set of sockets cannot be modified while waiting
// The sleep time needs to be small to avoid new sockets stalling
static const uint64_t SELECT_TIMEOUT_MILLISECONDS = 50;

const std::string NET_MESSAGE_TYPE_OTHER = "*other*";

static const uint64_t RANDOMIZER_ID_NETGROUP = 0x6c0edd8036ef4036ULL; // SHA256("netgroup")[0:8]
static const uint64_t RANDOMIZER_ID_LOCALHOSTNONCE = 0xd93e69e2bbfa5735ULL; // SHA256("localhostnonce")[0:8]
static const uint64_t RANDOMIZER_ID_ADDRCACHE = 0x1cf2e4ddd306dda9ULL; // SHA256("addrcache")[0:8]
//
// Global state variables
//
bool fDiscover = true;
bool fListen = true;
GlobalMutex g_maplocalhost_mutex;
std::map<CNetAddr, LocalServiceInfo> mapLocalHost GUARDED_BY(g_maplocalhost_mutex);
std::string strSubVersion;

size_t CSerializedNetMsg::GetMemoryUsage() const noexcept
{
    return sizeof(*this) + memusage::DynamicUsage(m_type) + memusage::DynamicUsage(data);
}

size_t CNetMessage::GetMemoryUsage() const noexcept
{
    return sizeof(*this) + memusage::DynamicUsage(m_type) + m_recv.GetMemoryUsage();
}

void CConnman::AddAddrFetch(const std::string& strDest)
{
    LOCK(m_addr_fetches_mutex);
    m_addr_fetches.push_back(strDest);
}

uint16_t GetListenPort()
{
    // If -bind= is provided with ":port" part, use that (first one if multiple are provided).
    for (const std::string& bind_arg : gArgs.GetArgs("-bind")) {
        constexpr uint16_t dummy_port = 0;

        const std::optional<CService> bind_addr{Lookup(bind_arg, dummy_port, /*fAllowLookup=*/false)};
        if (bind_addr.has_value() && bind_addr->GetPort() != dummy_port) return bind_addr->GetPort();
    }

    // Otherwise, if -whitebind= without NetPermissionFlags::NoBan is provided, use that
    // (-whitebind= is required to have ":port").
    for (const std::string& whitebind_arg : gArgs.GetArgs("-whitebind")) {
        NetWhitebindPermissions whitebind;
        bilingual_str error;
        if (NetWhitebindPermissions::TryParse(whitebind_arg, whitebind, error)) {
            if (!NetPermissions::HasFlag(whitebind.m_flags, NetPermissionFlags::NoBan)) {
                return whitebind.m_service.GetPort();
            }
        }
    }

    // Otherwise, if -port= is provided, use that. Otherwise use the default port.
    return static_cast<uint16_t>(gArgs.GetIntArg("-port", Params().GetDefaultPort()));
}

// Determine the "best" local address for a particular peer.
[[nodiscard]] static std::optional<CService> GetLocal(const CNode& peer)
{
    if (!fListen) return std::nullopt;

    std::optional<CService> addr;
    int nBestScore = -1;
    int nBestReachability = -1;
    {
        LOCK(g_maplocalhost_mutex);
        for (const auto& [local_addr, local_service_info] : mapLocalHost) {
            // For privacy reasons, don't advertise our privacy-network address
            // to other networks and don't advertise our other-network address
            // to privacy networks.
            if (local_addr.GetNetwork() != peer.ConnectedThroughNetwork()
                && (local_addr.IsPrivacyNet() || peer.IsConnectedThroughPrivacyNet())) {
                continue;
            }
            const int nScore{local_service_info.nScore};
            const int nReachability{local_addr.GetReachabilityFrom(peer.addr)};
            if (nReachability > nBestReachability || (nReachability == nBestReachability && nScore > nBestScore)) {
                addr.emplace(CService{local_addr, local_service_info.nPort});
                nBestReachability = nReachability;
                nBestScore = nScore;
            }
        }
    }
    return addr;
}

//! Convert the serialized seeds into usable address objects.
static std::vector<CAddress> ConvertSeeds(const std::vector<uint8_t> &vSeedsIn)
{
    // It'll only connect to one or two seed nodes because once it connects,
    // it'll get a pile of addresses with newer timestamps.
    // Seed nodes are given a random 'last seen time' of between one and two
    // weeks ago.
    const auto one_week{7 * 24h};
    std::vector<CAddress> vSeedsOut;
    FastRandomContext rng;
    ParamsStream s{DataStream{vSeedsIn}, CAddress::V2_NETWORK};
    while (!s.eof()) {
        CService endpoint;
        s >> endpoint;
        CAddress addr{endpoint, SeedsServiceFlags()};
        addr.nTime = rng.rand_uniform_delay(Now<NodeSeconds>() - one_week, -one_week);
        LogDebug(BCLog::NET, "Added hardcoded seed: %s\n", addr.ToStringAddrPort());
        vSeedsOut.push_back(addr);
    }
    return vSeedsOut;
}

// Determine the "best" local address for a particular peer.
// If none, return the unroutable 0.0.0.0 but filled in with
// the normal parameters, since the IP may be changed to a useful
// one by discovery.
CService GetLocalAddress(const CNode& peer)
{
    return GetLocal(peer).value_or(CService{CNetAddr(), GetListenPort()});
}

static int GetnScore(const CService& addr)
{
    LOCK(g_maplocalhost_mutex);
    const auto it = mapLocalHost.find(addr);
    return (it != mapLocalHost.end()) ? it->second.nScore : 0;
}

// Is our peer's addrLocal potentially useful as an external IP source?
[[nodiscard]] static bool IsPeerAddrLocalGood(CNode *pnode)
{
    CService addrLocal = pnode->GetAddrLocal();
    return fDiscover && pnode->addr.IsRoutable() && addrLocal.IsRoutable() &&
           g_reachable_nets.Contains(addrLocal);
}

std::optional<CService> GetLocalAddrForPeer(CNode& node)
{
    CService addrLocal{GetLocalAddress(node)};
    // If discovery is enabled, sometimes give our peer the address it
    // tells us that it sees us as in case it has a better idea of our
    // address than we do.
    FastRandomContext rng;
    if (IsPeerAddrLocalGood(&node) && (!addrLocal.IsRoutable() ||
         rng.randbits((GetnScore(addrLocal) > LOCAL_MANUAL) ? 3 : 1) == 0))
    {
        if (node.IsInboundConn()) {
            // For inbound connections, assume both the address and the port
            // as seen from the peer.
            addrLocal = CService{node.GetAddrLocal()};
        } else {
            // For outbound connections, assume just the address as seen from
            // the peer and leave the port in `addrLocal` as returned by
            // `GetLocalAddress()` above. The peer has no way to observe our
            // listening port when we have initiated the connection.
            addrLocal.SetIP(node.GetAddrLocal());
        }
    }
    if (addrLocal.IsRoutable()) {
        LogDebug(BCLog::NET, "Advertising address %s to peer=%d\n", addrLocal.ToStringAddrPort(), node.GetId());
        return addrLocal;
    }
    // Address is unroutable. Don't advertise.
    return std::nullopt;
}

// learn a new local address
bool AddLocal(const CService& addr_, int nScore)
{
    CService addr{MaybeFlipIPv6toCJDNS(addr_)};

    if (!addr.IsRoutable())
        return false;

    if (!fDiscover && nScore < LOCAL_MANUAL)
        return false;

    // IPv4 and IPv6 cannot be connected to unless their networks are reachable, but Tor is not necessarily bidirectional
    if (!(g_reachable_nets.Contains(addr) || addr.IsTor()))
        return false;

    LogPrintf("AddLocal(%s,%i)\n", addr.ToStringAddrPort(), nScore);

    bool fAlready;
    {
        LOCK(g_maplocalhost_mutex);
        const auto [it, is_newly_added] = mapLocalHost.emplace(addr, LocalServiceInfo());
        fAlready = !is_newly_added;
        LocalServiceInfo &info = it->second;
        if (is_newly_added || nScore >= info.nScore) {
            info.nScore = nScore + (is_newly_added ? 0 : 1);
            info.nPort = addr.GetPort();
        }
    }

    if (!fAlready) {
        uiInterface.NotifyNetworkLocalChanged();
    }

    return true;
}

bool AddLocal(const CNetAddr &addr, int nScore)
{
    return AddLocal(CService(addr, GetListenPort()), nScore);
}

void RemoveLocal(const CService& addr)
{
    {
        LOCK(g_maplocalhost_mutex);
        LogPrintf("RemoveLocal(%s)\n", addr.ToStringAddrPort());
        mapLocalHost.erase(addr);
    }
    uiInterface.NotifyNetworkLocalChanged();
}

/** vote for a local address */
bool SeenLocal(const CService& addr)
{
    LOCK(g_maplocalhost_mutex);
    const auto it = mapLocalHost.find(addr);
    if (it == mapLocalHost.end()) return false;
    ++it->second.nScore;
    return true;
}


/** check whether a given address is potentially local */
bool IsLocal(const CService& addr)
{
    LOCK(g_maplocalhost_mutex);
    return mapLocalHost.count(addr) > 0;
}

CNode* CConnman::FindNode(const CNetAddr& ip)
{
    LOCK(m_nodes_mutex);
    for (CNode* pnode : m_nodes) {
      if (static_cast<CNetAddr>(pnode->addr) == ip) {
            return pnode;
        }
    }
    return nullptr;
}

CNode* CConnman::FindNode(const std::string& addrName)
{
    LOCK(m_nodes_mutex);
    for (CNode* pnode : m_nodes) {
        if (pnode->m_addr_name == addrName) {
            return pnode;
        }
    }
    return nullptr;
}

CNode* CConnman::FindNode(const CService& addr)
{
    LOCK(m_nodes_mutex);
    for (CNode* pnode : m_nodes) {
        if (static_cast<CService>(pnode->addr) == addr) {
            return pnode;
        }
    }
    return nullptr;
}

bool CConnman::AlreadyConnectedToAddress(const CAddress& addr)
{
    return FindNode(static_cast<CNetAddr>(addr)) || FindNode(addr.ToStringAddrPort());
}

bool CConnman::CheckIncomingNonce(uint64_t nonce)
{
    LOCK(m_nodes_mutex);
    for (const CNode* pnode : m_nodes) {
        if (!pnode->fSuccessfullyConnected && !pnode->IsInboundConn() && pnode->GetLocalNonce() == nonce)
            return false;
    }
    return true;
}

/** Get the bind address for a socket as CService. */
static CService GetBindAddress(const Sock& sock)
{
    CService addr_bind;
    struct sockaddr_storage sockaddr_bind;
    socklen_t sockaddr_bind_len = sizeof(sockaddr_bind);
    if (!sock.GetSockName((struct sockaddr*)&sockaddr_bind, &sockaddr_bind_len)) {
        addr_bind.SetSockAddr((const struct sockaddr*)&sockaddr_bind, sockaddr_bind_len);
    } else {
        LogPrintLevel(BCLog::NET, BCLog::Level::Warning, "getsockname failed\n");
    }
    return addr_bind;
}

CNode* CConnman::ConnectNode(CAddress addrConnect, const char *pszDest, bool fCountFailure, ConnectionType conn_type, bool use_v2transport)
{
    AssertLockNotHeld(m_unused_i2p_sessions_mutex);
    assert(conn_type != ConnectionType::INBOUND);

    if (pszDest == nullptr) {
        if (IsLocal(addrConnect))
            return nullptr;

        // Look for an existing connection
        CNode* pnode = FindNode(static_cast<CService>(addrConnect));
        if (pnode)
        {
            LogPrintf("Failed to open new connection, already connected\n");
            return nullptr;
        }
    }

    LogPrintLevel(BCLog::NET, BCLog::Level::Debug, "trying %s connection %s lastseen=%.1fhrs\n",
        use_v2transport ? "v2" : "v1",
        pszDest ? pszDest : addrConnect.ToStringAddrPort(),
        Ticks<HoursDouble>(pszDest ? 0h : Now<NodeSeconds>() - addrConnect.nTime));

    // Resolve
    const uint16_t default_port{pszDest != nullptr ? GetDefaultPort(pszDest) :
                                                     m_params.GetDefaultPort()};

    // Collection of addresses to try to connect to: either all dns resolved addresses if a domain name (pszDest) is provided, or addrConnect otherwise.
    std::vector<CAddress> connect_to{};
    if (pszDest) {
        std::vector<CService> resolved{Lookup(pszDest, default_port, fNameLookup && !HaveNameProxy(), 256)};
        if (!resolved.empty()) {
            std::shuffle(resolved.begin(), resolved.end(), FastRandomContext());
            // If the connection is made by name, it can be the case that the name resolves to more than one address.
            // We don't want to connect any more of them if we are already connected to one
            for (const auto& r : resolved) {
                addrConnect = CAddress{MaybeFlipIPv6toCJDNS(r), NODE_NONE};
                if (!addrConnect.IsValid()) {
                    LogDebug(BCLog::NET, "Resolver returned invalid address %s for %s\n", addrConnect.ToStringAddrPort(), pszDest);
                    return nullptr;
                }
                // It is possible that we already have a connection to the IP/port pszDest resolved to.
                // In that case, drop the connection that was just created.
                LOCK(m_nodes_mutex);
                CNode* pnode = FindNode(static_cast<CService>(addrConnect));
                if (pnode) {
                    LogPrintf("Not opening a connection to %s, already connected to %s\n", pszDest, addrConnect.ToStringAddrPort());
                    return nullptr;
                }
                // Add the address to the resolved addresses vector so we can try to connect to it later on
                connect_to.push_back(addrConnect);
            }
        } else {
            // For resolution via proxy
            connect_to.push_back(addrConnect);
        }
    } else {
        // Connect via addrConnect directly
        connect_to.push_back(addrConnect);
    }

    // Connect
    std::unique_ptr<Sock> sock;
    Proxy proxy;
    CService addr_bind;
    assert(!addr_bind.IsValid());
    std::unique_ptr<i2p::sam::Session> i2p_transient_session;

    for (auto& target_addr: connect_to) {
<<<<<<< HEAD
=======
        if (DisableV1OnClearnet(target_addr.GetNetClass()) && !use_v2transport) {
            continue;
        }
>>>>>>> 39d6928e
        if (target_addr.IsValid()) {
            const bool use_proxy{GetProxy(target_addr.GetNetwork(), proxy)};
            bool proxyConnectionFailed = false;

            if (target_addr.IsI2P() && use_proxy) {
                i2p::Connection conn;
                bool connected{false};

                if (m_i2p_sam_session) {
                    connected = m_i2p_sam_session->Connect(target_addr, conn, proxyConnectionFailed);
                } else {
                    {
                        LOCK(m_unused_i2p_sessions_mutex);
                        if (m_unused_i2p_sessions.empty()) {
                            i2p_transient_session =
                                std::make_unique<i2p::sam::Session>(proxy, &interruptNet);
                        } else {
                            i2p_transient_session.swap(m_unused_i2p_sessions.front());
                            m_unused_i2p_sessions.pop();
                        }
                    }
                    connected = i2p_transient_session->Connect(target_addr, conn, proxyConnectionFailed);
                    if (!connected) {
                        LOCK(m_unused_i2p_sessions_mutex);
                        if (m_unused_i2p_sessions.size() < MAX_UNUSED_I2P_SESSIONS_SIZE) {
                            m_unused_i2p_sessions.emplace(i2p_transient_session.release());
                        }
                    }
                }

                if (connected) {
                    sock = std::move(conn.sock);
                    addr_bind = conn.me;
                }
            } else if (use_proxy) {
                LogPrintLevel(BCLog::PROXY, BCLog::Level::Debug, "Using proxy: %s to connect to %s\n", proxy.ToString(), target_addr.ToStringAddrPort());
                sock = ConnectThroughProxy(proxy, target_addr.ToStringAddr(), target_addr.GetPort(), proxyConnectionFailed);
            } else {
                // no proxy needed (none set for target network)
                sock = ConnectDirectly(target_addr, conn_type == ConnectionType::MANUAL);
            }
            if (!proxyConnectionFailed) {
                // If a connection to the node was attempted, and failure (if any) is not caused by a problem connecting to
                // the proxy, mark this as an attempt.
                addrman.Attempt(target_addr, fCountFailure);
            }
        } else if (pszDest && GetNameProxy(proxy)) {
            std::string host;
            uint16_t port{default_port};
            SplitHostPort(std::string(pszDest), port, host);
            bool proxyConnectionFailed;
            sock = ConnectThroughProxy(proxy, host, port, proxyConnectionFailed);
        }
        // Check any other resolved address (if any) if we fail to connect
        if (!sock) {
            continue;
        }

        NetPermissionFlags permission_flags = NetPermissionFlags::None;
<<<<<<< HEAD
        AddWhitelistPermissionFlags(permission_flags, target_addr, vWhitelistedRangeOutgoing);
=======
        std::vector<NetWhitelistPermissions> whitelist_permissions = conn_type == ConnectionType::MANUAL ? vWhitelistedRangeOutgoing : std::vector<NetWhitelistPermissions>{};
        AddWhitelistPermissionFlags(permission_flags, target_addr, whitelist_permissions);
>>>>>>> 39d6928e

        // Add node
        NodeId id = GetNewNodeId();
        uint64_t nonce = GetDeterministicRandomizer(RANDOMIZER_ID_LOCALHOSTNONCE).Write(id).Finalize();
        if (!addr_bind.IsValid()) {
            addr_bind = GetBindAddress(*sock);
        }
        CNode* pnode = new CNode(id,
                                std::move(sock),
                                target_addr,
                                CalculateKeyedNetGroup(target_addr),
                                nonce,
                                addr_bind,
                                pszDest ? pszDest : "",
                                conn_type,
                                /*inbound_onion=*/false,
                                CNodeOptions{
                                    .permission_flags = permission_flags,
                                    .i2p_sam_session = std::move(i2p_transient_session),
                                    .recv_flood_size = nReceiveFloodSize,
                                    .use_v2transport = use_v2transport,
                                });
        pnode->AddRef();

        // We're making a new connection, harvest entropy from the time (and our peer count)
        RandAddEvent((uint32_t)id);

        return pnode;
    }

    return nullptr;
}

void CNode::CloseSocketDisconnect()
{
    fDisconnect = true;
    LOCK(m_sock_mutex);
    if (m_sock) {
        LogDebug(BCLog::NET, "Resetting socket for peer=%d%s", GetId(), LogIP(fLogIPs));
        m_sock.reset();

        TRACEPOINT(net, closed_connection,
            GetId(),
            m_addr_name.c_str(),
            ConnectionTypeAsString().c_str(),
            ConnectedThroughNetwork(),
            Ticks<std::chrono::seconds>(m_connected));
    }
    m_i2p_sam_session.reset();
}

void CConnman::AddWhitelistPermissionFlags(NetPermissionFlags& flags, const CNetAddr &addr, const std::vector<NetWhitelistPermissions>& ranges) const {
    for (const auto& subnet : ranges) {
        if (subnet.m_subnet.Match(addr)) {
            NetPermissions::AddFlag(flags, subnet.m_flags);
        }
    }
    if (NetPermissions::HasFlag(flags, NetPermissionFlags::Implicit)) {
        NetPermissions::ClearFlag(flags, NetPermissionFlags::Implicit);
        if (whitelist_forcerelay) NetPermissions::AddFlag(flags, NetPermissionFlags::ForceRelay);
        if (whitelist_relay) NetPermissions::AddFlag(flags, NetPermissionFlags::Relay);
        NetPermissions::AddFlag(flags, NetPermissionFlags::Mempool);
        NetPermissions::AddFlag(flags, NetPermissionFlags::NoBan);
    }
}

CService CNode::GetAddrLocal() const
{
    AssertLockNotHeld(m_addr_local_mutex);
    LOCK(m_addr_local_mutex);
    return m_addr_local;
}

void CNode::SetAddrLocal(const CService& addrLocalIn) {
    AssertLockNotHeld(m_addr_local_mutex);
    LOCK(m_addr_local_mutex);
    if (Assume(!m_addr_local.IsValid())) { // Addr local can only be set once during version msg processing
        m_addr_local = addrLocalIn;
    }
}

Network CNode::ConnectedThroughNetwork() const
{
    return m_inbound_onion ? NET_ONION : addr.GetNetClass();
}

bool CNode::IsConnectedThroughPrivacyNet() const
{
    return m_inbound_onion || addr.IsPrivacyNet();
}

#undef X
#define X(name) stats.name = name
void CNode::CopyStats(CNodeStats& stats)
{
    stats.nodeid = this->GetId();
    X(addr);
    X(addrBind);
    stats.m_network = ConnectedThroughNetwork();
    X(m_last_send);
    X(m_last_recv);
    X(m_last_tx_time);
    X(m_last_block_time);
    X(m_connected);
    X(m_addr_name);
    X(nVersion);
    {
        LOCK(m_subver_mutex);
        X(cleanSubVer);
    }
    stats.fInbound = IsInboundConn();
    X(m_bip152_highbandwidth_to);
    X(m_bip152_highbandwidth_from);
    {
        LOCK(cs_vSend);
        X(mapSendBytesPerMsgType);
        X(nSendBytes);
    }
    {
        LOCK(cs_vRecv);
        X(mapRecvBytesPerMsgType);
        X(nRecvBytes);
        Transport::Info info = m_transport->GetInfo();
        stats.m_transport_type = info.transport_type;
        if (info.session_id) stats.m_session_id = HexStr(*info.session_id);
    }
    X(m_permission_flags);
    X(m_forced_inbound);

    X(m_last_ping_time);
    X(m_min_ping_time);

    // Leave string empty if addrLocal invalid (not filled in yet)
    CService addrLocalUnlocked = GetAddrLocal();
    stats.addrLocal = addrLocalUnlocked.IsValid() ? addrLocalUnlocked.ToStringAddrPort() : "";

    X(m_conn_type);

    X(m_cpu_time);
}
#undef X

bool CNode::ReceiveMsgBytes(Span<const uint8_t> msg_bytes, bool& complete)
{
    complete = false;
    const auto time = GetTime<std::chrono::microseconds>();
    LOCK(cs_vRecv);
    m_last_recv = std::chrono::duration_cast<std::chrono::seconds>(time);
    nRecvBytes += msg_bytes.size();
    while (msg_bytes.size() > 0) {
        // absorb network data
        if (!m_transport->ReceivedBytes(msg_bytes)) {
            // Serious transport problem, disconnect from the peer.
            return false;
        }

        if (m_transport->ReceivedMessageComplete()) {
            // decompose a transport agnostic CNetMessage from the deserializer
            bool reject_message{false};
            CNetMessage msg = m_transport->GetReceivedMessage(time, reject_message);
            if (reject_message) {
                // Message deserialization failed. Drop the message but don't disconnect the peer.
                // store the size of the corrupt message
                mapRecvBytesPerMsgType.at(NET_MESSAGE_TYPE_OTHER) += msg.m_raw_message_size;
                continue;
            }

            // Store received bytes per message type.
            // To prevent a memory DOS, only allow known message types.
            auto i = mapRecvBytesPerMsgType.find(msg.m_type);
            if (i == mapRecvBytesPerMsgType.end()) {
                i = mapRecvBytesPerMsgType.find(NET_MESSAGE_TYPE_OTHER);
            }
            assert(i != mapRecvBytesPerMsgType.end());
            i->second += msg.m_raw_message_size;

            // push the message to the process queue,
            vRecvMsg.push_back(std::move(msg));

            complete = true;
        }
    }

    return true;
}

std::string CNode::LogIP(bool log_ip) const
{
    return log_ip ? strprintf(" peeraddr=%s", addr.ToStringAddrPort()) : "";
}

std::string CNode::DisconnectMsg(bool log_ip) const
{
    return strprintf("disconnecting peer=%d%s",
                     GetId(),
                     LogIP(log_ip));
}

V1Transport::V1Transport(const NodeId node_id) noexcept
    : m_magic_bytes{Params().MessageStart()}, m_node_id{node_id}
{
    LOCK(m_recv_mutex);
    Reset();
}

Transport::Info V1Transport::GetInfo() const noexcept
{
    return {.transport_type = TransportProtocolType::V1, .session_id = {}};
}

int V1Transport::readHeader(Span<const uint8_t> msg_bytes)
{
    AssertLockHeld(m_recv_mutex);
    // copy data to temporary parsing buffer
    unsigned int nRemaining = CMessageHeader::HEADER_SIZE - nHdrPos;
    unsigned int nCopy = std::min<unsigned int>(nRemaining, msg_bytes.size());

    memcpy(&hdrbuf[nHdrPos], msg_bytes.data(), nCopy);
    nHdrPos += nCopy;

    // if header incomplete, exit
    if (nHdrPos < CMessageHeader::HEADER_SIZE)
        return nCopy;

    // deserialize to CMessageHeader
    try {
        hdrbuf >> hdr;
    }
    catch (const std::exception&) {
        LogDebug(BCLog::NET, "Header error: Unable to deserialize, peer=%d\n", m_node_id);
        return -1;
    }

    // Check start string, network magic
    if (hdr.pchMessageStart != m_magic_bytes) {
        LogDebug(BCLog::NET, "Header error: Wrong MessageStart %s received, peer=%d\n", HexStr(hdr.pchMessageStart), m_node_id);
        return -1;
    }

    // reject messages larger than MAX_SIZE or MAX_PROTOCOL_MESSAGE_LENGTH
    if (hdr.nMessageSize > MAX_SIZE || hdr.nMessageSize > MAX_PROTOCOL_MESSAGE_LENGTH) {
        LogDebug(BCLog::NET, "Header error: Size too large (%s, %u bytes), peer=%d\n", SanitizeString(hdr.GetMessageType()), hdr.nMessageSize, m_node_id);
        return -1;
    }

    // switch state to reading message data
    in_data = true;

    return nCopy;
}

int V1Transport::readData(Span<const uint8_t> msg_bytes)
{
    AssertLockHeld(m_recv_mutex);
    unsigned int nRemaining = hdr.nMessageSize - nDataPos;
    unsigned int nCopy = std::min<unsigned int>(nRemaining, msg_bytes.size());

    if (vRecv.size() < nDataPos + nCopy) {
        // Allocate up to 256 KiB ahead, but never more than the total message size.
        vRecv.resize(std::min(hdr.nMessageSize, nDataPos + nCopy + 256 * 1024));
    }

    hasher.Write(msg_bytes.first(nCopy));
    memcpy(&vRecv[nDataPos], msg_bytes.data(), nCopy);
    nDataPos += nCopy;

    return nCopy;
}

const uint256& V1Transport::GetMessageHash() const
{
    AssertLockHeld(m_recv_mutex);
    assert(CompleteInternal());
    if (data_hash.IsNull())
        hasher.Finalize(data_hash);
    return data_hash;
}

CNetMessage V1Transport::GetReceivedMessage(const std::chrono::microseconds time, bool& reject_message)
{
    AssertLockNotHeld(m_recv_mutex);
    // Initialize out parameter
    reject_message = false;
    // decompose a single CNetMessage from the TransportDeserializer
    LOCK(m_recv_mutex);
    CNetMessage msg(std::move(vRecv));

    // store message type string, time, and sizes
    msg.m_type = hdr.GetMessageType();
    msg.m_time = time;
    msg.m_message_size = hdr.nMessageSize;
    msg.m_raw_message_size = hdr.nMessageSize + CMessageHeader::HEADER_SIZE;

    uint256 hash = GetMessageHash();

    // We just received a message off the wire, harvest entropy from the time (and the message checksum)
    RandAddEvent(ReadLE32(hash.begin()));

    // Check checksum and header message type string
    if (memcmp(hash.begin(), hdr.pchChecksum, CMessageHeader::CHECKSUM_SIZE) != 0) {
        LogDebug(BCLog::NET, "Header error: Wrong checksum (%s, %u bytes), expected %s was %s, peer=%d\n",
                 SanitizeString(msg.m_type), msg.m_message_size,
                 HexStr(Span{hash}.first(CMessageHeader::CHECKSUM_SIZE)),
                 HexStr(hdr.pchChecksum),
                 m_node_id);
        reject_message = true;
    } else if (!hdr.IsMessageTypeValid()) {
        LogDebug(BCLog::NET, "Header error: Invalid message type (%s, %u bytes), peer=%d\n",
                 SanitizeString(hdr.GetMessageType()), msg.m_message_size, m_node_id);
        reject_message = true;
    }

    // Always reset the network deserializer (prepare for the next message)
    Reset();
    return msg;
}

bool V1Transport::SetMessageToSend(CSerializedNetMsg& msg) noexcept
{
    AssertLockNotHeld(m_send_mutex);
    // Determine whether a new message can be set.
    LOCK(m_send_mutex);
    if (m_sending_header || m_bytes_sent < m_message_to_send.data.size()) return false;

    // create dbl-sha256 checksum
    uint256 hash = Hash(msg.data);

    // create header
    CMessageHeader hdr(m_magic_bytes, msg.m_type.c_str(), msg.data.size());
    memcpy(hdr.pchChecksum, hash.begin(), CMessageHeader::CHECKSUM_SIZE);

    // serialize header
    m_header_to_send.clear();
    VectorWriter{m_header_to_send, 0, hdr};

    // update state
    m_message_to_send = std::move(msg);
    m_sending_header = true;
    m_bytes_sent = 0;
    return true;
}

Transport::BytesToSend V1Transport::GetBytesToSend(bool have_next_message) const noexcept
{
    AssertLockNotHeld(m_send_mutex);
    LOCK(m_send_mutex);
    if (m_sending_header) {
        return {Span{m_header_to_send}.subspan(m_bytes_sent),
                // We have more to send after the header if the message has payload, or if there
                // is a next message after that.
                have_next_message || !m_message_to_send.data.empty(),
                m_message_to_send.m_type
               };
    } else {
        return {Span{m_message_to_send.data}.subspan(m_bytes_sent),
                // We only have more to send after this message's payload if there is another
                // message.
                have_next_message,
                m_message_to_send.m_type
               };
    }
}

void V1Transport::MarkBytesSent(size_t bytes_sent) noexcept
{
    AssertLockNotHeld(m_send_mutex);
    LOCK(m_send_mutex);
    m_bytes_sent += bytes_sent;
    if (m_sending_header && m_bytes_sent == m_header_to_send.size()) {
        // We're done sending a message's header. Switch to sending its data bytes.
        m_sending_header = false;
        m_bytes_sent = 0;
    } else if (!m_sending_header && m_bytes_sent == m_message_to_send.data.size()) {
        // We're done sending a message's data. Wipe the data vector to reduce memory consumption.
        ClearShrink(m_message_to_send.data);
        m_bytes_sent = 0;
    }
}

size_t V1Transport::GetSendMemoryUsage() const noexcept
{
    AssertLockNotHeld(m_send_mutex);
    LOCK(m_send_mutex);
    // Don't count sending-side fields besides m_message_to_send, as they're all small and bounded.
    return m_message_to_send.GetMemoryUsage();
}

namespace {

/** List of short messages as defined in BIP324, in order.
 *
 * Only message types that are actually implemented in this codebase need to be listed, as other
 * messages get ignored anyway - whether we know how to decode them or not.
 */
const std::array<std::string, 33> V2_MESSAGE_IDS = {
    "", // 12 bytes follow encoding the message type like in V1
    NetMsgType::ADDR,
    NetMsgType::BLOCK,
    NetMsgType::BLOCKTXN,
    NetMsgType::CMPCTBLOCK,
    NetMsgType::FEEFILTER,
    NetMsgType::FILTERADD,
    NetMsgType::FILTERCLEAR,
    NetMsgType::FILTERLOAD,
    NetMsgType::GETBLOCKS,
    NetMsgType::GETBLOCKTXN,
    NetMsgType::GETDATA,
    NetMsgType::GETHEADERS,
    NetMsgType::HEADERS,
    NetMsgType::INV,
    NetMsgType::MEMPOOL,
    NetMsgType::MERKLEBLOCK,
    NetMsgType::NOTFOUND,
    NetMsgType::PING,
    NetMsgType::PONG,
    NetMsgType::SENDCMPCT,
    NetMsgType::TX,
    NetMsgType::GETCFILTERS,
    NetMsgType::CFILTER,
    NetMsgType::GETCFHEADERS,
    NetMsgType::CFHEADERS,
    NetMsgType::GETCFCHECKPT,
    NetMsgType::CFCHECKPT,
    NetMsgType::ADDRV2,
    // Unimplemented message types that are assigned in BIP324:
    "",
    "",
    "",
    ""
};

class V2MessageMap
{
    std::unordered_map<std::string, uint8_t> m_map;

public:
    V2MessageMap() noexcept
    {
        for (size_t i = 1; i < std::size(V2_MESSAGE_IDS); ++i) {
            m_map.emplace(V2_MESSAGE_IDS[i], i);
        }
    }

    std::optional<uint8_t> operator()(const std::string& message_name) const noexcept
    {
        auto it = m_map.find(message_name);
        if (it == m_map.end()) return std::nullopt;
        return it->second;
    }
};

const V2MessageMap V2_MESSAGE_MAP;

std::vector<uint8_t> GenerateRandomGarbage() noexcept
{
    std::vector<uint8_t> ret;
    FastRandomContext rng;
    ret.resize(rng.randrange(V2Transport::MAX_GARBAGE_LEN + 1));
    rng.fillrand(MakeWritableByteSpan(ret));
    return ret;
}

} // namespace

void V2Transport::StartSendingHandshake() noexcept
{
    AssertLockHeld(m_send_mutex);
    Assume(m_send_state == SendState::AWAITING_KEY);
    Assume(m_send_buffer.empty());
    // Initialize the send buffer with ellswift pubkey + provided garbage.
    m_send_buffer.resize(EllSwiftPubKey::size() + m_send_garbage.size());
    std::copy(std::begin(m_cipher.GetOurPubKey()), std::end(m_cipher.GetOurPubKey()), MakeWritableByteSpan(m_send_buffer).begin());
    std::copy(m_send_garbage.begin(), m_send_garbage.end(), m_send_buffer.begin() + EllSwiftPubKey::size());
    // We cannot wipe m_send_garbage as it will still be used as AAD later in the handshake.
}

V2Transport::V2Transport(NodeId nodeid, bool initiating, const CKey& key, Span<const std::byte> ent32, std::vector<uint8_t> garbage) noexcept
    : m_cipher{key, ent32}, m_initiating{initiating}, m_nodeid{nodeid},
      m_v1_fallback{nodeid},
      m_recv_state{initiating ? RecvState::KEY : RecvState::KEY_MAYBE_V1},
      m_send_garbage{std::move(garbage)},
      m_send_state{initiating ? SendState::AWAITING_KEY : SendState::MAYBE_V1}
{
    Assume(m_send_garbage.size() <= MAX_GARBAGE_LEN);
    // Start sending immediately if we're the initiator of the connection.
    if (initiating) {
        LOCK(m_send_mutex);
        StartSendingHandshake();
    }
}

V2Transport::V2Transport(NodeId nodeid, bool initiating) noexcept
    : V2Transport{nodeid, initiating, GenerateRandomKey(),
                  MakeByteSpan(GetRandHash()), GenerateRandomGarbage()} {}

void V2Transport::SetReceiveState(RecvState recv_state) noexcept
{
    AssertLockHeld(m_recv_mutex);
    // Enforce allowed state transitions.
    switch (m_recv_state) {
    case RecvState::KEY_MAYBE_V1:
        Assume(recv_state == RecvState::KEY || recv_state == RecvState::V1);
        break;
    case RecvState::KEY:
        Assume(recv_state == RecvState::GARB_GARBTERM);
        break;
    case RecvState::GARB_GARBTERM:
        Assume(recv_state == RecvState::VERSION);
        break;
    case RecvState::VERSION:
        Assume(recv_state == RecvState::APP);
        break;
    case RecvState::APP:
        Assume(recv_state == RecvState::APP_READY);
        break;
    case RecvState::APP_READY:
        Assume(recv_state == RecvState::APP);
        break;
    case RecvState::V1:
        Assume(false); // V1 state cannot be left
        break;
    }
    // Change state.
    m_recv_state = recv_state;
}

void V2Transport::SetSendState(SendState send_state) noexcept
{
    AssertLockHeld(m_send_mutex);
    // Enforce allowed state transitions.
    switch (m_send_state) {
    case SendState::MAYBE_V1:
        Assume(send_state == SendState::V1 || send_state == SendState::AWAITING_KEY);
        break;
    case SendState::AWAITING_KEY:
        Assume(send_state == SendState::READY);
        break;
    case SendState::READY:
    case SendState::V1:
        Assume(false); // Final states
        break;
    }
    // Change state.
    m_send_state = send_state;
}

bool V2Transport::ReceivedMessageComplete() const noexcept
{
    AssertLockNotHeld(m_recv_mutex);
    LOCK(m_recv_mutex);
    if (m_recv_state == RecvState::V1) return m_v1_fallback.ReceivedMessageComplete();

    return m_recv_state == RecvState::APP_READY;
}

void V2Transport::ProcessReceivedMaybeV1Bytes() noexcept
{
    AssertLockHeld(m_recv_mutex);
    AssertLockNotHeld(m_send_mutex);
    Assume(m_recv_state == RecvState::KEY_MAYBE_V1);
    // We still have to determine if this is a v1 or v2 connection. The bytes being received could
    // be the beginning of either a v1 packet (network magic + "version\x00\x00\x00\x00\x00"), or
    // of a v2 public key. BIP324 specifies that a mismatch with this 16-byte string should trigger
    // sending of the key.
    std::array<uint8_t, V1_PREFIX_LEN> v1_prefix = {0, 0, 0, 0, 'v', 'e', 'r', 's', 'i', 'o', 'n', 0, 0, 0, 0, 0};
    std::copy(std::begin(Params().MessageStart()), std::end(Params().MessageStart()), v1_prefix.begin());
    Assume(m_recv_buffer.size() <= v1_prefix.size());
    if (!std::equal(m_recv_buffer.begin(), m_recv_buffer.end(), v1_prefix.begin())) {
        // Mismatch with v1 prefix, so we can assume a v2 connection.
        SetReceiveState(RecvState::KEY); // Convert to KEY state, leaving received bytes around.
        // Transition the sender to AWAITING_KEY state and start sending.
        LOCK(m_send_mutex);
        SetSendState(SendState::AWAITING_KEY);
        StartSendingHandshake();
    } else if (m_recv_buffer.size() == v1_prefix.size()) {
        // Full match with the v1 prefix, so fall back to v1 behavior.
        LOCK(m_send_mutex);
        Span<const uint8_t> feedback{m_recv_buffer};
        // Feed already received bytes to v1 transport. It should always accept these, because it's
        // less than the size of a v1 header, and these are the first bytes fed to m_v1_fallback.
        bool ret = m_v1_fallback.ReceivedBytes(feedback);
        Assume(feedback.empty());
        Assume(ret);
        SetReceiveState(RecvState::V1);
        SetSendState(SendState::V1);
        // Reset v2 transport buffers to save memory.
        ClearShrink(m_recv_buffer);
        ClearShrink(m_send_buffer);
    } else {
        // We have not received enough to distinguish v1 from v2 yet. Wait until more bytes come.
    }
}

bool V2Transport::ProcessReceivedKeyBytes() noexcept
{
    AssertLockHeld(m_recv_mutex);
    AssertLockNotHeld(m_send_mutex);
    Assume(m_recv_state == RecvState::KEY);
    Assume(m_recv_buffer.size() <= EllSwiftPubKey::size());

    // As a special exception, if bytes 4-16 of the key on a responder connection match the
    // corresponding bytes of a V1 version message, but bytes 0-4 don't match the network magic
    // (if they did, we'd have switched to V1 state already), assume this is a peer from
    // another network, and disconnect them. They will almost certainly disconnect us too when
    // they receive our uniformly random key and garbage, but detecting this case specially
    // means we can log it.
    static constexpr std::array<uint8_t, 12> MATCH = {'v', 'e', 'r', 's', 'i', 'o', 'n', 0, 0, 0, 0, 0};
    static constexpr size_t OFFSET = std::tuple_size_v<MessageStartChars>;
    if (!m_initiating && m_recv_buffer.size() >= OFFSET + MATCH.size()) {
        if (std::equal(MATCH.begin(), MATCH.end(), m_recv_buffer.begin() + OFFSET)) {
            LogDebug(BCLog::NET, "V2 transport error: V1 peer with wrong MessageStart %s\n",
                     HexStr(Span(m_recv_buffer).first(OFFSET)));
            return false;
        }
    }

    if (m_recv_buffer.size() == EllSwiftPubKey::size()) {
        // Other side's key has been fully received, and can now be Diffie-Hellman combined with
        // our key to initialize the encryption ciphers.

        // Initialize the ciphers.
        EllSwiftPubKey ellswift(MakeByteSpan(m_recv_buffer));
        LOCK(m_send_mutex);
        m_cipher.Initialize(ellswift, m_initiating);

        // Switch receiver state to GARB_GARBTERM.
        SetReceiveState(RecvState::GARB_GARBTERM);
        m_recv_buffer.clear();

        // Switch sender state to READY.
        SetSendState(SendState::READY);

        // Append the garbage terminator to the send buffer.
        m_send_buffer.resize(m_send_buffer.size() + BIP324Cipher::GARBAGE_TERMINATOR_LEN);
        std::copy(m_cipher.GetSendGarbageTerminator().begin(),
                  m_cipher.GetSendGarbageTerminator().end(),
                  MakeWritableByteSpan(m_send_buffer).last(BIP324Cipher::GARBAGE_TERMINATOR_LEN).begin());

        // Construct version packet in the send buffer, with the sent garbage data as AAD.
        m_send_buffer.resize(m_send_buffer.size() + BIP324Cipher::EXPANSION + VERSION_CONTENTS.size());
        m_cipher.Encrypt(
            /*contents=*/VERSION_CONTENTS,
            /*aad=*/MakeByteSpan(m_send_garbage),
            /*ignore=*/false,
            /*output=*/MakeWritableByteSpan(m_send_buffer).last(BIP324Cipher::EXPANSION + VERSION_CONTENTS.size()));
        // We no longer need the garbage.
        ClearShrink(m_send_garbage);
    } else {
        // We still have to receive more key bytes.
    }
    return true;
}

bool V2Transport::ProcessReceivedGarbageBytes() noexcept
{
    AssertLockHeld(m_recv_mutex);
    Assume(m_recv_state == RecvState::GARB_GARBTERM);
    Assume(m_recv_buffer.size() <= MAX_GARBAGE_LEN + BIP324Cipher::GARBAGE_TERMINATOR_LEN);
    if (m_recv_buffer.size() >= BIP324Cipher::GARBAGE_TERMINATOR_LEN) {
        if (std::ranges::equal(MakeByteSpan(m_recv_buffer).last(BIP324Cipher::GARBAGE_TERMINATOR_LEN), m_cipher.GetReceiveGarbageTerminator())) {
            // Garbage terminator received. Store garbage to authenticate it as AAD later.
            m_recv_aad = std::move(m_recv_buffer);
            m_recv_aad.resize(m_recv_aad.size() - BIP324Cipher::GARBAGE_TERMINATOR_LEN);
            m_recv_buffer.clear();
            SetReceiveState(RecvState::VERSION);
        } else if (m_recv_buffer.size() == MAX_GARBAGE_LEN + BIP324Cipher::GARBAGE_TERMINATOR_LEN) {
            // We've reached the maximum length for garbage + garbage terminator, and the
            // terminator still does not match. Abort.
            LogDebug(BCLog::NET, "V2 transport error: missing garbage terminator, peer=%d\n", m_nodeid);
            return false;
        } else {
            // We still need to receive more garbage and/or garbage terminator bytes.
        }
    } else {
        // We have less than GARBAGE_TERMINATOR_LEN (16) bytes, so we certainly need to receive
        // more first.
    }
    return true;
}

bool V2Transport::ProcessReceivedPacketBytes() noexcept
{
    AssertLockHeld(m_recv_mutex);
    Assume(m_recv_state == RecvState::VERSION || m_recv_state == RecvState::APP);

    // The maximum permitted contents length for a packet, consisting of:
    // - 0x00 byte: indicating long message type encoding
    // - 12 bytes of message type
    // - payload
    static constexpr size_t MAX_CONTENTS_LEN =
        1 + CMessageHeader::MESSAGE_TYPE_SIZE +
        std::min<size_t>(MAX_SIZE, MAX_PROTOCOL_MESSAGE_LENGTH);

    if (m_recv_buffer.size() == BIP324Cipher::LENGTH_LEN) {
        // Length descriptor received.
        m_recv_len = m_cipher.DecryptLength(MakeByteSpan(m_recv_buffer));
        if (m_recv_len > MAX_CONTENTS_LEN) {
            LogDebug(BCLog::NET, "V2 transport error: packet too large (%u bytes), peer=%d\n", m_recv_len, m_nodeid);
            return false;
        }
    } else if (m_recv_buffer.size() > BIP324Cipher::LENGTH_LEN && m_recv_buffer.size() == m_recv_len + BIP324Cipher::EXPANSION) {
        // Ciphertext received, decrypt it into m_recv_decode_buffer.
        // Note that it is impossible to reach this branch without hitting the branch above first,
        // as GetMaxBytesToProcess only allows up to LENGTH_LEN into the buffer before that point.
        m_recv_decode_buffer.resize(m_recv_len);
        bool ignore{false};
        bool ret = m_cipher.Decrypt(
            /*input=*/MakeByteSpan(m_recv_buffer).subspan(BIP324Cipher::LENGTH_LEN),
            /*aad=*/MakeByteSpan(m_recv_aad),
            /*ignore=*/ignore,
            /*contents=*/MakeWritableByteSpan(m_recv_decode_buffer));
        if (!ret) {
            LogDebug(BCLog::NET, "V2 transport error: packet decryption failure (%u bytes), peer=%d\n", m_recv_len, m_nodeid);
            return false;
        }
        // We have decrypted a valid packet with the AAD we expected, so clear the expected AAD.
        ClearShrink(m_recv_aad);
        // Feed the last 4 bytes of the Poly1305 authentication tag (and its timing) into our RNG.
        RandAddEvent(ReadLE32(m_recv_buffer.data() + m_recv_buffer.size() - 4));

        // At this point we have a valid packet decrypted into m_recv_decode_buffer. If it's not a
        // decoy, which we simply ignore, use the current state to decide what to do with it.
        if (!ignore) {
            switch (m_recv_state) {
            case RecvState::VERSION:
                // Version message received; transition to application phase. The contents is
                // ignored, but can be used for future extensions.
                SetReceiveState(RecvState::APP);
                break;
            case RecvState::APP:
                // Application message decrypted correctly. It can be extracted using GetMessage().
                SetReceiveState(RecvState::APP_READY);
                break;
            default:
                // Any other state is invalid (this function should not have been called).
                Assume(false);
            }
        }
        // Wipe the receive buffer where the next packet will be received into.
        ClearShrink(m_recv_buffer);
        // In all but APP_READY state, we can wipe the decoded contents.
        if (m_recv_state != RecvState::APP_READY) ClearShrink(m_recv_decode_buffer);
    } else {
        // We either have less than 3 bytes, so we don't know the packet's length yet, or more
        // than 3 bytes but less than the packet's full ciphertext. Wait until those arrive.
    }
    return true;
}

size_t V2Transport::GetMaxBytesToProcess() noexcept
{
    AssertLockHeld(m_recv_mutex);
    switch (m_recv_state) {
    case RecvState::KEY_MAYBE_V1:
        // During the KEY_MAYBE_V1 state we do not allow more than the length of v1 prefix into the
        // receive buffer.
        Assume(m_recv_buffer.size() <= V1_PREFIX_LEN);
        // As long as we're not sure if this is a v1 or v2 connection, don't receive more than what
        // is strictly necessary to distinguish the two (16 bytes). If we permitted more than
        // the v1 header size (24 bytes), we may not be able to feed the already-received bytes
        // back into the m_v1_fallback V1 transport.
        return V1_PREFIX_LEN - m_recv_buffer.size();
    case RecvState::KEY:
        // During the KEY state, we only allow the 64-byte key into the receive buffer.
        Assume(m_recv_buffer.size() <= EllSwiftPubKey::size());
        // As long as we have not received the other side's public key, don't receive more than
        // that (64 bytes), as garbage follows, and locating the garbage terminator requires the
        // key exchange first.
        return EllSwiftPubKey::size() - m_recv_buffer.size();
    case RecvState::GARB_GARBTERM:
        // Process garbage bytes one by one (because terminator may appear anywhere).
        return 1;
    case RecvState::VERSION:
    case RecvState::APP:
        // These three states all involve decoding a packet. Process the length descriptor first,
        // so that we know where the current packet ends (and we don't process bytes from the next
        // packet or decoy yet). Then, process the ciphertext bytes of the current packet.
        if (m_recv_buffer.size() < BIP324Cipher::LENGTH_LEN) {
            return BIP324Cipher::LENGTH_LEN - m_recv_buffer.size();
        } else {
            // Note that BIP324Cipher::EXPANSION is the total difference between contents size
            // and encoded packet size, which includes the 3 bytes due to the packet length.
            // When transitioning from receiving the packet length to receiving its ciphertext,
            // the encrypted packet length is left in the receive buffer.
            return BIP324Cipher::EXPANSION + m_recv_len - m_recv_buffer.size();
        }
    case RecvState::APP_READY:
        // No bytes can be processed until GetMessage() is called.
        return 0;
    case RecvState::V1:
        // Not allowed (must be dealt with by the caller).
        Assume(false);
        return 0;
    }
    Assume(false); // unreachable
    return 0;
}

bool V2Transport::ReceivedBytes(Span<const uint8_t>& msg_bytes) noexcept
{
    AssertLockNotHeld(m_recv_mutex);
    /** How many bytes to allocate in the receive buffer at most above what is received so far. */
    static constexpr size_t MAX_RESERVE_AHEAD = 256 * 1024;

    LOCK(m_recv_mutex);
    if (m_recv_state == RecvState::V1) return m_v1_fallback.ReceivedBytes(msg_bytes);

    // Process the provided bytes in msg_bytes in a loop. In each iteration a nonzero number of
    // bytes (decided by GetMaxBytesToProcess) are taken from the beginning om msg_bytes, and
    // appended to m_recv_buffer. Then, depending on the receiver state, one of the
    // ProcessReceived*Bytes functions is called to process the bytes in that buffer.
    while (!msg_bytes.empty()) {
        // Decide how many bytes to copy from msg_bytes to m_recv_buffer.
        size_t max_read = GetMaxBytesToProcess();

        // Reserve space in the buffer if there is not enough.
        if (m_recv_buffer.size() + std::min(msg_bytes.size(), max_read) > m_recv_buffer.capacity()) {
            switch (m_recv_state) {
            case RecvState::KEY_MAYBE_V1:
            case RecvState::KEY:
            case RecvState::GARB_GARBTERM:
                // During the initial states (key/garbage), allocate once to fit the maximum (4111
                // bytes).
                m_recv_buffer.reserve(MAX_GARBAGE_LEN + BIP324Cipher::GARBAGE_TERMINATOR_LEN);
                break;
            case RecvState::VERSION:
            case RecvState::APP: {
                // During states where a packet is being received, as much as is expected but never
                // more than MAX_RESERVE_AHEAD bytes in addition to what is received so far.
                // This means attackers that want to cause us to waste allocated memory are limited
                // to MAX_RESERVE_AHEAD above the largest allowed message contents size, and to
                // MAX_RESERVE_AHEAD more than they've actually sent us.
                size_t alloc_add = std::min(max_read, msg_bytes.size() + MAX_RESERVE_AHEAD);
                m_recv_buffer.reserve(m_recv_buffer.size() + alloc_add);
                break;
            }
            case RecvState::APP_READY:
                // The buffer is empty in this state.
                Assume(m_recv_buffer.empty());
                break;
            case RecvState::V1:
                // Should have bailed out above.
                Assume(false);
                break;
            }
        }

        // Can't read more than provided input.
        max_read = std::min(msg_bytes.size(), max_read);
        // Copy data to buffer.
        m_recv_buffer.insert(m_recv_buffer.end(), UCharCast(msg_bytes.data()), UCharCast(msg_bytes.data() + max_read));
        msg_bytes = msg_bytes.subspan(max_read);

        // Process data in the buffer.
        switch (m_recv_state) {
        case RecvState::KEY_MAYBE_V1:
            ProcessReceivedMaybeV1Bytes();
            if (m_recv_state == RecvState::V1) return true;
            break;

        case RecvState::KEY:
            if (!ProcessReceivedKeyBytes()) return false;
            break;

        case RecvState::GARB_GARBTERM:
            if (!ProcessReceivedGarbageBytes()) return false;
            break;

        case RecvState::VERSION:
        case RecvState::APP:
            if (!ProcessReceivedPacketBytes()) return false;
            break;

        case RecvState::APP_READY:
            return true;

        case RecvState::V1:
            // We should have bailed out before.
            Assume(false);
            break;
        }
        // Make sure we have made progress before continuing.
        Assume(max_read > 0);
    }

    return true;
}

std::optional<std::string> V2Transport::GetMessageType(Span<const uint8_t>& contents) noexcept
{
    if (contents.size() == 0) return std::nullopt; // Empty contents
    uint8_t first_byte = contents[0];
    contents = contents.subspan(1); // Strip first byte.

    if (first_byte != 0) {
        // Short (1 byte) encoding.
        if (first_byte < std::size(V2_MESSAGE_IDS)) {
            // Valid short message id.
            return V2_MESSAGE_IDS[first_byte];
        } else {
            // Unknown short message id.
            return std::nullopt;
        }
    }

    if (contents.size() < CMessageHeader::MESSAGE_TYPE_SIZE) {
        return std::nullopt; // Long encoding needs 12 message type bytes.
    }

    size_t msg_type_len{0};
    while (msg_type_len < CMessageHeader::MESSAGE_TYPE_SIZE && contents[msg_type_len] != 0) {
        // Verify that message type bytes before the first 0x00 are in range.
        if (contents[msg_type_len] < ' ' || contents[msg_type_len] > 0x7F) {
            return {};
        }
        ++msg_type_len;
    }
    std::string ret{reinterpret_cast<const char*>(contents.data()), msg_type_len};
    while (msg_type_len < CMessageHeader::MESSAGE_TYPE_SIZE) {
        // Verify that message type bytes after the first 0x00 are also 0x00.
        if (contents[msg_type_len] != 0) return {};
        ++msg_type_len;
    }
    // Strip message type bytes of contents.
    contents = contents.subspan(CMessageHeader::MESSAGE_TYPE_SIZE);
    return ret;
}

CNetMessage V2Transport::GetReceivedMessage(std::chrono::microseconds time, bool& reject_message) noexcept
{
    AssertLockNotHeld(m_recv_mutex);
    LOCK(m_recv_mutex);
    if (m_recv_state == RecvState::V1) return m_v1_fallback.GetReceivedMessage(time, reject_message);

    Assume(m_recv_state == RecvState::APP_READY);
    Span<const uint8_t> contents{m_recv_decode_buffer};
    auto msg_type = GetMessageType(contents);
    CNetMessage msg{DataStream{}};
    // Note that BIP324Cipher::EXPANSION also includes the length descriptor size.
    msg.m_raw_message_size = m_recv_decode_buffer.size() + BIP324Cipher::EXPANSION;
    if (msg_type) {
        reject_message = false;
        msg.m_type = std::move(*msg_type);
        msg.m_time = time;
        msg.m_message_size = contents.size();
        msg.m_recv.resize(contents.size());
        std::copy(contents.begin(), contents.end(), UCharCast(msg.m_recv.data()));
    } else {
        LogDebug(BCLog::NET, "V2 transport error: invalid message type (%u bytes contents), peer=%d\n", m_recv_decode_buffer.size(), m_nodeid);
        reject_message = true;
    }
    ClearShrink(m_recv_decode_buffer);
    SetReceiveState(RecvState::APP);

    return msg;
}

bool V2Transport::SetMessageToSend(CSerializedNetMsg& msg) noexcept
{
    AssertLockNotHeld(m_send_mutex);
    LOCK(m_send_mutex);
    if (m_send_state == SendState::V1) return m_v1_fallback.SetMessageToSend(msg);
    // We only allow adding a new message to be sent when in the READY state (so the packet cipher
    // is available) and the send buffer is empty. This limits the number of messages in the send
    // buffer to just one, and leaves the responsibility for queueing them up to the caller.
    if (!(m_send_state == SendState::READY && m_send_buffer.empty())) return false;
    // Construct contents (encoding message type + payload).
    std::vector<uint8_t> contents;
    auto short_message_id = V2_MESSAGE_MAP(msg.m_type);
    if (short_message_id) {
        contents.resize(1 + msg.data.size());
        contents[0] = *short_message_id;
        std::copy(msg.data.begin(), msg.data.end(), contents.begin() + 1);
    } else {
        // Initialize with zeroes, and then write the message type string starting at offset 1.
        // This means contents[0] and the unused positions in contents[1..13] remain 0x00.
        contents.resize(1 + CMessageHeader::MESSAGE_TYPE_SIZE + msg.data.size(), 0);
        std::copy(msg.m_type.begin(), msg.m_type.end(), contents.data() + 1);
        std::copy(msg.data.begin(), msg.data.end(), contents.begin() + 1 + CMessageHeader::MESSAGE_TYPE_SIZE);
    }
    // Construct ciphertext in send buffer.
    m_send_buffer.resize(contents.size() + BIP324Cipher::EXPANSION);
    m_cipher.Encrypt(MakeByteSpan(contents), {}, false, MakeWritableByteSpan(m_send_buffer));
    m_send_type = msg.m_type;
    // Release memory
    ClearShrink(msg.data);
    return true;
}

Transport::BytesToSend V2Transport::GetBytesToSend(bool have_next_message) const noexcept
{
    AssertLockNotHeld(m_send_mutex);
    LOCK(m_send_mutex);
    if (m_send_state == SendState::V1) return m_v1_fallback.GetBytesToSend(have_next_message);

    if (m_send_state == SendState::MAYBE_V1) Assume(m_send_buffer.empty());
    Assume(m_send_pos <= m_send_buffer.size());
    return {
        Span{m_send_buffer}.subspan(m_send_pos),
        // We only have more to send after the current m_send_buffer if there is a (next)
        // message to be sent, and we're capable of sending packets. */
        have_next_message && m_send_state == SendState::READY,
        m_send_type
    };
}

void V2Transport::MarkBytesSent(size_t bytes_sent) noexcept
{
    AssertLockNotHeld(m_send_mutex);
    LOCK(m_send_mutex);
    if (m_send_state == SendState::V1) return m_v1_fallback.MarkBytesSent(bytes_sent);

    if (m_send_state == SendState::AWAITING_KEY && m_send_pos == 0 && bytes_sent > 0) {
        LogDebug(BCLog::NET, "start sending v2 handshake to peer=%d\n", m_nodeid);
    }

    m_send_pos += bytes_sent;
    Assume(m_send_pos <= m_send_buffer.size());
    if (m_send_pos >= CMessageHeader::HEADER_SIZE) {
        m_sent_v1_header_worth = true;
    }
    // Wipe the buffer when everything is sent.
    if (m_send_pos == m_send_buffer.size()) {
        m_send_pos = 0;
        ClearShrink(m_send_buffer);
    }
}

bool V2Transport::ShouldReconnectV1() const noexcept
{
    AssertLockNotHeld(m_send_mutex);
    AssertLockNotHeld(m_recv_mutex);
    // Only outgoing connections need reconnection.
    if (!m_initiating) return false;

    LOCK(m_recv_mutex);
    // We only reconnect in the very first state and when the receive buffer is empty. Together
    // these conditions imply nothing has been received so far.
    if (m_recv_state != RecvState::KEY) return false;
    if (!m_recv_buffer.empty()) return false;
    // Check if we've sent enough for the other side to disconnect us (if it was V1).
    LOCK(m_send_mutex);
    return m_sent_v1_header_worth;
}

size_t V2Transport::GetSendMemoryUsage() const noexcept
{
    AssertLockNotHeld(m_send_mutex);
    LOCK(m_send_mutex);
    if (m_send_state == SendState::V1) return m_v1_fallback.GetSendMemoryUsage();

    return sizeof(m_send_buffer) + memusage::DynamicUsage(m_send_buffer);
}

Transport::Info V2Transport::GetInfo() const noexcept
{
    AssertLockNotHeld(m_recv_mutex);
    LOCK(m_recv_mutex);
    if (m_recv_state == RecvState::V1) return m_v1_fallback.GetInfo();

    Transport::Info info;

    // Do not report v2 and session ID until the version packet has been received
    // and verified (confirming that the other side very likely has the same keys as us).
    if (m_recv_state != RecvState::KEY_MAYBE_V1 && m_recv_state != RecvState::KEY &&
        m_recv_state != RecvState::GARB_GARBTERM && m_recv_state != RecvState::VERSION) {
        info.transport_type = TransportProtocolType::V2;
        info.session_id = uint256(MakeUCharSpan(m_cipher.GetSessionID()));
    } else {
        info.transport_type = TransportProtocolType::DETECTING;
    }

    return info;
}

std::pair<size_t, bool> CConnman::SocketSendData(CNode& node) const
{
    auto it = node.vSendMsg.begin();
    size_t nSentSize = 0;
    bool data_left{false}; //!< second return value (whether unsent data remains)
    std::optional<bool> expected_more;

    while (true) {
        if (it != node.vSendMsg.end()) {
            // If possible, move one message from the send queue to the transport. This fails when
            // there is an existing message still being sent, or (for v2 transports) when the
            // handshake has not yet completed.
            size_t memusage = it->GetMemoryUsage();
            if (node.m_transport->SetMessageToSend(*it)) {
                // Update memory usage of send buffer (as *it will be deleted).
                node.m_send_memusage -= memusage;
                ++it;
            }
        }
        const auto& [data, more, msg_type] = node.m_transport->GetBytesToSend(it != node.vSendMsg.end());
        // We rely on the 'more' value returned by GetBytesToSend to correctly predict whether more
        // bytes are still to be sent, to correctly set the MSG_MORE flag. As a sanity check,
        // verify that the previously returned 'more' was correct.
        if (expected_more.has_value()) Assume(!data.empty() == *expected_more);
        expected_more = more;
        data_left = !data.empty(); // will be overwritten on next loop if all of data gets sent
        int nBytes = 0;
        if (!data.empty()) {
            LOCK(node.m_sock_mutex);
            // There is no socket in case we've already disconnected, or in test cases without
            // real connections. In these cases, we bail out immediately and just leave things
            // in the send queue and transport.
            if (!node.m_sock) {
                break;
            }
            int flags = MSG_NOSIGNAL | MSG_DONTWAIT;
#ifdef MSG_MORE
            if (more) {
                flags |= MSG_MORE;
            }
#endif
            nBytes = node.m_sock->Send(reinterpret_cast<const char*>(data.data()), data.size(), flags);
        }
        if (nBytes > 0) {
            node.m_last_send = GetTime<std::chrono::seconds>();
            node.nSendBytes += nBytes;
            // Notify transport that bytes have been processed.
            node.m_transport->MarkBytesSent(nBytes);
            // Update statistics per message type.
            if (!msg_type.empty()) { // don't report v2 handshake bytes for now
                node.AccountForSentBytes(msg_type, nBytes);
            }
            nSentSize += nBytes;
            if ((size_t)nBytes != data.size()) {
                // could not send full message; stop sending more
                break;
            }
        } else {
            if (nBytes < 0) {
                // error
                int nErr = WSAGetLastError();
                if (nErr != WSAEWOULDBLOCK && nErr != WSAEMSGSIZE && nErr != WSAEINTR && nErr != WSAEINPROGRESS) {
                    LogDebug(BCLog::NET, "socket send error, %s: %s\n", node.DisconnectMsg(fLogIPs), NetworkErrorString(nErr));
                    node.CloseSocketDisconnect();
                }
            }
            break;
        }
    }

    node.fPauseSend = node.m_send_memusage + node.m_transport->GetSendMemoryUsage() > nSendBufferMaxSize;

    if (it == node.vSendMsg.end()) {
        assert(node.m_send_memusage == 0);
    }
    node.vSendMsg.erase(node.vSendMsg.begin(), it);
    return {nSentSize, data_left};
}

/** Try to find a connection to evict when the node is full.
 *  Extreme care must be taken to avoid opening the node to attacker
 *   triggered network partitioning.
 *  The strategy used here is to protect a small number of peers
 *   for each of several distinct characteristics which are difficult
 *   to forge.  In order to partition a node the attacker must be
 *   simultaneously better at all of them than honest peers.
 */
bool CConnman::AttemptToEvictConnection(bool force)
{
    std::vector<NodeEvictionCandidate> vEvictionCandidates;
    {

        LOCK(m_nodes_mutex);
        for (const CNode* node : m_nodes) {
            if (node->fDisconnect)
                continue;
            NodeEvictionCandidate candidate{
                .id = node->GetId(),
                .m_connected = node->m_connected,
                .m_min_ping_time = node->m_min_ping_time,
                .m_last_block_time = node->m_last_block_time,
                .m_last_tx_time = node->m_last_tx_time,
                .fRelevantServices = node->m_has_all_wanted_services,
                .m_relay_txs = node->m_relays_txs.load(),
                .fBloomFilter = node->m_bloom_filter_loaded.load(),
                .nKeyedNetGroup = node->nKeyedNetGroup,
                .prefer_evict = node->m_prefer_evict,
                .m_is_local = node->addr.IsLocal(),
                .m_network = node->ConnectedThroughNetwork(),
                .m_noban = node->HasPermission(NetPermissionFlags::NoBan),
                .m_conn_type = node->m_conn_type,
            };
            vEvictionCandidates.push_back(candidate);
        }
    }
    const std::optional<NodeId> node_id_to_evict = SelectNodeToEvict(std::move(vEvictionCandidates), force);
    if (!node_id_to_evict) {
        return false;
    }
    LOCK(m_nodes_mutex);
    for (CNode* pnode : m_nodes) {
        if (pnode->GetId() == *node_id_to_evict) {
            LogDebug(BCLog::NET, "selected %s connection for eviction, %s", pnode->ConnectionTypeAsString(), pnode->DisconnectMsg(fLogIPs));
            TRACEPOINT(net, evicted_inbound_connection,
                pnode->GetId(),
                pnode->m_addr_name.c_str(),
                pnode->ConnectionTypeAsString().c_str(),
                pnode->ConnectedThroughNetwork(),
                Ticks<std::chrono::seconds>(pnode->m_connected));
            pnode->fDisconnect = true;
            return true;
        }
    }
    return false;
}

void CConnman::AcceptConnection(const ListenSocket& hListenSocket) {
    struct sockaddr_storage sockaddr;
    socklen_t len = sizeof(sockaddr);
    auto sock = hListenSocket.sock->Accept((struct sockaddr*)&sockaddr, &len);

    if (!sock) {
        const int nErr = WSAGetLastError();
        if (nErr != WSAEWOULDBLOCK) {
            LogPrintf("socket error accept failed: %s\n", NetworkErrorString(nErr));
        }
        return;
    }

    CService addr;
    if (!addr.SetSockAddr((const struct sockaddr*)&sockaddr, len)) {
        LogPrintLevel(BCLog::NET, BCLog::Level::Warning, "Unknown socket family\n");
    } else {
        addr = MaybeFlipIPv6toCJDNS(addr);
    }

    const CService addr_bind{MaybeFlipIPv6toCJDNS(GetBindAddress(*sock))};

    NetPermissionFlags permission_flags = NetPermissionFlags::None;
    hListenSocket.AddSocketPermissionFlags(permission_flags);

    CreateNodeFromAcceptedSocket(std::move(sock), permission_flags, addr_bind, addr);
}

void CConnman::CreateNodeFromAcceptedSocket(std::unique_ptr<Sock>&& sock,
                                            NetPermissionFlags permission_flags,
                                            const CService& addr_bind,
                                            const CService& addr)
{
    int nInbound = 0;

    AddWhitelistPermissionFlags(permission_flags, addr, vWhitelistedRangeIncoming);

    {
        LOCK(m_nodes_mutex);
        for (const CNode* pnode : m_nodes) {
            if (pnode->IsInboundConn()) nInbound++;
        }
    }

    if (!fNetworkActive) {
        LogDebug(BCLog::NET, "connection from %s dropped: not accepting new connections\n", addr.ToStringAddrPort());
        return;
    }

    if (!sock->IsSelectable()) {
        LogPrintf("connection from %s dropped: non-selectable socket\n", addr.ToStringAddrPort());
        return;
    }

    // According to the internet TCP_NODELAY is not carried into accepted sockets
    // on all platforms.  Set it again here just to be sure.
    const int on{1};
    if (sock->SetSockOpt(IPPROTO_TCP, TCP_NODELAY, &on, sizeof(on)) == SOCKET_ERROR) {
        LogDebug(BCLog::NET, "connection from %s: unable to set TCP_NODELAY, continuing anyway\n",
                 addr.ToStringAddrPort());
    }

    // Don't accept connections from banned peers.
    bool banned = m_banman && m_banman->IsBanned(addr);
    if (!NetPermissions::HasFlag(permission_flags, NetPermissionFlags::NoBan) && banned)
    {
        LogDebug(BCLog::NET, "connection from %s dropped (banned)\n", addr.ToStringAddrPort());
        return;
    }

    // Only accept connections from discouraged peers if our inbound slots aren't (almost) full.
    bool discouraged = m_banman && m_banman->IsDiscouraged(addr);
    if (!NetPermissions::HasFlag(permission_flags, NetPermissionFlags::NoBan) && nInbound + 1 >= m_max_inbound && discouraged)
    {
        LogDebug(BCLog::NET, "connection from %s dropped (discouraged)\n", addr.ToStringAddrPort());
        return;
    }

<<<<<<< HEAD
    bool forced{false};
=======
>>>>>>> 39d6928e
    if (nInbound >= m_max_inbound)
    {
        // If the inbound connection attempt is granted ForceInbound permission, try a little harder
        // to make room by evicting a peer we may not have otherwise evicted.
        if (!AttemptToEvictConnection(NetPermissions::HasFlag(permission_flags, NetPermissionFlags::ForceInbound))) {
            // No connection to evict, disconnect the new connection
            LogDebug(BCLog::NET, "failed to find an eviction candidate - connection dropped (full)\n");
            return;
        }

        // We kicked someone out
        forced = true;
    }

    NodeId id = GetNewNodeId();
    uint64_t nonce = GetDeterministicRandomizer(RANDOMIZER_ID_LOCALHOSTNONCE).Write(id).Finalize();

    const bool inbound_onion = std::find(m_onion_binds.begin(), m_onion_binds.end(), addr_bind) != m_onion_binds.end();
    // The V2Transport transparently falls back to V1 behavior when an incoming V1 connection is
    // detected, so use it whenever we signal NODE_P2P_V2.
    ServiceFlags local_services = GetLocalServices();
    const bool use_v2transport(local_services & NODE_P2P_V2);

    CNode* pnode = new CNode(id,
                             std::move(sock),
                             CAddress{addr, NODE_NONE},
                             CalculateKeyedNetGroup(addr),
                             nonce,
                             addr_bind,
                             /*addrNameIn=*/"",
                             ConnectionType::INBOUND,
                             inbound_onion,
                             CNodeOptions{
                                 .permission_flags = permission_flags,
                                 .prefer_evict = discouraged,
                                 .forced_inbound = forced,
                                 .recv_flood_size = nReceiveFloodSize,
                                 .use_v2transport = use_v2transport,
                             });
    pnode->AddRef();
    m_msgproc->InitializeNode(*pnode, local_services);
    {
        LOCK(m_nodes_mutex);
        m_nodes.push_back(pnode);
    }
    LogDebug(BCLog::NET, "connection from %s accepted\n", addr.ToStringAddrPort());
    TRACEPOINT(net, inbound_connection,
        pnode->GetId(),
        pnode->m_addr_name.c_str(),
        pnode->ConnectionTypeAsString().c_str(),
        pnode->ConnectedThroughNetwork(),
        GetNodeCount(ConnectionDirection::In));

    // We received a new connection, harvest entropy from the time (and our peer count)
    RandAddEvent((uint32_t)id);
}

bool CConnman::AddConnection(const std::string& address, ConnectionType conn_type, bool use_v2transport = false)
{
    AssertLockNotHeld(m_unused_i2p_sessions_mutex);
    std::optional<int> max_connections;
    switch (conn_type) {
    case ConnectionType::INBOUND:
    case ConnectionType::MANUAL:
        return false;
    case ConnectionType::OUTBOUND_FULL_RELAY:
        max_connections = m_max_outbound_full_relay;
        break;
    case ConnectionType::BLOCK_RELAY:
        max_connections = m_max_outbound_block_relay;
        break;
    // no limit for ADDR_FETCH because -seednode has no limit either
    case ConnectionType::ADDR_FETCH:
        break;
    // no limit for FEELER connections since they're short-lived
    case ConnectionType::FEELER:
        break;
    } // no default case, so the compiler can warn about missing cases

    // Count existing connections
    int existing_connections = WITH_LOCK(m_nodes_mutex,
                                         return std::count_if(m_nodes.begin(), m_nodes.end(), [conn_type](CNode* node) { return node->m_conn_type == conn_type; }););

    // Max connections of specified type already exist
    if (max_connections != std::nullopt && existing_connections >= max_connections) return false;

    // Max total outbound connections already exist
    CSemaphoreGrant grant(*semOutbound, true);
    if (!grant) return false;

    OpenNetworkConnection(CAddress(), false, std::move(grant), address.c_str(), conn_type, /*use_v2transport=*/use_v2transport);
    return true;
}

void CConnman::DisconnectNodes()
{
    AssertLockNotHeld(m_nodes_mutex);
    AssertLockNotHeld(m_reconnections_mutex);

    // Use a temporary variable to accumulate desired reconnections, so we don't need
    // m_reconnections_mutex while holding m_nodes_mutex.
    decltype(m_reconnections) reconnections_to_add;

    {
        LOCK(m_nodes_mutex);

        const bool network_active{fNetworkActive};
        if (!network_active) {
            // Disconnect any connected nodes
            for (CNode* pnode : m_nodes) {
                if (!pnode->fDisconnect) {
                    LogDebug(BCLog::NET, "Network not active, %s\n", pnode->DisconnectMsg(fLogIPs));
                    pnode->fDisconnect = true;
                }
            }
        }

        // Disconnect unused nodes
        std::vector<CNode*> nodes_copy = m_nodes;
        for (CNode* pnode : nodes_copy)
        {
            if (pnode->fDisconnect)
            {
                // remove from m_nodes
                m_nodes.erase(remove(m_nodes.begin(), m_nodes.end(), pnode), m_nodes.end());

                // Add to reconnection list if appropriate. We don't reconnect right here, because
                // the creation of a connection is a blocking operation (up to several seconds),
                // and we don't want to hold up the socket handler thread for that long.
                if (network_active && pnode->m_transport->ShouldReconnectV1() && !DisableV1OnClearnet(pnode->addr.GetNetClass())) {
                    reconnections_to_add.push_back({
                        .addr_connect = pnode->addr,
                        .grant = std::move(pnode->grantOutbound),
                        .destination = pnode->m_dest,
                        .conn_type = pnode->m_conn_type,
                        .use_v2transport = false});
                    LogDebug(BCLog::NET, "retrying with v1 transport protocol for peer=%d\n", pnode->GetId());
                }

                // release outbound grant (if any)
                pnode->grantOutbound.Release();

                // close socket and cleanup
                pnode->CloseSocketDisconnect();

                // update connection count by network
                if (pnode->IsManualOrFullOutboundConn()) --m_network_conn_counts[pnode->addr.GetNetwork()];

                // hold in disconnected pool until all refs are released
                pnode->Release();
                m_nodes_disconnected.push_back(pnode);
            }
        }
    }
    {
        // Delete disconnected nodes
        std::list<CNode*> nodes_disconnected_copy = m_nodes_disconnected;
        for (CNode* pnode : nodes_disconnected_copy)
        {
            // Destroy the object only after other threads have stopped using it.
            if (pnode->GetRefCount() <= 0) {
                m_nodes_disconnected.remove(pnode);
                DeleteNode(pnode);
            }
        }
    }
    {
        // Move entries from reconnections_to_add to m_reconnections.
        LOCK(m_reconnections_mutex);
        m_reconnections.splice(m_reconnections.end(), std::move(reconnections_to_add));
    }
}

void CConnman::NotifyNumConnectionsChanged()
{
    size_t nodes_size;
    {
        LOCK(m_nodes_mutex);
        nodes_size = m_nodes.size();
    }
    if(nodes_size != nPrevNodeCount) {
        nPrevNodeCount = nodes_size;
        if (m_client_interface) {
            m_client_interface->NotifyNumConnectionsChanged(nodes_size);
        }
    }
}

bool CConnman::ShouldRunInactivityChecks(const CNode& node, std::chrono::seconds now) const
{
    return node.m_connected + m_peer_connect_timeout < now;
}

bool CConnman::InactivityCheck(const CNode& node) const
{
    // Tests that see disconnects after using mocktime can start nodes with a
    // large timeout. For example, -peertimeout=999999999.
    const auto now{GetTime<std::chrono::seconds>()};
    const auto last_send{node.m_last_send.load()};
    const auto last_recv{node.m_last_recv.load()};

    if (!ShouldRunInactivityChecks(node, now)) return false;

    bool has_received{last_recv.count() != 0};
    bool has_sent{last_send.count() != 0};

    if (!has_received || !has_sent) {
        std::string has_never;
        if (!has_received) has_never += ", never received from peer";
        if (!has_sent) has_never += ", never sent to peer";
        LogDebug(BCLog::NET,
            "socket no message in first %i seconds%s, %s\n",
            count_seconds(m_peer_connect_timeout),
            has_never,
            node.DisconnectMsg(fLogIPs)
        );
        return true;
    }

    if (now > last_send + TIMEOUT_INTERVAL) {
        LogDebug(BCLog::NET,
            "socket sending timeout: %is, %s\n", count_seconds(now - last_send),
            node.DisconnectMsg(fLogIPs)
        );
        return true;
    }

    if (now > last_recv + TIMEOUT_INTERVAL) {
        LogDebug(BCLog::NET,
            "socket receive timeout: %is, %s\n", count_seconds(now - last_recv),
            node.DisconnectMsg(fLogIPs)
        );
        return true;
    }

    if (!node.fSuccessfullyConnected) {
        if (node.m_transport->GetInfo().transport_type == TransportProtocolType::DETECTING) {
            LogDebug(BCLog::NET, "V2 handshake timeout, %s\n", node.DisconnectMsg(fLogIPs));
        } else {
            LogDebug(BCLog::NET, "version handshake timeout, %s\n", node.DisconnectMsg(fLogIPs));
        }
        return true;
    }

    return false;
}

Sock::EventsPerSock CConnman::GenerateWaitSockets(Span<CNode* const> nodes)
{
    Sock::EventsPerSock events_per_sock;

    for (const ListenSocket& hListenSocket : vhListenSocket) {
        events_per_sock.emplace(hListenSocket.sock, Sock::Events{Sock::RECV});
    }

    for (CNode* pnode : nodes) {
        bool select_recv = !pnode->fPauseRecv;
        bool select_send;
        {
            LOCK(pnode->cs_vSend);
            // Sending is possible if either there are bytes to send right now, or if there will be
            // once a potential message from vSendMsg is handed to the transport. GetBytesToSend
            // determines both of these in a single call.
            const auto& [to_send, more, _msg_type] = pnode->m_transport->GetBytesToSend(!pnode->vSendMsg.empty());
            select_send = !to_send.empty() || more;
        }
        if (!select_recv && !select_send) continue;

        LOCK(pnode->m_sock_mutex);
        if (pnode->m_sock) {
            Sock::Event event = (select_send ? Sock::SEND : 0) | (select_recv ? Sock::RECV : 0);
            events_per_sock.emplace(pnode->m_sock, Sock::Events{event});
        }
    }

    return events_per_sock;
}

void CConnman::SocketHandler()
{
    AssertLockNotHeld(m_total_bytes_sent_mutex);

    Sock::EventsPerSock events_per_sock;

    {
        const NodesSnapshot snap{*this, /*shuffle=*/false};

        const auto timeout = std::chrono::milliseconds(SELECT_TIMEOUT_MILLISECONDS);

        // Check for the readiness of the already connected sockets and the
        // listening sockets in one call ("readiness" as in poll(2) or
        // select(2)). If none are ready, wait for a short while and return
        // empty sets.
        events_per_sock = GenerateWaitSockets(snap.Nodes());
        if (events_per_sock.empty() || !events_per_sock.begin()->first->WaitMany(timeout, events_per_sock)) {
            interruptNet.sleep_for(timeout);
        }

        // Service (send/receive) each of the already connected nodes.
        SocketHandlerConnected(snap.Nodes(), events_per_sock);
    }

    // Accept new connections from listening sockets.
    SocketHandlerListening(events_per_sock);
}

void CConnman::SocketHandlerConnected(const std::vector<CNode*>& nodes,
                                      const Sock::EventsPerSock& events_per_sock)
{
    AssertLockNotHeld(m_total_bytes_sent_mutex);

    for (CNode* pnode : nodes) {
        if (interruptNet)
            return;

        //
        // Receive
        //
        bool recvSet = false;
        bool sendSet = false;
        bool errorSet = false;
        {
            LOCK(pnode->m_sock_mutex);
            if (!pnode->m_sock) {
                continue;
            }
            const auto it = events_per_sock.find(pnode->m_sock);
            if (it != events_per_sock.end()) {
                recvSet = it->second.occurred & Sock::RECV;
                sendSet = it->second.occurred & Sock::SEND;
                errorSet = it->second.occurred & Sock::ERR;
            }
        }

        if (sendSet) {
            // Send data
            auto [bytes_sent, data_left] = WITH_LOCK(pnode->cs_vSend, return SocketSendData(*pnode));
            if (bytes_sent) {
                RecordBytesSent(bytes_sent);

                // If both receiving and (non-optimistic) sending were possible, we first attempt
                // sending. If that succeeds, but does not fully drain the send queue, do not
                // attempt to receive. This avoids needlessly queueing data if the remote peer
                // is slow at receiving data, by means of TCP flow control. We only do this when
                // sending actually succeeded to make sure progress is always made; otherwise a
                // deadlock would be possible when both sides have data to send, but neither is
                // receiving.
                if (data_left) recvSet = false;
            }
        }

        if (recvSet || errorSet)
        {
            // typical socket buffer is 8K-64K
            uint8_t pchBuf[0x10000];
            int nBytes = 0;
            {
                LOCK(pnode->m_sock_mutex);
                if (!pnode->m_sock) {
                    continue;
                }
                nBytes = pnode->m_sock->Recv(pchBuf, sizeof(pchBuf), MSG_DONTWAIT);
            }
            if (nBytes > 0)
            {
                bool notify = false;
                if (!pnode->ReceiveMsgBytes({pchBuf, (size_t)nBytes}, notify)) {
                    LogDebug(BCLog::NET,
                        "receiving message bytes failed, %s\n",
                        pnode->DisconnectMsg(fLogIPs)
                    );
                    pnode->CloseSocketDisconnect();
                }
                RecordBytesRecv(nBytes);
                if (notify) {
                    pnode->MarkReceivedMsgsForProcessing();
                    WakeMessageHandler();
                }
            }
            else if (nBytes == 0)
            {
                // socket closed gracefully
                if (!pnode->fDisconnect) {
                    LogDebug(BCLog::NET, "socket closed, %s\n", pnode->DisconnectMsg(fLogIPs));
                }
                pnode->CloseSocketDisconnect();
            }
            else if (nBytes < 0)
            {
                // error
                int nErr = WSAGetLastError();
                if (nErr != WSAEWOULDBLOCK && nErr != WSAEMSGSIZE && nErr != WSAEINTR && nErr != WSAEINPROGRESS)
                {
                    if (!pnode->fDisconnect) {
                        LogDebug(BCLog::NET, "socket recv error, %s: %s\n", pnode->DisconnectMsg(fLogIPs), NetworkErrorString(nErr));
                    }
                    pnode->CloseSocketDisconnect();
                }
            }
        }

        if (InactivityCheck(*pnode)) pnode->fDisconnect = true;
    }
}

void CConnman::SocketHandlerListening(const Sock::EventsPerSock& events_per_sock)
{
    for (const ListenSocket& listen_socket : vhListenSocket) {
        if (interruptNet) {
            return;
        }
        const auto it = events_per_sock.find(listen_socket.sock);
        if (it != events_per_sock.end() && it->second.occurred & Sock::RECV) {
            AcceptConnection(listen_socket);
        }
    }
}

void CConnman::ThreadSocketHandler()
{
    AssertLockNotHeld(m_total_bytes_sent_mutex);

    while (!interruptNet)
    {
        DisconnectNodes();
        NotifyNumConnectionsChanged();
        SocketHandler();
    }
}

void CConnman::WakeMessageHandler()
{
    {
        LOCK(mutexMsgProc);
        fMsgProcWake = true;
    }
    condMsgProc.notify_one();
}

void CConnman::ThreadDNSAddressSeed()
{
    int outbound_connection_count = 0;

    if (!gArgs.GetArgs("-seednode").empty()) {
        auto start = NodeClock::now();
        constexpr std::chrono::seconds SEEDNODE_TIMEOUT = 30s;
        LogPrintf("-seednode enabled. Trying the provided seeds for %d seconds before defaulting to the dnsseeds.\n", SEEDNODE_TIMEOUT.count());
        while (!interruptNet) {
            if (!interruptNet.sleep_for(std::chrono::milliseconds(500)))
                return;

            // Abort if we have spent enough time without reaching our target.
            // Giving seed nodes 30 seconds so this does not become a race against fixedseeds (which triggers after 1 min)
            if (NodeClock::now() > start + SEEDNODE_TIMEOUT) {
                LogPrintf("Couldn't connect to enough peers via seed nodes. Handing fetch logic to the DNS seeds.\n");
                break;
            }

            outbound_connection_count = GetFullOutboundConnCount();
            if (outbound_connection_count >= SEED_OUTBOUND_CONNECTION_THRESHOLD) {
                LogPrintf("P2P peers available. Finished fetching data from seed nodes.\n");
                break;
            }
        }
    }

    FastRandomContext rng;
    std::vector<std::string> seeds = m_params.DNSSeeds();
    std::shuffle(seeds.begin(), seeds.end(), rng);
    int seeds_right_now = 0; // Number of seeds left before testing if we have enough connections

    if (gArgs.GetBoolArg("-forcednsseed", DEFAULT_FORCEDNSSEED)) {
        // When -forcednsseed is provided, query all.
        seeds_right_now = seeds.size();
    } else if (addrman.Size() == 0) {
        // If we have no known peers, query all.
        // This will occur on the first run, or if peers.dat has been
        // deleted.
        seeds_right_now = seeds.size();
    }

    // Proceed with dnsseeds if seednodes hasn't reached the target or if forcednsseed is set
    if (outbound_connection_count < SEED_OUTBOUND_CONNECTION_THRESHOLD || seeds_right_now) {
        // goal: only query DNS seed if address need is acute
        // * If we have a reasonable number of peers in addrman, spend
        //   some time trying them first. This improves user privacy by
        //   creating fewer identifying DNS requests, reduces trust by
        //   giving seeds less influence on the network topology, and
        //   reduces traffic to the seeds.
        // * When querying DNS seeds query a few at once, this ensures
        //   that we don't give DNS seeds the ability to eclipse nodes
        //   that query them.
        // * If we continue having problems, eventually query all the
        //   DNS seeds, and if that fails too, also try the fixed seeds.
        //   (done in ThreadOpenConnections)
        int found = 0;
        const std::chrono::seconds seeds_wait_time = (addrman.Size() >= DNSSEEDS_DELAY_PEER_THRESHOLD ? DNSSEEDS_DELAY_MANY_PEERS : DNSSEEDS_DELAY_FEW_PEERS);

        for (const std::string& seed : seeds) {
            if (seeds_right_now == 0) {
                seeds_right_now += DNSSEEDS_TO_QUERY_AT_ONCE;

                if (addrman.Size() > 0) {
                    LogPrintf("Waiting %d seconds before querying DNS seeds.\n", seeds_wait_time.count());
                    std::chrono::seconds to_wait = seeds_wait_time;
                    while (to_wait.count() > 0) {
                        // if sleeping for the MANY_PEERS interval, wake up
                        // early to see if we have enough peers and can stop
                        // this thread entirely freeing up its resources
                        std::chrono::seconds w = std::min(DNSSEEDS_DELAY_FEW_PEERS, to_wait);
                        if (!interruptNet.sleep_for(w)) return;
                        to_wait -= w;

                        if (GetFullOutboundConnCount() >= SEED_OUTBOUND_CONNECTION_THRESHOLD) {
                            if (found > 0) {
                                LogPrintf("%d addresses found from DNS seeds\n", found);
                                LogPrintf("P2P peers available. Finished DNS seeding.\n");
                            } else {
                                LogPrintf("P2P peers available. Skipped DNS seeding.\n");
                            }
                            return;
                        }
                    }
                }
            }
<<<<<<< HEAD

            if (interruptNet) return;

=======

            if (interruptNet) return;

>>>>>>> 39d6928e
            // hold off on querying seeds if P2P network deactivated
            if (!fNetworkActive) {
                LogPrintf("Waiting for network to be reactivated before querying DNS seeds.\n");
                do {
                    if (!interruptNet.sleep_for(std::chrono::seconds{1})) return;
                } while (!fNetworkActive);
            }

            LogPrintf("Loading addresses from DNS seed %s\n", seed);
            // If -proxy is in use, we make an ADDR_FETCH connection to the DNS resolved peer address
            // for the base dns seed domain in chainparams
            if (HaveNameProxy()) {
                AddAddrFetch(seed);
            } else {
                std::vector<CAddress> vAdd;
                constexpr ServiceFlags requiredServiceBits{SeedsServiceFlags()};
                std::string host = strprintf("x%x.%s", requiredServiceBits, seed);
                CNetAddr resolveSource;
                if (!resolveSource.SetInternal(host)) {
                    continue;
                }
                // Limit number of IPs learned from a single DNS seed. This limit exists to prevent the results from
                // one DNS seed from dominating AddrMan. Note that the number of results from a UDP DNS query is
                // bounded to 33 already, but it is possible for it to use TCP where a larger number of results can be
                // returned.
                unsigned int nMaxIPs = 32;
                const auto addresses{LookupHost(host, nMaxIPs, true)};
                if (!addresses.empty()) {
                    for (const CNetAddr& ip : addresses) {
                        CAddress addr = CAddress(CService(ip, m_params.GetDefaultPort()), requiredServiceBits);
                        addr.nTime = rng.rand_uniform_delay(Now<NodeSeconds>() - 3 * 24h, -4 * 24h); // use a random age between 3 and 7 days old
                        vAdd.push_back(addr);
                        found++;
                    }
                    addrman.Add(vAdd, resolveSource);
                } else {
                    // If the seed does not support a subdomain with our desired service bits,
                    // we make an ADDR_FETCH connection to the DNS resolved peer address for the
                    // base dns seed domain in chainparams
                    AddAddrFetch(seed);
                }
            }
            --seeds_right_now;
        }
        LogPrintf("%d addresses found from DNS seeds\n", found);
    } else {
        LogPrintf("Skipping DNS seeds. Enough peers have been found\n");
    }
}

void CConnman::DumpAddresses()
{
    const auto start{SteadyClock::now()};

    DumpPeerAddresses(::gArgs, addrman);

    LogDebug(BCLog::NET, "Flushed %d addresses to peers.dat  %dms\n",
             addrman.Size(), Ticks<std::chrono::milliseconds>(SteadyClock::now() - start));
}

void CConnman::ProcessAddrFetch()
{
    AssertLockNotHeld(m_unused_i2p_sessions_mutex);
    std::string strDest;
    {
        LOCK(m_addr_fetches_mutex);
        if (m_addr_fetches.empty())
            return;
        strDest = m_addr_fetches.front();
        m_addr_fetches.pop_front();
    }
    // Attempt v2 connection if we support v2 - we'll reconnect with v1 if our
    // peer doesn't support it or immediately disconnects us for another reason.
    const bool use_v2transport(GetLocalServices() & NODE_P2P_V2);
    CAddress addr;
    CSemaphoreGrant grant(*semOutbound, /*fTry=*/true);
    if (grant) {
        OpenNetworkConnection(addr, false, std::move(grant), strDest.c_str(), ConnectionType::ADDR_FETCH, use_v2transport);
    }
}

bool CConnman::GetTryNewOutboundPeer() const
{
    return m_try_another_outbound_peer;
}

void CConnman::SetTryNewOutboundPeer(bool flag)
{
    m_try_another_outbound_peer = flag;
    LogDebug(BCLog::NET, "setting try another outbound peer=%s\n", flag ? "true" : "false");
}

void CConnman::StartExtraBlockRelayPeers()
{
    LogDebug(BCLog::NET, "enabling extra block-relay-only peers\n");
    m_start_extra_block_relay_peers = true;
}

// Return the number of outbound connections that are full relay (not blocks only)
int CConnman::GetFullOutboundConnCount() const
{
    int nRelevant = 0;
    {
        LOCK(m_nodes_mutex);
        for (const CNode* pnode : m_nodes) {
            if (pnode->fSuccessfullyConnected && pnode->IsFullOutboundConn()) ++nRelevant;
        }
    }
    return nRelevant;
}

// Return the number of peers we have over our outbound connection limit
// Exclude peers that are marked for disconnect, or are going to be
// disconnected soon (eg ADDR_FETCH and FEELER)
// Also exclude peers that haven't finished initial connection handshake yet
// (so that we don't decide we're over our desired connection limit, and then
// evict some peer that has finished the handshake)
int CConnman::GetExtraFullOutboundCount() const
{
    int full_outbound_peers = 0;
    {
        LOCK(m_nodes_mutex);
        for (const CNode* pnode : m_nodes) {
            if (pnode->fSuccessfullyConnected && !pnode->fDisconnect && pnode->IsFullOutboundConn()) {
                ++full_outbound_peers;
            }
        }
    }
    return std::max(full_outbound_peers - m_max_outbound_full_relay, 0);
}

int CConnman::GetExtraBlockRelayCount() const
{
    int block_relay_peers = 0;
    {
        LOCK(m_nodes_mutex);
        for (const CNode* pnode : m_nodes) {
            if (pnode->fSuccessfullyConnected && !pnode->fDisconnect && pnode->IsBlockOnlyConn()) {
                ++block_relay_peers;
            }
        }
    }
    return std::max(block_relay_peers - m_max_outbound_block_relay, 0);
}

std::unordered_set<Network> CConnman::GetReachableEmptyNetworks() const
{
    std::unordered_set<Network> networks{};
    for (int n = 0; n < NET_MAX; n++) {
        enum Network net = (enum Network)n;
        if (net == NET_UNROUTABLE || net == NET_INTERNAL) continue;
        if (g_reachable_nets.Contains(net) && addrman.Size(net, std::nullopt) == 0) {
            networks.insert(net);
        }
    }
    return networks;
}

bool CConnman::MultipleManualOrFullOutboundConns(Network net) const
{
    AssertLockHeld(m_nodes_mutex);
    return m_network_conn_counts[net] > 1;
}

bool CConnman::DisableV1OnClearnet(Network net) const
{
    return disable_v1conn_clearnet && (net == NET_IPV4 || net == NET_IPV6);
}

bool CConnman::MaybePickPreferredNetwork(std::optional<Network>& network)
{
    std::array<Network, 5> nets{NET_IPV4, NET_IPV6, NET_ONION, NET_I2P, NET_CJDNS};
    std::shuffle(nets.begin(), nets.end(), FastRandomContext());

    LOCK(m_nodes_mutex);
    for (const auto net : nets) {
        if (g_reachable_nets.Contains(net) && m_network_conn_counts[net] == 0 && addrman.Size(net) != 0) {
            network = net;
            return true;
        }
    }

    return false;
}

void CConnman::ThreadOpenConnections(const std::vector<std::string> connect, Span<const std::string> seed_nodes)
{
    AssertLockNotHeld(m_unused_i2p_sessions_mutex);
    AssertLockNotHeld(m_reconnections_mutex);
    FastRandomContext rng;
    // Connect to specific addresses
    if (!connect.empty())
    {
        // Attempt v2 connection if we support v2 - we'll reconnect with v1 if our
        // peer doesn't support it or immediately disconnects us for another reason.
        const bool use_v2transport(GetLocalServices() & NODE_P2P_V2);
        for (int64_t nLoop = 0;; nLoop++)
        {
            for (const std::string& strAddr : connect)
            {
                CAddress addr(CService(), NODE_NONE);
                OpenNetworkConnection(addr, false, {}, strAddr.c_str(), ConnectionType::MANUAL, /*use_v2transport=*/use_v2transport);
                for (int i = 0; i < 10 && i < nLoop; i++)
                {
                    if (!interruptNet.sleep_for(std::chrono::milliseconds(500)))
                        return;
                }
            }
            if (!interruptNet.sleep_for(std::chrono::milliseconds(500)))
                return;
            PerformReconnections();
        }
    }

    // Initiate network connections
    auto start = GetTime<std::chrono::microseconds>();

    // Minimum time before next feeler connection (in microseconds).
    auto next_feeler = start + rng.rand_exp_duration(FEELER_INTERVAL);
    auto next_extra_block_relay = start + rng.rand_exp_duration(EXTRA_BLOCK_RELAY_ONLY_PEER_INTERVAL);
    auto next_extra_network_peer{start + rng.rand_exp_duration(EXTRA_NETWORK_PEER_INTERVAL)};
    const bool dnsseed = gArgs.GetBoolArg("-dnsseed", DEFAULT_DNSSEED);
    bool add_fixed_seeds = gArgs.GetBoolArg("-fixedseeds", DEFAULT_FIXEDSEEDS);
    const bool use_seednodes{!gArgs.GetArgs("-seednode").empty()};

    auto seed_node_timer = NodeClock::now();
    bool add_addr_fetch{addrman.Size() == 0 && !seed_nodes.empty()};
    constexpr std::chrono::seconds ADD_NEXT_SEEDNODE = 10s;

    if (!add_fixed_seeds) {
        LogPrintf("Fixed seeds are disabled\n");
    }

    while (!interruptNet)
    {
        if (add_addr_fetch) {
            add_addr_fetch = false;
            const auto& seed{SpanPopBack(seed_nodes)};
            AddAddrFetch(seed);

            if (addrman.Size() == 0) {
                LogInfo("Empty addrman, adding seednode (%s) to addrfetch\n", seed);
            } else {
                LogInfo("Couldn't connect to peers from addrman after %d seconds. Adding seednode (%s) to addrfetch\n", ADD_NEXT_SEEDNODE.count(), seed);
            }
        }

        ProcessAddrFetch();

        if (!interruptNet.sleep_for(std::chrono::milliseconds(500)))
            return;

        PerformReconnections();

        CSemaphoreGrant grant(*semOutbound);
        if (interruptNet)
            return;

        const std::unordered_set<Network> fixed_seed_networks{GetReachableEmptyNetworks()};
        if (add_fixed_seeds && !fixed_seed_networks.empty()) {
            // When the node starts with an empty peers.dat, there are a few other sources of peers before
            // we fallback on to fixed seeds: -dnsseed, -seednode, -addnode
            // If none of those are available, we fallback on to fixed seeds immediately, else we allow
            // 60 seconds for any of those sources to populate addrman.
            bool add_fixed_seeds_now = false;
            // It is cheapest to check if enough time has passed first.
            if (GetTime<std::chrono::seconds>() > start + std::chrono::minutes{1}) {
                add_fixed_seeds_now = true;
                LogPrintf("Adding fixed seeds as 60 seconds have passed and addrman is empty for at least one reachable network\n");
            }

            // Perform cheap checks before locking a mutex.
            else if (!dnsseed && !use_seednodes) {
                LOCK(m_added_nodes_mutex);
                if (m_added_node_params.empty()) {
                    add_fixed_seeds_now = true;
                    LogPrintf("Adding fixed seeds as -dnsseed=0 (or IPv4/IPv6 connections are disabled via -onlynet) and neither -addnode nor -seednode are provided\n");
                }
            }

            if (add_fixed_seeds_now) {
                std::vector<CAddress> seed_addrs{ConvertSeeds(m_params.FixedSeeds())};
                // We will not make outgoing connections to peers that are unreachable
                // (e.g. because of -onlynet configuration).
                // Therefore, we do not add them to addrman in the first place.
                // In case previously unreachable networks become reachable
                // (e.g. in case of -onlynet changes by the user), fixed seeds will
                // be loaded only for networks for which we have no addresses.
                seed_addrs.erase(std::remove_if(seed_addrs.begin(), seed_addrs.end(),
                                                [&fixed_seed_networks](const CAddress& addr) { return fixed_seed_networks.count(addr.GetNetwork()) == 0; }),
                                 seed_addrs.end());
                CNetAddr local;
                local.SetInternal("fixedseeds");
                addrman.Add(seed_addrs, local);
                add_fixed_seeds = false;
                LogPrintf("Added %d fixed seeds from reachable networks.\n", seed_addrs.size());
            }
        }

        //
        // Choose an address to connect to based on most recently seen
        //
        CAddress addrConnect;

        // Only connect out to one peer per ipv4/ipv6 network group (/16 for IPv4).
        int nOutboundFullRelay = 0;
        int nOutboundBlockRelay = 0;
        int outbound_privacy_network_peers = 0;
        std::set<std::vector<unsigned char>> outbound_ipv46_peer_netgroups;

        {
            LOCK(m_nodes_mutex);
            for (const CNode* pnode : m_nodes) {
                if (pnode->IsFullOutboundConn()) nOutboundFullRelay++;
                if (pnode->IsBlockOnlyConn()) nOutboundBlockRelay++;

                // Make sure our persistent outbound slots to ipv4/ipv6 peers belong to different netgroups.
                switch (pnode->m_conn_type) {
                    // We currently don't take inbound connections into account. Since they are
                    // free to make, an attacker could make them to prevent us from connecting to
                    // certain peers.
                    case ConnectionType::INBOUND:
                    // Short-lived outbound connections should not affect how we select outbound
                    // peers from addrman.
                    case ConnectionType::ADDR_FETCH:
                    case ConnectionType::FEELER:
                        break;
                    case ConnectionType::MANUAL:
                    case ConnectionType::OUTBOUND_FULL_RELAY:
                    case ConnectionType::BLOCK_RELAY:
                        const CAddress address{pnode->addr};
                        if (address.IsTor() || address.IsI2P() || address.IsCJDNS()) {
                            // Since our addrman-groups for these networks are
                            // random, without relation to the route we
                            // take to connect to these peers or to the
                            // difficulty in obtaining addresses with diverse
                            // groups, we don't worry about diversity with
                            // respect to our addrman groups when connecting to
                            // these networks.
                            ++outbound_privacy_network_peers;
                        } else {
                            outbound_ipv46_peer_netgroups.insert(m_netgroupman.GetGroup(address));
                        }
                } // no default case, so the compiler can warn about missing cases
            }
        }

        if (!seed_nodes.empty() && nOutboundFullRelay < SEED_OUTBOUND_CONNECTION_THRESHOLD) {
            if (NodeClock::now() > seed_node_timer + ADD_NEXT_SEEDNODE) {
                seed_node_timer = NodeClock::now();
                add_addr_fetch = true;
            }
        }

        ConnectionType conn_type = ConnectionType::OUTBOUND_FULL_RELAY;
        auto now = GetTime<std::chrono::microseconds>();
        bool anchor = false;
        bool fFeeler = false;
        std::optional<Network> preferred_net;

        // Determine what type of connection to open. Opening
        // BLOCK_RELAY connections to addresses from anchors.dat gets the highest
        // priority. Then we open OUTBOUND_FULL_RELAY priority until we
        // meet our full-relay capacity. Then we open BLOCK_RELAY connection
        // until we hit our block-relay-only peer limit.
        // GetTryNewOutboundPeer() gets set when a stale tip is detected, so we
        // try opening an additional OUTBOUND_FULL_RELAY connection. If none of
        // these conditions are met, check to see if it's time to try an extra
        // block-relay-only peer (to confirm our tip is current, see below) or the next_feeler
        // timer to decide if we should open a FEELER.

        if (!m_anchors.empty() && (nOutboundBlockRelay < m_max_outbound_block_relay)) {
            conn_type = ConnectionType::BLOCK_RELAY;
            anchor = true;
        } else if (nOutboundFullRelay < m_max_outbound_full_relay) {
            // OUTBOUND_FULL_RELAY
        } else if (nOutboundBlockRelay < m_max_outbound_block_relay) {
            conn_type = ConnectionType::BLOCK_RELAY;
        } else if (GetTryNewOutboundPeer()) {
            // OUTBOUND_FULL_RELAY
        } else if (now > next_extra_block_relay && m_start_extra_block_relay_peers) {
            // Periodically connect to a peer (using regular outbound selection
            // methodology from addrman) and stay connected long enough to sync
            // headers, but not much else.
            //
            // Then disconnect the peer, if we haven't learned anything new.
            //
            // The idea is to make eclipse attacks very difficult to pull off,
            // because every few minutes we're finding a new peer to learn headers
            // from.
            //
            // This is similar to the logic for trying extra outbound (full-relay)
            // peers, except:
            // - we do this all the time on an exponential timer, rather than just when
            //   our tip is stale
            // - we potentially disconnect our next-youngest block-relay-only peer, if our
            //   newest block-relay-only peer delivers a block more recently.
            //   See the eviction logic in net_processing.cpp.
            //
            // Because we can promote these connections to block-relay-only
            // connections, they do not get their own ConnectionType enum
            // (similar to how we deal with extra outbound peers).
            next_extra_block_relay = now + rng.rand_exp_duration(EXTRA_BLOCK_RELAY_ONLY_PEER_INTERVAL);
            conn_type = ConnectionType::BLOCK_RELAY;
        } else if (now > next_feeler) {
            next_feeler = now + rng.rand_exp_duration(FEELER_INTERVAL);
            conn_type = ConnectionType::FEELER;
            fFeeler = true;
        } else if (nOutboundFullRelay == m_max_outbound_full_relay &&
                   m_max_outbound_full_relay == MAX_OUTBOUND_FULL_RELAY_CONNECTIONS &&
                   now > next_extra_network_peer &&
                   MaybePickPreferredNetwork(preferred_net)) {
            // Full outbound connection management: Attempt to get at least one
            // outbound peer from each reachable network by making extra connections
            // and then protecting "only" peers from a network during outbound eviction.
            // This is not attempted if the user changed -maxconnections to a value
            // so low that less than MAX_OUTBOUND_FULL_RELAY_CONNECTIONS are made,
            // to prevent interactions with otherwise protected outbound peers.
            next_extra_network_peer = now + rng.rand_exp_duration(EXTRA_NETWORK_PEER_INTERVAL);
        } else {
            // skip to next iteration of while loop
            continue;
        }

        addrman.ResolveCollisions();

        const auto current_time{NodeClock::now()};
        int nTries = 0;
        const auto reachable_nets{g_reachable_nets.All()};

        while (!interruptNet)
        {
            if (anchor && !m_anchors.empty()) {
                const CAddress addr = m_anchors.back();
                m_anchors.pop_back();
                if (!addr.IsValid() || IsLocal(addr) || !g_reachable_nets.Contains(addr) ||
                    !m_msgproc->HasAllDesirableServiceFlags(addr.nServices) ||
                    outbound_ipv46_peer_netgroups.count(m_netgroupman.GetGroup(addr))) continue;
                addrConnect = addr;
                LogDebug(BCLog::NET, "Trying to make an anchor connection to %s\n", addrConnect.ToStringAddrPort());
                break;
            }

            // If we didn't find an appropriate destination after trying 100 addresses fetched from addrman,
            // stop this loop, and let the outer loop run again (which sleeps, adds seed nodes, recalculates
            // already-connected network ranges, ...) before trying new addrman addresses.
            nTries++;
            if (nTries > 100)
                break;

            CAddress addr;
            NodeSeconds addr_last_try{0s};

            if (fFeeler) {
                // First, try to get a tried table collision address. This returns
                // an empty (invalid) address if there are no collisions to try.
                std::tie(addr, addr_last_try) = addrman.SelectTriedCollision();

                if (!addr.IsValid()) {
                    // No tried table collisions. Select a new table address
                    // for our feeler.
                    std::tie(addr, addr_last_try) = addrman.Select(true, reachable_nets);
                } else if (AlreadyConnectedToAddress(addr)) {
                    // If test-before-evict logic would have us connect to a
                    // peer that we're already connected to, just mark that
                    // address as Good(). We won't be able to initiate the
                    // connection anyway, so this avoids inadvertently evicting
                    // a currently-connected peer.
                    addrman.Good(addr);
                    // Select a new table address for our feeler instead.
                    std::tie(addr, addr_last_try) = addrman.Select(true, reachable_nets);
                }
            } else {
                // Not a feeler
                // If preferred_net has a value set, pick an extra outbound
                // peer from that network. The eviction logic in net_processing
                // ensures that a peer from another network will be evicted.
                std::tie(addr, addr_last_try) = preferred_net.has_value()
                    ? addrman.Select(false, {*preferred_net})
                    : addrman.Select(false, reachable_nets);
            }

            // Require outbound IPv4/IPv6 connections, other than feelers, to be to distinct network groups
            if (!fFeeler && outbound_ipv46_peer_netgroups.count(m_netgroupman.GetGroup(addr))) {
                continue;
            }

            // if we selected an invalid or local address, restart
            if (!addr.IsValid() || IsLocal(addr)) {
                break;
            }

            if (!g_reachable_nets.Contains(addr)) {
                continue;
            }

            // only consider very recently tried nodes after 30 failed attempts
            if (current_time - addr_last_try < 10min && nTries < 30) {
                continue;
            }

            // for non-feelers, require all the services we'll want,
            // for feelers, only require they be a full node (only because most
            // SPV clients don't have a good address DB available)
            if (!fFeeler && !m_msgproc->HasAllDesirableServiceFlags(addr.nServices)) {
                continue;
            } else if (fFeeler && !MayHaveUsefulAddressDB(addr.nServices)) {
                continue;
            }

            // Do not connect to bad ports, unless 50 invalid addresses have been selected already.
            if (nTries < 50 && (addr.IsIPv4() || addr.IsIPv6()) && IsBadPort(addr.GetPort())) {
                continue;
            }

            // Do not make automatic outbound connections to addnode peers, to
            // not use our limited outbound slots for them and to ensure
            // addnode connections benefit from their intended protections.
            if (AddedNodesContain(addr)) {
                LogPrintLevel(BCLog::NET, BCLog::Level::Debug, "Not making automatic %s%s connection to %s peer selected for manual (addnode) connection%s\n",
                              preferred_net.has_value() ? "network-specific " : "",
                              ConnectionTypeAsString(conn_type), GetNetworkName(addr.GetNetwork()),
                              fLogIPs ? strprintf(": %s", addr.ToStringAddrPort()) : "");
                continue;
            }

            addrConnect = addr;
            break;
        }

        if (addrConnect.IsValid()) {
            if (fFeeler) {
                // Add small amount of random noise before connection to avoid synchronization.
                if (!interruptNet.sleep_for(rng.rand_uniform_duration<CThreadInterrupt::Clock>(FEELER_SLEEP_WINDOW))) {
                    return;
                }
                LogDebug(BCLog::NET, "Making feeler connection to %s\n", addrConnect.ToStringAddrPort());
            }

            if (preferred_net != std::nullopt) LogDebug(BCLog::NET, "Making network specific connection to %s on %s.\n", addrConnect.ToStringAddrPort(), GetNetworkName(preferred_net.value()));

            // Record addrman failure attempts when node has at least 2 persistent outbound connections to peers with
            // different netgroups in ipv4/ipv6 networks + all peers in Tor/I2P/CJDNS networks.
            // Don't record addrman failure attempts when node is offline. This can be identified since all local
            // network connections (if any) belong in the same netgroup, and the size of `outbound_ipv46_peer_netgroups` would only be 1.
            const bool count_failures{((int)outbound_ipv46_peer_netgroups.size() + outbound_privacy_network_peers) >= std::min(m_max_automatic_connections - 1, 2)};
            // Use BIP324 transport when both us and them have NODE_V2_P2P set.
            const bool use_v2transport(addrConnect.nServices & GetLocalServices() & NODE_P2P_V2);
            OpenNetworkConnection(addrConnect, count_failures, std::move(grant), /*strDest=*/nullptr, conn_type, use_v2transport);
        }
    }
}

std::vector<CAddress> CConnman::GetCurrentBlockRelayOnlyConns() const
{
    std::vector<CAddress> ret;
    LOCK(m_nodes_mutex);
    for (const CNode* pnode : m_nodes) {
        if (pnode->IsBlockOnlyConn()) {
            ret.push_back(pnode->addr);
        }
    }

    return ret;
}

std::vector<AddedNodeInfo> CConnman::GetAddedNodeInfo(bool include_connected) const
{
    std::vector<AddedNodeInfo> ret;

    std::list<AddedNodeParams> lAddresses(0);
    {
        LOCK(m_added_nodes_mutex);
        ret.reserve(m_added_node_params.size());
        std::copy(m_added_node_params.cbegin(), m_added_node_params.cend(), std::back_inserter(lAddresses));
    }


    // Build a map of all already connected addresses (by IP:port and by name) to inbound/outbound and resolved CService
    std::map<CService, bool> mapConnected;
    std::map<std::string, std::pair<bool, CService>> mapConnectedByName;
    {
        LOCK(m_nodes_mutex);
        for (const CNode* pnode : m_nodes) {
            if (pnode->addr.IsValid()) {
                mapConnected[pnode->addr] = pnode->IsInboundConn();
            }
            std::string addrName{pnode->m_addr_name};
            if (!addrName.empty()) {
                mapConnectedByName[std::move(addrName)] = std::make_pair(pnode->IsInboundConn(), static_cast<const CService&>(pnode->addr));
            }
        }
    }

    for (const auto& addr : lAddresses) {
        CService service{MaybeFlipIPv6toCJDNS(LookupNumeric(addr.m_added_node, GetDefaultPort(addr.m_added_node)))};
        AddedNodeInfo addedNode{addr, CService(), false, false};
        if (service.IsValid()) {
            // strAddNode is an IP:port
            auto it = mapConnected.find(service);
            if (it != mapConnected.end()) {
                if (!include_connected) {
                    continue;
                }
                addedNode.resolvedAddress = service;
                addedNode.fConnected = true;
                addedNode.fInbound = it->second;
            }
        } else {
            // strAddNode is a name
            auto it = mapConnectedByName.find(addr.m_added_node);
            if (it != mapConnectedByName.end()) {
                if (!include_connected) {
                    continue;
                }
                addedNode.resolvedAddress = it->second.second;
                addedNode.fConnected = true;
                addedNode.fInbound = it->second.first;
            }
        }
        ret.emplace_back(std::move(addedNode));
    }

    return ret;
}

void CConnman::ThreadOpenAddedConnections()
{
    AssertLockNotHeld(m_unused_i2p_sessions_mutex);
    AssertLockNotHeld(m_reconnections_mutex);
    while (true)
    {
        CSemaphoreGrant grant(*semAddnode);
        std::vector<AddedNodeInfo> vInfo = GetAddedNodeInfo(/*include_connected=*/false);
        bool tried = false;
        for (const AddedNodeInfo& info : vInfo) {
            if (!grant) {
                // If we've used up our semaphore and need a new one, let's not wait here since while we are waiting
                // the addednodeinfo state might change.
                break;
            }
            tried = true;
            CAddress addr(CService(), NODE_NONE);
            OpenNetworkConnection(addr, false, std::move(grant), info.m_params.m_added_node.c_str(), ConnectionType::MANUAL, info.m_params.m_use_v2transport);
            if (!interruptNet.sleep_for(std::chrono::milliseconds(500))) return;
            grant = CSemaphoreGrant(*semAddnode, /*fTry=*/true);
        }
        // See if any reconnections are desired.
        PerformReconnections();
        // Retry every 60 seconds if a connection was attempted, otherwise two seconds
        if (!interruptNet.sleep_for(std::chrono::seconds(tried ? 60 : 2)))
            return;
    }
}

// if successful, this moves the passed grant to the constructed node
void CConnman::OpenNetworkConnection(const CAddress& addrConnect, bool fCountFailure, CSemaphoreGrant&& grant_outbound, const char *pszDest, ConnectionType conn_type, bool use_v2transport)
{
    AssertLockNotHeld(m_unused_i2p_sessions_mutex);
    assert(conn_type != ConnectionType::INBOUND);

    //
    // Initiate outbound network connection
    //
    if (interruptNet) {
        return;
    }
    if (!fNetworkActive) {
        return;
    }
    if (!pszDest) {
        bool banned_or_discouraged = m_banman && (m_banman->IsDiscouraged(addrConnect) || m_banman->IsBanned(addrConnect));
        if (IsLocal(addrConnect) || banned_or_discouraged || AlreadyConnectedToAddress(addrConnect)) {
            return;
        }
    } else if (FindNode(std::string(pszDest)))
        return;

    CNode* pnode = ConnectNode(addrConnect, pszDest, fCountFailure, conn_type, use_v2transport);

    if (!pnode)
        return;
    pnode->grantOutbound = std::move(grant_outbound);

    m_msgproc->InitializeNode(*pnode, m_local_services);
    {
        LOCK(m_nodes_mutex);
        m_nodes.push_back(pnode);

        // update connection count by network
        if (pnode->IsManualOrFullOutboundConn()) ++m_network_conn_counts[pnode->addr.GetNetwork()];
    }

    TRACEPOINT(net, outbound_connection,
        pnode->GetId(),
        pnode->m_addr_name.c_str(),
        pnode->ConnectionTypeAsString().c_str(),
        pnode->ConnectedThroughNetwork(),
        GetNodeCount(ConnectionDirection::Out));
}

Mutex NetEventsInterface::g_msgproc_mutex;

void CConnman::ThreadMessageHandler()
{
    LOCK(NetEventsInterface::g_msgproc_mutex);

    while (!flagInterruptMsgProc)
    {
        bool fMoreWork = false;

        {
            // Randomize the order in which we process messages from/to our peers.
            // This prevents attacks in which an attacker exploits having multiple
            // consecutive connections in the m_nodes list.
            const NodesSnapshot snap{*this, /*shuffle=*/true};

            for (CNode* pnode : snap.Nodes()) {
                if (pnode->fDisconnect)
                    continue;

                CpuTimer timer{[&pnode](std::chrono::nanoseconds elapsed) { pnode->m_cpu_time += elapsed; }};

                // Receive messages
                bool fMoreNodeWork = m_msgproc->ProcessMessages(pnode, flagInterruptMsgProc);
                fMoreWork |= (fMoreNodeWork && !pnode->fPauseSend);
                if (flagInterruptMsgProc)
                    return;
                // Send messages
                m_msgproc->SendMessages(pnode);

                if (flagInterruptMsgProc)
                    return;
            }
        }

        WAIT_LOCK(mutexMsgProc, lock);
        if (!fMoreWork) {
            condMsgProc.wait_until(lock, std::chrono::steady_clock::now() + std::chrono::milliseconds(100), [this]() EXCLUSIVE_LOCKS_REQUIRED(mutexMsgProc) { return fMsgProcWake; });
        }
        fMsgProcWake = false;
    }
}

void CConnman::ThreadI2PAcceptIncoming()
{
    static constexpr auto err_wait_begin = 1s;
    static constexpr auto err_wait_cap = 5min;
    auto err_wait = err_wait_begin;

    bool advertising_listen_addr = false;
    i2p::Connection conn;

    auto SleepOnFailure = [&]() {
        interruptNet.sleep_for(err_wait);
        if (err_wait < err_wait_cap) {
            err_wait += 1s;
        }
    };

    while (!interruptNet) {

        if (!m_i2p_sam_session->Listen(conn)) {
            if (advertising_listen_addr && conn.me.IsValid()) {
                RemoveLocal(conn.me);
                advertising_listen_addr = false;
            }
            SleepOnFailure();
            continue;
        }

        if (!advertising_listen_addr) {
            AddLocal(conn.me, LOCAL_MANUAL);
            advertising_listen_addr = true;
        }

        if (!m_i2p_sam_session->Accept(conn)) {
            SleepOnFailure();
            continue;
        }

        CreateNodeFromAcceptedSocket(std::move(conn.sock), NetPermissionFlags::None, conn.me, conn.peer);

        err_wait = err_wait_begin;
    }
}

bool CConnman::BindListenPort(const CService& addrBind, bilingual_str& strError, NetPermissionFlags permissions)
{
    int nOne = 1;

    // Create socket for listening for incoming connections
    struct sockaddr_storage sockaddr;
    socklen_t len = sizeof(sockaddr);
    if (!addrBind.GetSockAddr((struct sockaddr*)&sockaddr, &len))
    {
        strError = Untranslated(strprintf("Bind address family for %s not supported", addrBind.ToStringAddrPort()));
        LogPrintLevel(BCLog::NET, BCLog::Level::Error, "%s\n", strError.original);
        return false;
    }

    std::unique_ptr<Sock> sock = CreateSock(addrBind.GetSAFamily(), SOCK_STREAM, IPPROTO_TCP);
    if (!sock) {
        strError = Untranslated(strprintf("Couldn't open socket for incoming connections (socket returned error %s)", NetworkErrorString(WSAGetLastError())));
        LogPrintLevel(BCLog::NET, BCLog::Level::Error, "%s\n", strError.original);
        return false;
    }

    // Allow binding if the port is still in TIME_WAIT state after
    // the program was closed and restarted.
    if (sock->SetSockOpt(SOL_SOCKET, SO_REUSEADDR, (sockopt_arg_type)&nOne, sizeof(int)) == SOCKET_ERROR) {
        strError = Untranslated(strprintf("Error setting SO_REUSEADDR on socket: %s, continuing anyway", NetworkErrorString(WSAGetLastError())));
        LogPrintf("%s\n", strError.original);
    }

    // some systems don't have IPV6_V6ONLY but are always v6only; others do have the option
    // and enable it by default or not. Try to enable it, if possible.
    if (addrBind.IsIPv6()) {
#ifdef IPV6_V6ONLY
        if (sock->SetSockOpt(IPPROTO_IPV6, IPV6_V6ONLY, (sockopt_arg_type)&nOne, sizeof(int)) == SOCKET_ERROR) {
            strError = Untranslated(strprintf("Error setting IPV6_V6ONLY on socket: %s, continuing anyway", NetworkErrorString(WSAGetLastError())));
            LogPrintf("%s\n", strError.original);
        }
#endif
#ifdef WIN32
        int nProtLevel = PROTECTION_LEVEL_UNRESTRICTED;
        if (sock->SetSockOpt(IPPROTO_IPV6, IPV6_PROTECTION_LEVEL, (const char*)&nProtLevel, sizeof(int)) == SOCKET_ERROR) {
            strError = Untranslated(strprintf("Error setting IPV6_PROTECTION_LEVEL on socket: %s, continuing anyway", NetworkErrorString(WSAGetLastError())));
            LogPrintf("%s\n", strError.original);
        }
#endif
    }

    if (sock->Bind(reinterpret_cast<struct sockaddr*>(&sockaddr), len) == SOCKET_ERROR) {
        int nErr = WSAGetLastError();
        if (nErr == WSAEADDRINUSE)
            strError = strprintf(_("Unable to bind to %s on this computer. %s is probably already running."), addrBind.ToStringAddrPort(), CLIENT_NAME);
        else
            strError = strprintf(_("Unable to bind to %s on this computer (bind returned error %s)"), addrBind.ToStringAddrPort(), NetworkErrorString(nErr));
        LogPrintLevel(BCLog::NET, BCLog::Level::Error, "%s\n", strError.original);
        return false;
    }
    LogPrintf("Bound to %s\n", addrBind.ToStringAddrPort());

    // Listen for incoming connections
    if (sock->Listen(SOMAXCONN) == SOCKET_ERROR)
    {
        strError = strprintf(_("Listening for incoming connections failed (listen returned error %s)"), NetworkErrorString(WSAGetLastError()));
        LogPrintLevel(BCLog::NET, BCLog::Level::Error, "%s\n", strError.original);
        return false;
    }

    vhListenSocket.emplace_back(std::move(sock), permissions);
    return true;
}

void Discover()
{
    if (!fDiscover)
        return;

    for (const CNetAddr &addr: GetLocalAddresses()) {
        if (AddLocal(addr, LOCAL_IF))
            LogPrintf("%s: %s\n", __func__, addr.ToStringAddr());
    }
}

void CConnman::SetNetworkActive(bool active)
{
    LogPrintf("%s: %s\n", __func__, active);

    if (fNetworkActive == active) {
        return;
    }

    fNetworkActive = active;

    if (m_client_interface) {
        m_client_interface->NotifyNetworkActiveChanged(fNetworkActive);
    }
}

CConnman::CConnman(uint64_t nSeed0In, uint64_t nSeed1In, AddrMan& addrman_in,
                   const NetGroupManager& netgroupman, const CChainParams& params, bool network_active)
    : addrman(addrman_in)
    , m_netgroupman{netgroupman}
    , nSeed0(nSeed0In)
    , nSeed1(nSeed1In)
    , m_params(params)
{
    SetTryNewOutboundPeer(false);

    Options connOptions;
    Init(connOptions);
    SetNetworkActive(network_active);
}

NodeId CConnman::GetNewNodeId()
{
    return nLastNodeId.fetch_add(1, std::memory_order_relaxed);
}

uint16_t CConnman::GetDefaultPort(Network net) const
{
    return net == NET_I2P ? I2P_SAM31_PORT : m_params.GetDefaultPort();
}

uint16_t CConnman::GetDefaultPort(const std::string& addr) const
{
    CNetAddr a;
    return a.SetSpecial(addr) ? GetDefaultPort(a.GetNetwork()) : m_params.GetDefaultPort();
}

bool CConnman::Bind(const CService& addr_, unsigned int flags, NetPermissionFlags permissions)
{
    const CService addr{MaybeFlipIPv6toCJDNS(addr_)};

    bilingual_str strError;
    if (!BindListenPort(addr, strError, permissions)) {
        if ((flags & BF_REPORT_ERROR) && m_client_interface) {
            m_client_interface->ThreadSafeMessageBox(strError, "", CClientUIInterface::MSG_ERROR);
        }
        return false;
    }

    if (addr.IsRoutable() && fDiscover && !(flags & BF_DONT_ADVERTISE) && !NetPermissions::HasFlag(permissions, NetPermissionFlags::NoBan)) {
        AddLocal(addr, LOCAL_BIND);
    }

    return true;
}

bool CConnman::InitBinds(const Options& options)
{
    for (const auto& addrBind : options.vBinds) {
        if (!Bind(addrBind, BF_REPORT_ERROR, NetPermissionFlags::None)) {
            return false;
        }
    }
    for (const auto& addrBind : options.vWhiteBinds) {
        if (!Bind(addrBind.m_service, BF_REPORT_ERROR, addrBind.m_flags)) {
            return false;
        }
    }
    for (const auto& addr_bind : options.onion_binds) {
        if (!Bind(addr_bind, BF_REPORT_ERROR | BF_DONT_ADVERTISE, NetPermissionFlags::None)) {
            return false;
        }
    }
    if (options.bind_on_any) {
        // Don't consider errors to bind on IPv6 "::" fatal because the host OS
        // may not have IPv6 support and the user did not explicitly ask us to
        // bind on that.
        const CService ipv6_any{in6_addr(IN6ADDR_ANY_INIT), GetListenPort()}; // ::
        Bind(ipv6_any, BF_NONE, NetPermissionFlags::None);

        struct in_addr inaddr_any;
        inaddr_any.s_addr = htonl(INADDR_ANY);
        const CService ipv4_any{inaddr_any, GetListenPort()}; // 0.0.0.0
        if (!Bind(ipv4_any, BF_REPORT_ERROR, NetPermissionFlags::None)) {
            return false;
        }
    }
    return true;
}

bool CConnman::Start(CScheduler& scheduler, const Options& connOptions)
{
    AssertLockNotHeld(m_total_bytes_sent_mutex);
    Init(connOptions);

    if (fListen && !InitBinds(connOptions)) {
        if (m_client_interface) {
            m_client_interface->ThreadSafeMessageBox(
                _("Failed to listen on any port. Use -listen=0 if you want this."),
                "", CClientUIInterface::MSG_ERROR);
        }
        return false;
    }

    Proxy i2p_sam;
    if (GetProxy(NET_I2P, i2p_sam) && connOptions.m_i2p_accept_incoming) {
        m_i2p_sam_session = std::make_unique<i2p::sam::Session>(gArgs.GetDataDirNet() / "i2p_private_key",
                                                                i2p_sam, &interruptNet);
    }

    // Randomize the order in which we may query seednode to potentially prevent connecting to the same one every restart (and signal that we have restarted)
    std::vector<std::string> seed_nodes = connOptions.vSeedNodes;
    if (!seed_nodes.empty()) {
        std::shuffle(seed_nodes.begin(), seed_nodes.end(), FastRandomContext{});
    }

    if (m_use_addrman_outgoing) {
        // Load addresses from anchors.dat
        m_anchors = ReadAnchors(gArgs.GetDataDirNet() / ANCHORS_DATABASE_FILENAME);
        if (m_anchors.size() > MAX_BLOCK_RELAY_ONLY_ANCHORS) {
            m_anchors.resize(MAX_BLOCK_RELAY_ONLY_ANCHORS);
        }
        LogPrintf("%i block-relay-only anchors will be tried for connections.\n", m_anchors.size());
    }

    if (m_client_interface) {
        m_client_interface->InitMessage(_("Starting network threads…"));
    }

    fAddressesInitialized = true;

    if (semOutbound == nullptr) {
        // initialize semaphore
        semOutbound = std::make_unique<CSemaphore>(std::min(m_max_automatic_outbound, m_max_automatic_connections));
    }
    if (semAddnode == nullptr) {
        // initialize semaphore
        semAddnode = std::make_unique<CSemaphore>(m_max_addnode);
    }

    //
    // Start threads
    //
    assert(m_msgproc);
    interruptNet.reset();
    flagInterruptMsgProc = false;

    {
        LOCK(mutexMsgProc);
        fMsgProcWake = false;
    }

    // Send and receive from sockets, accept connections
    threadSocketHandler = std::thread(&util::TraceThread, "net", [this] { ThreadSocketHandler(); });

    if (!gArgs.GetBoolArg("-dnsseed", DEFAULT_DNSSEED))
        LogPrintf("DNS seeding disabled\n");
    else
        threadDNSAddressSeed = std::thread(&util::TraceThread, "dnsseed", [this] { ThreadDNSAddressSeed(); });

    // Initiate manual connections
    threadOpenAddedConnections = std::thread(&util::TraceThread, "addcon", [this] { ThreadOpenAddedConnections(); });

    if (connOptions.m_use_addrman_outgoing && !connOptions.m_specified_outgoing.empty()) {
        if (m_client_interface) {
            m_client_interface->ThreadSafeMessageBox(
                _("Cannot provide specific connections and have addrman find outgoing connections at the same time."),
                "", CClientUIInterface::MSG_ERROR);
        }
        return false;
    }
    if (connOptions.m_use_addrman_outgoing || !connOptions.m_specified_outgoing.empty()) {
        threadOpenConnections = std::thread(
            &util::TraceThread, "opencon",
            [this, connect = connOptions.m_specified_outgoing, seed_nodes = std::move(seed_nodes)] { ThreadOpenConnections(connect, seed_nodes); });
    }

    // Process messages
    threadMessageHandler = std::thread(&util::TraceThread, "msghand", [this] { ThreadMessageHandler(); });

    if (m_i2p_sam_session) {
        threadI2PAcceptIncoming =
            std::thread(&util::TraceThread, "i2paccept", [this] { ThreadI2PAcceptIncoming(); });
    }

    // Dump network addresses
    scheduler.scheduleEvery([this] { DumpAddresses(); }, DUMP_PEERS_INTERVAL);

    // Run the ASMap Health check once and then schedule it to run every 24h.
    if (m_netgroupman.UsingASMap()) {
        ASMapHealthCheck();
        scheduler.scheduleEvery([this] { ASMapHealthCheck(); }, ASMAP_HEALTH_CHECK_INTERVAL);
    }

    return true;
}

class CNetCleanup
{
public:
    CNetCleanup() = default;

    ~CNetCleanup()
    {
#ifdef WIN32
        // Shutdown Windows Sockets
        WSACleanup();
#endif
    }
};
static CNetCleanup instance_of_cnetcleanup;

void CConnman::Interrupt()
{
    {
        LOCK(mutexMsgProc);
        flagInterruptMsgProc = true;
    }
    condMsgProc.notify_all();

    interruptNet();
    g_socks5_interrupt();

    if (semOutbound) {
        for (int i=0; i<m_max_automatic_outbound; i++) {
            semOutbound->post();
        }
    }

    if (semAddnode) {
        for (int i=0; i<m_max_addnode; i++) {
            semAddnode->post();
        }
    }
}

void CConnman::StopThreads()
{
    if (threadI2PAcceptIncoming.joinable()) {
        threadI2PAcceptIncoming.join();
    }
    if (threadMessageHandler.joinable())
        threadMessageHandler.join();
    if (threadOpenConnections.joinable())
        threadOpenConnections.join();
    if (threadOpenAddedConnections.joinable())
        threadOpenAddedConnections.join();
    if (threadDNSAddressSeed.joinable())
        threadDNSAddressSeed.join();
    if (threadSocketHandler.joinable())
        threadSocketHandler.join();
}

void CConnman::StopNodes()
{
    if (fAddressesInitialized) {
        DumpAddresses();
        fAddressesInitialized = false;

        if (m_use_addrman_outgoing) {
            // Anchor connections are only dumped during clean shutdown.
            std::vector<CAddress> anchors_to_dump = GetCurrentBlockRelayOnlyConns();
            if (anchors_to_dump.size() > MAX_BLOCK_RELAY_ONLY_ANCHORS) {
                anchors_to_dump.resize(MAX_BLOCK_RELAY_ONLY_ANCHORS);
            }
            DumpAnchors(gArgs.GetDataDirNet() / ANCHORS_DATABASE_FILENAME, anchors_to_dump);
        }
    }

    // Delete peer connections.
    std::vector<CNode*> nodes;
    WITH_LOCK(m_nodes_mutex, nodes.swap(m_nodes));
    for (CNode* pnode : nodes) {
        LogDebug(BCLog::NET, "Stopping node, %s", pnode->DisconnectMsg(fLogIPs));
        pnode->CloseSocketDisconnect();
        DeleteNode(pnode);
    }

    for (CNode* pnode : m_nodes_disconnected) {
        DeleteNode(pnode);
    }
    m_nodes_disconnected.clear();
    vhListenSocket.clear();
    semOutbound.reset();
    semAddnode.reset();
}

void CConnman::DeleteNode(CNode* pnode)
{
    assert(pnode);
    m_msgproc->FinalizeNode(*pnode);
    delete pnode;
}

CConnman::~CConnman()
{
    Interrupt();
    Stop();
}

std::vector<CAddress> CConnman::GetAddresses(size_t max_addresses, size_t max_pct, std::optional<Network> network, const bool filtered) const
{
    std::vector<CAddress> addresses = addrman.GetAddr(max_addresses, max_pct, network, filtered);
    if (m_banman) {
        addresses.erase(std::remove_if(addresses.begin(), addresses.end(),
                        [this](const CAddress& addr){return m_banman->IsDiscouraged(addr) || m_banman->IsBanned(addr);}),
                        addresses.end());
    }
    return addresses;
}

std::vector<CAddress> CConnman::GetAddresses(CNode& requestor, size_t max_addresses, size_t max_pct)
{
    auto local_socket_bytes = requestor.addrBind.GetAddrBytes();
    uint64_t cache_id = GetDeterministicRandomizer(RANDOMIZER_ID_ADDRCACHE)
        .Write(requestor.ConnectedThroughNetwork())
        .Write(local_socket_bytes)
        // For outbound connections, the port of the bound address is randomly
        // assigned by the OS and would therefore not be useful for seeding.
        .Write(requestor.IsInboundConn() ? requestor.addrBind.GetPort() : 0)
        .Finalize();
    const auto current_time = GetTime<std::chrono::microseconds>();
    auto r = m_addr_response_caches.emplace(cache_id, CachedAddrResponse{});
    CachedAddrResponse& cache_entry = r.first->second;
    if (cache_entry.m_cache_entry_expiration < current_time) { // If emplace() added new one it has expiration 0.
        cache_entry.m_addrs_response_cache = GetAddresses(max_addresses, max_pct, /*network=*/std::nullopt);
        // Choosing a proper cache lifetime is a trade-off between the privacy leak minimization
        // and the usefulness of ADDR responses to honest users.
        //
        // Longer cache lifetime makes it more difficult for an attacker to scrape
        // enough AddrMan data to maliciously infer something useful.
        // By the time an attacker scraped enough AddrMan records, most of
        // the records should be old enough to not leak topology info by
        // e.g. analyzing real-time changes in timestamps.
        //
        // It takes only several hundred requests to scrape everything from an AddrMan containing 100,000 nodes,
        // so ~24 hours of cache lifetime indeed makes the data less inferable by the time
        // most of it could be scraped (considering that timestamps are updated via
        // ADDR self-announcements and when nodes communicate).
        // We also should be robust to those attacks which may not require scraping *full* victim's AddrMan
        // (because even several timestamps of the same handful of nodes may leak privacy).
        //
        // On the other hand, longer cache lifetime makes ADDR responses
        // outdated and less useful for an honest requestor, e.g. if most nodes
        // in the ADDR response are no longer active.
        //
        // However, the churn in the network is known to be rather low. Since we consider
        // nodes to be "terrible" (see IsTerrible()) if the timestamps are older than 30 days,
        // max. 24 hours of "penalty" due to cache shouldn't make any meaningful difference
        // in terms of the freshness of the response.
        cache_entry.m_cache_entry_expiration = current_time +
            21h + FastRandomContext().randrange<std::chrono::microseconds>(6h);
    }
    return cache_entry.m_addrs_response_cache;
}

bool CConnman::AddNode(const AddedNodeParams& add)
{
<<<<<<< HEAD
    const CService resolved{MaybeFlipIPv6toCJDNS(LookupNumeric(add.m_added_node, GetDefaultPort(add.m_added_node)))};
    const bool resolved_invalid{!resolved.IsValid()};

    LOCK(m_added_nodes_mutex);
    for (const auto& it : m_added_node_params) {
        if (add.m_added_node == it.m_added_node) return false;
        if (resolved_invalid) continue;
        const CService service{MaybeFlipIPv6toCJDNS(LookupNumeric(it.m_added_node, GetDefaultPort(it.m_added_node)))};
        if (resolved == service) return false;
        // Check if CJDNS address matches regardless of port to detect already-connected inbound peers.
        if (resolved.IsCJDNS() && static_cast<CNetAddr>(resolved) == static_cast<CNetAddr>(service)) return false;
=======
    const CService resolved(LookupNumeric(add.m_added_node, GetDefaultPort(add.m_added_node)));
    const bool resolved_is_valid{resolved.IsValid()};

    LOCK(m_added_nodes_mutex);
    for (const auto& it : m_added_node_params) {
        if (add.m_added_node == it.m_added_node || (resolved_is_valid && resolved == LookupNumeric(it.m_added_node, GetDefaultPort(it.m_added_node)))) return false;
>>>>>>> 39d6928e
    }

    m_added_node_params.push_back(add);
    return true;
}

bool CConnman::RemoveAddedNode(const std::string& strNode)
{
    LOCK(m_added_nodes_mutex);
    for (auto it = m_added_node_params.begin(); it != m_added_node_params.end(); ++it) {
        if (strNode == it->m_added_node) {
            m_added_node_params.erase(it);
            return true;
        }
    }
    return false;
}

bool CConnman::AddedNodesContain(const CAddress& addr) const
{
    AssertLockNotHeld(m_added_nodes_mutex);
    const std::string addr_str{addr.ToStringAddr()};
    const std::string addr_port_str{addr.ToStringAddrPort()};
    LOCK(m_added_nodes_mutex);
    return (m_added_node_params.size() < 24 // bound the query to a reasonable limit
            && std::any_of(m_added_node_params.cbegin(), m_added_node_params.cend(),
                           [&](const auto& p) { return p.m_added_node == addr_str || p.m_added_node == addr_port_str; }));
}

size_t CConnman::GetNodeCount(ConnectionDirection flags) const
{
    LOCK(m_nodes_mutex);
    if (flags == ConnectionDirection::Both) // Shortcut if we want total
        return m_nodes.size();

    int nNum = 0;
    for (const auto& pnode : m_nodes) {
        if (flags & (pnode->IsInboundConn() ? ConnectionDirection::In : ConnectionDirection::Out)) {
            nNum++;
        }
    }

    return nNum;
}


std::map<CNetAddr, LocalServiceInfo> CConnman::getNetLocalAddresses() const
{
    LOCK(g_maplocalhost_mutex);
    return mapLocalHost;
}

uint32_t CConnman::GetMappedAS(const CNetAddr& addr) const
{
    return m_netgroupman.GetMappedAS(addr);
}

void CConnman::GetNodeStats(std::vector<CNodeStats>& vstats) const
{
    vstats.clear();
    LOCK(m_nodes_mutex);
    vstats.reserve(m_nodes.size());
    for (CNode* pnode : m_nodes) {
        vstats.emplace_back();
        pnode->CopyStats(vstats.back());
        vstats.back().m_mapped_as = GetMappedAS(pnode->addr);
    }
}

bool CConnman::DisconnectNode(const std::string& strNode)
{
    LOCK(m_nodes_mutex);
    if (CNode* pnode = FindNode(strNode)) {
        LogDebug(BCLog::NET, "disconnect by address%s match, %s", (fLogIPs ? strprintf("=%s", strNode) : ""), pnode->DisconnectMsg(fLogIPs));
        pnode->fDisconnect = true;
        return true;
    }
    return false;
}

bool CConnman::DisconnectNode(const CSubNet& subnet)
{
    bool disconnected = false;
    LOCK(m_nodes_mutex);
    for (CNode* pnode : m_nodes) {
        if (subnet.Match(pnode->addr)) {
            LogDebug(BCLog::NET, "disconnect by subnet%s match, %s", (fLogIPs ? strprintf("=%s", subnet.ToString()) : ""), pnode->DisconnectMsg(fLogIPs));
            pnode->fDisconnect = true;
            disconnected = true;
        }
    }
    return disconnected;
}

bool CConnman::DisconnectNode(const CNetAddr& addr)
{
    return DisconnectNode(CSubNet(addr));
}

bool CConnman::DisconnectNode(NodeId id)
{
    LOCK(m_nodes_mutex);
    for(CNode* pnode : m_nodes) {
        if (id == pnode->GetId()) {
            LogDebug(BCLog::NET, "disconnect by id, %s", pnode->DisconnectMsg(fLogIPs));
            pnode->fDisconnect = true;
            return true;
        }
    }
    return false;
}

void CConnman::RecordBytesRecv(uint64_t bytes)
{
    nTotalBytesRecv += bytes;
}

void CConnman::RecordBytesSent(uint64_t bytes)
{
    AssertLockNotHeld(m_total_bytes_sent_mutex);
    LOCK(m_total_bytes_sent_mutex);

    nTotalBytesSent += bytes;

    const auto now = GetTime<std::chrono::seconds>();
    if (nMaxOutboundCycleStartTime + MAX_UPLOAD_TIMEFRAME < now)
    {
        // timeframe expired, reset cycle
        nMaxOutboundCycleStartTime = now;
        nMaxOutboundTotalBytesSentInCycle = 0;
    }

    nMaxOutboundTotalBytesSentInCycle += bytes;
}

uint64_t CConnman::GetMaxOutboundTarget() const
{
    AssertLockNotHeld(m_total_bytes_sent_mutex);
    LOCK(m_total_bytes_sent_mutex);
    return nMaxOutboundLimit;
}

std::chrono::seconds CConnman::GetMaxOutboundTimeframe() const
{
    return MAX_UPLOAD_TIMEFRAME;
}

std::chrono::seconds CConnman::GetMaxOutboundTimeLeftInCycle() const
{
    AssertLockNotHeld(m_total_bytes_sent_mutex);
    LOCK(m_total_bytes_sent_mutex);
    return GetMaxOutboundTimeLeftInCycle_();
}

std::chrono::seconds CConnman::GetMaxOutboundTimeLeftInCycle_() const
{
    AssertLockHeld(m_total_bytes_sent_mutex);

    if (nMaxOutboundLimit == 0)
        return 0s;

    if (nMaxOutboundCycleStartTime.count() == 0)
        return MAX_UPLOAD_TIMEFRAME;

    const std::chrono::seconds cycleEndTime = nMaxOutboundCycleStartTime + MAX_UPLOAD_TIMEFRAME;
    const auto now = GetTime<std::chrono::seconds>();
    return (cycleEndTime < now) ? 0s : cycleEndTime - now;
}

bool CConnman::OutboundTargetReached(bool historicalBlockServingLimit) const
{
    AssertLockNotHeld(m_total_bytes_sent_mutex);
    LOCK(m_total_bytes_sent_mutex);
    if (nMaxOutboundLimit == 0)
        return false;

    if (historicalBlockServingLimit)
    {
        // keep a large enough buffer to at least relay each block once
        const std::chrono::seconds timeLeftInCycle = GetMaxOutboundTimeLeftInCycle_();
        const uint64_t buffer = timeLeftInCycle / std::chrono::minutes{10} * MAX_BLOCK_SERIALIZED_SIZE;
        if (buffer >= nMaxOutboundLimit || nMaxOutboundTotalBytesSentInCycle >= nMaxOutboundLimit - buffer)
            return true;
    }
    else if (nMaxOutboundTotalBytesSentInCycle >= nMaxOutboundLimit)
        return true;

    return false;
}

uint64_t CConnman::GetOutboundTargetBytesLeft() const
{
    AssertLockNotHeld(m_total_bytes_sent_mutex);
    LOCK(m_total_bytes_sent_mutex);
    if (nMaxOutboundLimit == 0)
        return 0;

    return (nMaxOutboundTotalBytesSentInCycle >= nMaxOutboundLimit) ? 0 : nMaxOutboundLimit - nMaxOutboundTotalBytesSentInCycle;
}

uint64_t CConnman::GetTotalBytesRecv() const
{
    return nTotalBytesRecv;
}

uint64_t CConnman::GetTotalBytesSent() const
{
    AssertLockNotHeld(m_total_bytes_sent_mutex);
    LOCK(m_total_bytes_sent_mutex);
    return nTotalBytesSent;
}

ServiceFlags CConnman::GetLocalServices() const
{
    return m_local_services;
}

static std::unique_ptr<Transport> MakeTransport(NodeId id, bool use_v2transport, bool inbound) noexcept
{
    if (use_v2transport) {
        return std::make_unique<V2Transport>(id, /*initiating=*/!inbound);
    } else {
        return std::make_unique<V1Transport>(id);
    }
}

CNode::CNode(NodeId idIn,
             std::shared_ptr<Sock> sock,
             const CAddress& addrIn,
             uint64_t nKeyedNetGroupIn,
             uint64_t nLocalHostNonceIn,
             const CService& addrBindIn,
             const std::string& addrNameIn,
             ConnectionType conn_type_in,
             bool inbound_onion,
             CNodeOptions&& node_opts)
    : m_transport{MakeTransport(idIn, node_opts.use_v2transport, conn_type_in == ConnectionType::INBOUND)},
      m_permission_flags{node_opts.permission_flags},
      m_sock{sock},
      m_connected{GetTime<std::chrono::seconds>()},
      addr{addrIn},
      addrBind{addrBindIn},
      m_addr_name{addrNameIn.empty() ? addr.ToStringAddrPort() : addrNameIn},
      m_dest(addrNameIn),
      m_inbound_onion{inbound_onion},
      m_prefer_evict{node_opts.prefer_evict},
      m_forced_inbound{node_opts.forced_inbound},
      nKeyedNetGroup{nKeyedNetGroupIn},
      m_conn_type{conn_type_in},
      id{idIn},
      nLocalHostNonce{nLocalHostNonceIn},
      m_recv_flood_size{node_opts.recv_flood_size},
      m_i2p_sam_session{std::move(node_opts.i2p_sam_session)}
{
    if (inbound_onion) assert(conn_type_in == ConnectionType::INBOUND);

    for (const auto& msg : ALL_NET_MESSAGE_TYPES) {
        mapRecvBytesPerMsgType[msg] = 0;
    }
    mapRecvBytesPerMsgType[NET_MESSAGE_TYPE_OTHER] = 0;

    if (fLogIPs) {
        LogDebug(BCLog::NET, "Added connection to %s peer=%d\n", m_addr_name, id);
    } else {
        LogDebug(BCLog::NET, "Added connection peer=%d\n", id);
    }
}

void CNode::MarkReceivedMsgsForProcessing()
{
    AssertLockNotHeld(m_msg_process_queue_mutex);

    size_t nSizeAdded = 0;
    for (const auto& msg : vRecvMsg) {
        // vRecvMsg contains only completed CNetMessage
        // the single possible partially deserialized message are held by TransportDeserializer
        nSizeAdded += msg.GetMemoryUsage();
    }

    LOCK(m_msg_process_queue_mutex);
    m_msg_process_queue.splice(m_msg_process_queue.end(), vRecvMsg);
    m_msg_process_queue_size += nSizeAdded;
    fPauseRecv = m_msg_process_queue_size > m_recv_flood_size;
}

std::optional<std::pair<CNetMessage, bool>> CNode::PollMessage()
{
    LOCK(m_msg_process_queue_mutex);
    if (m_msg_process_queue.empty()) return std::nullopt;

    std::list<CNetMessage> msgs;
    // Just take one message
    msgs.splice(msgs.begin(), m_msg_process_queue, m_msg_process_queue.begin());
    m_msg_process_queue_size -= msgs.front().GetMemoryUsage();
    fPauseRecv = m_msg_process_queue_size > m_recv_flood_size;

    return std::make_pair(std::move(msgs.front()), !m_msg_process_queue.empty());
}

bool CConnman::NodeFullyConnected(const CNode* pnode)
{
    return pnode && pnode->fSuccessfullyConnected && !pnode->fDisconnect;
}

void CConnman::PushMessage(CNode* pnode, CSerializedNetMsg&& msg)
{
    AssertLockNotHeld(m_total_bytes_sent_mutex);
    size_t nMessageSize = msg.data.size();
    LogDebug(BCLog::NET, "sending %s (%d bytes) peer=%d\n", msg.m_type, nMessageSize, pnode->GetId());
    if (gArgs.GetBoolArg("-capturemessages", false)) {
        CaptureMessage(pnode->addr, msg.m_type, msg.data, /*is_incoming=*/false);
    }

    TRACEPOINT(net, outbound_message,
        pnode->GetId(),
        pnode->m_addr_name.c_str(),
        pnode->ConnectionTypeAsString().c_str(),
        msg.m_type.c_str(),
        msg.data.size(),
        msg.data.data()
    );

    size_t nBytesSent = 0;
    {
        LOCK(pnode->cs_vSend);
        // Check if the transport still has unsent bytes, and indicate to it that we're about to
        // give it a message to send.
        const auto& [to_send, more, _msg_type] =
            pnode->m_transport->GetBytesToSend(/*have_next_message=*/true);
        const bool queue_was_empty{to_send.empty() && pnode->vSendMsg.empty()};

        // Update memory usage of send buffer.
        pnode->m_send_memusage += msg.GetMemoryUsage();
        if (pnode->m_send_memusage + pnode->m_transport->GetSendMemoryUsage() > nSendBufferMaxSize) pnode->fPauseSend = true;
        // Move message to vSendMsg queue.
        pnode->vSendMsg.push_back(std::move(msg));

        // If there was nothing to send before, and there is now (predicted by the "more" value
        // returned by the GetBytesToSend call above), attempt "optimistic write":
        // because the poll/select loop may pause for SELECT_TIMEOUT_MILLISECONDS before actually
        // doing a send, try sending from the calling thread if the queue was empty before.
        // With a V1Transport, more will always be true here, because adding a message always
        // results in sendable bytes there, but with V2Transport this is not the case (it may
        // still be in the handshake).
        if (queue_was_empty && more) {
            std::tie(nBytesSent, std::ignore) = SocketSendData(*pnode);
        }
    }
    if (nBytesSent) RecordBytesSent(nBytesSent);
}

bool CConnman::ForNode(NodeId id, std::function<bool(CNode* pnode)> func)
{
    CNode* found = nullptr;
    LOCK(m_nodes_mutex);
    for (auto&& pnode : m_nodes) {
        if(pnode->GetId() == id) {
            found = pnode;
            break;
        }
    }
    return found != nullptr && NodeFullyConnected(found) && func(found);
}

CSipHasher CConnman::GetDeterministicRandomizer(uint64_t id) const
{
    return CSipHasher(nSeed0, nSeed1).Write(id);
}

uint64_t CConnman::CalculateKeyedNetGroup(const CNetAddr& address) const
{
    std::vector<unsigned char> vchNetGroup(m_netgroupman.GetGroup(address));

    return GetDeterministicRandomizer(RANDOMIZER_ID_NETGROUP).Write(vchNetGroup).Finalize();
}

void CConnman::PerformReconnections()
{
    AssertLockNotHeld(m_reconnections_mutex);
    AssertLockNotHeld(m_unused_i2p_sessions_mutex);
    while (true) {
        // Move first element of m_reconnections to todo (avoiding an allocation inside the lock).
        decltype(m_reconnections) todo;
        {
            LOCK(m_reconnections_mutex);
            if (m_reconnections.empty()) break;
            todo.splice(todo.end(), m_reconnections, m_reconnections.begin());
        }

        auto& item = *todo.begin();
        OpenNetworkConnection(item.addr_connect,
                              // We only reconnect if the first attempt to connect succeeded at
                              // connection time, but then failed after the CNode object was
                              // created. Since we already know connecting is possible, do not
                              // count failure to reconnect.
                              /*fCountFailure=*/false,
                              std::move(item.grant),
                              item.destination.empty() ? nullptr : item.destination.c_str(),
                              item.conn_type,
                              item.use_v2transport);
    }
}

void CConnman::ASMapHealthCheck()
{
    const std::vector<CAddress> v4_addrs{GetAddresses(/*max_addresses=*/ 0, /*max_pct=*/ 0, Network::NET_IPV4, /*filtered=*/ false)};
    const std::vector<CAddress> v6_addrs{GetAddresses(/*max_addresses=*/ 0, /*max_pct=*/ 0, Network::NET_IPV6, /*filtered=*/ false)};
    std::vector<CNetAddr> clearnet_addrs;
    clearnet_addrs.reserve(v4_addrs.size() + v6_addrs.size());
    std::transform(v4_addrs.begin(), v4_addrs.end(), std::back_inserter(clearnet_addrs),
        [](const CAddress& addr) { return static_cast<CNetAddr>(addr); });
    std::transform(v6_addrs.begin(), v6_addrs.end(), std::back_inserter(clearnet_addrs),
        [](const CAddress& addr) { return static_cast<CNetAddr>(addr); });
    m_netgroupman.ASMapHealthCheck(clearnet_addrs);
}

// Dump binary message to file, with timestamp.
static void CaptureMessageToFile(const CAddress& addr,
                                 const std::string& msg_type,
                                 Span<const unsigned char> data,
                                 bool is_incoming)
{
    // Note: This function captures the message at the time of processing,
    // not at socket receive/send time.
    // This ensures that the messages are always in order from an application
    // layer (processing) perspective.
    auto now = GetTime<std::chrono::microseconds>();

    // Windows folder names cannot include a colon
    std::string clean_addr = addr.ToStringAddrPort();
    std::replace(clean_addr.begin(), clean_addr.end(), ':', '_');

    fs::path base_path = gArgs.GetDataDirNet() / "message_capture" / fs::u8path(clean_addr);
    fs::create_directories(base_path);

    fs::path path = base_path / (is_incoming ? "msgs_recv.dat" : "msgs_sent.dat");
    AutoFile f{fsbridge::fopen(path, "ab")};

    ser_writedata64(f, now.count());
    f << Span{msg_type};
    for (auto i = msg_type.length(); i < CMessageHeader::MESSAGE_TYPE_SIZE; ++i) {
        f << uint8_t{'\0'};
    }
    uint32_t size = data.size();
    ser_writedata32(f, size);
    f << data;

    if (f.fclose() != 0) {
        throw std::ios_base::failure(
            strprintf("Error closing %s after write, file contents are likely incomplete", fs::PathToString(path)));
    }
}

std::function<void(const CAddress& addr,
                   const std::string& msg_type,
                   Span<const unsigned char> data,
                   bool is_incoming)>
    CaptureMessage = CaptureMessageToFile;<|MERGE_RESOLUTION|>--- conflicted
+++ resolved
@@ -473,12 +473,9 @@
     std::unique_ptr<i2p::sam::Session> i2p_transient_session;
 
     for (auto& target_addr: connect_to) {
-<<<<<<< HEAD
-=======
         if (DisableV1OnClearnet(target_addr.GetNetClass()) && !use_v2transport) {
             continue;
         }
->>>>>>> 39d6928e
         if (target_addr.IsValid()) {
             const bool use_proxy{GetProxy(target_addr.GetNetwork(), proxy)};
             bool proxyConnectionFailed = false;
@@ -538,12 +535,7 @@
         }
 
         NetPermissionFlags permission_flags = NetPermissionFlags::None;
-<<<<<<< HEAD
         AddWhitelistPermissionFlags(permission_flags, target_addr, vWhitelistedRangeOutgoing);
-=======
-        std::vector<NetWhitelistPermissions> whitelist_permissions = conn_type == ConnectionType::MANUAL ? vWhitelistedRangeOutgoing : std::vector<NetWhitelistPermissions>{};
-        AddWhitelistPermissionFlags(permission_flags, target_addr, whitelist_permissions);
->>>>>>> 39d6928e
 
         // Add node
         NodeId id = GetNewNodeId();
@@ -1833,10 +1825,7 @@
         return;
     }
 
-<<<<<<< HEAD
     bool forced{false};
-=======
->>>>>>> 39d6928e
     if (nInbound >= m_max_inbound)
     {
         // If the inbound connection attempt is granted ForceInbound permission, try a little harder
@@ -2362,15 +2351,9 @@
                     }
                 }
             }
-<<<<<<< HEAD
 
             if (interruptNet) return;
 
-=======
-
-            if (interruptNet) return;
-
->>>>>>> 39d6928e
             // hold off on querying seeds if P2P network deactivated
             if (!fNetworkActive) {
                 LogPrintf("Waiting for network to be reactivated before querying DNS seeds.\n");
@@ -3605,7 +3588,6 @@
 
 bool CConnman::AddNode(const AddedNodeParams& add)
 {
-<<<<<<< HEAD
     const CService resolved{MaybeFlipIPv6toCJDNS(LookupNumeric(add.m_added_node, GetDefaultPort(add.m_added_node)))};
     const bool resolved_invalid{!resolved.IsValid()};
 
@@ -3617,14 +3599,6 @@
         if (resolved == service) return false;
         // Check if CJDNS address matches regardless of port to detect already-connected inbound peers.
         if (resolved.IsCJDNS() && static_cast<CNetAddr>(resolved) == static_cast<CNetAddr>(service)) return false;
-=======
-    const CService resolved(LookupNumeric(add.m_added_node, GetDefaultPort(add.m_added_node)));
-    const bool resolved_is_valid{resolved.IsValid()};
-
-    LOCK(m_added_nodes_mutex);
-    for (const auto& it : m_added_node_params) {
-        if (add.m_added_node == it.m_added_node || (resolved_is_valid && resolved == LookupNumeric(it.m_added_node, GetDefaultPort(it.m_added_node)))) return false;
->>>>>>> 39d6928e
     }
 
     m_added_node_params.push_back(add);
