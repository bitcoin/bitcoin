// Copyright (c) 2009-2010 Satoshi Nakamoto
// Copyright (c) 2009-2015 The Bitcoin Core developers
// Copyright (c) 2015-2017 The Bitcoin Unlimited developers
// Distributed under the MIT software license, see the accompanying
// file COPYING or http://www.opensource.org/licenses/mit-license.php.

#if defined(HAVE_CONFIG_H)
#include "config/bitcoin-config.h"
#endif

#include "net.h"

#include "addrman.h"
#include "chainparams.h"
#include "clientversion.h"
#include "consensus/consensus.h"
#include "crypto/common.h"
#include "hash.h"
#include "primitives/transaction.h"
#include "scheduler.h"
#include "ui_interface.h"
#include "utilstrencodings.h"
#include "crypto/common.h"
#include "unlimited.h"

#ifdef WIN32
#include <string.h>
#else
#include <fcntl.h>
#endif

#ifdef USE_UPNP
#include <miniupnpc/miniupnpc.h>
#include <miniupnpc/miniwget.h>
#include <miniupnpc/upnpcommands.h>
#include <miniupnpc/upnperrors.h>
#endif

#include <boost/lexical_cast.hpp>
#include <boost/filesystem.hpp>
#include <boost/thread.hpp>

#include <math.h>

#include <bitnodes.h>

// Dump addresses to peers.dat every 15 minutes (900s)
#define DUMP_ADDRESSES_INTERVAL 900

// We add a random period time (0 to 1 seconds) to feeler connections to prevent synchronization.
#define FEELER_SLEEP_WINDOW 1

#if !defined(HAVE_MSG_NOSIGNAL) && !defined(MSG_NOSIGNAL)
#define MSG_NOSIGNAL 0
#endif

// Fix for ancient MinGW versions, that don't have defined these in ws2tcpip.h.
// Todo: Can be removed when our pull-tester is upgraded to a modern MinGW version.
#ifdef WIN32
#ifndef PROTECTION_LEVEL_UNRESTRICTED
#define PROTECTION_LEVEL_UNRESTRICTED 10
#endif
#ifndef IPV6_PROTECTION_LEVEL
#define IPV6_PROTECTION_LEVEL 23
#endif
#endif

using namespace std;

namespace {
    // BU replaced this with a configuration option const int MAX_OUTBOUND_CONNECTIONS = 8;
    const int MAX_FEELER_CONNECTIONS = 1;

    struct ListenSocket {
        SOCKET socket;
        bool whitelisted;
        ListenSocket(SOCKET socket, bool whitelisted) : socket(socket), whitelisted(whitelisted) {}
    };
}

//
// Global state variables
//
bool fDiscover = true;
bool fListen = true;
uint64_t nLocalServices = NODE_NETWORK;
// BU moved to globals.cpp: CCriticalSection cs_mapLocalHost;
// BU moved to globals.cpp: map<CNetAddr, LocalServiceInfo> mapLocalHost;
static bool vfLimited[NET_MAX] = {};
static CNode* pnodeLocalHost = NULL;
uint64_t nLocalHostNonce = 0;
static std::vector<ListenSocket> vhListenSocket;
extern CAddrMan addrman;
int nMaxConnections = DEFAULT_MAX_PEER_CONNECTIONS;
int nMinXthinNodes = MIN_XTHIN_NODES;

bool fAddressesInitialized = false;
std::string strSubVersion;

// BU moved to global.cpp 
// extern vector<CNode*> vNodes;
// extern CCriticalSection cs_vNodes;
// map<CInv, CDataStream> mapRelay;
// CCriticalSection cs_mapRelay;
// limitedmap<CInv, int64_t> mapAlreadyAskedFor(MAX_INV_SZ);

extern deque<string> vOneShots;
extern CCriticalSection cs_vOneShots;

extern set<CNetAddr> setservAddNodeAddresses;
extern CCriticalSection cs_setservAddNodeAddresses;

extern vector<std::string> vAddedNodes;
extern CCriticalSection cs_vAddedNodes;

// BITCOINUNLIMITED START
extern vector<std::string> vUseDNSSeeds;
extern CCriticalSection cs_vUseDNSSeeds;
// BITCOINUNLIMITED END

NodeId nLastNodeId = 0;
extern CCriticalSection cs_nLastNodeId;

extern CSemaphore *semOutbound;
extern CSemaphore *semOutboundAddNode; // BU: separate semaphore for -addnodes
boost::condition_variable messageHandlerCondition;

// BU Parallel validation
extern CSemaphore *semPV; // semaphore for parallel validation threads

// BU  Connection Slot mitigation - used to determine how many connection attempts over time
extern std::map<CNetAddr, ConnectionHistory> mapInboundConnectionTracker;
extern CCriticalSection cs_mapInboundConnectionTracker;

// Signals for message handling
extern CNodeSignals g_signals;
CNodeSignals& GetNodeSignals() { return g_signals; }

void AddOneShot(const std::string& strDest)
{
    LOCK(cs_vOneShots);
    vOneShots.push_back(strDest);
}

unsigned short GetListenPort()
{
    return (unsigned short)(GetArg("-port", Params().GetDefaultPort()));
}

// find 'best' local address for a particular peer
bool GetLocal(CService& addr, const CNetAddr *paddrPeer)
{
    if (!fListen)
        return false;

    int nBestScore = -1;
    int nBestReachability = -1;
    {
        LOCK(cs_mapLocalHost);
        for (map<CNetAddr, LocalServiceInfo>::iterator it = mapLocalHost.begin(); it != mapLocalHost.end(); it++)
        {
            int nScore = (*it).second.nScore;
            int nReachability = (*it).first.GetReachabilityFrom(paddrPeer);
            if (nReachability > nBestReachability || (nReachability == nBestReachability && nScore > nBestScore))
            {
                addr = CService((*it).first, (*it).second.nPort);
                nBestReachability = nReachability;
                nBestScore = nScore;
            }
        }
    }
    return nBestScore >= 0;
}

//! Convert the pnSeeds6 array into usable address objects.
static std::vector<CAddress> convertSeed6(const std::vector<SeedSpec6> &vSeedsIn)
{
    // It'll only connect to one or two seed nodes because once it connects,
    // it'll get a pile of addresses with newer timestamps.
    // Seed nodes are given a random 'last seen time' of between one and two
    // weeks ago.
    const int64_t nOneWeek = 7*24*60*60;
    std::vector<CAddress> vSeedsOut;
    vSeedsOut.reserve(vSeedsIn.size());
    for (std::vector<SeedSpec6>::const_iterator i(vSeedsIn.begin()); i != vSeedsIn.end(); ++i)
    {
        struct in6_addr ip;
        memcpy(&ip, i->addr, sizeof(ip));
        CAddress addr(CService(ip, i->port));
        addr.nTime = GetTime() - GetRand(nOneWeek) - nOneWeek;
        vSeedsOut.push_back(addr);
    }
    return vSeedsOut;
}

// get best local address for a particular peer as a CAddress
// Otherwise, return the unroutable 0.0.0.0 but filled in with
// the normal parameters, since the IP may be changed to a useful
// one by discovery.
CAddress GetLocalAddress(const CNetAddr *paddrPeer)
{
    CAddress ret(CService("0.0.0.0", GetListenPort()), 0);
    CService addr;
    if (GetLocal(addr, paddrPeer))
    {
        ret = CAddress(addr);
    }
    ret.nServices = nLocalServices;
    ret.nTime = GetAdjustedTime();
    return ret;
}

int GetnScore(const CService& addr)
{
    LOCK(cs_mapLocalHost);
    if (mapLocalHost.count(addr) == LOCAL_NONE)
        return 0;
    return mapLocalHost[addr].nScore;
}

// Is our peer's addrLocal potentially useful as an external IP source?
bool IsPeerAddrLocalGood(CNode* pnode)
{
    return fDiscover && pnode->addr.IsRoutable() && pnode->addrLocal.IsRoutable() &&
           !IsLimited(pnode->addrLocal.GetNetwork());
}

// pushes our own address to a peer
void AdvertiseLocal(CNode *pnode)
{
    if (fListen && pnode->fSuccessfullyConnected) {
        CAddress addrLocal = GetLocalAddress(&pnode->addr);
        // If discovery is enabled, sometimes give our peer the address it
        // tells us that it sees us as in case it has a better idea of our
        // address than we do.
        if (IsPeerAddrLocalGood(pnode) && (!addrLocal.IsRoutable() ||
                                           GetRand((GetnScore(addrLocal) > LOCAL_MANUAL) ? 8 : 2) == 0)) {
            addrLocal.SetIP(pnode->addrLocal);
        }
        if (addrLocal.IsRoutable())
        {
          // BU logs too often: LogPrintf("AdvertiseLocal: advertising address %s\n", addrLocal.ToString());
          pnode->PushAddress(addrLocal);
        }
    }
}

// learn a new local address
bool AddLocal(const CService& addr, int nScore)
{
    if (!addr.IsRoutable())
        return false;

    if (!fDiscover && nScore < LOCAL_MANUAL)
        return false;

    if (IsLimited(addr))
        return false;

    LogPrintf("AddLocal(%s,%i)\n", addr.ToString(), nScore);

    {
        LOCK(cs_mapLocalHost);
        bool fAlready = mapLocalHost.count(addr) > 0;
        LocalServiceInfo& info = mapLocalHost[addr];
        if (!fAlready || nScore >= info.nScore) {
            info.nScore = nScore + (fAlready ? 1 : 0);
            info.nPort = addr.GetPort();
        }
    }

    return true;
}

bool AddLocal(const CNetAddr& addr, int nScore)
{
    return AddLocal(CService(addr, GetListenPort()), nScore);
}

bool RemoveLocal(const CService& addr)
{
    LOCK(cs_mapLocalHost);
    LogPrintf("RemoveLocal(%s)\n", addr.ToString());
    mapLocalHost.erase(addr);
    return true;
}

/** Make a particular network entirely off-limits (no automatic connects to it) */
void SetLimited(enum Network net, bool fLimited)
{
    if (net == NET_UNROUTABLE)
        return;
    LOCK(cs_mapLocalHost);
    vfLimited[net] = fLimited;
}

bool IsLimited(enum Network net)
{
    LOCK(cs_mapLocalHost);
    return vfLimited[net];
}

bool IsLimited(const CNetAddr& addr)
{
    return IsLimited(addr.GetNetwork());
}

/** vote for a local address */
bool SeenLocal(const CService& addr)
{
    {
        LOCK(cs_mapLocalHost);
        if (mapLocalHost.count(addr) == 0)
            return false;
        mapLocalHost[addr].nScore++;
    }
    return true;
}


/** check whether a given address is potentially local */
bool IsLocal(const CService& addr)
{
    LOCK(cs_mapLocalHost);
    return mapLocalHost.count(addr) > 0;
}

/** check whether a given network is one we can probably connect to */
bool IsReachable(enum Network net)
{
    LOCK(cs_mapLocalHost);
    return !vfLimited[net];
}

/** check whether a given address is in a network we can probably connect to */
bool IsReachable(const CNetAddr& addr)
{
    enum Network net = addr.GetNetwork();
    return IsReachable(net);
}

void AddressCurrentlyConnected(const CService& addr)
{
    addrman.Connected(addr);
}


// BU moved to globals.cpp
//uint64_t CNode::nTotalBytesRecv = 0;
//uint64_t CNode::nTotalBytesSent = 0;
//CCriticalSection CNode::cs_totalBytesRecv;
//CCriticalSection CNode::cs_totalBytesSent;

uint64_t CNode::nMaxOutboundLimit = 0;
uint64_t CNode::nMaxOutboundTotalBytesSentInCycle = 0;
uint64_t CNode::nMaxOutboundTimeframe = 60*60*24; //1 day
uint64_t CNode::nMaxOutboundCycleStartTime = 0;

CNode* FindNode(const CNetAddr& ip)
{
    //BU: Enforce cs_vNodes lock held external to FindNode function calls to prevent use-after-free errors
    AssertLockHeld(cs_vNodes);
    //LOCK(cs_vNodes);
    BOOST_FOREACH (CNode* pnode, vNodes)
        if ((CNetAddr)pnode->addr == ip)
            return (pnode);
    return NULL;
}

CNode* FindNode(const CSubNet& subNet)
{
    //BU: Enforce cs_vNodes lock held external to FindNode function calls to prevent use-after-free errors
    AssertLockHeld(cs_vNodes);
    //LOCK(cs_vNodes);
    BOOST_FOREACH(CNode* pnode, vNodes)
    if (subNet.Match((CNetAddr)pnode->addr))
        return (pnode);
    return NULL;
}

CNode* FindNode(const std::string& addrName)
{
    //BU: Enforce cs_vNodes lock held external to FindNode function calls to prevent use-after-free errors
    AssertLockHeld(cs_vNodes);
    //LOCK(cs_vNodes);
    BOOST_FOREACH (CNode* pnode, vNodes)
        if (pnode->addrName == addrName)
            return (pnode);
    return NULL;
}

CNode* FindNode(const CService& addr)
{
    //BU: Enforce cs_vNodes lock held external to FindNode function calls to prevent use-after-free errors
    AssertLockHeld(cs_vNodes);
    //LOCK(cs_vNodes);
    BOOST_FOREACH (CNode* pnode, vNodes)
        if ((CService)pnode->addr == addr)
            return (pnode);
    return NULL;
}

int DisconnectSubNetNodes(const CSubNet& subNet)
{
    int nDisconnected = 0;
    LOCK(cs_vNodes);
    BOOST_FOREACH(CNode* pnode, vNodes)
        if (subNet.Match((CNetAddr)pnode->addr)) {
            pnode->fDisconnect = true;
            nDisconnected++;
        }

    //return the number of nodes in this subnet marked for disconnection
    return nDisconnected;
}

CNode* ConnectNode(CAddress addrConnect, const char *pszDest, bool fCountFailure)
{
    if (pszDest == NULL) {
        if (IsLocal(addrConnect))
            return NULL;

        //BU: Add lock on cs_vNodes as FindNode now requries it to prevent potential use-after-free errors
        LOCK(cs_vNodes);
        // Look for an existing connection
        CNode* pnode = FindNode((CService)addrConnect);
        if (pnode)
        {
            //NOTE: Because ConnectNode adds a reference, we don't have to protect the returned CNode* like for FindNode
            pnode->AddRef();
            return pnode;
        }
    }

    /// debug print
    LogPrint("net", "trying connection %s lastseen=%.1fhrs\n",
        pszDest ? pszDest : addrConnect.ToString(),
        pszDest ? 0.0 : (double)(GetAdjustedTime() - addrConnect.nTime)/3600.0);

    // Connect
    SOCKET hSocket;
    bool proxyConnectionFailed = false;
    if (pszDest ? ConnectSocketByName(addrConnect, hSocket, pszDest, Params().GetDefaultPort(), nConnectTimeout, &proxyConnectionFailed) :
                  ConnectSocket(addrConnect, hSocket, nConnectTimeout, &proxyConnectionFailed))
    {
        if (!IsSelectableSocket(hSocket)) {
            LogPrintf("Cannot create connection: non-selectable socket created (fd >= FD_SETSIZE ?)\n");
            CloseSocket(hSocket);
            return NULL;
        }

        addrman.Attempt(addrConnect, fCountFailure);

        // Add node
        CNode* pnode = new CNode(hSocket, addrConnect, pszDest ? pszDest : "", false);
        pnode->AddRef();

        {
            LOCK(cs_vNodes);
            vNodes.push_back(pnode);
        }

        pnode->nTimeConnected = GetTime();

        return pnode;
    } else if (!proxyConnectionFailed) {
        // If connecting to the node failed, and failure is not caused by a problem connecting to
        // the proxy, mark this as an attempt.
        addrman.Attempt(addrConnect, fCountFailure);
    }

    return NULL;
}

void CNode::CloseSocketDisconnect()
{
    fDisconnect = true;
    if (hSocket != INVALID_SOCKET) {
        LogPrint("net", "disconnecting peer=%d\n", id);
        CloseSocket(hSocket);
    }

    // in case this fails, we'll empty the recv buffer when the CNode is deleted
    TRY_LOCK(cs_vRecvMsg, lockRecv);
    if (lockRecv)
        vRecvMsg.clear();
}

void CNode::PushVersion()
{
    int nBestHeight = g_signals.GetHeight().get_value_or(0);

    int64_t nTime = (fInbound ? GetAdjustedTime() : GetTime());
    CAddress addrYou = (addr.IsRoutable() && !IsProxy(addr) ? addr : CAddress(CService("0.0.0.0", 0)));
    CAddress addrMe = GetLocalAddress(&addr);
    GetRandBytes((unsigned char*)&nLocalHostNonce, sizeof(nLocalHostNonce));
    if (fLogIPs)
        LogPrint("net", "send version message: version %d, blocks=%d, us=%s, them=%s, peer=%d\n", PROTOCOL_VERSION, nBestHeight, addrMe.ToString(), addrYou.ToString(), id);
    else
        LogPrint("net", "send version message: version %d, blocks=%d, us=%s, peer=%d\n", PROTOCOL_VERSION, nBestHeight, addrMe.ToString(), id);

    // BUIP005 add our special subversion string
    PushMessage(NetMsgType::VERSION, PROTOCOL_VERSION, nLocalServices, nTime, addrYou, addrMe,
                nLocalHostNonce, FormatSubVersion(CLIENT_NAME, CLIENT_VERSION, BUComments),
                nBestHeight, !GetBoolArg("-blocksonly", DEFAULT_BLOCKSONLY));
    tVersionSent = GetTime();
}



banmap_t CNode::setBanned;
//CCriticalSection CNode::cs_setBanned;
bool CNode::setBannedIsDirty;

void CNode::ClearBanned()
{
    LOCK(cs_setBanned);
    setBanned.clear();
    setBannedIsDirty = true;
    uiInterface.BannedListChanged();
}

bool CNode::IsBanned(CNetAddr ip)
{
    bool fResult = false;
    {
        LOCK(cs_setBanned);
        for (banmap_t::iterator it = setBanned.begin(); it != setBanned.end(); it++)
        {
            CSubNet subNet = (*it).first;
            CBanEntry banEntry = (*it).second;

            if(subNet.Match(ip) && GetTime() < banEntry.nBanUntil)
                fResult = true;
        }
    }
    return fResult;
}

bool CNode::IsBanned(CSubNet subnet)
{
    bool fResult = false;
    {
        LOCK(cs_setBanned);
        banmap_t::iterator i = setBanned.find(subnet);
        if (i != setBanned.end())
        {
            CBanEntry banEntry = (*i).second;
            if (GetTime() < banEntry.nBanUntil)
                fResult = true;
        }
    }
    return fResult;
}

void CNode::Ban(const CNetAddr& addr, const BanReason &banReason, int64_t bantimeoffset, bool sinceUnixEpoch) {
    CSubNet subNet(addr);
    Ban(subNet, banReason, bantimeoffset, sinceUnixEpoch);
}

void CNode::Ban(const CSubNet& subNet, const BanReason &banReason, int64_t bantimeoffset, bool sinceUnixEpoch) {
    CBanEntry banEntry(GetTime());
    banEntry.banReason = banReason;
    if (bantimeoffset <= 0)
    {
        bantimeoffset = GetArg("-bantime", DEFAULT_MISBEHAVING_BANTIME);
        sinceUnixEpoch = false;
    }
    banEntry.nBanUntil = (sinceUnixEpoch ? 0 : GetTime() )+bantimeoffset;

    LOCK(cs_setBanned);
    if (setBanned[subNet].nBanUntil < banEntry.nBanUntil)
        setBanned[subNet] = banEntry;

    setBannedIsDirty = true;
    uiInterface.BannedListChanged();
}

bool CNode::Unban(const CNetAddr &addr) {
    CSubNet subNet(addr);
    return Unban(subNet);
}

bool CNode::Unban(const CSubNet &subNet) {
    LOCK(cs_setBanned);
    if (setBanned.erase(subNet))
    {
        setBannedIsDirty = true;

        SweepBanned();
        uiInterface.BannedListChanged();
        return true;
    }
    return false;
}

void CNode::GetBanned(banmap_t &banMap)
{
    LOCK(cs_setBanned);
    SweepBanned();
    banMap = setBanned; //create a thread safe copy
}

void CNode::SetBanned(const banmap_t &banMap)
{
    LOCK(cs_setBanned);
    setBanned = banMap;
    setBannedIsDirty = true;
}

void CNode::SweepBanned()
{
    int64_t now = GetTime();

    LOCK(cs_setBanned);
    banmap_t::iterator it = setBanned.begin();
    while(it != setBanned.end())
    {
        CBanEntry banEntry = (*it).second;
        if(now > banEntry.nBanUntil)
        {
            setBanned.erase(it++);
            setBannedIsDirty = true;
        }
        else
            ++it;
    }
}

bool CNode::BannedSetIsDirty()
{
    LOCK(cs_setBanned);
    return setBannedIsDirty;
}

void CNode::SetBannedSetDirty(bool dirty)
{
    LOCK(cs_setBanned); //reuse setBanned lock for the isDirty flag
    setBannedIsDirty = dirty;
}


// BU moved: std::vector<CSubNet> CNode::vWhitelistedRange;
// BU moved: CCriticalSection CNode::cs_vWhitelistedRange;

bool CNode::IsWhitelistedRange(const CNetAddr& addr)
{
    LOCK(cs_vWhitelistedRange);
    BOOST_FOREACH (const CSubNet& subnet, vWhitelistedRange) {
        if (subnet.Match(addr))
            return true;
    }
    return false;
}

void CNode::AddWhitelistedRange(const CSubNet& subnet)
{
    LOCK(cs_vWhitelistedRange);
    vWhitelistedRange.push_back(subnet);
}

#undef X
#define X(name) stats.name = name
void CNode::copyStats(CNodeStats& stats)
{
    stats.nodeid = this->GetId();
    X(nServices);
    X(fRelayTxes);
    X(nLastSend);
    X(nLastRecv);
    X(nTimeConnected);
    X(nTimeOffset);
    X(addrName);
    X(nVersion);
    X(cleanSubVer);
    X(fInbound);
    X(nStartingHeight);
    X(nSendBytes);
    X(nRecvBytes);
    X(fWhitelisted);

    // It is common for nodes with good ping times to suddenly become lagged,
    // due to a new block arriving or other large transfer.
    // Merely reporting pingtime might fool the caller into thinking the node was still responsive,
    // since pingtime does not update until the ping is complete, which might take a while.
    // So, if a ping is taking an unusually long time in flight,
    // the caller can immediately detect that this is happening.
    int64_t nPingUsecWait = 0;
    if ((0 != nPingNonceSent) && (0 != nPingUsecStart)) {
        nPingUsecWait = GetTimeMicros() - nPingUsecStart;
    }

    // Raw ping time is in microseconds, but show it to user as whole seconds (Bitcoin users should be well used to small numbers with many decimal places by now :)
    stats.dPingTime = (((double)nPingUsecTime) / 1e6);
    stats.dPingMin  = (((double)nMinPingUsecTime) / 1e6);
    stats.dPingWait = (((double)nPingUsecWait) / 1e6);

    // Leave string empty if addrLocal invalid (not filled in yet)
    stats.addrLocal = addrLocal.IsValid() ? addrLocal.ToString() : "";
}
#undef X

// requires LOCK(cs_vRecvMsg)
bool CNode::ReceiveMsgBytes(const char* pch, unsigned int nBytes)
{
    while (nBytes > 0) {
        // get current incomplete message, or create a new one
        if (vRecvMsg.empty() ||
            vRecvMsg.back().complete())
            vRecvMsg.push_back(CNetMessage(Params().MessageStart(), SER_NETWORK, nRecvVersion));

        CNetMessage& msg = vRecvMsg.back();

        // absorb network data
        int handled;
        if (!msg.in_data)
            handled = msg.readHeader(pch, nBytes);
        else
            handled = msg.readData(pch, nBytes);

        if (handled < 0)
                return false;

        // BU: only reject the message if it is some multiple of the excessive 
        // block size.  Since traffic shaping will keep the bandwidth in check
        // this basically eliminates nodes that are deliberately trying to screw us up. 
        if (maxMessageSizeMultiplier && msg.in_data && (msg.hdr.nMessageSize > BLOCKSTREAM_CORE_MAX_BLOCK_SIZE) && (msg.hdr.nMessageSize > (maxMessageSizeMultiplier*excessiveBlockSize))) {
            LogPrint("net", "Oversized message from peer=%i, disconnecting\n", GetId());
            //BU: TODO warn if too many nodes are doing this
            return false;
        }

        pch += handled;
        nBytes -= handled;

        if (msg.complete()) {
            // BU: connection slot attack mitigation.  We don't count PONG responses as bytes received. We don't want to include
            //     bytes sent or received for nodes that just connect and listen to INV messages.
            std::string strCommand = msg.hdr.GetCommand();
            if (strCommand != NetMsgType::PONG &&
                strCommand != NetMsgType::PING &&
                strCommand != NetMsgType::ADDR &&
                strCommand != NetMsgType::VERSION &&
                strCommand != NetMsgType::VERACK)
            {
                nActivityBytes += msg.hdr.nMessageSize;

                // BU: furthermore, if the message is a priority message then move from the back to the front of the deque
                // NOTE: for GET_XTHIN we don't jump the queue on test environments because the GET_XTHIN can get ahead of 
                // a previous GET_XTHIN/HEADER requests and result in a DOS if the block returns out of order and with no headers
                // in the block index or the setblockindexcandidates.
                if ((strCommand == NetMsgType::GET_XTHIN && Params().NetworkIDString() == "main") || 
                    strCommand == NetMsgType::XTHINBLOCK || 
                    strCommand == NetMsgType::THINBLOCK || 
                    strCommand == NetMsgType::XBLOCKTX || 
                    strCommand == NetMsgType::GET_XBLOCKTX )
                {
                    vRecvMsg.push_front(msg);
                    vRecvMsg.pop_back();
                    LogPrint("thin", "Receive Queue: pushed %s to the front of the queue\n", strCommand);
                }
           }
            // BU: end
            msg.nTime = GetTimeMicros();
            messageHandlerCondition.notify_one();
        }
    }

    return true;
}

int CNetMessage::readHeader(const char *pch, unsigned int nBytes)
{
    // copy data to temporary parsing buffer
    unsigned int nRemaining = 24 - nHdrPos;
    unsigned int nCopy = std::min(nRemaining, nBytes);

    memcpy(&hdrbuf[nHdrPos], pch, nCopy);
    nHdrPos += nCopy;

    // if header incomplete, exit
    if (nHdrPos < 24)
        return nCopy;

    // deserialize to CMessageHeader
    try {
        hdrbuf >> hdr;
    } catch (const std::exception&) {
        return -1;
    }

    // BU this is handled in the readHeader caller
    // reject messages larger than MAX_SIZE
    // if (hdr.nMessageSize > MAX_SIZE)
    //    return -1;

    // switch state to reading message data
    in_data = true;

    return nCopy;
}

int CNetMessage::readData(const char* pch, unsigned int nBytes)
{
    unsigned int nRemaining = hdr.nMessageSize - nDataPos;
    unsigned int nCopy = std::min(nRemaining, nBytes);

    if (vRecv.size() < nDataPos + nCopy) {
        // Allocate up to 256 KiB ahead, but never more than the total message size.
        vRecv.resize(std::min(hdr.nMessageSize, nDataPos + nCopy + 256 * 1024));
    }

    memcpy(&vRecv[nDataPos], pch, nCopy);
    nDataPos += nCopy;

    return nCopy;
}


// requires LOCK(cs_vSend), BU: returns > 0 if any data was sent, 0 if nothing accomplished.
int SocketSendData(CNode* pnode)
{
    int progress=0; // BU This variable is incremented if something happens.  If it is zero at the bottom of the loop, we delay.  This solves spin loop issues where the select does not block but no bytes can be transferred (traffic shaping limited, for example).
    std::deque<CSerializeData>::iterator it = pnode->vSendMsg.begin();

    while (it != pnode->vSendMsg.end()) {
        const CSerializeData& data = *it;
        if (data.size() <= 0) {
            it++;
            LogPrintf("ERROR:  Trying to send message but data size was %d nSendOffset was %d nSendSize was %d\n", data.size(), pnode->nSendOffset, pnode->nSendSize);
            continue;
        }
        //assert(data.size() > pnode->nSendOffset);

        int amt2Send = min((int64_t)(data.size() - pnode->nSendOffset), sendShaper.available(SEND_SHAPER_MIN_FRAG));
        if (amt2Send == 0)
            break;
        SOCKET hSocket = pnode->hSocket;  
        if (hSocket == INVALID_SOCKET)
            break;        
        int nBytes = send(hSocket, &data[pnode->nSendOffset], amt2Send, MSG_NOSIGNAL | MSG_DONTWAIT);
        if (nBytes > 0) {
            progress++;  // BU
            pnode->bytesSent += nBytes;  // BU stats
            int64_t tmp = GetTime();
            pnode->sendGap << (tmp - pnode->nLastSend);
            pnode->nLastSend = tmp;
            pnode->nSendBytes += nBytes;
            pnode->nSendOffset += nBytes;
            pnode->RecordBytesSent(nBytes);
            bool empty = !sendShaper.leak(nBytes);
            if (pnode->nSendOffset == data.size()) {
                pnode->nSendOffset = 0;
                pnode->nSendSize -= data.size();
                it++;
            } else {
                // could not send full message; stop sending more
                break;
            }
            if (empty)
                break; // Exceeded our send budget, stop sending more
        } else {
            if (nBytes < 0) {
                // error
                int nErr = WSAGetLastError();
                if (nErr != WSAEWOULDBLOCK && nErr != WSAEMSGSIZE && nErr != WSAEINTR && nErr != WSAEINPROGRESS) {
                    LogPrintf("socket send error '%s' to %s (%d)\n", NetworkErrorString(nErr), pnode->addrName.c_str(), pnode->id);
                    pnode->fDisconnect = true;
                }
            }
            // couldn't send anything at all
            break;
        }
    }

    if (it == pnode->vSendMsg.end()) {
        if (pnode->nSendOffset != 0 || pnode->nSendSize !=  0)
            LogPrintf("ERROR: One or more values were not Zero - nSendOffset was %d nSendSize was %d\n", pnode->nSendOffset, pnode->nSendSize);
        //assert(pnode->nSendOffset == 0);
        //assert(pnode->nSendSize == 0);
    }
    pnode->vSendMsg.erase(pnode->vSendMsg.begin(), it);
    return progress;
}

extern list<CNode*> vNodesDisconnected;

class CNodeRef {
public:
    CNodeRef(CNode *pnode) : _pnode(pnode) {
        LOCK(cs_vNodes);
        _pnode->AddRef();
    }

    ~CNodeRef() {
        LOCK(cs_vNodes);
        _pnode->Release();
    }

    CNode& operator *() const {return *_pnode;};
    CNode* operator ->() const {return _pnode;};

    CNodeRef& operator =(const CNodeRef& other)
    {
        if (this != &other) {
            LOCK(cs_vNodes);

            _pnode->Release();
            _pnode = other._pnode;
            _pnode->AddRef();
        }
        return *this;
    }

    CNodeRef(const CNodeRef& other):
        _pnode(other._pnode)
    {
        LOCK(cs_vNodes);
        _pnode->AddRef();
    }
private:
    CNode *_pnode;
};

#if 0 // Not currenly used
static bool ReverseCompareNodeMinPingTime(const CNodeRef &a, const CNodeRef &b)
{
    return a->nMinPingUsecTime > b->nMinPingUsecTime;
}

static bool ReverseCompareNodeTimeConnected(const CNodeRef &a, const CNodeRef &b)
{
    return a->nTimeConnected > b->nTimeConnected;
}
#endif

// BU: connection slot exhaustion mitigation
static bool CompareNodeActivityBytes(const CNodeRef &a, const CNodeRef &b)
{
    return a->nActivityBytes < b->nActivityBytes;
}

class CompareNetGroupKeyed
{
    std::vector<unsigned char> vchSecretKey;
public:
    CompareNetGroupKeyed()
    {
        vchSecretKey.resize(32, 0);
        GetRandBytes(vchSecretKey.data(), vchSecretKey.size());
    }

    bool operator()(const CNodeRef &a, const CNodeRef &b)
    {
        std::vector<unsigned char> vchGroupA, vchGroupB;
        CSHA256 hashA, hashB;
        std::vector<unsigned char> vchA(32), vchB(32);

        vchGroupA = a->addr.GetGroup();
        vchGroupB = b->addr.GetGroup();

        hashA.Write(begin_ptr(vchGroupA), vchGroupA.size());
        hashB.Write(begin_ptr(vchGroupB), vchGroupB.size());

        hashA.Write(begin_ptr(vchSecretKey), vchSecretKey.size());
        hashB.Write(begin_ptr(vchSecretKey), vchSecretKey.size());

        hashA.Finalize(begin_ptr(vchA));
        hashB.Finalize(begin_ptr(vchB));

        return vchA < vchB;
    }
};

static bool AttemptToEvictConnection(bool fPreferNewConnection) {
    std::vector<CNodeRef> vEvictionCandidates;
    std::vector<CNodeRef> vEvictionCandidatesByActivity;
    {
        LOCK(cs_vNodes);

        static int64_t nLastTime = GetTime();
        BOOST_FOREACH(CNode *node, vNodes)
        {
            // Decay the activity bytes for each node over a period of 2 hours.  This gradually de-prioritizes a connection 
            // that was once active but has gone stale for some reason and allows lower priority active nodes to climb the ladder.
            int64_t nNow = GetTime();
            node->nActivityBytes *= pow(1.0 - 1.0/7200, (double)(nNow - nLastTime)); // exponential 2 hour decay

            if (node->fWhitelisted)
                continue;
            if (!node->fInbound)
                continue;
            if (node->fDisconnect)
                continue;
            vEvictionCandidates.push_back(CNodeRef(node));

            // on occasion a node will connect but not complete it's initial ping/pong in a reasonable amount of time
            // and will therefore be the lowest priority connection and disconnected first.
            if (node->nPingNonceSent > 0 && node->nPingUsecTime == 0 && ((GetTime() - node->nTimeConnected) > 60)) {
                node->fDisconnect = true;
                return true;
            }
        }
        nLastTime = GetTime();
    }
    vEvictionCandidatesByActivity = vEvictionCandidates;


    if (vEvictionCandidates.empty()) return false;


    // If we get here then we prioritize connections based on activity.  The least active incoming peer is
    // de-prioritized based on bytes in and bytes out.  A whitelisted peer will always get a connection and there is
    // no need here to check whether the peer is whitelisted or not.
    std::sort(vEvictionCandidatesByActivity.begin(), vEvictionCandidatesByActivity.end(), CompareNodeActivityBytes);
    vEvictionCandidatesByActivity[0]->fDisconnect = true;

    // BU - update the connection tracker
    {
        double nEvictions = 0;
        LOCK(cs_mapInboundConnectionTracker);
        CNetAddr ipAddress = (CNetAddr)vEvictionCandidatesByActivity[0]->addr;
        if (mapInboundConnectionTracker.count(ipAddress)) {
            // Decay the current number of evictions (over 1800 seconds) depending on the last eviction
            int64_t nTimeElapsed = GetTime() - mapInboundConnectionTracker[ipAddress].nLastEvictionTime;
            double nRatioElapsed = (double)nTimeElapsed / 1800;
            nEvictions = mapInboundConnectionTracker[ipAddress].nEvictions - (nRatioElapsed * mapInboundConnectionTracker[ipAddress].nEvictions);
            if (nEvictions < 0) 
                nEvictions = 0;
        }

        nEvictions += 1;
        mapInboundConnectionTracker[ipAddress].nEvictions = nEvictions;
        mapInboundConnectionTracker[ipAddress].nLastEvictionTime = GetTime();

        LogPrint("evict", "Number of Evictions is %f for %s\n", nEvictions, vEvictionCandidatesByActivity[0]->addr.ToString());
        if (nEvictions > 15) {
            int nHoursToBan = 4;
            CNode::Ban(ipAddress, BanReasonNodeMisbehaving, nHoursToBan*60*60);
            LogPrintf("Banning %s for %d hours: Too many evictions - connection dropped\n", vEvictionCandidatesByActivity[0]->addr.ToString(), nHoursToBan);
        }
    }

    LogPrint("evict", "Node disconnected because too inactive:%d bytes of activity for peer %s\n", vEvictionCandidatesByActivity[0]->nActivityBytes, vEvictionCandidatesByActivity[0]->addrName);
    for (unsigned int i = 0; i < vEvictionCandidatesByActivity.size(); i++) {
        LogPrint("evict", "Node %s bytes %d candidate %d\n", vEvictionCandidatesByActivity[i]->addrName,  vEvictionCandidatesByActivity[i]->nActivityBytes, i);
    }

    return true;
}

static void AcceptConnection(const ListenSocket& hListenSocket) {
    struct sockaddr_storage sockaddr;
    socklen_t len = sizeof(sockaddr);
    SOCKET hSocket = accept(hListenSocket.socket, (struct sockaddr*)&sockaddr, &len);
    CAddress addr;

    if (hSocket != INVALID_SOCKET)
        if (!addr.SetSockAddr((const struct sockaddr*)&sockaddr))
            LogPrintf("Warning: Unknown socket family\n");

    bool whitelisted = hListenSocket.whitelisted || CNode::IsWhitelistedRange(addr);
    if (hSocket == INVALID_SOCKET)
    {
        int nErr = WSAGetLastError();
        if (nErr != WSAEWOULDBLOCK)
            LogPrintf("socket error accept failed: %s\n", NetworkErrorString(nErr));
        return;
    }

    if (!IsSelectableSocket(hSocket))
    {
        LogPrintf("connection from %s dropped: non-selectable socket\n", addr.ToString());
        CloseSocket(hSocket);
        return;
    }

    // According to the internet TCP_NODELAY is not carried into accepted sockets
    // on all platforms.  Set it again here just to be sure.
    int set = 1;
#ifdef WIN32
    setsockopt(hSocket, IPPROTO_TCP, TCP_NODELAY, (const char*)&set, sizeof(int));
#else
    setsockopt(hSocket, IPPROTO_TCP, TCP_NODELAY, (void*)&set, sizeof(int));
#endif

    if (CNode::IsBanned(addr) && !whitelisted)
    {
        LogPrint("net", "connection from %s dropped (banned)\n", addr.ToString());
        CloseSocket(hSocket);
        return;
    }

    //BU - Moved locks below checks above as they may return without us ever having to take these locks (esp. IsBanned check)
    //NOTE: BU added separate tracking of outbound nodes added via the "-addnode" option.  This means that you actually
    //      may end up with up to 2 * nMaxOutConnections outbound connections due to the separate semaphores.
    //
    //1. Limit the number of possible "-addnode" outbounds to not exceed nMaxOutConnections
    //   Otherwise we waste inbound connection slots on outbound addnodes that are blocked waiting on the semaphore.
    //2. BUT, if less than nMaxOutConnections in vAddedNodes, open up any of the unreserved
    //   "-addnode" connection slots to the inbound pool to prevent holding presently unneeded outbound connection slots.
    int nMaxAddNodeOutbound = nMaxOutConnections;
    {
        LOCK(cs_vAddedNodes);
        nMaxAddNodeOutbound = std::min((int)vAddedNodes.size(), nMaxOutConnections);
    }
    int nMaxInbound = nMaxConnections - (nMaxOutConnections + MAX_FEELER_CONNECTIONS) - nMaxAddNodeOutbound;

    //REVISIT: a. This doesn't take into account RPC "addnode <node> onetry" outbound connections as those aren't tracked
    //         b. This also doesn't take into account whether or not the tracked vAddedNodes are valid or connected
    //         c. There is also an edge case where if less than nMaxOutConnections entries exist in vAddedNodes
    //            and there are already "maxconnections", between inbound and outbound nodes, the user can still use
    //            RPC "addnode <node> add" to successfully start additional outbound connections
    //         Points a. and c. can allow users to exceed "maxconnections"
    //         Point b. can cause us to waste slots holding them for invalid addnode entries that will never connect.

    int nInbound = 0;
    {
        LOCK(cs_vNodes);
        BOOST_FOREACH(CNode* pnode, vNodes)
            if (pnode->fInbound)
                nInbound++;
    }
    //BU - end section

    if (nInbound >= nMaxInbound)
    {
        if (!AttemptToEvictConnection(whitelisted)) {
            // No connection to evict, disconnect the new connection
            LogPrint("net", "failed to find an eviction candidate - connection dropped (full)\n");
            CloseSocket(hSocket);
            return;
        }
    }

    // BU - add inbound connection to the ip tracker and increment counter
    // If connection attempts exceeded within allowable timeframe then ban peer
    {
        double nConnections = 0;
        LOCK(cs_mapInboundConnectionTracker);
        CNetAddr ipAddress = (CNetAddr)addr;
        if (mapInboundConnectionTracker.count(ipAddress)) {
            // Decay the current number of connections (over 60 seconds) depending on the last connection attempt
            int64_t nTimeElapsed = GetTime() - mapInboundConnectionTracker[ipAddress].nLastConnectionTime;
            double nRatioElapsed = (double)nTimeElapsed / 60;
            nConnections = mapInboundConnectionTracker[ipAddress].nConnections - (nRatioElapsed * mapInboundConnectionTracker[ipAddress].nConnections);
            if (nConnections < 0) 
                nConnections = 0;
        }

        nConnections += 1;
        mapInboundConnectionTracker[ipAddress].nConnections = nConnections;
        mapInboundConnectionTracker[ipAddress].nLastConnectionTime = GetTime();

        LogPrint("evict", "Number of Connection attempts is %f for %s\n", nConnections, addr.ToString());
        if (nConnections > 4 && !whitelisted) {
            int nHoursToBan = 4;
            CNode::Ban((CNetAddr)addr, BanReasonNodeMisbehaving, nHoursToBan*60*60);
            LogPrintf("Banning %s for %d hours: Too many connection attempts - connection dropped\n", addr.ToString(), nHoursToBan);
            CloseSocket(hSocket);
            return;
        }
    }
    // BU - end section
 
    CNode* pnode = new CNode(hSocket, addr, "", true);
    pnode->AddRef();
    pnode->fWhitelisted = whitelisted;

    LogPrint("net", "connection from %s accepted\n", addr.ToString());

    {
        LOCK(cs_vNodes);
        vNodes.push_back(pnode);
    }
}

char recvMsgBuf[MAX_RECV_CHUNK];  // Messages are first pulled into this buffer

void ThreadSocketHandler()
{
    unsigned int nPrevNodeCount = 0;
    int progress; // This variable is incremented if something happens.  If it is zero at the bottom of the loop, we delay.  This solves spin loop issues where the select does not block but no bytes can be transferred (traffic shaping limited, for example).
    bool fAquiredAllRecvLocks;
    while (true) {
        progress = 0;
        fAquiredAllRecvLocks = true;
        stat_io_service.poll(); // BU instrumentation
        //
        // Disconnect nodes
        //
        {
            LOCK(cs_vNodes);
            // Disconnect unused nodes
            vector<CNode*> vNodesCopy = vNodes;
            BOOST_FOREACH (CNode* pnode, vNodesCopy) {
                if (pnode->fDisconnect ||
                    (pnode->GetRefCount() <= 0 && pnode->vRecvMsg.empty() && pnode->nSendSize == 0 && pnode->ssSend.empty())) {
                    // remove from vNodes
                    vNodes.erase(remove(vNodes.begin(), vNodes.end(), pnode), vNodes.end());

                    // release outbound grant (if any)
                    pnode->grantOutbound.Release();

                    // close socket and cleanup
                    pnode->CloseSocketDisconnect();

                    // hold in disconnected pool until all refs are released
                    if (pnode->fNetworkNode || pnode->fInbound)
                        pnode->Release();
                    vNodesDisconnected.push_back(pnode);
                }
            }
        }
        {
            // Delete disconnected nodes
            list<CNode*> vNodesDisconnectedCopy = vNodesDisconnected;
            BOOST_FOREACH (CNode* pnode, vNodesDisconnectedCopy) {
                // wait until threads are done using it
                if (pnode->GetRefCount() <= 0) {
                    bool fDelete = false;
                    {
                        TRY_LOCK(pnode->cs_vSend, lockSend);
                        if (lockSend) {
                            TRY_LOCK(pnode->cs_vRecvMsg, lockRecv);
                            if (lockRecv) {
                                TRY_LOCK(pnode->cs_inventory, lockInv);
                                if (lockInv)
                                    fDelete = true;
                            }
                        }
                    }
                    if (fDelete) {
                        vNodesDisconnected.remove(pnode);
                        // no need to remove from vNodes. we know pnode has already been removed from vNodes since that
                        // occurred prior to insertion into vNodesDisconnected
                        delete pnode;
                    }
                }
            }
        }
        if (vNodes.size() != nPrevNodeCount) {
            nPrevNodeCount = vNodes.size();
            uiInterface.NotifyNumConnectionsChanged(nPrevNodeCount);
        }

        //
        // Find which sockets have data to receive
        //
        struct timeval timeout;
        timeout.tv_sec = 0;
        timeout.tv_usec = 50000; // frequency to poll pnode->vSend

        fd_set fdsetRecv;
        fd_set fdsetSend;
        fd_set fdsetError;
        FD_ZERO(&fdsetRecv);
        FD_ZERO(&fdsetSend);
        FD_ZERO(&fdsetError);
        SOCKET hSocketMax = 0;
        bool have_fds = false;

        BOOST_FOREACH (const ListenSocket& hListenSocket, vhListenSocket) {
            FD_SET(hListenSocket.socket, &fdsetRecv);
            hSocketMax = max(hSocketMax, hListenSocket.socket);
            have_fds = true;
        }

        {
            LOCK(cs_vNodes);
            BOOST_FOREACH (CNode* pnode, vNodes) {
                // It is necessary to use a temporary variable to ensure that pnode->hSocket is not changed by another thread during execution.
                // If the socket is closed and even reopened for some unrelated connection, the worst case is that we get a spurious wakeup, so a mutex is not needed to protect the entire use of the socket.
  	        SOCKET hSocket = pnode->hSocket;  
                if (hSocket == INVALID_SOCKET)
                    continue;
                FD_SET(hSocket, &fdsetError);
                hSocketMax = max(hSocketMax, hSocket);
                have_fds = true;

                // Implement the following logic:
                // * If there is data to send, select() for sending data. As this only
                //   happens when optimistic write failed, we choose to first drain the
                //   write buffer in this case before receiving more. This avoids
                //   needlessly queueing received data, if the remote peer is not themselves
                //   receiving data. This means properly utilizing TCP flow control signalling.
                // * Otherwise, if there is no (complete) message in the receive buffer,
                //   or there is space left in the buffer, select() for receiving data.
                // * (if neither of the above applies, there is certainly one message
                //   in the receiver buffer ready to be processed).
                // Together, that means that at least one of the following is always possible,
                // so we don't deadlock:
                // * We send some data.
                // * We wait for data to be received (and disconnect after timeout).
                // * We process a message in the buffer (message handler thread).
                {
                    TRY_LOCK(pnode->cs_vSend, lockSend);
                    if (lockSend && !pnode->vSendMsg.empty()) {
                        FD_SET(hSocket, &fdsetSend);
                        continue;
                    }
                }
                {
                    TRY_LOCK(pnode->cs_vRecvMsg, lockRecv);
                    if (lockRecv && (pnode->vRecvMsg.empty() || !pnode->vRecvMsg.front().complete() ||
                                     pnode->GetTotalRecvSize() <= ReceiveFloodSize()))
		      FD_SET(hSocket, &fdsetRecv);
                }
            }
        }

        int nSelect = select(have_fds ? hSocketMax + 1 : 0,
                             &fdsetRecv,
                             &fdsetSend,
                             &fdsetError,
                             &timeout);
        boost::this_thread::interruption_point();

        if (nSelect == SOCKET_ERROR) {
            if (have_fds) {
                int nErr = WSAGetLastError();
                LogPrintf("socket select error %s\n", NetworkErrorString(nErr));
                for (unsigned int i = 0; i <= hSocketMax; i++)
                    FD_SET(i, &fdsetRecv);
            }
            FD_ZERO(&fdsetSend);
            FD_ZERO(&fdsetError);
            MilliSleep(timeout.tv_usec/1000);
        }

        //
        // Accept new connections
        //
        BOOST_FOREACH(const ListenSocket& hListenSocket, vhListenSocket)
        {
            if (hListenSocket.socket != INVALID_SOCKET && FD_ISSET(hListenSocket.socket, &fdsetRecv))
            {
                AcceptConnection(hListenSocket);
            }
        }

        //
        // Service each socket
        //
        vector<CNode*> vNodesCopy;
        {
            LOCK(cs_vNodes);
            vNodesCopy = vNodes;
            BOOST_FOREACH (CNode* pnode, vNodesCopy)
                pnode->AddRef();
        }
        BOOST_FOREACH (CNode* pnode, vNodesCopy) {
            boost::this_thread::interruption_point();

            //
            // Receive
            //
  	    SOCKET hSocket = pnode->hSocket; // temporary used to make sure that pnode->hSocket isn't closed by another thread during processing here.
            if (hSocket == INVALID_SOCKET)
                continue;
            if (FD_ISSET(hSocket, &fdsetRecv) || FD_ISSET(hSocket, &fdsetError)) {
                TRY_LOCK(pnode->cs_vRecvMsg, lockRecv);
                int64_t amt2Recv = receiveShaper.available(RECV_SHAPER_MIN_FRAG);
                if (!lockRecv) {
                    fAquiredAllRecvLocks = false;
                }
                else if (amt2Recv > 0) {
                    {
                        progress++;
                        hSocket = pnode->hSocket; // get it again inside the lock
                        if (hSocket == INVALID_SOCKET)
                          continue;
                        // max of min makes sure amt is in a range reasonable for buffer allocation
                        int64_t amt = max((int64_t)1, min(amt2Recv, MAX_RECV_CHUNK));
                        int nBytes = recv(hSocket, recvMsgBuf, amt, MSG_DONTWAIT);
                        if (nBytes > 0) {
                            receiveShaper.leak(nBytes);
                            if (!pnode->ReceiveMsgBytes(recvMsgBuf, nBytes))
                                pnode->fDisconnect = true;
                            int64_t tmp = GetTime();
                            pnode->recvGap << (tmp - pnode->nLastRecv);
                            pnode->nLastRecv = tmp;
                            pnode->nRecvBytes += nBytes;
                            pnode->bytesReceived += nBytes;  // BU stats
                            pnode->RecordBytesRecv(nBytes);
                        } else if (nBytes == 0) {
                            // socket closed gracefully
                            if (!pnode->fDisconnect)
                                LogPrint("net", "Node %s socket closed\n", pnode->addrName.c_str());
                            pnode->fDisconnect = true;
                        } else if (nBytes < 0) {
                            // error
                            int nErr = WSAGetLastError();
                            if (nErr != WSAEWOULDBLOCK && nErr != WSAEMSGSIZE && nErr != WSAEINTR && nErr != WSAEINPROGRESS) {
                                if (!pnode->fDisconnect)
                                    LogPrintf("Node %s socket recv error '%s'\n", pnode->addrName.c_str(), NetworkErrorString(nErr));
                                pnode->fDisconnect = true;
                            }
                        }
                    }
                }
            }

            //
            // Send
            //
            hSocket = pnode->hSocket;
            if (hSocket == INVALID_SOCKET)
                continue;
            if (FD_ISSET(hSocket, &fdsetSend)) {
                TRY_LOCK(pnode->cs_vSend, lockSend);
                if (lockSend && sendShaper.try_leak(0)) {
                    progress += SocketSendData(pnode);
                }
            }

            //
            // Inactivity checking
            //
            int64_t nTime = GetTime();
            if (nTime - pnode->nTimeConnected > 60) {
                if (pnode->nLastRecv == 0 || pnode->nLastSend == 0) {
                    LogPrint("net", "Node %s socket no message in first 60 seconds, %d %d from %d\n", pnode->addrName.c_str(), pnode->nLastRecv != 0, pnode->nLastSend != 0, pnode->id);
                    pnode->fDisconnect = true;
                } else if (nTime - pnode->nLastSend > TIMEOUT_INTERVAL) {
                    LogPrint("net", "Node %s socket sending timeout: %is\n", pnode->addrName.c_str(), nTime - pnode->nLastSend);
                    pnode->fDisconnect = true;
                } else if (nTime - pnode->nLastRecv > (pnode->nVersion > BIP0031_VERSION ? TIMEOUT_INTERVAL : 90 * 60)) {
                    LogPrint("net", "Node %s socket receive timeout: %is\n", pnode->addrName.c_str(), nTime - pnode->nLastRecv);
                    pnode->fDisconnect = true;
                } else if (pnode->nPingNonceSent && pnode->nPingUsecStart + TIMEOUT_INTERVAL * 1000000 < GetTimeMicros()) {
                    LogPrint("net", "Node %s ping timeout: %fs\n", pnode->addrName.c_str(), 0.000001 * (GetTimeMicros() - pnode->nPingUsecStart));
                    pnode->fDisconnect = true;
                }
            }
        }
        {
            LOCK(cs_vNodes);
            BOOST_FOREACH (CNode* pnode, vNodesCopy)
                pnode->Release();
        }

        if (progress == 0 && fAquiredAllRecvLocks) // BU: Nothing happened even though select did not block.  So slow us down. 
            MilliSleep(5);
    }
}


#ifdef USE_UPNP
void ThreadMapPort()
{
    std::string port = strprintf("%u", GetListenPort());
    const char* multicastif = 0;
    const char* minissdpdpath = 0;
    struct UPNPDev* devlist = 0;
    char lanaddr[64];

#ifndef UPNPDISCOVER_SUCCESS
    /* miniupnpc 1.5 */
    devlist = upnpDiscover(2000, multicastif, minissdpdpath, 0);
#elif MINIUPNPC_API_VERSION < 14
    /* miniupnpc 1.6 */
    int error = 0;
    devlist = upnpDiscover(2000, multicastif, minissdpdpath, 0, 0, &error);
#else
    /* miniupnpc 1.9.20150730 */
    int error = 0;
    devlist = upnpDiscover(2000, multicastif, minissdpdpath, 0, 0, 2, &error);
#endif

    struct UPNPUrls urls;
    struct IGDdatas data;
    int r;

    r = UPNP_GetValidIGD(devlist, &urls, &data, lanaddr, sizeof(lanaddr));
    if (r == 1) {
        if (fDiscover) {
            char externalIPAddress[40];
            r = UPNP_GetExternalIPAddress(urls.controlURL, data.first.servicetype, externalIPAddress);
            if (r != UPNPCOMMAND_SUCCESS)
                LogPrintf("UPnP: GetExternalIPAddress() returned %d\n", r);
            else {
                if (externalIPAddress[0]) {
                    LogPrintf("UPnP: ExternalIPAddress = %s\n", externalIPAddress);
                    AddLocal(CNetAddr(externalIPAddress), LOCAL_UPNP);
                } else
                    LogPrintf("UPnP: GetExternalIPAddress failed.\n");
            }
        }

        string strDesc = "Bitcoin " + FormatFullVersion();

        try {
            while (true) {
#ifndef UPNPDISCOVER_SUCCESS
                /* miniupnpc 1.5 */
                r = UPNP_AddPortMapping(urls.controlURL, data.first.servicetype, port.c_str(), port.c_str(), lanaddr, strDesc.c_str(), "TCP", 0);
#else
                /* miniupnpc 1.6 */
                r = UPNP_AddPortMapping(urls.controlURL, data.first.servicetype, port.c_str(), port.c_str(), lanaddr, strDesc.c_str(), "TCP", 0, "0");
#endif

                if (r != UPNPCOMMAND_SUCCESS)
                    LogPrintf("AddPortMapping(%s, %s, %s) failed with code %d (%s)\n",
                              port,
                              port,
                              lanaddr,
                              r,
                              strupnperror(r));
                else
                    LogPrintf("UPnP Port Mapping successful.\n");
                ;

                MilliSleep(20 * 60 * 1000); // Refresh every 20 minutes
            }
        } catch (const boost::thread_interrupted&) {
            r = UPNP_DeletePortMapping(urls.controlURL, data.first.servicetype, port.c_str(), "TCP", 0);
            LogPrintf("UPNP_DeletePortMapping() returned: %d\n", r);
            freeUPNPDevlist(devlist);
            devlist = 0;
            FreeUPNPUrls(&urls);
            throw;
        }
    } else {
        LogPrintf("No valid UPnP IGDs found\n");
        freeUPNPDevlist(devlist);
        devlist = 0;
        if (r != 0)
            FreeUPNPUrls(&urls);
    }
}

void MapPort(bool fUseUPnP)
{
    static boost::thread* upnp_thread = NULL;

    if (fUseUPnP) {
        if (upnp_thread) {
            upnp_thread->interrupt();
            upnp_thread->join();
            delete upnp_thread;
        }
        upnp_thread = new boost::thread(boost::bind(&TraceThread<void (*)()>, "upnp", &ThreadMapPort));
    } else if (upnp_thread) {
        upnp_thread->interrupt();
        upnp_thread->join();
        delete upnp_thread;
        upnp_thread = NULL;
    }
}

#else
void MapPort(bool)
{
    // Intentionally left blank.
}
#endif

// BITCOINUNLIMITED START
void ThreadBitnodesAddressSeed()
{
    // Get nodes from websites offering Bitnodes API
    if ((addrman.size() > 0) &&
        (!GetBoolArg("-forcebitnodes", DEFAULT_FORCEBITNODES))) {
        MilliSleep(11 * 1000);
        LOCK(cs_vNodes);
        if (vNodes.size() >= 2) {
            LogPrintf("P2P peers available. Skipped Bitnodes seeding.\n");
            return;
        }
    }

    LogPrintf("Loading addresses from Bitnodes API\n");

    vector<string> vIPs;
    vector<CAddress> vAdd;
    bool success = GetLeaderboardFromBitnodes(vIPs);
    if (success) {
        int portOut;
        std::string hostOut = "";
        BOOST_FOREACH(const string &seed, vIPs) {
            SplitHostPort(seed, portOut, hostOut);
            CNetAddr ip(hostOut, false);
            CAddress addr = CAddress(CService(ip, portOut));
            addr.nTime = GetTime();
            vAdd.push_back(addr);
        }
        addrman.Add(vAdd, CNetAddr("bitnodes.21.co", true));
    }

    LogPrintf("%d addresses found from Bitnodes API\n", vAdd.size());
}
// BITCOINUNLIMITED END


static std::string GetDNSHost(const CDNSSeedData& data, uint64_t requiredServiceBits)
{
    //use default host for non-filter-capable seeds or if we use the default service bits (NODE_NETWORK)
    if (!data.supportsServiceBitsFiltering || requiredServiceBits == NODE_NETWORK) {
        requiredServiceBits = NODE_NETWORK;
        return data.host;
    }

    return strprintf("x%x.%s", requiredServiceBits, data.host);
}


void ThreadDNSAddressSeed()
{
    // goal: only query DNS seeds if address need is acute
    if ((addrman.size() > 0) &&
        (!GetBoolArg("-forcednsseed", DEFAULT_FORCEDNSSEED))) {
        MilliSleep(11 * 1000);

        LOCK(cs_vNodes);
        if (vNodes.size() >= 2) {
            LogPrintf("P2P peers available. Skipped DNS seeding.\n");
            return;
        }
    }

    // BITCOINUNLIMITED START
    // If user specifies custom DNS seeds, do not use hard-coded defaults.
    vector<CDNSSeedData> vSeeds;
    {
        LOCK(cs_vUseDNSSeeds);
        vUseDNSSeeds = mapMultiArgs["-usednsseed"];
    }
    if (vUseDNSSeeds.size() == 0) {
        vSeeds = Params().DNSSeeds();
        LogPrintf("Using default DNS seeds.\n");
    } else {
        BOOST_FOREACH(const string &seed, vUseDNSSeeds) {
            vSeeds.push_back(CDNSSeedData(seed,seed));
        }
        LogPrintf("Using %d user defined DNS seeds.\n", vSeeds.size());
    }
    // BITCOINUNLIMITED END

    int found = 0;

    LogPrintf("Loading addresses from DNS seeds (could take a while)\n");

    BOOST_FOREACH(const CDNSSeedData &seed, vSeeds) {
        if (HaveNameProxy()) {
            AddOneShot(seed.host);
        } else {
            vector<CNetAddr> vIPs;
            vector<CAddress> vAdd;
            uint64_t requiredServiceBits = NODE_NETWORK;
            if (LookupHost(GetDNSHost(seed, requiredServiceBits).c_str(), vIPs, 0, true))
            {
                BOOST_FOREACH(const CNetAddr& ip, vIPs)
                {
                    int nOneDay = 24*3600;
                    CAddress addr = CAddress(CService(ip, Params().GetDefaultPort()), requiredServiceBits);
                    addr.nTime = GetTime() - 3*nOneDay - GetRand(4*nOneDay); // use a random age between 3 and 7 days old
                    vAdd.push_back(addr);
                    found++;
                }
            }
            addrman.Add(vAdd, CNetAddr(seed.name, true));
        }
    }

    LogPrintf("%d addresses found from DNS seeds\n", found);
}


void DumpAddresses()
{
    int64_t nStart = GetTimeMillis();

    CAddrDB adb;
    adb.Write(addrman);

    LogPrint("net", "Flushed %d addresses to peers.dat  %dms\n", addrman.size(), GetTimeMillis() - nStart);
}

void DumpBanlist()
{
    int64_t nStart = GetTimeMillis();

    CBanDB bandb;
    banmap_t banmap;
    CNode::GetBanned(banmap);
    bandb.Write(banmap);

    LogPrint("net", "Flushed %d banned node ips/subnets to banlist.dat  %dms\n",
             banmap.size(), GetTimeMillis() - nStart);
}

void DumpData()
{
    DumpAddresses();

    if (CNode::BannedSetIsDirty())
    {
        DumpBanlist();
        CNode::SetBannedSetDirty(false);
    }
}

void static ProcessOneShot()
{
    string strDest;
    {
        LOCK(cs_vOneShots);
        if (vOneShots.empty())
            return;
        strDest = vOneShots.front();
        vOneShots.pop_front();
    }
    CAddress addr;
    CSemaphoreGrant grant(*semOutbound, true);
    //Seeding nodes track against the original outbound semaphore.
    //Uses try-wait methodology because if a grant is given, there are outbound
    //slots to fill, and if the grant isn't given, there's no seeding to do.
    if (grant) {
        if (!OpenNetworkConnection(addr, false, &grant, strDest.c_str(), true))
            AddOneShot(strDest);
    }
}

void ThreadOpenConnections()
{
    // Connect to specific addresses
    if ((mapArgs.count("-connect") && mapMultiArgs["-connect"].size() > 0) ||
        (mapArgs.count("-connect-thinblock") && mapMultiArgs["-connect-thinblock"].size() > 0)) // BUIP010 Xtreme Thinblocks
    {
        for (int64_t nLoop = 0;; nLoop++)
        {
            ProcessOneShot();
            BOOST_FOREACH(const std::string& strAddr, mapMultiArgs["-connect"])
            {
                CAddress addr;
                //NOTE: Because the only nodes we are connecting to here are the ones the user put in their
                //      bitcoin.conf/commandline args as "-connect", we don't use the semaphore to limit outbound connections
                OpenNetworkConnection(addr, false, NULL, strAddr.c_str());
                for (int i = 0; i < 10 && i < nLoop; i++)
                {
                    MilliSleep(500);
                }
            }
            MilliSleep(500);

           // BUIP010 Xtreme Thinblocks: begin section
           ConnectToThinBlockNodes();
           // BUIP010 Xtreme Thinblocks: end section
        }

        //NOTE: If we are in this block, then no seeding should occur as both "-connect" and
        //      "-connect-thinblock" are intended as "only make outbound connections to the configured nodes".
    }

    // Initiate network connections
    int64_t nStart = GetTime();
<<<<<<< HEAD
    unsigned int nDisconnects = 0;
=======

    // Minimum time before next feeler connection (in microseconds).
    int64_t nNextFeeler = PoissonNextSend(nStart*1000*1000, FEELER_INTERVAL);
>>>>>>> 8f88aa03
    while (true)
    {
        ProcessOneShot();

        MilliSleep(500);

        // Only connect out to one peer per network group (/16 for IPv4).
        // Do this here so we don't have to critsect vNodes inside mapAddresses critsect.
        // And also must do this before the semaphore grant so that we don't have to block
        // if the grants are all taken and we want to disconnect a node in the event that
        // we don't have enough connections to XTHIN capable nodes yet.
        int nOutbound = 0;
        int nThinBlockCapable = 0;
        set<vector<unsigned char> > setConnected;
        CNode* ptemp = nullptr;
        bool fDisconnected = false;
        {
            LOCK(cs_vNodes);
            BOOST_FOREACH (CNode* pnode, vNodes)
            {
                if (pnode->fAutoOutbound) // only count outgoing connections.
                {
                    setConnected.insert(pnode->addr.GetGroup());
                    nOutbound++;

                    if (pnode->ThinBlockCapable())
                        nThinBlockCapable++;
                    else
                        ptemp = pnode;
                }
            }
            // Disconnect a node that is not XTHIN capable if all outbound slots are full and we
            // have not yet connected to enough XTHIN nodes.
            nMinXthinNodes = GetArg("-min-xthin-nodes", MIN_XTHIN_NODES);
            if (nOutbound >= nMaxOutConnections &&
                nThinBlockCapable <= min(nMinXthinNodes, nMaxOutConnections) &&
                nDisconnects < MAX_DISCONNECTS && IsThinBlocksEnabled() && IsChainNearlySyncd())
            {
                if (ptemp != nullptr)
                {
                    ptemp->fDisconnect = true;
                    fDisconnected = true;
                    nDisconnects++;
                }
            }
        }

        // If disconnected then wait for disconnection completion
        if (fDisconnected)
        {
            while (true)
            {
                MilliSleep(500);
                {
                    LOCK(cs_vNodes);
                    if (find(vNodes.begin(), vNodes.end(), ptemp) == vNodes.end())
                        break;
                }
            }
        }

        // During IBD we do not actively disconnect and search for XTHIN capable nodes therefore
        // we need to check occasionally whether IBD is complete, meaning IsChainNearlySynd() returns true.
        // Therefore we do a try_wait() rather than wait() when aquiring the semaphore. A try_wait() is
        // indicated by passing "true" to CSemaphore grant().
        CSemaphoreGrant grant(*semOutbound, true);
        if (!grant)
        {
            // If the try_wait() fails, meaning all grants are currently in use, then we wait for one minute
            // to check again whether we should disconnect any nodes.  We don't have to check this too often
            // as this is most relevant during IBD.
            MilliSleep(60000);
            continue;
        }
        boost::this_thread::interruption_point();

        // Add seed nodes if DNS seeds are all down (an infrastructure attack?).
        if (addrman.size() == 0 && (GetTime() - nStart > 60)) {
            static bool done = false;
            if (!done) {
                LogPrintf("Adding fixed seed nodes as DNS doesn't seem to be available.\n");
                addrman.Add(convertSeed6(Params().FixedSeeds()), CNetAddr("127.0.0.1"));
                done = true;
            }
        }

        //
        // Choose an address to connect to based on most recently seen
        //
        CAddress addrConnect;
<<<<<<< HEAD
=======

        // Only connect out to one peer per network group (/16 for IPv4).
        // Do this here so we don't have to critsect vNodes inside mapAddresses critsect.
        int nOutbound = 0;
        set<vector<unsigned char> > setConnected;
        {
            LOCK(cs_vNodes);
            BOOST_FOREACH (CNode* pnode, vNodes) {
                if (!pnode->fInbound) {
                    setConnected.insert(pnode->addr.GetGroup());
                    nOutbound++;
                }
            }
        }

        // Feeler Connections
        //
        // Design goals:
        //  * Increase the number of connectable addresses in the tried table.
        //
        // Method:
        //  * Choose a random address from new and attempt to connect to it if we can connect 
        //    successfully it is added to tried.
        //  * Start attempting feeler connections only after node finishes making outbound 
        //    connections.
        //  * Only make a feeler connection once every few minutes.
        //
        bool fFeeler = false;
        if (nOutbound >= nMaxOutConnections) {
            int64_t nTime = GetTimeMicros(); // The current time right now (in microseconds).
            if (nTime > nNextFeeler) {
                nNextFeeler = PoissonNextSend(nTime, FEELER_INTERVAL);
                fFeeler = true;
            } else {
                continue;
            }
        }

>>>>>>> 8f88aa03
        int64_t nANow = GetAdjustedTime();
        int nTries = 0;
        while (true)
        {
<<<<<<< HEAD
            CAddrInfo addr = addrman.Select();
=======
            CAddrInfo addr = addrman.Select(fFeeler);
>>>>>>> 8f88aa03

            // if we selected an invalid address, restart
            if (!addr.IsValid() || setConnected.count(addr.GetGroup()) || IsLocal(addr))
                break;

            // If we didn't find an appropriate destination after trying 100 addresses fetched from addrman,
            // stop this loop, and let the outer loop run again (which sleeps, adds seed nodes, recalculates
            // already-connected network ranges, ...) before trying new addrman addresses.
            nTries++;
            if (nTries > 100)
                break;

            if (IsLimited(addr))
                continue;

            // only consider very recently tried nodes after 30 failed attempts
            if (nANow - addr.nLastTry < 600 && nTries < 30)
                continue;

            // do not allow non-default ports, unless after 50 invalid addresses selected already
            if (addr.GetPort() != Params().GetDefaultPort() && nTries < 50)
                continue;

            addrConnect = addr;
            break;
        }

        if (addrConnect.IsValid())
        {
<<<<<<< HEAD
            //Seeded outbound connections track against the original semaphore
            if (OpenNetworkConnection(addrConnect, (int)setConnected.size() >= std::min(nMaxConnections - 1, 2), &grant))
            {
                LOCK(cs_vNodes);
                CNode* pnode = FindNode((CService)addrConnect);
                // We need to use a separate outbound flag so as not to differentiate these outbound
                // nodes with ones that were added using -addnode -connect-thinblock or -connect.
                if (pnode)
                    pnode->fAutoOutbound = true;
            }
=======
            if (fFeeler)
            {
                // Add small amount of random noise before connection to avoid synchronization.
                int randsleep = GetRandInt(FEELER_SLEEP_WINDOW * 1000);
                MilliSleep(randsleep);
                LogPrint("net", "Making feeler connection to %s\n", addrConnect.ToString());
            }

            //Seeded outbound connections track against the original semaphore
            OpenNetworkConnection(addrConnect, (int)setConnected.size() >= std::min(nMaxConnections - 1, 2), &grant, NULL, false, fFeeler);
>>>>>>> 8f88aa03
        }
    }
}

void ThreadOpenAddedConnections()
{
    // BU: This intial sleep fixes a timing issue where a remote peer may be trying to connect using addnode
    //     at the same time this thread is starting up causing both an outbound and an inbound -addnode connection
    //     to be possible, when it should not be.
    MilliSleep(15000);

    // BU: we need our own separate semaphore for -addnodes otherwise we won't be able to reconnect
    //     after a remote node restarts, becuase all the outgoing connection slots will already be filled.
    if (semOutboundAddNode == NULL) {
        //NOTE: Because the number of "-addnode" values can be changed via RPC calls to "addnode add|remove"
        //      we should always set the semaphore to have a count of nMaxOutConnections, otherwise
        //      the user's configuration could unintentionally limit the number of "-addnode" connections
        //      that can be made through RPC.  In the worst case, if no "-addnode" options were configured,
        //      this would break the RPC addnode functionality as the semaphore would have an initial count
        //      condition of 0 and grants would never succeed.
        semOutboundAddNode = new CSemaphore(nMaxOutConnections);
    }

    if (HaveNameProxy()) {
        while(true) {
            list<string> lAddresses(0);
            {
                LOCK(cs_vAddedNodes);
                BOOST_FOREACH(const std::string& strAddNode, vAddedNodes)
                    lAddresses.push_back(strAddNode);
            }
            BOOST_FOREACH(const std::string& strAddNode, lAddresses)
            {
                CAddress addr;
                // BU: always allow us to add a node manually. Whenever we use -addnode the maximum InBound connections are reduced by
                //     the same number.  Here we use our own semaphore to ensure we have the outbound slots we need and can reconnect to
                //     nodes that have restarted.
                CSemaphoreGrant grant(*semOutboundAddNode);
                OpenNetworkConnection(addr, false, &grant, strAddNode.c_str());
                MilliSleep(500);
            }
            // Retry every 15 seconds.  It is important to check often to make sure the Xpedited Relay network 
            // nodes reconnect quickly after the remote peers restart
            MilliSleep(15000); 
        }
    }

    for (unsigned int i = 0; true; i++)
    {
        list<string> lAddresses(0);
        {
            LOCK(cs_vAddedNodes);
            BOOST_FOREACH(const std::string& strAddNode, vAddedNodes)
                lAddresses.push_back(strAddNode);
        }

        list<vector<CService> > lservAddressesToAdd(0);
        BOOST_FOREACH(const std::string& strAddNode, lAddresses) {
            vector<CService> vservNode(0);
            if(Lookup(strAddNode.c_str(), vservNode, Params().GetDefaultPort(), fNameLookup, 0))
            {
                lservAddressesToAdd.push_back(vservNode);
                {
                    LOCK(cs_setservAddNodeAddresses);
                    BOOST_FOREACH(const CService& serv, vservNode)
                        setservAddNodeAddresses.insert(serv);
                }
            }
        }
        // Attempt to connect to each IP for each addnode entry until at least one is successful per addnode entry
        // (keeping in mind that addnode entries can have many IPs if fNameLookup)
        {
            LOCK(cs_vNodes);
            BOOST_FOREACH(CNode* pnode, vNodes)
                for (list<vector<CService> >::iterator it = lservAddressesToAdd.begin(); it != lservAddressesToAdd.end(); it++)
                    BOOST_FOREACH(const CService& addrNode, *(it))
                        if (pnode->addr == addrNode)
                        {
                            it = lservAddressesToAdd.erase(it);
                            it--;
                            break;
                        }
        }

        BOOST_FOREACH(vector<CService>& vserv, lservAddressesToAdd)
        {
            // BU: always allow us to add a node manually. Whenever we use -addnode the maximum InBound connections are reduced by
            //     the same number.  Here we use our own semaphore to ensure we have the outbound slots we need and can reconnect to
            //     nodes that have restarted.
            CSemaphoreGrant grant(*semOutboundAddNode);
            OpenNetworkConnection(CAddress(vserv[i % vserv.size()]), false, &grant);
            MilliSleep(500);
        }
        // Retry every 15 seconds.  It is important to check often to make sure the Xpedited Relay network 
        // nodes reconnect quickly after the remote peers restart
        MilliSleep(15000); 
    }
}

// if successful, this moves the passed grant to the constructed node
<<<<<<< HEAD
bool OpenNetworkConnection(const CAddress& addrConnect, bool fCountFailure, CSemaphoreGrant *grantOutbound, const char *pszDest, bool fOneShot)
=======
bool OpenNetworkConnection(const CAddress& addrConnect, bool fCountFailure, CSemaphoreGrant *grantOutbound, const char *pszDest, bool fOneShot, bool fFeeler)
>>>>>>> 8f88aa03
{

    //
    // Initiate outbound network connection
    //
    boost::this_thread::interruption_point();
    {
        //BU: Add lock on cs_vNodes as FindNode now requries it to prevent potential use-after-free errors
        LOCK(cs_vNodes);
        if (!pszDest) {
            if (IsLocal(addrConnect) ||
                FindNode((CNetAddr)addrConnect) || CNode::IsBanned(addrConnect) ||
                FindNode(addrConnect.ToStringIPPort()))
                return false;
        }
        else if (FindNode(std::string(pszDest)))
            return false;
    }

    CNode* pnode = ConnectNode(addrConnect, pszDest, fCountFailure);
    boost::this_thread::interruption_point();

    if (!pnode)
        return false;
    if (grantOutbound)
        grantOutbound->MoveTo(pnode->grantOutbound);
    pnode->fNetworkNode = true;
    if (fOneShot)
        pnode->fOneShot = true;
    if (fFeeler)
        pnode->fFeeler = true;

    return true;
}


void ThreadMessageHandler()
{
    boost::mutex condition_mutex;
    boost::unique_lock<boost::mutex> lock(condition_mutex);

    // SetThreadPriority(THREAD_PRIORITY_BELOW_NORMAL);
    while (true) {
        requester.SendRequests();  // BU send out any requests for tx or blks that I don't know about yet        

        vector<CNode*> vNodesCopy;
        {
            LOCK(cs_vNodes);
            vNodesCopy.reserve(vNodes.size());
            // Prefer thinBlockCapable nodes when doing communications.
            BOOST_FOREACH(CNode* pnode, vNodes) {
                if (pnode->ThinBlockCapable()) {
                    vNodesCopy.push_back(pnode);
                    pnode->AddRef();
                }
            }
            BOOST_FOREACH(CNode* pnode, vNodes) {
                if (!pnode->ThinBlockCapable()) {
                    vNodesCopy.push_back(pnode);
                    pnode->AddRef();
                }
            }
        }

        bool fSleep = true;

        BOOST_FOREACH (CNode* pnode, vNodesCopy) {
            if (pnode->fDisconnect)
                continue;

            // Receive messages
            {
                TRY_LOCK(pnode->cs_vRecvMsg, lockRecv);
                if (lockRecv) {
                    if (!g_signals.ProcessMessages(pnode))
                        pnode->fDisconnect = true;

                    if (pnode->nSendSize < SendBufferSize()) {
                        if (!pnode->vRecvGetData.empty() || (!pnode->vRecvMsg.empty() && pnode->vRecvMsg[0].complete())) {
                            fSleep = false;
                        }
                    }
                }
            }
            boost::this_thread::interruption_point();

            // Send messages
            {
              //TRY_LOCK(pnode->cs_vSend, lockSend);
              //  if (lockSend)
              g_signals.SendMessages(pnode);
            }
            boost::this_thread::interruption_point();
        }

        {
            LOCK(cs_vNodes);
            BOOST_FOREACH (CNode* pnode, vNodesCopy)
                pnode->Release();
        }

        if (fSleep)
            messageHandlerCondition.timed_wait(lock, boost::posix_time::microsec_clock::universal_time() + boost::posix_time::milliseconds(50));
    }
}


bool BindListenPort(const CService& addrBind, string& strError, bool fWhitelisted)
{
    strError = "";
    int nOne = 1;

    // Create socket for listening for incoming connections
    struct sockaddr_storage sockaddr;
    socklen_t len = sizeof(sockaddr);
    if (!addrBind.GetSockAddr((struct sockaddr*)&sockaddr, &len)) {
        strError = strprintf("Error: Bind address family for %s not supported", addrBind.ToString());
        LogPrintf("%s\n", strError);
        return false;
    }

    SOCKET hListenSocket = socket(((struct sockaddr*)&sockaddr)->sa_family, SOCK_STREAM, IPPROTO_TCP);
    if (hListenSocket == INVALID_SOCKET) {
        strError = strprintf("Error: Couldn't open socket for incoming connections (socket returned error %s)", NetworkErrorString(WSAGetLastError()));
        LogPrintf("%s\n", strError);
        return false;
    }
    if (!IsSelectableSocket(hListenSocket))
    {
        strError = "Error: Couldn't create a listenable socket for incoming connections";
        LogPrintf("%s\n", strError);
        return false;
    }


#ifndef WIN32
#ifdef SO_NOSIGPIPE
    // Different way of disabling SIGPIPE on BSD
    setsockopt(hListenSocket, SOL_SOCKET, SO_NOSIGPIPE, (void*)&nOne, sizeof(int));
#endif
    // Allow binding if the port is still in TIME_WAIT state after
    // the program was closed and restarted.
    setsockopt(hListenSocket, SOL_SOCKET, SO_REUSEADDR, (void*)&nOne, sizeof(int));
    // Disable Nagle's algorithm
    setsockopt(hListenSocket, IPPROTO_TCP, TCP_NODELAY, (void*)&nOne, sizeof(int));
#else
    setsockopt(hListenSocket, SOL_SOCKET, SO_REUSEADDR, (const char*)&nOne, sizeof(int));
    setsockopt(hListenSocket, IPPROTO_TCP, TCP_NODELAY, (const char*)&nOne, sizeof(int));
#endif

    // Set to non-blocking, incoming connections will also inherit this
    if (!SetSocketNonBlocking(hListenSocket, true)) {
        strError = strprintf("BindListenPort: Setting listening socket to non-blocking failed, error %s\n", NetworkErrorString(WSAGetLastError()));
        LogPrintf("%s\n", strError);
        return false;
    }

    // some systems don't have IPV6_V6ONLY but are always v6only; others do have the option
    // and enable it by default or not. Try to enable it, if possible.
    if (addrBind.IsIPv6()) {
#ifdef IPV6_V6ONLY
#ifdef WIN32
        setsockopt(hListenSocket, IPPROTO_IPV6, IPV6_V6ONLY, (const char*)&nOne, sizeof(int));
#else
        setsockopt(hListenSocket, IPPROTO_IPV6, IPV6_V6ONLY, (void*)&nOne, sizeof(int));
#endif
#endif
#ifdef WIN32
        int nProtLevel = PROTECTION_LEVEL_UNRESTRICTED;
        setsockopt(hListenSocket, IPPROTO_IPV6, IPV6_PROTECTION_LEVEL, (const char*)&nProtLevel, sizeof(int));
#endif
    }

    if (::bind(hListenSocket, (struct sockaddr*)&sockaddr, len) == SOCKET_ERROR) {
        int nErr = WSAGetLastError();
        if (nErr == WSAEADDRINUSE)
            strError = strprintf(_("Unable to bind to %s on this computer. %s is probably already running."), addrBind.ToString(), _(PACKAGE_NAME));
        else
            strError = strprintf(_("Unable to bind to %s on this computer (bind returned error %s)"), addrBind.ToString(), NetworkErrorString(nErr));
        LogPrintf("%s\n", strError);
        CloseSocket(hListenSocket);
        return false;
    }
    LogPrintf("Bound to %s\n", addrBind.ToString());

    // Listen for incoming connections
    if (listen(hListenSocket, SOMAXCONN) == SOCKET_ERROR) {
        strError = strprintf(_("Error: Listening for incoming connections failed (listen returned error %s)"), NetworkErrorString(WSAGetLastError()));
        LogPrintf("%s\n", strError);
        CloseSocket(hListenSocket);
        return false;
    }

    vhListenSocket.push_back(ListenSocket(hListenSocket, fWhitelisted));

    if (addrBind.IsRoutable() && fDiscover && !fWhitelisted)
        AddLocal(addrBind, LOCAL_BIND);

    return true;
}

void static Discover(boost::thread_group& threadGroup)
{
    if (!fDiscover)
        return;

#ifdef WIN32
    // Get local host IP
    char pszHostName[256] = "";
    if (gethostname(pszHostName, sizeof(pszHostName)) != SOCKET_ERROR) {
        vector<CNetAddr> vaddr;
        if (LookupHost(pszHostName, vaddr)) {
            BOOST_FOREACH (const CNetAddr& addr, vaddr) {
                if (AddLocal(addr, LOCAL_IF))
                    LogPrintf("%s: %s - %s\n", __func__, pszHostName, addr.ToString());
            }
        }
    }
#else
    // Get local host ip
    struct ifaddrs* myaddrs;
    if (getifaddrs(&myaddrs) == 0) {
        for (struct ifaddrs* ifa = myaddrs; ifa != NULL; ifa = ifa->ifa_next) {
            if (ifa->ifa_addr == NULL)
                continue;
            if ((ifa->ifa_flags & IFF_UP) == 0)
                continue;
            if (strcmp(ifa->ifa_name, "lo") == 0)
                continue;
            if (strcmp(ifa->ifa_name, "lo0") == 0)
                continue;
            if (ifa->ifa_addr->sa_family == AF_INET) {
                struct sockaddr_in* s4 = (struct sockaddr_in*)(ifa->ifa_addr);
                CNetAddr addr(s4->sin_addr);
                if (AddLocal(addr, LOCAL_IF))
                    LogPrintf("%s: IPv4 %s: %s\n", __func__, ifa->ifa_name, addr.ToString());
            } else if (ifa->ifa_addr->sa_family == AF_INET6) {
                struct sockaddr_in6* s6 = (struct sockaddr_in6*)(ifa->ifa_addr);
                CNetAddr addr(s6->sin6_addr);
                if (AddLocal(addr, LOCAL_IF))
                    LogPrintf("%s: IPv6 %s: %s\n", __func__, ifa->ifa_name, addr.ToString());
            }
        }
        freeifaddrs(myaddrs);
    }
#endif
}

void StartNode(boost::thread_group& threadGroup, CScheduler& scheduler)
{
    uiInterface.InitMessage(_("Loading addresses..."));
    // Load addresses for peers.dat
    int64_t nStart = GetTimeMillis();
    {
        CAddrDB adb;
        if (adb.Read(addrman))
        {
            LogPrintf("Loaded %i addresses from peers.dat  %dms\n", addrman.size(), GetTimeMillis() - nStart);
        }
        else
        {
            // Addrman can be in an inconsistent state after failure, reset it
            addrman.Clear();
            LogPrintf("Invalid or missing peers.dat; recreating\n");
        }
    }

    //try to read stored banlist
    CBanDB bandb;
    banmap_t banmap;
    if (!bandb.Read(banmap))
        LogPrintf("Invalid or missing banlist.dat; recreating\n");

    CNode::SetBanned(banmap); //thread save setter
    CNode::SetBannedSetDirty(false); //no need to write down just read or nonexistent data
    CNode::SweepBanned(); //sweap out unused entries

    LogPrintf("Loaded %i addresses from peers.dat  %dms\n",
              addrman.size(),
              GetTimeMillis() - nStart);
    fAddressesInitialized = true;

    if (semOutbound == NULL) {
        // initialize semaphore
        int nMaxOutbound = min((nMaxOutConnections + MAX_FEELER_CONNECTIONS), nMaxConnections);
        semOutbound = new CSemaphore(nMaxOutbound);
    }

    //We need to initialize vAddedNodes here.  It is now used in AcceptConnection to limit the number of inbound
    //connections based on the configured "addnode" options from bitcoin.conf/command line, however the old
    //initialization location in ThreadOpenAddedConnections was both started after ThreadSocketHandler, which
    //calls AcceptConnection, and has an explicit 15 second delay to the start of ThreadOpenAddedConnections
    //which allows any nodes actively trying to connect to this node during startup to exceed the inbound connection limit
    {
        LOCK(cs_vAddedNodes);
        vAddedNodes = mapMultiArgs["-addnode"];
    }

    if (pnodeLocalHost == NULL)
        pnodeLocalHost = new CNode(INVALID_SOCKET, CAddress(CService("127.0.0.1", 0), nLocalServices));

    Discover(threadGroup);

    //
    // Start threads
    //

    // BITCOINUNLIMITED START
    if ((!GetBoolArg("-bitnodes", true)) || (Params().NetworkIDString() != "main"))
        LogPrintf("Bitnodes API seeding disabled\n");
    else
        threadGroup.create_thread(boost::bind(&TraceThread<void (*)()>, "bitnodes", &ThreadBitnodesAddressSeed));
    // BITCOINUNLIMITED END

    if (!GetBoolArg("-dnsseed", true))
        LogPrintf("DNS seeding disabled\n");
    else
        threadGroup.create_thread(boost::bind(&TraceThread<void (*)()>, "dnsseed", &ThreadDNSAddressSeed));

    // Map ports with UPnP
    MapPort(GetBoolArg("-upnp", DEFAULT_UPNP));

    // Send and receive from sockets, accept connections
    threadGroup.create_thread(boost::bind(&TraceThread<void (*)()>, "net", &ThreadSocketHandler));

    // Initiate outbound connections from -addnode
    threadGroup.create_thread(boost::bind(&TraceThread<void (*)()>, "addcon", &ThreadOpenAddedConnections));

    // Initiate outbound connections
    threadGroup.create_thread(boost::bind(&TraceThread<void (*)()>, "opencon", &ThreadOpenConnections));

    // Process messages
    threadGroup.create_thread(boost::bind(&TraceThread<void (*)()>, "msghand", &ThreadMessageHandler));

    // Dump network addresses
    scheduler.scheduleEvery(&DumpData, DUMP_ADDRESSES_INTERVAL);
}

bool StopNode()
{
    LogPrintf("StopNode()\n");
    MapPort(false);
    if (semOutbound)
        for (int i=0; i<(nMaxOutConnections + MAX_FEELER_CONNECTIONS); i++)
            semOutbound->post();

    if (fAddressesInitialized)
    {
        DumpData();
        fAddressesInitialized = false;
    }

    return true;
}

void NetCleanup()
    {
        LOCK(cs_vNodes);

        // Close sockets
        BOOST_FOREACH (CNode* pnode, vNodes)
            if (pnode->hSocket != INVALID_SOCKET)
                CloseSocket(pnode->hSocket);
        BOOST_FOREACH (ListenSocket& hListenSocket, vhListenSocket)
            if (hListenSocket.socket != INVALID_SOCKET)
                if (!CloseSocket(hListenSocket.socket))
                    LogPrintf("CloseSocket(hListenSocket) failed with error %s\n", NetworkErrorString(WSAGetLastError()));

        // clean up some globals (to help leak detection)
        BOOST_FOREACH (CNode* pnode, vNodes)
            delete pnode;
        BOOST_FOREACH (CNode* pnode, vNodesDisconnected)
            delete pnode;
        vNodes.clear();
        vNodesDisconnected.clear();
        vhListenSocket.clear();
        if (semOutbound) delete semOutbound;
        semOutbound = NULL;
        //BU: clean up the "-addnode" semaphore
        if (semOutboundAddNode) delete semOutboundAddNode;
        semOutboundAddNode = NULL;
        if (pnodeLocalHost) delete pnodeLocalHost;
        pnodeLocalHost = NULL;

        //BU: clean up the parallel validation semaphore
        if (semPV) delete semPV;
        semPV = NULL;

#ifdef WIN32
        // Shutdown Windows Sockets
        WSACleanup();
#endif
    }



void RelayTransaction(const CTransaction& tx)
{
    CDataStream ss(SER_NETWORK, PROTOCOL_VERSION);
    ss.reserve(10000);
    ss << tx;
    RelayTransaction(tx, ss);
}

void RelayTransaction(const CTransaction& tx, const CDataStream& ss)
{
    uint64_t len = ::GetSerializeSize(tx,SER_NETWORK, PROTOCOL_VERSION);
    if (len > maxTxSize.value)
      {
        LogPrintf("Will not announce (INV) excessive transaction %s.  Size: %llu, Limit: %llu\n", tx.GetHash().ToString(), len,(uint64_t) maxTxSize.value);
	return;
      }

    CInv inv(MSG_TX, tx.GetHash());
    {
        LOCK(cs_mapRelay);
        // Expire old relay messages
        while (!vRelayExpiration.empty() && vRelayExpiration.front().first < GetTime()) {
            mapRelay.erase(vRelayExpiration.front().second);
            vRelayExpiration.pop_front();
        }

        // Save original serialized message so newer versions are preserved
        mapRelay.insert(std::make_pair(inv, ss));
        vRelayExpiration.push_back(std::make_pair(GetTime() + 15 * 60, inv));
    }
    LOCK(cs_vNodes);
    BOOST_FOREACH (CNode* pnode, vNodes) {
        if (!pnode->fRelayTxes)
            continue;
        LOCK(pnode->cs_filter);
        if (pnode->pfilter) {
            if (pnode->pfilter->IsRelevantAndUpdate(tx))
                pnode->PushInventory(inv);
        } else
            pnode->PushInventory(inv);
    }
}

void CNode::RecordBytesRecv(uint64_t bytes)
{
    LOCK(cs_totalBytesRecv);
    nTotalBytesRecv += bytes;
}

void CNode::RecordBytesSent(uint64_t bytes)
{
    LOCK(cs_totalBytesSent);
    nTotalBytesSent += bytes;

    uint64_t now = GetTime();
    if (nMaxOutboundCycleStartTime + nMaxOutboundTimeframe < now)
    {
        // timeframe expired, reset cycle
        nMaxOutboundCycleStartTime = now;
        nMaxOutboundTotalBytesSentInCycle = 0;
    }

    // TODO, exclude whitebind peers
    nMaxOutboundTotalBytesSentInCycle += bytes;
}

void CNode::SetMaxOutboundTarget(uint64_t limit)
{
    LOCK(cs_totalBytesSent);
    uint64_t recommendedMinimum = (nMaxOutboundTimeframe * excessiveBlockSize) / 600;
    nMaxOutboundLimit = limit;

    if (limit > 0 && limit < recommendedMinimum)
        LogPrintf("Max outbound target is very small (%s bytes) and will be overshot. Recommended minimum is %s bytes.\n", nMaxOutboundLimit, recommendedMinimum);
}

uint64_t CNode::GetMaxOutboundTarget()
{
    LOCK(cs_totalBytesSent);
    return nMaxOutboundLimit;
}

uint64_t CNode::GetMaxOutboundTimeframe()
{
    LOCK(cs_totalBytesSent);
    return nMaxOutboundTimeframe;
}

uint64_t CNode::GetMaxOutboundTimeLeftInCycle()
{
    LOCK(cs_totalBytesSent);
    if (nMaxOutboundLimit == 0)
        return 0;

    if (nMaxOutboundCycleStartTime == 0)
        return nMaxOutboundTimeframe;

    uint64_t cycleEndTime = nMaxOutboundCycleStartTime + nMaxOutboundTimeframe;
    uint64_t now = GetTime();
    return (cycleEndTime < now) ? 0 : cycleEndTime - GetTime();
}

void CNode::SetMaxOutboundTimeframe(uint64_t timeframe)
{
    LOCK(cs_totalBytesSent);
    if (nMaxOutboundTimeframe != timeframe)
    {
        // reset measure-cycle in case of changing
        // the timeframe
        nMaxOutboundCycleStartTime = GetTime();
    }
    nMaxOutboundTimeframe = timeframe;
}

bool CNode::OutboundTargetReached(bool historicalBlockServingLimit)
{
    LOCK(cs_totalBytesSent);
    if (nMaxOutboundLimit == 0)
        return false;

    if (historicalBlockServingLimit)
    {
        // keep a large enough buffer to at least relay each block once
        uint64_t timeLeftInCycle = GetMaxOutboundTimeLeftInCycle();
        uint64_t buffer = (timeLeftInCycle * excessiveBlockSize) / 600;
        if (buffer >= nMaxOutboundLimit || nMaxOutboundTotalBytesSentInCycle >= nMaxOutboundLimit - buffer)
            return true;
    }
    else if (nMaxOutboundTotalBytesSentInCycle >= nMaxOutboundLimit)
        return true;

    return false;
}

uint64_t CNode::GetOutboundTargetBytesLeft()
{
    LOCK(cs_totalBytesSent);
    if (nMaxOutboundLimit == 0)
        return 0;

    return (nMaxOutboundTotalBytesSentInCycle >= nMaxOutboundLimit) ? 0 : nMaxOutboundLimit - nMaxOutboundTotalBytesSentInCycle;
}

uint64_t CNode::GetTotalBytesRecv()
{
    LOCK(cs_totalBytesRecv);
    return nTotalBytesRecv;
}

uint64_t CNode::GetTotalBytesSent()
{
    LOCK(cs_totalBytesSent);
    return nTotalBytesSent;
}

void CNode::Fuzz(int nChance)
{
    if (!fSuccessfullyConnected)
        return; // Don't fuzz initial handshake
    if (GetRand(nChance) != 0)
        return; // Fuzz 1 of every nChance messages

    switch (GetRand(3)) {
    case 0:
        // xor a random byte with a random value:
        if (!ssSend.empty()) {
            CDataStream::size_type pos = GetRand(ssSend.size());
            ssSend[pos] ^= (unsigned char)(GetRand(256));
        }
        break;
    case 1:
        // delete a random byte:
        if (!ssSend.empty()) {
            CDataStream::size_type pos = GetRand(ssSend.size());
            ssSend.erase(ssSend.begin() + pos);
        }
        break;
    case 2:
        // insert a random byte at a random position
        {
            CDataStream::size_type pos = GetRand(ssSend.size());
            char ch = (char)GetRand(256);
            ssSend.insert(ssSend.begin() + pos, ch);
        }
        break;
    }
    // Chance of more than one change half the time:
    // (more changes exponentially less likely):
    Fuzz(2);
}

//
// CAddrDB
//

CAddrDB::CAddrDB()
{
    pathAddr = GetDataDir() / "peers.dat";
}

bool CAddrDB::Write(const CAddrMan& addr)
{
    // Generate random temporary filename
    unsigned short randv = 0;
    GetRandBytes((unsigned char*)&randv, sizeof(randv));
    std::string tmpfn = strprintf("peers.dat.%04x", randv);

    // serialize addresses, checksum data up to that point, then append csum
    CDataStream ssPeers(SER_DISK, CLIENT_VERSION);
    ssPeers << FLATDATA(Params().MessageStart());
    ssPeers << addr;
    uint256 hash = Hash(ssPeers.begin(), ssPeers.end());
    ssPeers << hash;

    // open temp output file, and associate with CAutoFile
    boost::filesystem::path pathTmp = GetDataDir() / tmpfn;
    FILE* file = fopen(pathTmp.string().c_str(), "wb");
    CAutoFile fileout(file, SER_DISK, CLIENT_VERSION);
    if (fileout.IsNull())
        return error("%s: Failed to open file %s", __func__, pathTmp.string());

    // Write and commit header, data
    try {
        fileout << ssPeers;
    } catch (const std::exception& e) {
        return error("%s: Serialize or I/O error - %s", __func__, e.what());
    }
    FileCommit(fileout.Get());
    fileout.fclose();

    // replace existing peers.dat, if any, with new peers.dat.XXXX
    if (!RenameOver(pathTmp, pathAddr))
        return error("%s: Rename-into-place failed", __func__);

    return true;
}

bool CAddrDB::Read(CAddrMan& addr)
{
    // open input file, and associate with CAutoFile
    FILE* file = fopen(pathAddr.string().c_str(), "rb");
    CAutoFile filein(file, SER_DISK, CLIENT_VERSION);
    if (filein.IsNull())
        return error("%s: Failed to open file %s", __func__, pathAddr.string());

    // use file size to size memory buffer
    uint64_t fileSize = boost::filesystem::file_size(pathAddr);
    uint64_t dataSize = 0;
    // Don't try to resize to a negative number if file is small
    if (fileSize >= sizeof(uint256))
        dataSize = fileSize - sizeof(uint256);
    vector<unsigned char> vchData;
    vchData.resize(dataSize);
    uint256 hashIn;

    // read data and checksum from file
    try {
        filein.read((char*)&vchData[0], dataSize);
        filein >> hashIn;
    } catch (const std::exception& e) {
        return error("%s: Deserialize or I/O error - %s", __func__, e.what());
    }
    filein.fclose();

    CDataStream ssPeers(vchData, SER_DISK, CLIENT_VERSION);

    // verify stored checksum matches input data
    uint256 hashTmp = Hash(ssPeers.begin(), ssPeers.end());
    if (hashIn != hashTmp)
        return error("%s: Checksum mismatch, data corrupted", __func__);

    return Read(addr, ssPeers);
}

bool CAddrDB::Read(CAddrMan& addr, CDataStream& ssPeers)
{
    unsigned char pchMsgTmp[4];
    try {
        // de-serialize file header (network specific magic number) and ..
        ssPeers >> FLATDATA(pchMsgTmp);

        // ... verify the network matches ours
        if (memcmp(pchMsgTmp, Params().MessageStart(), sizeof(pchMsgTmp)))
            return error("%s: Invalid network magic number", __func__);

        // de-serialize address data into one CAddrMan object
        ssPeers >> addr;
    }
    catch (const std::exception& e) {
        // de-serialization has failed, ensure addrman is left in a clean state
        addr.Clear();
        return error("%s: Deserialize or I/O error - %s", __func__, e.what());
    }

    return true;
}

unsigned int ReceiveFloodSize() { return 1000*GetArg("-maxreceivebuffer", DEFAULT_MAXRECEIVEBUFFER); }
unsigned int SendBufferSize() { return 1000*GetArg("-maxsendbuffer", DEFAULT_MAXSENDBUFFER); }

CNode::CNode(SOCKET hSocketIn, const CAddress& addrIn, const std::string& addrNameIn, bool fInboundIn) :
    ssSend(SER_NETWORK, INIT_PROTO_VERSION),
    addrKnown(5000, 0.001),
    filterInventoryKnown(50000, 0.000001)
{
    nServices = 0;
    hSocket = hSocketIn;
    nRecvVersion = INIT_PROTO_VERSION;
    nLastSend = 0;
    nLastRecv = 0;
    nSendBytes = 0;
    nRecvBytes = 0;
    nActivityBytes = 0; // BU connection slot exhaustion mitigation
    nTimeConnected = GetTime();
    nTimeOffset = 0;
    addr = addrIn;
    addrName = addrNameIn == "" ? addr.ToStringIPPort() : addrNameIn;
    nVersion = 0;
    strSubVer = "";
    fWhitelisted = false;
    fOneShot = false;
    fClient = false; // set by version message
    fFeeler = false;
    fInbound = fInboundIn;
    fAutoOutbound = false;
    fNetworkNode = false;
    tVersionSent = -1;
    fVerackSent = false;
    fBUVersionSent = false;
    fSuccessfullyConnected = false;
    fDisconnect = false;
    nRefCount = 0;
    nSendSize = 0;
    nSendOffset = 0;
    hashContinue = uint256();
    nStartingHeight = -1;
    filterInventoryKnown.reset();
    fGetAddr = false;
    nNextLocalAddrSend = 0;
    nNextAddrSend = 0;
    nNextInvSend = 0;
    fRelayTxes = false;
    pfilter = new CBloomFilter();
    pThinBlockFilter = new CBloomFilter(); // BUIP010 - Xtreme Thinblocks
    nPingNonceSent = 0;
    nPingUsecStart = 0;
    nPingUsecTime = 0;
    fPingQueued = false;
    nMinPingUsecTime = std::numeric_limits<int64_t>::max();
    thinBlockWaitingForTxns = -1; // BUIP010 Xtreme Thinblocks
    addrFromPort = 0; // BU

    // BU instrumentation
    std::string xmledName;
    if (addrNameIn != "") xmledName = addrNameIn;
    else
      {
	xmledName="ip" + addr.ToStringIP() + "p" + addr.ToStringPort();
      }
    bytesSent.init("node/" + xmledName + "/bytesSent");
    bytesReceived.init("node/" + xmledName + "/bytesReceived");
    txReqLatency.init("node/" + xmledName + "/txLatency", STAT_OP_AVE);
    firstTx.init("node/" + xmledName + "/firstTx");
    firstBlock.init("node/" + xmledName + "/firstBlock");
    blocksSent.init("node/" + xmledName + "/blocksSent");
    txsSent.init("node/" + xmledName + "/txsSent");

    sendGap.init("node/" + xmledName + "/sendGap",STAT_OP_MAX);
    recvGap.init("node/" + xmledName + "/recvGap",STAT_OP_MAX);

    {
        LOCK(cs_nLastNodeId);
        id = nLastNodeId++;
    }

    if (fLogIPs)
        LogPrint("net", "Added connection to %s peer=%d\n", addrName, id);
    else
        LogPrint("net", "Added connection peer=%d\n", id);

    // Be shy and don't send version until we hear
    if (hSocket != INVALID_SOCKET && !fInbound)
        PushVersion();

    GetNodeSignals().InitializeNode(GetId(), this);
}

CNode::~CNode()
{
    CloseSocket(hSocket);

    if (pfilter)
      {
        delete pfilter;
	pfilter = NULL;  // BU
      }


    // BUIP010 - Xtreme Thinblocks - begin section
    if (pThinBlockFilter)
      {
        delete pThinBlockFilter;
        pThinBlockFilter = NULL;
      }
    mapThinBlocksInFlight.clear();
    thinBlockWaitingForTxns = -1;
    thinBlock.SetNull();

    // We must set this to false on disconnect otherwise we will have trouble reconnecting -addnode nodes
    // if the remote peer restarts.
    fSuccessfullyConnected = false;
    fAutoOutbound = false;

    // BUIP010 - Xtreme Thinblocks - end section

    addrFromPort = 0;

    GetNodeSignals().FinalizeNode(GetId());
}

void CNode::AskFor(const CInv& inv)
{
    if (mapAskFor.size() > MAPASKFOR_MAX_SZ || setAskFor.size() > SETASKFOR_MAX_SZ)
        return;
    // a peer may not have multiple non-responded queue positions for a single inv item
    if (!setAskFor.insert(inv.hash).second)
        return;

    // We're using mapAskFor as a priority queue,
    // the key is the earliest time the request can be sent
    int64_t nRequestTime;
    limitedmap<uint256, int64_t>::const_iterator it = mapAlreadyAskedFor.find(inv.hash);
    if (it != mapAlreadyAskedFor.end())
        nRequestTime = it->second;
    else
        nRequestTime = 0;
    LogPrint("net", "askfor %s  %d (%s) peer=%d\n", inv.ToString(), nRequestTime, DateTimeStrFormat("%H:%M:%S", nRequestTime / 1000000), id);

    // Make sure not to reuse time indexes to keep things in the same order
    int64_t nNow = GetTimeMicros() - 1000000;
    static int64_t nLastTime;
    ++nLastTime;
    nNow = std::max(nNow, nLastTime);
    nLastTime = nNow;

    // Each retry is 2 minutes after the last
    nRequestTime = std::max(nRequestTime + 2 * 60 * 1000000, nNow);
    if (it != mapAlreadyAskedFor.end())
        mapAlreadyAskedFor.update(it, nRequestTime);
    else
        mapAlreadyAskedFor.insert(std::make_pair(inv.hash, nRequestTime));
    mapAskFor.insert(std::make_pair(nRequestTime, inv));
}

void CNode::BeginMessage(const char* pszCommand) EXCLUSIVE_LOCK_FUNCTION(cs_vSend)
{
    ENTER_CRITICAL_SECTION(cs_vSend);
    assert(ssSend.size() == 0);
    ssSend << CMessageHeader(Params().MessageStart(), pszCommand, 0);
    LogPrint("net", "sending: %s ", SanitizeString(pszCommand));
    currentCommand = pszCommand;
}

void CNode::AbortMessage() UNLOCK_FUNCTION(cs_vSend)
{
    ssSend.clear();

    LEAVE_CRITICAL_SECTION(cs_vSend);

    LogPrint("net", "(aborted)\n");
}

void CNode::EndMessage() UNLOCK_FUNCTION(cs_vSend)
{
    // The -*messagestest options are intentionally not documented in the help message,
    // since they are only used during development to debug the networking code and are
    // not intended for end-users.
    if (mapArgs.count("-dropmessagestest") && GetRand(GetArg("-dropmessagestest", 2)) == 0) {
        LogPrint("net", "dropmessages DROPPING SEND MESSAGE\n");
        AbortMessage();
        return;
    }
    if (mapArgs.count("-fuzzmessagestest"))
        Fuzz(GetArg("-fuzzmessagestest", 10));

    if (ssSend.size() == 0)
    {
        LEAVE_CRITICAL_SECTION(cs_vSend);
        return;
    }
    // Set the size
    unsigned int nSize = ssSend.size() - CMessageHeader::HEADER_SIZE;
    WriteLE32((uint8_t*)&ssSend[CMessageHeader::MESSAGE_SIZE_OFFSET], nSize);

    UpdateSendStats(this, currentCommand, nSize + CMessageHeader::HEADER_SIZE, GetTimeMicros());

    // Set the checksum
    uint256 hash = Hash(ssSend.begin() + CMessageHeader::HEADER_SIZE, ssSend.end());
    unsigned int nChecksum = 0;
    memcpy(&nChecksum, &hash, sizeof(nChecksum));
    assert(ssSend.size () >= CMessageHeader::CHECKSUM_OFFSET + sizeof(nChecksum));
    memcpy((char*)&ssSend[CMessageHeader::CHECKSUM_OFFSET], &nChecksum, sizeof(nChecksum));

    LogPrint("net", "(%d bytes) peer=%d\n", nSize, id);

    // BU: connection slot attack mitigation.  We don't want to add bytes for outgoing INV or PING
    //     messages since attackers will often just connect and listen to INV messages.  We want to make
    //     sure that connected nodes are really doing useful work in sending us data or requesting data.
    std::deque<CSerializeData>::iterator it;
    char strCommand[CMessageHeader::COMMAND_SIZE + 1];
    strncpy(strCommand, &(*(ssSend.begin() + MESSAGE_START_SIZE)), CMessageHeader::COMMAND_SIZE);
    strCommand[CMessageHeader::COMMAND_SIZE] = '\0';
    if (strcmp(strCommand, NetMsgType::PING) != 0 && 
        strcmp(strCommand, NetMsgType::PONG) != 0 &&
        strcmp(strCommand, NetMsgType::ADDR) != 0 &&
        strcmp(strCommand, NetMsgType::VERSION) != 0 &&
        strcmp(strCommand, NetMsgType::VERACK) != 0 &&
        strcmp(strCommand, NetMsgType::INV) != 0)
    {
        nActivityBytes += nSize;

        // BU: furthermore, if the message is a priority message then move to the front of the deque
        if (strcmp(strCommand, NetMsgType::GET_XTHIN) == 0 || 
            strcmp(strCommand, NetMsgType::XTHINBLOCK) == 0 || 
            strcmp(strCommand, NetMsgType::THINBLOCK) == 0 || 
            strcmp(strCommand, NetMsgType::XBLOCKTX) == 0 || 
            strcmp(strCommand, NetMsgType::GET_XBLOCKTX) == 0 ) {
            it = vSendMsg.insert(vSendMsg.begin(), CSerializeData());
            LogPrint("thin", "Send Queue: pushed %s to the front of the queue\n", strCommand);
        }
        else
            it = vSendMsg.insert(vSendMsg.end(), CSerializeData());
    }
    else
        it = vSendMsg.insert(vSendMsg.end(), CSerializeData());
    // BU: end

    ssSend.GetAndClear(*it);
    nSendSize += (*it).size();

    // If write queue empty, attempt "optimistic write"
    if (it == vSendMsg.begin())
        SocketSendData(this);

    LEAVE_CRITICAL_SECTION(cs_vSend);
}

//
// CBanDB
//

CBanDB::CBanDB()
{
    pathBanlist = GetDataDir() / "banlist.dat";
}

bool CBanDB::Write(const banmap_t& banSet)
{
    // Generate random temporary filename
    unsigned short randv = 0;
    GetRandBytes((unsigned char*)&randv, sizeof(randv));
    std::string tmpfn = strprintf("banlist.dat.%04x", randv);

    // serialize banlist, checksum data up to that point, then append csum
    CDataStream ssBanlist(SER_DISK, CLIENT_VERSION);
    ssBanlist << FLATDATA(Params().MessageStart());
    ssBanlist << banSet;
    uint256 hash = Hash(ssBanlist.begin(), ssBanlist.end());
    ssBanlist << hash;

    // open temp output file, and associate with CAutoFile
    boost::filesystem::path pathTmp = GetDataDir() / tmpfn;
    FILE *file = fopen(pathTmp.string().c_str(), "wb");
    CAutoFile fileout(file, SER_DISK, CLIENT_VERSION);
    if (fileout.IsNull())
        return error("%s: Failed to open file %s", __func__, pathTmp.string());

    // Write and commit header, data
    try {
        fileout << ssBanlist;
    }
    catch (const std::exception& e) {
        return error("%s: Serialize or I/O error - %s", __func__, e.what());
    }
    FileCommit(fileout.Get());
    fileout.fclose();

    // replace existing banlist.dat, if any, with new banlist.dat.XXXX
    if (!RenameOver(pathTmp, pathBanlist))
        return error("%s: Rename-into-place failed", __func__);

    return true;
}

bool CBanDB::Read(banmap_t& banSet)
{
    // open input file, and associate with CAutoFile
    FILE *file = fopen(pathBanlist.string().c_str(), "rb");
    CAutoFile filein(file, SER_DISK, CLIENT_VERSION);
    if (filein.IsNull())
        return error("%s: Failed to open file %s", __func__, pathBanlist.string());

    // use file size to size memory buffer
    uint64_t fileSize = boost::filesystem::file_size(pathBanlist);
    uint64_t dataSize = 0;
    // Don't try to resize to a negative number if file is small
    if (fileSize >= sizeof(uint256))
        dataSize = fileSize - sizeof(uint256);
    vector<unsigned char> vchData;
    vchData.resize(dataSize);
    uint256 hashIn;

    // read data and checksum from file
    try {
        filein.read((char *)&vchData[0], dataSize);
        filein >> hashIn;
    }
    catch (const std::exception& e) {
        return error("%s: Deserialize or I/O error - %s", __func__, e.what());
    }
    filein.fclose();

    CDataStream ssBanlist(vchData, SER_DISK, CLIENT_VERSION);

    // verify stored checksum matches input data
    uint256 hashTmp = Hash(ssBanlist.begin(), ssBanlist.end());
    if (hashIn != hashTmp)
        return error("%s: Checksum mismatch, data corrupted", __func__);

    unsigned char pchMsgTmp[4];
    try {
        // de-serialize file header (network specific magic number) and ..
        ssBanlist >> FLATDATA(pchMsgTmp);

        // ... verify the network matches ours
        if (memcmp(pchMsgTmp, Params().MessageStart(), sizeof(pchMsgTmp)))
            return error("%s: Invalid network magic number", __func__);
        
        // de-serialize address data into one CAddrMan object
        ssBanlist >> banSet;
    }
    catch (const std::exception& e) {
        return error("%s: Deserialize or I/O error - %s", __func__, e.what());
    }
    
    return true;
}

int64_t PoissonNextSend(int64_t nNow, int average_interval_seconds) {
    return nNow + (int64_t)(log1p(GetRand(1ULL << 48) * -0.0000000000000035527136788 /* -1/2^48 */) * average_interval_seconds * -1000000.0 + 0.5);
}<|MERGE_RESOLUTION|>--- conflicted
+++ resolved
@@ -67,8 +67,9 @@
 
 using namespace std;
 
-namespace {
-    // BU replaced this with a configuration option const int MAX_OUTBOUND_CONNECTIONS = 8;
+namespace
+{
+    // BU replaced this with a configuration option: const int MAX_OUTBOUND_CONNECTIONS = 8;
     const int MAX_FEELER_CONNECTIONS = 1;
 
     struct ListenSocket {
@@ -1755,13 +1756,10 @@
 
     // Initiate network connections
     int64_t nStart = GetTime();
-<<<<<<< HEAD
     unsigned int nDisconnects = 0;
-=======
-
     // Minimum time before next feeler connection (in microseconds).
     int64_t nNextFeeler = PoissonNextSend(nStart*1000*1000, FEELER_INTERVAL);
->>>>>>> 8f88aa03
+
     while (true)
     {
         ProcessOneShot();
@@ -1852,22 +1850,6 @@
         // Choose an address to connect to based on most recently seen
         //
         CAddress addrConnect;
-<<<<<<< HEAD
-=======
-
-        // Only connect out to one peer per network group (/16 for IPv4).
-        // Do this here so we don't have to critsect vNodes inside mapAddresses critsect.
-        int nOutbound = 0;
-        set<vector<unsigned char> > setConnected;
-        {
-            LOCK(cs_vNodes);
-            BOOST_FOREACH (CNode* pnode, vNodes) {
-                if (!pnode->fInbound) {
-                    setConnected.insert(pnode->addr.GetGroup());
-                    nOutbound++;
-                }
-            }
-        }
 
         // Feeler Connections
         //
@@ -1875,33 +1857,31 @@
         //  * Increase the number of connectable addresses in the tried table.
         //
         // Method:
-        //  * Choose a random address from new and attempt to connect to it if we can connect 
+        //  * Choose a random address from new and attempt to connect to it if we can connect
         //    successfully it is added to tried.
-        //  * Start attempting feeler connections only after node finishes making outbound 
+        //  * Start attempting feeler connections only after node finishes making outbound
         //    connections.
         //  * Only make a feeler connection once every few minutes.
         //
         bool fFeeler = false;
-        if (nOutbound >= nMaxOutConnections) {
+        if (nOutbound >= nMaxOutConnections)
+        {
             int64_t nTime = GetTimeMicros(); // The current time right now (in microseconds).
-            if (nTime > nNextFeeler) {
+            if (nTime > nNextFeeler)
+            {
                 nNextFeeler = PoissonNextSend(nTime, FEELER_INTERVAL);
                 fFeeler = true;
-            } else {
+            } else
+            {
                 continue;
             }
         }
 
->>>>>>> 8f88aa03
         int64_t nANow = GetAdjustedTime();
         int nTries = 0;
         while (true)
         {
-<<<<<<< HEAD
-            CAddrInfo addr = addrman.Select();
-=======
             CAddrInfo addr = addrman.Select(fFeeler);
->>>>>>> 8f88aa03
 
             // if we selected an invalid address, restart
             if (!addr.IsValid() || setConnected.count(addr.GetGroup()) || IsLocal(addr))
@@ -1931,9 +1911,16 @@
 
         if (addrConnect.IsValid())
         {
-<<<<<<< HEAD
+            if (fFeeler)
+            {
+                // Add small amount of random noise before connection to avoid synchronization.
+                int randsleep = GetRandInt(FEELER_SLEEP_WINDOW * 1000);
+                MilliSleep(randsleep);
+                LogPrint("net", "Making feeler connection to %s\n", addrConnect.ToString());
+            }
+
             //Seeded outbound connections track against the original semaphore
-            if (OpenNetworkConnection(addrConnect, (int)setConnected.size() >= std::min(nMaxConnections - 1, 2), &grant))
+            if (OpenNetworkConnection(addrConnect, (int)setConnected.size() >= std::min(nMaxConnections - 1, 2), &grant, NULL, false, fFeeler))
             {
                 LOCK(cs_vNodes);
                 CNode* pnode = FindNode((CService)addrConnect);
@@ -1942,18 +1929,6 @@
                 if (pnode)
                     pnode->fAutoOutbound = true;
             }
-=======
-            if (fFeeler)
-            {
-                // Add small amount of random noise before connection to avoid synchronization.
-                int randsleep = GetRandInt(FEELER_SLEEP_WINDOW * 1000);
-                MilliSleep(randsleep);
-                LogPrint("net", "Making feeler connection to %s\n", addrConnect.ToString());
-            }
-
-            //Seeded outbound connections track against the original semaphore
-            OpenNetworkConnection(addrConnect, (int)setConnected.size() >= std::min(nMaxConnections - 1, 2), &grant, NULL, false, fFeeler);
->>>>>>> 8f88aa03
         }
     }
 }
@@ -2054,13 +2029,8 @@
 }
 
 // if successful, this moves the passed grant to the constructed node
-<<<<<<< HEAD
-bool OpenNetworkConnection(const CAddress& addrConnect, bool fCountFailure, CSemaphoreGrant *grantOutbound, const char *pszDest, bool fOneShot)
-=======
 bool OpenNetworkConnection(const CAddress& addrConnect, bool fCountFailure, CSemaphoreGrant *grantOutbound, const char *pszDest, bool fOneShot, bool fFeeler)
->>>>>>> 8f88aa03
-{
-
+{
     //
     // Initiate outbound network connection
     //
