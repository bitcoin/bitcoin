--- conflicted
+++ resolved
@@ -14,20 +14,12 @@
 #include <config/bitcoin-config.h>
 #endif
 
-<<<<<<< HEAD
-#include "compat.h"
-#include "fs.h"
-#include "sync.h"
-#include "tinyformat.h"
-#include "utiltime.h"
-#include "amount.h"
-=======
 #include <compat.h>
 #include <fs.h>
 #include <sync.h>
 #include <tinyformat.h>
 #include <utiltime.h>
->>>>>>> f17942a3
+#include <amount.h>
 
 #include <atomic>
 #include <exception>
@@ -219,13 +211,9 @@
 #ifdef WIN32
 fs::path GetSpecialFolderPath(int nFolder, bool fCreate = true);
 #endif
-<<<<<<< HEAD
-
-void OpenDebugLog();
-=======
+
 fs::path GetDebugLogPath();
 bool OpenDebugLog();
->>>>>>> f17942a3
 void ShrinkDebugFile();
 void runCommand(const std::string& strCommand);
 
@@ -260,14 +248,9 @@
 
 class ArgsManager
 {
-<<<<<<< HEAD
 public:
 //protected:
-    CCriticalSection cs_args;
-=======
-protected:
     mutable CCriticalSection cs_args;
->>>>>>> f17942a3
     std::map<std::string, std::string> mapArgs;
     std::map<std::string, std::vector<std::string>> mapMultiArgs;
 public:
