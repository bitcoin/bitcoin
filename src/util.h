--- conflicted
+++ resolved
@@ -116,11 +116,8 @@
 extern bool fTestNet;
 extern bool fNoListen;
 extern bool fLogTimestamps;
-<<<<<<< HEAD
 extern bool fQuietInitial;
-=======
 extern bool fLogTxPeer;
->>>>>>> d1d4721b
 
 void RandAddSeed();
 void RandAddSeedPerfmon();
