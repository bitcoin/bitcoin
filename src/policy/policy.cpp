// Copyright (c) 2009-2010 Satoshi Nakamoto
// Copyright (c) 2009-2016 The Bitcoin Core developer
// Distributed under the MIT software license, see the accompanying
// file COPYING or http://www.opensource.org/licenses/mit-license.php.

// NOTE: This file is intended to be customised by the end user, and includes only local node policy logic

#include "policy/policy.h"

#include "consensus/validation.h"
#include "validation.h"
<<<<<<< HEAD
#include "chainparams.h"
#include "timedata.h"
=======
#include "coins.h"
>>>>>>> 0d3e8183
#include "tinyformat.h"
#include "util.h"
#include "utilstrencodings.h"


CAmount GetDustThreshold(const CTxOut& txout, const CFeeRate& dustRelayFeeIn)
{
    // "Dust" is defined in terms of dustRelayFee,
    // which has units satoshis-per-kilobyte.
    // If you'd pay more in fees than the value of the output
    // to spend something, then we consider it dust.
    // A typical spendable non-segwit txout is 34 bytes big, and will
    // need a CTxIn of at least 148 bytes to spend:
    // so dust is a spendable txout less than
    // 182*dustRelayFee/1000 (in satoshis).
    // 546 satoshis at the default rate of 3000 sat/kB.
    // A typical spendable segwit txout is 31 bytes big, and will
    // need a CTxIn of at least 67 bytes to spend:
    // so dust is a spendable txout less than
    // 98*dustRelayFee/1000 (in satoshis).
    // 294 satoshis at the default rate of 3000 sat/kB.
    if (txout.scriptPubKey.IsUnspendable())
        return 0;

    size_t nSize = GetSerializeSize(txout, SER_DISK, 0);
    int witnessversion = 0;
    std::vector<unsigned char> witnessprogram;

    if (txout.scriptPubKey.IsWitnessProgram(witnessversion, witnessprogram)) {
        // sum the sizes of the parts of a transaction input
        // with 75% segwit discount applied to the script size.
        nSize += (32 + 4 + 1 + (107 / WITNESS_SCALE_FACTOR) + 4);
    } else {
        nSize += (32 + 4 + 1 + 107 + 4); // the 148 mentioned above
    }

    return dustRelayFeeIn.GetFee(nSize);
}

bool IsDust(const CTxOut& txout, const CFeeRate& dustRelayFeeIn)
{
    return (txout.nValue < GetDustThreshold(txout, dustRelayFeeIn));
}

    /**
     * Check transaction inputs to mitigate two
     * potential denial-of-service attacks:
     * 
     * 1. scriptSigs with extra data stuffed into them,
     *    not consumed by scriptPubKey (or P2SH script)
     * 2. P2SH scripts with a crazy number of expensive
     *    CHECKSIG/CHECKMULTISIG operations
     *
     * Why bother? To avoid denial-of-service attacks; an attacker
     * can submit a standard HASH... OP_EQUAL transaction,
     * which will get accepted into blocks. The redemption
     * script can be anything; an attacker could use a very
     * expensive-to-check-upon-redemption script like:
     *   DUP CHECKSIG DROP ... repeated 100 times... OP_1
     */

bool IsStandard(const CScript& scriptPubKey, txnouttype& whichType, const bool witnessEnabled)
{
    const Consensus::Params& consensusParams = Params().GetConsensus();
    int nBestHeight = chainActive.Height();
    
    if (nBestHeight >= consensusParams.OpIsCoinstakeHeight)
    {
        // TODO: better method
        if (HasIsCoinstakeOp(scriptPubKey))
        {
            CScript scriptA, scriptB;
            if (!SplitConditionalCoinstakeScript(scriptPubKey, scriptA, scriptB))
                return false;
            
            return IsStandard(scriptA, whichType, witnessEnabled) && IsStandard(scriptB, whichType, witnessEnabled);
        };
    };
    
    std::vector<std::vector<unsigned char> > vSolutions;
    if (!Solver(scriptPubKey, whichType, vSolutions))
        return false;

    if (whichType == TX_MULTISIG)
    {
        unsigned char m = vSolutions.front()[0];
        unsigned char n = vSolutions.back()[0];
        // Support up to x-of-3 multisig txns as standard
        if (n < 1 || n > 3)
            return false;
        if (m < 1 || m > n)
            return false;
    } else if (whichType == TX_NULL_DATA &&
               (!fAcceptDatacarrier || scriptPubKey.size() > nMaxDatacarrierBytes))
          return false;

    else if (!witnessEnabled && (whichType == TX_WITNESS_V0_KEYHASH || whichType == TX_WITNESS_V0_SCRIPTHASH))
        return false;

    return whichType != TX_NONSTANDARD;
}

bool IsStandardTx(const CTransaction& tx, std::string& reason, const bool witnessEnabled)
{
    if (!tx.IsParticlVersion() && (tx.nVersion > CTransaction::MAX_STANDARD_VERSION || tx.nVersion < 1)) {
        reason = "version";
        return false;
    }

    // Extremely large transactions with lots of inputs can cost the network
    // almost as much to process as they cost the sender in fees, because
    // computing signature hashes is O(ninputs*txsize). Limiting transactions
    // to MAX_STANDARD_TX_WEIGHT mitigates CPU exhaustion attacks.
    unsigned int sz = GetTransactionWeight(tx);
    if (sz >= MAX_STANDARD_TX_WEIGHT) {
        reason = "tx-size";
        return false;
    }

    for (const CTxIn& txin : tx.vin)
    {
        // Biggest 'standard' txin is a 15-of-15 P2SH multisig with compressed
        // keys (remember the 520 byte limit on redeemScript size). That works
        // out to a (15*(33+1))+3=513 byte redeemScript, 513+1+15*(73+1)+3=1627
        // bytes of scriptSig, which we round off to 1650 bytes for some minor
        // future-proofing. That's also enough to spend a 20-of-20
        // CHECKMULTISIG scriptPubKey, though such a scriptPubKey is not
        // considered standard.
        if (txin.scriptSig.size() > 1650) {
            reason = "scriptsig-size";
            return false;
        }
        if (!txin.scriptSig.IsPushOnly()) {
            reason = "scriptsig-not-pushonly";
            return false;
        }
    }

    unsigned int nDataOut = 0;
    txnouttype whichType;
    for (const CTxOut& txout : tx.vout) {
        if (!::IsStandard(txout.scriptPubKey, whichType, witnessEnabled)) {
            reason = "scriptpubkey";
            return false;
        }

        if (whichType == TX_NULL_DATA)
            nDataOut++;
        else if ((whichType == TX_MULTISIG) && (!fIsBareMultisigStd)) {
            reason = "bare-multisig";
            return false;
        } else if (IsDust(txout, ::dustRelayFee)) {
            reason = "dust";
            return false;
        }
    }

    // only one OP_RETURN txout is permitted
    if (nDataOut > 1) {
        reason = "multi-op-return";
        return false;
    }

    return true;
}

bool AreInputsStandard(const CTransaction& tx, const CCoinsViewCache& mapInputs)
{
    if (tx.IsCoinBase())
        return true; // Coinbases don't use vin normally
    
    if (fParticlMode)
    {
        for (unsigned int i = 0; i < tx.vin.size(); i++)
        {
            if (tx.vin[i].IsAnonInput())
                continue;
            const CTxOutBase* prev = mapInputs.GetBaseOutputFor(tx.vin[i]);
            
            if (prev->nVersion == OUTPUT_DATA)
                continue;
            if (prev->nVersion == OUTPUT_STANDARD || prev->nVersion == OUTPUT_CT)
            {
                std::vector<std::vector<unsigned char> > vSolutions;
                txnouttype whichType;
                // get the scriptPubKey corresponding to this input:
                
                const CScript& prevScript = *prev->GetPScriptPubKey();
                if (!Solver(prevScript, whichType, vSolutions))
                    return false;

                if (whichType == TX_SCRIPTHASH)
                {
                    if (tx.vin[i].scriptWitness.stack.size() < 1)
                        return false;
                    if (tx.vin[i].scriptWitness.stack.back().size() > MAX_STANDARD_P2WSH_SCRIPT_SIZE)
                        return false;
                    size_t sizeWitnessStack = tx.vin[i].scriptWitness.stack.size() - 1;
                    if (sizeWitnessStack > MAX_STANDARD_P2WSH_STACK_ITEMS)
                        return false;
                    for (unsigned int j = 0; j < sizeWitnessStack; j++)
                    {
                        if (tx.vin[i].scriptWitness.stack[j].size() > MAX_STANDARD_P2WSH_STACK_ITEM_SIZE)
                            return false;
                    }
                }
                continue;
            };
        };
        
        return true;
    };
    
    for (unsigned int i = 0; i < tx.vin.size(); i++)
    {
        const CTxOut& prev = mapInputs.AccessCoin(tx.vin[i].prevout).out;

        std::vector<std::vector<unsigned char> > vSolutions;
        txnouttype whichType;
        // get the scriptPubKey corresponding to this input:
        const CScript& prevScript = prev.scriptPubKey;
        if (!Solver(prevScript, whichType, vSolutions))
            return false;

        if (whichType == TX_SCRIPTHASH)
        {
            std::vector<std::vector<unsigned char> > stack;
            // convert the scriptSig into a stack, so we can inspect the redeemScript
            if (!EvalScript(stack, tx.vin[i].scriptSig, SCRIPT_VERIFY_NONE, BaseSignatureChecker(), SIGVERSION_BASE))
                return false;
            if (stack.empty())
                return false;
            CScript subscript(stack.back().begin(), stack.back().end());
            if (subscript.GetSigOpCount(true) > MAX_P2SH_SIGOPS) {
                return false;
            }
        }
    }

    return true;
}

bool IsWitnessStandard(const CTransaction& tx, const CCoinsViewCache& mapInputs)
{
    if (tx.IsCoinBase())
        return true; // Coinbases are skipped

    for (unsigned int i = 0; i < tx.vin.size(); i++)
    {
        if (tx.vin[i].IsAnonInput())
        {
            size_t sizeWitnessStack = tx.vin[i].scriptWitness.stack.size();
            if (sizeWitnessStack > 3)
                return false;
            for (unsigned int j = 0; j < sizeWitnessStack; j++)
            {
                if (tx.vin[i].scriptWitness.stack[j].size() > 4096) // TODO: max limits?
                    return false;
            };
            continue;
        };
        
        // We don't care if witness for this input is empty, since it must not be bloated.
        // If the script is invalid without witness, it would be caught sooner or later during validation.
        if (tx.vin[i].scriptWitness.IsNull())
            continue;
        
        CScript prevScript;
        
        if (tx.IsParticlVersion())
        {
            const CTxOutBase *prev = mapInputs.GetBaseOutputFor(tx.vin[i]);
            
            if (!prev || !prev->GetScriptPubKey(prevScript))
                return false;
        } else
        {
            const CTxOut &prev = mapInputs.GetOutputFor(tx.vin[i]);

<<<<<<< HEAD
            // get the scriptPubKey corresponding to this input:
            prevScript = prev.scriptPubKey;
        };
=======
        const CTxOut &prev = mapInputs.AccessCoin(tx.vin[i].prevout).out;

        // get the scriptPubKey corresponding to this input:
        CScript prevScript = prev.scriptPubKey;
>>>>>>> 0d3e8183

        if (prevScript.IsPayToScriptHash()) {
            std::vector <std::vector<unsigned char> > stack;
            
            // If the scriptPubKey is P2SH, we try to extract the redeemScript casually by converting the scriptSig
            // into a stack. We do not check IsPushOnly nor compare the hash as these will be done later anyway.
            // If the check fails at this stage, we know that this txid must be a bad one.
            
            if (!tx.IsParticlVersion())
            {
                if (!EvalScript(stack, tx.vin[i].scriptSig, SCRIPT_VERIFY_NONE, BaseSignatureChecker(), SIGVERSION_BASE))
                    return false;
            } else
            {
                stack = tx.vin[i].scriptWitness.stack;
            };
            
            if (stack.empty())
                return false;
            prevScript = CScript(stack.back().begin(), stack.back().end());
        }

        int witnessversion = 0;
        std::vector<unsigned char> witnessprogram;

        // Non-witness program must not be associated with any witness
        if (!tx.IsParticlVersion()
            && !prevScript.IsWitnessProgram(witnessversion, witnessprogram))
            return false;
        
        // Check P2WSH standard limits
        if (witnessversion == 0 && witnessprogram.size() == 32) {
            
            if (tx.vin[i].scriptWitness.stack.back().size() > MAX_STANDARD_P2WSH_SCRIPT_SIZE)
                return false;
            size_t sizeWitnessStack = tx.vin[i].scriptWitness.stack.size() - 1;
            
            if (sizeWitnessStack > MAX_STANDARD_P2WSH_STACK_ITEMS)
                return false;
            for (unsigned int j = 0; j < sizeWitnessStack; j++) {
                if (tx.vin[i].scriptWitness.stack[j].size() > MAX_STANDARD_P2WSH_STACK_ITEM_SIZE)
                {
                    return false;
                }
            }
        }
    }
    return true;
}

CFeeRate incrementalRelayFee = CFeeRate(DEFAULT_INCREMENTAL_RELAY_FEE);
CFeeRate dustRelayFee = CFeeRate(DUST_RELAY_TX_FEE);
unsigned int nBytesPerSigOp = DEFAULT_BYTES_PER_SIGOP;

int64_t GetVirtualTransactionSize(int64_t nWeight, int64_t nSigOpCost)
{
    return (std::max(nWeight, nSigOpCost * nBytesPerSigOp) + WITNESS_SCALE_FACTOR - 1) / WITNESS_SCALE_FACTOR;
}

int64_t GetVirtualTransactionSize(const CTransaction& tx, int64_t nSigOpCost)
{
    return GetVirtualTransactionSize(GetTransactionWeight(tx), nSigOpCost);
}<|MERGE_RESOLUTION|>--- conflicted
+++ resolved
@@ -9,12 +9,9 @@
 
 #include "consensus/validation.h"
 #include "validation.h"
-<<<<<<< HEAD
 #include "chainparams.h"
 #include "timedata.h"
-=======
 #include "coins.h"
->>>>>>> 0d3e8183
 #include "tinyformat.h"
 #include "util.h"
 #include "utilstrencodings.h"
@@ -59,6 +56,48 @@
     return (txout.nValue < GetDustThreshold(txout, dustRelayFeeIn));
 }
 
+CAmount GetDustThreshold(const CTxOutStandard *txout, const CFeeRate& dustRelayFeeIn)
+{
+    // "Dust" is defined in terms of dustRelayFee,
+    // which has units satoshis-per-kilobyte.
+    // If you'd pay more in fees than the value of the output
+    // to spend something, then we consider it dust.
+    // A typical spendable non-segwit txout is 34 bytes big, and will
+    // need a CTxIn of at least 148 bytes to spend:
+    // so dust is a spendable txout less than
+    // 182*dustRelayFee/1000 (in satoshis).
+    // 546 satoshis at the default rate of 3000 sat/kB.
+    // A typical spendable segwit txout is 31 bytes big, and will
+    // need a CTxIn of at least 67 bytes to spend:
+    // so dust is a spendable txout less than
+    // 98*dustRelayFee/1000 (in satoshis).
+    // 294 satoshis at the default rate of 3000 sat/kB.
+    if (txout->scriptPubKey.IsUnspendable())
+        return 0;
+
+    size_t nSize = GetSerializeSize(*txout, SER_DISK, 0);
+    int witnessversion = 0;
+    std::vector<unsigned char> witnessprogram;
+
+    if (txout->scriptPubKey.IsWitnessProgram(witnessversion, witnessprogram)) {
+        // sum the sizes of the parts of a transaction input
+        // with 75% segwit discount applied to the script size.
+        nSize += (32 + 4 + 1 + (107 / WITNESS_SCALE_FACTOR) + 4);
+    } else {
+        nSize += (32 + 4 + 1 + 107 + 4); // the 148 mentioned above
+    }
+
+    return dustRelayFeeIn.GetFee(nSize);
+}
+
+bool IsDust(const CTxOutBase *txout, const CFeeRate& dustRelayFee)
+{
+    if (txout->IsType(OUTPUT_STANDARD))
+        return (((CTxOutStandard*)txout)->nValue < GetDustThreshold((CTxOutStandard*)txout, minRelayTxFee));
+    return true;
+};
+
+
     /**
      * Check transaction inputs to mitigate two
      * potential denial-of-service attacks:
@@ -192,36 +231,36 @@
         {
             if (tx.vin[i].IsAnonInput())
                 continue;
-            const CTxOutBase* prev = mapInputs.GetBaseOutputFor(tx.vin[i]);
-            
-            if (prev->nVersion == OUTPUT_DATA)
-                continue;
-            if (prev->nVersion == OUTPUT_STANDARD || prev->nVersion == OUTPUT_CT)
+            
+            const Coin& coin = mapInputs.AccessCoin(tx.vin[i].prevout);
+            const CTxOut& prev = coin.out;
+            
+            if (coin.nType != OUTPUT_STANDARD && coin.nType != OUTPUT_CT)
+                return false;
+            
+            
+            std::vector<std::vector<unsigned char> > vSolutions;
+            txnouttype whichType;
+            // get the scriptPubKey corresponding to this input:
+            const CScript& prevScript = prev.scriptPubKey;
+            
+            if (!Solver(prevScript, whichType, vSolutions))
+                return false;
+
+            if (whichType == TX_SCRIPTHASH)
             {
-                std::vector<std::vector<unsigned char> > vSolutions;
-                txnouttype whichType;
-                // get the scriptPubKey corresponding to this input:
-                
-                const CScript& prevScript = *prev->GetPScriptPubKey();
-                if (!Solver(prevScript, whichType, vSolutions))
-                    return false;
-
-                if (whichType == TX_SCRIPTHASH)
+                if (tx.vin[i].scriptWitness.stack.size() < 1)
+                    return false;
+                if (tx.vin[i].scriptWitness.stack.back().size() > MAX_STANDARD_P2WSH_SCRIPT_SIZE)
+                    return false;
+                size_t sizeWitnessStack = tx.vin[i].scriptWitness.stack.size() - 1;
+                if (sizeWitnessStack > MAX_STANDARD_P2WSH_STACK_ITEMS)
+                    return false;
+                for (unsigned int j = 0; j < sizeWitnessStack; j++)
                 {
-                    if (tx.vin[i].scriptWitness.stack.size() < 1)
+                    if (tx.vin[i].scriptWitness.stack[j].size() > MAX_STANDARD_P2WSH_STACK_ITEM_SIZE)
                         return false;
-                    if (tx.vin[i].scriptWitness.stack.back().size() > MAX_STANDARD_P2WSH_SCRIPT_SIZE)
-                        return false;
-                    size_t sizeWitnessStack = tx.vin[i].scriptWitness.stack.size() - 1;
-                    if (sizeWitnessStack > MAX_STANDARD_P2WSH_STACK_ITEMS)
-                        return false;
-                    for (unsigned int j = 0; j < sizeWitnessStack; j++)
-                    {
-                        if (tx.vin[i].scriptWitness.stack[j].size() > MAX_STANDARD_P2WSH_STACK_ITEM_SIZE)
-                            return false;
-                    }
                 }
-                continue;
             };
         };
         
@@ -283,27 +322,10 @@
             continue;
         
         CScript prevScript;
-        
-        if (tx.IsParticlVersion())
-        {
-            const CTxOutBase *prev = mapInputs.GetBaseOutputFor(tx.vin[i]);
-            
-            if (!prev || !prev->GetScriptPubKey(prevScript))
-                return false;
-        } else
-        {
-            const CTxOut &prev = mapInputs.GetOutputFor(tx.vin[i]);
-
-<<<<<<< HEAD
-            // get the scriptPubKey corresponding to this input:
-            prevScript = prev.scriptPubKey;
-        };
-=======
         const CTxOut &prev = mapInputs.AccessCoin(tx.vin[i].prevout).out;
 
         // get the scriptPubKey corresponding to this input:
-        CScript prevScript = prev.scriptPubKey;
->>>>>>> 0d3e8183
+        prevScript = prev.scriptPubKey;
 
         if (prevScript.IsPayToScriptHash()) {
             std::vector <std::vector<unsigned char> > stack;
