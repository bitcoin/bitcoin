// Copyright (c) 2009-2010 Satoshi Nakamoto
// Copyright (c) 2009-2022 The Bitcoin Core developers
// Distributed under the MIT software license, see the accompanying
// file COPYING or http://www.opensource.org/licenses/mit-license.php.

#ifndef BITCOIN_POLICY_POLICY_H
#define BITCOIN_POLICY_POLICY_H

#include <consensus/amount.h>
#include <consensus/consensus.h>
#include <primitives/transaction.h>
#include <script/interpreter.h>
#include <script/solver.h>

#include <cstdint>
#include <string>
#include <unordered_set>

class CCoinsViewCache;
class CFeeRate;
class CScript;
namespace kernel {
struct MemPoolOptions;
};

/** Default for -blockmaxsize, which controls the maximum size of block the mining code will create **/
static const unsigned int DEFAULT_BLOCK_MAX_SIZE = MAX_BLOCK_SERIALIZED_SIZE;
<<<<<<< HEAD
=======
/** Default for -blockprioritysize, maximum space for zero/low-fee transactions **/
static const unsigned int DEFAULT_BLOCK_PRIORITY_SIZE = 0;
/** Minimum priority for transactions to be accepted into the priority area **/
static const double MINIMUM_TX_PRIORITY = COIN * 144 / 250;
>>>>>>> 55b56ab8
/** Default for -blockmaxweight, which controls the range of block weights the mining code will create **/
static constexpr unsigned int DEFAULT_BLOCK_MAX_WEIGHT{MAX_BLOCK_WEIGHT};
/** Default for BlockCreateOptions.block_reserved_size **/
static constexpr unsigned int DEFAULT_BLOCK_RESERVED_SIZE{1000};
/** Default for -blockreservedweight **/
static constexpr unsigned int DEFAULT_BLOCK_RESERVED_WEIGHT{8000};
/** This accounts for the block header, var_int encoding of the transaction count and a minimally viable
 * coinbase transaction. It adds an additional safety margin, because even with a thorough understanding
 * of block serialization, it's easy to make a costly mistake when trying to squeeze every last byte.
 * Setting a lower value is prevented at startup. */
static constexpr unsigned int MINIMUM_BLOCK_RESERVED_WEIGHT{2000};
/** Default for -blockmintxfee, which sets the minimum feerate for a transaction in blocks created by mining code **/
static constexpr unsigned int DEFAULT_BLOCK_MIN_TX_FEE{1};
/** The maximum weight for transactions we're willing to relay/mine */
static constexpr int32_t MAX_STANDARD_TX_WEIGHT{400000};
/** The minimum non-witness size for transactions we're willing to relay/mine: one larger than 64  */
static constexpr unsigned int MIN_STANDARD_TX_NONWITNESS_SIZE{65};
/** Maximum number of signature check operations in an IsStandard() P2SH script */
static constexpr unsigned int MAX_P2SH_SIGOPS{15};
/** The maximum number of sigops we're willing to relay/mine in a single tx */
static constexpr unsigned int MAX_STANDARD_TX_SIGOPS_COST{MAX_BLOCK_SIGOPS_COST/5};
/** The maximum number of potentially executed legacy signature operations in a single standard tx */
static constexpr unsigned int MAX_TX_LEGACY_SIGOPS{2'500};
/** Default for -incrementalrelayfee, which sets the minimum feerate increase for mempool limiting or replacement **/
static constexpr unsigned int DEFAULT_INCREMENTAL_RELAY_FEE{100};
/** Default for -bytespersigop */
static constexpr unsigned int DEFAULT_BYTES_PER_SIGOP{20};
/** Default for -permitbaremultisig */
static constexpr bool DEFAULT_PERMIT_BAREMULTISIG{true};
/** The maximum number of witness stack items in a standard P2WSH script */
static constexpr unsigned int MAX_STANDARD_P2WSH_STACK_ITEMS{100};
/** The maximum size in bytes of each witness stack item in a standard P2WSH script */
static constexpr unsigned int MAX_STANDARD_P2WSH_STACK_ITEM_SIZE{80};
/** The maximum size in bytes of each witness stack item in a standard BIP 342 script (Taproot, leaf version 0xc0) */
static constexpr unsigned int MAX_STANDARD_TAPSCRIPT_STACK_ITEM_SIZE{80};
/** The maximum size in bytes of a standard witnessScript */
static constexpr unsigned int MAX_STANDARD_P2WSH_SCRIPT_SIZE{3600};
/** The maximum size of a standard ScriptSig */
static constexpr unsigned int MAX_STANDARD_SCRIPTSIG_SIZE{1650};
/** Min feerate for defining dust.
 * Changing the dust limit changes which transactions are
 * standard and should be done with care and ideally rarely. It makes sense to
 * only increase the dust limit after prior releases were already not creating
 * outputs below the new threshold */
static constexpr unsigned int DUST_RELAY_TX_FEE{3000};
/** Default for -minrelaytxfee, minimum relay fee for transactions */
static constexpr unsigned int DEFAULT_MIN_RELAY_TX_FEE{100};
/** Default for -limitancestorcount, max number of in-mempool ancestors */
static constexpr unsigned int DEFAULT_ANCESTOR_LIMIT{25};
/** Default for -limitancestorsize, maximum kilobytes of tx + all in-mempool ancestors */
static constexpr unsigned int DEFAULT_ANCESTOR_SIZE_LIMIT_KVB{101};
/** Default for -limitdescendantcount, max number of in-mempool descendants */
static constexpr unsigned int DEFAULT_DESCENDANT_LIMIT{25};
/** Default for -limitdescendantsize, maximum kilobytes of in-mempool descendants */
static constexpr unsigned int DEFAULT_DESCENDANT_SIZE_LIMIT_KVB{101};
/** Default for -datacarrier */
static const bool DEFAULT_ACCEPT_DATACARRIER = true;
/**
 * Default setting for -datacarriersize. 80 bytes of data, +1 for OP_RETURN,
 * +2 for the pushdata opcodes.
 */
static const unsigned int MAX_OP_RETURN_RELAY = 83;
/**
 * An extra transaction can be added to a package, as long as it only has one
 * ancestor and is no larger than this. Not really any reason to make this
 * configurable as it doesn't materially change DoS parameters.
 */
static constexpr unsigned int EXTRA_DESCENDANT_TX_SIZE_LIMIT{10000};

/**
 * Maximum number of ephemeral dust outputs allowed.
 */
static constexpr unsigned int MAX_DUST_OUTPUTS_PER_TX{1};

/**
 * Mandatory script verification flags that all new transactions must comply with for
 * them to be valid. Failing one of these tests may trigger a DoS ban;
 * see CheckInputScripts() for details.
 *
 * Note that this does not affect consensus validity; see GetBlockScriptFlags()
 * for that.
 */
static constexpr unsigned int MANDATORY_SCRIPT_VERIFY_FLAGS{SCRIPT_VERIFY_P2SH |
                                                             SCRIPT_VERIFY_DERSIG |
                                                             SCRIPT_VERIFY_NULLDUMMY |
                                                             SCRIPT_VERIFY_CHECKLOCKTIMEVERIFY |
                                                             SCRIPT_VERIFY_CHECKSEQUENCEVERIFY |
                                                             SCRIPT_VERIFY_WITNESS |
                                                             SCRIPT_VERIFY_TAPROOT};

/**
 * Standard script verification flags that standard transactions will comply
 * with. However we do not ban/disconnect nodes that forward txs violating
 * the additional (non-mandatory) rules here, to improve forwards and
 * backwards compatibility.
 */
static constexpr unsigned int STANDARD_SCRIPT_VERIFY_FLAGS{MANDATORY_SCRIPT_VERIFY_FLAGS |
                                                             SCRIPT_VERIFY_STRICTENC |
                                                             SCRIPT_VERIFY_MINIMALDATA |
                                                             SCRIPT_VERIFY_DISCOURAGE_UPGRADABLE_NOPS |
                                                             SCRIPT_VERIFY_CLEANSTACK |
                                                             SCRIPT_VERIFY_MINIMALIF |
                                                             SCRIPT_VERIFY_NULLFAIL |
                                                             SCRIPT_VERIFY_LOW_S |
                                                             SCRIPT_VERIFY_DISCOURAGE_UPGRADABLE_WITNESS_PROGRAM |
                                                             SCRIPT_VERIFY_WITNESS_PUBKEYTYPE |
                                                             SCRIPT_VERIFY_CONST_SCRIPTCODE |
                                                             SCRIPT_VERIFY_DISCOURAGE_UPGRADABLE_TAPROOT_VERSION |
                                                             SCRIPT_VERIFY_DISCOURAGE_OP_SUCCESS |
                                                             SCRIPT_VERIFY_DISCOURAGE_UPGRADABLE_PUBKEYTYPE};

/** For convenience, standard but not mandatory verify flags. */
static constexpr unsigned int STANDARD_NOT_MANDATORY_VERIFY_FLAGS{STANDARD_SCRIPT_VERIFY_FLAGS & ~MANDATORY_SCRIPT_VERIFY_FLAGS};

/** Used as the flags parameter to sequence and nLocktime checks in non-consensus code. */
static constexpr unsigned int STANDARD_LOCKTIME_VERIFY_FLAGS{LOCKTIME_VERIFY_SEQUENCE};

typedef std::unordered_set<std::string> ignore_rejects_type;
static const ignore_rejects_type empty_ignore_rejects{};

CAmount GetDustThreshold(const CTxOut& txout, const CFeeRate& dustRelayFee);

bool IsDust(const CTxOut& txout, const CFeeRate& dustRelayFee);

bool IsStandard(const CScript& scriptPubKey, const std::optional<unsigned>& max_datacarrier_bytes, TxoutType& whichType);

/** Get the vout index numbers of all dust outputs */
std::vector<uint32_t> GetDust(const CTransaction& tx, CFeeRate dust_relay_rate);

// Changing the default transaction version requires a two step process: first
// adapting relay policy by bumping TX_MAX_STANDARD_VERSION, and then later
// allowing the new transaction version in the wallet/RPC.
static constexpr decltype(CTransaction::version) TX_MAX_STANDARD_VERSION{3};

/**
* Check for standard transaction types
* @return True if all outputs (scriptPubKeys) use only standard transaction forms
*/
<<<<<<< HEAD
bool IsStandardTx(const CTransaction& tx, const kernel::MemPoolOptions& opts, std::string& out_reason, const ignore_rejects_type& ignore_rejects=empty_ignore_rejects);
=======
bool IsStandardTx(const CTransaction& tx, const std::optional<unsigned>& max_datacarrier_bytes, bool permit_bare_multisig, const CFeeRate& dust_relay_fee, std::string& out_reason, const ignore_rejects_type& ignore_rejects=empty_ignore_rejects);
>>>>>>> 55b56ab8
/**
* Check for standard transaction types
* @param[in] mapInputs       Map of previous transactions that have outputs we're spending
* @return True if all inputs (scriptSigs) use only standard transaction forms
*/
bool AreInputsStandard(const CTransaction& tx, const CCoinsViewCache& mapInputs, const std::string& reason_prefix, std::string& out_reason, const ignore_rejects_type& ignore_rejects=empty_ignore_rejects);

/**
* Check if the transaction is over standard P2WSH resources limit:
* 3600bytes witnessScript size, 80bytes per witness stack element, 100 witness stack elements
* These limits are adequate for multisignatures up to n-of-100 using OP_CHECKSIG, OP_ADD, and OP_EQUAL.
*
* Also enforce a maximum stack item size limit and no annexes for tapscript spends.
*/
bool IsWitnessStandard(const CTransaction& tx, const CCoinsViewCache& mapInputs, const std::string& reason_prefix, std::string& out_reason, const ignore_rejects_type& ignore_rejects=empty_ignore_rejects);

/** Compute the virtual transaction size (weight reinterpreted as bytes). */
int64_t GetVirtualTransactionSize(int64_t nWeight, int64_t nSigOpCost, unsigned int bytes_per_sigop);
int64_t GetVirtualTransactionSize(const CTransaction& tx, int64_t nSigOpCost, unsigned int bytes_per_sigop);
int64_t GetVirtualTransactionInputSize(const CTxIn& tx, int64_t nSigOpCost, unsigned int bytes_per_sigop);

static inline int64_t GetVirtualTransactionSize(const CTransaction& tx)
{
    return GetVirtualTransactionSize(tx, 0, 0);
}

static inline int64_t GetVirtualTransactionInputSize(const CTxIn& tx)
{
    return GetVirtualTransactionInputSize(tx, 0, 0);
}

#endif // BITCOIN_POLICY_POLICY_H<|MERGE_RESOLUTION|>--- conflicted
+++ resolved
@@ -25,13 +25,10 @@
 
 /** Default for -blockmaxsize, which controls the maximum size of block the mining code will create **/
 static const unsigned int DEFAULT_BLOCK_MAX_SIZE = MAX_BLOCK_SERIALIZED_SIZE;
-<<<<<<< HEAD
-=======
 /** Default for -blockprioritysize, maximum space for zero/low-fee transactions **/
 static const unsigned int DEFAULT_BLOCK_PRIORITY_SIZE = 0;
 /** Minimum priority for transactions to be accepted into the priority area **/
 static const double MINIMUM_TX_PRIORITY = COIN * 144 / 250;
->>>>>>> 55b56ab8
 /** Default for -blockmaxweight, which controls the range of block weights the mining code will create **/
 static constexpr unsigned int DEFAULT_BLOCK_MAX_WEIGHT{MAX_BLOCK_WEIGHT};
 /** Default for BlockCreateOptions.block_reserved_size **/
@@ -170,11 +167,7 @@
 * Check for standard transaction types
 * @return True if all outputs (scriptPubKeys) use only standard transaction forms
 */
-<<<<<<< HEAD
 bool IsStandardTx(const CTransaction& tx, const kernel::MemPoolOptions& opts, std::string& out_reason, const ignore_rejects_type& ignore_rejects=empty_ignore_rejects);
-=======
-bool IsStandardTx(const CTransaction& tx, const std::optional<unsigned>& max_datacarrier_bytes, bool permit_bare_multisig, const CFeeRate& dust_relay_fee, std::string& out_reason, const ignore_rejects_type& ignore_rejects=empty_ignore_rejects);
->>>>>>> 55b56ab8
 /**
 * Check for standard transaction types
 * @param[in] mapInputs       Map of previous transactions that have outputs we're spending
