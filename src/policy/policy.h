--- conflicted
+++ resolved
@@ -15,10 +15,7 @@
 #include <cstdint>
 #include <string>
 #include <unordered_set>
-<<<<<<< HEAD
 #include <utility>
-=======
->>>>>>> 9272512a
 
 class CCoinsViewCache;
 class CFeeRate;
@@ -160,11 +157,7 @@
 * Check for standard transaction types
 * @return True if all outputs (scriptPubKeys) use only standard transaction forms
 */
-<<<<<<< HEAD
 bool IsStandardTx(const CTransaction& tx, const kernel::MemPoolOptions& opts, std::string& out_reason, const ignore_rejects_type& ignore_rejects=empty_ignore_rejects);
-=======
-bool IsStandardTx(const CTransaction& tx, const std::optional<unsigned>& max_datacarrier_bytes, bool permit_bare_multisig, const CFeeRate& dust_relay_fee, std::string& out_reason, const ignore_rejects_type& ignore_rejects=empty_ignore_rejects);
->>>>>>> 9272512a
 /**
 * Check for standard transaction types
 * @param[in] mapInputs       Map of previous transactions that have outputs we're spending
