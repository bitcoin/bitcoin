--- conflicted
+++ resolved
@@ -246,12 +246,12 @@
 
 void SendExpeditedBlock(CXThinBlock& thinBlock,unsigned char hops,const CNode* skip)
   {
-  bool cameFromUpstream = false;
+    //bool cameFromUpstream = false;
   std::vector<CNode*>::iterator end = xpeditedBlk.end();
   for (std::vector<CNode*>::iterator it = xpeditedBlk.begin(); it != end; it++)
     {
       CNode* n = *it;
-      if (n == skip) cameFromUpstream = true;
+      //if (n == skip) cameFromUpstream = true;
       if ((n != skip)&&(n != NULL)) // Don't send it back in case there is a forwarding loop
 	{
           if (n->fDisconnect)
@@ -268,6 +268,7 @@
 	}
     }
 
+#if 0  // Probably better to have the upstream explicitly request blocks from the downstream.
   // Upstream
   if (!cameFromUpstream)  // TODO, if it came from an upstream block I really want to delay for a short period and then check if we got it and then send.  But this solves some of the issue
     {
@@ -291,6 +292,7 @@
 	    }
 	}
     }
+#endif
   }
 
 void SendExpeditedBlock(const CBlock& block,const CNode* skip)
@@ -1306,12 +1308,8 @@
             int nSizeThinBlock = ::GetSerializeSize(xThinBlock, SER_NETWORK, PROTOCOL_VERSION);
             if (nSizeThinBlock < nSizeBlock) {
                 pfrom->PushMessage(NetMsgType::THINBLOCK, thinBlock);
-<<<<<<< HEAD
+                CThinBlockStats::UpdateOutBound(nSizeThinBlock, nSizeBlock);
                 LogPrint("thin", "TX HASH COLLISION: Sent thinblock - size: %d vs block size: %d => tx hashes: %d transactions: %d  peer: %s (%d)\n", nSizeThinBlock, nSizeBlock, xThinBlock.vTxHashes.size(), xThinBlock.vMissingTx.size(), pfrom->addrName.c_str(), pfrom->id);
-=======
-                CThinBlockStats::UpdateOutBound(nSizeThinBlock, nSizeBlock);
-                LogPrint("thin", "TX HASH COLLISION: Sent thinblock - size: %d vs block size: %d => tx hashes: %d transactions: %d  peerid=%d\n", nSizeThinBlock, nSizeBlock, xThinBlock.vTxHashes.size(), xThinBlock.vMissingTx.size(), pfrom->id);
->>>>>>> a1dec611
             }
             else {
                 pfrom->PushMessage(NetMsgType::BLOCK, block);
