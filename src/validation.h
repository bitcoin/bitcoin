// Copyright (c) 2009-2010 Satoshi Nakamoto
// Copyright (c) 2009-2022 The Bitcoin Core developers
// Distributed under the MIT software license, see the accompanying
// file COPYING or http://www.opensource.org/licenses/mit-license.php.

#ifndef BITCOIN_VALIDATION_H
#define BITCOIN_VALIDATION_H

#include <arith_uint256.h>
#include <attributes.h>
#include <chain.h>
#include <checkqueue.h>
#include <consensus/amount.h>
#include <cuckoocache.h>
#include <deploymentstatus.h>
#include <kernel/chain.h>
#include <kernel/chainparams.h>
#include <kernel/chainstatemanager_opts.h>
#include <kernel/cs_main.h> // IWYU pragma: export
#include <node/blockstorage.h>
#include <policy/feerate.h>
#include <policy/packages.h>
#include <policy/policy.h>
#include <script/script_error.h>
#include <script/sigcache.h>
#include <sync.h>
#include <txdb.h>
#include <txmempool.h> // For CTxMemPool::cs
#include <uint256.h>
#include <util/check.h>
#include <util/fs.h>
#include <util/hasher.h>
#include <util/result.h>
<<<<<<< HEAD
=======
#include <util/time.h>
>>>>>>> 52f71e12
#include <util/translation.h>
#include <versionbits.h>

#include <atomic>
#include <map>
#include <memory>
#include <optional>
#include <set>
#include <span>
#include <stdint.h>
#include <string>
#include <type_traits>
#include <utility>
#include <vector>

class Chainstate;
class CTxMemPool;
class ChainstateManager;
struct ChainTxData;
class DisconnectedBlockTransactions;
struct PrecomputedTransactionData;
struct LockPoints;
struct AssumeutxoData;
namespace node {
class SnapshotMetadata;
} // namespace node
namespace Consensus {
struct Params;
} // namespace Consensus
namespace util {
class SignalInterrupt;
} // namespace util

/** Block files containing a block-height within MIN_BLOCKS_TO_KEEP of ActiveChain().Tip() will not be pruned. */
static const unsigned int MIN_BLOCKS_TO_KEEP = 288;
static const signed int DEFAULT_CHECKBLOCKS = 6;
static constexpr int DEFAULT_CHECKLEVEL{3};
// Require that user allocate at least 550 MiB for block & undo files (blk???.dat and rev???.dat)
// At 1MB per block, 288 blocks = 288MB.
// Add 15% for Undo data = 331MB
// Add 20% for Orphan block rate = 397MB
// We want the low water mark after pruning to be at least 397 MB and since we prune in
// full block file chunks, we need the high water mark which triggers the prune to be
// one 128MB block file + added 15% undo data = 147MB greater for a total of 545MB
// Setting the target to >= 550 MiB will make it likely we can respect the target.
static const uint64_t MIN_DISK_SPACE_FOR_BLOCK_FILES = 550 * 1024 * 1024;

/** Maximum number of dedicated script-checking threads allowed */
static constexpr int MAX_SCRIPTCHECK_THREADS{15};

/** Current sync state passed to tip changed callbacks. */
enum class SynchronizationState {
    INIT_REINDEX,
    INIT_DOWNLOAD,
    POST_INIT
};

/** Documentation for argument 'checklevel'. */
extern const std::vector<std::string> CHECKLEVEL_DOC;

CAmount GetBlockSubsidy(int nHeight, const Consensus::Params& consensusParams);

bool FatalError(kernel::Notifications& notifications, BlockValidationState& state, const bilingual_str& message);

/** Prune block files up to a given height */
void PruneBlockFilesManual(Chainstate& active_chainstate, int nManualPruneHeight);

/**
* Validation result for a transaction evaluated by MemPoolAccept (single or package).
* Here are the expected fields and properties of a result depending on its ResultType, applicable to
* results returned from package evaluation:
*+---------------------------+----------------+-------------------+------------------+----------------+-------------------+
*| Field or property         |    VALID       |                 INVALID              |  MEMPOOL_ENTRY | DIFFERENT_WITNESS |
*|                           |                |--------------------------------------|                |                   |
*|                           |                | TX_RECONSIDERABLE |     Other        |                |                   |
*+---------------------------+----------------+-------------------+------------------+----------------+-------------------+
*| txid in mempool?          | yes            | no                | no*              | yes            | yes               |
*| wtxid in mempool?         | yes            | no                | no*              | yes            | no                |
*| m_state                   | yes, IsValid() | yes, IsInvalid()  | yes, IsInvalid() | yes, IsValid() | yes, IsValid()    |
*| m_vsize                   | yes            | no                | no               | yes            | no                |
*| m_base_fees               | yes            | no                | no               | yes            | no                |
*| m_effective_feerate       | yes            | yes               | no               | no             | no                |
*| m_wtxids_fee_calculations | yes            | yes               | no               | no             | no                |
*| m_other_wtxid             | no             | no                | no               | no             | yes               |
*+---------------------------+----------------+-------------------+------------------+----------------+-------------------+
* (*) Individual transaction acceptance doesn't return MEMPOOL_ENTRY and DIFFERENT_WITNESS. It returns
* INVALID, with the errors txn-already-in-mempool and txn-same-nonwitness-data-in-mempool
* respectively. In those cases, the txid or wtxid may be in the mempool for a TX_CONFLICT.
*/
struct MempoolAcceptResult {
    /** Used to indicate the results of mempool validation. */
    enum class ResultType {
        VALID, //!> Fully validated, valid.
        INVALID, //!> Invalid.
        MEMPOOL_ENTRY, //!> Valid, transaction was already in the mempool.
        DIFFERENT_WITNESS, //!> Not validated. A same-txid-different-witness tx (see m_other_wtxid) already exists in the mempool and was not replaced.
    };
    /** Result type. Present in all MempoolAcceptResults. */
    const ResultType m_result_type;

    /** Contains information about why the transaction failed. */
    const TxValidationState m_state;

    /** Mempool transactions replaced by the tx. */
    const std::list<CTransactionRef> m_replaced_transactions;
    /** Virtual size as used by the mempool, calculated using serialized size and sigops. */
    const std::optional<int64_t> m_vsize;
    /** Raw base fees in satoshis. */
    const std::optional<CAmount> m_base_fees;
    /** The feerate at which this transaction was considered. This includes any fee delta added
     * using prioritisetransaction (i.e. modified fees). If this transaction was submitted as a
     * package, this is the package feerate, which may also include its descendants and/or
     * ancestors (see m_wtxids_fee_calculations below).
     */
    const std::optional<CFeeRate> m_effective_feerate;
    /** Contains the wtxids of the transactions used for fee-related checks. Includes this
     * transaction's wtxid and may include others if this transaction was validated as part of a
     * package. This is not necessarily equivalent to the list of transactions passed to
     * ProcessNewPackage().
     * Only present when m_result_type = ResultType::VALID. */
    const std::optional<std::vector<Wtxid>> m_wtxids_fee_calculations;

    /** The wtxid of the transaction in the mempool which has the same txid but different witness. */
    const std::optional<Wtxid> m_other_wtxid;

    static MempoolAcceptResult Failure(TxValidationState state) {
        return MempoolAcceptResult(state);
    }

    static MempoolAcceptResult FeeFailure(TxValidationState state,
                                          CFeeRate effective_feerate,
                                          const std::vector<Wtxid>& wtxids_fee_calculations) {
        return MempoolAcceptResult(state, effective_feerate, wtxids_fee_calculations);
    }

    static MempoolAcceptResult Success(std::list<CTransactionRef>&& replaced_txns,
                                       int64_t vsize,
                                       CAmount fees,
                                       CFeeRate effective_feerate,
                                       const std::vector<Wtxid>& wtxids_fee_calculations) {
        return MempoolAcceptResult(std::move(replaced_txns), vsize, fees,
                                   effective_feerate, wtxids_fee_calculations);
    }

    static MempoolAcceptResult MempoolTx(int64_t vsize, CAmount fees) {
        return MempoolAcceptResult(vsize, fees);
    }

    static MempoolAcceptResult MempoolTxDifferentWitness(const Wtxid& other_wtxid) {
        return MempoolAcceptResult(other_wtxid);
    }

// Private constructors. Use static methods MempoolAcceptResult::Success, etc. to construct.
private:
    /** Constructor for failure case */
    explicit MempoolAcceptResult(TxValidationState state)
        : m_result_type(ResultType::INVALID), m_state(state) {
            Assume(!state.IsValid()); // Can be invalid or error
        }

    /** Constructor for success case */
    explicit MempoolAcceptResult(std::list<CTransactionRef>&& replaced_txns,
                                 int64_t vsize,
                                 CAmount fees,
                                 CFeeRate effective_feerate,
                                 const std::vector<Wtxid>& wtxids_fee_calculations)
        : m_result_type(ResultType::VALID),
        m_replaced_transactions(std::move(replaced_txns)),
        m_vsize{vsize},
        m_base_fees(fees),
        m_effective_feerate(effective_feerate),
        m_wtxids_fee_calculations(wtxids_fee_calculations) {}

    /** Constructor for fee-related failure case */
    explicit MempoolAcceptResult(TxValidationState state,
                                 CFeeRate effective_feerate,
                                 const std::vector<Wtxid>& wtxids_fee_calculations)
        : m_result_type(ResultType::INVALID),
        m_state(state),
        m_effective_feerate(effective_feerate),
        m_wtxids_fee_calculations(wtxids_fee_calculations) {}

    /** Constructor for already-in-mempool case. It wouldn't replace any transactions. */
    explicit MempoolAcceptResult(int64_t vsize, CAmount fees)
        : m_result_type(ResultType::MEMPOOL_ENTRY), m_vsize{vsize}, m_base_fees(fees) {}

    /** Constructor for witness-swapped case. */
    explicit MempoolAcceptResult(const Wtxid& other_wtxid)
        : m_result_type(ResultType::DIFFERENT_WITNESS), m_other_wtxid(other_wtxid) {}
};

/**
* Validation result for package mempool acceptance.
*/
struct PackageMempoolAcceptResult
{
    PackageValidationState m_state;
    /**
    * Map from wtxid to finished MempoolAcceptResults. The client is responsible
    * for keeping track of the transaction objects themselves. If a result is not
    * present, it means validation was unfinished for that transaction. If there
    * was a package-wide error (see result in m_state), m_tx_results will be empty.
    */
<<<<<<< HEAD
    std::map<Wtxid, MempoolAcceptResult> m_tx_results;

    explicit PackageMempoolAcceptResult(PackageValidationState state,
                                        std::map<Wtxid, MempoolAcceptResult>&& results)
        : m_state{state}, m_tx_results(std::move(results)) {}

    explicit PackageMempoolAcceptResult(PackageValidationState state, CFeeRate feerate,
                                        std::map<Wtxid, MempoolAcceptResult>&& results)
=======
    std::map<uint256, MempoolAcceptResult> m_tx_results;

    explicit PackageMempoolAcceptResult(PackageValidationState state,
                                        std::map<uint256, MempoolAcceptResult>&& results)
        : m_state{state}, m_tx_results(std::move(results)) {}

    explicit PackageMempoolAcceptResult(PackageValidationState state, CFeeRate feerate,
                                        std::map<uint256, MempoolAcceptResult>&& results)
>>>>>>> 52f71e12
        : m_state{state}, m_tx_results(std::move(results)) {}

    /** Constructor to create a PackageMempoolAcceptResult from a single MempoolAcceptResult */
    explicit PackageMempoolAcceptResult(const Wtxid& wtxid, const MempoolAcceptResult& result)
        : m_tx_results{ {wtxid, result} } {}
};

/**
 * Try to add a transaction to the mempool. This is an internal function and is exposed only for testing.
 * Client code should use ChainstateManager::ProcessTransaction()
 *
 * @param[in]  active_chainstate  Reference to the active chainstate.
 * @param[in]  tx                 The transaction to submit for mempool acceptance.
 * @param[in]  accept_time        The timestamp for adding the transaction to the mempool.
 *                                It is also used to determine when the entry expires.
 * @param[in]  bypass_limits      When true, don't enforce mempool fee and capacity limits,
 *                                and set entry_sequence to zero.
 * @param[in]  test_accept        When true, run validation checks but don't submit to mempool.
 *
 * @returns a MempoolAcceptResult indicating whether the transaction was accepted/rejected with reason.
 */
MempoolAcceptResult AcceptToMemoryPool(Chainstate& active_chainstate, const CTransactionRef& tx,
                                       int64_t accept_time, bool bypass_limits, bool test_accept)
    EXCLUSIVE_LOCKS_REQUIRED(cs_main);

/**
* Validate (and maybe submit) a package to the mempool. See doc/policy/packages.md for full details
* on package validation rules.
* @param[in]    test_accept         When true, run validation checks but don't submit to mempool.
* @param[in]    client_maxfeerate    If exceeded by an individual transaction, rest of (sub)package evaluation is aborted.
*                                   Only for sanity checks against local submission of transactions.
* @returns a PackageMempoolAcceptResult which includes a MempoolAcceptResult for each transaction.
* If a transaction fails, validation will exit early and some results may be missing. It is also
* possible for the package to be partially submitted.
*/
PackageMempoolAcceptResult ProcessNewPackage(Chainstate& active_chainstate, CTxMemPool& pool,
                                                   const Package& txns, bool test_accept, const std::optional<CFeeRate>& client_maxfeerate)
                                                   EXCLUSIVE_LOCKS_REQUIRED(cs_main);

/* Mempool validation helper functions */

/**
 * Check if transaction will be final in the next block to be created.
 */
bool CheckFinalTxAtTip(const CBlockIndex& active_chain_tip, const CTransaction& tx) EXCLUSIVE_LOCKS_REQUIRED(::cs_main);

/**
 * Calculate LockPoints required to check if transaction will be BIP68 final in the next block
 * to be created on top of tip.
 *
 * @param[in]   tip             Chain tip for which tx sequence locks are calculated. For
 *                              example, the tip of the current active chain.
 * @param[in]   coins_view      Any CCoinsView that provides access to the relevant coins for
 *                              checking sequence locks. For example, it can be a CCoinsViewCache
 *                              that isn't connected to anything but contains all the relevant
 *                              coins, or a CCoinsViewMemPool that is connected to the
 *                              mempool and chainstate UTXO set. In the latter case, the caller
 *                              is responsible for holding the appropriate locks to ensure that
 *                              calls to GetCoin() return correct coins.
 * @param[in]   tx              The transaction being evaluated.
 *
 * @returns The resulting height and time calculated and the hash of the block needed for
 *          calculation, or std::nullopt if there is an error.
 */
std::optional<LockPoints> CalculateLockPointsAtTip(
    CBlockIndex* tip,
    const CCoinsView& coins_view,
    const CTransaction& tx);

/**
 * Check if transaction will be BIP68 final in the next block to be created on top of tip.
 * @param[in]   tip             Chain tip to check tx sequence locks against. For example,
 *                              the tip of the current active chain.
 * @param[in]   lock_points     LockPoints containing the height and time at which this
 *                              transaction is final.
 * Simulates calling SequenceLocks() with data from the tip passed in.
 * The LockPoints should not be considered valid if CheckSequenceLocksAtTip returns false.
 */
bool CheckSequenceLocksAtTip(CBlockIndex* tip,
                             const LockPoints& lock_points);

/**
 * Closure representing one script verification
 * Note that this stores references to the spending transaction
 */
class CScriptCheck
{
private:
    CTxOut m_tx_out;
    const CTransaction *ptxTo;
    unsigned int nIn;
    unsigned int nFlags;
    bool cacheStore;
    PrecomputedTransactionData *txdata;
    SignatureCache* m_signature_cache;

public:
    CScriptCheck(const CTxOut& outIn, const CTransaction& txToIn, SignatureCache& signature_cache, unsigned int nInIn, unsigned int nFlagsIn, bool cacheIn, PrecomputedTransactionData* txdataIn) :
        m_tx_out(outIn), ptxTo(&txToIn), nIn(nInIn), nFlags(nFlagsIn), cacheStore(cacheIn), txdata(txdataIn), m_signature_cache(&signature_cache) { }

    CScriptCheck(const CScriptCheck&) = delete;
    CScriptCheck& operator=(const CScriptCheck&) = delete;
    CScriptCheck(CScriptCheck&&) = default;
    CScriptCheck& operator=(CScriptCheck&&) = default;

    std::optional<std::pair<ScriptError, std::string>> operator()();
};

// CScriptCheck is used a lot in std::vector, make sure that's efficient
static_assert(std::is_nothrow_move_assignable_v<CScriptCheck>);
static_assert(std::is_nothrow_move_constructible_v<CScriptCheck>);
static_assert(std::is_nothrow_destructible_v<CScriptCheck>);

/**
 * Convenience class for initializing and passing the script execution cache
 * and signature cache.
 */
class ValidationCache
{
private:
    //! Pre-initialized hasher to avoid having to recreate it for every hash calculation.
    CSHA256 m_script_execution_cache_hasher;

public:
    CuckooCache::cache<uint256, SignatureCacheHasher> m_script_execution_cache;
    SignatureCache m_signature_cache;

    ValidationCache(size_t script_execution_cache_bytes, size_t signature_cache_bytes);

    ValidationCache(const ValidationCache&) = delete;
    ValidationCache& operator=(const ValidationCache&) = delete;

    //! Return a copy of the pre-initialized hasher.
    CSHA256 ScriptExecutionCacheHasher() const { return m_script_execution_cache_hasher; }
};

/** Functions for validating blocks and updating the block tree */

/** Context-independent validity checks */
bool CheckBlock(const CBlock& block, BlockValidationState& state, const Consensus::Params& consensusParams, bool fCheckPOW = true, bool fCheckMerkleRoot = true);

/** Check a block is completely valid from start to finish (only works on top of our current best block) */
bool TestBlockValidity(BlockValidationState& state,
                       const CChainParams& chainparams,
                       Chainstate& chainstate,
                       const CBlock& block,
                       CBlockIndex* pindexPrev,
                       bool fCheckPOW = true,
                       bool fCheckMerkleRoot = true) EXCLUSIVE_LOCKS_REQUIRED(cs_main);

/** Check with the proof of work on each blockheader matches the value in nBits */
bool HasValidProofOfWork(const std::vector<CBlockHeader>& headers, const Consensus::Params& consensusParams);

/** Check if a block has been mutated (with respect to its merkle root and witness commitments). */
bool IsBlockMutated(const CBlock& block, bool check_witness_root);

/** Return the sum of the claimed work on a given set of headers. No verification of PoW is done. */
arith_uint256 CalculateClaimedHeadersWork(std::span<const CBlockHeader> headers);

enum class VerifyDBResult {
    SUCCESS,
    CORRUPTED_BLOCK_DB,
    INTERRUPTED,
    SKIPPED_L3_CHECKS,
    SKIPPED_MISSING_BLOCKS,
};

/** RAII wrapper for VerifyDB: Verify consistency of the block and coin databases */
class CVerifyDB
{
private:
    kernel::Notifications& m_notifications;

public:
    explicit CVerifyDB(kernel::Notifications& notifications);
    ~CVerifyDB();
    [[nodiscard]] VerifyDBResult VerifyDB(
        Chainstate& chainstate,
        const Consensus::Params& consensus_params,
        CCoinsView& coinsview,
        int nCheckLevel,
        int nCheckDepth) EXCLUSIVE_LOCKS_REQUIRED(cs_main);
};

enum DisconnectResult
{
    DISCONNECT_OK,      // All good.
    DISCONNECT_UNCLEAN, // Rolled back, but UTXO set was inconsistent with block.
    DISCONNECT_FAILED   // Something else went wrong.
};

class ConnectTrace;

/** @see Chainstate::FlushStateToDisk */
enum class FlushStateMode {
    NONE,
    IF_NEEDED,
    PERIODIC,
    ALWAYS
};

/**
 * A convenience class for constructing the CCoinsView* hierarchy used
 * to facilitate access to the UTXO set.
 *
 * This class consists of an arrangement of layered CCoinsView objects,
 * preferring to store and retrieve coins in memory via `m_cacheview` but
 * ultimately falling back on cache misses to the canonical store of UTXOs on
 * disk, `m_dbview`.
 */
class CoinsViews {

public:
    //! The lowest level of the CoinsViews cache hierarchy sits in a leveldb database on disk.
    //! All unspent coins reside in this store.
    CCoinsViewDB m_dbview GUARDED_BY(cs_main);

    //! This view wraps access to the leveldb instance and handles read errors gracefully.
    CCoinsViewErrorCatcher m_catcherview GUARDED_BY(cs_main);

    //! This is the top layer of the cache hierarchy - it keeps as many coins in memory as
    //! can fit per the dbcache setting.
    std::unique_ptr<CCoinsViewCache> m_cacheview GUARDED_BY(cs_main);

    //! This constructor initializes CCoinsViewDB and CCoinsViewErrorCatcher instances, but it
    //! *does not* create a CCoinsViewCache instance by default. This is done separately because the
    //! presence of the cache has implications on whether or not we're allowed to flush the cache's
    //! state to disk, which should not be done until the health of the database is verified.
    //!
    //! All arguments forwarded onto CCoinsViewDB.
    CoinsViews(DBParams db_params, CoinsViewOptions options);

    //! Initialize the CCoinsViewCache member.
    void InitCache() EXCLUSIVE_LOCKS_REQUIRED(::cs_main);
};

enum class CoinsCacheSizeState
{
    //! The coins cache is in immediate need of a flush.
    CRITICAL = 2,
    //! The cache is at >= 90% capacity.
    LARGE = 1,
    OK = 0
};

/**
 * Chainstate stores and provides an API to update our local knowledge of the
 * current best chain.
 *
 * Eventually, the API here is targeted at being exposed externally as a
 * consumable library, so any functions added must only call
 * other class member functions, pure functions in other parts of the consensus
 * library, callbacks via the validation interface, or read/write-to-disk
 * functions (eventually this will also be via callbacks).
 *
 * Anything that is contingent on the current tip of the chain is stored here,
 * whereas block information and metadata independent of the current tip is
 * kept in `BlockManager`.
 */
class Chainstate
{
protected:
    /**
     * The ChainState Mutex
     * A lock that must be held when modifying this ChainState - held in ActivateBestChain() and
     * InvalidateBlock()
     */
    Mutex m_chainstate_mutex;

    //! Optional mempool that is kept in sync with the chain.
    //! Only the active chainstate has a mempool.
    CTxMemPool* m_mempool;

    //! Manages the UTXO set, which is a reflection of the contents of `m_chain`.
    std::unique_ptr<CoinsViews> m_coins_views;

    //! This toggle exists for use when doing background validation for UTXO
    //! snapshots.
    //!
    //! In the expected case, it is set once the background validation chain reaches the
    //! same height as the base of the snapshot and its UTXO set is found to hash to
    //! the expected assumeutxo value. It signals that we should no longer connect
    //! blocks to the background chainstate. When set on the background validation
    //! chainstate, it signifies that we have fully validated the snapshot chainstate.
    //!
    //! In the unlikely case that the snapshot chainstate is found to be invalid, this
    //! is set to true on the snapshot chainstate.
    bool m_disabled GUARDED_BY(::cs_main) {false};

    //! Cached result of LookupBlockIndex(*m_from_snapshot_blockhash)
    const CBlockIndex* m_cached_snapshot_base GUARDED_BY(::cs_main) {nullptr};

public:
    //! Reference to a BlockManager instance which itself is shared across all
    //! Chainstate instances.
    node::BlockManager& m_blockman;

    //! The chainstate manager that owns this chainstate. The reference is
    //! necessary so that this instance can check whether it is the active
    //! chainstate within deeply nested method calls.
    ChainstateManager& m_chainman;

    explicit Chainstate(
        CTxMemPool* mempool,
        node::BlockManager& blockman,
        ChainstateManager& chainman,
        std::optional<uint256> from_snapshot_blockhash = std::nullopt);

    //! Return the current role of the chainstate. See `ChainstateManager`
    //! documentation for a description of the different types of chainstates.
    //!
    //! @sa ChainstateRole
    ChainstateRole GetRole() const EXCLUSIVE_LOCKS_REQUIRED(::cs_main);

    /**
     * Initialize the CoinsViews UTXO set database management data structures. The in-memory
     * cache is initialized separately.
     *
     * All parameters forwarded to CoinsViews.
     */
    void InitCoinsDB(
        size_t cache_size_bytes,
        bool in_memory,
        bool should_wipe,
        fs::path leveldb_name = "chainstate");

    //! Initialize the in-memory coins cache (to be done after the health of the on-disk database
    //! is verified).
    void InitCoinsCache(size_t cache_size_bytes) EXCLUSIVE_LOCKS_REQUIRED(::cs_main);

    //! @returns whether or not the CoinsViews object has been fully initialized and we can
    //!          safely flush this object to disk.
    bool CanFlushToDisk() const EXCLUSIVE_LOCKS_REQUIRED(::cs_main)
    {
        AssertLockHeld(::cs_main);
        return m_coins_views && m_coins_views->m_cacheview;
    }

    //! The current chain of blockheaders we consult and build on.
    //! @see CChain, CBlockIndex.
    CChain m_chain;

    /**
     * The blockhash which is the base of the snapshot this chainstate was created from.
     *
     * std::nullopt if this chainstate was not created from a snapshot.
     */
    const std::optional<uint256> m_from_snapshot_blockhash;

    /**
     * The base of the snapshot this chainstate was created from.
     *
     * nullptr if this chainstate was not created from a snapshot.
     */
    const CBlockIndex* SnapshotBase() EXCLUSIVE_LOCKS_REQUIRED(::cs_main);

    /**
     * The set of all CBlockIndex entries that have as much work as our current
     * tip or more, and transaction data needed to be validated (with
     * BLOCK_VALID_TRANSACTIONS for each block and its parents back to the
     * genesis block or an assumeutxo snapshot block). Entries may be failed,
     * though, and pruning nodes may be missing the data for the block.
     */
    std::set<CBlockIndex*, node::CBlockIndexWorkComparator> setBlockIndexCandidates;

    //! @returns A reference to the in-memory cache of the UTXO set.
    CCoinsViewCache& CoinsTip() EXCLUSIVE_LOCKS_REQUIRED(::cs_main)
    {
        AssertLockHeld(::cs_main);
        Assert(m_coins_views);
        return *Assert(m_coins_views->m_cacheview);
    }

    //! @returns A reference to the on-disk UTXO set database.
    CCoinsViewDB& CoinsDB() EXCLUSIVE_LOCKS_REQUIRED(::cs_main)
    {
        AssertLockHeld(::cs_main);
        return Assert(m_coins_views)->m_dbview;
    }

    //! @returns A pointer to the mempool.
    CTxMemPool* GetMempool()
    {
        return m_mempool;
    }

    //! @returns A reference to a wrapped view of the in-memory UTXO set that
    //!     handles disk read errors gracefully.
    CCoinsViewErrorCatcher& CoinsErrorCatcher() EXCLUSIVE_LOCKS_REQUIRED(::cs_main)
    {
        AssertLockHeld(::cs_main);
        return Assert(m_coins_views)->m_catcherview;
    }

    //! Destructs all objects related to accessing the UTXO set.
    void ResetCoinsViews() { m_coins_views.reset(); }

    //! Does this chainstate have a UTXO set attached?
    bool HasCoinsViews() const { return (bool)m_coins_views; }

    //! The cache size of the on-disk coins view.
    size_t m_coinsdb_cache_size_bytes{0};

    //! The cache size of the in-memory coins view.
    size_t m_coinstip_cache_size_bytes{0};

    //! Resize the CoinsViews caches dynamically and flush state to disk.
    //! @returns true unless an error occurred during the flush.
    bool ResizeCoinsCaches(size_t coinstip_size, size_t coinsdb_size)
        EXCLUSIVE_LOCKS_REQUIRED(::cs_main);

    /**
     * Update the on-disk chain state.
     * The caches and indexes are flushed depending on the mode we're called with
     * if they're too large, if it's been a while since the last write,
     * or always and in all cases if we're in prune mode and are deleting files.
     *
     * If FlushStateMode::NONE is used, then FlushStateToDisk(...) won't do anything
     * besides checking if we need to prune.
     *
     * @returns true unless a system error occurred
     */
    bool FlushStateToDisk(
        BlockValidationState& state,
        FlushStateMode mode,
        int nManualPruneHeight = 0);

    //! Unconditionally flush all changes to disk.
    void ForceFlushStateToDisk();

    //! Prune blockfiles from the disk if necessary and then flush chainstate changes
    //! if we pruned.
    void PruneAndFlush();

    /**
     * Find the best known block, and make it the tip of the block chain. The
     * result is either failure or an activated best chain. pblock is either
     * nullptr or a pointer to a block that is already loaded (to avoid loading
     * it again from disk).
     *
     * ActivateBestChain is split into steps (see ActivateBestChainStep) so that
     * we avoid holding cs_main for an extended period of time; the length of this
     * call may be quite long during reindexing or a substantial reorg.
     *
     * May not be called with cs_main held. May not be called in a
     * validationinterface callback.
     *
     * Note that if this is called while a snapshot chainstate is active, and if
     * it is called on a background chainstate whose tip has reached the base block
     * of the snapshot, its execution will take *MINUTES* while it hashes the
     * background UTXO set to verify the assumeutxo value the snapshot was activated
     * with. `cs_main` will be held during this time.
     *
     * @returns true unless a system error occurred
     */
    bool ActivateBestChain(
        BlockValidationState& state,
        std::shared_ptr<const CBlock> pblock = nullptr)
        EXCLUSIVE_LOCKS_REQUIRED(!m_chainstate_mutex)
        LOCKS_EXCLUDED(::cs_main);

    // Block (dis)connection on a given view:
    DisconnectResult DisconnectBlock(const CBlock& block, const CBlockIndex* pindex, CCoinsViewCache& view)
        EXCLUSIVE_LOCKS_REQUIRED(::cs_main);
    bool ConnectBlock(const CBlock& block, BlockValidationState& state, CBlockIndex* pindex,
                      CCoinsViewCache& view, bool fJustCheck = false) EXCLUSIVE_LOCKS_REQUIRED(cs_main);

    // Apply the effects of a block disconnection on the UTXO set.
    bool DisconnectTip(BlockValidationState& state, DisconnectedBlockTransactions* disconnectpool) EXCLUSIVE_LOCKS_REQUIRED(cs_main, m_mempool->cs);

    // Manual block validity manipulation:
    /** Mark a block as precious and reorganize.
     *
     * May not be called in a validationinterface callback.
     */
    bool PreciousBlock(BlockValidationState& state, CBlockIndex* pindex)
        EXCLUSIVE_LOCKS_REQUIRED(!m_chainstate_mutex)
        LOCKS_EXCLUDED(::cs_main);

    /** Mark a block as invalid. */
    bool InvalidateBlock(BlockValidationState& state, CBlockIndex* pindex)
        EXCLUSIVE_LOCKS_REQUIRED(!m_chainstate_mutex)
        LOCKS_EXCLUDED(::cs_main);

    /** Set invalidity status to all descendants of a block */
    void SetBlockFailureFlags(CBlockIndex* pindex) EXCLUSIVE_LOCKS_REQUIRED(::cs_main);

    /** Remove invalidity status from a block and its descendants. */
    void ResetBlockFailureFlags(CBlockIndex* pindex) EXCLUSIVE_LOCKS_REQUIRED(cs_main);

    /** Replay blocks that aren't fully applied to the database. */
    bool ReplayBlocks();

    /** Whether the chain state needs to be redownloaded due to lack of witness data */
    [[nodiscard]] bool NeedsRedownload() const EXCLUSIVE_LOCKS_REQUIRED(cs_main);
    /** Ensures we have a genesis block in the block tree, possibly writing one to disk. */
    bool LoadGenesisBlock();

    void TryAddBlockIndexCandidate(CBlockIndex* pindex) EXCLUSIVE_LOCKS_REQUIRED(cs_main);

    void PruneBlockIndexCandidates();

    void ClearBlockIndexCandidates() EXCLUSIVE_LOCKS_REQUIRED(::cs_main);

    /** Find the last common block of this chain and a locator. */
    const CBlockIndex* FindForkInGlobalIndex(const CBlockLocator& locator) const EXCLUSIVE_LOCKS_REQUIRED(cs_main);

    /** Update the chain tip based on database information, i.e. CoinsTip()'s best block. */
    bool LoadChainTip() EXCLUSIVE_LOCKS_REQUIRED(cs_main);

    //! Dictates whether we need to flush the cache to disk or not.
    //!
    //! @return the state of the size of the coins cache.
    CoinsCacheSizeState GetCoinsCacheSizeState() EXCLUSIVE_LOCKS_REQUIRED(::cs_main);

    CoinsCacheSizeState GetCoinsCacheSizeState(
        size_t max_coins_cache_size_bytes,
        size_t max_mempool_size_bytes) EXCLUSIVE_LOCKS_REQUIRED(::cs_main);

    std::string ToString() EXCLUSIVE_LOCKS_REQUIRED(::cs_main);

    //! Indirection necessary to make lock annotations work with an optional mempool.
    RecursiveMutex* MempoolMutex() const LOCK_RETURNED(m_mempool->cs)
    {
        return m_mempool ? &m_mempool->cs : nullptr;
    }

private:
    bool ActivateBestChainStep(BlockValidationState& state, CBlockIndex* pindexMostWork, const std::shared_ptr<const CBlock>& pblock, bool& fInvalidFound, ConnectTrace& connectTrace) EXCLUSIVE_LOCKS_REQUIRED(cs_main, m_mempool->cs);
    bool ConnectTip(BlockValidationState& state, CBlockIndex* pindexNew, const std::shared_ptr<const CBlock>& pblock, ConnectTrace& connectTrace, DisconnectedBlockTransactions& disconnectpool) EXCLUSIVE_LOCKS_REQUIRED(cs_main, m_mempool->cs);

    void InvalidBlockFound(CBlockIndex* pindex, const BlockValidationState& state) EXCLUSIVE_LOCKS_REQUIRED(cs_main);
    CBlockIndex* FindMostWorkChain() EXCLUSIVE_LOCKS_REQUIRED(cs_main);

    bool RollforwardBlock(const CBlockIndex* pindex, CCoinsViewCache& inputs) EXCLUSIVE_LOCKS_REQUIRED(cs_main);

    void CheckForkWarningConditions() EXCLUSIVE_LOCKS_REQUIRED(cs_main);
    void InvalidChainFound(CBlockIndex* pindexNew) EXCLUSIVE_LOCKS_REQUIRED(cs_main);

    /**
     * Make mempool consistent after a reorg, by re-adding or recursively erasing
     * disconnected block transactions from the mempool, and also removing any
     * other transactions from the mempool that are no longer valid given the new
     * tip/height.
     *
     * Note: we assume that disconnectpool only contains transactions that are NOT
     * confirmed in the current chain nor already in the mempool (otherwise,
     * in-mempool descendants of such transactions would be removed).
     *
     * Passing fAddToMempool=false will skip trying to add the transactions back,
     * and instead just erase from the mempool as needed.
     */
    void MaybeUpdateMempoolForReorg(
        DisconnectedBlockTransactions& disconnectpool,
        bool fAddToMempool) EXCLUSIVE_LOCKS_REQUIRED(cs_main, m_mempool->cs);

    /** Check warning conditions and do some notifications on new chain tip set. */
    void UpdateTip(const CBlockIndex* pindexNew)
        EXCLUSIVE_LOCKS_REQUIRED(::cs_main);

    NodeClock::time_point m_next_write{NodeClock::time_point::max()};

    /**
     * In case of an invalid snapshot, rename the coins leveldb directory so
     * that it can be examined for issue diagnosis.
     */
    [[nodiscard]] util::Result<void> InvalidateCoinsDBOnDisk() EXCLUSIVE_LOCKS_REQUIRED(::cs_main);

    friend ChainstateManager;
};

enum class SnapshotCompletionResult {
    SUCCESS,
    SKIPPED,

    // Expected assumeutxo configuration data is not found for the height of the
    // base block.
    MISSING_CHAINPARAMS,

    // Failed to generate UTXO statistics (to check UTXO set hash) for the background
    // chainstate.
    STATS_FAILED,

    // The UTXO set hash of the background validation chainstate does not match
    // the one expected by assumeutxo chainparams.
    HASH_MISMATCH,

    // The blockhash of the current tip of the background validation chainstate does
    // not match the one expected by the snapshot chainstate.
    BASE_BLOCKHASH_MISMATCH,
};

/**
 * Provides an interface for creating and interacting with one or two
 * chainstates: an IBD chainstate generated by downloading blocks, and
 * an optional snapshot chainstate loaded from a UTXO snapshot. Managed
 * chainstates can be maintained at different heights simultaneously.
 *
 * This class provides abstractions that allow the retrieval of the current
 * most-work chainstate ("Active") as well as chainstates which may be in
 * background use to validate UTXO snapshots.
 *
 * Definitions:
 *
 * *IBD chainstate*: a chainstate whose current state has been "fully"
 *   validated by the initial block download process.
 *
 * *Snapshot chainstate*: a chainstate populated by loading in an
 *    assumeutxo UTXO snapshot.
 *
 * *Active chainstate*: the chainstate containing the current most-work
 *    chain. Consulted by most parts of the system (net_processing,
 *    wallet) as a reflection of the current chain and UTXO set.
 *    This may either be an IBD chainstate or a snapshot chainstate.
 *
 * *Background IBD chainstate*: an IBD chainstate for which the
 *    IBD process is happening in the background while use of the
 *    active (snapshot) chainstate allows the rest of the system to function.
 */
class ChainstateManager
{
private:
    //! The chainstate used under normal operation (i.e. "regular" IBD) or, if
    //! a snapshot is in use, for background validation.
    //!
    //! Its contents (including on-disk data) will be deleted *upon shutdown*
    //! after background validation of the snapshot has completed. We do not
    //! free the chainstate contents immediately after it finishes validation
    //! to cautiously avoid a case where some other part of the system is still
    //! using this pointer (e.g. net_processing).
    //!
    //! Once this pointer is set to a corresponding chainstate, it will not
    //! be reset until init.cpp:Shutdown().
    //!
    //! It is important for the pointer to not be deleted until shutdown,
    //! because cs_main is not always held when the pointer is accessed, for
    //! example when calling ActivateBestChain, so there's no way you could
    //! prevent code from using the pointer while deleting it.
    std::unique_ptr<Chainstate> m_ibd_chainstate GUARDED_BY(::cs_main);

    //! A chainstate initialized on the basis of a UTXO snapshot. If this is
    //! non-null, it is always our active chainstate.
    //!
    //! Once this pointer is set to a corresponding chainstate, it will not
    //! be reset until init.cpp:Shutdown().
    //!
    //! It is important for the pointer to not be deleted until shutdown,
    //! because cs_main is not always held when the pointer is accessed, for
    //! example when calling ActivateBestChain, so there's no way you could
    //! prevent code from using the pointer while deleting it.
    std::unique_ptr<Chainstate> m_snapshot_chainstate GUARDED_BY(::cs_main);

    //! Points to either the ibd or snapshot chainstate; indicates our
    //! most-work chain.
    Chainstate* m_active_chainstate GUARDED_BY(::cs_main) {nullptr};

    CBlockIndex* m_best_invalid GUARDED_BY(::cs_main){nullptr};

    /** The last header for which a headerTip notification was issued. */
    CBlockIndex* m_last_notified_header GUARDED_BY(GetMutex()){nullptr};

    bool NotifyHeaderTip() LOCKS_EXCLUDED(GetMutex());

    //! Internal helper for ActivateSnapshot().
    //!
    //! De-serialization of a snapshot that is created with
    //! the dumptxoutset RPC.
    //! To reduce space the serialization format of the snapshot avoids
    //! duplication of tx hashes. The code takes advantage of the guarantee by
    //! leveldb that keys are lexicographically sorted.
    [[nodiscard]] util::Result<void> PopulateAndValidateSnapshot(
        Chainstate& snapshot_chainstate,
        AutoFile& coins_file,
        const node::SnapshotMetadata& metadata);

    /**
     * If a block header hasn't already been seen, call CheckBlockHeader on it, ensure
     * that it doesn't descend from an invalid block, and then add it to m_block_index.
     * Caller must set min_pow_checked=true in order to add a new header to the
     * block index (permanent memory storage), indicating that the header is
     * known to be part of a sufficiently high-work chain (anti-dos check).
     */
    bool AcceptBlockHeader(
        const CBlockHeader& block,
        BlockValidationState& state,
        CBlockIndex** ppindex,
        bool min_pow_checked) EXCLUSIVE_LOCKS_REQUIRED(cs_main);
    friend Chainstate;

    /** Most recent headers presync progress update, for rate-limiting. */
    std::chrono::time_point<std::chrono::steady_clock> m_last_presync_update GUARDED_BY(::cs_main) {};

    std::array<ThresholdConditionCache, VERSIONBITS_NUM_BITS> m_warningcache GUARDED_BY(::cs_main);

    //! Return true if a chainstate is considered usable.
    //!
    //! This is false when a background validation chainstate has completed its
    //! validation of an assumed-valid chainstate, or when a snapshot
    //! chainstate has been found to be invalid.
    bool IsUsable(const Chainstate* const cs) const EXCLUSIVE_LOCKS_REQUIRED(::cs_main) {
        return cs && !cs->m_disabled;
    }

    //! A queue for script verifications that have to be performed by worker threads.
    CCheckQueue<CScriptCheck> m_script_check_queue;

    //! Timers and counters used for benchmarking validation in both background
    //! and active chainstates.
    SteadyClock::duration GUARDED_BY(::cs_main) time_check{};
    SteadyClock::duration GUARDED_BY(::cs_main) time_forks{};
    SteadyClock::duration GUARDED_BY(::cs_main) time_connect{};
    SteadyClock::duration GUARDED_BY(::cs_main) time_verify{};
    SteadyClock::duration GUARDED_BY(::cs_main) time_undo{};
    SteadyClock::duration GUARDED_BY(::cs_main) time_index{};
    SteadyClock::duration GUARDED_BY(::cs_main) time_total{};
    int64_t GUARDED_BY(::cs_main) num_blocks_total{0};
    SteadyClock::duration GUARDED_BY(::cs_main) time_connect_total{};
    SteadyClock::duration GUARDED_BY(::cs_main) time_flush{};
    SteadyClock::duration GUARDED_BY(::cs_main) time_chainstate{};
    SteadyClock::duration GUARDED_BY(::cs_main) time_post_connect{};

public:
    using Options = kernel::ChainstateManagerOpts;

    explicit ChainstateManager(const util::SignalInterrupt& interrupt, Options options, node::BlockManager::Options blockman_options);

    //! Function to restart active indexes; set dynamically to avoid a circular
    //! dependency on `base/index.cpp`.
    std::function<void()> snapshot_download_completed = std::function<void()>();

    const CChainParams& GetParams() const { return m_options.chainparams; }
    const Consensus::Params& GetConsensus() const { return m_options.chainparams.GetConsensus(); }
    bool ShouldCheckBlockIndex() const;
    const arith_uint256& MinimumChainWork() const { return *Assert(m_options.minimum_chain_work); }
    const uint256& AssumedValidBlock() const { return *Assert(m_options.assumed_valid_block); }
    kernel::Notifications& GetNotifications() const { return m_options.notifications; };

    /**
     * Make various assertions about the state of the block index.
     *
     * By default this only executes fully when using the Regtest chain; see: m_options.check_block_index.
     */
    void CheckBlockIndex();

    /**
     * Alias for ::cs_main.
     * Should be used in new code to make it easier to make ::cs_main a member
     * of this class.
     * Generally, methods of this class should be annotated to require this
     * mutex. This will make calling code more verbose, but also help to:
     * - Clarify that the method will acquire a mutex that heavily affects
     *   overall performance.
     * - Force call sites to think how long they need to acquire the mutex to
     *   get consistent results.
     */
    RecursiveMutex& GetMutex() const LOCK_RETURNED(::cs_main) { return ::cs_main; }

    const util::SignalInterrupt& m_interrupt;
    const Options m_options;
    //! A single BlockManager instance is shared across each constructed
    //! chainstate to avoid duplicating block metadata.
    node::BlockManager m_blockman;

    ValidationCache m_validation_cache;

    /**
     * Whether initial block download has ended and IsInitialBlockDownload
     * should return false from now on.
     *
     * Mutable because we need to be able to mark IsInitialBlockDownload()
     * const, which latches this for caching purposes.
     */
    mutable std::atomic<bool> m_cached_finished_ibd{false};

    /**
     * Every received block is assigned a unique and increasing identifier, so we
     * know which one to give priority in case of a fork.
     */
<<<<<<< HEAD
    /** Blocks loaded from disk are assigned id SEQ_ID_INIT_FROM_DISK{1}
     * (SEQ_ID_BEST_CHAIN_FROM_DISK{0} if they belong to the best chain loaded from disk),
     * so start the counter after that. **/
    int32_t nBlockSequenceId GUARDED_BY(::cs_main) = SEQ_ID_INIT_FROM_DISK + 1;
=======
    /** Blocks loaded from disk are assigned id 0, so start the counter at 1. */
    int32_t nBlockSequenceId GUARDED_BY(::cs_main) = 1;
>>>>>>> 52f71e12
    /** Decreasing counter (used by subsequent preciousblock calls). */
    int32_t nBlockReverseSequenceId = -1;
    /** chainwork for the last block that preciousblock has been applied to. */
    arith_uint256 nLastPreciousChainwork = 0;

    // Reset the memory-only sequence counters we use to track block arrival
    // (used by tests to reset state)
    void ResetBlockSequenceCounters() EXCLUSIVE_LOCKS_REQUIRED(::cs_main)
    {
        AssertLockHeld(::cs_main);
<<<<<<< HEAD
        nBlockSequenceId = SEQ_ID_INIT_FROM_DISK + 1;
=======
        nBlockSequenceId = 1;
>>>>>>> 52f71e12
        nBlockReverseSequenceId = -1;
    }


    /**
     * In order to efficiently track invalidity of headers, we keep the set of
     * blocks which we tried to connect and found to be invalid here (ie which
     * were set to BLOCK_FAILED_VALID since the last restart). We can then
     * walk this set and check if a new header is a descendant of something in
     * this set, preventing us from having to walk m_block_index when we try
     * to connect a bad block and fail.
     *
     * While this is more complicated than marking everything which descends
     * from an invalid block as invalid at the time we discover it to be
     * invalid, doing so would require walking all of m_block_index to find all
     * descendants. Since this case should be very rare, keeping track of all
     * BLOCK_FAILED_VALID blocks in a set should be just fine and work just as
     * well.
     *
     * Because we already walk m_block_index in height-order at startup, we go
     * ahead and mark descendants of invalid blocks as FAILED_CHILD at that time,
     * instead of putting things in this set.
     */
    std::set<CBlockIndex*> m_failed_blocks;

    /** Best header we've seen so far (used for getheaders queries' starting points). */
    CBlockIndex* m_best_header GUARDED_BY(::cs_main){nullptr};

    //! The total number of bytes available for us to use across all in-memory
    //! coins caches. This will be split somehow across chainstates.
    size_t m_total_coinstip_cache{0};
    //
    //! The total number of bytes available for us to use across all leveldb
    //! coins databases. This will be split somehow across chainstates.
    size_t m_total_coinsdb_cache{0};

    //! Instantiate a new chainstate.
    //!
    //! @param[in] mempool              The mempool to pass to the chainstate
    //                                  constructor
    Chainstate& InitializeChainstate(CTxMemPool* mempool) EXCLUSIVE_LOCKS_REQUIRED(::cs_main);

    //! Get all chainstates currently being used.
    std::vector<Chainstate*> GetAll();

    //! Construct and activate a Chainstate on the basis of UTXO snapshot data.
    //!
    //! Steps:
    //!
    //! - Initialize an unused Chainstate.
    //! - Load its `CoinsViews` contents from `coins_file`.
    //! - Verify that the hash of the resulting coinsdb matches the expected hash
    //!   per assumeutxo chain parameters.
    //! - Wait for our headers chain to include the base block of the snapshot.
    //! - "Fast forward" the tip of the new chainstate to the base of the snapshot.
    //! - Move the new chainstate to `m_snapshot_chainstate` and make it our
    //!   ChainstateActive().
    [[nodiscard]] util::Result<CBlockIndex*> ActivateSnapshot(
        AutoFile& coins_file, const node::SnapshotMetadata& metadata, bool in_memory);

    //! Once the background validation chainstate has reached the height which
    //! is the base of the UTXO snapshot in use, compare its coins to ensure
    //! they match those expected by the snapshot.
    //!
    //! If the coins match (expected), then mark the validation chainstate for
    //! deletion and continue using the snapshot chainstate as active.
    //! Otherwise, revert to using the ibd chainstate and shutdown.
    SnapshotCompletionResult MaybeCompleteSnapshotValidation() EXCLUSIVE_LOCKS_REQUIRED(::cs_main);

    //! Returns nullptr if no snapshot has been loaded.
    const CBlockIndex* GetSnapshotBaseBlock() const EXCLUSIVE_LOCKS_REQUIRED(::cs_main);

    //! The most-work chain.
    Chainstate& ActiveChainstate() const;
    CChain& ActiveChain() const EXCLUSIVE_LOCKS_REQUIRED(GetMutex()) { return ActiveChainstate().m_chain; }
    int ActiveHeight() const EXCLUSIVE_LOCKS_REQUIRED(GetMutex()) { return ActiveChain().Height(); }
    CBlockIndex* ActiveTip() const EXCLUSIVE_LOCKS_REQUIRED(GetMutex()) { return ActiveChain().Tip(); }

    //! The state of a background sync (for net processing)
    bool BackgroundSyncInProgress() const EXCLUSIVE_LOCKS_REQUIRED(GetMutex()) {
        return IsUsable(m_snapshot_chainstate.get()) && IsUsable(m_ibd_chainstate.get());
    }

    //! The tip of the background sync chain
    const CBlockIndex* GetBackgroundSyncTip() const EXCLUSIVE_LOCKS_REQUIRED(GetMutex()) {
        return BackgroundSyncInProgress() ? m_ibd_chainstate->m_chain.Tip() : nullptr;
    }

    node::BlockMap& BlockIndex() EXCLUSIVE_LOCKS_REQUIRED(::cs_main)
    {
        AssertLockHeld(::cs_main);
        return m_blockman.m_block_index;
    }

    /**
     * Track versionbit status
     */
    mutable VersionBitsCache m_versionbitscache;

    //! @returns true if a snapshot-based chainstate is in use. Also implies
    //!          that a background validation chainstate is also in use.
    bool IsSnapshotActive() const;

    std::optional<uint256> SnapshotBlockhash() const;

    //! Is there a snapshot in use and has it been fully validated?
    bool IsSnapshotValidated() const EXCLUSIVE_LOCKS_REQUIRED(::cs_main)
    {
        return m_snapshot_chainstate && m_ibd_chainstate && m_ibd_chainstate->m_disabled;
    }

    /** Check whether we are doing an initial block download (synchronizing from disk or network) */
    bool IsInitialBlockDownload() const;

    /** Guess verification progress (as a fraction between 0.0=genesis and 1.0=current tip). */
    double GuessVerificationProgress(const CBlockIndex* pindex) const;

    /**
     * Import blocks from an external file
     *
     * During reindexing, this function is called for each block file (datadir/blocks/blk?????.dat).
     * It reads all blocks contained in the given file and attempts to process them (add them to the
     * block index). The blocks may be out of order within each file and across files. Often this
     * function reads a block but finds that its parent hasn't been read yet, so the block can't be
     * processed yet. The function will add an entry to the blocks_with_unknown_parent map (which is
     * passed as an argument), so that when the block's parent is later read and processed, this
     * function can re-read the child block from disk and process it.
     *
     * Because a block's parent may be in a later file, not just later in the same file, the
     * blocks_with_unknown_parent map must be passed in and out with each call. It's a multimap,
     * rather than just a map, because multiple blocks may have the same parent (when chain splits
     * or stale blocks exist). It maps from parent-hash to child-disk-position.
     *
     * This function can also be used to read blocks from user-specified block files using the
     * -loadblock= option. There's no unknown-parent tracking, so the last two arguments are omitted.
     *
     *
     * @param[in]     file_in                       File containing blocks to read
     * @param[in]     dbp                           (optional) Disk block position (only for reindex)
     * @param[in,out] blocks_with_unknown_parent    (optional) Map of disk positions for blocks with
     *                                              unknown parent, key is parent block hash
     *                                              (only used for reindex)
     * */
    void LoadExternalBlockFile(
        AutoFile& file_in,
        FlatFilePos* dbp = nullptr,
        std::multimap<uint256, FlatFilePos>* blocks_with_unknown_parent = nullptr);

    /**
     * Process an incoming block. This only returns after the best known valid
     * block is made active. Note that it does not, however, guarantee that the
     * specific block passed to it has been checked for validity!
     *
     * If you want to *possibly* get feedback on whether block is valid, you must
     * install a CValidationInterface (see validationinterface.h) - this will have
     * its BlockChecked method called whenever *any* block completes validation.
     *
     * Note that we guarantee that either the proof-of-work is valid on block, or
     * (and possibly also) BlockChecked will have been called.
     *
     * May not be called in a validationinterface callback.
     *
     * @param[in]   block The block we want to process.
     * @param[in]   force_processing Process this block even if unrequested; used for non-network block sources.
     * @param[in]   min_pow_checked  True if proof-of-work anti-DoS checks have
     *                               been done by caller for headers chain
     *                               (note: only affects headers acceptance; if
     *                               block header is already present in block
     *                               index then this parameter has no effect)
     * @param[out]  new_block A boolean which is set to indicate if the block was first received via this call
     * @returns     If the block was processed, independently of block validity
     */
    bool ProcessNewBlock(const std::shared_ptr<const CBlock>& block, bool force_processing, bool min_pow_checked, bool* new_block) LOCKS_EXCLUDED(cs_main);

    /**
     * Process incoming block headers.
     *
     * May not be called in a
     * validationinterface callback.
     *
     * @param[in]  headers The block headers themselves
     * @param[in]  min_pow_checked  True if proof-of-work anti-DoS checks have been done by caller for headers chain
     * @param[out] state This may be set to an Error state if any error occurred processing them
     * @param[out] ppindex If set, the pointer will be set to point to the last new block index object for the given headers
     */
    bool ProcessNewBlockHeaders(std::span<const CBlockHeader> headers, bool min_pow_checked, BlockValidationState& state, const CBlockIndex** ppindex = nullptr) LOCKS_EXCLUDED(cs_main);

    /**
     * Sufficiently validate a block for disk storage (and store on disk).
     *
     * @param[in]   pblock          The block we want to process.
     * @param[in]   fRequested      Whether we requested this block from a
     *                              peer.
     * @param[in]   dbp             The location on disk, if we are importing
     *                              this block from prior storage.
     * @param[in]   min_pow_checked True if proof-of-work anti-DoS checks have
     *                              been done by caller for headers chain
     *
     * @param[out]  state       The state of the block validation.
     * @param[out]  ppindex     Optional return parameter to get the
     *                          CBlockIndex pointer for this block.
     * @param[out]  fNewBlock   Optional return parameter to indicate if the
     *                          block is new to our storage.
     *
     * @returns   False if the block or header is invalid, or if saving to disk fails (likely a fatal error); true otherwise.
     */
    bool AcceptBlock(const std::shared_ptr<const CBlock>& pblock, BlockValidationState& state, CBlockIndex** ppindex, bool fRequested, const FlatFilePos* dbp, bool* fNewBlock, bool min_pow_checked) EXCLUSIVE_LOCKS_REQUIRED(cs_main);

    void ReceivedBlockTransactions(const CBlock& block, CBlockIndex* pindexNew, const FlatFilePos& pos) EXCLUSIVE_LOCKS_REQUIRED(cs_main);

    /**
     * Try to add a transaction to the memory pool.
     *
     * @param[in]  tx              The transaction to submit for mempool acceptance.
     * @param[in]  test_accept     When true, run validation checks but don't submit to mempool.
     */
    [[nodiscard]] MempoolAcceptResult ProcessTransaction(const CTransactionRef& tx, bool test_accept=false)
        EXCLUSIVE_LOCKS_REQUIRED(cs_main);

    //! Load the block tree and coins database from disk, initializing state if we're running with -reindex
    bool LoadBlockIndex() EXCLUSIVE_LOCKS_REQUIRED(cs_main);

    //! Check to see if caches are out of balance and if so, call
    //! ResizeCoinsCaches() as needed.
    void MaybeRebalanceCaches() EXCLUSIVE_LOCKS_REQUIRED(::cs_main);

    /** Update uncommitted block structures (currently: only the witness reserved value). This is safe for submitted blocks. */
    void UpdateUncommittedBlockStructures(CBlock& block, const CBlockIndex* pindexPrev) const;

    /** Produce the necessary coinbase commitment for a block (modifies the hash, don't call for mined blocks). */
    std::vector<unsigned char> GenerateCoinbaseCommitment(CBlock& block, const CBlockIndex* pindexPrev) const;

    /** This is used by net_processing to report pre-synchronization progress of headers, as
     *  headers are not yet fed to validation during that time, but validation is (for now)
     *  responsible for logging and signalling through NotifyHeaderTip, so it needs this
     *  information. */
    void ReportHeadersPresync(const arith_uint256& work, int64_t height, int64_t timestamp);

    //! When starting up, search the datadir for a chainstate based on a UTXO
    //! snapshot that is in the process of being validated.
    bool DetectSnapshotChainstate() EXCLUSIVE_LOCKS_REQUIRED(::cs_main);

    void ResetChainstates() EXCLUSIVE_LOCKS_REQUIRED(::cs_main);

    //! Remove the snapshot-based chainstate and all on-disk artifacts.
    //! Used when reindex{-chainstate} is called during snapshot use.
    [[nodiscard]] bool DeleteSnapshotChainstate() EXCLUSIVE_LOCKS_REQUIRED(::cs_main);

    //! Switch the active chainstate to one based on a UTXO snapshot that was loaded
    //! previously.
    Chainstate& ActivateExistingSnapshot(uint256 base_blockhash) EXCLUSIVE_LOCKS_REQUIRED(::cs_main);

    //! If we have validated a snapshot chain during this runtime, copy its
    //! chainstate directory over to the main `chainstate` location, completing
    //! validation of the snapshot.
    //!
    //! If the cleanup succeeds, the caller will need to ensure chainstates are
    //! reinitialized, since ResetChainstates() will be called before leveldb
    //! directories are moved or deleted.
    //!
    //! @sa node/chainstate:LoadChainstate()
    bool ValidatedSnapshotCleanup() EXCLUSIVE_LOCKS_REQUIRED(::cs_main);

    //! @returns the chainstate that indexes should consult when ensuring that an
    //!   index is synced with a chain where we can expect block index entries to have
    //!   BLOCK_HAVE_DATA beneath the tip.
    //!
    //!   In other words, give us the chainstate for which we can reasonably expect
    //!   that all blocks beneath the tip have been indexed. In practice this means
    //!   when using an assumed-valid chainstate based upon a snapshot, return only the
    //!   fully validated chain.
    Chainstate& GetChainstateForIndexing() EXCLUSIVE_LOCKS_REQUIRED(::cs_main);

    //! Return the [start, end] (inclusive) of block heights we can prune.
    //!
    //! start > end is possible, meaning no blocks can be pruned.
    std::pair<int, int> GetPruneRange(
        const Chainstate& chainstate, int last_height_can_prune) EXCLUSIVE_LOCKS_REQUIRED(::cs_main);

    //! Return the height of the base block of the snapshot in use, if one exists, else
    //! nullopt.
    std::optional<int> GetSnapshotBaseHeight() const EXCLUSIVE_LOCKS_REQUIRED(::cs_main);

    //! If, due to invalidation / reconsideration of blocks, the previous
    //! best header is no longer valid / guaranteed to be the most-work
    //! header in our block-index not known to be invalid, recalculate it.
    void RecalculateBestHeader() EXCLUSIVE_LOCKS_REQUIRED(::cs_main);

    CCheckQueue<CScriptCheck>& GetCheckQueue() { return m_script_check_queue; }

    ~ChainstateManager();
};

/** Deployment* info via ChainstateManager */
template<typename DEP>
bool DeploymentActiveAfter(const CBlockIndex* pindexPrev, const ChainstateManager& chainman, DEP dep)
{
    return DeploymentActiveAfter(pindexPrev, chainman.GetConsensus(), dep, chainman.m_versionbitscache);
}

template<typename DEP>
bool DeploymentActiveAt(const CBlockIndex& index, const ChainstateManager& chainman, DEP dep)
{
    return DeploymentActiveAt(index, chainman.GetConsensus(), dep, chainman.m_versionbitscache);
}

template<typename DEP>
bool DeploymentEnabled(const ChainstateManager& chainman, DEP dep)
{
    return DeploymentEnabled(chainman.GetConsensus(), dep);
}

/** Identifies blocks that overwrote an existing coinbase output in the UTXO set (see BIP30) */
bool IsBIP30Repeat(const CBlockIndex& block_index);

/** Identifies blocks which coinbase output was subsequently overwritten in the UTXO set (see BIP30) */
bool IsBIP30Unspendable(const CBlockIndex& block_index);

#endif // BITCOIN_VALIDATION_H<|MERGE_RESOLUTION|>--- conflicted
+++ resolved
@@ -31,10 +31,7 @@
 #include <util/fs.h>
 #include <util/hasher.h>
 #include <util/result.h>
-<<<<<<< HEAD
-=======
 #include <util/time.h>
->>>>>>> 52f71e12
 #include <util/translation.h>
 #include <versionbits.h>
 
@@ -238,7 +235,6 @@
     * present, it means validation was unfinished for that transaction. If there
     * was a package-wide error (see result in m_state), m_tx_results will be empty.
     */
-<<<<<<< HEAD
     std::map<Wtxid, MempoolAcceptResult> m_tx_results;
 
     explicit PackageMempoolAcceptResult(PackageValidationState state,
@@ -247,16 +243,6 @@
 
     explicit PackageMempoolAcceptResult(PackageValidationState state, CFeeRate feerate,
                                         std::map<Wtxid, MempoolAcceptResult>&& results)
-=======
-    std::map<uint256, MempoolAcceptResult> m_tx_results;
-
-    explicit PackageMempoolAcceptResult(PackageValidationState state,
-                                        std::map<uint256, MempoolAcceptResult>&& results)
-        : m_state{state}, m_tx_results(std::move(results)) {}
-
-    explicit PackageMempoolAcceptResult(PackageValidationState state, CFeeRate feerate,
-                                        std::map<uint256, MempoolAcceptResult>&& results)
->>>>>>> 52f71e12
         : m_state{state}, m_tx_results(std::move(results)) {}
 
     /** Constructor to create a PackageMempoolAcceptResult from a single MempoolAcceptResult */
@@ -1035,15 +1021,10 @@
      * Every received block is assigned a unique and increasing identifier, so we
      * know which one to give priority in case of a fork.
      */
-<<<<<<< HEAD
     /** Blocks loaded from disk are assigned id SEQ_ID_INIT_FROM_DISK{1}
      * (SEQ_ID_BEST_CHAIN_FROM_DISK{0} if they belong to the best chain loaded from disk),
      * so start the counter after that. **/
     int32_t nBlockSequenceId GUARDED_BY(::cs_main) = SEQ_ID_INIT_FROM_DISK + 1;
-=======
-    /** Blocks loaded from disk are assigned id 0, so start the counter at 1. */
-    int32_t nBlockSequenceId GUARDED_BY(::cs_main) = 1;
->>>>>>> 52f71e12
     /** Decreasing counter (used by subsequent preciousblock calls). */
     int32_t nBlockReverseSequenceId = -1;
     /** chainwork for the last block that preciousblock has been applied to. */
@@ -1054,11 +1035,7 @@
     void ResetBlockSequenceCounters() EXCLUSIVE_LOCKS_REQUIRED(::cs_main)
     {
         AssertLockHeld(::cs_main);
-<<<<<<< HEAD
         nBlockSequenceId = SEQ_ID_INIT_FROM_DISK + 1;
-=======
-        nBlockSequenceId = 1;
->>>>>>> 52f71e12
         nBlockReverseSequenceId = -1;
     }
 
