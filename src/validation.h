--- conflicted
+++ resolved
@@ -191,18 +191,9 @@
         return MempoolAcceptResult(std::move(replaced_txns), vsize, fees);
     }
 
-<<<<<<< HEAD
-/** (try to) add transaction to memory pool
- * plTxnReplaced will be appended to with all transactions replaced from mempool
- * @param[out] fee_out optional argument to return tx fee to the caller **/
-bool AcceptToMemoryPool(CTxMemPool& pool, TxValidationState &state, const CTransactionRef &tx,
-                        std::list<CTransactionRef>* plTxnReplaced,
-                        bool bypass_limits, bool test_accept=false, CAmount* fee_out=nullptr) TS_ITCOIN_EXCLUSIVE_LOCKS_REQUIRED(cs_main);
-=======
     static MempoolAcceptResult MempoolTx(int64_t vsize, CAmount fees) {
         return MempoolAcceptResult(vsize, fees);
     }
->>>>>>> f6a356d2
 
     static MempoolAcceptResult MempoolTxDifferentWitness(const uint256& other_wtxid) {
         return MempoolAcceptResult(other_wtxid);
@@ -291,19 +282,6 @@
  *
  * See consensus/consensus.h for flag definitions.
  */
-<<<<<<< HEAD
-bool CheckFinalTx(const CTransaction &tx, int flags = -1) TS_ITCOIN_EXCLUSIVE_LOCKS_REQUIRED(cs_main);
-
-/**
- * Test whether the LockPoints height and time are still valid on the current chain
- */
-bool TestLockPointValidity(const LockPoints* lp) TS_ITCOIN_EXCLUSIVE_LOCKS_REQUIRED(cs_main);
-
-/**
- * Check if transaction will be BIP 68 final in the next block to be created.
- *
- * Simulates calling SequenceLocks() with data from the tip of the current active chain.
-=======
 bool CheckFinalTx(const CBlockIndex* active_chain_tip, const CTransaction &tx, int flags = -1) TS_ITCOIN_EXCLUSIVE_LOCKS_REQUIRED(cs_main);
 
 /**
@@ -318,7 +296,6 @@
  *                              responsible for holding the appropriate locks to ensure that
  *                              calls to GetCoin() return correct coins.
  * Simulates calling SequenceLocks() with data from the tip passed in.
->>>>>>> f6a356d2
  * Optionally stores in LockPoints the resulting height and time calculated and the hash
  * of the block needed for calculation or skips the calculation and uses the LockPoints
  * passed in for evaluation.
@@ -326,16 +303,12 @@
  *
  * See consensus/consensus.h for flag definitions.
  */
-<<<<<<< HEAD
-bool CheckSequenceLocks(const CTxMemPool& pool, const CTransaction& tx, int flags, LockPoints* lp = nullptr, bool useExistingLockPoints = false) TS_ITCOIN_EXCLUSIVE_LOCKS_REQUIRED(::cs_main, pool.cs);
-=======
 bool CheckSequenceLocks(CBlockIndex* tip,
                         const CCoinsView& coins_view,
                         const CTransaction& tx,
                         int flags,
                         LockPoints* lp = nullptr,
                         bool useExistingLockPoints = false);
->>>>>>> f6a356d2
 
 /**
  * Closure representing one script verification
@@ -381,13 +354,6 @@
 bool CheckBlock(const CBlock& block, BlockValidationState& state, const Consensus::Params& consensusParams, bool fCheckPOW = true, bool fCheckMerkleRoot = true);
 
 /** Check a block is completely valid from start to finish (only works on top of our current best block) */
-<<<<<<< HEAD
-bool TestBlockValidity(BlockValidationState& state, const CChainParams& chainparams, const CBlock& block, CBlockIndex* pindexPrev, bool fCheckPOW = true, bool fCheckMerkleRoot = true) TS_ITCOIN_EXCLUSIVE_LOCKS_REQUIRED(cs_main);
-
-/** Check whether witness commitments are required for a block, and whether to enforce NULLDUMMY (BIP 147) rules.
- *  Note that transaction witness validation rules are always enforced when P2SH is enforced. */
-bool IsWitnessEnabled(const CBlockIndex* pindexPrev, const Consensus::Params& params);
-=======
 bool TestBlockValidity(BlockValidationState& state,
                        const CChainParams& chainparams,
                        CChainState& chainstate,
@@ -395,7 +361,6 @@
                        CBlockIndex* pindexPrev,
                        bool fCheckPOW = true,
                        bool fCheckMerkleRoot = true) TS_ITCOIN_EXCLUSIVE_LOCKS_REQUIRED(cs_main);
->>>>>>> f6a356d2
 
 /** Update uncommitted block structures (currently: only the witness reserved value). This is safe for submitted blocks. */
 void UpdateUncommittedBlockStructures(CBlock& block, const CBlockIndex* pindexPrev, const Consensus::Params& consensusParams);
@@ -416,14 +381,6 @@
         int nCheckDepth) TS_ITCOIN_EXCLUSIVE_LOCKS_REQUIRED(cs_main);
 };
 
-<<<<<<< HEAD
-CBlockIndex* LookupBlockIndex(const uint256& hash) TS_ITCOIN_EXCLUSIVE_LOCKS_REQUIRED(cs_main);
-
-/** Find the last common block between the parameter chain and a locator. */
-CBlockIndex* FindForkInGlobalIndex(const CChain& chain, const CBlockLocator& locator) TS_ITCOIN_EXCLUSIVE_LOCKS_REQUIRED(cs_main);
-
-=======
->>>>>>> f6a356d2
 enum DisconnectResult
 {
     DISCONNECT_OK,      // All good.
@@ -441,114 +398,6 @@
     ALWAYS
 };
 
-<<<<<<< HEAD
-struct CBlockIndexWorkComparator
-{
-    bool operator()(const CBlockIndex *pa, const CBlockIndex *pb) const;
-};
-
-/**
- * Maintains a tree of blocks (stored in `m_block_index`) which is consulted
- * to determine where the most-work tip is.
- *
- * This data is used mostly in `CChainState` - information about, e.g.,
- * candidate tips is not maintained here.
- */
-class BlockManager
-{
-    friend CChainState;
-
-private:
-    /* Calculate the block/rev files to delete based on height specified by user with RPC command pruneblockchain */
-    void FindFilesToPruneManual(std::set<int>& setFilesToPrune, int nManualPruneHeight, int chain_tip_height);
-
-    /**
-     * Prune block and undo files (blk???.dat and undo???.dat) so that the disk space used is less than a user-defined target.
-     * The user sets the target (in MB) on the command line or in config file.  This will be run on startup and whenever new
-     * space is allocated in a block or undo file, staying below the target. Changing back to unpruned requires a reindex
-     * (which in this case means the blockchain must be re-downloaded.)
-     *
-     * Pruning functions are called from FlushStateToDisk when the global fCheckForPruning flag has been set.
-     * Block and undo files are deleted in lock-step (when blk00003.dat is deleted, so is rev00003.dat.)
-     * Pruning cannot take place until the longest chain is at least a certain length (100000 on mainnet, 1000 on testnet, 1000 on regtest).
-     * Pruning will never delete a block within a defined distance (currently 288) from the active chain's tip.
-     * The block index is updated by unsetting HAVE_DATA and HAVE_UNDO for any blocks that were stored in the deleted files.
-     * A db flag records the fact that at least some block files have been pruned.
-     *
-     * @param[out]   setFilesToPrune   The set of file indices that can be unlinked will be returned
-     */
-    void FindFilesToPrune(std::set<int>& setFilesToPrune, uint64_t nPruneAfterHeight, int chain_tip_height, bool is_ibd);
-
-public:
-    BlockMap m_block_index TS_ITCOIN_GUARDED_BY(cs_main);
-
-    /** In order to efficiently track invalidity of headers, we keep the set of
-      * blocks which we tried to connect and found to be invalid here (ie which
-      * were set to BLOCK_FAILED_VALID since the last restart). We can then
-      * walk this set and check if a new header is a descendant of something in
-      * this set, preventing us from having to walk m_block_index when we try
-      * to connect a bad block and fail.
-      *
-      * While this is more complicated than marking everything which descends
-      * from an invalid block as invalid at the time we discover it to be
-      * invalid, doing so would require walking all of m_block_index to find all
-      * descendants. Since this case should be very rare, keeping track of all
-      * BLOCK_FAILED_VALID blocks in a set should be just fine and work just as
-      * well.
-      *
-      * Because we already walk m_block_index in height-order at startup, we go
-      * ahead and mark descendants of invalid blocks as FAILED_CHILD at that time,
-      * instead of putting things in this set.
-      */
-    std::set<CBlockIndex*> m_failed_blocks;
-
-    /**
-     * All pairs A->B, where A (or one of its ancestors) misses transactions, but B has transactions.
-     * Pruned nodes may have entries where B is missing data.
-     */
-    std::multimap<CBlockIndex*, CBlockIndex*> m_blocks_unlinked;
-
-    /**
-     * Load the blocktree off disk and into memory. Populate certain metadata
-     * per index entry (nStatus, nChainWork, nTimeMax, etc.) as well as peripheral
-     * collections like setDirtyBlockIndex.
-     *
-     * @param[out] block_index_candidates  Fill this set with any valid blocks for
-     *                                     which we've downloaded all transactions.
-     */
-    bool LoadBlockIndex(
-        const Consensus::Params& consensus_params,
-        CBlockTreeDB& blocktree,
-        std::set<CBlockIndex*, CBlockIndexWorkComparator>& block_index_candidates)
-        TS_ITCOIN_EXCLUSIVE_LOCKS_REQUIRED(cs_main);
-
-    /** Clear all data members. */
-    void Unload() TS_ITCOIN_EXCLUSIVE_LOCKS_REQUIRED(cs_main);
-
-    CBlockIndex* AddToBlockIndex(const CBlockHeader& block) TS_ITCOIN_EXCLUSIVE_LOCKS_REQUIRED(cs_main);
-    /** Create a new block index entry for a given block hash */
-    CBlockIndex* InsertBlockIndex(const uint256& hash) TS_ITCOIN_EXCLUSIVE_LOCKS_REQUIRED(cs_main);
-
-    //! Mark one block file as pruned (modify associated database entries)
-    void PruneOneBlockFile(const int fileNumber) TS_ITCOIN_EXCLUSIVE_LOCKS_REQUIRED(cs_main);
-
-    /**
-     * If a block header hasn't already been seen, call CheckBlockHeader on it, ensure
-     * that it doesn't descend from an invalid block, and then add it to m_block_index.
-     */
-    bool AcceptBlockHeader(
-        const CBlockHeader& block,
-        BlockValidationState& state,
-        const CChainParams& chainparams,
-        CBlockIndex** ppindex) TS_ITCOIN_EXCLUSIVE_LOCKS_REQUIRED(cs_main);
-
-    ~BlockManager() {
-        Unload();
-    }
-};
-
-=======
->>>>>>> f6a356d2
 /**
  * A convenience class for constructing the CCoinsView* hierarchy used
  * to facilitate access to the UTXO set.
@@ -680,13 +529,9 @@
 
     //! @returns whether or not the CoinsViews object has been fully initialized and we can
     //!          safely flush this object to disk.
-<<<<<<< HEAD
-    bool CanFlushToDisk() TS_ITCOIN_EXCLUSIVE_LOCKS_REQUIRED(cs_main) {
-=======
     bool CanFlushToDisk() const TS_ITCOIN_EXCLUSIVE_LOCKS_REQUIRED(::cs_main)
     {
         AssertLockHeld(::cs_main);
->>>>>>> f6a356d2
         return m_coins_views && m_coins_views->m_cacheview;
     }
 
@@ -714,11 +559,7 @@
     std::set<CBlockIndex*, node::CBlockIndexWorkComparator> setBlockIndexCandidates;
 
     //! @returns A reference to the in-memory cache of the UTXO set.
-<<<<<<< HEAD
-    CCoinsViewCache& CoinsTip() TS_ITCOIN_EXCLUSIVE_LOCKS_REQUIRED(cs_main)
-=======
     CCoinsViewCache& CoinsTip() TS_ITCOIN_EXCLUSIVE_LOCKS_REQUIRED(::cs_main)
->>>>>>> f6a356d2
     {
         AssertLockHeld(::cs_main);
         assert(m_coins_views->m_cacheview);
@@ -726,11 +567,7 @@
     }
 
     //! @returns A reference to the on-disk UTXO set database.
-<<<<<<< HEAD
-    CCoinsViewDB& CoinsDB() TS_ITCOIN_EXCLUSIVE_LOCKS_REQUIRED(cs_main)
-=======
     CCoinsViewDB& CoinsDB() TS_ITCOIN_EXCLUSIVE_LOCKS_REQUIRED(::cs_main)
->>>>>>> f6a356d2
     {
         AssertLockHeld(::cs_main);
         return m_coins_views->m_dbview;
@@ -744,11 +581,7 @@
 
     //! @returns A reference to a wrapped view of the in-memory UTXO set that
     //!     handles disk read errors gracefully.
-<<<<<<< HEAD
-    CCoinsViewErrorCatcher& CoinsErrorCatcher() TS_ITCOIN_EXCLUSIVE_LOCKS_REQUIRED(cs_main)
-=======
     CCoinsViewErrorCatcher& CoinsErrorCatcher() TS_ITCOIN_EXCLUSIVE_LOCKS_REQUIRED(::cs_main)
->>>>>>> f6a356d2
     {
         AssertLockHeld(::cs_main);
         return m_coins_views->m_catcherview;
@@ -767,13 +600,10 @@
     //! @returns true unless an error occurred during the flush.
     bool ResizeCoinsCaches(size_t coinstip_size, size_t coinsdb_size)
         TS_ITCOIN_EXCLUSIVE_LOCKS_REQUIRED(::cs_main);
-<<<<<<< HEAD
-=======
 
     /** Import blocks from an external file */
     void LoadExternalBlockFile(FILE* fileIn, FlatFilePos* dbp = nullptr)
         TS_ITCOIN_EXCLUSIVE_LOCKS_REQUIRED(!m_chainstate_mutex);
->>>>>>> f6a356d2
 
     /**
      * Update the on-disk chain state.
@@ -815,39 +645,16 @@
      */
     bool ActivateBestChain(
         BlockValidationState& state,
-<<<<<<< HEAD
-        const CChainParams& chainparams,
-        std::shared_ptr<const CBlock> pblock) TS_ITCOIN_LOCKS_EXCLUDED(cs_main);
-
-    bool AcceptBlock(const std::shared_ptr<const CBlock>& pblock, BlockValidationState& state, const CChainParams& chainparams, CBlockIndex** ppindex, bool fRequested, const FlatFilePos* dbp, bool* fNewBlock) TS_ITCOIN_EXCLUSIVE_LOCKS_REQUIRED(cs_main);
-=======
         std::shared_ptr<const CBlock> pblock = nullptr)
         TS_ITCOIN_EXCLUSIVE_LOCKS_REQUIRED(!m_chainstate_mutex)
         TS_ITCOIN_LOCKS_EXCLUDED(::cs_main);
 
     bool AcceptBlock(const std::shared_ptr<const CBlock>& pblock, BlockValidationState& state, CBlockIndex** ppindex, bool fRequested, const FlatFilePos* dbp, bool* fNewBlock) TS_ITCOIN_EXCLUSIVE_LOCKS_REQUIRED(cs_main);
->>>>>>> f6a356d2
 
     // Block (dis)connection on a given view:
     DisconnectResult DisconnectBlock(const CBlock& block, const CBlockIndex* pindex, CCoinsViewCache& view)
         TS_ITCOIN_EXCLUSIVE_LOCKS_REQUIRED(::cs_main);
     bool ConnectBlock(const CBlock& block, BlockValidationState& state, CBlockIndex* pindex,
-<<<<<<< HEAD
-                      CCoinsViewCache& view, const CChainParams& chainparams, bool fJustCheck = false) TS_ITCOIN_EXCLUSIVE_LOCKS_REQUIRED(cs_main);
-
-    // Apply the effects of a block disconnection on the UTXO set.
-    bool DisconnectTip(BlockValidationState& state, const CChainParams& chainparams, DisconnectedBlockTransactions* disconnectpool) TS_ITCOIN_EXCLUSIVE_LOCKS_REQUIRED(cs_main, m_mempool.cs);
-
-    // Manual block validity manipulation:
-    bool PreciousBlock(BlockValidationState& state, const CChainParams& params, CBlockIndex* pindex) TS_ITCOIN_LOCKS_EXCLUDED(cs_main);
-    bool InvalidateBlock(BlockValidationState& state, const CChainParams& chainparams, CBlockIndex* pindex) TS_ITCOIN_LOCKS_EXCLUDED(cs_main);
-    void ResetBlockFailureFlags(CBlockIndex* pindex) TS_ITCOIN_EXCLUSIVE_LOCKS_REQUIRED(cs_main);
-
-    /** Replay blocks that aren't fully applied to the database. */
-    bool ReplayBlocks(const CChainParams& params);
-    bool RewindBlockIndex(const CChainParams& params) TS_ITCOIN_LOCKS_EXCLUDED(cs_main);
-    bool LoadGenesisBlock(const CChainParams& chainparams);
-=======
                       CCoinsViewCache& view, bool fJustCheck = false) TS_ITCOIN_EXCLUSIVE_LOCKS_REQUIRED(cs_main);
 
     // Apply the effects of a block disconnection on the UTXO set.
@@ -877,7 +684,6 @@
     [[nodiscard]] bool NeedsRedownload() const TS_ITCOIN_EXCLUSIVE_LOCKS_REQUIRED(cs_main);
     /** Ensures we have a genesis block in the block tree, possibly writing one to disk. */
     bool LoadGenesisBlock();
->>>>>>> f6a356d2
 
     void PruneBlockIndexCandidates();
 
@@ -900,21 +706,12 @@
     void LoadMempool(const ArgsManager& args);
 
     /** Update the chain tip based on database information, i.e. CoinsTip()'s best block. */
-<<<<<<< HEAD
-    bool LoadChainTip(const CChainParams& chainparams) TS_ITCOIN_EXCLUSIVE_LOCKS_REQUIRED(cs_main);
-=======
     bool LoadChainTip() TS_ITCOIN_EXCLUSIVE_LOCKS_REQUIRED(cs_main);
->>>>>>> f6a356d2
 
     //! Dictates whether we need to flush the cache to disk or not.
     //!
     //! @return the state of the size of the coins cache.
-<<<<<<< HEAD
-    CoinsCacheSizeState GetCoinsCacheSizeState(const CTxMemPool* tx_pool)
-        TS_ITCOIN_EXCLUSIVE_LOCKS_REQUIRED(::cs_main);
-=======
     CoinsCacheSizeState GetCoinsCacheSizeState() TS_ITCOIN_EXCLUSIVE_LOCKS_REQUIRED(::cs_main);
->>>>>>> f6a356d2
 
     CoinsCacheSizeState GetCoinsCacheSizeState(
         size_t max_coins_cache_size_bytes,
@@ -923,19 +720,6 @@
     std::string ToString() TS_ITCOIN_EXCLUSIVE_LOCKS_REQUIRED(::cs_main);
 
 private:
-<<<<<<< HEAD
-    bool ActivateBestChainStep(BlockValidationState& state, const CChainParams& chainparams, CBlockIndex* pindexMostWork, const std::shared_ptr<const CBlock>& pblock, bool& fInvalidFound, ConnectTrace& connectTrace) TS_ITCOIN_EXCLUSIVE_LOCKS_REQUIRED(cs_main, m_mempool.cs);
-    bool ConnectTip(BlockValidationState& state, const CChainParams& chainparams, CBlockIndex* pindexNew, const std::shared_ptr<const CBlock>& pblock, ConnectTrace& connectTrace, DisconnectedBlockTransactions& disconnectpool) TS_ITCOIN_EXCLUSIVE_LOCKS_REQUIRED(cs_main, m_mempool.cs);
-
-    void InvalidBlockFound(CBlockIndex *pindex, const BlockValidationState &state) TS_ITCOIN_EXCLUSIVE_LOCKS_REQUIRED(cs_main);
-    CBlockIndex* FindMostWorkChain() TS_ITCOIN_EXCLUSIVE_LOCKS_REQUIRED(cs_main);
-    void ReceivedBlockTransactions(const CBlock& block, CBlockIndex* pindexNew, const FlatFilePos& pos, const Consensus::Params& consensusParams) TS_ITCOIN_EXCLUSIVE_LOCKS_REQUIRED(cs_main);
-
-    bool RollforwardBlock(const CBlockIndex* pindex, CCoinsViewCache& inputs, const CChainParams& params) TS_ITCOIN_EXCLUSIVE_LOCKS_REQUIRED(cs_main);
-
-    //! Mark a block as not having block data
-    void EraseBlockData(CBlockIndex* index) TS_ITCOIN_EXCLUSIVE_LOCKS_REQUIRED(cs_main);
-=======
     bool ActivateBestChainStep(BlockValidationState& state, CBlockIndex* pindexMostWork, const std::shared_ptr<const CBlock>& pblock, bool& fInvalidFound, ConnectTrace& connectTrace) TS_ITCOIN_EXCLUSIVE_LOCKS_REQUIRED(cs_main, m_mempool->cs);
     bool ConnectTip(BlockValidationState& state, CBlockIndex* pindexNew, const std::shared_ptr<const CBlock>& pblock, ConnectTrace& connectTrace, DisconnectedBlockTransactions& disconnectpool) TS_ITCOIN_EXCLUSIVE_LOCKS_REQUIRED(cs_main, m_mempool->cs);
 
@@ -947,7 +731,6 @@
 
     void CheckForkWarningConditions() TS_ITCOIN_EXCLUSIVE_LOCKS_REQUIRED(cs_main);
     void InvalidChainFound(CBlockIndex* pindexNew) TS_ITCOIN_EXCLUSIVE_LOCKS_REQUIRED(cs_main);
->>>>>>> f6a356d2
 
     //! Indirection necessary to make lock annotations work with an optional mempool.
     RecursiveMutex* MempoolMutex() const TS_ITCOIN_LOCK_RETURNED(m_mempool->cs)
@@ -955,20 +738,6 @@
         return m_mempool ? &m_mempool->cs : nullptr;
     }
 
-<<<<<<< HEAD
-/** Mark a block as precious and reorganize.
- *
- * May not be called in a
- * validationinterface callback.
- */
-bool PreciousBlock(BlockValidationState& state, const CChainParams& params, CBlockIndex *pindex) TS_ITCOIN_LOCKS_EXCLUDED(cs_main);
-
-/** Mark a block as invalid. */
-bool InvalidateBlock(BlockValidationState& state, const CChainParams& chainparams, CBlockIndex* pindex) TS_ITCOIN_LOCKS_EXCLUDED(cs_main);
-
-/** Remove invalidity status from a block and its descendants. */
-void ResetBlockFailureFlags(CBlockIndex* pindex) TS_ITCOIN_EXCLUSIVE_LOCKS_REQUIRED(cs_main);
-=======
     /**
      * Make mempool consistent after a reorg, by re-adding or recursively erasing
      * disconnected block transactions from the mempool, and also removing any
@@ -992,7 +761,6 @@
 
     friend ChainstateManager;
 };
->>>>>>> f6a356d2
 
 /**
  * Provides an interface for creating and interacting with one or two
@@ -1091,9 +859,6 @@
     std::thread m_load_block;
     //! A single BlockManager instance is shared across each constructed
     //! chainstate to avoid duplicating block metadata.
-<<<<<<< HEAD
-    BlockManager m_blockman TS_ITCOIN_GUARDED_BY(::cs_main);
-=======
     node::BlockManager m_blockman;
 
     /**
@@ -1116,7 +881,6 @@
      * instead of putting things in this set.
      */
     std::set<CBlockIndex*> m_failed_blocks;
->>>>>>> f6a356d2
 
     //! The total number of bytes available for us to use across all in-memory
     //! coins caches. This will be split somehow across chainstates.
@@ -1133,15 +897,10 @@
     //                                  constructor
     //! @param[in] snapshot_blockhash   If given, signify that this chainstate
     //!                                 is based on a snapshot.
-<<<<<<< HEAD
-    CChainState& InitializeChainstate(CTxMemPool& mempool, const uint256& snapshot_blockhash = uint256())
-        TS_ITCOIN_EXCLUSIVE_LOCKS_REQUIRED(::cs_main);
-=======
     CChainState& InitializeChainstate(
         CTxMemPool* mempool,
         const std::optional<uint256>& snapshot_blockhash = std::nullopt)
         LIFETIMEBOUND TS_ITCOIN_EXCLUSIVE_LOCKS_REQUIRED(::cs_main);
->>>>>>> f6a356d2
 
     //! Get all chainstates currently being used.
     std::vector<CChainState*> GetAll();
@@ -1168,11 +927,7 @@
     int ActiveHeight() const { return ActiveChain().Height(); }
     CBlockIndex* ActiveTip() const { return ActiveChain().Tip(); }
 
-<<<<<<< HEAD
-    BlockMap& BlockIndex() TS_ITCOIN_EXCLUSIVE_LOCKS_REQUIRED(::cs_main)
-=======
     node::BlockMap& BlockIndex() TS_ITCOIN_EXCLUSIVE_LOCKS_REQUIRED(::cs_main)
->>>>>>> f6a356d2
     {
         AssertLockHeld(::cs_main);
         return m_blockman.m_block_index;
@@ -1206,11 +961,7 @@
      * @param[out]  new_block A boolean which is set to indicate if the block was first received via this call
      * @returns     If the block was processed, independently of block validity
      */
-<<<<<<< HEAD
-    bool ProcessNewBlock(const CChainParams& chainparams, const std::shared_ptr<const CBlock> pblock, bool fForceProcessing, bool* fNewBlock) TS_ITCOIN_LOCKS_EXCLUDED(cs_main);
-=======
     bool ProcessNewBlock(const CChainParams& chainparams, const std::shared_ptr<const CBlock>& block, bool force_processing, bool* new_block) TS_ITCOIN_LOCKS_EXCLUDED(cs_main);
->>>>>>> f6a356d2
 
     /**
      * Process incoming block headers.
@@ -1224,11 +975,6 @@
      * @param[out] ppindex If set, the pointer will be set to point to the last new block index object for the given headers
      */
     bool ProcessNewBlockHeaders(const std::vector<CBlockHeader>& block, BlockValidationState& state, const CChainParams& chainparams, const CBlockIndex** ppindex = nullptr) TS_ITCOIN_LOCKS_EXCLUDED(cs_main);
-<<<<<<< HEAD
-
-    //! Load the block tree and coins database from disk, initializing state if we're running with -reindex
-    bool LoadBlockIndex(const CChainParams& chainparams) TS_ITCOIN_EXCLUSIVE_LOCKS_REQUIRED(cs_main);
-=======
 
     /**
      * Try to add a transaction to the memory pool.
@@ -1241,7 +987,6 @@
 
     //! Load the block tree and coins database from disk, initializing state if we're running with -reindex
     bool LoadBlockIndex() TS_ITCOIN_EXCLUSIVE_LOCKS_REQUIRED(cs_main);
->>>>>>> f6a356d2
 
     //! Unload block index and chain data before shutdown.
     void Unload() TS_ITCOIN_EXCLUSIVE_LOCKS_REQUIRED(::cs_main);
@@ -1252,29 +997,6 @@
     //! Check to see if caches are out of balance and if so, call
     //! ResizeCoinsCaches() as needed.
     void MaybeRebalanceCaches() TS_ITCOIN_EXCLUSIVE_LOCKS_REQUIRED(::cs_main);
-<<<<<<< HEAD
-};
-
-/** DEPRECATED! Please use node.chainman instead. May only be used in validation.cpp internally */
-extern ChainstateManager g_chainman TS_ITCOIN_GUARDED_BY(::cs_main);
-
-/** Please prefer the identical ChainstateManager::ActiveChainstate */
-CChainState& ChainstateActive();
-
-/** Please prefer the identical ChainstateManager::ActiveChain */
-CChain& ChainActive();
-
-/** Global variable that points to the active block tree (protected by cs_main) */
-extern std::unique_ptr<CBlockTreeDB> pblocktree;
-
-/**
- * Return the spend height, which is one more than the inputs.GetBestBlock().
- * While checking, GetBestBlock() refers to the parent block. (protected by cs_main)
- * This is also true for mempool checks.
- */
-int GetSpendHeight(const CCoinsViewCache& inputs);
-=======
->>>>>>> f6a356d2
 
     ~ChainstateManager() {
         LOCK(::cs_main);
