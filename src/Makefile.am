--- conflicted
+++ resolved
@@ -146,25 +146,7 @@
   bin_PROGRAMS += navcoin-chainstate
 endif
 
-<<<<<<< HEAD
-.PHONY: FORCE check-symbols check-security
-# navcoin core #
-BITCOIN_CORE_H = \
-  addresstype.h \
-  addrdb.h \
-  addrman.h \
-  addrman_impl.h \
-  attributes.h \
-  banman.h \
-  base58.h \
-  bech32.h \
-  bech32_mod.h \
-  bip324.h \
-  blockencodings.h \
-  blockfilter.h \
-=======
 BLSCT_H = \
->>>>>>> eddf5878
   blsct/arith/mcl/mcl.h \
   blsct/arith/mcl/mcl_g1point.h \
   blsct/arith/mcl/mcl_init.h \
@@ -253,16 +235,20 @@
   blsct/wallet/verification.cpp \
   blsct/signature.cpp
 
+
 .PHONY: FORCE check-symbols check-security
 # navcoin core #
 BITCOIN_CORE_H = \
   addrdb.h \
+  addresstype.h \
   addrman.h \
   addrman_impl.h \
   attributes.h \
   banman.h \
   base58.h \
   bech32.h \
+  bech32_mod.h \
+  bip324.h \
   blockencodings.h \
   blockfilter.h \
   dandelion.h \
