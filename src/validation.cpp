--- conflicted
+++ resolved
@@ -1083,11 +1083,7 @@
     // Even though just checking direct mempool parents for inheritance would be sufficient, we
     // check using the full ancestor set here because it's more convenient to use what we have
     // already calculated.
-<<<<<<< HEAD
-    if (m_pool.m_opts.truc_policy == TRUCPolicy::Enforce) {
-=======
-    if (!ignore_rejects.count("truc")) {
->>>>>>> a8c2370e
+    if (m_pool.m_opts.truc_policy == TRUCPolicy::Enforce && !ignore_rejects.count("truc")) {
     if (const auto err{SingleTRUCChecks(ws.m_ptx, "truc-", reason, ignore_rejects, ws.m_ancestors, ws.m_conflicts, ws.m_vsize)}) {
         // Single transaction contexts only.
         if (args.m_allow_sibling_eviction && err->second != nullptr) {
@@ -1109,12 +1105,7 @@
         } else {
             return state.Invalid(TxValidationResult::TX_MEMPOOL_POLICY, reason, err->first);
         }
-<<<<<<< HEAD
     }}
-=======
-    }
-    }  // !ignore_rejects.count("truc")
->>>>>>> a8c2370e
 
     // A transaction that spends outputs that would be replaced by it is invalid. Now
     // that we have the set of all ancestors we can detect this
