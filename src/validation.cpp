// Copyright (c) 2009-2010 Satoshi Nakamoto
// Copyright (c) 2009-2017 The Bitcoin Core developers
// Distributed under the MIT software license, see the accompanying
// file COPYING or http://www.opensource.org/licenses/mit-license.php.

#include <validation.h>

#include <arith_uint256.h>
#include <chain.h>
#include <chainparams.h>
#include <checkpoints.h>
#include <checkqueue.h>
#include <consensus/consensus.h>
#include <consensus/merkle.h>
#include <consensus/tx_verify.h>
#include <consensus/validation.h>
#include <cuckoocache.h>
#include <hash.h>
#include <index/txindex.h>
#include <init.h>
#include <policy/fees.h>
#include <policy/policy.h>
#include <policy/rbf.h>
#include <pow.h>
#include <primitives/block.h>
#include <primitives/transaction.h>
#include <random.h>
#include <reverse_iterator.h>
#include <script/script.h>
#include <script/interpreter.h>
#include <script/sigcache.h>
#include <script/standard.h>
#include <timedata.h>
#include <tinyformat.h>
#include <txdb.h>
#include <txmempool.h>
#include <ui_interface.h>
#include <undo.h>
#include <util.h>
#include <utilmoneystr.h>
#include <utilstrencodings.h>
#include <validationinterface.h>
#include <warnings.h>
#include <smsg/smessage.h>
#include <pos/kernel.h>
#include <blind.h>
#include <anon.h>
#include <rctindex.h>

#include <secp256k1_rangeproof.h>

#include <future>
#include <sstream>

#include <boost/algorithm/string/replace.hpp>
#include <boost/algorithm/string/join.hpp>
#include <boost/thread.hpp>

#if defined(NDEBUG)
# error "Particl cannot be compiled without assertions."
#endif

#define MICRO 0.000001
#define MILLI 0.001

/**
 * Global state
 */
namespace {
    struct CBlockIndexWorkComparator
    {
        bool operator()(const CBlockIndex *pa, const CBlockIndex *pb) const {
            // First sort by most total work, ...
            if (pa->nChainWork > pb->nChainWork) return false;
            if (pa->nChainWork < pb->nChainWork) return true;

            // ... then by earliest time received, ...
            if (pa->nSequenceId < pb->nSequenceId) return false;
            if (pa->nSequenceId > pb->nSequenceId) return true;

            // Use pointer address as tie breaker (should only happen with blocks
            // loaded from disk, as those all have id 0).
            if (pa < pb) return false;
            if (pa > pb) return true;

            // Identical blocks.
            return false;
        }
    };
} // anon namespace
/*
enum DisconnectResult
{
    DISCONNECT_OK,      // All good.
    DISCONNECT_UNCLEAN, // Rolled back, but UTXO set was inconsistent with block.
    DISCONNECT_FAILED   // Something else went wrong.
};
*/
class ConnectTrace;

/**
 * CChainState stores and provides an API to update our local knowledge of the
 * current best chain and header tree.
 *
 * It generally provides access to the current block tree, as well as functions
 * to provide new data, which it will appropriately validate and incorporate in
 * its state as necessary.
 *
 * Eventually, the API here is targeted at being exposed externally as a
 * consumable libconsensus library, so any functions added must only call
 * other class member functions, pure functions in other parts of the consensus
 * library, callbacks via the validation interface, or read/write-to-disk
 * functions (eventually this will also be via callbacks).
 */
class CChainState {
private:
    /**
     * The set of all CBlockIndex entries with BLOCK_VALID_TRANSACTIONS (for itself and all ancestors) and
     * as good as our current tip or better. Entries may be failed, though, and pruning nodes may be
     * missing the data for the block.
     */
    std::set<CBlockIndex*, CBlockIndexWorkComparator> setBlockIndexCandidates;

    /**
     * Every received block is assigned a unique and increasing identifier, so we
     * know which one to give priority in case of a fork.
     */
    CCriticalSection cs_nBlockSequenceId;
    /** Blocks loaded from disk are assigned id 0, so start the counter at 1. */
    int32_t nBlockSequenceId = 1;
    /** Decreasing counter (used by subsequent preciousblock calls). */
    int32_t nBlockReverseSequenceId = -1;
    /** chainwork for the last block that preciousblock has been applied to. */
    arith_uint256 nLastPreciousChainwork = 0;

    /** In order to efficiently track invalidity of headers, we keep the set of
      * blocks which we tried to connect and found to be invalid here (ie which
      * were set to BLOCK_FAILED_VALID since the last restart). We can then
      * walk this set and check if a new header is a descendant of something in
      * this set, preventing us from having to walk mapBlockIndex when we try
      * to connect a bad block and fail.
      *
      * While this is more complicated than marking everything which descends
      * from an invalid block as invalid at the time we discover it to be
      * invalid, doing so would require walking all of mapBlockIndex to find all
      * descendants. Since this case should be very rare, keeping track of all
      * BLOCK_FAILED_VALID blocks in a set should be just fine and work just as
      * well.
      *
      * Because we already walk mapBlockIndex in height-order at startup, we go
      * ahead and mark descendants of invalid blocks as FAILED_CHILD at that time,
      * instead of putting things in this set.
      */
    std::set<CBlockIndex*> m_failed_blocks;

    /**
     * the ChainState CriticalSection
     * A lock that must be held when modifying this ChainState - held in ActivateBestChain()
     */
    CCriticalSection m_cs_chainstate;

public:
    CChain chainActive;
    BlockMap mapBlockIndex;
    std::multimap<CBlockIndex*, CBlockIndex*> mapBlocksUnlinked;
    CBlockIndex *pindexBestInvalid = nullptr;

    bool LoadBlockIndex(const Consensus::Params& consensus_params, CBlockTreeDB& blocktree);

    bool ActivateBestChain(CValidationState &state, const CChainParams& chainparams, std::shared_ptr<const CBlock> pblock);

    /**
     * If a block header hasn't already been seen, call CheckBlockHeader on it, ensure
     * that it doesn't descend from an invalid block, and then add it to mapBlockIndex.
     */
    bool AcceptBlockHeader(const CBlockHeader& block, CValidationState& state, const CChainParams& chainparams, CBlockIndex** ppindex);
    bool AcceptBlock(const std::shared_ptr<const CBlock>& pblock, CValidationState& state, const CChainParams& chainparams, CBlockIndex** ppindex, bool fRequested, const CDiskBlockPos* dbp, bool* fNewBlock);

    // Block (dis)connection on a given view:
    DisconnectResult DisconnectBlock(const CBlock& block, const CBlockIndex* pindex, CCoinsViewCache& view);
    bool ConnectBlock(const CBlock& block, CValidationState& state, CBlockIndex* pindex,
                    CCoinsViewCache& view, const CChainParams& chainparams, bool fJustCheck = false);

    // Block disconnection on our pcoinsTip:
    bool DisconnectTip(CValidationState& state, const CChainParams& chainparams, DisconnectedBlockTransactions *disconnectpool);

    // Manual block validity manipulation:
    bool PreciousBlock(CValidationState& state, const CChainParams& params, CBlockIndex *pindex);
    bool InvalidateBlock(CValidationState& state, const CChainParams& chainparams, CBlockIndex *pindex);
    bool ResetBlockFailureFlags(CBlockIndex *pindex);

    bool ReplayBlocks(const CChainParams& params, CCoinsView* view);
    bool RewindBlockIndex(const CChainParams& params);
    bool LoadGenesisBlock(const CChainParams& chainparams);

    void PruneBlockIndexCandidates();

    void UnloadBlockIndex();

//private:
    bool ActivateBestChainStep(CValidationState& state, const CChainParams& chainparams, CBlockIndex* pindexMostWork, const std::shared_ptr<const CBlock>& pblock, bool& fInvalidFound, ConnectTrace& connectTrace);
    bool ConnectTip(CValidationState& state, const CChainParams& chainparams, CBlockIndex* pindexNew, const std::shared_ptr<const CBlock>& pblock, ConnectTrace& connectTrace, DisconnectedBlockTransactions &disconnectpool);

    CBlockIndex* AddToBlockIndex(const CBlockHeader& block);
    /** Create a new block index entry for a given block hash */
    CBlockIndex * InsertBlockIndex(const uint256& hash);
    /**
     * Make various assertions about the state of the block index.
     *
     * By default this only executes fully when using the Regtest chain; see: fCheckBlockIndex.
     */
    void CheckBlockIndex(const Consensus::Params& consensusParams);

    void InvalidBlockFound(CBlockIndex *pindex, const CBlock &block, const CValidationState &state);
    CBlockIndex* FindMostWorkChain();
    bool ReceivedBlockTransactions(const CBlock &block, CValidationState& state, CBlockIndex *pindexNew, const CDiskBlockPos& pos, const Consensus::Params& consensusParams);


    bool RollforwardBlock(const CBlockIndex* pindex, CCoinsViewCache& inputs, const CChainParams& params);
} g_chainstate;



CCriticalSection cs_main;

BlockMap& mapBlockIndex = g_chainstate.mapBlockIndex;
CChain& chainActive = g_chainstate.chainActive;

std::map<uint256, StakeConflict> mapStakeConflict;
std::map<COutPoint, uint256> mapStakeSeen;
std::list<COutPoint> listStakeSeen;

CoinStakeCache coinStakeCache;
std::set<CCmpPubKey> setConnectKi; // hacky workaround

CBlockIndex *pindexBestHeader = nullptr;
CWaitableCriticalSection g_best_block_mutex;
CConditionVariable g_best_block_cv;
uint256 g_best_block;
int nScriptCheckThreads = 0;
std::atomic_bool fImporting(false);
std::atomic_bool fReindex(false);
bool fSkipRangeproof = false;
bool fBusyImporting = false;        // covers ActivateBestChain too
bool fTxIndex = true;
bool fAddressIndex = false;
bool fTimestampIndex = false;
bool fSpentIndex = false;
bool fHavePruned = false;
bool fPruneMode = false;
bool fIsBareMultisigStd = DEFAULT_PERMIT_BAREMULTISIG;
bool fRequireStandard = true;
bool fCheckBlockIndex = false;
bool fCheckpointsEnabled = DEFAULT_CHECKPOINTS_ENABLED;
size_t nCoinCacheUsage = 5000 * 300;
uint64_t nPruneTarget = 0;
int64_t nMaxTipAge = DEFAULT_MAX_TIP_AGE;
bool fEnableReplacement = DEFAULT_ENABLE_REPLACEMENT;
static bool fVerifyingDB = false;

uint256 hashAssumeValid;
arith_uint256 nMinimumChainWork;

CFeeRate minRelayTxFee = CFeeRate(DEFAULT_MIN_RELAY_TX_FEE);
CAmount maxTxFee = DEFAULT_TRANSACTION_MAXFEE;

CBlockPolicyEstimator feeEstimator;
CTxMemPool mempool(&feeEstimator);
std::atomic_bool g_is_mempool_loaded{false};

/** Constant stuff for coinbase transactions we create: */
CScript COINBASE_FLAGS;


const std::string strMessageMagic = "Bitcoin Signed Message:\n";

extern bool IncomingBlockChecked(const CBlock &block, CValidationState &state);

// Internal stuff
namespace {
    CBlockIndex *&pindexBestInvalid = g_chainstate.pindexBestInvalid;

    /** All pairs A->B, where A (or one of its ancestors) misses transactions, but B has transactions.
     * Pruned nodes may have entries where B is missing data.
     */
    std::multimap<CBlockIndex*, CBlockIndex*>& mapBlocksUnlinked = g_chainstate.mapBlocksUnlinked;

    CCriticalSection cs_LastBlockFile;
    std::vector<CBlockFileInfo> vinfoBlockFile;
    int nLastBlockFile = 0;
    /** Global flag to indicate we should check to see if there are
     *  block/undo files that should be deleted.  Set on startup
     *  or if we allocate more file space when we're in prune mode
     */
    bool fCheckForPruning = false;

    /** Dirty block index entries. */
    std::set<CBlockIndex*> setDirtyBlockIndex;

    /** Dirty block file entries. */
    std::set<int> setDirtyFileInfo;
} // anon namespace

int StakeConflict::Add(NodeId id)
{
    nLastUpdated = GetAdjustedTime();
    std::pair<std::map<NodeId, int>::iterator,bool> ret;
    ret = peerCount.insert(std::pair<NodeId, int>(id, 1));
    if (ret.second == false) // existing element
        ret.first->second++;

    return 0;
};

CBlockIndex* FindForkInGlobalIndex(const CChain& chain, const CBlockLocator& locator)
{
    AssertLockHeld(cs_main);

    // Find the latest block common to locator and chain - we expect that
    // locator.vHave is sorted descending by height.
    for (const uint256& hash : locator.vHave) {
        CBlockIndex* pindex = LookupBlockIndex(hash);
        if (pindex) {
            if (chain.Contains(pindex))
                return pindex;
            if (pindex->GetAncestor(chain.Height()) == chain.Tip()) {
                return chain.Tip();
            }
        }
    }
    return chain.Genesis();
}

std::unique_ptr<CCoinsViewDB> pcoinsdbview;
std::unique_ptr<CCoinsViewCache> pcoinsTip;
std::unique_ptr<CBlockTreeDB> pblocktree;

// See definition for documentation
//static bool FlushStateToDisk(const CChainParams& chainParams, CValidationState &state, FlushStateMode mode, int nManualPruneHeight=0);
static void FindFilesToPruneManual(std::set<int>& setFilesToPrune, int nManualPruneHeight);
static void FindFilesToPrune(std::set<int>& setFilesToPrune, uint64_t nPruneAfterHeight);
bool CheckInputs(const CTransaction& tx, CValidationState &state, const CCoinsViewCache &inputs, bool fScriptChecks, unsigned int flags, bool cacheSigStore, bool cacheFullScriptStore, PrecomputedTransactionData& txdata, std::vector<CScriptCheck> *pvChecks = nullptr, bool fAnonChecks = true);
static FILE* OpenUndoFile(const CDiskBlockPos &pos, bool fReadOnly = false);

bool CheckFinalTx(const CTransaction &tx, int flags)
{
    AssertLockHeld(cs_main);

    // By convention a negative value for flags indicates that the
    // current network-enforced consensus rules should be used. In
    // a future soft-fork scenario that would mean checking which
    // rules would be enforced for the next block and setting the
    // appropriate flags. At the present time no soft-forks are
    // scheduled, so no flags are set.
    flags = std::max(flags, 0);

    // CheckFinalTx() uses chainActive.Height()+1 to evaluate
    // nLockTime because when IsFinalTx() is called within
    // CBlock::AcceptBlock(), the height of the block *being*
    // evaluated is what is used. Thus if we want to know if a
    // transaction can be part of the *next* block, we need to call
    // IsFinalTx() with one more than chainActive.Height().
    const int nBlockHeight = chainActive.Height() + 1;

    // BIP113 requires that time-locked transactions have nLockTime set to
    // less than the median time of the previous block they're contained in.
    // When the next block is created its previous block will be the current
    // chain tip, so we use that to calculate the median time passed to
    // IsFinalTx() if LOCKTIME_MEDIAN_TIME_PAST is set.
    const int64_t nBlockTime = (flags & LOCKTIME_MEDIAN_TIME_PAST)
                             ? chainActive.Tip()->GetMedianTimePast()
                             : GetAdjustedTime();

    return IsFinalTx(tx, nBlockHeight, nBlockTime);
}


bool TestLockPointValidity(const LockPoints* lp)
{
    AssertLockHeld(cs_main);
    assert(lp);
    // If there are relative lock times then the maxInputBlock will be set
    // If there are no relative lock times, the LockPoints don't depend on the chain
    if (lp->maxInputBlock) {
        // Check whether chainActive is an extension of the block at which the LockPoints
        // calculation was valid.  If not LockPoints are no longer valid
        if (!chainActive.Contains(lp->maxInputBlock)) {
            return false;
        }
    }

    // LockPoints still valid
    return true;
}

bool CheckSequenceLocks(const CTransaction &tx, int flags, LockPoints* lp, bool useExistingLockPoints)
{
    AssertLockHeld(cs_main);
    AssertLockHeld(mempool.cs);

    CBlockIndex* tip = chainActive.Tip();
    assert(tip != nullptr);

    CBlockIndex index;
    index.pprev = tip;
    // CheckSequenceLocks() uses chainActive.Height()+1 to evaluate
    // height based locks because when SequenceLocks() is called within
    // ConnectBlock(), the height of the block *being*
    // evaluated is what is used.
    // Thus if we want to know if a transaction can be part of the
    // *next* block, we need to use one more than chainActive.Height()
    index.nHeight = tip->nHeight + 1;

    std::pair<int, int64_t> lockPair;
    if (useExistingLockPoints) {
        assert(lp);
        lockPair.first = lp->height;
        lockPair.second = lp->time;
    }
    else {
        // pcoinsTip contains the UTXO set for chainActive.Tip()
        CCoinsViewMemPool viewMemPool(pcoinsTip.get(), mempool);
        std::vector<int> prevheights;
        prevheights.resize(tx.vin.size());
        for (size_t txinIndex = 0; txinIndex < tx.vin.size(); txinIndex++) {
            const CTxIn& txin = tx.vin[txinIndex];

            if (txin.IsAnonInput())
            {
                prevheights[txinIndex] = tip->nHeight + 1;
                continue;
            };

            Coin coin;
            if (!viewMemPool.GetCoin(txin.prevout, coin)) {
                return error("%s: Missing input", __func__);
            }
            if (coin.nHeight == MEMPOOL_HEIGHT) {
                // Assume all mempool transaction confirm in the next block
                prevheights[txinIndex] = tip->nHeight + 1;
            } else {
                prevheights[txinIndex] = coin.nHeight;
            }
        }
        lockPair = CalculateSequenceLocks(tx, flags, &prevheights, index);
        if (lp) {
            lp->height = lockPair.first;
            lp->time = lockPair.second;
            // Also store the hash of the block with the highest height of
            // all the blocks which have sequence locked prevouts.
            // This hash needs to still be on the chain
            // for these LockPoint calculations to be valid
            // Note: It is impossible to correctly calculate a maxInputBlock
            // if any of the sequence locked inputs depend on unconfirmed txs,
            // except in the special case where the relative lock time/height
            // is 0, which is equivalent to no sequence lock. Since we assume
            // input height of tip+1 for mempool txs and test the resulting
            // lockPair from CalculateSequenceLocks against tip+1.  We know
            // EvaluateSequenceLocks will fail if there was a non-zero sequence
            // lock on a mempool input, so we can use the return value of
            // CheckSequenceLocks to indicate the LockPoints validity
            int maxInputHeight = 0;
            for (int height : prevheights) {
                // Can ignore mempool inputs since we'll fail if they had non-zero locks
                if (height != tip->nHeight+1) {
                    maxInputHeight = std::max(maxInputHeight, height);
                }
            }
            lp->maxInputBlock = tip->GetAncestor(maxInputHeight);
        }
    }
    return EvaluateSequenceLocks(index, lockPair);
}

// Returns the script flags which should be checked for a given block
static unsigned int GetBlockScriptFlags(const CBlockIndex* pindex, const Consensus::Params& chainparams);


static void LimitMempoolSize(CTxMemPool& pool, size_t limit, unsigned long age) {
    int expired = pool.Expire(GetTime() - age);
    if (expired != 0) {
        LogPrint(BCLog::MEMPOOL, "Expired %i transactions from the memory pool\n", expired);
    }

    std::vector<COutPoint> vNoSpendsRemaining;
    pool.TrimToSize(limit, &vNoSpendsRemaining);
    for (const COutPoint& removed : vNoSpendsRemaining)
        pcoinsTip->Uncache(removed);
}

/** Convert CValidationState to a human-readable message for logging */
std::string FormatStateMessage(const CValidationState &state)
{
    return strprintf("%s%s (code %i)",
        state.GetRejectReason(),
        state.GetDebugMessage().empty() ? "" : ", "+state.GetDebugMessage(),
        state.GetRejectCode());
}

static bool IsCurrentForFeeEstimation()
{
    AssertLockHeld(cs_main);
    if (IsInitialBlockDownload())
        return false;
    if (chainActive.Tip()->GetBlockTime() < (GetTime() - MAX_FEE_ESTIMATION_TIP_AGE))
        return false;
    if (chainActive.Height() < pindexBestHeader->nHeight - 1)
        return false;
    return true;
}

/* Make mempool consistent after a reorg, by re-adding or recursively erasing
 * disconnected block transactions from the mempool, and also removing any
 * other transactions from the mempool that are no longer valid given the new
 * tip/height.
 *
 * Note: we assume that disconnectpool only contains transactions that are NOT
 * confirmed in the current chain nor already in the mempool (otherwise,
 * in-mempool descendants of such transactions would be removed).
 *
 * Passing fAddToMempool=false will skip trying to add the transactions back,
 * and instead just erase from the mempool as needed.
 */

static void UpdateMempoolForReorg(DisconnectedBlockTransactions &disconnectpool, bool fAddToMempool)
{
    AssertLockHeld(cs_main);
    std::vector<uint256> vHashUpdate;
    // disconnectpool's insertion_order index sorts the entries from
    // oldest to newest, but the oldest entry will be the last tx from the
    // latest mined block that was disconnected.
    // Iterate disconnectpool in reverse, so that we add transactions
    // back to the mempool starting with the earliest transaction that had
    // been previously seen in a block.
    auto it = disconnectpool.queuedTx.get<insertion_order>().rbegin();
    while (it != disconnectpool.queuedTx.get<insertion_order>().rend()) {
        // ignore validation errors in resurrected transactions
        CValidationState stateDummy;
        if (!fAddToMempool || (*it)->IsCoinBase() ||
            !AcceptToMemoryPool(mempool, stateDummy, *it, nullptr /* pfMissingInputs */,
                                nullptr /* plTxnReplaced */, true /* bypass_limits */, 0 /* nAbsurdFee */)) {
            // If the transaction doesn't make it in to the mempool, remove any
            // transactions that depend on it (which would now be orphans).
            mempool.removeRecursive(**it, MemPoolRemovalReason::REORG);
        } else if (mempool.exists((*it)->GetHash())) {
            vHashUpdate.push_back((*it)->GetHash());
        }
        ++it;
    }
    disconnectpool.queuedTx.clear();
    // AcceptToMemoryPool/addUnchecked all assume that new mempool entries have
    // no in-mempool children, which is generally not true when adding
    // previously-confirmed transactions back to the mempool.
    // UpdateTransactionsFromBlock finds descendants of any transactions in
    // the disconnectpool that were added back and cleans up the mempool state.
    mempool.UpdateTransactionsFromBlock(vHashUpdate);

    // We also need to remove any now-immature transactions
    mempool.removeForReorg(pcoinsTip.get(), chainActive.Tip()->nHeight + 1, STANDARD_LOCKTIME_VERIFY_FLAGS);
    // Re-limit mempool size, in case we added any transactions
    LimitMempoolSize(mempool, gArgs.GetArg("-maxmempool", DEFAULT_MAX_MEMPOOL_SIZE) * 1000000, gArgs.GetArg("-mempoolexpiry", DEFAULT_MEMPOOL_EXPIRY) * 60 * 60);
}

// Used to avoid mempool polluting consensus critical paths if CCoinsViewMempool
// were somehow broken and returning the wrong scriptPubKeys
static bool CheckInputsFromMempoolAndCache(const CTransaction& tx, CValidationState& state, const CCoinsViewCache& view, const CTxMemPool& pool,
                 unsigned int flags, bool cacheSigStore, PrecomputedTransactionData& txdata) {
    AssertLockHeld(cs_main);

    // pool.cs should be locked already, but go ahead and re-take the lock here
    // to enforce that mempool doesn't change between when we check the view
    // and when we actually call through to CheckInputs
    LOCK(pool.cs);

    assert(!tx.IsCoinBase());
    for (const CTxIn& txin : tx.vin) {
        if (txin.IsAnonInput())
            continue;
        const Coin& coin = view.AccessCoin(txin.prevout);

        // At this point we haven't actually checked if the coins are all
        // available (or shouldn't assume we have, since CheckInputs does).
        // So we just return failure if the inputs are not available here,
        // and then only have to check equivalence for available inputs.
        if (coin.IsSpent()) return false;

        const CTransactionRef& txFrom = pool.get(txin.prevout.hash);
        if (txFrom) {
            assert(txFrom->GetHash() == txin.prevout.hash);
            assert(txFrom->GetNumVOuts() > txin.prevout.n);
            if (txFrom->IsParticlVersion())
            {
                assert(coin.Matches(txFrom->vpout[txin.prevout.n].get()));
            } else
            {
                assert(txFrom->vout[txin.prevout.n] == coin.out);
            }
        } else {
            const Coin& coinFromDisk = pcoinsTip->AccessCoin(txin.prevout);
            assert(!coinFromDisk.IsSpent());
            assert(coinFromDisk.out == coin.out);
        }
    }

    return CheckInputs(tx, state, view, true, flags, cacheSigStore, true, txdata);
}

static bool AcceptToMemoryPoolWorker(const CChainParams& chainparams, CTxMemPool& pool, CValidationState& state, const CTransactionRef& ptx,
                              bool* pfMissingInputs, int64_t nAcceptTime, std::list<CTransactionRef>* plTxnReplaced,
                              bool bypass_limits, const CAmount& nAbsurdFee, std::vector<COutPoint>& coins_to_uncache, bool test_accept, bool ignore_locks)
{
    const CTransaction& tx = *ptx;
    const uint256 hash = tx.GetHash();
    AssertLockHeld(cs_main);
    LOCK(pool.cs); // mempool "read lock" (held through GetMainSignals().TransactionAddedToMempool())
    if (pfMissingInputs) {
        *pfMissingInputs = false;
    }

    if (!CheckTransaction(tx, state))
        return false; // state filled in by CheckTransaction

    // Coinbase is only valid in a block, not as a loose transaction
    if (tx.IsCoinBase())
        return state.DoS(100, false, REJECT_INVALID, "coinbase");

<<<<<<< HEAD
    // Coinstake is only valid in a block, not as a loose transaction
    if (tx.IsCoinStake())
        return state.DoS(100, false, REJECT_INVALID, "coinstake");

    // Reject transactions with witness before segregated witness activates (override with -prematurewitness)
    bool witnessEnabled = IsWitnessEnabled(chainActive.Tip(), chainparams.GetConsensus());
    if (!gArgs.GetBoolArg("-prematurewitness", false) && tx.HasWitness() && !witnessEnabled) {
        return state.DoS(0, false, REJECT_NONSTANDARD, "no-witness-yet", true);
    }

=======
>>>>>>> a607d23a
    // Rather not work on nonstandard transactions (unless -testnet/-regtest)
    std::string reason;
    if (fRequireStandard && !IsStandardTx(tx, reason))
        return state.DoS(0, false, REJECT_NONSTANDARD, reason);

    // Do not work on transactions that are too small.
    // A transaction with 1 segwit input and 1 P2WPHK output has non-witness size of 82 bytes.
    // Transactions smaller than this are not relayed to reduce unnecessary malloc overhead.
    if (::GetSerializeSize(tx, SER_NETWORK, PROTOCOL_VERSION | SERIALIZE_TRANSACTION_NO_WITNESS) < MIN_STANDARD_TX_NONWITNESS_SIZE)
        return state.DoS(0, false, REJECT_NONSTANDARD, "tx-size-small");

    // Only accept nLockTime-using transactions that can be mined in the next
    // block; we don't want our mempool filled up with transactions that can't
    // be mined yet.
    if (!test_accept || !ignore_locks)
    if (!CheckFinalTx(tx, STANDARD_LOCKTIME_VERIFY_FLAGS))
        return state.DoS(0, false, REJECT_NONSTANDARD, "non-final");

    // is it already in the memory pool?
    if (pool.exists(hash)) {
        return state.Invalid(false, REJECT_DUPLICATE, "txn-already-in-mempool");
    }

    // Check for conflicts with in-memory transactions
    std::set<uint256> setConflicts;
    for (const CTxIn &txin : tx.vin)
    {
        if (txin.IsAnonInput())
            continue;

        auto itConflicting = pool.mapNextTx.find(txin.prevout);
        if (itConflicting != pool.mapNextTx.end())
        {
            const CTransaction *ptxConflicting = itConflicting->second;
            if (!setConflicts.count(ptxConflicting->GetHash()))
            {
                // Allow opt-out of transaction replacement by setting
                // nSequence > MAX_BIP125_RBF_SEQUENCE (SEQUENCE_FINAL-2) on all inputs.
                //
                // SEQUENCE_FINAL-1 is picked to still allow use of nLockTime by
                // non-replaceable transactions. All inputs rather than just one
                // is for the sake of multi-party protocols, where we don't
                // want a single party to be able to disable replacement.
                //
                // The opt-out ignores descendants as anyone relying on
                // first-seen mempool behavior should be checking all
                // unconfirmed ancestors anyway; doing otherwise is hopelessly
                // insecure.
                bool fReplacementOptOut = true;
                if (fEnableReplacement)
                {
                    for (const CTxIn &_txin : ptxConflicting->vin)
                    {
                        if (_txin.nSequence <= MAX_BIP125_RBF_SEQUENCE)
                        {
                            fReplacementOptOut = false;
                            break;
                        }
                    }
                }
                if (fReplacementOptOut) {
                    return state.Invalid(false, REJECT_DUPLICATE, "txn-mempool-conflict");
                }

                setConflicts.insert(ptxConflicting->GetHash());
            }
        }
    }

    state.fHasAnonInput = false;
    {
        CCoinsView dummy;
        CCoinsViewCache view(&dummy);

        LockPoints lp;
        CCoinsViewMemPool viewMemPool(pcoinsTip.get(), pool);
        view.SetBackend(viewMemPool);

        // do all inputs exist?
        // Note that this does not check for the presence of actual outputs (see the next check for that),
        // and only helps with filling in pfMissingInputs (to determine missing vs spent).
        for (const auto &txin : tx.vin)
        {
            if (txin.IsAnonInput())
            {
                state.fHasAnonInput = true;
                continue;
            };

            if (!pcoinsTip->HaveCoinInCache(txin.prevout)) {
                coins_to_uncache.push_back(txin.prevout);
            }
            if (!view.HaveCoin(txin.prevout)) {
                // Are inputs missing because we already have the tx?
                for (size_t out = 0; out < tx.GetNumVOuts(); out++) {
                    // Optimistically just do efficient check of cache for outputs
                    if (pcoinsTip->HaveCoinInCache(COutPoint(hash, out))) {
                        return state.Invalid(false, REJECT_DUPLICATE, "txn-already-known");
                    }
                }
                // Otherwise assume this might be an orphan tx for which we just haven't seen parents yet
                if (pfMissingInputs) {
                    *pfMissingInputs = true;
                }
                return false; // fMissingInputs and !state.IsInvalid() is used to detect this condition, don't set state.Invalid()
            }
        };

        if (state.fHasAnonInput
             && (chainActive.Height() < GetNumBlocksOfPeers()-1))
        {
            LogPrintf("%s: Ignoring anon transaction while chain syncs height %d - peers %d.\n",
                __func__, chainActive.Height(), GetNumBlocksOfPeers());
            return false; // Might be missing inputs
        };

        if (!AllAnonOutputsUnknown(tx, state)) // set state.fHasAnonOutput
            return false; // Already in the blockchain, containing block could have been received before loose tx

        // Bring the best block into scope
        view.GetBestBlock();
        // we have all inputs cached now, so switch back to dummy, so we don't need to keep lock on mempool
        view.SetBackend(dummy);

        // Only accept BIP68 sequence locked transactions that can be mined in the next
        // block; we don't want our mempool filled up with transactions that can't
        // be mined yet.
        // Must keep pool.cs for this unless we change CheckSequenceLocks to take a
        // CoinsViewCache instead of create its own
        if (!test_accept || !ignore_locks)
        if (!CheckSequenceLocks(tx, STANDARD_LOCKTIME_VERIFY_FLAGS, &lp))
            return state.DoS(0, false, REJECT_NONSTANDARD, "non-BIP68-final");

        CAmount nFees = 0;
        if (!Consensus::CheckTxInputs(tx, state, view, GetSpendHeight(view), nFees)) {
            return error("%s: Consensus::CheckTxInputs: %s, %s", __func__, tx.GetHash().ToString(), FormatStateMessage(state));
        }

        // Check for non-standard pay-to-script-hash in inputs
        if (fRequireStandard && !AreInputsStandard(tx, view))
            return state.Invalid(false, REJECT_NONSTANDARD, "bad-txns-nonstandard-inputs");

        // Check for non-standard witness in P2WSH
        if (tx.HasWitness() && fRequireStandard && !IsWitnessStandard(tx, view))
            return state.DoS(0, false, REJECT_NONSTANDARD, "bad-witness-nonstandard", true);

        int64_t nSigOpsCost = GetTransactionSigOpCost(tx, view, STANDARD_SCRIPT_VERIFY_FLAGS);

        // nModifiedFees includes any fee deltas from PrioritiseTransaction
        CAmount nModifiedFees = nFees;
        pool.ApplyDelta(hash, nModifiedFees);

        // Keep track of transactions that spend a coinbase, which we re-scan
        // during reorgs to ensure COINBASE_MATURITY is still met.
        bool fSpendsCoinbase = false;
        for (const CTxIn &txin : tx.vin)
        {
            if (txin.IsAnonInput())
                continue;
            const Coin &coin = view.AccessCoin(txin.prevout);
            if (coin.IsCoinBase()) {
                fSpendsCoinbase = true;
                break;
            }
        }


        CTxMemPoolEntry entry(ptx, nFees, nAcceptTime, chainActive.Height(),
                              fSpendsCoinbase, nSigOpsCost, lp);
        unsigned int nSize = entry.GetTxSize();

        // Check that the transaction doesn't have an excessive number of
        // sigops, making it impossible to mine. Since the coinbase transaction
        // itself can contain sigops MAX_STANDARD_TX_SIGOPS is less than
        // MAX_BLOCK_SIGOPS; we still consider this an invalid rather than
        // merely non-standard transaction.
        if (nSigOpsCost > MAX_STANDARD_TX_SIGOPS_COST)
            return state.DoS(0, false, REJECT_NONSTANDARD, "bad-txns-too-many-sigops", false,
                strprintf("%d", nSigOpsCost));

        CAmount mempoolRejectFee = pool.GetMinFee(gArgs.GetArg("-maxmempool", DEFAULT_MAX_MEMPOOL_SIZE) * 1000000).GetFee(nSize);
        if (state.fHasAnonOutput)
            mempoolRejectFee *= ANON_FEE_MULTIPLIER;

        if (!bypass_limits && mempoolRejectFee > 0 && nModifiedFees < mempoolRejectFee) {
            return state.DoS(0, false, REJECT_INSUFFICIENTFEE, "mempool min fee not met", false, strprintf("%d < %d", nModifiedFees, mempoolRejectFee));
        }

        // No transactions are allowed below minRelayTxFee except from disconnected blocks
        if (!bypass_limits && nModifiedFees < ::minRelayTxFee.GetFee(nSize)) {
            return state.DoS(0, false, REJECT_INSUFFICIENTFEE, "min relay fee not met", false, strprintf("%d < %d", nModifiedFees, ::minRelayTxFee.GetFee(nSize)));
        }

        if (nAbsurdFee && nFees > nAbsurdFee)
            return state.Invalid(false,
                REJECT_HIGHFEE, "absurdly-high-fee",
                strprintf("%d > %d", nFees, nAbsurdFee));

        // Calculate in-mempool ancestors, up to a limit.
        CTxMemPool::setEntries setAncestors;
        size_t nLimitAncestors = gArgs.GetArg("-limitancestorcount", DEFAULT_ANCESTOR_LIMIT);
        size_t nLimitAncestorSize = gArgs.GetArg("-limitancestorsize", DEFAULT_ANCESTOR_SIZE_LIMIT)*1000;
        size_t nLimitDescendants = gArgs.GetArg("-limitdescendantcount", DEFAULT_DESCENDANT_LIMIT);
        size_t nLimitDescendantSize = gArgs.GetArg("-limitdescendantsize", DEFAULT_DESCENDANT_SIZE_LIMIT)*1000;
        std::string errString;
        if (!pool.CalculateMemPoolAncestors(entry, setAncestors, nLimitAncestors, nLimitAncestorSize, nLimitDescendants, nLimitDescendantSize, errString)) {
            return state.DoS(0, false, REJECT_NONSTANDARD, "too-long-mempool-chain", false, errString);
        }

        // A transaction that spends outputs that would be replaced by it is invalid. Now
        // that we have the set of all ancestors we can detect this
        // pathological case by making sure setConflicts and setAncestors don't
        // intersect.
        for (CTxMemPool::txiter ancestorIt : setAncestors)
        {
            const uint256 &hashAncestor = ancestorIt->GetTx().GetHash();
            if (setConflicts.count(hashAncestor))
            {
                return state.DoS(10, false,
                                 REJECT_INVALID, "bad-txns-spends-conflicting-tx", false,
                                 strprintf("%s spends conflicting transaction %s",
                                           hash.ToString(),
                                           hashAncestor.ToString()));
            }
        }

        // Check if it's economically rational to mine this transaction rather
        // than the ones it replaces.
        CAmount nConflictingFees = 0;
        size_t nConflictingSize = 0;
        uint64_t nConflictingCount = 0;
        CTxMemPool::setEntries allConflicting;

        // If we don't hold the lock allConflicting might be incomplete; the
        // subsequent RemoveStaged() and addUnchecked() calls don't guarantee
        // mempool consistency for us.
        const bool fReplacementTransaction = setConflicts.size();
        if (fReplacementTransaction)
        {
            CFeeRate newFeeRate(nModifiedFees, nSize);
            std::set<uint256> setConflictsParents;
            const int maxDescendantsToVisit = 100;
            CTxMemPool::setEntries setIterConflicting;
            for (const uint256 &hashConflicting : setConflicts)
            {
                CTxMemPool::txiter mi = pool.mapTx.find(hashConflicting);
                if (mi == pool.mapTx.end())
                    continue;

                // Save these to avoid repeated lookups
                setIterConflicting.insert(mi);

                // Don't allow the replacement to reduce the feerate of the
                // mempool.
                //
                // We usually don't want to accept replacements with lower
                // feerates than what they replaced as that would lower the
                // feerate of the next block. Requiring that the feerate always
                // be increased is also an easy-to-reason about way to prevent
                // DoS attacks via replacements.
                //
                // The mining code doesn't (currently) take children into
                // account (CPFP) so we only consider the feerates of
                // transactions being directly replaced, not their indirect
                // descendants. While that does mean high feerate children are
                // ignored when deciding whether or not to replace, we do
                // require the replacement to pay more overall fees too,
                // mitigating most cases.
                CFeeRate oldFeeRate(mi->GetModifiedFee(), mi->GetTxSize());
                if (newFeeRate <= oldFeeRate)
                {
                    return state.DoS(0, false,
                            REJECT_INSUFFICIENTFEE, "insufficient fee", false,
                            strprintf("rejecting replacement %s; new feerate %s <= old feerate %s",
                                  hash.ToString(),
                                  newFeeRate.ToString(),
                                  oldFeeRate.ToString()));
                }

                for (const CTxIn &txin : mi->GetTx().vin)
                {
                    setConflictsParents.insert(txin.prevout.hash);
                }

                nConflictingCount += mi->GetCountWithDescendants();
            }
            // This potentially overestimates the number of actual descendants
            // but we just want to be conservative to avoid doing too much
            // work.
            if (nConflictingCount <= maxDescendantsToVisit) {
                // If not too many to replace, then calculate the set of
                // transactions that would have to be evicted
                for (CTxMemPool::txiter it : setIterConflicting) {
                    pool.CalculateDescendants(it, allConflicting);
                }
                for (CTxMemPool::txiter it : allConflicting) {
                    nConflictingFees += it->GetModifiedFee();
                    nConflictingSize += it->GetTxSize();
                }
            } else {
                return state.DoS(0, false,
                        REJECT_NONSTANDARD, "too many potential replacements", false,
                        strprintf("rejecting replacement %s; too many potential replacements (%d > %d)\n",
                            hash.ToString(),
                            nConflictingCount,
                            maxDescendantsToVisit));
            }

            for (unsigned int j = 0; j < tx.vin.size(); j++)
            {
                if (tx.vin[j].IsAnonInput())
                    continue;
                // We don't want to accept replacements that require low
                // feerate junk to be mined first. Ideally we'd keep track of
                // the ancestor feerates and make the decision based on that,
                // but for now requiring all new inputs to be confirmed works.
                if (!setConflictsParents.count(tx.vin[j].prevout.hash))
                {
                    // Rather than check the UTXO set - potentially expensive -
                    // it's cheaper to just check if the new input refers to a
                    // tx that's in the mempool.
                    if (pool.mapTx.find(tx.vin[j].prevout.hash) != pool.mapTx.end())
                        return state.DoS(0, false,
                                         REJECT_NONSTANDARD, "replacement-adds-unconfirmed", false,
                                         strprintf("replacement %s adds unconfirmed input, idx %d",
                                                  hash.ToString(), j));
                }
            }

            // The replacement must pay greater fees than the transactions it
            // replaces - if we did the bandwidth used by those conflicting
            // transactions would not be paid for.
            if (nModifiedFees < nConflictingFees)
            {
                return state.DoS(0, false,
                                 REJECT_INSUFFICIENTFEE, "insufficient fee", false,
                                 strprintf("rejecting replacement %s, less fees than conflicting txs; %s < %s",
                                          hash.ToString(), FormatMoney(nModifiedFees), FormatMoney(nConflictingFees)));
            }

            // Finally in addition to paying more fees than the conflicts the
            // new transaction must pay for its own bandwidth.
            CAmount nDeltaFees = nModifiedFees - nConflictingFees;
            if (nDeltaFees < ::incrementalRelayFee.GetFee(nSize))
            {
                return state.DoS(0, false,
                        REJECT_INSUFFICIENTFEE, "insufficient fee", false,
                        strprintf("rejecting replacement %s, not enough additional fees to relay; %s < %s",
                              hash.ToString(),
                              FormatMoney(nDeltaFees),
                              FormatMoney(::incrementalRelayFee.GetFee(nSize))));
            }
        }

        unsigned int scriptVerifyFlags = STANDARD_SCRIPT_VERIFY_FLAGS;
        if (!chainparams.RequireStandard()) {
            scriptVerifyFlags = gArgs.GetArg("-promiscuousmempoolflags", scriptVerifyFlags);
        }

        // Check against previous transactions
        // This is done last to help prevent CPU exhaustion denial-of-service attacks.
        PrecomputedTransactionData txdata(tx);

        state.fEnforceSmsgFees = nAcceptTime >= chainparams.GetConsensus().nPaidSmsgTime;
        if (!CheckInputs(tx, state, view, true, scriptVerifyFlags, true, false, txdata)) {
            // SCRIPT_VERIFY_CLEANSTACK requires SCRIPT_VERIFY_WITNESS, so we
            // need to turn both off, and compare against just turning off CLEANSTACK
            // to see if the failure is specifically due to witness validation.
            CValidationState stateDummy; // Want reported failures to be from first CheckInputs
            if (!tx.HasWitness() && CheckInputs(tx, stateDummy, view, true, scriptVerifyFlags & ~(SCRIPT_VERIFY_WITNESS | SCRIPT_VERIFY_CLEANSTACK), true, false, txdata) &&
                !CheckInputs(tx, stateDummy, view, true, scriptVerifyFlags & ~SCRIPT_VERIFY_CLEANSTACK, true, false, txdata)) {
                // Only the witness is missing, so the transaction itself may be fine.
                state.SetCorruptionPossible();
            }
            return false; // state filled in by CheckInputs
        }

        // Check again against the current block tip's script verification
        // flags to cache our script execution flags. This is, of course,
        // useless if the next block has different script flags from the
        // previous one, but because the cache tracks script flags for us it
        // will auto-invalidate and we'll just have a few blocks of extra
        // misses on soft-fork activation.
        //
        // This is also useful in case of bugs in the standard flags that cause
        // transactions to pass as valid when they're actually invalid. For
        // instance the STRICTENC flag was incorrectly allowing certain
        // CHECKSIG NOT scripts to pass, even though they were invalid.
        //
        // There is a similar check in CreateNewBlock() to prevent creating
        // invalid blocks (using TestBlockValidity), however allowing such
        // transactions into the mempool can be exploited as a DoS attack.
        unsigned int currentBlockScriptVerifyFlags = GetBlockScriptFlags(chainActive.Tip(), Params().GetConsensus());
        if (!CheckInputsFromMempoolAndCache(tx, state, view, pool, currentBlockScriptVerifyFlags, true, txdata)) {
            // If we're using promiscuousmempoolflags, we may hit this normally
            // Check if current block has some flags that scriptVerifyFlags
            // does not before printing an ominous warning
            if (!(~scriptVerifyFlags & currentBlockScriptVerifyFlags)) {
                return error("%s: BUG! PLEASE REPORT THIS! ConnectInputs failed against latest-block but not STANDARD flags %s, %s",
                    __func__, hash.ToString(), FormatStateMessage(state));
            } else {
                if (!CheckInputs(tx, state, view, true, MANDATORY_SCRIPT_VERIFY_FLAGS, true, false, txdata)) {
                    return error("%s: ConnectInputs failed against MANDATORY but not STANDARD flags due to promiscuous mempool %s, %s",
                        __func__, hash.ToString(), FormatStateMessage(state));
                } else {
                    LogPrintf("Warning: -promiscuousmempool flags set to not include currently enforced soft forks, this may break mining or otherwise cause instability!\n");
                }
            }
        }

        if (test_accept) {
            // Tx was accepted, but not added
            return true;
        }

        // Remove conflicting transactions from the mempool
        for (const CTxMemPool::txiter it : allConflicting)
        {
            LogPrint(BCLog::MEMPOOL, "replacing tx %s with %s for %s PART additional fees, %d delta bytes\n",
                    it->GetTx().GetHash().ToString(),
                    hash.ToString(),
                    FormatMoney(nModifiedFees - nConflictingFees),
                    CURRENCY_UNIT.c_str(),
                    (int)nSize - (int)nConflictingSize);
            if (plTxnReplaced)
                plTxnReplaced->push_back(it->GetSharedTx());
        }
        pool.RemoveStaged(allConflicting, false, MemPoolRemovalReason::REPLACED);

        // This transaction should only count for fee estimation if:
        // - it isn't a BIP 125 replacement transaction (may not be widely supported)
        // - it's not being re-added during a reorg which bypasses typical mempool fee limits
        // - the node is not behind
        // - the transaction is not dependent on any other transactions in the mempool
        bool validForFeeEstimation = !fReplacementTransaction && !bypass_limits && IsCurrentForFeeEstimation() && pool.HasNoInputsOf(tx);

        // Store transaction in memory
        pool.addUnchecked(hash, entry, setAncestors, validForFeeEstimation);

        // Add memory address index
        if (fAddressIndex)
            pool.addAddressIndex(entry, view);

        // Add memory spent index
        if (fSpentIndex)
            pool.addSpentIndex(entry, view);

        // trim mempool and check if tx was trimmed
        if (!bypass_limits) {
            LimitMempoolSize(pool, gArgs.GetArg("-maxmempool", DEFAULT_MAX_MEMPOOL_SIZE) * 1000000, gArgs.GetArg("-mempoolexpiry", DEFAULT_MEMPOOL_EXPIRY) * 60 * 60);
            if (!pool.exists(hash))
                return state.DoS(0, false, REJECT_INSUFFICIENTFEE, "mempool full");
        }
    }

    if (!AddKeyImagesToMempool(tx, pool))
        return state.DoS(100, error("%s: AddKeyImagesToMempool failed.", __func__), REJECT_MALFORMED, "bad-anonin-keyimages");

    GetMainSignals().TransactionAddedToMempool(ptx);

    return true;
}

/** (try to) add transaction to memory pool with a specified acceptance time **/
static bool AcceptToMemoryPoolWithTime(const CChainParams& chainparams, CTxMemPool& pool, CValidationState &state, const CTransactionRef &tx,
                        bool* pfMissingInputs, int64_t nAcceptTime, std::list<CTransactionRef>* plTxnReplaced,
                        bool bypass_limits, const CAmount nAbsurdFee, bool test_accept, bool ignore_locks)
{
    std::vector<COutPoint> coins_to_uncache;
    bool res = AcceptToMemoryPoolWorker(chainparams, pool, state, tx, pfMissingInputs, nAcceptTime, plTxnReplaced, bypass_limits, nAbsurdFee, coins_to_uncache, test_accept, ignore_locks);
    if (!res) {
        for (const COutPoint& hashTx : coins_to_uncache)
            pcoinsTip->Uncache(hashTx);
    }
    // After we've (potentially) uncached entries, ensure our coins cache is still within its size limits
    CValidationState stateDummy;
    FlushStateToDisk(chainparams, stateDummy, FlushStateMode::PERIODIC);
    return res;
}

bool AcceptToMemoryPool(CTxMemPool& pool, CValidationState &state, const CTransactionRef &tx,
                        bool* pfMissingInputs, std::list<CTransactionRef>* plTxnReplaced,
                        bool bypass_limits, const CAmount nAbsurdFee, bool test_accept, bool ignore_locks)
{
    const CChainParams& chainparams = Params();
    return AcceptToMemoryPoolWithTime(chainparams, pool, state, tx, pfMissingInputs, GetTime(), plTxnReplaced, bypass_limits, nAbsurdFee, test_accept, ignore_locks);
}

bool GetTimestampIndex(const unsigned int &high, const unsigned int &low, const bool fActiveOnly, std::vector<std::pair<uint256, unsigned int> > &hashes)
{
    if (!fTimestampIndex)
        return error("Timestamp index not enabled");

    if (!pblocktree->ReadTimestampIndex(high, low, fActiveOnly, hashes))
        return error("Unable to get hashes for timestamps");

    return true;
}

bool GetSpentIndex(CSpentIndexKey &key, CSpentIndexValue &value)
{
    if (!fSpentIndex)
        return false;

    if (mempool.getSpentIndex(key, value))
        return true;

    if (!pblocktree->ReadSpentIndex(key, value))
        return false;

    return true;
}

bool HashOnchainActive(const uint256 &hash)
{
    CBlockIndex* pblockindex = mapBlockIndex[hash];

    if (!chainActive.Contains(pblockindex)) {
        return false;
    }

    return true;
}

bool GetAddressIndex(uint256 addressHash, int type,
                     std::vector<std::pair<CAddressIndexKey, CAmount> > &addressIndex, int start, int end)
{
    if (!fAddressIndex)
        return error("address index not enabled");

    if (!pblocktree->ReadAddressIndex(addressHash, type, addressIndex, start, end))
        return error("unable to get txids for address");

    return true;
}

bool GetAddressUnspent(uint256 addressHash, int type,
                       std::vector<std::pair<CAddressUnspentKey, CAddressUnspentValue> > &unspentOutputs)
{
    if (!fAddressIndex)
        return error("address index not enabled");

    if (!pblocktree->ReadAddressUnspentIndex(addressHash, type, unspentOutputs))
        return error("unable to get txids for address");

    return true;
}

/**
 * Return transaction in txOut, and if it was found inside a block, its hash is placed in hashBlock.
 * If blockIndex is provided, the transaction is fetched from the corresponding block.
 */
bool GetTransaction(const uint256& hash, CTransactionRef& txOut, const Consensus::Params& consensusParams, uint256& hashBlock, bool fAllowSlow, CBlockIndex* blockIndex)
{
    CBlockIndex* pindexSlow = blockIndex;

    LOCK(cs_main);

    if (!blockIndex) {
        CTransactionRef ptx = mempool.get(hash);
        if (ptx) {
            txOut = ptx;
            return true;
        }

        if (g_txindex) {
            return g_txindex->FindTx(hash, hashBlock, txOut);
        }

        if (fAllowSlow) { // use coin database to locate block that contains transaction, and scan it
            const Coin& coin = AccessByTxid(*pcoinsTip, hash);
            if (!coin.IsSpent()) pindexSlow = chainActive[coin.nHeight];
        }
    }

    if (pindexSlow) {
        CBlock block;
        if (ReadBlockFromDisk(block, pindexSlow, consensusParams)) {
            for (const auto& tx : block.vtx) {
                if (tx->GetHash() == hash) {
                    txOut = tx;
                    hashBlock = pindexSlow->GetBlockHash();
                    return true;
                }
            }
        }
    }

    return false;
}


/** Retrieve a transaction and block header from disk
  * If blockIndex is provided, the transaction is fetched from the corresponding block.
  */
bool GetTransaction(const uint256 &hash, CTransactionRef &txOut, const Consensus::Params &consensusParams, CBlock &block, bool fAllowSlow, CBlockIndex* blockIndex)
{
    CBlockIndex *pindexSlow = blockIndex;

    LOCK(cs_main);

    if (g_txindex) {
        CBlockHeader header;
        if (g_txindex->FindTx(hash, header, txOut))
        {
            block = CBlock(header);
            return true;
        };
        return false;
    }

    if (fAllowSlow) { // use coin database to locate block that contains transaction, and scan it
        const Coin& coin = AccessByTxid(*pcoinsTip, hash);
        if (!coin.IsSpent()) pindexSlow = chainActive[coin.nHeight];
    }

    if (pindexSlow) {
        // read and return entire block
        if (ReadBlockFromDisk(block, pindexSlow, consensusParams)) {
            for (const auto& tx : block.vtx) {
                if (tx->GetHash() == hash) {
                    txOut = tx;
                    return true;
                }
            }
        }
    }

    return false;
}


//////////////////////////////////////////////////////////////////////////////
//
// CBlock and CBlockIndex
//

static bool WriteBlockToDisk(const CBlock& block, CDiskBlockPos& pos, const CMessageHeader::MessageStartChars& messageStart)
{
    // Open history file to append
    CAutoFile fileout(OpenBlockFile(pos), SER_DISK, CLIENT_VERSION);
    if (fileout.IsNull())
        return error("WriteBlockToDisk: OpenBlockFile failed");

    // Write index header
    unsigned int nSize = GetSerializeSize(fileout, block);
    fileout << messageStart << nSize;

    // Write block
    long fileOutPos = ftell(fileout.Get());
    if (fileOutPos < 0)
        return error("WriteBlockToDisk: ftell failed");
    pos.nPos = (unsigned int)fileOutPos;
    fileout << block;

    return true;
}

bool ReadBlockFromDisk(CBlock& block, const CDiskBlockPos& pos, const Consensus::Params& consensusParams)
{
    block.SetNull();

    // Open history file to read
    CAutoFile filein(OpenBlockFile(pos, true), SER_DISK, CLIENT_VERSION);
    if (filein.IsNull())
        return error("ReadBlockFromDisk: OpenBlockFile failed for %s", pos.ToString());

    // Read block
    try {
        filein >> block;
    }
    catch (const std::exception& e) {
        return error("%s: Deserialize or I/O error - %s at %s", __func__, e.what(), pos.ToString());
    }

    // Check the header
    if (fParticlMode)
    {
        // only CheckProofOfWork for genesis blocks
        if (block.hashPrevBlock.IsNull()
            && !CheckProofOfWork(block.GetHash(), block.nBits, consensusParams, 0, Params().GetLastImportHeight()))
            return error("ReadBlockFromDisk: Errors in block header at %s", pos.ToString());
    } else
    {
        if (!CheckProofOfWork(block.GetHash(), block.nBits, consensusParams))
            return error("ReadBlockFromDisk: Errors in block header at %s", pos.ToString());
    }

    return true;
}

bool ReadBlockFromDisk(CBlock& block, const CBlockIndex* pindex, const Consensus::Params& consensusParams)
{
    CDiskBlockPos blockPos;
    {
        LOCK(cs_main);
        blockPos = pindex->GetBlockPos();
    }

    if (!ReadBlockFromDisk(block, blockPos, consensusParams))
        return false;
    if (block.GetHash() != pindex->GetBlockHash())
        return error("ReadBlockFromDisk(CBlock&, CBlockIndex*): GetHash() doesn't match index for %s at %s",
                pindex->ToString(), pindex->GetBlockPos().ToString());
    return true;
}

bool ReadTransactionFromDiskBlock(const CBlockIndex* pindex, int nIndex, CTransactionRef &txOut)
{
    const CDiskBlockPos &pos = pindex->GetBlockPos();

    // Open history file to read
    CAutoFile filein(OpenBlockFile(pos, true), SER_DISK, CLIENT_VERSION);
    if (filein.IsNull())
        return error("%s: OpenBlockFile failed for %s", __func__, pos.ToString());

    CBlockHeader blockHeader;
    try {
        filein >> blockHeader;

        int nTxns = ReadCompactSize(filein);

        if (nTxns <= nIndex || nIndex < 0)
            return error("%s: Block %s, txn %d not in available range %d.", __func__, pindex->GetBlockPos().ToString(), nIndex, nTxns);

        for (int k = 0; k <= nIndex; ++k)
            filein >> txOut;
    } catch (const std::exception& e)
    {
        return error("%s: Deserialize or I/O error - %s at %s", __func__, e.what(), pos.ToString());
    }

    if (blockHeader.GetHash() != pindex->GetBlockHash())
        return error("%s: Hash doesn't match index for %s at %s",
                __func__, pindex->ToString(), pindex->GetBlockPos().ToString());
    return true;
}


bool ReadRawBlockFromDisk(std::vector<uint8_t>& block, const CDiskBlockPos& pos, const CMessageHeader::MessageStartChars& message_start)
{
    CDiskBlockPos hpos = pos;
    hpos.nPos -= 8; // Seek back 8 bytes for meta header
    CAutoFile filein(OpenBlockFile(hpos, true), SER_DISK, CLIENT_VERSION);
    if (filein.IsNull()) {
        return error("%s: OpenBlockFile failed for %s", __func__, pos.ToString());
    }

    try {
        CMessageHeader::MessageStartChars blk_start;
        unsigned int blk_size;

        filein >> blk_start >> blk_size;

        if (memcmp(blk_start, message_start, CMessageHeader::MESSAGE_START_SIZE)) {
            return error("%s: Block magic mismatch for %s: %s versus expected %s", __func__, pos.ToString(),
                    HexStr(blk_start, blk_start + CMessageHeader::MESSAGE_START_SIZE),
                    HexStr(message_start, message_start + CMessageHeader::MESSAGE_START_SIZE));
        }

        if (blk_size > MAX_SIZE) {
            return error("%s: Block data is larger than maximum deserialization size for %s: %s versus %s", __func__, pos.ToString(),
                    blk_size, MAX_SIZE);
        }

        block.resize(blk_size); // Zeroing of memory is intentional here
        filein.read((char*)block.data(), blk_size);
    } catch(const std::exception& e) {
        return error("%s: Read from block file failed: %s for %s", __func__, e.what(), pos.ToString());
    }

    return true;
}

bool ReadRawBlockFromDisk(std::vector<uint8_t>& block, const CBlockIndex* pindex, const CMessageHeader::MessageStartChars& message_start)
{
    CDiskBlockPos block_pos;
    {
        LOCK(cs_main);
        block_pos = pindex->GetBlockPos();
    }

    return ReadRawBlockFromDisk(block, block_pos, message_start);
}

CAmount GetBlockSubsidy(int nHeight, const Consensus::Params& consensusParams)
{
    int halvings = nHeight / consensusParams.nSubsidyHalvingInterval;
    // Force block reward to zero when right shift is undefined.
    if (halvings >= 64)
        return 0;

    CAmount nSubsidy = 50 * COIN;
    // Subsidy is cut in half every 210,000 blocks which will occur approximately every 4 years.
    nSubsidy >>= halvings;
    return nSubsidy;
}

int GetNumPeers()
{
    //return g_connman->GetNodeCount(CConnman::CONNECTIONS_IN); // doesn't seem accurate
    return g_connman ? g_connman->GetNodeCount(CConnman::CONNECTIONS_ALL) : 0;
}

int GetNumBlocksOfPeers()
{
    LOCK(cs_main);

    int nPeerBlocks = g_connman ? g_connman->cPeerBlockCounts.median() : 0;
    CBlockIndex *pcheckpoint = Checkpoints::GetLastCheckpoint(Params().Checkpoints());
    if (pcheckpoint)
        return std::max(nPeerBlocks, pcheckpoint->nHeight);
    return nPeerBlocks;
}

bool IsInitialBlockDownload()
{
    // Once this function has returned false, it must remain false.
    static std::atomic<bool> latchToFalse{false};
    // Optimization: pre-test latch before taking the lock.
    if (latchToFalse.load(std::memory_order_relaxed))
        return false;

    LOCK(cs_main);
    if (latchToFalse.load(std::memory_order_relaxed))
        return false;
    if (fImporting || fReindex)
        return true;
    if (chainActive.Tip() == nullptr)
        return true;
    if (chainActive.Tip()->nChainWork < nMinimumChainWork)
        return true;
    if (fRequireStandard // fRequireStandard is false on testnet
        && chainActive.Tip()->nHeight > COINBASE_MATURITY
        && chainActive.Tip()->GetBlockTime() < (GetTime() - nMaxTipAge))
        return true;
    if (GetNumPeers() < 1
        || chainActive.Tip()->nHeight < GetNumBlocksOfPeers())
        return true;

    LogPrintf("Leaving InitialBlockDownload (latching to false)\n");
    latchToFalse.store(true, std::memory_order_relaxed);
    return false;
}

CBlockIndex *pindexBestForkTip = nullptr, *pindexBestForkBase = nullptr;

static void AlertNotify(const std::string& strMessage)
{
    uiInterface.NotifyAlertChanged();
    std::string strCmd = gArgs.GetArg("-alertnotify", "");
    if (strCmd.empty()) return;

    // Alert text should be plain ascii coming from a trusted source, but to
    // be safe we first strip anything not in safeChars, then add single quotes around
    // the whole string before passing it to the shell:
    std::string singleQuote("'");
    std::string safeStatus = SanitizeString(strMessage);
    safeStatus = singleQuote+safeStatus+singleQuote;
    boost::replace_all(strCmd, "%s", safeStatus);

    std::thread t(runCommand, strCmd);
    t.detach(); // thread runs free
}

static void CheckForkWarningConditions()
{
    AssertLockHeld(cs_main);
    // Before we get past initial download, we cannot reliably alert about forks
    // (we assume we don't get stuck on a fork before finishing our initial sync)
    if (IsInitialBlockDownload())
        return;

    // If our best fork is no longer within 72 blocks (+/- 12 hours if no one mines it)
    // of our head, drop it
    if (pindexBestForkTip && chainActive.Height() - pindexBestForkTip->nHeight >= 72)
        pindexBestForkTip = nullptr;

    if (pindexBestForkTip || (pindexBestInvalid && pindexBestInvalid->nChainWork > chainActive.Tip()->nChainWork + (GetBlockProof(*chainActive.Tip()) * 6)))
    {
        if (!GetfLargeWorkForkFound() && pindexBestForkBase)
        {
            std::string warning = std::string("'Warning: Large-work fork detected, forking after block ") +
                pindexBestForkBase->phashBlock->ToString() + std::string("'");
            AlertNotify(warning);
        }
        if (pindexBestForkTip && pindexBestForkBase)
        {
            LogPrintf("%s: Warning: Large valid fork found\n  forking the chain at height %d (%s)\n  lasting to height %d (%s).\nChain state database corruption likely.\n", __func__,
                   pindexBestForkBase->nHeight, pindexBestForkBase->phashBlock->ToString(),
                   pindexBestForkTip->nHeight, pindexBestForkTip->phashBlock->ToString());
            SetfLargeWorkForkFound(true);
        }
        else
        {
            LogPrintf("%s: Warning: Found invalid chain at least ~6 blocks longer than our best chain.\nChain state database corruption likely.\n", __func__);
            SetfLargeWorkInvalidChainFound(true);
        }
    }
    else
    {
        SetfLargeWorkForkFound(false);
        SetfLargeWorkInvalidChainFound(false);
    }
}

static void CheckForkWarningConditionsOnNewFork(CBlockIndex* pindexNewForkTip)
{
    AssertLockHeld(cs_main);
    // If we are on a fork that is sufficiently large, set a warning flag
    CBlockIndex* pfork = pindexNewForkTip;
    CBlockIndex* plonger = chainActive.Tip();
    while (pfork && pfork != plonger)
    {
        while (plonger && plonger->nHeight > pfork->nHeight)
            plonger = plonger->pprev;
        if (pfork == plonger)
            break;
        pfork = pfork->pprev;
    }

    // We define a condition where we should warn the user about as a fork of at least 7 blocks
    // with a tip within 72 blocks (+/- 12 hours if no one mines it) of ours
    // We use 7 blocks rather arbitrarily as it represents just under 10% of sustained network
    // hash rate operating on the fork.
    // or a chain that is entirely longer than ours and invalid (note that this should be detected by both)
    // We define it this way because it allows us to only store the highest fork tip (+ base) which meets
    // the 7-block condition and from this always have the most-likely-to-cause-warning fork
    if (pfork && (!pindexBestForkTip || pindexNewForkTip->nHeight > pindexBestForkTip->nHeight) &&
            pindexNewForkTip->nChainWork - pfork->nChainWork > (GetBlockProof(*pfork) * 7) &&
            chainActive.Height() - pindexNewForkTip->nHeight < 72)
    {
        pindexBestForkTip = pindexNewForkTip;
        pindexBestForkBase = pfork;
    }

    CheckForkWarningConditions();
}

void static InvalidChainFound(CBlockIndex* pindexNew)
{
    if (!pindexBestInvalid || pindexNew->nChainWork > pindexBestInvalid->nChainWork)
        pindexBestInvalid = pindexNew;

    LogPrintf("%s: invalid block=%s  height=%d  log2_work=%.8g  date=%s\n", __func__,
      pindexNew->GetBlockHash().ToString(), pindexNew->nHeight,
      log(pindexNew->nChainWork.getdouble())/log(2.0), FormatISO8601DateTime(pindexNew->GetBlockTime()));
    CBlockIndex *tip = chainActive.Tip();
    assert (tip);
    LogPrintf("%s:  current best=%s  height=%d  log2_work=%.8g  date=%s\n", __func__,
      tip->GetBlockHash().ToString(), chainActive.Height(), log(tip->nChainWork.getdouble())/log(2.0),
      FormatISO8601DateTime(tip->GetBlockTime()));
    CheckForkWarningConditions();
}

void CChainState::InvalidBlockFound(CBlockIndex *pindex, const CBlock &block, const CValidationState &state) {
    if (state.GetRejectReason() == "bad-cs-duplicate")
    {
        pindex->SetProofOfStake();
        pindex->prevoutStake = block.vtx[0]->vin[0].prevout;
        if (pindex->pprev && pindex->pprev->bnStakeModifier.IsNull())
            LogPrintf("Warning: %s - Previous stake modifier is null.\n", __func__);
        else
            pindex->bnStakeModifier = ComputeStakeModifierV2(pindex->pprev, pindex->prevoutStake.hash);

        pindex->nFlags |= BLOCK_FAILED_DUPLICATE_STAKE;
        setDirtyBlockIndex.insert(pindex);
    };

    if (!state.CorruptionPossible()) {
        pindex->nStatus |= BLOCK_FAILED_VALID;
        m_failed_blocks.insert(pindex);
        setDirtyBlockIndex.insert(pindex);
        setBlockIndexCandidates.erase(pindex);
        InvalidChainFound(pindex);
    }
}

void UpdateCoins(const CTransaction& tx, CCoinsViewCache& inputs, CTxUndo &txundo, int nHeight)
{
    // mark inputs spent
    if (!tx.IsCoinBase()) {
        txundo.vprevout.reserve(tx.vin.size());
        for (const CTxIn &txin : tx.vin)
        {
            if (txin.IsAnonInput())
                continue;

            txundo.vprevout.emplace_back();
            bool is_spent = inputs.SpendCoin(txin.prevout, &txundo.vprevout.back());
            assert(is_spent);
        }
    }
    // add outputs
    AddCoins(inputs, tx, nHeight);
}

void UpdateCoins(const CTransaction& tx, CCoinsViewCache& inputs, int nHeight)
{
    CTxUndo txundo;
    UpdateCoins(tx, inputs, txundo, nHeight);
}

bool CScriptCheck::operator()() {
    const CScript &scriptSig = ptxTo->vin[nIn].scriptSig;
    const CScriptWitness *witness = &ptxTo->vin[nIn].scriptWitness;

    return VerifyScript(scriptSig, scriptPubKey, witness, nFlags, CachingTransactionSignatureChecker(ptxTo, nIn, vchAmount, cacheStore, *txdata), &error);
    //return VerifyScript(scriptSig, m_tx_out.scriptPubKey, witness, nFlags, CachingTransactionSignatureChecker(ptxTo, nIn, m_tx_out.nValue, cacheStore, *txdata), &error);
}

int GetSpendHeight(const CCoinsViewCache& inputs)
{
    LOCK(cs_main);

    const CBlockIndex* pindexPrev = LookupBlockIndex(inputs.GetBestBlock());

    if (!pindexPrev)
        return 0;

    return pindexPrev->nHeight + 1;
}

static CuckooCache::cache<uint256, SignatureCacheHasher> scriptExecutionCache;
static uint256 scriptExecutionCacheNonce(GetRandHash());

void InitScriptExecutionCache() {
    // nMaxCacheSize is unsigned. If -maxsigcachesize is set to zero,
    // setup_bytes creates the minimum possible cache (2 elements).
    size_t nMaxCacheSize = std::min(std::max((int64_t)0, gArgs.GetArg("-maxsigcachesize", DEFAULT_MAX_SIG_CACHE_SIZE) / 2), MAX_MAX_SIG_CACHE_SIZE) * ((size_t) 1 << 20);
    size_t nElems = scriptExecutionCache.setup_bytes(nMaxCacheSize);
    LogPrintf("Using %zu MiB out of %zu/2 requested for script execution cache, able to store %zu elements\n",
            (nElems*sizeof(uint256)) >>20, (nMaxCacheSize*2)>>20, nElems);
}

/**
 * Check whether all inputs of this transaction are valid (no double spends, scripts & sigs, amounts)
 * This does not modify the UTXO set.
 *
 * If pvChecks is not nullptr, script checks are pushed onto it instead of being performed inline. Any
 * script checks which are not necessary (eg due to script execution cache hits) are, obviously,
 * not pushed onto pvChecks/run.
 *
 * Setting cacheSigStore/cacheFullScriptStore to false will remove elements from the corresponding cache
 * which are matched. This is useful for checking blocks where we will likely never need the cache
 * entry again.
 *
 * Non-static (and re-declared) in src/test/txvalidationcache_tests.cpp
 */
bool CheckInputs(const CTransaction& tx, CValidationState &state, const CCoinsViewCache &inputs, bool fScriptChecks, unsigned int flags, bool cacheSigStore, bool cacheFullScriptStore, PrecomputedTransactionData& txdata, std::vector<CScriptCheck> *pvChecks, bool fAnonChecks)
{
    if (!tx.IsCoinBase())
    {
        if (pvChecks)
            pvChecks->reserve(tx.vin.size());

        // The first loop above does all the inexpensive checks.
        // Only if ALL inputs pass do we perform expensive ECDSA signature checks.
        // Helps prevent CPU exhaustion attacks.

        // Skip script verification when connecting blocks under the
        // assumevalid block. Assuming the assumevalid block is valid this
        // is safe because block merkle hashes are still computed and checked,
        // Of course, if an assumed valid block is invalid due to false scriptSigs
        // this optimization would allow an invalid chain to be accepted.
        if (fScriptChecks) {
            bool fHasAnonInput = false;
            // First check if script executions have been cached with the same
            // flags. Note that this assumes that the inputs provided are
            // correct (ie that the transaction hash which is in tx's prevouts
            // properly commits to the scriptPubKey in the inputs view of that
            // transaction).
            uint256 hashCacheEntry;
            // We only use the first 19 bytes of nonce to avoid a second SHA
            // round - giving us 19 + 32 + 4 = 55 bytes (+ 8 + 1 = 64)
            static_assert(55 - sizeof(flags) - 32 >= 128/8, "Want at least 128 bits of nonce for script execution cache");
            CSHA256().Write(scriptExecutionCacheNonce.begin(), 55 - sizeof(flags) - 32).Write(tx.GetWitnessHash().begin(), 32).Write((unsigned char*)&flags, sizeof(flags)).Finalize(hashCacheEntry.begin());
            AssertLockHeld(cs_main); //TODO: Remove this requirement by making CuckooCache not require external locks

            if (scriptExecutionCache.contains(hashCacheEntry, !cacheFullScriptStore)) {
                return true;
            }

            for (unsigned int i = 0; i < tx.vin.size(); i++) {
                if (tx.vin[i].IsAnonInput())
                {
                    fHasAnonInput = true;
                    continue;
                };

                const COutPoint &prevout = tx.vin[i].prevout;
                const Coin& coin = inputs.AccessCoin(prevout);
                assert(!coin.IsSpent());

                // We very carefully only pass in things to CScriptCheck which
                // are clearly committed to by tx' witness hash. This provides
                // a sanity check that our caching is not introducing consensus
                // failures through additional data in, eg, the coins being
                // spent being checked as a part of CScriptCheck.
                const CScript& scriptPubKey = coin.out.scriptPubKey;
                const CAmount amount = coin.out.nValue;

                std::vector<uint8_t> vchAmount;
                if (coin.nType == OUTPUT_STANDARD)
                {
                    vchAmount.resize(8);
                    memcpy(vchAmount.data(), &amount, sizeof(amount));
                } else
                if (coin.nType == OUTPUT_CT)
                {
                    vchAmount.resize(33);
                    memcpy(vchAmount.data(), coin.commitment.data, 33);
                };

                // Verify signature
                CScriptCheck check(scriptPubKey, vchAmount, tx, i, flags, cacheSigStore, &txdata);
                if (pvChecks) {
                    pvChecks->push_back(CScriptCheck());
                    check.swap(pvChecks->back());
                } else if (!check()) {
                    if (flags & STANDARD_NOT_MANDATORY_VERIFY_FLAGS) {
                        // Check whether the failure was caused by a
                        // non-mandatory script verification check, such as
                        // non-standard DER encodings or non-null dummy
                        // arguments; if so, don't trigger DoS protection to
                        // avoid splitting the network between upgraded and
                        // non-upgraded nodes.
                        CScriptCheck check2(scriptPubKey, vchAmount, tx, i,
                                flags & ~STANDARD_NOT_MANDATORY_VERIFY_FLAGS, cacheSigStore, &txdata);

                        if (check2())
                            return state.Invalid(false, REJECT_NONSTANDARD, strprintf("non-mandatory-script-verify-flag (%s)", ScriptErrorString(check.GetScriptError())));
                    }
                    // Failures of other flags indicate a transaction that is
                    // invalid in new blocks, e.g. an invalid P2SH. We DoS ban
                    // such nodes as they are not following the protocol. That
                    // said during an upgrade careful thought should be taken
                    // as to the correct behavior - we may want to continue
                    // peering with non-upgraded nodes even after soft-fork
                    // super-majority signaling has occurred.
                    return state.DoS(100,false, REJECT_INVALID, strprintf("mandatory-script-verify-flag-failed (%s)", ScriptErrorString(check.GetScriptError())));
                }
            }

            if (fHasAnonInput && fAnonChecks
                && !VerifyMLSAG(tx, state))
                    return false;

            if (cacheFullScriptStore && !pvChecks) {
                // We executed all of the provided scripts, and were told to
                // cache the result. Do so now.
                scriptExecutionCache.insert(hashCacheEntry);
            }
        }
    }

    return true;
}

namespace {

bool UndoWriteToDisk(const CBlockUndo& blockundo, CDiskBlockPos& pos, const uint256& hashBlock, const CMessageHeader::MessageStartChars& messageStart)
{
    // Open history file to append
    CAutoFile fileout(OpenUndoFile(pos), SER_DISK, CLIENT_VERSION);
    if (fileout.IsNull())
        return error("%s: OpenUndoFile failed", __func__);

    // Write index header
    unsigned int nSize = GetSerializeSize(fileout, blockundo);
    fileout << messageStart << nSize;

    // Write undo data
    long fileOutPos = ftell(fileout.Get());
    if (fileOutPos < 0)
        return error("%s: ftell failed", __func__);
    pos.nPos = (unsigned int)fileOutPos;
    fileout << blockundo;

    // calculate & write checksum
    CHashWriter hasher(SER_GETHASH, PROTOCOL_VERSION);
    hasher << hashBlock;
    hasher << blockundo;
    fileout << hasher.GetHash();

    return true;
}

static bool UndoReadFromDisk(CBlockUndo& blockundo, const CBlockIndex *pindex)
{
    CDiskBlockPos pos = pindex->GetUndoPos();
    if (pos.IsNull()) {
        return error("%s: no undo data available", __func__);
    }

    // Open history file to read
    CAutoFile filein(OpenUndoFile(pos, true), SER_DISK, CLIENT_VERSION);
    if (filein.IsNull())
        return error("%s: OpenUndoFile failed", __func__);

    // Read block
    uint256 hashChecksum;
    CHashVerifier<CAutoFile> verifier(&filein); // We need a CHashVerifier as reserializing may lose data
    try {
        verifier << pindex->pprev->GetBlockHash();
        verifier >> blockundo;
        filein >> hashChecksum;
    }
    catch (const std::exception& e) {
        return error("%s: Deserialize or I/O error - %s", __func__, e.what());
    }

    // Verify checksum
    if (hashChecksum != verifier.GetHash())
        return error("%s: Checksum mismatch", __func__);

    return true;
}

/** Abort with a message */
static bool AbortNode(const std::string& strMessage, const std::string& userMessage="")
{
    SetMiscWarning(strMessage);
    LogPrintf("*** %s\n", strMessage);
    uiInterface.ThreadSafeMessageBox(
        userMessage.empty() ? _("Error: A fatal internal error occurred, see debug.log for details") : userMessage,
        "", CClientUIInterface::MSG_ERROR);
    StartShutdown();
    return false;
}

static bool AbortNode(CValidationState& state, const std::string& strMessage, const std::string& userMessage="")
{
    AbortNode(strMessage, userMessage);
    return state.Error(strMessage);
}

} // namespace

/**
 * Restore the UTXO in a Coin at a given COutPoint
 * @param undo The Coin to be restored.
 * @param view The coins view to which to apply the changes.
 * @param out The out point that corresponds to the tx input.
 * @return A DisconnectResult as an int
 */
int ApplyTxInUndo(Coin&& undo, CCoinsViewCache& view, const COutPoint& out)
{
    bool fClean = true;

    if (view.HaveCoin(out)) fClean = false; // overwriting transaction output

    if (undo.nHeight == 0) {
        // Missing undo metadata (height and coinbase). Older versions included this
        // information only in undo records for the last spend of a transactions'
        // outputs. This implies that it must be present for some other output of the same tx.
        const Coin& alternate = AccessByTxid(view, out.hash);
        if (!alternate.IsSpent()) {
            undo.nHeight = alternate.nHeight;
            undo.fCoinBase = alternate.fCoinBase;
        } else {
            return DISCONNECT_FAILED; // adding output for transaction without known metadata
        }
    }
    // The potential_overwrite parameter to AddCoin is only allowed to be false if we know for
    // sure that the coin did not already exist in the cache. As we have queried for that above
    // using HaveCoin, we don't need to guess. When fClean is false, a coin already existed and
    // it is an overwrite.
    view.AddCoin(out, std::move(undo), !fClean);

    return fClean ? DISCONNECT_OK : DISCONNECT_UNCLEAN;
}

/** Undo the effects of this block (with given index) on the UTXO set represented by coins.
 *  When FAILED is returned, view is left in an indeterminate state. */
DisconnectResult CChainState::DisconnectBlock(const CBlock& block, const CBlockIndex* pindex, CCoinsViewCache& view)
{
    if (LogAcceptCategory(BCLog::HDWALLET))
        LogPrintf("%s: hash %s, height %d\n", __func__, block.GetHash().ToString(), pindex->nHeight);

    assert(pindex->GetBlockHash() == view.GetBestBlock());

    bool fClean = true;

    CBlockUndo blockUndo;
    if (!UndoReadFromDisk(blockUndo, pindex)) {
        error("DisconnectBlock(): failure reading undo data");
        return DISCONNECT_FAILED;
    }

    if (!fParticlMode)
    {
        if (blockUndo.vtxundo.size() + 1 != block.vtx.size()) {
            error("DisconnectBlock(): block and undo data inconsistent");
            return DISCONNECT_FAILED;
        }
    } else
    {
        if (blockUndo.vtxundo.size() != block.vtx.size())
        {
            // Count non coinbase txns, this should only happen in early blocks.
            size_t nExpectTxns = 0;
            for (auto &tx : block.vtx)
                if (!tx->IsCoinBase())
                    nExpectTxns++;

            if (blockUndo.vtxundo.size() != nExpectTxns) {
                error("DisconnectBlock(): block and undo data inconsistent");
                return DISCONNECT_FAILED;
            };
        };
    };

    int nVtxundo = blockUndo.vtxundo.size()-1;
    // undo transactions in reverse order
    for (int i = block.vtx.size() - 1; i >= 0; i--)
    {
        const CTransaction &tx = *(block.vtx[i]);
        uint256 hash = tx.GetHash();

        for (const auto &txin : tx.vin)
        {
            if (txin.IsAnonInput())
            {
                uint32_t nInputs, nRingSize;
                txin.GetAnonInfo(nInputs, nRingSize);
                if (txin.scriptData.stack.size() != 1
                    || txin.scriptData.stack[0].size() != 33 * nInputs) {
                    error("%s: Bad scriptData stack, %s.", __func__, hash.ToString());
                    return DISCONNECT_FAILED;
                };

                const std::vector<uint8_t> &vKeyImages = txin.scriptData.stack[0];
                for (size_t k = 0; k < nInputs; ++k)
                {
                    const CCmpPubKey &ki = *((CCmpPubKey*)&vKeyImages[k*33]);

                    view.keyImages.push_back(std::make_pair(ki, hash));
                };
            };
        };

        bool is_coinbase = tx.IsCoinBase() || tx.IsCoinStake();

        for (size_t k = tx.vpout.size(); k-- > 0;)
        {
            const CTxOutBase *out = tx.vpout[k].get();

            if (out->IsType(OUTPUT_RINGCT))
            {
                CTxOutRingCT *txout = (CTxOutRingCT*)out;

                if (view.nLastRCTOutput == 0)
                {
                    view.nLastRCTOutput = pindex->nAnonOutputs;
                    // Verify data matches
                    CAnonOutput ao;
                    if (!pblocktree->ReadRCTOutput(view.nLastRCTOutput, ao)) {
                        error("%s: RCT output missing, txn %s, %d, index %d.", __func__, hash.ToString(), k, view.nLastRCTOutput);
                        if (!view.fForceDisconnect)
                            return DISCONNECT_FAILED;
                    } else
                    if (ao.pubkey != txout->pk) {
                        error("%s: RCT output mismatch, txn %s, %d, index %d.", __func__, hash.ToString(), k, view.nLastRCTOutput);
                        if (!view.fForceDisconnect)
                            return DISCONNECT_FAILED;
                    };
                };

                view.anonOutputLinks[txout->pk] = view.nLastRCTOutput;
                view.nLastRCTOutput--;

                continue;
            };

            // Check that all outputs are available and match the outputs in the block itself
            // exactly.
            if (out->IsType(OUTPUT_STANDARD) || out->IsType(OUTPUT_CT))
            {
                const CScript *pScript = out->GetPScriptPubKey();
                if (!pScript->IsUnspendable()) {
                    COutPoint op(hash, k);
                    Coin coin;

                    CTxOut txout(0, *pScript);

                    if (out->IsType(OUTPUT_STANDARD))
                        txout.nValue = out->GetValue();
                    bool is_spent = view.SpendCoin(op, &coin);
                    if (!is_spent || txout != coin.out || pindex->nHeight != coin.nHeight || is_coinbase != coin.fCoinBase) {
                        fClean = false; // transaction output mismatch
                    }
                }
            };

            if (!fAddressIndex
                || (!out->IsType(OUTPUT_STANDARD)
                && !out->IsType(OUTPUT_CT)))
                continue;

            const CScript *pScript;
            std::vector<unsigned char> hashBytes;
            int scriptType = 0;
            CAmount nValue;
            if (!ExtractIndexInfo(out, scriptType, hashBytes, nValue, pScript)
                || scriptType == 0)
                continue;
            // undo receiving activity
            view.addressIndex.push_back(std::make_pair(CAddressIndexKey(scriptType, uint256(hashBytes.data(), hashBytes.size()), pindex->nHeight, i, hash, k, false), nValue));
            // undo unspent index
            view.addressUnspentIndex.push_back(std::make_pair(CAddressUnspentKey(scriptType, uint256(hashBytes.data(), hashBytes.size()), hash, k), CAddressUnspentValue()));
        };


        if (fParticlMode)
        {
            // restore inputs
            if (!tx.IsCoinBase())
            {
                if (nVtxundo < 0 || nVtxundo >= (int)blockUndo.vtxundo.size())
                {
                    error("DisconnectBlock(): transaction undo data offset out of range.");
                    return DISCONNECT_FAILED;
                };

                size_t nExpectUndo = 0;
                for (const auto &txin : tx.vin)
                if (!txin.IsAnonInput())
                    nExpectUndo++;

                CTxUndo &txundo = blockUndo.vtxundo[nVtxundo--];
                if (txundo.vprevout.size() != nExpectUndo)
                {
                    error("DisconnectBlock(): transaction and undo data inconsistent");
                    return DISCONNECT_FAILED;
                };

                for (unsigned int j = tx.vin.size(); j-- > 0;)
                {
                    if (tx.vin[j].IsAnonInput())
                        continue;

                    const COutPoint &out = tx.vin[j].prevout;
                    int res = ApplyTxInUndo(std::move(txundo.vprevout[j]), view, out);
                    if (res == DISCONNECT_FAILED) return DISCONNECT_FAILED;
                    fClean = fClean && res != DISCONNECT_UNCLEAN;

                    const CTxIn input = tx.vin[j];

                    if (fSpentIndex) // undo and delete the spent index
                        view.spentIndex.push_back(std::make_pair(CSpentIndexKey(input.prevout.hash, input.prevout.n), CSpentIndexValue()));

                    if (fAddressIndex)
                    {
                        const Coin &coin = view.AccessCoin(tx.vin[j].prevout);
                        const CScript *pScript = &coin.out.scriptPubKey;

                        CAmount nValue = coin.nType == OUTPUT_CT ? 0 : coin.out.nValue;
                        std::vector<uint8_t> hashBytes;
                        int scriptType = 0;
                        if (!ExtractIndexInfo(pScript, scriptType, hashBytes)
                            || scriptType == 0)
                            continue;

                        // undo spending activity
                        view.addressIndex.push_back(std::make_pair(CAddressIndexKey(scriptType, uint256(hashBytes.data(), hashBytes.size()), pindex->nHeight, i, hash, j, true), nValue * -1));
                        // restore unspent index
                        view.addressUnspentIndex.push_back(std::make_pair(CAddressUnspentKey(scriptType, uint256(hashBytes.data(), hashBytes.size()), input.prevout.hash, input.prevout.n), CAddressUnspentValue(nValue, *pScript, coin.nHeight)));
                    }; // if (fAddressIndex)
                }; // for (unsigned int j = tx.vin.size(); j-- > 0;)
            };
        } else
        {
            // Check that all outputs are available and match the outputs in the block itself
            // exactly.
            for (size_t o = 0; o < tx.vout.size(); o++) {
                if (!tx.vout[o].scriptPubKey.IsUnspendable()) {
                    COutPoint out(hash, o);
                    Coin coin;
                    bool is_spent = view.SpendCoin(out, &coin);
                    if (!is_spent || tx.vout[o] != coin.out || pindex->nHeight != coin.nHeight || is_coinbase != coin.fCoinBase) {
                        fClean = false; // transaction output mismatch
                    }
                }
            }

            if (i > 0) { // not coinbases
                CTxUndo &txundo = blockUndo.vtxundo[i-1];
                if (txundo.vprevout.size() != tx.vin.size()) {
                    error("DisconnectBlock(): transaction and undo data inconsistent");
                    return DISCONNECT_FAILED;
                }
                for (unsigned int j = tx.vin.size(); j-- > 0;) {
                    const COutPoint &out = tx.vin[j].prevout;
                    int res = ApplyTxInUndo(std::move(txundo.vprevout[j]), view, out);
                    if (res == DISCONNECT_FAILED) return DISCONNECT_FAILED;
                    fClean = fClean && res != DISCONNECT_UNCLEAN;
                }
            }
            // At this point, all of txundo.vprevout should have been moved out.
        }
    }

    // move best block pointer to prevout block
    view.SetBestBlock(pindex->pprev->GetBlockHash(), pindex->pprev->nHeight);

    return fClean ? DISCONNECT_OK : DISCONNECT_UNCLEAN;
}

bool ConnectBlock(const CBlock& block, CValidationState& state, CBlockIndex* pindex,
    CCoinsViewCache& view, const CChainParams& chainparams, bool fJustCheck)
{
    return g_chainstate.ConnectBlock(block, state, pindex, view, chainparams, fJustCheck);
};

DisconnectResult DisconnectBlock(const CBlock& block, const CBlockIndex* pindex, CCoinsViewCache& view)
{
    return g_chainstate.DisconnectBlock(block, pindex, view);
};

void static FlushBlockFile(bool fFinalize = false)
{
    LOCK(cs_LastBlockFile);

    CDiskBlockPos posOld(nLastBlockFile, 0);
    bool status = true;

    FILE *fileOld = OpenBlockFile(posOld);
    if (fileOld) {
        if (fFinalize)
            status &= TruncateFile(fileOld, vinfoBlockFile[nLastBlockFile].nSize);
        status &= FileCommit(fileOld);
        fclose(fileOld);
    }

    fileOld = OpenUndoFile(posOld);
    if (fileOld) {
        if (fFinalize)
            status &= TruncateFile(fileOld, vinfoBlockFile[nLastBlockFile].nUndoSize);
        status &= FileCommit(fileOld);
        fclose(fileOld);
    }

    if (!status) {
        AbortNode("Flushing block file to disk failed. This is likely the result of an I/O error.");
    }
}

static bool FindUndoPos(CValidationState &state, int nFile, CDiskBlockPos &pos, unsigned int nAddSize);

static bool WriteUndoDataForBlock(const CBlockUndo& blockundo, CValidationState& state, CBlockIndex* pindex, const CChainParams& chainparams)
{
    // Write undo information to disk
    if (pindex->GetUndoPos().IsNull()) {
        CDiskBlockPos _pos;
        if (!FindUndoPos(state, pindex->nFile, _pos, ::GetSerializeSize(blockundo, SER_DISK, CLIENT_VERSION) + 40))
            return error("ConnectBlock(): FindUndoPos failed");
        if (!UndoWriteToDisk(blockundo, _pos, pindex->pprev->GetBlockHash(), chainparams.MessageStart()))
            return AbortNode(state, "Failed to write undo data");

        // update nUndoPos in block index
        pindex->nUndoPos = _pos.nPos;
        pindex->nStatus |= BLOCK_HAVE_UNDO;
        setDirtyBlockIndex.insert(pindex);
    }

    return true;
}

static CCheckQueue<CScriptCheck> scriptcheckqueue(128);

void ThreadScriptCheck() {
    RenameThread("particl-scriptch");
    scriptcheckqueue.Thread();
}

// Protected by cs_main
VersionBitsCache versionbitscache;

int32_t ComputeBlockVersion(const CBlockIndex* pindexPrev, const Consensus::Params& params)
{
    LOCK(cs_main);
    int32_t nVersion = VERSIONBITS_TOP_BITS;

    for (int i = 0; i < (int)Consensus::MAX_VERSION_BITS_DEPLOYMENTS; i++) {
        ThresholdState state = VersionBitsState(pindexPrev, params, static_cast<Consensus::DeploymentPos>(i), versionbitscache);
        if (state == ThresholdState::LOCKED_IN || state == ThresholdState::STARTED) {
            nVersion |= VersionBitsMask(params, static_cast<Consensus::DeploymentPos>(i));
        }
    }

    return nVersion;
}

/**
 * Threshold condition checker that triggers when unknown versionbits are seen on the network.
 */
class WarningBitsConditionChecker : public AbstractThresholdConditionChecker
{
private:
    int bit;

public:
    explicit WarningBitsConditionChecker(int bitIn) : bit(bitIn) {}

    int64_t BeginTime(const Consensus::Params& params) const override { return 0; }
    int64_t EndTime(const Consensus::Params& params) const override { return std::numeric_limits<int64_t>::max(); }
    int Period(const Consensus::Params& params) const override { return params.nMinerConfirmationWindow; }
    int Threshold(const Consensus::Params& params) const override { return params.nRuleChangeActivationThreshold; }

    bool Condition(const CBlockIndex* pindex, const Consensus::Params& params) const override
    {
        return ((pindex->nVersion & VERSIONBITS_TOP_MASK) == VERSIONBITS_TOP_BITS) &&
               ((pindex->nVersion >> bit) & 1) != 0 &&
               ((ComputeBlockVersion(pindex->pprev, params) >> bit) & 1) == 0;
    }
};

// Protected by cs_main
static ThresholdConditionCache warningcache[VERSIONBITS_NUM_BITS];

// 0.13.0 was shipped with a segwit deployment defined for testnet, but not for
// mainnet. We no longer need to support disabling the segwit deployment
// except for testing purposes, due to limitations of the functional test
// environment. See test/functional/p2p-segwit.py.
static bool IsScriptWitnessEnabled(const Consensus::Params& params)
{
    return params.vDeployments[Consensus::DEPLOYMENT_SEGWIT].nTimeout != 0;
}

static unsigned int GetBlockScriptFlags(const CBlockIndex* pindex, const Consensus::Params& consensusparams) {
    AssertLockHeld(cs_main);

    if (fParticlMode)
    {
        unsigned int flags = SCRIPT_VERIFY_P2SH;
        flags |= SCRIPT_VERIFY_DERSIG;
        flags |= SCRIPT_VERIFY_CHECKLOCKTIMEVERIFY;
        flags |= SCRIPT_VERIFY_CHECKSEQUENCEVERIFY;
        flags |= SCRIPT_VERIFY_WITNESS;
        flags |= SCRIPT_VERIFY_NULLDUMMY;
        return flags;
    };

    unsigned int flags = SCRIPT_VERIFY_NONE;

    // BIP16 didn't become active until Apr 1 2012 (on mainnet, and
    // retroactively applied to testnet)
    // However, only one historical block violated the P2SH rules (on both
    // mainnet and testnet), so for simplicity, always leave P2SH
    // on except for the one violating block.
    if (consensusparams.BIP16Exception.IsNull() || // no bip16 exception on this chain
        pindex->phashBlock == nullptr || // this is a new candidate block, eg from TestBlockValidity()
        *pindex->phashBlock != consensusparams.BIP16Exception) // this block isn't the historical exception
    {
        flags |= SCRIPT_VERIFY_P2SH;
    }

    // Enforce WITNESS rules whenever P2SH is in effect (and the segwit
    // deployment is defined).
    if (flags & SCRIPT_VERIFY_P2SH && IsScriptWitnessEnabled(consensusparams)) {
        flags |= SCRIPT_VERIFY_WITNESS;
    }

    // Start enforcing the DERSIG (BIP66) rule
    if (pindex->nHeight >= consensusparams.BIP66Height) {
        flags |= SCRIPT_VERIFY_DERSIG;
    }

    // Start enforcing CHECKLOCKTIMEVERIFY (BIP65) rule
    if (pindex->nHeight >= consensusparams.BIP65Height) {
        flags |= SCRIPT_VERIFY_CHECKLOCKTIMEVERIFY;
    }

    // Start enforcing BIP68 (sequence locks) and BIP112 (CHECKSEQUENCEVERIFY) using versionbits logic.
    if (VersionBitsState(pindex->pprev, consensusparams, Consensus::DEPLOYMENT_CSV, versionbitscache) == ThresholdState::ACTIVE) {
        flags |= SCRIPT_VERIFY_CHECKSEQUENCEVERIFY;
    }

    if (IsNullDummyEnabled(pindex->pprev, consensusparams)) {
        flags |= SCRIPT_VERIFY_NULLDUMMY;
    }

    return flags;
}



static int64_t nTimeCheck = 0;
static int64_t nTimeForks = 0;
static int64_t nTimeVerify = 0;
static int64_t nTimeConnect = 0;
static int64_t nTimeIndex = 0;
static int64_t nTimeCallbacks = 0;
static int64_t nTimeTotal = 0;
static int64_t nBlocksTotal = 0;

/** Apply the effects of this block (with given index) on the UTXO set represented by coins.
 *  Validity checks that depend on the UTXO set are also done; ConnectBlock()
 *  can fail if those validity checks fail (among other reasons). */
bool CChainState::ConnectBlock(const CBlock& block, CValidationState& state, CBlockIndex* pindex,
                  CCoinsViewCache& view, const CChainParams& chainparams, bool fJustCheck)
{
    AssertLockHeld(cs_main);
    assert(pindex);
    assert(*pindex->phashBlock == block.GetHash());
    int64_t nTimeStart = GetTimeMicros();

    // Check it again in case a previous version let a bad block in
    // NOTE: We don't currently (re-)invoke ContextualCheckBlock() or
    // ContextualCheckBlockHeader() here. This means that if we add a new
    // consensus rule that is enforced in one of those two functions, then we
    // may have let in a block that violates the rule prior to updating the
    // software, and we would NOT be enforcing the rule here. Fully solving
    // upgrade from one software version to the next after a consensus rule
    // change is potentially tricky and issue-specific (see RewindBlockIndex()
    // for one general approach that was used for BIP 141 deployment).
    // Also, currently the rule against blocks more than 2 hours in the future
    // is enforced in ContextualCheckBlockHeader(); we wouldn't want to
    // re-enforce that rule here (at least until we make it impossible for
    // GetAdjustedTime() to go backward).
    if (!CheckBlock(block, state, chainparams.GetConsensus(), !fJustCheck, !fJustCheck)) {
        if (state.CorruptionPossible()) {
            // We don't write down blocks to disk if they may have been
            // corrupted, so this should be impossible unless we're having hardware
            // problems.
            return AbortNode(state, "Corrupt block found indicating potential hardware failure; shutting down");
        }
        return error("%s: Consensus::CheckBlock: %s", __func__, FormatStateMessage(state));
    }

    if (block.IsProofOfStake())
    {
        pindex->bnStakeModifier = ComputeStakeModifierV2(pindex->pprev, pindex->prevoutStake.hash);
        setDirtyBlockIndex.insert(pindex);

        uint256 hashProof, targetProofOfStake;
        if (!CheckProofOfStake(pindex->pprev, *block.vtx[0], block.nTime, block.nBits, hashProof, targetProofOfStake))
            return state.DoS(100, error("%s: Check proof of stake failed.", __func__), REJECT_INVALID, "bad-proof-of-stake");
    };

    // verify that the view's current state corresponds to the previous block
    uint256 hashPrevBlock = pindex->pprev == nullptr ? uint256() : pindex->pprev->GetBlockHash();
    assert(hashPrevBlock == view.GetBestBlock());

    uint256 blockHash = block.GetHash();
    bool fIsGenesisBlock = blockHash == chainparams.GetConsensus().hashGenesisBlock;
    // Special case for the genesis block, skipping connection of its transactions
    // (its coinbase is unspendable)
    if (!fParticlMode  // genesis coinbase is spendable when in Particl mode
        && fIsGenesisBlock) {
        if (!fJustCheck)
            view.SetBestBlock(pindex->GetBlockHash(), pindex->nHeight);
        return true;
    }

    nBlocksTotal++;

    bool fScriptChecks = true;
    if (!hashAssumeValid.IsNull()) {
        // We've been configured with the hash of a block which has been externally verified to have a valid history.
        // A suitable default value is included with the software and updated from time to time.  Because validity
        //  relative to a piece of software is an objective fact these defaults can be easily reviewed.
        // This setting doesn't force the selection of any particular chain but makes validating some faster by
        //  effectively caching the result of part of the verification.
        BlockMap::const_iterator  it = mapBlockIndex.find(hashAssumeValid);
        if (it != mapBlockIndex.end()) {
            if (it->second->GetAncestor(pindex->nHeight) == pindex &&
                pindexBestHeader->GetAncestor(pindex->nHeight) == pindex &&
                pindexBestHeader->nChainWork >= nMinimumChainWork) {
                // This block is a member of the assumed verified chain and an ancestor of the best header.
                // The equivalent time check discourages hash power from extorting the network via DOS attack
                //  into accepting an invalid block through telling users they must manually set assumevalid.
                //  Requiring a software change or burying the invalid block, regardless of the setting, makes
                //  it hard to hide the implication of the demand.  This also avoids having release candidates
                //  that are hardly doing any signature verification at all in testing without having to
                //  artificially set the default assumed verified block further back.
                // The test against nMinimumChainWork prevents the skipping when denied access to any chain at
                //  least as good as the expected chain.
                fScriptChecks = (GetBlockProofEquivalentTime(*pindexBestHeader, *pindex, *pindexBestHeader, chainparams.GetConsensus()) <= 60 * 60 * 24 * 7 * 2);
            }
        }
    }

    int64_t nTime1 = GetTimeMicros(); nTimeCheck += nTime1 - nTimeStart;
    LogPrint(BCLog::BENCH, "    - Sanity checks: %.2fms [%.2fs (%.2fms/blk)]\n", MILLI * (nTime1 - nTimeStart), nTimeCheck * MICRO, nTimeCheck * MILLI / nBlocksTotal);

    bool fEnforceBIP30 = true;
    if (!fParticlMode)
    {
        // Do not allow blocks that contain transactions which 'overwrite' older transactions,
        // unless those are already completely spent.
        // If such overwrites are allowed, coinbases and transactions depending upon those
        // can be duplicated to remove the ability to spend the first instance -- even after
        // being sent to another address.
        // See BIP30 and http://r6.ca/blog/20120206T005236Z.html for more information.
        // This logic is not necessary for memory pool transactions, as AcceptToMemoryPool
        // already refuses previously-known transaction ids entirely.
        // This rule was originally applied to all blocks with a timestamp after March 15, 2012, 0:00 UTC.
        // Now that the whole chain is irreversibly beyond that time it is applied to all blocks except the
        // two in the chain that violate it. This prevents exploiting the issue against nodes during their
        // initial block download.
        bool fEnforceBIP30 = !((pindex->nHeight==91842 && pindex->GetBlockHash() == uint256S("0x00000000000a4d0a398161ffc163c503763b1f4360639393e0e4c8e300e0caec")) ||
                               (pindex->nHeight==91880 && pindex->GetBlockHash() == uint256S("0x00000000000743f190a18c5577a3c2d2a1f610ae9601ac046a38084ccb7cd721")));

        // Once BIP34 activated it was not possible to create new duplicate coinbases and thus other than starting
        // with the 2 existing duplicate coinbase pairs, not possible to create overwriting txs.  But by the
        // time BIP34 activated, in each of the existing pairs the duplicate coinbase had overwritten the first
        // before the first had been spent.  Since those coinbases are sufficiently buried it's no longer possible to create further
        // duplicate transactions descending from the known pairs either.
        // If we're on the known chain at height greater than where BIP34 activated, we can save the db accesses needed for the BIP30 check.

        // BIP34 requires that a block at height X (block X) has its coinbase
        // scriptSig start with a CScriptNum of X (indicated height X).  The above
        // logic of no longer requiring BIP30 once BIP34 activates is flawed in the
        // case that there is a block X before the BIP34 height of 227,931 which has
        // an indicated height Y where Y is greater than X.  The coinbase for block
        // X would also be a valid coinbase for block Y, which could be a BIP30
        // violation.  An exhaustive search of all mainnet coinbases before the
        // BIP34 height which have an indicated height greater than the block height
        // reveals many occurrences. The 3 lowest indicated heights found are
        // 209,921, 490,897, and 1,983,702 and thus coinbases for blocks at these 3
        // heights would be the first opportunity for BIP30 to be violated.

        // There is no potential to create a duplicate coinbase at block 209,921
        // because this is still before the BIP34 height and so explicit BIP30
        // checking is still active.

        // The final case is block 176,684 which has an indicated height of
        // 490,897. Unfortunately, this issue was not discovered until about 2 weeks
        // before block 490,897 so there was not much opportunity to address this
        // case other than to carefully analyze it and determine it would not be a
        // problem. Block 490,897 was, in fact, mined with a different coinbase than
        // block 176,684, but it is important to note that even if it hadn't been or
        // is remined on an alternate fork with a duplicate coinbase, we would still
        // not run into a BIP30 violation.  This is because the coinbase for 176,684
        // is spent in block 185,956 in transaction
        // d4f7fbbf92f4a3014a230b2dc70b8058d02eb36ac06b4a0736d9d60eaa9e8781.  This
        // spending transaction can't be duplicated because it also spends coinbase
        // 0328dd85c331237f18e781d692c92de57649529bd5edf1d01036daea32ffde29.  This
        // coinbase has an indicated height of over 4.2 billion, and wouldn't be
        // duplicatable until that height, and it's currently impossible to create a
        // chain that long. Nevertheless we may wish to consider a future soft fork
        // which retroactively prevents block 490,897 from creating a duplicate
        // coinbase. The two historical BIP30 violations often provide a confusing
        // edge case when manipulating the UTXO and it would be simpler not to have
        // another edge case to deal with.

        // testnet3 has no blocks before the BIP34 height with indicated heights
        // post BIP34 before approximately height 486,000,000 and presumably will
        // be reset before it reaches block 1,983,702 and starts doing unnecessary
        // BIP30 checking again.
        assert(pindex->pprev);
        CBlockIndex *pindexBIP34height = pindex->pprev->GetAncestor(chainparams.GetConsensus().BIP34Height);
        //Only continue to enforce if we're below BIP34 activation height or the block hash at that height doesn't correspond.
        fEnforceBIP30 = fEnforceBIP30 && (!pindexBIP34height || !(pindexBIP34height->GetBlockHash() == chainparams.GetConsensus().BIP34Hash));
    };

    // The search reveals a great many blocks which have an indicated height
    // greater than 1,983,702, so we simply remove the optimization to skip
    // BIP30 checking for blocks at height 1,983,702 or higher.  Before we reach
    // that block in another 25 years or so, we should take advantage of a
    // future consensus change to do a new and improved version of BIP34 that
    // will actually prevent ever creating any duplicate coinbases in the
    // future.
    static constexpr int BIP34_IMPLIES_BIP30_LIMIT = 1983702;

    // TODO: Remove BIP30 checking from block height 1,983,702 on, once we have a
    // consensus change that ensures coinbases at those heights can not
    // duplicate earlier coinbases.
    if (fEnforceBIP30 || pindex->nHeight >= BIP34_IMPLIES_BIP30_LIMIT) {
        for (const auto& tx : block.vtx) {
            for (size_t o = 0; o < tx->GetNumVOuts(); o++) {
                if (view.HaveCoin(COutPoint(tx->GetHash(), o))) {
                    return state.DoS(100, error("ConnectBlock(): tried to overwrite transaction"),
                                     REJECT_INVALID, "bad-txns-BIP30");
                }
            }
        }
    }

    int nLockTimeFlags = 0;
    if (fParticlMode || VersionBitsState(pindex->pprev, chainparams.GetConsensus(), Consensus::DEPLOYMENT_CSV, versionbitscache) == ThresholdState::ACTIVE) {
        nLockTimeFlags |= LOCKTIME_VERIFY_SEQUENCE;
    }

    // Get the script flags for this block
    unsigned int flags = GetBlockScriptFlags(pindex, chainparams.GetConsensus());

    int64_t nTime2 = GetTimeMicros(); nTimeForks += nTime2 - nTime1;
    LogPrint(BCLog::BENCH, "    - Fork checks: %.2fms [%.2fs (%.2fms/blk)]\n", MILLI * (nTime2 - nTime1), nTimeForks * MICRO, nTimeForks * MILLI / nBlocksTotal);

    CBlockUndo blockundo;

    CCheckQueueControl<CScriptCheck> control(fScriptChecks && nScriptCheckThreads ? &scriptcheckqueue : nullptr);

    std::vector<int> prevheights;
    CAmount nFees = 0;
    int nInputs = 0;
    int64_t nSigOpsCost = 0;
    int64_t nAnonIn = 0;
    int64_t nStakeReward = 0;

    blockundo.vtxundo.reserve(block.vtx.size() - (fParticlMode ? 0 : 1));

    std::vector<PrecomputedTransactionData> txdata;
    txdata.reserve(block.vtx.size()); // Required so that pointers to individual PrecomputedTransactionData don't get invalidated

    // NOTE: Be careful tracking coin created, block reward is based on nMoneySupply
    CAmount nMoneyCreated = 0;

    state.fEnforceSmsgFees = block.nTime >= chainparams.GetConsensus().nPaidSmsgTime;
    for (unsigned int i = 0; i < block.vtx.size(); i++)
    {
        const CTransaction &tx = *(block.vtx[i]);
        const uint256 txhash = tx.GetHash();
        nInputs += tx.vin.size();

        if (!tx.IsCoinBase())
        {
            CAmount txfee = 0;
            if (!Consensus::CheckTxInputs(tx, state, view, pindex->nHeight, txfee)) {
                control.Wait();
                return error("%s: Consensus::CheckTxInputs: %s, %s", __func__, tx.GetHash().ToString(), FormatStateMessage(state));
            }
            if (tx.IsCoinStake())
            {
                // Stake reward is passed back in txfee (nPlainValueOut - nPlainValueIn)
                nStakeReward += txfee;
                nMoneyCreated += nStakeReward;
            } else
            {
                nFees += txfee;
            };
            if (!MoneyRange(nFees)) {
                control.Wait();
                return state.DoS(100, error("%s: accumulated fee in the block out of range.", __func__),
                                 REJECT_INVALID, "bad-txns-accumulated-fee-outofrange");
            }

            // Check that transaction is BIP68 final
            // BIP68 lock checks (as opposed to nLockTime checks) must
            // be in ConnectBlock because they require the UTXO set

            prevheights.resize(tx.vin.size());
            for (size_t j = 0; j < tx.vin.size(); j++) {
                if (tx.vin[j].IsAnonInput())
                    prevheights[j] = 0;
                else
                    prevheights[j] = view.AccessCoin(tx.vin[j].prevout).nHeight;
            }

            if (!SequenceLocks(tx, nLockTimeFlags, &prevheights, *pindex)) {
                control.Wait();
                return state.DoS(100, error("%s: contains a non-BIP68-final transaction", __func__),
                                 REJECT_INVALID, "bad-txns-nonfinal");
            }

            if (tx.IsParticlVersion()
                && (fAddressIndex || fSpentIndex))
            {
                // Update spent inputs for insight
                for (size_t j = 0; j < tx.vin.size(); j++)
                {
                    const CTxIn input = tx.vin[j];
                    if (input.IsAnonInput())
                    {
                        nAnonIn++;
                        continue;
                    };

                    const Coin &coin = view.AccessCoin(input.prevout);
                    const CScript *pScript = &coin.out.scriptPubKey;

                    CAmount nValue = coin.nType == OUTPUT_CT ? 0 : coin.out.nValue;
                    std::vector<uint8_t> hashBytes;
                    int scriptType = 0;

                    if (!ExtractIndexInfo(pScript, scriptType, hashBytes)
                        || scriptType == 0)
                        continue;

                    uint256 hashAddress;
                    if (scriptType > 0)
                        hashAddress = uint256(hashBytes.data(), hashBytes.size());

                    if (fAddressIndex && scriptType > 0)
                    {
                        // record spending activity
                        view.addressIndex.push_back(std::make_pair(CAddressIndexKey(scriptType, hashAddress, pindex->nHeight, i, txhash, j, true), nValue * -1));
                        // remove address from unspent index
                        view.addressUnspentIndex.push_back(std::make_pair(CAddressUnspentKey(scriptType, hashAddress, input.prevout.hash, input.prevout.n), CAddressUnspentValue()));
                    };

                    if (fSpentIndex)
                    {
                        CAmount nValue = coin.nType == OUTPUT_CT ? -1 : coin.out.nValue;
                        // add the spent index to determine the txid and input that spent an output
                        // and to find the amount and address from an input
                        view.spentIndex.push_back(std::make_pair(CSpentIndexKey(input.prevout.hash, input.prevout.n), CSpentIndexValue(txhash, j, pindex->nHeight, nValue, scriptType, hashAddress)));
                    };
                };
            };
        };

        // GetTransactionSigOpCost counts 3 types of sigops:
        // * legacy (always)
        // * p2sh (when P2SH enabled in flags and excludes coinbase)
        // * witness (when witness enabled in flags and excludes coinbase)
        nSigOpsCost += GetTransactionSigOpCost(tx, view, flags);
        if (nSigOpsCost > MAX_BLOCK_SIGOPS_COST) {
            control.Wait();
            return state.DoS(100, error("ConnectBlock(): too many sigops"),
                             REJECT_INVALID, "bad-blk-sigops");
        }
        txdata.emplace_back(tx);

        if (!tx.IsCoinBase())
        {
            std::vector<CScriptCheck> vChecks;
            bool fCacheResults = fJustCheck; /* Don't cache results if we're actually connecting blocks (still consult the cache, though) */
            if (!CheckInputs(tx, state, view, fScriptChecks, flags, fCacheResults, fCacheResults, txdata[i], nScriptCheckThreads ? &vChecks : nullptr)) {
                control.Wait();
                return error("ConnectBlock(): CheckInputs on %s failed with %s",
                    txhash.ToString(), FormatStateMessage(state));
            };

            control.Add(vChecks);

            blockundo.vtxundo.push_back(CTxUndo());
            UpdateCoins(tx, view, blockundo.vtxundo.back(), pindex->nHeight);
        } else
        {
            // tx is coinbase
            CTxUndo undoDummy;
            UpdateCoins(tx, view, undoDummy, pindex->nHeight);
            nMoneyCreated += tx.GetValueOut();
        };

        if (view.nLastRCTOutput == 0)
            view.nLastRCTOutput = pindex->pprev ? pindex->pprev->nAnonOutputs : 0;
        // Index rct outputs and keyimages
        if (state.fHasAnonOutput || state.fHasAnonInput)
        {
            COutPoint op(txhash, 0);
            for (const auto &txin : tx.vin)
            {
                if (txin.IsAnonInput())
                {
                    uint32_t nAnonInputs, nRingSize;
                    txin.GetAnonInfo(nAnonInputs, nRingSize);
                    if (txin.scriptData.stack.size() != 1
                        || txin.scriptData.stack[0].size() != 33 * nAnonInputs) {
                        control.Wait();
                        return error("%s: Bad scriptData stack, %s.", __func__, txhash.ToString());
                    };

                    const std::vector<uint8_t> &vKeyImages = txin.scriptData.stack[0];
                    for (size_t k = 0; k < nAnonInputs; ++k)
                    {
                        const CCmpPubKey &ki = *((CCmpPubKey*)&vKeyImages[k*33]);

                        view.keyImages.push_back(std::make_pair(ki, txhash));
                    };
                };
            };

            for (unsigned int k = 0; k < tx.vpout.size(); k++)
            {
                if (!tx.vpout[k]->IsType(OUTPUT_RINGCT))
                    continue;

                CTxOutRingCT *txout = (CTxOutRingCT*)tx.vpout[k].get();

                int64_t nTestExists;
                if (!fVerifyingDB && pblocktree->ReadRCTOutputLink(txout->pk, nTestExists)) {
                    control.Wait();

                    if (nTestExists > pindex->pprev->nAnonOutputs)
                    {
                        // The anon index can diverge from the chain index if shutdown does not complete
                        LogPrintf("%s: Duplicate anon-output %s, index %d, above last index %d.\n", __func__, HexStr(txout->pk.begin(), txout->pk.end()), nTestExists, pindex->pprev->nAnonOutputs);
                        LogPrintf("Attempting to repair anon index.\n");
                        std::set<CCmpPubKey> setKi; // unused
                        RollBackRCTIndex(pindex->pprev->nAnonOutputs, nTestExists, setKi);
                        return false;
                    }

                    return error("%s: Duplicate anon-output (db) %s, index %d.", __func__, HexStr(txout->pk.begin(), txout->pk.end()), nTestExists);
                };
                if (!fVerifyingDB && view.ReadRCTOutputLink(txout->pk, nTestExists)) {
                    control.Wait();
                    return error("%s: Duplicate anon-output (view) %s, index %d.", __func__, HexStr(txout->pk.begin(), txout->pk.end()), nTestExists);
                };

                op.n = k;
                view.nLastRCTOutput++;
                CAnonOutput ao(txout->pk, txout->commitment, op, pindex->nHeight, 0);

                view.anonOutputLinks[txout->pk] = view.nLastRCTOutput;
                view.anonOutputs.push_back(std::make_pair(view.nLastRCTOutput, ao));
            };
        };

        if (fAddressIndex)
        {
            // Update outputs for insight
            for (unsigned int k = 0; k < tx.vpout.size(); k++)
            {
                const CTxOutBase *out = tx.vpout[k].get();

                if (!out->IsType(OUTPUT_STANDARD)
                    && !out->IsType(OUTPUT_CT))
                    continue;

                const CScript *pScript;
                std::vector<unsigned char> hashBytes;
                int scriptType = 0;
                CAmount nValue;
                if (!ExtractIndexInfo(out, scriptType, hashBytes, nValue, pScript)
                    || scriptType == 0)
                    continue;

                // record receiving activity
                view.addressIndex.push_back(std::make_pair(CAddressIndexKey(scriptType, uint256(hashBytes.data(), hashBytes.size()), pindex->nHeight, i, txhash, k, false), nValue));
                // record unspent output
                view.addressUnspentIndex.push_back(std::make_pair(CAddressUnspentKey(scriptType, uint256(hashBytes.data(), hashBytes.size()), txhash, k), CAddressUnspentValue(nValue, *pScript, pindex->nHeight)));
            };
        }; // if (fAddressIndex)
    };

    int64_t nTime3 = GetTimeMicros(); nTimeConnect += nTime3 - nTime2;
    LogPrint(BCLog::BENCH, "      - Connect %u transactions: %.2fms (%.3fms/tx, %.3fms/txin) [%.2fs (%.2fms/blk)]\n", (unsigned)block.vtx.size(), MILLI * (nTime3 - nTime2), MILLI * (nTime3 - nTime2) / block.vtx.size(), nInputs <= 1 ? 0 : MILLI * (nTime3 - nTime2) / (nInputs-1), nTimeConnect * MICRO, nTimeConnect * MILLI / nBlocksTotal);

    if (!control.Wait())
        return state.DoS(100, error("%s: CheckQueue failed", __func__), REJECT_INVALID, "block-validation-failed");

    if (fParticlMode)
    {
        if (block.IsProofOfStake()) // only the genesis block isn't proof of stake
        {
            CTransactionRef txCoinstake = block.vtx[0];
            const DevFundSettings *pDevFundSettings = Params().GetDevFundSettings(block.nTime);

            CAmount nCalculatedStakeReward = Params().GetProofOfStakeReward(pindex->pprev, nFees);

            if (!pDevFundSettings || pDevFundSettings->nMinDevStakePercent <= 0)
            {
                if (nStakeReward < 0 || nStakeReward > nCalculatedStakeReward)
                    return state.DoS(100, error("ConnectBlock() : coinstake pays too much(actual=%d vs calculated=%d)", nStakeReward, nCalculatedStakeReward), REJECT_INVALID, "bad-cs-amount");
            } else
            {
                assert(pDevFundSettings->nMinDevStakePercent <= 100);

                CAmount nMinDevPart = (nCalculatedStakeReward * pDevFundSettings->nMinDevStakePercent) / 100;
                CAmount nMaxHolderPart = nCalculatedStakeReward - nMinDevPart;
                if (nMinDevPart < 0 || nMaxHolderPart < 0)
                    return state.DoS(100, error("%s: bad coinstake split amount (foundation=%d vs reward=%d)", __func__, nMinDevPart, nMaxHolderPart), REJECT_INVALID, "bad-cs-amount");


                CAmount nDevBfwd = 0, nDevCfwdCheck = 0;
                if (pindex->pprev->nHeight > 0) // genesis block is pow
                {
                    CTransactionRef txPrevCoinstake;
                    if (!coinStakeCache.GetCoinStake(pindex->pprev->GetBlockHash(), txPrevCoinstake))
                        return state.DoS(100, error("%s: Failed to get previous coinstake.", __func__), REJECT_INVALID, "bad-cs-amount");

                    assert(txPrevCoinstake->IsCoinStake()); // Sanity check

                    if (!txPrevCoinstake->GetDevFundCfwd(nDevBfwd))
                        nDevBfwd = 0;
                };

                if (pindex->nHeight % pDevFundSettings->nDevOutputPeriod == 0)
                {
                    // Fund output must exist and match cfwd, cfwd data output must be unset
                    // nStakeReward must == nDevBfwd + nCalculatedStakeReward

                    if (nStakeReward != nDevBfwd + nCalculatedStakeReward)
                        return state.DoS(100, error("%s: bad stake-reward (actual=%d vs expected=%d)", __func__, nStakeReward, nDevBfwd + nCalculatedStakeReward), REJECT_INVALID, "bad-cs-amount");

                    CTxDestination dfDest = CBitcoinAddress(pDevFundSettings->sDevFundAddresses).Get();
                    if (dfDest.type() == typeid(CNoDestination))
                        return error("%s: Failed to get foundation fund destination: %s.", __func__, pDevFundSettings->sDevFundAddresses);
                    CScript devFundScriptPubKey = GetScriptForDestination(dfDest);

                    // output 1 must be to the dev fund
                    const CTxOutStandard *outputDF = txCoinstake->vpout[1]->GetStandardOutput();
                    if (!outputDF)
                        return state.DoS(100, error("%s: Bad foundation fund output.", __func__), REJECT_INVALID, "bad-cs");

                    if (outputDF->scriptPubKey != devFundScriptPubKey)
                        return state.DoS(100, error("%s: Bad foundation fund output script.", __func__), REJECT_INVALID, "bad-cs");

                    if (outputDF->nValue < nDevBfwd + nMinDevPart) // max value is clamped already
                        return state.DoS(100, error("%s: Bad foundation-reward (actual=%d vs minfundpart=%d)", __func__, nStakeReward, nDevBfwd + nMinDevPart), REJECT_INVALID, "bad-cs-fund-amount");


                    if (txCoinstake->GetDevFundCfwd(nDevCfwdCheck))
                        return state.DoS(100, error("%s: Coinstake foundation cfwd must be unset.", __func__), REJECT_INVALID, "bad-cs-cfwd");
                } else
                {
                    // Ensure cfwd data output is correct and nStakeReward is <= nHolderPart
                    // cfwd must == nDevBfwd + (nCalculatedStakeReward - nStakeReward) // allowing users to set a higher split

                    if (nStakeReward < 0 || nStakeReward > nMaxHolderPart)
                        return state.DoS(100, error("%s: Bad stake-reward (actual=%d vs maxholderpart=%d)", __func__, nStakeReward, nMaxHolderPart), REJECT_INVALID, "bad-cs-amount");

                    CAmount nDevCfwd = nDevBfwd + nCalculatedStakeReward - nStakeReward;
                    if (!txCoinstake->GetDevFundCfwd(nDevCfwdCheck)
                        || nDevCfwdCheck != nDevCfwd)
                        return state.DoS(100, error("%s: Coinstake foundation fund carried forward mismatch (actual=%d vs expected=%d)", __func__, nDevCfwdCheck, nDevCfwd), REJECT_INVALID, "bad-cs-cfwd");
                };

                coinStakeCache.InsertCoinStake(blockHash, txCoinstake);
            };
        } else
        {
            if (block.GetHash() != Params().GenesisBlock().GetHash())
                return state.DoS(100, error("ConnectBlock() : Found block that isn't coinstake or genesis."), REJECT_INVALID, "bad-cs");
        }
    } else
    {
        CAmount blockReward = nFees + GetBlockSubsidy(pindex->nHeight, chainparams.GetConsensus());
        if (block.vtx[0]->GetValueOut() > blockReward) // particl coins are imported as coinbase txns
            return state.DoS(100,
                             error("ConnectBlock(): coinbase pays too much (actual=%d vs limit=%d)",
                                   block.vtx[0]->GetValueOut(), blockReward),
                                   REJECT_INVALID, "bad-cb-amount");
    };

    int64_t nTime4 = GetTimeMicros(); nTimeVerify += nTime4 - nTime2;
    LogPrint(BCLog::BENCH, "    - Verify %u txins: %.2fms (%.3fms/txin) [%.2fs (%.2fms/blk)]\n", nInputs - 1, MILLI * (nTime4 - nTime2), nInputs <= 1 ? 0 : MILLI * (nTime4 - nTime2) / (nInputs-1), nTimeVerify * MICRO, nTimeVerify * MILLI / nBlocksTotal);

    if (fJustCheck)
        return true;

    pindex->nMoneySupply = (pindex->pprev ? pindex->pprev->nMoneySupply : 0) + nMoneyCreated;
    pindex->nAnonOutputs = view.nLastRCTOutput;
    setDirtyBlockIndex.insert(pindex); // pindex has changed, must save to disk

    if (!fIsGenesisBlock
     && !WriteUndoDataForBlock(blockundo, state, pindex, chainparams))
        return false;

    if (!pindex->IsValid(BLOCK_VALID_SCRIPTS)) {
        pindex->RaiseValidity(BLOCK_VALID_SCRIPTS);
        setDirtyBlockIndex.insert(pindex);
    }


    if (fTimestampIndex)
    {
        unsigned int logicalTS = pindex->nTime;
        unsigned int prevLogicalTS = 0;

        // retrieve logical timestamp of the previous block
        if (pindex->pprev)
            if (!pblocktree->ReadTimestampBlockIndex(pindex->pprev->GetBlockHash(), prevLogicalTS))
                LogPrintf("%s: Failed to read previous block's logical timestamp\n", __func__);

        if (logicalTS <= prevLogicalTS)
        {
            logicalTS = prevLogicalTS + 1;
            LogPrintf("%s: Previous logical timestamp is newer Actual[%d] prevLogical[%d] Logical[%d]\n", __func__, pindex->nTime, prevLogicalTS, logicalTS);
        }

        if (!pblocktree->WriteTimestampIndex(CTimestampIndexKey(logicalTS, pindex->GetBlockHash())))
            return AbortNode(state, "Failed to write timestamp index");

        if (!pblocktree->WriteTimestampBlockIndex(CTimestampBlockIndexKey(pindex->GetBlockHash()), CTimestampBlockIndexValue(logicalTS)))
            return AbortNode(state, "Failed to write blockhash index");
    };

    assert(pindex->phashBlock);
    // add this block to the view's block chain
    view.SetBestBlock(pindex->GetBlockHash(), pindex->nHeight);

    int64_t nTime5 = GetTimeMicros(); nTimeIndex += nTime5 - nTime4;
    LogPrint(BCLog::BENCH, "    - Index writing: %.2fms [%.2fs (%.2fms/blk)]\n", MILLI * (nTime5 - nTime4), nTimeIndex * MICRO, nTimeIndex * MILLI / nBlocksTotal);

    int64_t nTime6 = GetTimeMicros(); nTimeCallbacks += nTime6 - nTime5;
    LogPrint(BCLog::BENCH, "    - Callbacks: %.2fms [%.2fs (%.2fms/blk)]\n", MILLI * (nTime6 - nTime5), nTimeCallbacks * MICRO, nTimeCallbacks * MILLI / nBlocksTotal);

    return true;
}

/**
 * Update the on-disk chain state.
 * The caches and indexes are flushed depending on the mode we're called with
 * if they're too large, if it's been a while since the last write,
 * or always and in all cases if we're in prune mode and are deleting files.
 *
 * If FlushStateMode::NONE is used, then FlushStateToDisk(...) won't do anything
 * besides checking if we need to prune.
 */
bool FlushStateToDisk(const CChainParams& chainparams, CValidationState &state, FlushStateMode mode, int nManualPruneHeight) {
    int64_t nMempoolUsage = mempool.DynamicMemoryUsage();
    LOCK(cs_main);
    static int64_t nLastWrite = 0;
    static int64_t nLastFlush = 0;
    std::set<int> setFilesToPrune;
    bool full_flush_completed = false;
    try {
    {
        bool fFlushForPrune = false;
        bool fDoFullFlush = false;
        LOCK(cs_LastBlockFile);
        if (fPruneMode && (fCheckForPruning || nManualPruneHeight > 0) && !fReindex) {
            if (nManualPruneHeight > 0) {
                FindFilesToPruneManual(setFilesToPrune, nManualPruneHeight);
            } else {
                FindFilesToPrune(setFilesToPrune, chainparams.PruneAfterHeight());
                fCheckForPruning = false;
            }
            if (!setFilesToPrune.empty()) {
                fFlushForPrune = true;
                if (!fHavePruned) {
                    pblocktree->WriteFlag("prunedblockfiles", true);
                    fHavePruned = true;
                }
            }
        }
        int64_t nNow = GetTimeMicros();
        // Avoid writing/flushing immediately after startup.
        if (nLastWrite == 0) {
            nLastWrite = nNow;
        }
        if (nLastFlush == 0) {
            nLastFlush = nNow;
        }
        int64_t nMempoolSizeMax = gArgs.GetArg("-maxmempool", DEFAULT_MAX_MEMPOOL_SIZE) * 1000000;
        int64_t cacheSize = pcoinsTip->DynamicMemoryUsage();
        int64_t nTotalSpace = nCoinCacheUsage + std::max<int64_t>(nMempoolSizeMax - nMempoolUsage, 0);
        // The cache is large and we're within 10% and 10 MiB of the limit, but we have time now (not in the middle of a block processing).
        bool fCacheLarge = mode == FlushStateMode::PERIODIC && cacheSize > std::max((9 * nTotalSpace) / 10, nTotalSpace - MAX_BLOCK_COINSDB_USAGE * 1024 * 1024);
        // The cache is over the limit, we have to write now.
        bool fCacheCritical = mode == FlushStateMode::IF_NEEDED && cacheSize > nTotalSpace;
        // It's been a while since we wrote the block index to disk. Do this frequently, so we don't need to redownload after a crash.
        bool fPeriodicWrite = mode == FlushStateMode::PERIODIC && nNow > nLastWrite + (int64_t)DATABASE_WRITE_INTERVAL * 1000000;
        // It's been very long since we flushed the cache. Do this infrequently, to optimize cache usage.
        bool fPeriodicFlush = mode == FlushStateMode::PERIODIC && nNow > nLastFlush + (int64_t)DATABASE_FLUSH_INTERVAL * 1000000;
        // Combine all conditions that result in a full cache flush.
        fDoFullFlush = (mode == FlushStateMode::ALWAYS) || fCacheLarge || fCacheCritical || fPeriodicFlush || fFlushForPrune;
        // Write blocks and block index to disk.
        if (fDoFullFlush || fPeriodicWrite) {
            // Depend on nMinDiskSpace to ensure we can write block index
            if (!CheckDiskSpace(0, true))
                return state.Error("out of disk space");
            // First make sure all block and undo data is flushed to disk.
            FlushBlockFile();
            // Then update all block file information (which may refer to block and undo files).
            {
                std::vector<std::pair<int, const CBlockFileInfo*> > vFiles;
                vFiles.reserve(setDirtyFileInfo.size());
                for (std::set<int>::iterator it = setDirtyFileInfo.begin(); it != setDirtyFileInfo.end(); ) {
                    vFiles.push_back(std::make_pair(*it, &vinfoBlockFile[*it]));
                    setDirtyFileInfo.erase(it++);
                }
                std::vector<const CBlockIndex*> vBlocks;
                vBlocks.reserve(setDirtyBlockIndex.size());
                for (std::set<CBlockIndex*>::iterator it = setDirtyBlockIndex.begin(); it != setDirtyBlockIndex.end(); ) {
                    vBlocks.push_back(*it);
                    setDirtyBlockIndex.erase(it++);
                }
                if (!pblocktree->WriteBatchSync(vFiles, nLastBlockFile, vBlocks)) {
                    return AbortNode(state, "Failed to write to block index database");
                }
            }
            // Finally remove any pruned files
            if (fFlushForPrune)
                UnlinkPrunedFiles(setFilesToPrune);
            nLastWrite = nNow;
        }
        // Flush best chain related state. This can only be done if the blocks / block index write was also done.
        if (fDoFullFlush && !pcoinsTip->GetBestBlock().IsNull()) {
            // Typical Coin structures on disk are around 48 bytes in size.
            // Pushing a new one to the database can cause it to be written
            // twice (once in the log, and once in the tables). This is already
            // an overestimation, as most will delete an existing entry or
            // overwrite one. Still, use a conservative safety factor of 2.
            if (!CheckDiskSpace(48 * 2 * 2 * pcoinsTip->GetCacheSize()))
                return state.Error("out of disk space");
            // Flush the chainstate (which may refer to block index entries).
            if (!pcoinsTip->Flush())
                return AbortNode(state, "Failed to write to coin database");
            nLastFlush = nNow;
            full_flush_completed = true;
        }
    }
    if (full_flush_completed) {
        // Update best block in wallet (so we can detect restored wallets).
        GetMainSignals().ChainStateFlushed(chainActive.GetLocator());
    }
    } catch (const std::runtime_error& e) {
        return AbortNode(state, std::string("System error while flushing: ") + e.what());
    }
    return true;
}

void FlushStateToDisk() {
    CValidationState state;
    const CChainParams& chainparams = Params();
    if (!FlushStateToDisk(chainparams, state, FlushStateMode::ALWAYS)) {
        LogPrintf("%s: failed to flush state (%s)\n", __func__, FormatStateMessage(state));
    }
}

void PruneAndFlush() {
    CValidationState state;
    fCheckForPruning = true;
    const CChainParams& chainparams = Params();
    if (!FlushStateToDisk(chainparams, state, FlushStateMode::NONE)) {
        LogPrintf("%s: failed to flush state (%s)\n", __func__, FormatStateMessage(state));
    }
}

static void DoWarning(const std::string& strWarning)
{
    static bool fWarned = false;
    SetMiscWarning(strWarning);
    if (!fWarned) {
        AlertNotify(strWarning);
        fWarned = true;
    }
}

bool FlushView(CCoinsViewCache *view, CValidationState& state, bool fDisconnecting)
{
    if (!view->Flush())
        return false;

    if (fAddressIndex)
    {
        if (fDisconnecting)
        {
            if (!pblocktree->EraseAddressIndex(view->addressIndex))
                return AbortNode(state, "Failed to delete address index");
        } else
        {
            if (!pblocktree->WriteAddressIndex(view->addressIndex))
                return AbortNode(state, "Failed to write address index");
        };

        if (!pblocktree->UpdateAddressUnspentIndex(view->addressUnspentIndex))
            return AbortNode(state, "Failed to write address unspent index");
    };

    if (fSpentIndex)
    {
        if (!pblocktree->UpdateSpentIndex(view->spentIndex))
            return AbortNode(state, "Failed to write transaction index");
    };

    view->addressIndex.clear();
    view->addressUnspentIndex.clear();
    view->spentIndex.clear();

    if (fDisconnecting)
    {
        for (auto &it : view->keyImages)
            if (!pblocktree->EraseRCTKeyImage(it.first))
                return error("%s: EraseRCTKeyImage failed, txn %s.", __func__, it.second.ToString());

        if (view->anonOutputLinks.size() > 0)
        {
            for (auto &it : view->anonOutputLinks)
            {
                if (!pblocktree->EraseRCTOutput(it.second))
                    return error("%s: EraseRCTOutput failed.", __func__);

                if (!pblocktree->EraseRCTOutputLink(it.first))
                    return error("%s: EraseRCTOutput failed.", __func__);
            };

        };
    } else
    {
        CDBBatch batch(*pblocktree);

        for (auto &it : view->keyImages)
            batch.Write(std::make_pair(DB_RCTKEYIMAGE, it.first), it.second);

        for (auto &it : view->anonOutputs)
            batch.Write(std::make_pair(DB_RCTOUTPUT, it.first), it.second);

        for (auto &it : view->anonOutputLinks)
            batch.Write(std::make_pair(DB_RCTOUTPUT_LINK, it.first), it.second);

        if (!pblocktree->WriteBatch(batch))
            return error("%s: Write RCT outputs failed.", __func__);
    };

    view->nLastRCTOutput = 0;
    view->anonOutputs.clear();
    view->anonOutputLinks.clear();
    view->keyImages.clear();

    return true;
};

/** Check warning conditions and do some notifications on new chain tip set. */
void UpdateTip(const CBlockIndex *pindexNew, const CChainParams& chainParams) {
    // New best block
    mempool.AddTransactionsUpdated(1);

    {
        WaitableLock lock(g_best_block_mutex);
        g_best_block = pindexNew->GetBlockHash();
        g_best_block_cv.notify_all();
    }

    std::vector<std::string> warningMessages;
    if (!IsInitialBlockDownload())
    {
        int nUpgraded = 0;
        const CBlockIndex* pindex = pindexNew;
        for (int bit = 0; bit < VERSIONBITS_NUM_BITS; bit++) {
            WarningBitsConditionChecker checker(bit);
            ThresholdState state = checker.GetStateFor(pindex, chainParams.GetConsensus(), warningcache[bit]);
            if (state == ThresholdState::ACTIVE || state == ThresholdState::LOCKED_IN) {
                const std::string strWarning = strprintf(_("Warning: unknown new rules activated (versionbit %i)"), bit);
                if (state == ThresholdState::ACTIVE) {
                    DoWarning(strWarning);
                } else {
                    warningMessages.push_back(strWarning);
                }
            }
        }
        // Check the version of the last 100 blocks to see if we need to upgrade:
        for (int i = 0; i < 100 && pindex != nullptr; i++)
        {
            if (fParticlMode)
            {
                if (pindex->nVersion > PARTICL_BLOCK_VERSION)
                    ++nUpgraded;
            } else
            {
                int32_t nExpectedVersion = ComputeBlockVersion(pindex->pprev, chainParams.GetConsensus());
                if (pindex->nVersion > VERSIONBITS_LAST_OLD_BLOCK_VERSION && (pindex->nVersion & ~nExpectedVersion) != 0)
                    ++nUpgraded;
            }
            pindex = pindex->pprev;
        }
        if (nUpgraded > 0)
            warningMessages.push_back(strprintf(_("%d of last 100 blocks have unexpected version"), nUpgraded));
        if (nUpgraded > 100/2)
        {
            std::string strWarning = _("Warning: Unknown block versions being mined! It's possible unknown rules are in effect");
            // notify GetWarnings(), called by Qt and the JSON-RPC code to warn the user:
            DoWarning(strWarning);
        }
    }
    LogPrintf("%s: new best=%s height=%d version=0x%08x log2_work=%.8g tx=%lu date='%s' progress=%f cache=%.1fMiB(%utxo)", __func__, /* Continued */
      pindexNew->GetBlockHash().ToString(), pindexNew->nHeight, pindexNew->nVersion,
      log(pindexNew->nChainWork.getdouble())/log(2.0), (unsigned long)pindexNew->nChainTx,
      FormatISO8601DateTime(pindexNew->GetBlockTime()),
      GuessVerificationProgress(chainParams.TxData(), pindexNew), pcoinsTip->DynamicMemoryUsage() * (1.0 / (1<<20)), pcoinsTip->GetCacheSize());
    if (!warningMessages.empty())
        LogPrintf(" warning='%s'", boost::algorithm::join(warningMessages, ", ")); /* Continued */
    LogPrintf("\n");

}

/** Disconnect chainActive's tip.
  * After calling, the mempool will be in an inconsistent state, with
  * transactions from disconnected blocks being added to disconnectpool.  You
  * should make the mempool consistent again by calling UpdateMempoolForReorg.
  * with cs_main held.
  *
  * If disconnectpool is nullptr, then no disconnected transactions are added to
  * disconnectpool (note that the caller is responsible for mempool consistency
  * in any case).
  */
bool CChainState::DisconnectTip(CValidationState& state, const CChainParams& chainparams, DisconnectedBlockTransactions *disconnectpool)
{
    CBlockIndex *pindexDelete = chainActive.Tip();
    assert(pindexDelete);
    // Read block from disk.
    std::shared_ptr<CBlock> pblock = std::make_shared<CBlock>();
    CBlock& block = *pblock;
    if (!ReadBlockFromDisk(block, pindexDelete, chainparams.GetConsensus()))
        return AbortNode(state, "Failed to read block");
    // Apply the block atomically to the chain state.
    int64_t nStart = GetTimeMicros();
    {
        CCoinsViewCache view(pcoinsTip.get());
        assert(view.GetBestBlock() == pindexDelete->GetBlockHash());
        if (DisconnectBlock(block, pindexDelete, view) != DISCONNECT_OK)
            return error("DisconnectTip(): DisconnectBlock %s failed", pindexDelete->GetBlockHash().ToString());
        bool flushed = FlushView(&view, state, true);
        assert(flushed);
    }
    LogPrint(BCLog::BENCH, "- Disconnect block: %.2fms\n", (GetTimeMicros() - nStart) * MILLI);
    // Write the chain state to disk, if necessary.
    if (!FlushStateToDisk(chainparams, state, FlushStateMode::IF_NEEDED))
        return false;

    if (disconnectpool) {
        // Save transactions to re-add to mempool at end of reorg
        for (auto it = block.vtx.rbegin(); it != block.vtx.rend(); ++it) {
            disconnectpool->addTransaction(*it);
        }
        while (disconnectpool->DynamicMemoryUsage() > MAX_DISCONNECTED_TX_POOL_SIZE * 1000) {
            // Drop the earliest entry, and remove its children from the mempool.
            auto it = disconnectpool->queuedTx.get<insertion_order>().begin();
            mempool.removeRecursive(**it, MemPoolRemovalReason::REORG);
            disconnectpool->removeEntry(it);
        }
    }

    chainActive.SetTip(pindexDelete->pprev);

    UpdateTip(pindexDelete->pprev, chainparams);
    // Let wallets know transactions went from 1-confirmed to
    // 0-confirmed or conflicted:
    GetMainSignals().BlockDisconnected(pblock);
    return true;
}

static int64_t nTimeReadFromDisk = 0;
static int64_t nTimeConnectTotal = 0;
static int64_t nTimeFlush = 0;
static int64_t nTimeChainState = 0;
static int64_t nTimePostConnect = 0;

struct PerBlockConnectTrace {
    CBlockIndex* pindex = nullptr;
    std::shared_ptr<const CBlock> pblock;
    std::shared_ptr<std::vector<CTransactionRef>> conflictedTxs;
    PerBlockConnectTrace() : conflictedTxs(std::make_shared<std::vector<CTransactionRef>>()) {}
};
/**
 * Used to track blocks whose transactions were applied to the UTXO state as a
 * part of a single ActivateBestChainStep call.
 *
 * This class also tracks transactions that are removed from the mempool as
 * conflicts (per block) and can be used to pass all those transactions
 * through SyncTransaction.
 *
 * This class assumes (and asserts) that the conflicted transactions for a given
 * block are added via mempool callbacks prior to the BlockConnected() associated
 * with those transactions. If any transactions are marked conflicted, it is
 * assumed that an associated block will always be added.
 *
 * This class is single-use, once you call GetBlocksConnected() you have to throw
 * it away and make a new one.
 */
class ConnectTrace {
private:
    std::vector<PerBlockConnectTrace> blocksConnected;
    CTxMemPool &pool;

public:
    explicit ConnectTrace(CTxMemPool &_pool) : blocksConnected(1), pool(_pool) {
        pool.NotifyEntryRemoved.connect(boost::bind(&ConnectTrace::NotifyEntryRemoved, this, _1, _2));
    }

    ~ConnectTrace() {
        pool.NotifyEntryRemoved.disconnect(boost::bind(&ConnectTrace::NotifyEntryRemoved, this, _1, _2));
    }

    void BlockConnected(CBlockIndex* pindex, std::shared_ptr<const CBlock> pblock) {
        assert(!blocksConnected.back().pindex);
        assert(pindex);
        assert(pblock);
        blocksConnected.back().pindex = pindex;
        blocksConnected.back().pblock = std::move(pblock);
        blocksConnected.emplace_back();
    }

    std::vector<PerBlockConnectTrace>& GetBlocksConnected() {
        // We always keep one extra block at the end of our list because
        // blocks are added after all the conflicted transactions have
        // been filled in. Thus, the last entry should always be an empty
        // one waiting for the transactions from the next block. We pop
        // the last entry here to make sure the list we return is sane.
        assert(!blocksConnected.back().pindex);
        assert(blocksConnected.back().conflictedTxs->empty());
        blocksConnected.pop_back();
        return blocksConnected;
    }

    void NotifyEntryRemoved(CTransactionRef txRemoved, MemPoolRemovalReason reason) {
        assert(!blocksConnected.back().pindex);
        if (reason == MemPoolRemovalReason::CONFLICT) {
            blocksConnected.back().conflictedTxs->emplace_back(std::move(txRemoved));
        }
    }
};

/**
 * Connect a new block to chainActive. pblock is either nullptr or a pointer to a CBlock
 * corresponding to pindexNew, to bypass loading it again from disk.
 *
 * The block is added to connectTrace if connection succeeds.
 */
bool CChainState::ConnectTip(CValidationState& state, const CChainParams& chainparams, CBlockIndex* pindexNew, const std::shared_ptr<const CBlock>& pblock, ConnectTrace& connectTrace, DisconnectedBlockTransactions &disconnectpool)
{
    assert(pindexNew->pprev == chainActive.Tip());
    // Read block from disk.
    int64_t nTime1 = GetTimeMicros();
    std::shared_ptr<const CBlock> pthisBlock;
    if (!pblock) {
        std::shared_ptr<CBlock> pblockNew = std::make_shared<CBlock>();
        if (!ReadBlockFromDisk(*pblockNew, pindexNew, chainparams.GetConsensus()))
            return AbortNode(state, "Failed to read block");
        pthisBlock = pblockNew;
    } else {
        pthisBlock = pblock;
    }
    const CBlock& blockConnecting = *pthisBlock;
    // Apply the block atomically to the chain state.
    int64_t nTime2 = GetTimeMicros(); nTimeReadFromDisk += nTime2 - nTime1;
    int64_t nTime3;

    LogPrint(BCLog::BENCH, "  - Load block from disk: %.2fms [%.2fs]\n", (nTime2 - nTime1) * MILLI, nTimeReadFromDisk * MICRO);
    setConnectKi.clear();
    {

        CCoinsViewCache view(pcoinsTip.get());
        bool rv = ConnectBlock(blockConnecting, state, pindexNew, view, chainparams);
        if (pindexNew->nFlags & BLOCK_FAILED_DUPLICATE_STAKE)
            state.nFlags |= BLOCK_FAILED_DUPLICATE_STAKE;
        GetMainSignals().BlockChecked(blockConnecting, state);
        if (!rv) {
            if (state.IsInvalid())
                InvalidBlockFound(pindexNew, blockConnecting, state);

            return error("ConnectTip(): ConnectBlock %s failed", pindexNew->GetBlockHash().ToString());
        }
        nTime3 = GetTimeMicros(); nTimeConnectTotal += nTime3 - nTime2;
        LogPrint(BCLog::BENCH, "  - Connect total: %.2fms [%.2fs (%.2fms/blk)]\n", (nTime3 - nTime2) * MILLI, nTimeConnectTotal * MICRO, nTimeConnectTotal * MILLI / nBlocksTotal);
        bool flushed = FlushView(&view, state, false);
        assert(flushed);
    }
    int64_t nTime4 = GetTimeMicros(); nTimeFlush += nTime4 - nTime3;
    LogPrint(BCLog::BENCH, "  - Flush: %.2fms [%.2fs (%.2fms/blk)]\n", (nTime4 - nTime3) * MILLI, nTimeFlush * MICRO, nTimeFlush * MILLI / nBlocksTotal);
    // Write the chain state to disk, if necessary.
    if (!FlushStateToDisk(chainparams, state, FlushStateMode::IF_NEEDED))
    {
        //RollBackRCTIndex(nLastValidRCTOutput, setConnectKi);
        return false;
    }
    int64_t nTime5 = GetTimeMicros(); nTimeChainState += nTime5 - nTime4;
    LogPrint(BCLog::BENCH, "  - Writing chainstate: %.2fms [%.2fs (%.2fms/blk)]\n", (nTime5 - nTime4) * MILLI, nTimeChainState * MICRO, nTimeChainState * MILLI / nBlocksTotal);
    // Remove conflicting transactions from the mempool.;
    mempool.removeForBlock(blockConnecting.vtx, pindexNew->nHeight);
    disconnectpool.removeForBlock(blockConnecting.vtx);
    // Update chainActive & related variables.
    chainActive.SetTip(pindexNew);
    UpdateTip(pindexNew, chainparams);

    int64_t nTime6 = GetTimeMicros(); nTimePostConnect += nTime6 - nTime5; nTimeTotal += nTime6 - nTime1;
    LogPrint(BCLog::BENCH, "  - Connect postprocess: %.2fms [%.2fs (%.2fms/blk)]\n", (nTime6 - nTime5) * MILLI, nTimePostConnect * MICRO, nTimePostConnect * MILLI / nBlocksTotal);
    LogPrint(BCLog::BENCH, "- Connect block: %.2fms [%.2fs (%.2fms/blk)]\n", (nTime6 - nTime1) * MILLI, nTimeTotal * MICRO, nTimeTotal * MILLI / nBlocksTotal);

    connectTrace.BlockConnected(pindexNew, std::move(pthisBlock));
    return true;
}

/**
 * Return the tip of the chain with the most work in it, that isn't
 * known to be invalid (it's however far from certain to be valid).
 */
CBlockIndex* CChainState::FindMostWorkChain() {
    do {
        CBlockIndex *pindexNew = nullptr;

        // Find the best candidate header.
        {
            std::set<CBlockIndex*, CBlockIndexWorkComparator>::reverse_iterator it = setBlockIndexCandidates.rbegin();
            if (it == setBlockIndexCandidates.rend())
                return nullptr;
            pindexNew = *it;
        }

        // Check whether all blocks on the path between the currently active chain and the candidate are valid.
        // Just going until the active chain is an optimization, as we know all blocks in it are valid already.
        CBlockIndex *pindexTest = pindexNew;
        bool fInvalidAncestor = false;
        while (pindexTest && !chainActive.Contains(pindexTest)) {
            assert(pindexTest->nChainTx || pindexTest->nHeight == 0);

            // Pruned nodes may have entries in setBlockIndexCandidates for
            // which block files have been deleted.  Remove those as candidates
            // for the most work chain if we come across them; we can't switch
            // to a chain unless we have all the non-active-chain parent blocks.
            bool fFailedChain = pindexTest->nStatus & BLOCK_FAILED_MASK;
            bool fMissingData = !(pindexTest->nStatus & BLOCK_HAVE_DATA);

            if (fFailedChain || fMissingData) {
                // Candidate chain is not usable (either invalid or missing data)
                if (fFailedChain && (pindexBestInvalid == nullptr || pindexNew->nChainWork > pindexBestInvalid->nChainWork))
                    pindexBestInvalid = pindexNew;
                CBlockIndex *pindexFailed = pindexNew;
                // Remove the entire chain from the set.
                while (pindexTest != pindexFailed) {
                    if (fFailedChain) {

                        if (pindexTest->nFlags & BLOCK_FAILED_DUPLICATE_STAKE)
                            pindexFailed->nFlags |= BLOCK_FAILED_DUPLICATE_STAKE;

                        pindexFailed->nStatus |= BLOCK_FAILED_CHILD;
                    } else if (fMissingData) {
                        // If we're missing data, then add back to mapBlocksUnlinked,
                        // so that if the block arrives in the future we can try adding
                        // to setBlockIndexCandidates again.
                        mapBlocksUnlinked.insert(std::make_pair(pindexFailed->pprev, pindexFailed));
                    }
                    setBlockIndexCandidates.erase(pindexFailed);
                    pindexFailed = pindexFailed->pprev;
                }
                setBlockIndexCandidates.erase(pindexTest);
                fInvalidAncestor = true;
                break;
            }
            pindexTest = pindexTest->pprev;
        }
        if (!fInvalidAncestor)
            return pindexNew;
    } while(true);
}

/** Delete all entries in setBlockIndexCandidates that are worse than the current tip. */
void CChainState::PruneBlockIndexCandidates() {
    // Note that we can't delete the current block itself, as we may need to return to it later in case a
    // reorganization to a better block fails.
    std::set<CBlockIndex*, CBlockIndexWorkComparator>::iterator it = setBlockIndexCandidates.begin();
    while (it != setBlockIndexCandidates.end() && setBlockIndexCandidates.value_comp()(*it, chainActive.Tip())) {
        setBlockIndexCandidates.erase(it++);
    }
    // Either the current tip or a successor of it we're working towards is left in setBlockIndexCandidates.
    assert(!setBlockIndexCandidates.empty());
}

/**
 * Try to make some progress towards making pindexMostWork the active block.
 * pblock is either nullptr or a pointer to a CBlock corresponding to pindexMostWork.
 */
bool CChainState::ActivateBestChainStep(CValidationState& state, const CChainParams& chainparams, CBlockIndex* pindexMostWork, const std::shared_ptr<const CBlock>& pblock, bool& fInvalidFound, ConnectTrace& connectTrace)
{
    AssertLockHeld(cs_main);

    const CBlockIndex *pindexOldTip = chainActive.Tip();
    const CBlockIndex *pindexFork = chainActive.FindFork(pindexMostWork);

    // Disconnect active blocks which are no longer in the best chain.
    bool fBlocksDisconnected = false;
    DisconnectedBlockTransactions disconnectpool;
    while (chainActive.Tip() && chainActive.Tip() != pindexFork) {
        if (!DisconnectTip(state, chainparams, &disconnectpool)) {
            // This is likely a fatal error, but keep the mempool consistent,
            // just in case. Only remove from the mempool in this case.
            UpdateMempoolForReorg(disconnectpool, false);
            return false;
        }
        fBlocksDisconnected = true;
    }

    // Build list of new blocks to connect.
    std::vector<CBlockIndex*> vpindexToConnect;
    bool fContinue = true;
    int nHeight = pindexFork ? pindexFork->nHeight : -1;
    while (fContinue && nHeight != pindexMostWork->nHeight) {
        // Don't iterate the entire list of potential improvements toward the best tip, as we likely only need
        // a few blocks along the way.
        int nTargetHeight = std::min(nHeight + 32, pindexMostWork->nHeight);
        vpindexToConnect.clear();
        vpindexToConnect.reserve(nTargetHeight - nHeight);
        CBlockIndex *pindexIter = pindexMostWork->GetAncestor(nTargetHeight);
        while (pindexIter && pindexIter->nHeight != nHeight) {
            vpindexToConnect.push_back(pindexIter);
            pindexIter = pindexIter->pprev;
        }
        nHeight = nTargetHeight;

        // Connect new blocks.
        for (CBlockIndex *pindexConnect : reverse_iterate(vpindexToConnect)) {
            if (!ConnectTip(state, chainparams, pindexConnect, pindexConnect == pindexMostWork ? pblock : std::shared_ptr<const CBlock>(), connectTrace, disconnectpool)) {
                if (state.IsInvalid()) {
                    // The block violates a consensus rule.
                    if (!state.CorruptionPossible()) {
                        InvalidChainFound(vpindexToConnect.front());
                    }
                    state = CValidationState();
                    fInvalidFound = true;
                    fContinue = false;
                    break;
                } else {
                    // A system error occurred (disk space, database error, ...).
                    // Make the mempool consistent with the current tip, just in case
                    // any observers try to use it before shutdown.
                    UpdateMempoolForReorg(disconnectpool, false);
                    return false;
                }
            } else {
                PruneBlockIndexCandidates();
                if (!pindexOldTip || chainActive.Tip()->nChainWork > pindexOldTip->nChainWork) {
                    // We're in a better position than we were. Return temporarily to release the lock.
                    fContinue = false;
                    break;
                }
            }
        }
    }

    if (fBlocksDisconnected) {
        // If any blocks were disconnected, disconnectpool may be non empty.  Add
        // any disconnected transactions back to the mempool.
        UpdateMempoolForReorg(disconnectpool, true);
    }
    mempool.check(pcoinsTip.get());


    // Callbacks/notifications for a new best chain.
    if (fInvalidFound)
        CheckForkWarningConditionsOnNewFork(vpindexToConnect.back());
    else
        CheckForkWarningConditions();

    return true;
}

static void NotifyHeaderTip() {
    bool fNotify = false;
    bool fInitialBlockDownload = false;
    static CBlockIndex* pindexHeaderOld = nullptr;
    CBlockIndex* pindexHeader = nullptr;
    {
        LOCK(cs_main);
        pindexHeader = pindexBestHeader;

        if (pindexHeader != pindexHeaderOld) {
            fNotify = true;
            fInitialBlockDownload = IsInitialBlockDownload();
            pindexHeaderOld = pindexHeader;
        }
    }
    // Send block tip changed notifications without cs_main
    if (fNotify) {
        uiInterface.NotifyHeaderTip(fInitialBlockDownload, pindexHeader);
    }
}

/**
 * Make the best chain active, in multiple steps. The result is either failure
 * or an activated best chain. pblock is either nullptr or a pointer to a block
 * that is already loaded (to avoid loading it again from disk).
 *
 * ActivateBestChain is split into steps (see ActivateBestChainStep) so that
 * we avoid holding cs_main for an extended period of time; the length of this
 * call may be quite long during reindexing or a substantial reorg.
 */
bool CChainState::ActivateBestChain(CValidationState &state, const CChainParams& chainparams, std::shared_ptr<const CBlock> pblock) {
    // Note that while we're often called here from ProcessNewBlock, this is
    // far from a guarantee. Things in the P2P/RPC will often end up calling
    // us in the middle of ProcessNewBlock - do not assume pblock is set
    // sanely for performance or correctness!
    AssertLockNotHeld(cs_main);

    // ABC maintains a fair degree of expensive-to-calculate internal state
    // because this function periodically releases cs_main so that it does not lock up other threads for too long
    // during large connects - and to allow for e.g. the callback queue to drain
    // we use m_cs_chainstate to enforce mutual exclusion so that only one caller may execute this function at a time
    LOCK(m_cs_chainstate);

    CBlockIndex *pindexMostWork = nullptr;
    CBlockIndex *pindexNewTip = nullptr;
    int nStopAtHeight = gArgs.GetArg("-stopatheight", DEFAULT_STOPATHEIGHT);
    do {
        boost::this_thread::interruption_point();

        if (GetMainSignals().CallbacksPending() > 10) {
            // Block until the validation queue drains. This should largely
            // never happen in normal operation, however may happen during
            // reindex, causing memory blowup if we run too far ahead.
            SyncWithValidationInterfaceQueue();
        }

        {
            LOCK(cs_main);
            CBlockIndex* starting_tip = chainActive.Tip();
            bool blocks_connected = false;
            do {
                // We absolutely may not unlock cs_main until we've made forward progress
                // (with the exception of shutdown due to hardware issues, low disk space, etc).
                ConnectTrace connectTrace(mempool); // Destructed before cs_main is unlocked

                if (pindexMostWork == nullptr) {
                    pindexMostWork = FindMostWorkChain();
                }

                // Whether we have anything to do at all.
                if (pindexMostWork == nullptr || pindexMostWork == chainActive.Tip()) {
                    break;
                }

                bool fInvalidFound = false;
                std::shared_ptr<const CBlock> nullBlockPtr;
                if (!ActivateBestChainStep(state, chainparams, pindexMostWork, pblock && pblock->GetHash() == pindexMostWork->GetBlockHash() ? pblock : nullBlockPtr, fInvalidFound, connectTrace))
                    return false;
                blocks_connected = true;

                if (fInvalidFound) {
                    // Wipe cache, we may need another branch now.
                    pindexMostWork = nullptr;
                }
                pindexNewTip = chainActive.Tip();

                for (const PerBlockConnectTrace& trace : connectTrace.GetBlocksConnected()) {
                    assert(trace.pblock && trace.pindex);
                    GetMainSignals().BlockConnected(trace.pblock, trace.pindex, trace.conflictedTxs);
                }
            } while (!chainActive.Tip() || (starting_tip && CBlockIndexWorkComparator()(chainActive.Tip(), starting_tip)));
            if (!blocks_connected) return true;

            const CBlockIndex* pindexFork = chainActive.FindFork(starting_tip);
            bool fInitialDownload = IsInitialBlockDownload();

            // Notify external listeners about the new tip.
            // Enqueue while holding cs_main to ensure that UpdatedBlockTip is called in the order in which blocks are connected
            if (pindexFork != pindexNewTip) {
                // Notify ValidationInterface subscribers
                GetMainSignals().UpdatedBlockTip(pindexNewTip, pindexFork, fInitialDownload);

                // Always notify the UI if a new block tip was connected
                uiInterface.NotifyBlockTip(fInitialDownload, pindexNewTip);
            }
        }
        // When we reach this point, we switched to a new tip (stored in pindexNewTip).

        if (nStopAtHeight && pindexNewTip && pindexNewTip->nHeight >= nStopAtHeight) StartShutdown();

        // We check shutdown only after giving ActivateBestChainStep a chance to run once so that we
        // never shutdown before connecting the genesis block during LoadChainTip(). Previously this
        // caused an assert() failure during shutdown in such cases as the UTXO DB flushing checks
        // that the best block hash is non-null.
        if (ShutdownRequested())
            break;
    } while (pindexNewTip != pindexMostWork);
    CheckBlockIndex(chainparams.GetConsensus());


    // Write changes periodically to disk, after relay.
    if (!FlushStateToDisk(chainparams, state, FlushStateMode::PERIODIC)) {
        return false;
    }
    return true;
}

bool ActivateBestChain(CValidationState &state, const CChainParams& chainparams, std::shared_ptr<const CBlock> pblock) {
    return g_chainstate.ActivateBestChain(state, chainparams, std::move(pblock));
}

bool CChainState::PreciousBlock(CValidationState& state, const CChainParams& params, CBlockIndex *pindex)
{
    {
        LOCK(cs_main);
        if (pindex->nChainWork < chainActive.Tip()->nChainWork) {
            // Nothing to do, this block is not at the tip.
            return true;
        }
        if (chainActive.Tip()->nChainWork > nLastPreciousChainwork) {
            // The chain has been extended since the last call, reset the counter.
            nBlockReverseSequenceId = -1;
        }
        nLastPreciousChainwork = chainActive.Tip()->nChainWork;
        setBlockIndexCandidates.erase(pindex);
        pindex->nSequenceId = nBlockReverseSequenceId;
        if (nBlockReverseSequenceId > std::numeric_limits<int32_t>::min()) {
            // We can't keep reducing the counter if somebody really wants to
            // call preciousblock 2**31-1 times on the same set of tips...
            nBlockReverseSequenceId--;
        }
        if (pindex->IsValid(BLOCK_VALID_TRANSACTIONS) && pindex->nChainTx) {
            setBlockIndexCandidates.insert(pindex);
            PruneBlockIndexCandidates();
        }
    }

    return ActivateBestChain(state, params, std::shared_ptr<const CBlock>());
}
bool PreciousBlock(CValidationState& state, const CChainParams& params, CBlockIndex *pindex) {
    return g_chainstate.PreciousBlock(state, params, pindex);
}

bool CChainState::InvalidateBlock(CValidationState& state, const CChainParams& chainparams, CBlockIndex *pindex)
{
    AssertLockHeld(cs_main);

    // We first disconnect backwards and then mark the blocks as invalid.
    // This prevents a case where pruned nodes may fail to invalidateblock
    // and be left unable to start as they have no tip candidates (as there
    // are no blocks that meet the "have data and are not invalid per
    // nStatus" criteria for inclusion in setBlockIndexCandidates).

    bool pindex_was_in_chain = false;
    CBlockIndex *invalid_walk_tip = chainActive.Tip();

    DisconnectedBlockTransactions disconnectpool;
    while (chainActive.Contains(pindex)) {
        pindex_was_in_chain = true;
        // ActivateBestChain considers blocks already in chainActive
        // unconditionally valid already, so force disconnect away from it.
        if (!DisconnectTip(state, chainparams, &disconnectpool)) {
            // It's probably hopeless to try to make the mempool consistent
            // here if DisconnectTip failed, but we can try.
            UpdateMempoolForReorg(disconnectpool, false);
            return false;
        }
    }

    // Now mark the blocks we just disconnected as descendants invalid
    // (note this may not be all descendants).
    while (pindex_was_in_chain && invalid_walk_tip != pindex) {
        invalid_walk_tip->nStatus |= BLOCK_FAILED_CHILD;
        setDirtyBlockIndex.insert(invalid_walk_tip);
        setBlockIndexCandidates.erase(invalid_walk_tip);
        invalid_walk_tip = invalid_walk_tip->pprev;
    }

    // Mark the block itself as invalid.
    pindex->nStatus |= BLOCK_FAILED_VALID;
    setDirtyBlockIndex.insert(pindex);
    setBlockIndexCandidates.erase(pindex);
    m_failed_blocks.insert(pindex);

    // DisconnectTip will add transactions to disconnectpool; try to add these
    // back to the mempool.
    UpdateMempoolForReorg(disconnectpool, true);

    // The resulting new best tip may not be in setBlockIndexCandidates anymore, so
    // add it again.
    BlockMap::iterator it = mapBlockIndex.begin();
    while (it != mapBlockIndex.end()) {
        if (it->second->IsValid(BLOCK_VALID_TRANSACTIONS) && it->second->nChainTx && !setBlockIndexCandidates.value_comp()(it->second, chainActive.Tip())) {
            setBlockIndexCandidates.insert(it->second);
        }
        it++;
    }

    InvalidChainFound(pindex);

    // Only notify about a new block tip if the active chain was modified.
    if (pindex_was_in_chain) {
        uiInterface.NotifyBlockTip(IsInitialBlockDownload(), pindex->pprev);
    }
    return true;
}
bool InvalidateBlock(CValidationState& state, const CChainParams& chainparams, CBlockIndex *pindex) {
    return g_chainstate.InvalidateBlock(state, chainparams, pindex);
}

bool CChainState::ResetBlockFailureFlags(CBlockIndex *pindex) {
    AssertLockHeld(cs_main);

    int nHeight = pindex->nHeight;

    // Remove the invalidity flag from this block and all its descendants.
    BlockMap::iterator it = mapBlockIndex.begin();
    while (it != mapBlockIndex.end()) {
        if (!it->second->IsValid() && it->second->GetAncestor(nHeight) == pindex) {
            it->second->nStatus &= ~BLOCK_FAILED_MASK;
            setDirtyBlockIndex.insert(it->second);
            if (it->second->IsValid(BLOCK_VALID_TRANSACTIONS) && it->second->nChainTx && setBlockIndexCandidates.value_comp()(chainActive.Tip(), it->second)) {
                setBlockIndexCandidates.insert(it->second);
            }
            if (it->second == pindexBestInvalid) {
                // Reset invalid block marker if it was pointing to one of those.
                pindexBestInvalid = nullptr;
            }
            m_failed_blocks.erase(it->second);
        }
        it++;
    }

    // Remove the invalidity flag from all ancestors too.
    while (pindex != nullptr) {
        if (pindex->nStatus & BLOCK_FAILED_MASK) {
            pindex->nStatus &= ~BLOCK_FAILED_MASK;
            setDirtyBlockIndex.insert(pindex);
            m_failed_blocks.erase(pindex);
        }
        pindex = pindex->pprev;
    }
    return true;
}
bool ResetBlockFailureFlags(CBlockIndex *pindex) {
    return g_chainstate.ResetBlockFailureFlags(pindex);
}

CBlockIndex* CChainState::AddToBlockIndex(const CBlockHeader& block)
{
    AssertLockHeld(cs_main);

    // Check for duplicate
    uint256 hash = block.GetHash();
    BlockMap::iterator it = mapBlockIndex.find(hash);
    if (it != mapBlockIndex.end())
        return it->second;

    // Construct new block index object
    CBlockIndex* pindexNew = new CBlockIndex(block);
    // We assign the sequence id to blocks only when the full data is available,
    // to avoid miners withholding blocks but broadcasting headers, to get a
    // competitive advantage.
    pindexNew->nSequenceId = 0;
    BlockMap::iterator mi = mapBlockIndex.insert(std::make_pair(hash, pindexNew)).first;
    pindexNew->phashBlock = &((*mi).first);
    BlockMap::iterator miPrev = mapBlockIndex.find(block.hashPrevBlock);
    if (miPrev != mapBlockIndex.end())
    {
        pindexNew->pprev = (*miPrev).second;
        pindexNew->nHeight = pindexNew->pprev->nHeight + 1;
        pindexNew->BuildSkip();
    }
    pindexNew->nTimeMax = (pindexNew->pprev ? std::max(pindexNew->pprev->nTimeMax, pindexNew->nTime) : pindexNew->nTime);
    pindexNew->nChainWork = (pindexNew->pprev ? pindexNew->pprev->nChainWork : 0) + GetBlockProof(*pindexNew);

    pindexNew->RaiseValidity(BLOCK_VALID_TREE);
    if (pindexBestHeader == nullptr || pindexBestHeader->nChainWork < pindexNew->nChainWork)
        pindexBestHeader = pindexNew;

    setDirtyBlockIndex.insert(pindexNew);

    return pindexNew;
}

/** Mark a block as having its data received and checked (up to BLOCK_VALID_TRANSACTIONS). */
bool CChainState::ReceivedBlockTransactions(const CBlock &block, CValidationState& state, CBlockIndex *pindexNew, const CDiskBlockPos& pos, const Consensus::Params& consensusParams)
{
    pindexNew->nTx = block.vtx.size();
    pindexNew->nChainTx = 0;
    pindexNew->nFile = pos.nFile;
    pindexNew->nDataPos = pos.nPos;
    pindexNew->nUndoPos = 0;
    pindexNew->nStatus |= BLOCK_HAVE_DATA;
    if (IsWitnessEnabled(pindexNew->pprev, consensusParams)) {
        pindexNew->nStatus |= BLOCK_OPT_WITNESS;
    }
    pindexNew->RaiseValidity(BLOCK_VALID_TRANSACTIONS);
    setDirtyBlockIndex.insert(pindexNew);
    if (pindexNew->pprev == nullptr || pindexNew->pprev->nChainTx) {
        // If pindexNew is the genesis block or all parents are BLOCK_VALID_TRANSACTIONS.
        std::deque<CBlockIndex*> queue;
        queue.push_back(pindexNew);

        // Recursively process any descendant blocks that now may be eligible to be connected.
        while (!queue.empty()) {
            CBlockIndex *pindex = queue.front();
            queue.pop_front();
            pindex->nChainTx = (pindex->pprev ? pindex->pprev->nChainTx : 0) + pindex->nTx;
            {
                LOCK(cs_nBlockSequenceId);
                pindex->nSequenceId = nBlockSequenceId++;
            }
            if (chainActive.Tip() == nullptr || !setBlockIndexCandidates.value_comp()(pindex, chainActive.Tip())) {
                setBlockIndexCandidates.insert(pindex);
            }
            std::pair<std::multimap<CBlockIndex*, CBlockIndex*>::iterator, std::multimap<CBlockIndex*, CBlockIndex*>::iterator> range = mapBlocksUnlinked.equal_range(pindex);
            while (range.first != range.second) {
                std::multimap<CBlockIndex*, CBlockIndex*>::iterator it = range.first;
                queue.push_back(it->second);
                range.first++;
                mapBlocksUnlinked.erase(it);
            }
        }
    } else {
        if (pindexNew->pprev && pindexNew->pprev->IsValid(BLOCK_VALID_TREE)) {
            mapBlocksUnlinked.insert(std::make_pair(pindexNew->pprev, pindexNew));
        }
    }

    return true;
}

static bool FindBlockPos(CDiskBlockPos &pos, unsigned int nAddSize, unsigned int nHeight, uint64_t nTime, bool fKnown = false)
{
    LOCK(cs_LastBlockFile);

    unsigned int nFile = fKnown ? pos.nFile : nLastBlockFile;
    if (vinfoBlockFile.size() <= nFile) {
        vinfoBlockFile.resize(nFile + 1);
    }

    if (!fKnown) {
        while (vinfoBlockFile[nFile].nSize + nAddSize >= MAX_BLOCKFILE_SIZE) {
            nFile++;
            if (vinfoBlockFile.size() <= nFile) {
                vinfoBlockFile.resize(nFile + 1);
            }
        }
        pos.nFile = nFile;
        pos.nPos = vinfoBlockFile[nFile].nSize;
    }

    if ((int)nFile != nLastBlockFile) {
        if (!fKnown) {
            LogPrintf("Leaving block file %i: %s\n", nLastBlockFile, vinfoBlockFile[nLastBlockFile].ToString());
        }
        FlushBlockFile(!fKnown);
        nLastBlockFile = nFile;
    }

    vinfoBlockFile[nFile].AddBlock(nHeight, nTime);
    if (fKnown)
        vinfoBlockFile[nFile].nSize = std::max(pos.nPos + nAddSize, vinfoBlockFile[nFile].nSize);
    else
        vinfoBlockFile[nFile].nSize += nAddSize;

    if (!fKnown) {
        unsigned int nOldChunks = (pos.nPos + BLOCKFILE_CHUNK_SIZE - 1) / BLOCKFILE_CHUNK_SIZE;
        unsigned int nNewChunks = (vinfoBlockFile[nFile].nSize + BLOCKFILE_CHUNK_SIZE - 1) / BLOCKFILE_CHUNK_SIZE;
        if (nNewChunks > nOldChunks) {
            if (fPruneMode)
                fCheckForPruning = true;
            if (CheckDiskSpace(nNewChunks * BLOCKFILE_CHUNK_SIZE - pos.nPos, true)) {
                FILE *file = OpenBlockFile(pos);
                if (file) {
                    LogPrintf("Pre-allocating up to position 0x%x in blk%05u.dat\n", nNewChunks * BLOCKFILE_CHUNK_SIZE, pos.nFile);
                    AllocateFileRange(file, pos.nPos, nNewChunks * BLOCKFILE_CHUNK_SIZE - pos.nPos);
                    fclose(file);
                }
            }
            else
                return error("out of disk space");
        }
    }

    setDirtyFileInfo.insert(nFile);
    return true;
}

static bool FindUndoPos(CValidationState &state, int nFile, CDiskBlockPos &pos, unsigned int nAddSize)
{
    pos.nFile = nFile;

    LOCK(cs_LastBlockFile);

    unsigned int nNewSize;
    pos.nPos = vinfoBlockFile[nFile].nUndoSize;
    nNewSize = vinfoBlockFile[nFile].nUndoSize += nAddSize;
    setDirtyFileInfo.insert(nFile);

    unsigned int nOldChunks = (pos.nPos + UNDOFILE_CHUNK_SIZE - 1) / UNDOFILE_CHUNK_SIZE;
    unsigned int nNewChunks = (nNewSize + UNDOFILE_CHUNK_SIZE - 1) / UNDOFILE_CHUNK_SIZE;
    if (nNewChunks > nOldChunks) {
        if (fPruneMode)
            fCheckForPruning = true;
        if (CheckDiskSpace(nNewChunks * UNDOFILE_CHUNK_SIZE - pos.nPos, true)) {
            FILE *file = OpenUndoFile(pos);
            if (file) {
                LogPrintf("Pre-allocating up to position 0x%x in rev%05u.dat\n", nNewChunks * UNDOFILE_CHUNK_SIZE, pos.nFile);
                AllocateFileRange(file, pos.nPos, nNewChunks * UNDOFILE_CHUNK_SIZE - pos.nPos);
                fclose(file);
            }
        }
        else
            return state.Error("out of disk space");
    }

    return true;
}

static bool CheckBlockHeader(const CBlockHeader& block, CValidationState& state, const Consensus::Params& consensusParams, bool fCheckPOW = true)
{
    if (fParticlMode
        && !block.IsParticlVersion())
        return state.DoS(100, false, REJECT_INVALID, "block-version", false, "bad block version");

    // Check timestamp
    if (fParticlMode
        && !block.hashPrevBlock.IsNull() // allow genesis block to be created in the future
        && block.GetBlockTime() > FutureDrift(GetAdjustedTime()))
        return state.DoS(50, false, REJECT_INVALID, "block-timestamp", false, "block timestamp too far in the future");

    // Check proof of work matches claimed amount
    if (!fParticlMode
        && fCheckPOW && !CheckProofOfWork(block.GetHash(), block.nBits, consensusParams))
        return state.DoS(50, false, REJECT_INVALID, "high-hash", false, "proof of work failed");

    return true;
}


bool CheckBlockSignature(const CBlock &block)
{
    if (!block.IsProofOfStake())
        return block.vchBlockSig.empty();
    if (block.vchBlockSig.empty())
        return false;
    if (block.vtx[0]->vin.size() < 1)
        return false;

    const auto &txin = block.vtx[0]->vin[0];
    if (txin.scriptWitness.stack.size() != 2)
        return false;

    if (txin.scriptWitness.stack[1].size() != 33)
        return false;

    CPubKey pubKey(txin.scriptWitness.stack[1]);
    return pubKey.Verify(block.GetHash(), block.vchBlockSig);
};

bool AddToMapStakeSeen(const COutPoint &kernel, const uint256 &blockHash)
{
    // Overwrites existing values

    std::pair<std::map<COutPoint, uint256>::iterator,bool> ret;
    ret = mapStakeSeen.insert(std::pair<COutPoint, uint256>(kernel, blockHash));
    if (ret.second == false) // existing element
    {
        ret.first->second = blockHash;
    } else
    {
        listStakeSeen.push_back(kernel);
    };
    //mapStakeSeen[kernel] = blockHash;
    //listStakeSeen.push_back(kernel);
    return true;
};

bool CheckStakeUnused(const COutPoint &kernel)
{
    std::map<COutPoint, uint256>::const_iterator mi = mapStakeSeen.find(kernel);
    if (mi != mapStakeSeen.end())
        return false;
    return true;
}

bool CheckStakeUnique(const CBlock &block, bool fUpdate)
{
    uint256 blockHash = block.GetHash();
    const COutPoint &kernel = block.vtx[0]->vin[0].prevout;

    std::map<COutPoint, uint256>::const_iterator mi = mapStakeSeen.find(kernel);
    if (mi != mapStakeSeen.end())
    {
        if (mi->second == blockHash)
            return true;

        return error("%s: Stake kernel for %s first seen on %s.", __func__, blockHash.ToString(), mi->second.ToString());
    };

    if (!fUpdate)
        return true;



    if (listStakeSeen.size() > MAX_STAKE_SEEN_SIZE)
    {
        const COutPoint &oldest = listStakeSeen.front();
        if (1 != mapStakeSeen.erase(oldest))
            LogPrintf("%s: Warning: mapStakeSeen did not erase %s %n\n", __func__, oldest.hash.ToString(), oldest.n);
        listStakeSeen.pop_front();
    };

    return AddToMapStakeSeen(kernel, blockHash);
};

bool CheckBlock(const CBlock& block, CValidationState& state, const Consensus::Params& consensusParams, bool fCheckPOW, bool fCheckMerkleRoot)
{
    // These are checks that are independent of context.

    if (block.fChecked)
        return true;

    // Check that the header is valid (particularly PoW).  This is mostly
    // redundant with the call in AcceptBlockHeader.
    if (!CheckBlockHeader(block, state, consensusParams, fCheckPOW))
        return false;

    // Check the merkle root.
    if (fCheckMerkleRoot) {
        bool mutated;

        uint256 hashMerkleRoot2 = BlockMerkleRoot(block, &mutated);

        if (block.hashMerkleRoot != hashMerkleRoot2)
            return state.DoS(100, false, REJECT_INVALID, "bad-txnmrklroot", true, "hashMerkleRoot mismatch");

        // Check for merkle tree malleability (CVE-2012-2459): repeating sequences
        // of transactions in a block without affecting the merkle root of a block,
        // while still invalidating it.
        if (mutated)
            return state.DoS(100, false, REJECT_INVALID, "bad-txns-duplicate", true, "duplicate transaction");
    }

    // All potential-corruption validation must be done before we do any
    // transaction validation, as otherwise we may mark the header as invalid
    // because we receive the wrong transactions for it.
    // Note that witness malleability is checked in ContextualCheckBlock, so no
    // checks that use witness data may be performed here.

    // Size limits
    if (block.vtx.empty() || block.vtx.size() * WITNESS_SCALE_FACTOR > MAX_BLOCK_WEIGHT || ::GetSerializeSize(block, SER_NETWORK, PROTOCOL_VERSION | SERIALIZE_TRANSACTION_NO_WITNESS) * WITNESS_SCALE_FACTOR > MAX_BLOCK_WEIGHT)
        return state.DoS(100, false, REJECT_INVALID, "bad-blk-length", false, "size limits failed");

    if (fParticlMode)
    {
        if (!IsInitialBlockDownload()
            && block.vtx[0]->IsCoinStake()
            && !CheckStakeUnique(block))
        {
            //state.DoS(10, false, REJECT_INVALID, "bad-cs-duplicate", false, "duplicate coinstake");

            state.nFlags |= BLOCK_FAILED_DUPLICATE_STAKE;

            /*
            // TODO: ask peers which stake kernel they have
            if (chainActive.Tip()->nHeight < GetNumBlocksOfPeers() - 8) // peers have significantly longer chain, this node must've got the wrong stake 1st
            {
                LogPrint(BCLog::POS, "%s: Ignoring CheckStakeUnique for block %s, chain height behind peers.\n", __func__, block.GetHash().ToString());
                const COutPoint &kernel = block.vtx[0]->vin[0].prevout;
                mapStakeSeen[kernel] = block.GetHash();
            } else
                return state.DoS(20, false, REJECT_INVALID, "bad-cs-duplicate", false, "duplicate coinstake");
            */
        };

        // First transaction must be coinbase (genesis only) or coinstake
        // 2nd txn may be coinbase in early blocks: check further in ContextualCheckBlock
        if (!(block.vtx[0]->IsCoinBase() || block.vtx[0]->IsCoinStake())) // only genesis can be coinbase, check in ContextualCheckBlock
            return state.DoS(100, false, REJECT_INVALID, "bad-cb-missing", false, "first tx is not coinbase");

        // 2nd txn may never be coinstake, remaining txns must not be coinbase/stake
        for (size_t i = 1; i < block.vtx.size(); i++)
            if ((i > 1 && block.vtx[i]->IsCoinBase()) || block.vtx[i]->IsCoinStake())
                return state.DoS(100, false, REJECT_INVALID, "bad-cb-multiple", false, "more than one coinbase or coinstake");

        if (!CheckBlockSignature(block))
            return state.DoS(100, false, REJECT_INVALID, "bad-block-signature", false, "bad block signature");
    } else
    {
        // First transaction must be coinbase, the rest must not be
        if (block.vtx.empty() || !block.vtx[0]->IsCoinBase())
            return state.DoS(100, false, REJECT_INVALID, "bad-cb-missing", false, "first tx is not coinbase");

        // Remaining txns must not be coinbase/stake
        for (size_t i = 1; i < block.vtx.size(); i++)
            if (block.vtx[i]->IsCoinBase() || block.vtx[i]->IsCoinStake())
                return state.DoS(100, false, REJECT_INVALID, "bad-cb-multiple", false, "more than one coinbase");
    };

    // Check transactions
    for (const auto& tx : block.vtx)
    {
        //if (!CheckTransaction(*tx, state, false))
        if (!CheckTransaction(*tx, state)) // Check for duplicate inputs, TODO: UpdateCoins should return a bool, db/coinsview txn should be undone
            return state.Invalid(false, state.GetRejectCode(), state.GetRejectReason(),
                                 strprintf("Transaction check failed (tx hash %s) %s", tx->GetHash().ToString(), state.GetDebugMessage()));
    };

    unsigned int nSigOps = 0;
    for (const auto& tx : block.vtx)
    {
        nSigOps += GetLegacySigOpCount(*tx);
    }
    if (nSigOps * WITNESS_SCALE_FACTOR > MAX_BLOCK_SIGOPS_COST)
        return state.DoS(100, false, REJECT_INVALID, "bad-blk-sigops", false, "out-of-bounds SigOpCount");

    if (fCheckPOW && fCheckMerkleRoot)
        block.fChecked = true;

    return true;
}

bool IsWitnessEnabled(const CBlockIndex* pindexPrev, const Consensus::Params& params)
{
    if (fParticlMode) return true;

    LOCK(cs_main);
    return (VersionBitsState(pindexPrev, params, Consensus::DEPLOYMENT_SEGWIT, versionbitscache) == ThresholdState::ACTIVE);
}

bool IsNullDummyEnabled(const CBlockIndex* pindexPrev, const Consensus::Params& params)
{
    LOCK(cs_main);
    return (VersionBitsState(pindexPrev, params, Consensus::DEPLOYMENT_SEGWIT, versionbitscache) == ThresholdState::ACTIVE);
}

// Compute at which vout of the block's coinbase transaction the witness
// commitment occurs, or -1 if not found.
static int GetWitnessCommitmentIndex(const CBlock& block)
{
    int commitpos = -1;
    if (!block.vtx.empty()) {
        for (size_t o = 0; o < block.vtx[0]->vout.size(); o++) {
            if (block.vtx[0]->vout[o].scriptPubKey.size() >= 38 && block.vtx[0]->vout[o].scriptPubKey[0] == OP_RETURN && block.vtx[0]->vout[o].scriptPubKey[1] == 0x24 && block.vtx[0]->vout[o].scriptPubKey[2] == 0xaa && block.vtx[0]->vout[o].scriptPubKey[3] == 0x21 && block.vtx[0]->vout[o].scriptPubKey[4] == 0xa9 && block.vtx[0]->vout[o].scriptPubKey[5] == 0xed) {
                commitpos = o;
            }
        }
    }
    return commitpos;
}

void UpdateUncommittedBlockStructures(CBlock& block, const CBlockIndex* pindexPrev, const Consensus::Params& consensusParams)
{
    int commitpos = GetWitnessCommitmentIndex(block);
    static const std::vector<unsigned char> nonce(32, 0x00);
    if (commitpos != -1 && IsWitnessEnabled(pindexPrev, consensusParams) && !block.vtx[0]->HasWitness()) {
        CMutableTransaction tx(*block.vtx[0]);
        tx.vin[0].scriptWitness.stack.resize(1);
        tx.vin[0].scriptWitness.stack[0] = nonce;
        block.vtx[0] = MakeTransactionRef(std::move(tx));
    }
}

std::vector<unsigned char> GenerateCoinbaseCommitment(CBlock& block, const CBlockIndex* pindexPrev, const Consensus::Params& consensusParams)
{
    std::vector<unsigned char> commitment;
    if (fParticlMode)
        return commitment;

    int commitpos = GetWitnessCommitmentIndex(block);
    std::vector<unsigned char> ret(32, 0x00);
    if (consensusParams.vDeployments[Consensus::DEPLOYMENT_SEGWIT].nTimeout != 0) {
        if (commitpos == -1) {
            uint256 witnessroot = BlockWitnessMerkleRoot(block, nullptr);
            CHash256().Write(witnessroot.begin(), 32).Write(ret.data(), 32).Finalize(witnessroot.begin());
            CTxOut out;
            out.nValue = 0;
            out.scriptPubKey.resize(38);
            out.scriptPubKey[0] = OP_RETURN;
            out.scriptPubKey[1] = 0x24;
            out.scriptPubKey[2] = 0xaa;
            out.scriptPubKey[3] = 0x21;
            out.scriptPubKey[4] = 0xa9;
            out.scriptPubKey[5] = 0xed;
            memcpy(&out.scriptPubKey[6], witnessroot.begin(), 32);
            commitment = std::vector<unsigned char>(out.scriptPubKey.begin(), out.scriptPubKey.end());
            CMutableTransaction tx(*block.vtx[0]);
            tx.vout.push_back(out);
            block.vtx[0] = MakeTransactionRef(std::move(tx));
        }
    }
    UpdateUncommittedBlockStructures(block, pindexPrev, consensusParams);
    return commitment;
}

unsigned int GetNextTargetRequired(const CBlockIndex *pindexLast)
{
    const Consensus::Params &consensus = Params().GetConsensus();

    arith_uint256 bnProofOfWorkLimit;
    unsigned int nProofOfWorkLimit;
    int nHeight = pindexLast ? pindexLast->nHeight+1 : 0;

    if (nHeight < (int)Params().GetLastImportHeight())
    {
        if (nHeight == 0)
            return arith_uint256("00ffffffffffffffffffffffffffffffffffffffffffffffffffffffffffffff").GetCompact();
        int nLastImportHeight = (int) Params().GetLastImportHeight();
        arith_uint256 nMaxProofOfWorkLimit = arith_uint256("000000000008ffffffffffffffffffffffffffffffffffffffffffffffffffff");
        arith_uint256 nMinProofOfWorkLimit = UintToArith256(consensus.powLimit);
        arith_uint256 nStep = (nMaxProofOfWorkLimit - nMinProofOfWorkLimit) / nLastImportHeight;


        bnProofOfWorkLimit = nMaxProofOfWorkLimit - (nStep * nHeight);
        nProofOfWorkLimit = bnProofOfWorkLimit.GetCompact();
    } else
    {
        bnProofOfWorkLimit = UintToArith256(consensus.powLimit);
        nProofOfWorkLimit = bnProofOfWorkLimit.GetCompact();
    };


    if (pindexLast == nullptr)
        return nProofOfWorkLimit; // Genesis block

    const CBlockIndex* pindexPrev = pindexLast;
    if (pindexPrev->pprev == nullptr)
        return nProofOfWorkLimit; // first block
    const CBlockIndex *pindexPrevPrev = pindexPrev->pprev;
    if (pindexPrevPrev->pprev == nullptr)
        return nProofOfWorkLimit; // second block

    int64_t nTargetSpacing = Params().GetTargetSpacing();
    int64_t nTargetTimespan = Params().GetTargetTimespan();
    int64_t nActualSpacing = pindexPrev->GetBlockTime() - pindexPrevPrev->GetBlockTime();

    if (nActualSpacing > nTargetSpacing * 10)
        nActualSpacing = nTargetSpacing * 10;

    // pos: target change every block
    // pos: retarget with exponential moving toward target spacing
    arith_uint256 bnNew;
    bnNew.SetCompact(pindexLast->nBits);

    int64_t nInterval = nTargetTimespan / nTargetSpacing;
    bnNew *= ((nInterval - 1) * nTargetSpacing + nActualSpacing + nActualSpacing);
    bnNew /= ((nInterval + 1) * nTargetSpacing);


    if (bnNew <= 0 || bnNew > bnProofOfWorkLimit)
        return nProofOfWorkLimit;

    return bnNew.GetCompact();
}

/** Context-dependent validity checks.
 *  By "context", we mean only the previous block headers, but not the UTXO
 *  set; UTXO-related validity checks are done in ConnectBlock().
 *  NOTE: This function is not currently invoked by ConnectBlock(), so we
 *  should consider upgrade issues if we change which consensus rules are
 *  enforced in this function (eg by adding a new consensus rule). See comment
 *  in ConnectBlock().
 *  Note that -reindex-chainstate skips the validation that happens here!
 */
static bool ContextualCheckBlockHeader(const CBlockHeader& block, CValidationState& state, const CChainParams& params, const CBlockIndex* pindexPrev, int64_t nAdjustedTime)
{
    const int nHeight = pindexPrev == nullptr ? 0 : pindexPrev->nHeight + 1;
    const Consensus::Params& consensusParams = params.GetConsensus();

    if (fParticlMode && pindexPrev)
    {
        // Check proof-of-stake
        if (block.nBits != GetNextTargetRequired(pindexPrev))
            return state.DoS(100, false, REJECT_INVALID, "bad-proof-of-stake", true, strprintf("%s: Bad proof-of-stake target", __func__));
    } else
    {
        // Check proof of work
        if (block.nBits != GetNextWorkRequired(pindexPrev, &block, consensusParams))
            return state.DoS(100, false, REJECT_INVALID, "bad-diffbits", false, "incorrect proof of work");
    };

    // Check against checkpoints
    if (fCheckpointsEnabled) {
        // Don't accept any forks from the main chain prior to last checkpoint.
        // GetLastCheckpoint finds the last checkpoint in MapCheckpoints that's in our
        // MapBlockIndex.
        CBlockIndex* pcheckpoint = Checkpoints::GetLastCheckpoint(params.Checkpoints());
        if (pcheckpoint && nHeight < pcheckpoint->nHeight)
            return state.DoS(100, error("%s: forked chain older than last checkpoint (height %d)", __func__, nHeight), REJECT_CHECKPOINT, "bad-fork-prior-to-checkpoint");
    }

    // Check timestamp against prev
    if (block.GetBlockTime() <= pindexPrev->GetMedianTimePast())
        return state.Invalid(false, REJECT_INVALID, "time-too-old", "block's timestamp is too early");

    // Check timestamp
    if (nHeight > 0
        && block.GetBlockTime() > nAdjustedTime + MAX_FUTURE_BLOCK_TIME)
        return state.Invalid(false, REJECT_INVALID, "time-too-new", "block timestamp too far in the future");

    // Reject outdated version blocks when 95% (75% on testnet) of the network has upgraded:
    // check for version 2, 3 and 4 upgrades
    if((block.nVersion < 2 && nHeight >= consensusParams.BIP34Height) ||
       (block.nVersion < 3 && nHeight >= consensusParams.BIP66Height) ||
       (block.nVersion < 4 && nHeight >= consensusParams.BIP65Height))
            return state.Invalid(false, REJECT_OBSOLETE, strprintf("bad-version(0x%08x)", block.nVersion),
                                 strprintf("rejected nVersion=0x%08x block", block.nVersion));

    return true;
}

/** NOTE: This function is not currently invoked by ConnectBlock(), so we
 *  should consider upgrade issues if we change which consensus rules are
 *  enforced in this function (eg by adding a new consensus rule). See comment
 *  in ConnectBlock().
 *  Note that -reindex-chainstate skips the validation that happens here!
 */
static bool ContextualCheckBlock(const CBlock& block, CValidationState& state, const Consensus::Params& consensusParams, const CBlockIndex* pindexPrev)
{
    const int nHeight = pindexPrev == nullptr ? 0 : pindexPrev->nHeight + 1;
    const int64_t nPrevTime = pindexPrev ? pindexPrev->nTime : 0;

    // Start enforcing BIP113 (Median Time Past) using versionbits logic.
    int nLockTimeFlags = 0;
    if (fParticlMode)
    {
        nLockTimeFlags |= LOCKTIME_MEDIAN_TIME_PAST;
    } else
    {
        if (VersionBitsState(pindexPrev, consensusParams, Consensus::DEPLOYMENT_CSV, versionbitscache) == ThresholdState::ACTIVE) {
            nLockTimeFlags |= LOCKTIME_MEDIAN_TIME_PAST;
        }
    };

    int64_t nLockTimeCutoff = (nLockTimeFlags & LOCKTIME_MEDIAN_TIME_PAST)
                              ? (pindexPrev ? pindexPrev->GetMedianTimePast() : block.GetBlockTime())
                              : block.GetBlockTime();

    // Check that all transactions are finalized
    for (const auto& tx : block.vtx) {
        if (!IsFinalTx(*tx, nHeight, nLockTimeCutoff)) {
            return state.DoS(10, false, REJECT_INVALID, "bad-txns-nonfinal", false, "non-final transaction");
        }
    }

    if (fParticlMode)
    {
        // Enforce rule that the coinbase/coinstake ends with serialized block height
        // genesis block scriptSig size will be different

        if (block.IsProofOfStake())
        {
            // Limit the number of outputs in a coinstake txn to 6: 1 data + 1 foundation + 4 user
            if (nPrevTime >= consensusParams.OpIsCoinstakeTime)
            {
                if (block.vtx[0]->vpout.size() > 6)
                    return state.DoS(100, false, REJECT_INVALID, "bad-cs-outputs", false, "Too many outputs in coinstake");
            };

            // coinstake output 0 must be data output of blockheight
            int i;
            if (!block.vtx[0]->GetCoinStakeHeight(i))
                return state.DoS(100, false, REJECT_INVALID, "bad-cs-malformed", false, "coinstake txn is malformed");

            if (i != nHeight)
                return state.DoS(100, false, REJECT_INVALID, "bad-cs-height", false, "block height mismatch in coinstake");

            std::vector<uint8_t> &vData = ((CTxOutData*)block.vtx[0]->vpout[0].get())->vData;
            if (vData.size() > 8 && vData[4] == DO_VOTE)
            {
                uint32_t voteToken;
                memcpy(&voteToken, &vData[5], 4);

                LogPrint(BCLog::HDWALLET, _("Block %d casts vote for option %u of proposal %u.\n").c_str(),
                    nHeight, voteToken >> 16, voteToken & 0xFFFF);
            };

            // check witness merkleroot, TODO: should witnessmerkleroot be hashed?
            bool malleated = false;
            uint256 hashWitness = BlockWitnessMerkleRoot(block, &malleated);

            if (hashWitness != block.hashWitnessMerkleRoot)
                return state.DoS(100, false, REJECT_INVALID, "bad-witness-merkle-match", true, strprintf("%s : witness merkle commitment mismatch", __func__));

            if (!CheckCoinStakeTimestamp(nHeight, block.GetBlockTime()))
                return state.DoS(50, false, REJECT_INVALID, "bad-coinstake-time", true, strprintf("%s: coinstake timestamp violation nTimeBlock=%d", __func__, block.GetBlockTime()));

            // Check timestamp against prev
            if (block.GetBlockTime() <= pindexPrev->GetPastTimeLimit() || FutureDrift(block.GetBlockTime()) < pindexPrev->GetBlockTime())
                return state.DoS(50, false, REJECT_INVALID, "bad-block-time", true, strprintf("%s: block's timestamp is too early", __func__));

            uint256 hashProof, targetProofOfStake;

            // Blocks are connected at end of import / reindex
            // CheckProofOfStake is run again during connectblock
            if (!IsInitialBlockDownload() // checks (!fImporting && !fReindex)
                && !CheckProofOfStake(pindexPrev, *block.vtx[0], block.nTime, block.nBits, hashProof, targetProofOfStake))
            {
                LogPrintf("WARNING: ContextualCheckBlock(): check proof-of-stake failed for block %s\n", block.GetHash().ToString());
                //return false; // do not error here as we expect this during initial block download
                if (pindexPrev->bnStakeModifier.IsNull())
                    // Can happen if the block is received out of order - CheckProofOfStake will run again on connectblock.
                    LogPrint(BCLog::POS, "%s: Accepting failed CheckProofOfStake block, missing stake-modifier.\n", __func__);
                else
                    return state.DoS(50, false, REJECT_INVALID, "bad-proof-of-stake", true, strprintf("%s: CheckProofOfStake failed.", __func__));
            };
        } else
        {
            bool fCheckPOW = true; // TODO: pass properly
            if (fCheckPOW && !CheckProofOfWork(block.GetHash(), block.nBits, consensusParams, nHeight, Params().GetLastImportHeight()))
                return state.DoS(50, false, REJECT_INVALID, "high-hash", false, "proof of work failed");

            // Enforce rule that the coinbase/ ends with serialized block height
            // genesis block scriptSig size will be different
            CScript expect = CScript() << OP_RETURN << nHeight;
            const CScript &scriptSig = block.vtx[0]->vin[0].scriptSig;
            if (scriptSig.size() < expect.size() ||
                !std::equal(expect.begin()
                    , expect.end(), scriptSig.begin() + scriptSig.size()-expect.size())) {
                return state.DoS(100, false, REJECT_INVALID, "bad-cb-height", false, "block height mismatch in coinbase");
            }
        };

        if (nHeight > 0 && !block.vtx[0]->IsCoinStake()) // only genesis block can start with coinbase
            return state.DoS(100, false, REJECT_INVALID, "bad-cs-missing", false, "first tx is not coinstake");

        if (nHeight > 0 // skip genesis
            && Params().GetLastImportHeight() >= (uint32_t)nHeight)
        {
            // 2nd txn must be coinbase
            if (block.vtx.size() < 2 || !block.vtx[1]->IsCoinBase())
                return state.DoS(100, false, REJECT_INVALID, "bad-cb", false, "Second txn of import block must be coinbase");

            // Check hash of genesis import txn matches expected hash.
            uint256 txnHash = block.vtx[1]->GetHash();
            if (!Params().CheckImportCoinbase(nHeight, txnHash))
                return state.DoS(100, false, REJECT_INVALID, "bad-cb", false, "Incorrect outputs hash.");
        } else
        {
            // 2nd txn can't be coinbase if block height > GetLastImportHeight
            if (block.vtx.size() > 1 && block.vtx[1]->IsCoinBase())
                return state.DoS(100, false, REJECT_INVALID, "bad-cb-multiple", false, "unexpected coinbase");
        };
    } else
    {
        if (nHeight >= consensusParams.BIP34Height)
        {
            CScript expect = CScript() << nHeight;
            if (block.vtx[0]->vin[0].scriptSig.size() < expect.size() ||
                !std::equal(expect.begin(), expect.end(), block.vtx[0]->vin[0].scriptSig.begin())) {
                return state.DoS(100, false, REJECT_INVALID, "bad-cb-height", false, "block height mismatch in coinbase");
            }
        }

        // Validation for witness commitments.
        // * We compute the witness hash (which is the hash including witnesses) of all the block's transactions, except the
        //   coinbase (where 0x0000....0000 is used instead).
        // * The coinbase scriptWitness is a stack of a single 32-byte vector, containing a witness reserved value (unconstrained).
        // * We build a merkle tree with all those witness hashes as leaves (similar to the hashMerkleRoot in the block header).
        // * There must be at least one output whose scriptPubKey is a single 36-byte push, the first 4 bytes of which are
        //   {0xaa, 0x21, 0xa9, 0xed}, and the following 32 bytes are SHA256^2(witness root, witness reserved value). In case there are
        //   multiple, the last one is used.
        bool fHaveWitness = false;
        if (VersionBitsState(pindexPrev, consensusParams, Consensus::DEPLOYMENT_SEGWIT, versionbitscache) == ThresholdState::ACTIVE) {
            int commitpos = GetWitnessCommitmentIndex(block);
            if (commitpos != -1) {
                bool malleated = false;
                uint256 hashWitness = BlockWitnessMerkleRoot(block, &malleated);
                // The malleation check is ignored; as the transaction tree itself
                // already does not permit it, it is impossible to trigger in the
                // witness tree.
                if (block.vtx[0]->vin[0].scriptWitness.stack.size() != 1 || block.vtx[0]->vin[0].scriptWitness.stack[0].size() != 32) {
                    return state.DoS(100, false, REJECT_INVALID, "bad-witness-nonce-size", true, strprintf("%s : invalid witness reserved value size", __func__));
                }
                CHash256().Write(hashWitness.begin(), 32).Write(&block.vtx[0]->vin[0].scriptWitness.stack[0][0], 32).Finalize(hashWitness.begin());
                if (memcmp(hashWitness.begin(), &block.vtx[0]->vout[commitpos].scriptPubKey[6], 32)) {
                    return state.DoS(100, false, REJECT_INVALID, "bad-witness-merkle-match", true, strprintf("%s : witness merkle commitment mismatch", __func__));
                }
                fHaveWitness = true;
            }
        }

        // No witness data is allowed in blocks that don't commit to witness data, as this would otherwise leave room for spam
        if (!fHaveWitness) {
          for (const auto& tx : block.vtx) {
                if (tx->HasWitness()) {
                    return state.DoS(100, false, REJECT_INVALID, "unexpected-witness", true, strprintf("%s : unexpected witness data found", __func__));
                }
            }
        }
    };

    // After the coinbase witness reserved value and commitment are verified,
    // we can check if the block weight passes (before we've checked the
    // coinbase witness, it would be possible for the weight to be too
    // large by filling up the coinbase witness, which doesn't change
    // the block hash, so we couldn't mark the block as permanently
    // failed).
    if (GetBlockWeight(block) > MAX_BLOCK_WEIGHT) {
        return state.DoS(100, false, REJECT_INVALID, "bad-blk-weight", false, strprintf("%s : weight limit failed", __func__));
    }

    return true;
}

bool ProcessDuplicateStakeHeader(CBlockIndex *pindex, NodeId nodeId)
{
    if (!pindex)
        return false;

    uint256 hash = pindex->GetBlockHash();

    bool fMakeValid = false;
    if (nodeId == -1)
    {
        LogPrintf("%s: Duplicate stake block %s was received in a group, marking valid.\n",
            __func__, hash.ToString());

        fMakeValid = true;
    };

    if (nodeId > -1)
    {
        std::pair<std::map<uint256, StakeConflict>::iterator,bool> ret;
        ret = mapStakeConflict.insert(std::pair<uint256, StakeConflict>(hash, StakeConflict()));
        StakeConflict &sc = ret.first->second;
        sc.Add(nodeId);

        if ((int)sc.peerCount.size() > std::min(GetNumPeers() / 2, 4))
        {
            LogPrintf("%s: More than half the connected peers are building on block %s," /* Continued */
                "  marked as duplicate stake, assuming this node has the duplicate.\n", __func__, hash.ToString());

            fMakeValid = true;
        };
    };

    if (fMakeValid)
    {
        pindex->nFlags &= (~BLOCK_FAILED_DUPLICATE_STAKE);
        pindex->nStatus |= BLOCK_VALID_HEADER;
        pindex->nStatus &= (~BLOCK_FAILED_VALID);
        setDirtyBlockIndex.insert(pindex);

        //if (pindex->nStatus & BLOCK_FAILED_CHILD)
        //{
            CBlockIndex *pindexPrev = pindex->pprev;
            while (pindexPrev)
            {
                if (pindexPrev->nStatus & BLOCK_VALID_MASK)
                    break;

                if (pindexPrev->nFlags & BLOCK_FAILED_DUPLICATE_STAKE)
                {
                    pindexPrev->nFlags &= (~BLOCK_FAILED_DUPLICATE_STAKE);
                    pindexPrev->nStatus |= BLOCK_VALID_HEADER;
                    pindexPrev->nStatus &= (~BLOCK_FAILED_VALID);
                    setDirtyBlockIndex.insert(pindexPrev);

                    if (!pindexPrev->prevoutStake.IsNull())
                    {
                        uint256 prevhash = pindexPrev->GetBlockHash();
                        AddToMapStakeSeen(pindexPrev->prevoutStake, prevhash);
                    };

                    pindexPrev->nStatus &= (~BLOCK_FAILED_CHILD);
                };

                pindexPrev = pindexPrev->pprev;
            };

            pindex->nStatus &= (~BLOCK_FAILED_CHILD);
        //};

        if (!pindex->prevoutStake.IsNull())
        {
            AddToMapStakeSeen(pindex->prevoutStake, hash);
        };
        return true;
    };

    return false;
}

bool CChainState::AcceptBlockHeader(const CBlockHeader& block, CValidationState& state, const CChainParams& chainparams, CBlockIndex** ppindex)
{
    AssertLockHeld(cs_main);
    // Check for duplicate
    uint256 hash = block.GetHash();
    BlockMap::iterator miSelf = mapBlockIndex.find(hash);
    CBlockIndex *pindex = nullptr;
    if (hash != chainparams.GetConsensus().hashGenesisBlock) {
        if (miSelf != mapBlockIndex.end()) {
            // Block header is already known.
            pindex = miSelf->second;
            if (ppindex)
                *ppindex = pindex;

            if (pindex->nStatus & BLOCK_FAILED_MASK)
            {
                /*
                if (pindex->nFlags & BLOCK_FAILED_DUPLICATE_STAKE
                    && ProcessDuplicateStakeHeader(pindex, state.nodeId))
                {
                    // pass
                } else */
                {
                    return state.Invalid(error("%s: block %s is marked invalid", __func__, hash.ToString()), 0, "duplicate");
                };
            };
            return true;
        }

        if (!CheckBlockHeader(block, state, chainparams.GetConsensus()))
            return error("%s: Consensus::CheckBlockHeader: %s, %s", __func__, hash.ToString(), FormatStateMessage(state));

        // Get prev block index
        CBlockIndex* pindexPrev = nullptr;
        BlockMap::iterator mi = mapBlockIndex.find(block.hashPrevBlock);
        if (mi == mapBlockIndex.end())
            return state.DoS(10, error("%s: prev block not found", __func__), 0, "prev-blk-not-found");
        pindexPrev = (*mi).second;

        if (pindexPrev->nStatus & BLOCK_FAILED_MASK)
            return state.DoS(100, error("%s: prev block invalid", __func__), REJECT_INVALID, "bad-prevblk");
        if (!ContextualCheckBlockHeader(block, state, chainparams, pindexPrev, GetAdjustedTime()))
            return error("%s: Consensus::ContextualCheckBlockHeader: %s, %s", __func__, hash.ToString(), FormatStateMessage(state));

        // If the previous block index isn't valid, determine if it descends from any block which
        // has been found invalid (g_failed_blocks), then mark pindexPrev and any blocks
        // between them as failed.
        if (!pindexPrev->IsValid(BLOCK_VALID_SCRIPTS)) {
            for (const CBlockIndex* failedit : m_failed_blocks) {
                if (pindexPrev->GetAncestor(failedit->nHeight) == failedit) {
                    assert(failedit->nStatus & BLOCK_FAILED_VALID);
                    CBlockIndex* invalid_walk = pindexPrev;
                    while (invalid_walk != failedit) {
                        invalid_walk->nStatus |= BLOCK_FAILED_CHILD;
                        setDirtyBlockIndex.insert(invalid_walk);
                        invalid_walk = invalid_walk->pprev;
                    }
                    return state.DoS(100, error("%s: prev block invalid", __func__), REJECT_INVALID, "bad-prevblk");
                }
            }
        }
    }
    if (pindex == nullptr)
        pindex = AddToBlockIndex(block);

    if (ppindex)
        *ppindex = pindex;

    CheckBlockIndex(chainparams.GetConsensus());

    return true;
}

// Exposed wrapper for AcceptBlockHeader
bool ProcessNewBlockHeaders(const std::vector<CBlockHeader>& headers, CValidationState& state, const CChainParams& chainparams, const CBlockIndex** ppindex, CBlockHeader *first_invalid)
{
    if (first_invalid != nullptr) first_invalid->SetNull();
    {
        LOCK(cs_main);
        for (const CBlockHeader& header : headers) {
            CBlockIndex *pindex = nullptr; // Use a temp pindex instead of ppindex to avoid a const_cast
            if (!g_chainstate.AcceptBlockHeader(header, state, chainparams, &pindex)) {
                if (first_invalid) *first_invalid = header;
                return false;
            }
            if (ppindex) {
                *ppindex = pindex;
            }
        }
    }
    NotifyHeaderTip();
    return true;
}

/** Store block on disk. If dbp is non-nullptr, the file is known to already reside on disk */
static CDiskBlockPos SaveBlockToDisk(const CBlock& block, int nHeight, const CChainParams& chainparams, const CDiskBlockPos* dbp) {
    unsigned int nBlockSize = ::GetSerializeSize(block, SER_DISK, CLIENT_VERSION);
    CDiskBlockPos blockPos;
    if (dbp != nullptr)
        blockPos = *dbp;
    if (!FindBlockPos(blockPos, nBlockSize+8, nHeight, block.GetBlockTime(), dbp != nullptr)) {
        error("%s: FindBlockPos failed", __func__);
        return CDiskBlockPos();
    }
    if (dbp == nullptr) {
        if (!WriteBlockToDisk(block, blockPos, chainparams.MessageStart())) {
            AbortNode("Failed to write block");
            return CDiskBlockPos();
        }
    }
    return blockPos;
}

/** Store block on disk. If dbp is non-nullptr, the file is known to already reside on disk */
bool CChainState::AcceptBlock(const std::shared_ptr<const CBlock>& pblock, CValidationState& state, const CChainParams& chainparams, CBlockIndex** ppindex, bool fRequested, const CDiskBlockPos* dbp, bool* fNewBlock)
{
    const CBlock& block = *pblock;

    if (fNewBlock) *fNewBlock = false;
    AssertLockHeld(cs_main);

    CBlockIndex *pindexDummy = nullptr;
    CBlockIndex *&pindex = ppindex ? *ppindex : pindexDummy;

    if (!AcceptBlockHeader(block, state, chainparams, &pindex))
        return false;

    if (block.IsProofOfStake())
    {
        pindex->SetProofOfStake();
        pindex->prevoutStake = pblock->vtx[0]->vin[0].prevout;
        if (pindex->pprev && pindex->pprev->bnStakeModifier.IsNull()) // block received out of order
        {
            if (!IsInitialBlockDownload())
                LogPrintf("Warning: %s - Previous stake modifier is null.\n", __func__);
        } else
        {
            pindex->bnStakeModifier = ComputeStakeModifierV2(pindex->pprev, pindex->prevoutStake.hash);
        };
        setDirtyBlockIndex.insert(pindex);
    };

    // Try to process all requested blocks that we don't have, but only
    // process an unrequested block if it's new and has enough work to
    // advance our tip, and isn't too many blocks ahead.
    bool fAlreadyHave = pindex->nStatus & BLOCK_HAVE_DATA;
    bool fHasMoreOrSameWork = (chainActive.Tip() ? pindex->nChainWork >= chainActive.Tip()->nChainWork : true);
    // Blocks that are too out-of-order needlessly limit the effectiveness of
    // pruning, because pruning will not delete block files that contain any
    // blocks which are too close in height to the tip.  Apply this test
    // regardless of whether pruning is enabled; it should generally be safe to
    // not process unrequested blocks.
    bool fTooFarAhead = (pindex->nHeight > int(chainActive.Height() + MIN_BLOCKS_TO_KEEP));

    // TODO: Decouple this function from the block download logic by removing fRequested
    // This requires some new chain data structure to efficiently look up if a
    // block is in a chain leading to a candidate for best tip, despite not
    // being such a candidate itself.

    // TODO: deal better with return value and error conditions for duplicate
    // and unrequested blocks.
    if (fAlreadyHave) return true;
    if (!fRequested) {  // If we didn't ask for it:
        if (pindex->nTx != 0) return true;    // This is a previously-processed block that was pruned
        if (!fHasMoreOrSameWork) return true; // Don't process less-work chains
        if (fTooFarAhead) return true;        // Block height is too high

        // Protect against DoS attacks from low-work chains.
        // If our tip is behind, a peer could try to send us
        // low-work blocks on a fake chain that we would never
        // request; don't process these.
        if (pindex->nChainWork < nMinimumChainWork) return true;
    }
    if (fNewBlock) *fNewBlock = true;

    if (!CheckBlock(block, state, chainparams.GetConsensus()) ||
        !ContextualCheckBlock(block, state, chainparams.GetConsensus(), pindex->pprev)) {
        if (state.IsInvalid() && !state.CorruptionPossible()) {
            pindex->nStatus |= BLOCK_FAILED_VALID;
            setDirtyBlockIndex.insert(pindex);
        }
        return error("%s: %s", __func__, FormatStateMessage(state));
    }

    // Header is valid/has work, merkle tree and segwit merkle tree are good...RELAY NOW
    // (but if it does not build on our best tip, let the SendMessages loop relay it)
    if (!IsInitialBlockDownload() && chainActive.Tip() == pindex->pprev)
    {
        if (!(state.nFlags & BLOCK_FAILED_DUPLICATE_STAKE))
            GetMainSignals().NewPoWValidBlock(pindex, pblock);
    };

    // Write block to history file
    try {
        CDiskBlockPos blockPos = SaveBlockToDisk(block, pindex->nHeight, chainparams, dbp);
        if (blockPos.IsNull()) {
            state.Error(strprintf("%s: Failed to find position to write new block to disk", __func__));
            return false;
        }
        if (!ReceivedBlockTransactions(block, state, pindex, blockPos, chainparams.GetConsensus()))
            return error("AcceptBlock(): ReceivedBlockTransactions failed");
    } catch (const std::runtime_error& e) {
        return AbortNode(state, std::string("System error: ") + e.what());
    }

    FlushStateToDisk(chainparams, state, FlushStateMode::NONE);

    CheckBlockIndex(chainparams.GetConsensus());

    return true;
}

bool ProcessNewBlock(const CChainParams& chainparams, const std::shared_ptr<const CBlock> pblock, bool fForceProcessing, bool *fNewBlock)
{
    AssertLockNotHeld(cs_main);

    {
        /*
        uint256 hash = pblock->GetHash();
        // Limited duplicity on stake: prevents block flood attack
        // Duplicate stake allowed only when there is orphan child block
        if (!fReindex && !fImporting && pblock->IsProofOfStake() && setStakeSeen.count(pblock->GetProofOfStake()) && !mapOrphanBlocksByPrev.count(hash))
            return error("%s: Duplicate proof-of-stake (%s, %d) for block %s", pblock->GetProofOfStake().first.ToString(), pblock->GetProofOfStake().second, hash.ToString());
        */

        CBlockIndex *pindex = nullptr;
        if (fNewBlock) *fNewBlock = false;
        CValidationState state;
        // Ensure that CheckBlock() passes before calling AcceptBlock, as
        // belt-and-suspenders.
        bool ret = CheckBlock(*pblock, state, chainparams.GetConsensus());

        LOCK(cs_main);

        if (ret) {
            // Store to disk
            ret = g_chainstate.AcceptBlock(pblock, state, chainparams, &pindex, fForceProcessing, nullptr, fNewBlock);
        }
        if (!ret) {
            if (fParticlMode)
            {
                // Mark block as invalid to prevent re-requesting from peer.
                // Block will have been added to the block index in AcceptBlockHeader
                CBlockIndex *pindex = g_chainstate.AddToBlockIndex(*pblock);
                g_chainstate.InvalidBlockFound(pindex, *pblock, state);

                if (IncomingBlockChecked(*pblock, state)) // returns true if it did nothing
                    GetMainSignals().BlockChecked(*pblock, state);
            } else
            {
                GetMainSignals().BlockChecked(*pblock, state);
            }
            return error("%s: AcceptBlock FAILED (%s)", __func__, FormatStateMessage(state));
        }

        if (pindex && state.nFlags & BLOCK_FAILED_DUPLICATE_STAKE)
        {
            pindex->nFlags |= BLOCK_FAILED_DUPLICATE_STAKE;
            setDirtyBlockIndex.insert(pindex);
            LogPrint(BCLog::POS, "%s Marking duplicate stake: %s.\n", __func__, pindex->GetBlockHash().ToString());
            //GetMainSignals().BlockChecked(*pblock, state);
            IncomingBlockChecked(*pblock, state);
        };
    }

    NotifyHeaderTip();

    CValidationState state; // Only used to report errors, not invalidity - ignore it
    if (!g_chainstate.ActivateBestChain(state, chainparams, pblock))
        return error("%s: ActivateBestChain failed (%s)", __func__, FormatStateMessage(state));

    if (smsg::fSecMsgEnabled && gArgs.GetBoolArg("-smsgscanincoming", false))
        smsgModule.ScanBlock(*pblock);
    return true;
}

bool TestBlockValidity(CValidationState& state, const CChainParams& chainparams, const CBlock& block, CBlockIndex* pindexPrev, bool fCheckPOW, bool fCheckMerkleRoot)
{
    AssertLockHeld(cs_main);
    assert(pindexPrev && pindexPrev == chainActive.Tip());
    CCoinsViewCache viewNew(pcoinsTip.get());
    uint256 block_hash(block.GetHash());
    CBlockIndex indexDummy(block);
    indexDummy.pprev = pindexPrev;
    indexDummy.nHeight = pindexPrev->nHeight + 1;
    indexDummy.phashBlock = &block_hash;

    // NOTE: CheckBlockHeader is called by CheckBlock
    if (!ContextualCheckBlockHeader(block, state, chainparams, pindexPrev, GetAdjustedTime()))
        return error("%s: Consensus::ContextualCheckBlockHeader: %s", __func__, FormatStateMessage(state));
    if (!CheckBlock(block, state, chainparams.GetConsensus(), fCheckPOW, fCheckMerkleRoot))
        return error("%s: Consensus::CheckBlock: %s", __func__, FormatStateMessage(state));
    if (!ContextualCheckBlock(block, state, chainparams.GetConsensus(), pindexPrev))
        return error("%s: Consensus::ContextualCheckBlock: %s", __func__, FormatStateMessage(state));
    if (!g_chainstate.ConnectBlock(block, state, &indexDummy, viewNew, chainparams, true))
        return false;
    assert(state.IsValid());

    return true;
}

/**
 * BLOCK PRUNING CODE
 */

/* Calculate the amount of disk space the block & undo files currently use */
uint64_t CalculateCurrentUsage()
{
    LOCK(cs_LastBlockFile);

    uint64_t retval = 0;
    for (const CBlockFileInfo &file : vinfoBlockFile) {
        retval += file.nSize + file.nUndoSize;
    }
    return retval;
}

/* Prune a block file (modify associated database entries)*/
void PruneOneBlockFile(const int fileNumber)
{
    LOCK(cs_LastBlockFile);

    for (const auto& entry : mapBlockIndex) {
        CBlockIndex* pindex = entry.second;
        if (pindex->nFile == fileNumber) {
            pindex->nStatus &= ~BLOCK_HAVE_DATA;
            pindex->nStatus &= ~BLOCK_HAVE_UNDO;
            pindex->nFile = 0;
            pindex->nDataPos = 0;
            pindex->nUndoPos = 0;
            setDirtyBlockIndex.insert(pindex);

            // Prune from mapBlocksUnlinked -- any block we prune would have
            // to be downloaded again in order to consider its chain, at which
            // point it would be considered as a candidate for
            // mapBlocksUnlinked or setBlockIndexCandidates.
            std::pair<std::multimap<CBlockIndex*, CBlockIndex*>::iterator, std::multimap<CBlockIndex*, CBlockIndex*>::iterator> range = mapBlocksUnlinked.equal_range(pindex->pprev);
            while (range.first != range.second) {
                std::multimap<CBlockIndex *, CBlockIndex *>::iterator _it = range.first;
                range.first++;
                if (_it->second == pindex) {
                    mapBlocksUnlinked.erase(_it);
                }
            }
        }
    }

    vinfoBlockFile[fileNumber].SetNull();
    setDirtyFileInfo.insert(fileNumber);
}


void UnlinkPrunedFiles(const std::set<int>& setFilesToPrune)
{
    for (std::set<int>::iterator it = setFilesToPrune.begin(); it != setFilesToPrune.end(); ++it) {
        CDiskBlockPos pos(*it, 0);
        fs::remove(GetBlockPosFilename(pos, "blk"));
        fs::remove(GetBlockPosFilename(pos, "rev"));
        LogPrintf("Prune: %s deleted blk/rev (%05u)\n", __func__, *it);
    }
}

/* Calculate the block/rev files to delete based on height specified by user with RPC command pruneblockchain */
static void FindFilesToPruneManual(std::set<int>& setFilesToPrune, int nManualPruneHeight)
{
    assert(fPruneMode && nManualPruneHeight > 0);

    LOCK2(cs_main, cs_LastBlockFile);
    if (chainActive.Tip() == nullptr)
        return;

    // last block to prune is the lesser of (user-specified height, MIN_BLOCKS_TO_KEEP from the tip)
    unsigned int nLastBlockWeCanPrune = std::min((unsigned)nManualPruneHeight, chainActive.Tip()->nHeight - MIN_BLOCKS_TO_KEEP);
    int count=0;
    for (int fileNumber = 0; fileNumber < nLastBlockFile; fileNumber++) {
        if (vinfoBlockFile[fileNumber].nSize == 0 || vinfoBlockFile[fileNumber].nHeightLast > nLastBlockWeCanPrune)
            continue;
        PruneOneBlockFile(fileNumber);
        setFilesToPrune.insert(fileNumber);
        count++;
    }
    LogPrintf("Prune (Manual): prune_height=%d removed %d blk/rev pairs\n", nLastBlockWeCanPrune, count);
}

/* This function is called from the RPC code for pruneblockchain */
void PruneBlockFilesManual(int nManualPruneHeight)
{
    CValidationState state;
    const CChainParams& chainparams = Params();
    if (!FlushStateToDisk(chainparams, state, FlushStateMode::NONE, nManualPruneHeight)) {
        LogPrintf("%s: failed to flush state (%s)\n", __func__, FormatStateMessage(state));
    }
}

/**
 * Prune block and undo files (blk???.dat and undo???.dat) so that the disk space used is less than a user-defined target.
 * The user sets the target (in MB) on the command line or in config file.  This will be run on startup and whenever new
 * space is allocated in a block or undo file, staying below the target. Changing back to unpruned requires a reindex
 * (which in this case means the blockchain must be re-downloaded.)
 *
 * Pruning functions are called from FlushStateToDisk when the global fCheckForPruning flag has been set.
 * Block and undo files are deleted in lock-step (when blk00003.dat is deleted, so is rev00003.dat.)
 * Pruning cannot take place until the longest chain is at least a certain length (100000 on mainnet, 1000 on testnet, 1000 on regtest).
 * Pruning will never delete a block within a defined distance (currently 288) from the active chain's tip.
 * The block index is updated by unsetting HAVE_DATA and HAVE_UNDO for any blocks that were stored in the deleted files.
 * A db flag records the fact that at least some block files have been pruned.
 *
 * @param[out]   setFilesToPrune   The set of file indices that can be unlinked will be returned
 */
static void FindFilesToPrune(std::set<int>& setFilesToPrune, uint64_t nPruneAfterHeight)
{
    LOCK2(cs_main, cs_LastBlockFile);
    if (chainActive.Tip() == nullptr || nPruneTarget == 0) {
        return;
    }
    if ((uint64_t)chainActive.Tip()->nHeight <= nPruneAfterHeight) {
        return;
    }

    unsigned int nLastBlockWeCanPrune = chainActive.Tip()->nHeight - MIN_BLOCKS_TO_KEEP;
    uint64_t nCurrentUsage = CalculateCurrentUsage();
    // We don't check to prune until after we've allocated new space for files
    // So we should leave a buffer under our target to account for another allocation
    // before the next pruning.
    uint64_t nBuffer = BLOCKFILE_CHUNK_SIZE + UNDOFILE_CHUNK_SIZE;
    uint64_t nBytesToPrune;
    int count=0;

    if (nCurrentUsage + nBuffer >= nPruneTarget) {
        for (int fileNumber = 0; fileNumber < nLastBlockFile; fileNumber++) {
            nBytesToPrune = vinfoBlockFile[fileNumber].nSize + vinfoBlockFile[fileNumber].nUndoSize;

            if (vinfoBlockFile[fileNumber].nSize == 0)
                continue;

            if (nCurrentUsage + nBuffer < nPruneTarget)  // are we below our target?
                break;

            // don't prune files that could have a block within MIN_BLOCKS_TO_KEEP of the main chain's tip but keep scanning
            if (vinfoBlockFile[fileNumber].nHeightLast > nLastBlockWeCanPrune)
                continue;

            PruneOneBlockFile(fileNumber);
            // Queue up the files for removal
            setFilesToPrune.insert(fileNumber);
            nCurrentUsage -= nBytesToPrune;
            count++;
        }
    }

    LogPrint(BCLog::PRUNE, "Prune: target=%dMiB actual=%dMiB diff=%dMiB max_prune_height=%d removed %d blk/rev pairs\n",
           nPruneTarget/1024/1024, nCurrentUsage/1024/1024,
           ((int64_t)nPruneTarget - (int64_t)nCurrentUsage)/1024/1024,
           nLastBlockWeCanPrune, count);
}

bool CheckDiskSpace(uint64_t nAdditionalBytes, bool blocks_dir)
{
    uint64_t nFreeBytesAvailable = fs::space(blocks_dir ? GetBlocksDir() : GetDataDir()).available;

    // Check for nMinDiskSpace bytes (currently 50MB)
    if (nFreeBytesAvailable < nMinDiskSpace + nAdditionalBytes)
        return AbortNode("Disk space is low!", _("Error: Disk space is low!"));

    return true;
}

static FILE* OpenDiskFile(const CDiskBlockPos &pos, const char *prefix, bool fReadOnly)
{
    if (pos.IsNull())
        return nullptr;
    fs::path path = GetBlockPosFilename(pos, prefix);
    fs::create_directories(path.parent_path());
    FILE* file = fsbridge::fopen(path, fReadOnly ? "rb": "rb+");
    if (!file && !fReadOnly)
        file = fsbridge::fopen(path, "wb+");
    if (!file) {
        LogPrintf("Unable to open file %s\n", path.string());
        return nullptr;
    }
    if (pos.nPos) {
        if (fseek(file, pos.nPos, SEEK_SET)) {
            LogPrintf("Unable to seek to position %u of %s\n", pos.nPos, path.string());
            fclose(file);
            return nullptr;
        }
    }
    return file;
}

FILE* OpenBlockFile(const CDiskBlockPos &pos, bool fReadOnly) {
    return OpenDiskFile(pos, "blk", fReadOnly);
}

/** Open an undo file (rev?????.dat) */
static FILE* OpenUndoFile(const CDiskBlockPos &pos, bool fReadOnly) {
    return OpenDiskFile(pos, "rev", fReadOnly);
}

fs::path GetBlockPosFilename(const CDiskBlockPos &pos, const char *prefix)
{
    return GetBlocksDir() / strprintf("%s%05u.dat", prefix, pos.nFile);
}

CBlockIndex * CChainState::InsertBlockIndex(const uint256& hash)
{
    AssertLockHeld(cs_main);

    if (hash.IsNull())
        return nullptr;

    // Return existing
    BlockMap::iterator mi = mapBlockIndex.find(hash);
    if (mi != mapBlockIndex.end())
        return (*mi).second;

    // Create new
    CBlockIndex* pindexNew = new CBlockIndex();
    mi = mapBlockIndex.insert(std::make_pair(hash, pindexNew)).first;
    pindexNew->phashBlock = &((*mi).first);

    return pindexNew;
}

bool CChainState::LoadBlockIndex(const Consensus::Params& consensus_params, CBlockTreeDB& blocktree)
{
    if (!blocktree.LoadBlockIndexGuts(consensus_params, [this](const uint256& hash){ return this->InsertBlockIndex(hash); }))
        return false;

    boost::this_thread::interruption_point();

    // Calculate nChainWork
    std::vector<std::pair<int, CBlockIndex*> > vSortedByHeight;
    vSortedByHeight.reserve(mapBlockIndex.size());
    for (const std::pair<uint256, CBlockIndex*>& item : mapBlockIndex)
    {
        CBlockIndex* pindex = item.second;
        vSortedByHeight.push_back(std::make_pair(pindex->nHeight, pindex));
    }
    sort(vSortedByHeight.begin(), vSortedByHeight.end());
    for (const std::pair<int, CBlockIndex*>& item : vSortedByHeight)
    {
        CBlockIndex* pindex = item.second;
        pindex->nChainWork = (pindex->pprev ? pindex->pprev->nChainWork : 0) + GetBlockProof(*pindex);
        pindex->nTimeMax = (pindex->pprev ? std::max(pindex->pprev->nTimeMax, pindex->nTime) : pindex->nTime);
        // We can link the chain of blocks for which we've received transactions at some point.
        // Pruned nodes may have deleted the block.
        if (pindex->nTx > 0) {
            if (pindex->pprev) {
                if (pindex->pprev->nChainTx) {
                    pindex->nChainTx = pindex->pprev->nChainTx + pindex->nTx;
                } else {
                    pindex->nChainTx = 0;
                    mapBlocksUnlinked.insert(std::make_pair(pindex->pprev, pindex));
                }
            } else {
                pindex->nChainTx = pindex->nTx;
            }
        }
        if (!(pindex->nStatus & BLOCK_FAILED_MASK) && pindex->pprev && (pindex->pprev->nStatus & BLOCK_FAILED_MASK)) {
            pindex->nStatus |= BLOCK_FAILED_CHILD;
            setDirtyBlockIndex.insert(pindex);
        }
        if (pindex->IsValid(BLOCK_VALID_TRANSACTIONS) && (pindex->nChainTx || pindex->pprev == nullptr))
            setBlockIndexCandidates.insert(pindex);
        if (pindex->nStatus & BLOCK_FAILED_MASK && (!pindexBestInvalid || pindex->nChainWork > pindexBestInvalid->nChainWork))
            pindexBestInvalid = pindex;
        if (pindex->pprev)
            pindex->BuildSkip();
        if (pindex->IsValid(BLOCK_VALID_TREE) && (pindexBestHeader == nullptr || CBlockIndexWorkComparator()(pindexBestHeader, pindex)))
            pindexBestHeader = pindex;
    }

    return true;
}

bool static LoadBlockIndexDB(const CChainParams& chainparams)
{
    if (!g_chainstate.LoadBlockIndex(chainparams.GetConsensus(), *pblocktree))
        return false;

    // Load block file info
    pblocktree->ReadLastBlockFile(nLastBlockFile);
    vinfoBlockFile.resize(nLastBlockFile + 1);
    LogPrintf("%s: last block file = %i\n", __func__, nLastBlockFile);
    for (int nFile = 0; nFile <= nLastBlockFile; nFile++) {
        pblocktree->ReadBlockFileInfo(nFile, vinfoBlockFile[nFile]);
    }
    LogPrintf("%s: last block file info: %s\n", __func__, vinfoBlockFile[nLastBlockFile].ToString());
    for (int nFile = nLastBlockFile + 1; true; nFile++) {
        CBlockFileInfo info;
        if (pblocktree->ReadBlockFileInfo(nFile, info)) {
            vinfoBlockFile.push_back(info);
        } else {
            break;
        }
    }

    // Check presence of blk files
    LogPrintf("Checking all blk files are present...\n");
    std::set<int> setBlkDataFiles;
    for (const std::pair<uint256, CBlockIndex*>& item : mapBlockIndex)
    {
        CBlockIndex* pindex = item.second;
        if (pindex->nStatus & BLOCK_HAVE_DATA) {
            setBlkDataFiles.insert(pindex->nFile);
        }
    }
    for (std::set<int>::iterator it = setBlkDataFiles.begin(); it != setBlkDataFiles.end(); it++)
    {
        CDiskBlockPos pos(*it, 0);
        if (CAutoFile(OpenBlockFile(pos, true), SER_DISK, CLIENT_VERSION).IsNull()) {
            return false;
        }
    }

    // Check whether we have ever pruned block & undo files
    pblocktree->ReadFlag("prunedblockfiles", fHavePruned);
    if (fHavePruned)
        LogPrintf("LoadBlockIndexDB(): Block files have previously been pruned\n");

    // Check whether we need to continue reindexing
    bool fReindexing = false;
    pblocktree->ReadReindexing(fReindexing);
    if(fReindexing) fReindex = true;

    // Check whether we have a transaction index
    //pblocktree->ReadFlag("txindex", fTxIndex);
    //LogPrintf("%s: transaction index %s\n", __func__, fTxIndex ? "enabled" : "disabled");

    // Check whether we have an address index
    pblocktree->ReadFlag("addressindex", fAddressIndex);
    LogPrintf("%s: address index %s\n", __func__, fAddressIndex ? "enabled" : "disabled");

    // Check whether we have a timestamp index
    pblocktree->ReadFlag("timestampindex", fTimestampIndex);
    LogPrintf("%s: timestamp index %s\n", __func__, fTimestampIndex ? "enabled" : "disabled");

    // Check whether we have a spent index
    pblocktree->ReadFlag("spentindex", fSpentIndex);
    LogPrintf("%s: spent index %s\n", __func__, fSpentIndex ? "enabled" : "disabled");

    return true;
}

bool LoadChainTip(const CChainParams& chainparams)
{
    AssertLockHeld(cs_main);

    if (chainActive.Tip() && chainActive.Tip()->GetBlockHash() == pcoinsTip->GetBestBlock()) return true;

    if (pcoinsTip->GetBestBlock().IsNull() && mapBlockIndex.size() == 1) {
        // In case we just added the genesis block, connect it now, so
        // that we always have a chainActive.Tip() when we return.
        LogPrintf("%s: Connecting genesis block...\n", __func__);
        CValidationState state;
        if (!ActivateBestChain(state, chainparams)) {
            LogPrintf("%s: failed to activate chain (%s)\n", __func__, FormatStateMessage(state));
            return false;
        }
    }

    // Load pointer to end of best chain
    CBlockIndex* pindex = LookupBlockIndex(pcoinsTip->GetBestBlock());
    if (!pindex) {
        return false;
    }
    chainActive.SetTip(pindex);

    g_chainstate.PruneBlockIndexCandidates();

    LogPrintf("Loaded best chain: hashBestChain=%s height=%d date=%s progress=%f\n",
        chainActive.Tip()->GetBlockHash().ToString(), chainActive.Height(),
        FormatISO8601DateTime(chainActive.Tip()->GetBlockTime()),
        GuessVerificationProgress(chainparams.TxData(), chainActive.Tip()));
    return true;
}

CVerifyDB::CVerifyDB()
{
    uiInterface.ShowProgress(_("Verifying blocks..."), 0, false);
}

CVerifyDB::~CVerifyDB()
{
    uiInterface.ShowProgress("", 100, false);
}

bool CVerifyDB::VerifyDB(const CChainParams& chainparams, CCoinsView *coinsview, int nCheckLevel, int nCheckDepth)
{
    LOCK(cs_main);
    if (chainActive.Tip() == nullptr || chainActive.Tip()->pprev == nullptr)
        return true;

    fVerifyingDB = true;

    // Verify blocks in the best chain
    if (nCheckDepth <= 0 || nCheckDepth > chainActive.Height())
        nCheckDepth = chainActive.Height();
    nCheckLevel = std::max(0, std::min(4, nCheckLevel));
    LogPrintf("Verifying last %i blocks at level %i\n", nCheckDepth, nCheckLevel);
    CCoinsViewCache coins(coinsview);
    CBlockIndex* pindexState = chainActive.Tip();
    CBlockIndex* pindexFailure = nullptr;
    int nGoodTransactions = 0;
    CValidationState state;
    int reportDone = 0;
    LogPrintf("[0%%]..."); /* Continued */
    for (CBlockIndex* pindex = chainActive.Tip(); pindex && pindex->pprev; pindex = pindex->pprev)
    {
        boost::this_thread::interruption_point();
        int percentageDone = std::max(1, std::min(99, (int)(((double)(chainActive.Height() - pindex->nHeight)) / (double)nCheckDepth * (nCheckLevel >= 4 ? 50 : 100))));
        if (reportDone < percentageDone/10) {
            // report every 10% step
            LogPrintf("[%d%%]...", percentageDone); /* Continued */
            reportDone = percentageDone/10;
        }
        uiInterface.ShowProgress(_("Verifying blocks..."), percentageDone, false);
        if (pindex->nHeight < chainActive.Height()-nCheckDepth)
            break;
        if (fPruneMode && !(pindex->nStatus & BLOCK_HAVE_DATA)) {
            // If pruning, only go back as far as we have data.
            LogPrintf("VerifyDB(): block verification stopping at height %d (pruning, no data)\n", pindex->nHeight);
            break;
        }
        CBlock block;
        // check level 0: read from disk
        if (!ReadBlockFromDisk(block, pindex, chainparams.GetConsensus()))
            return error("VerifyDB(): *** ReadBlockFromDisk failed at %d, hash=%s", pindex->nHeight, pindex->GetBlockHash().ToString());
        // check level 1: verify block validity
        if (nCheckLevel >= 1 && !CheckBlock(block, state, chainparams.GetConsensus()))
            return error("%s: *** found bad block at %d, hash=%s (%s)\n", __func__,
                         pindex->nHeight, pindex->GetBlockHash().ToString(), FormatStateMessage(state));
        // check level 2: verify undo validity
        if (nCheckLevel >= 2 && pindex) {
            CBlockUndo undo;
            if (!pindex->GetUndoPos().IsNull()) {
                if (!UndoReadFromDisk(undo, pindex)) {
                    return error("VerifyDB(): *** found bad undo data at %d, hash=%s\n", pindex->nHeight, pindex->GetBlockHash().ToString());
                }
            }
        }
        // check level 3: check for inconsistencies during memory-only disconnect of tip blocks
        if (nCheckLevel >= 3 && pindex == pindexState && (coins.DynamicMemoryUsage() + pcoinsTip->DynamicMemoryUsage()) <= nCoinCacheUsage) {
            assert(coins.GetBestBlock() == pindex->GetBlockHash());
            DisconnectResult res = g_chainstate.DisconnectBlock(block, pindex, coins);
            if (res == DISCONNECT_FAILED) {
                return error("VerifyDB(): *** irrecoverable inconsistency in block data at %d, hash=%s", pindex->nHeight, pindex->GetBlockHash().ToString());
            }
            pindexState = pindex->pprev;
            if (res == DISCONNECT_UNCLEAN) {
                nGoodTransactions = 0;
                pindexFailure = pindex;
            } else {
                nGoodTransactions += block.vtx.size();
            }
        }
        if (ShutdownRequested())
            return true;
    }
    if (pindexFailure)
        return error("VerifyDB(): *** coin database inconsistencies found (last %i blocks, %i good transactions before that)\n", chainActive.Height() - pindexFailure->nHeight + 1, nGoodTransactions);

    // check level 4: try reconnecting blocks
    if (nCheckLevel >= 4) {
        CBlockIndex *pindex = pindexState;
        while (pindex != chainActive.Tip()) {
            boost::this_thread::interruption_point();
            uiInterface.ShowProgress(_("Verifying blocks..."), std::max(1, std::min(99, 100 - (int)(((double)(chainActive.Height() - pindex->nHeight)) / (double)nCheckDepth * 50))), false);
            pindex = chainActive.Next(pindex);
            CBlock block;
            if (!ReadBlockFromDisk(block, pindex, chainparams.GetConsensus()))
                return error("VerifyDB(): *** ReadBlockFromDisk failed at %d, hash=%s", pindex->nHeight, pindex->GetBlockHash().ToString());
            if (!g_chainstate.ConnectBlock(block, state, pindex, coins, chainparams))
                return error("VerifyDB(): *** found unconnectable block at %d, hash=%s (%s)", pindex->nHeight, pindex->GetBlockHash().ToString(), FormatStateMessage(state));
        }
    }

    LogPrintf("[DONE].\n");
    LogPrintf("No coin database inconsistencies in last %i blocks (%i transactions)\n", chainActive.Height() - pindexState->nHeight, nGoodTransactions);
    fVerifyingDB = false;

    return true;
}

/** Apply the effects of a block on the utxo cache, ignoring that it may already have been applied. */
bool CChainState::RollforwardBlock(const CBlockIndex* pindex, CCoinsViewCache& inputs, const CChainParams& params)
{
    // TODO: merge with ConnectBlock
    CBlock block;
    if (!ReadBlockFromDisk(block, pindex, params.GetConsensus())) {
        return error("ReplayBlock(): ReadBlockFromDisk failed at %d, hash=%s", pindex->nHeight, pindex->GetBlockHash().ToString());
    }

    for (const CTransactionRef& tx : block.vtx) {
        if (!tx->IsCoinBase()) {
            for (const CTxIn &txin : tx->vin) {
                inputs.SpendCoin(txin.prevout);
            }
        }
        // Pass check = true as every addition may be an overwrite.
        AddCoins(inputs, *tx, pindex->nHeight, true);
    }
    return true;
}

bool CChainState::ReplayBlocks(const CChainParams& params, CCoinsView* view)
{
    LOCK(cs_main);

    CCoinsViewCache cache(view);

    std::vector<uint256> hashHeads = view->GetHeadBlocks();
    if (hashHeads.empty()) return true; // We're already in a consistent state.
    if (hashHeads.size() != 2) return error("ReplayBlocks(): unknown inconsistent state");

    uiInterface.ShowProgress(_("Replaying blocks..."), 0, false);
    LogPrintf("Replaying blocks\n");

    const CBlockIndex* pindexOld = nullptr;  // Old tip during the interrupted flush.
    const CBlockIndex* pindexNew;            // New tip during the interrupted flush.
    const CBlockIndex* pindexFork = nullptr; // Latest block common to both the old and the new tip.

    if (mapBlockIndex.count(hashHeads[0]) == 0) {
        return error("ReplayBlocks(): reorganization to unknown block requested");
    }
    pindexNew = mapBlockIndex[hashHeads[0]];

    if (!hashHeads[1].IsNull()) { // The old tip is allowed to be 0, indicating it's the first flush.
        if (mapBlockIndex.count(hashHeads[1]) == 0) {
            return error("ReplayBlocks(): reorganization from unknown block requested");
        }
        pindexOld = mapBlockIndex[hashHeads[1]];
        pindexFork = LastCommonAncestor(pindexOld, pindexNew);
        assert(pindexFork != nullptr);
    }

    // Rollback along the old branch.
    while (pindexOld != pindexFork) {
        if (pindexOld->nHeight > 0) { // Never disconnect the genesis block.
            CBlock block;
            if (!ReadBlockFromDisk(block, pindexOld, params.GetConsensus())) {
                return error("RollbackBlock(): ReadBlockFromDisk() failed at %d, hash=%s", pindexOld->nHeight, pindexOld->GetBlockHash().ToString());
            }
            LogPrintf("Rolling back %s (%i)\n", pindexOld->GetBlockHash().ToString(), pindexOld->nHeight);
            DisconnectResult res = DisconnectBlock(block, pindexOld, cache);
            if (res == DISCONNECT_FAILED) {
                return error("RollbackBlock(): DisconnectBlock failed at %d, hash=%s", pindexOld->nHeight, pindexOld->GetBlockHash().ToString());
            }
            // If DISCONNECT_UNCLEAN is returned, it means a non-existing UTXO was deleted, or an existing UTXO was
            // overwritten. It corresponds to cases where the block-to-be-disconnect never had all its operations
            // applied to the UTXO set. However, as both writing a UTXO and deleting a UTXO are idempotent operations,
            // the result is still a version of the UTXO set with the effects of that block undone.
        }
        pindexOld = pindexOld->pprev;
    }

    // Roll forward from the forking point to the new tip.
    int nForkHeight = pindexFork ? pindexFork->nHeight : 0;
    for (int nHeight = nForkHeight + 1; nHeight <= pindexNew->nHeight; ++nHeight) {
        const CBlockIndex* pindex = pindexNew->GetAncestor(nHeight);
        LogPrintf("Rolling forward %s (%i)\n", pindex->GetBlockHash().ToString(), nHeight);
        if (!RollforwardBlock(pindex, cache, params)) return false;
    }

    cache.SetBestBlock(pindexNew->GetBlockHash(), pindexNew->nHeight);
    cache.Flush();
    uiInterface.ShowProgress("", 100, false);
    return true;
}

bool ReplayBlocks(const CChainParams& params, CCoinsView* view) {
    return g_chainstate.ReplayBlocks(params, view);
}

bool CChainState::RewindBlockIndex(const CChainParams& params)
{
    LOCK(cs_main);

    // Note that during -reindex-chainstate we are called with an empty chainActive!

    int nHeight = 1;
    while (nHeight <= chainActive.Height()) {
        // Although SCRIPT_VERIFY_WITNESS is now generally enforced on all
        // blocks in ConnectBlock, we don't need to go back and
        // re-download/re-verify blocks from before segwit actually activated.
        if (IsWitnessEnabled(chainActive[nHeight - 1], params.GetConsensus()) && !(chainActive[nHeight]->nStatus & BLOCK_OPT_WITNESS)) {
            break;
        }
        nHeight++;
    }

    // nHeight is now the height of the first insufficiently-validated block, or tipheight + 1
    CValidationState state;
    CBlockIndex* pindex = chainActive.Tip();
    while (chainActive.Height() >= nHeight) {
        if (fPruneMode && !(chainActive.Tip()->nStatus & BLOCK_HAVE_DATA)) {
            // If pruning, don't try rewinding past the HAVE_DATA point;
            // since older blocks can't be served anyway, there's
            // no need to walk further, and trying to DisconnectTip()
            // will fail (and require a needless reindex/redownload
            // of the blockchain).
            break;
        }
        if (!DisconnectTip(state, params, nullptr)) {
            return error("RewindBlockIndex: unable to disconnect block at height %i (%s)", pindex->nHeight, FormatStateMessage(state));
        }
        // Occasionally flush state to disk.
        if (!FlushStateToDisk(params, state, FlushStateMode::PERIODIC)) {
            LogPrintf("RewindBlockIndex: unable to flush state to disk (%s)\n", FormatStateMessage(state));
            return false;
        }
    }

    // Reduce validity flag and have-data flags.
    // We do this after actual disconnecting, otherwise we'll end up writing the lack of data
    // to disk before writing the chainstate, resulting in a failure to continue if interrupted.
    for (const auto& entry : mapBlockIndex) {
        CBlockIndex* pindexIter = entry.second;

        // Note: If we encounter an insufficiently validated block that
        // is on chainActive, it must be because we are a pruning node, and
        // this block or some successor doesn't HAVE_DATA, so we were unable to
        // rewind all the way.  Blocks remaining on chainActive at this point
        // must not have their validity reduced.
        if (IsWitnessEnabled(pindexIter->pprev, params.GetConsensus()) && !(pindexIter->nStatus & BLOCK_OPT_WITNESS) && !chainActive.Contains(pindexIter)) {
            // Reduce validity
            pindexIter->nStatus = std::min<unsigned int>(pindexIter->nStatus & BLOCK_VALID_MASK, BLOCK_VALID_TREE) | (pindexIter->nStatus & ~BLOCK_VALID_MASK);
            // Remove have-data flags.
            pindexIter->nStatus &= ~(BLOCK_HAVE_DATA | BLOCK_HAVE_UNDO);
            // Remove storage location.
            pindexIter->nFile = 0;
            pindexIter->nDataPos = 0;
            pindexIter->nUndoPos = 0;
            // Remove various other things
            pindexIter->nTx = 0;
            pindexIter->nChainTx = 0;
            pindexIter->nSequenceId = 0;
            // Make sure it gets written.
            setDirtyBlockIndex.insert(pindexIter);
            // Update indexes
            setBlockIndexCandidates.erase(pindexIter);
            std::pair<std::multimap<CBlockIndex*, CBlockIndex*>::iterator, std::multimap<CBlockIndex*, CBlockIndex*>::iterator> ret = mapBlocksUnlinked.equal_range(pindexIter->pprev);
            while (ret.first != ret.second) {
                if (ret.first->second == pindexIter) {
                    mapBlocksUnlinked.erase(ret.first++);
                } else {
                    ++ret.first;
                }
            }
        } else if (pindexIter->IsValid(BLOCK_VALID_TRANSACTIONS) && pindexIter->nChainTx) {
            setBlockIndexCandidates.insert(pindexIter);
        }
    }

    if (chainActive.Tip() != nullptr) {
        // We can't prune block index candidates based on our tip if we have
        // no tip due to chainActive being empty!
        PruneBlockIndexCandidates();

        CheckBlockIndex(params.GetConsensus());
    }

    return true;
}

bool RewindBlockIndex(const CChainParams& params) {
    if (!g_chainstate.RewindBlockIndex(params)) {
        return false;
    }

    if (chainActive.Tip() != nullptr) {
        // FlushStateToDisk can possibly read chainActive. Be conservative
        // and skip it here, we're about to -reindex-chainstate anyway, so
        // it'll get called a bunch real soon.
        CValidationState state;
        if (!FlushStateToDisk(params, state, FlushStateMode::ALWAYS)) {
            LogPrintf("RewindBlockIndex: unable to flush state to disk (%s)\n", FormatStateMessage(state));
            return false;
        }
    }

    return true;
}

void CChainState::UnloadBlockIndex() {
    nBlockSequenceId = 1;
    m_failed_blocks.clear();
    setBlockIndexCandidates.clear();
}

// May NOT be used after any connections are up as much
// of the peer-processing logic assumes a consistent
// block index state
void UnloadBlockIndex()
{
    LOCK(cs_main);
    chainActive.SetTip(nullptr);
    pindexBestInvalid = nullptr;
    pindexBestHeader = nullptr;
    mempool.clear();
    mapBlocksUnlinked.clear();
    vinfoBlockFile.clear();
    nLastBlockFile = 0;
    setDirtyBlockIndex.clear();
    setDirtyFileInfo.clear();
    versionbitscache.Clear();
    for (int b = 0; b < VERSIONBITS_NUM_BITS; b++) {
        warningcache[b].clear();
    }

    for (BlockMap::value_type& entry : mapBlockIndex) {
        delete entry.second;
    }
    mapBlockIndex.clear();
    fHavePruned = false;

    g_chainstate.UnloadBlockIndex();
}

bool TryAutoReindex()
{
    // Force reindex to update version
    bool nV1 = false;
    if (!pblocktree->ReadFlag("v1", nV1) || !nV1)
        return true;
    LogPrintf("%s: v1 Marker not detected, attempting reindex.\n", __func__);
    return false;
};

bool LoadBlockIndex(const CChainParams& chainparams)
{
    // Load block index from databases
    bool needs_init = fReindex;

    if (!fReindex) {
        bool ret = LoadBlockIndexDB(chainparams);
        if (!ret) return false;
        needs_init = mapBlockIndex.empty();
    }

    if (needs_init) {
        // Everything here is for *new* reindex/DBs. Thus, though
        // LoadBlockIndexDB may have set fReindex if we shut down
        // mid-reindex previously, we don't check fReindex and
        // instead only check it prior to LoadBlockIndexDB to set
        // needs_init.

        LogPrintf("Initializing databases...\n");
        pblocktree->WriteFlag("v1", true);

        // Use the provided setting for -addressindex in the new database
        fAddressIndex = gArgs.GetBoolArg("-addressindex", DEFAULT_ADDRESSINDEX);
        pblocktree->WriteFlag("addressindex", fAddressIndex);
        LogPrintf("%s: address index %s\n", __func__, fAddressIndex ? "enabled" : "disabled");

        // Use the provided setting for -timestampindex in the new database
        fTimestampIndex = gArgs.GetBoolArg("-timestampindex", DEFAULT_TIMESTAMPINDEX);
        pblocktree->WriteFlag("timestampindex", fTimestampIndex);
        LogPrintf("%s: timestamp index %s\n", __func__, fTimestampIndex ? "enabled" : "disabled");

        // Use the provided setting for -spentindex in the new database
        fSpentIndex = gArgs.GetBoolArg("-spentindex", DEFAULT_SPENTINDEX);
        pblocktree->WriteFlag("spentindex", fSpentIndex);
        LogPrintf("%s: spent index %s\n", __func__, fSpentIndex ? "enabled" : "disabled");
    }
    return true;
}

bool CChainState::LoadGenesisBlock(const CChainParams& chainparams)
{
    LOCK(cs_main);

    // Check whether we're already initialized by checking for genesis in
    // mapBlockIndex. Note that we can't use chainActive here, since it is
    // set based on the coins db, not the block index db, which is the only
    // thing loaded at this point.
    if (mapBlockIndex.count(chainparams.GenesisBlock().GetHash()))
        return true;

    try {
        CBlock &block = const_cast<CBlock&>(chainparams.GenesisBlock());
        CDiskBlockPos blockPos = SaveBlockToDisk(block, 0, chainparams, nullptr);
        if (blockPos.IsNull())
            return error("%s: writing genesis block to disk failed", __func__);
        CBlockIndex *pindex = AddToBlockIndex(block);
        CValidationState state;
        if (!ReceivedBlockTransactions(block, state, pindex, blockPos, chainparams.GetConsensus()))
            return error("%s: genesis block not accepted (%s)", __func__, FormatStateMessage(state));
    } catch (const std::runtime_error& e) {
        return error("%s: failed to write genesis block: %s", __func__, e.what());
    }

    return true;
}

bool LoadGenesisBlock(const CChainParams& chainparams)
{
    return g_chainstate.LoadGenesisBlock(chainparams);
}

bool LoadExternalBlockFile(const CChainParams& chainparams, FILE* fileIn, CDiskBlockPos *dbp)
{
    // Map of disk positions for blocks with unknown parent (only used for reindex)
    static std::multimap<uint256, CDiskBlockPos> mapBlocksUnknownParent;
    int64_t nStart = GetTimeMillis();

    fAddressIndex = gArgs.GetBoolArg("-addressindex", DEFAULT_ADDRESSINDEX);
    fTimestampIndex = gArgs.GetBoolArg("-timestampindex", DEFAULT_TIMESTAMPINDEX);
    fSpentIndex = gArgs.GetBoolArg("-spentindex", DEFAULT_SPENTINDEX);

    int nLoaded = 0;
    try {
        // This takes over fileIn and calls fclose() on it in the CBufferedFile destructor
        CBufferedFile blkdat(fileIn, 2*MAX_BLOCK_SERIALIZED_SIZE, MAX_BLOCK_SERIALIZED_SIZE+8, SER_DISK, CLIENT_VERSION);
        uint64_t nRewind = blkdat.GetPos();
        while (!blkdat.eof()) {
            boost::this_thread::interruption_point();

            blkdat.SetPos(nRewind);
            nRewind++; // start one byte further next time, in case of failure
            blkdat.SetLimit(); // remove former limit
            unsigned int nSize = 0;
            try {
                // locate a header
                unsigned char buf[CMessageHeader::MESSAGE_START_SIZE];
                blkdat.FindByte(chainparams.MessageStart()[0]);
                nRewind = blkdat.GetPos()+1;
                blkdat >> buf;
                if (memcmp(buf, chainparams.MessageStart(), CMessageHeader::MESSAGE_START_SIZE))
                    continue;
                // read size
                blkdat >> nSize;
                if (nSize < 80 || nSize > MAX_BLOCK_SERIALIZED_SIZE)
                    continue;
            } catch (const std::exception&) {
                // no valid block header found; don't complain
                break;
            }
            try {
                // read block
                uint64_t nBlockPos = blkdat.GetPos();
                if (dbp)
                    dbp->nPos = nBlockPos;
                blkdat.SetLimit(nBlockPos + nSize);
                blkdat.SetPos(nBlockPos);
                std::shared_ptr<CBlock> pblock = std::make_shared<CBlock>();
                CBlock& block = *pblock;
                blkdat >> block;
                nRewind = blkdat.GetPos();

                uint256 hash = block.GetHash();
                {
                    LOCK(cs_main);
                    // detect out of order blocks, and store them for later
                    if (hash != chainparams.GetConsensus().hashGenesisBlock && !LookupBlockIndex(block.hashPrevBlock)) {
                        LogPrint(BCLog::REINDEX, "%s: Out of order block %s, parent %s not known\n", __func__, hash.ToString(),
                                block.hashPrevBlock.ToString());
                        if (dbp)
                            mapBlocksUnknownParent.insert(std::make_pair(block.hashPrevBlock, *dbp));
                        continue;
                    }

                    // process in case the block isn't known yet
                    CBlockIndex* pindex = LookupBlockIndex(hash);
                    if (!pindex || (pindex->nStatus & BLOCK_HAVE_DATA) == 0) {
                      CValidationState state;
                      if (g_chainstate.AcceptBlock(pblock, state, chainparams, nullptr, true, dbp, nullptr)) {
                          nLoaded++;
                      }
                      if (state.IsError()) {
                          break;
                      }
                    } else if (hash != chainparams.GetConsensus().hashGenesisBlock && pindex->nHeight % 1000 == 0) {
                      LogPrint(BCLog::REINDEX, "Block Import: already had block %s at height %d\n", hash.ToString(), pindex->nHeight);
                    }
                }

                // Activate the genesis block so normal node progress can continue
                if (hash == chainparams.GetConsensus().hashGenesisBlock) {
                    CValidationState state;
                    if (!ActivateBestChain(state, chainparams)) {
                        break;
                    }
                }

                NotifyHeaderTip();

                // Recursively process earlier encountered successors of this block
                std::deque<uint256> queue;
                queue.push_back(hash);
                while (!queue.empty()) {
                    uint256 head = queue.front();
                    queue.pop_front();
                    std::pair<std::multimap<uint256, CDiskBlockPos>::iterator, std::multimap<uint256, CDiskBlockPos>::iterator> range = mapBlocksUnknownParent.equal_range(head);
                    while (range.first != range.second) {
                        std::multimap<uint256, CDiskBlockPos>::iterator it = range.first;
                        std::shared_ptr<CBlock> pblockrecursive = std::make_shared<CBlock>();
                        if (ReadBlockFromDisk(*pblockrecursive, it->second, chainparams.GetConsensus()))
                        {
                            LogPrint(BCLog::REINDEX, "%s: Processing out of order child %s of %s\n", __func__, pblockrecursive->GetHash().ToString(),
                                    head.ToString());
                            LOCK(cs_main);
                            CValidationState dummy;
                            if (g_chainstate.AcceptBlock(pblockrecursive, dummy, chainparams, nullptr, true, &it->second, nullptr))
                            {
                                nLoaded++;
                                queue.push_back(pblockrecursive->GetHash());
                            }
                        }
                        range.first++;
                        mapBlocksUnknownParent.erase(it);
                        NotifyHeaderTip();
                    }
                }
            } catch (const std::exception& e) {
                LogPrintf("%s: Deserialize or I/O error - %s\n", __func__, e.what());
            }
        }
    } catch (const std::runtime_error& e) {
        AbortNode(std::string("System error: ") + e.what());
    }
    if (nLoaded > 0)
        LogPrintf("Loaded %i blocks from external file in %dms\n", nLoaded, GetTimeMillis() - nStart);
    return nLoaded > 0;
}

void CChainState::CheckBlockIndex(const Consensus::Params& consensusParams)
{
    if (!fCheckBlockIndex) {
        return;
    }

    LOCK(cs_main);

    // During a reindex, we read the genesis block and call CheckBlockIndex before ActivateBestChain,
    // so we have the genesis block in mapBlockIndex but no active chain.  (A few of the tests when
    // iterating the block tree require that chainActive has been initialized.)
    if (chainActive.Height() < 0) {
        assert(mapBlockIndex.size() <= 1);
        return;
    }

    // Build forward-pointing map of the entire block tree.
    std::multimap<CBlockIndex*,CBlockIndex*> forward;
    for (auto& entry : mapBlockIndex) {
        forward.insert(std::make_pair(entry.second->pprev, entry.second));
    }

    assert(forward.size() == mapBlockIndex.size());

    std::pair<std::multimap<CBlockIndex*,CBlockIndex*>::iterator,std::multimap<CBlockIndex*,CBlockIndex*>::iterator> rangeGenesis = forward.equal_range(nullptr);
    CBlockIndex *pindex = rangeGenesis.first->second;
    rangeGenesis.first++;
    assert(rangeGenesis.first == rangeGenesis.second); // There is only one index entry with parent nullptr.

    // Iterate over the entire block tree, using depth-first search.
    // Along the way, remember whether there are blocks on the path from genesis
    // block being explored which are the first to have certain properties.
    size_t nNodes = 0;
    int nHeight = 0;
    CBlockIndex* pindexFirstInvalid = nullptr; // Oldest ancestor of pindex which is invalid.
    CBlockIndex* pindexFirstMissing = nullptr; // Oldest ancestor of pindex which does not have BLOCK_HAVE_DATA.
    CBlockIndex* pindexFirstNeverProcessed = nullptr; // Oldest ancestor of pindex for which nTx == 0.
    CBlockIndex* pindexFirstNotTreeValid = nullptr; // Oldest ancestor of pindex which does not have BLOCK_VALID_TREE (regardless of being valid or not).
    CBlockIndex* pindexFirstNotTransactionsValid = nullptr; // Oldest ancestor of pindex which does not have BLOCK_VALID_TRANSACTIONS (regardless of being valid or not).
    CBlockIndex* pindexFirstNotChainValid = nullptr; // Oldest ancestor of pindex which does not have BLOCK_VALID_CHAIN (regardless of being valid or not).
    CBlockIndex* pindexFirstNotScriptsValid = nullptr; // Oldest ancestor of pindex which does not have BLOCK_VALID_SCRIPTS (regardless of being valid or not).
    while (pindex != nullptr) {
        nNodes++;
        if (pindexFirstInvalid == nullptr && pindex->nStatus & BLOCK_FAILED_VALID) pindexFirstInvalid = pindex;
        if (pindexFirstMissing == nullptr && !(pindex->nStatus & BLOCK_HAVE_DATA)) pindexFirstMissing = pindex;
        if (pindexFirstNeverProcessed == nullptr && pindex->nTx == 0) pindexFirstNeverProcessed = pindex;
        if (pindex->pprev != nullptr && pindexFirstNotTreeValid == nullptr && (pindex->nStatus & BLOCK_VALID_MASK) < BLOCK_VALID_TREE) pindexFirstNotTreeValid = pindex;
        if (pindex->pprev != nullptr && pindexFirstNotTransactionsValid == nullptr && (pindex->nStatus & BLOCK_VALID_MASK) < BLOCK_VALID_TRANSACTIONS) pindexFirstNotTransactionsValid = pindex;
        if (pindex->pprev != nullptr && pindexFirstNotChainValid == nullptr && (pindex->nStatus & BLOCK_VALID_MASK) < BLOCK_VALID_CHAIN) pindexFirstNotChainValid = pindex;
        if (pindex->pprev != nullptr && pindexFirstNotScriptsValid == nullptr && (pindex->nStatus & BLOCK_VALID_MASK) < BLOCK_VALID_SCRIPTS) pindexFirstNotScriptsValid = pindex;

        // Begin: actual consistency checks.
        if (pindex->pprev == nullptr) {
            // Genesis block checks.
            assert(pindex->GetBlockHash() == consensusParams.hashGenesisBlock); // Genesis block's hash must match.
            assert(pindex == chainActive.Genesis()); // The current active chain's genesis block must be this block.
        }
        if (pindex->nChainTx == 0) assert(pindex->nSequenceId <= 0);  // nSequenceId can't be set positive for blocks that aren't linked (negative is used for preciousblock)
        // VALID_TRANSACTIONS is equivalent to nTx > 0 for all nodes (whether or not pruning has occurred).
        // HAVE_DATA is only equivalent to nTx > 0 (or VALID_TRANSACTIONS) if no pruning has occurred.
        if (!fHavePruned) {
            // If we've never pruned, then HAVE_DATA should be equivalent to nTx > 0
            assert(!(pindex->nStatus & BLOCK_HAVE_DATA) == (pindex->nTx == 0));
            assert(pindexFirstMissing == pindexFirstNeverProcessed);
        } else {
            // If we have pruned, then we can only say that HAVE_DATA implies nTx > 0
            if (pindex->nStatus & BLOCK_HAVE_DATA) assert(pindex->nTx > 0);
        }
        if (pindex->nStatus & BLOCK_HAVE_UNDO) assert(pindex->nStatus & BLOCK_HAVE_DATA);
        assert(((pindex->nStatus & BLOCK_VALID_MASK) >= BLOCK_VALID_TRANSACTIONS) == (pindex->nTx > 0)); // This is pruning-independent.
        // All parents having had data (at some point) is equivalent to all parents being VALID_TRANSACTIONS, which is equivalent to nChainTx being set.
        assert((pindexFirstNeverProcessed != nullptr) == (pindex->nChainTx == 0)); // nChainTx != 0 is used to signal that all parent blocks have been processed (but may have been pruned).
        assert((pindexFirstNotTransactionsValid != nullptr) == (pindex->nChainTx == 0));
        assert(pindex->nHeight == nHeight); // nHeight must be consistent.
        assert(pindex->pprev == nullptr || pindex->nChainWork >= pindex->pprev->nChainWork); // For every block except the genesis block, the chainwork must be larger than the parent's.
        assert(nHeight < 2 || (pindex->pskip && (pindex->pskip->nHeight < nHeight))); // The pskip pointer must point back for all but the first 2 blocks.
        assert(pindexFirstNotTreeValid == nullptr); // All mapBlockIndex entries must at least be TREE valid
        if ((pindex->nStatus & BLOCK_VALID_MASK) >= BLOCK_VALID_TREE) assert(pindexFirstNotTreeValid == nullptr); // TREE valid implies all parents are TREE valid
        if ((pindex->nStatus & BLOCK_VALID_MASK) >= BLOCK_VALID_CHAIN) assert(pindexFirstNotChainValid == nullptr); // CHAIN valid implies all parents are CHAIN valid
        if ((pindex->nStatus & BLOCK_VALID_MASK) >= BLOCK_VALID_SCRIPTS) assert(pindexFirstNotScriptsValid == nullptr); // SCRIPTS valid implies all parents are SCRIPTS valid
        if (pindexFirstInvalid == nullptr) {
            // Checks for not-invalid blocks.
            assert((pindex->nStatus & BLOCK_FAILED_MASK) == 0); // The failed mask cannot be set for blocks without invalid parents.
        }
        if (!CBlockIndexWorkComparator()(pindex, chainActive.Tip()) && pindexFirstNeverProcessed == nullptr) {
            if (pindexFirstInvalid == nullptr) {
                // If this block sorts at least as good as the current tip and
                // is valid and we have all data for its parents, it must be in
                // setBlockIndexCandidates.  chainActive.Tip() must also be there
                // even if some data has been pruned.
                if (pindexFirstMissing == nullptr || pindex == chainActive.Tip()) {
                    assert(setBlockIndexCandidates.count(pindex));
                }
                // If some parent is missing, then it could be that this block was in
                // setBlockIndexCandidates but had to be removed because of the missing data.
                // In this case it must be in mapBlocksUnlinked -- see test below.
            }
        } else { // If this block sorts worse than the current tip or some ancestor's block has never been seen, it cannot be in setBlockIndexCandidates.
            assert(setBlockIndexCandidates.count(pindex) == 0);
        }
        // Check whether this block is in mapBlocksUnlinked.
        std::pair<std::multimap<CBlockIndex*,CBlockIndex*>::iterator,std::multimap<CBlockIndex*,CBlockIndex*>::iterator> rangeUnlinked = mapBlocksUnlinked.equal_range(pindex->pprev);
        bool foundInUnlinked = false;
        while (rangeUnlinked.first != rangeUnlinked.second) {
            assert(rangeUnlinked.first->first == pindex->pprev);
            if (rangeUnlinked.first->second == pindex) {
                foundInUnlinked = true;
                break;
            }
            rangeUnlinked.first++;
        }
        if (pindex->pprev && (pindex->nStatus & BLOCK_HAVE_DATA) && pindexFirstNeverProcessed != nullptr && pindexFirstInvalid == nullptr) {
            // If this block has block data available, some parent was never received, and has no invalid parents, it must be in mapBlocksUnlinked.
            assert(foundInUnlinked);
        }
        if (!(pindex->nStatus & BLOCK_HAVE_DATA)) assert(!foundInUnlinked); // Can't be in mapBlocksUnlinked if we don't HAVE_DATA
        if (pindexFirstMissing == nullptr) assert(!foundInUnlinked); // We aren't missing data for any parent -- cannot be in mapBlocksUnlinked.
        if (pindex->pprev && (pindex->nStatus & BLOCK_HAVE_DATA) && pindexFirstNeverProcessed == nullptr && pindexFirstMissing != nullptr) {
            // We HAVE_DATA for this block, have received data for all parents at some point, but we're currently missing data for some parent.
            assert(fHavePruned); // We must have pruned.
            // This block may have entered mapBlocksUnlinked if:
            //  - it has a descendant that at some point had more work than the
            //    tip, and
            //  - we tried switching to that descendant but were missing
            //    data for some intermediate block between chainActive and the
            //    tip.
            // So if this block is itself better than chainActive.Tip() and it wasn't in
            // setBlockIndexCandidates, then it must be in mapBlocksUnlinked.
            if (!CBlockIndexWorkComparator()(pindex, chainActive.Tip()) && setBlockIndexCandidates.count(pindex) == 0) {
                if (pindexFirstInvalid == nullptr) {
                    assert(foundInUnlinked);
                }
            }
        }
        // assert(pindex->GetBlockHash() == pindex->GetBlockHeader().GetHash()); // Perhaps too slow
        // End: actual consistency checks.

        // Try descending into the first subnode.
        std::pair<std::multimap<CBlockIndex*,CBlockIndex*>::iterator,std::multimap<CBlockIndex*,CBlockIndex*>::iterator> range = forward.equal_range(pindex);
        if (range.first != range.second) {
            // A subnode was found.
            pindex = range.first->second;
            nHeight++;
            continue;
        }
        // This is a leaf node.
        // Move upwards until we reach a node of which we have not yet visited the last child.
        while (pindex) {
            // We are going to either move to a parent or a sibling of pindex.
            // If pindex was the first with a certain property, unset the corresponding variable.
            if (pindex == pindexFirstInvalid) pindexFirstInvalid = nullptr;
            if (pindex == pindexFirstMissing) pindexFirstMissing = nullptr;
            if (pindex == pindexFirstNeverProcessed) pindexFirstNeverProcessed = nullptr;
            if (pindex == pindexFirstNotTreeValid) pindexFirstNotTreeValid = nullptr;
            if (pindex == pindexFirstNotTransactionsValid) pindexFirstNotTransactionsValid = nullptr;
            if (pindex == pindexFirstNotChainValid) pindexFirstNotChainValid = nullptr;
            if (pindex == pindexFirstNotScriptsValid) pindexFirstNotScriptsValid = nullptr;
            // Find our parent.
            CBlockIndex* pindexPar = pindex->pprev;
            // Find which child we just visited.
            std::pair<std::multimap<CBlockIndex*,CBlockIndex*>::iterator,std::multimap<CBlockIndex*,CBlockIndex*>::iterator> rangePar = forward.equal_range(pindexPar);
            while (rangePar.first->second != pindex) {
                assert(rangePar.first != rangePar.second); // Our parent must have at least the node we're coming from as child.
                rangePar.first++;
            }
            // Proceed to the next one.
            rangePar.first++;
            if (rangePar.first != rangePar.second) {
                // Move to the sibling.
                pindex = rangePar.first->second;
                break;
            } else {
                // Move up further.
                pindex = pindexPar;
                nHeight--;
                continue;
            }
        }
    }

    // Check that we actually traversed the entire map.
    assert(nNodes == forward.size());
}

std::string CBlockFileInfo::ToString() const
{
    return strprintf("CBlockFileInfo(blocks=%u, size=%u, heights=%u...%u, time=%s...%s)", nBlocks, nSize, nHeightFirst, nHeightLast, FormatISO8601Date(nTimeFirst), FormatISO8601Date(nTimeLast));
}

CBlockFileInfo* GetBlockFileInfo(size_t n)
{
    LOCK(cs_LastBlockFile);

    return &vinfoBlockFile.at(n);
}

ThresholdState VersionBitsTipState(const Consensus::Params& params, Consensus::DeploymentPos pos)
{
    LOCK(cs_main);
    return VersionBitsState(chainActive.Tip(), params, pos, versionbitscache);
}

BIP9Stats VersionBitsTipStatistics(const Consensus::Params& params, Consensus::DeploymentPos pos)
{
    LOCK(cs_main);
    return VersionBitsStatistics(chainActive.Tip(), params, pos);
}

int VersionBitsTipStateSinceHeight(const Consensus::Params& params, Consensus::DeploymentPos pos)
{
    LOCK(cs_main);
    return VersionBitsStateSinceHeight(chainActive.Tip(), params, pos, versionbitscache);
}

static const uint64_t MEMPOOL_DUMP_VERSION = 1;

bool LoadMempool(void)
{
    const CChainParams& chainparams = Params();
    int64_t nExpiryTimeout = gArgs.GetArg("-mempoolexpiry", DEFAULT_MEMPOOL_EXPIRY) * 60 * 60;
    FILE* filestr = fsbridge::fopen(GetDataDir() / "mempool.dat", "rb");
    CAutoFile file(filestr, SER_DISK, CLIENT_VERSION);
    if (file.IsNull()) {
        LogPrintf("Failed to open mempool file from disk. Continuing anyway.\n");
        return false;
    }

    int64_t count = 0;
    int64_t expired = 0;
    int64_t failed = 0;
    int64_t already_there = 0;
    int64_t nNow = GetTime();

    try {
        uint64_t version;
        file >> version;
        if (version != MEMPOOL_DUMP_VERSION) {
            return false;
        }
        uint64_t num;
        file >> num;
        while (num--) {
            CTransactionRef tx;
            int64_t nTime;
            int64_t nFeeDelta;
            file >> tx;
            file >> nTime;
            file >> nFeeDelta;

            CAmount amountdelta = nFeeDelta;
            if (amountdelta) {
                mempool.PrioritiseTransaction(tx->GetHash(), amountdelta);
            }
            CValidationState state;
            if (nTime + nExpiryTimeout > nNow) {
                LOCK(cs_main);
                AcceptToMemoryPoolWithTime(chainparams, mempool, state, tx, nullptr /* pfMissingInputs */, nTime,
                                           nullptr /* plTxnReplaced */, false /* bypass_limits */, 0 /* nAbsurdFee */,
                                           false /* test_accept */, false /* ignore_locks */);
                if (state.IsValid()) {
                    ++count;
                } else {
                    // mempool may contain the transaction already, e.g. from
                    // wallet(s) having loaded it while we were processing
                    // mempool transactions; consider these as valid, instead of
                    // failed, but mark them as 'already there'
                    if (mempool.exists(tx->GetHash())) {
                        ++already_there;
                    } else {
                        ++failed;
                    }
                }
            } else {
                ++expired;
            }
            if (ShutdownRequested())
                return false;
        }
        std::map<uint256, CAmount> mapDeltas;
        file >> mapDeltas;

        for (const auto& i : mapDeltas) {
            mempool.PrioritiseTransaction(i.first, i.second);
        }
    } catch (const std::exception& e) {
        LogPrintf("Failed to deserialize mempool data on disk: %s. Continuing anyway.\n", e.what());
        return false;
    }

    LogPrintf("Imported mempool transactions from disk: %i succeeded, %i failed, %i expired, %i already there\n", count, failed, expired, already_there);
    return true;
}

bool DumpMempool(void)
{
    int64_t start = GetTimeMicros();

    std::map<uint256, CAmount> mapDeltas;
    std::vector<TxMempoolInfo> vinfo;

    {
        LOCK(mempool.cs);
        for (const auto &i : mempool.mapDeltas) {
            mapDeltas[i.first] = i.second;
        }
        vinfo = mempool.infoAll();
    }

    int64_t mid = GetTimeMicros();

    try {
        FILE* filestr = fsbridge::fopen(GetDataDir() / "mempool.dat.new", "wb");
        if (!filestr) {
            return false;
        }

        CAutoFile file(filestr, SER_DISK, CLIENT_VERSION);

        uint64_t version = MEMPOOL_DUMP_VERSION;
        file << version;

        file << (uint64_t)vinfo.size();
        for (const auto& i : vinfo) {
            file << *(i.tx);
            file << (int64_t)i.nTime;
            file << (int64_t)i.nFeeDelta;
            mapDeltas.erase(i.tx->GetHash());
        }
        file << mapDeltas;
        if (!FileCommit(file.Get()))
            throw std::runtime_error("FileCommit failed");
        file.fclose();
        RenameOver(GetDataDir() / "mempool.dat.new", GetDataDir() / "mempool.dat");
        int64_t last = GetTimeMicros();
        LogPrintf("Dumped mempool: %gs to copy, %gs to dump\n", (mid-start)*MICRO, (last-mid)*MICRO);
    } catch (const std::exception& e) {
        LogPrintf("Failed to dump mempool: %s. Continuing anyway.\n", e.what());
        return false;
    }
    return true;
}

//! Guess how far we are in the verification process at the given block index
//! require cs_main if pindex has not been validated yet (because nChainTx might be unset)
double GuessVerificationProgress(const ChainTxData& data, const CBlockIndex *pindex) {
    if (pindex == nullptr)
        return 0.0;

    int64_t nNow = time(nullptr);

    double fTxTotal;

    if (pindex->nChainTx <= data.nTxCount) {
        fTxTotal = data.nTxCount + (nNow - data.nTime) * data.dTxRate;
    } else {
        fTxTotal = pindex->nChainTx + (nNow - pindex->GetBlockTime()) * data.dTxRate;
    }

    return pindex->nChainTx / fTxTotal;
}

class CMainCleanup
{
public:
    CMainCleanup() {}
    ~CMainCleanup() {
        // block headers
        BlockMap::iterator it1 = mapBlockIndex.begin();
        for (; it1 != mapBlockIndex.end(); it1++)
            delete (*it1).second;
        mapBlockIndex.clear();
    }
} instance_of_cmaincleanup;


bool CoinStakeCache::GetCoinStake(const uint256 &blockHash, CTransactionRef &tx)
{

    for (const auto &i : lData)
    {
        if (blockHash != i.first)
            continue;
        tx = i.second;
        return true;
    };

    BlockMap::iterator mi = mapBlockIndex.find(blockHash);
    if (mi == mapBlockIndex.end())
        return false;

    CBlockIndex *pindex = mi->second;
    if (ReadTransactionFromDiskBlock(pindex, 0, tx))
        return InsertCoinStake(blockHash, tx);

    return false;
};

bool CoinStakeCache::InsertCoinStake(const uint256 &blockHash, const CTransactionRef &tx)
{
    lData.emplace_front(blockHash, tx);

    while (lData.size() > nMaxSize)
        lData.pop_back();

    return true;
};
<|MERGE_RESOLUTION|>--- conflicted
+++ resolved
@@ -624,19 +624,10 @@
     if (tx.IsCoinBase())
         return state.DoS(100, false, REJECT_INVALID, "coinbase");
 
-<<<<<<< HEAD
     // Coinstake is only valid in a block, not as a loose transaction
     if (tx.IsCoinStake())
         return state.DoS(100, false, REJECT_INVALID, "coinstake");
 
-    // Reject transactions with witness before segregated witness activates (override with -prematurewitness)
-    bool witnessEnabled = IsWitnessEnabled(chainActive.Tip(), chainparams.GetConsensus());
-    if (!gArgs.GetBoolArg("-prematurewitness", false) && tx.HasWitness() && !witnessEnabled) {
-        return state.DoS(0, false, REJECT_NONSTANDARD, "no-witness-yet", true);
-    }
-
-=======
->>>>>>> a607d23a
     // Rather not work on nonstandard transactions (unless -testnet/-regtest)
     std::string reason;
     if (fRequireStandard && !IsStandardTx(tx, reason))
