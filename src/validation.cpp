--- conflicted
+++ resolved
@@ -321,117 +321,7 @@
 // Returns the script flags which should be checked for a given block
 static unsigned int GetBlockScriptFlags(const CBlockIndex* pindex, const Consensus::Params& chainparams);
 
-<<<<<<< HEAD
-unsigned int GetLegacySigOpCount(const CTransaction& tx)
-{
-    unsigned int nSigOps = 0;
-    for (const auto& txin : tx.vin)
-    {
-        nSigOps += txin.scriptSig.GetSigOpCount(false);
-    }
-    for (const auto& txout : tx.vout)
-    {
-        nSigOps += txout.scriptPubKey.GetSigOpCount(false);
-    }
-    return nSigOps;
-}
-
-unsigned int GetP2SHSigOpCount(const CTransaction& tx, const CCoinsViewCache& inputs)
-{
-    if (tx.IsCoinBase())
-        return 0;
-
-    unsigned int nSigOps = 0;
-    for (unsigned int i = 0; i < tx.vin.size(); i++)
-    {
-        const CTxOut &prevout = inputs.GetOutputFor(tx.vin[i]);
-        if (prevout.scriptPubKey.IsPayToScriptHash())
-            nSigOps += prevout.scriptPubKey.GetSigOpCount(tx.vin[i].scriptSig);
-    }
-    return nSigOps;
-}
-
-int64_t GetTransactionSigOpCost(const CTransaction& tx, const CCoinsViewCache& inputs, int flags)
-{
-    int64_t nSigOps = GetLegacySigOpCount(tx) * WITNESS_SCALE_FACTOR;
-
-    if (tx.IsCoinBase())
-        return nSigOps;
-
-    if (flags & SCRIPT_VERIFY_P2SH) {
-        nSigOps += GetP2SHSigOpCount(tx, inputs) * WITNESS_SCALE_FACTOR;
-    }
-
-    for (unsigned int i = 0; i < tx.vin.size(); i++)
-    {
-        const CTxOut &prevout = inputs.GetOutputFor(tx.vin[i]);
-        nSigOps += CountWitnessSigOps(tx.vin[i].scriptSig, prevout.scriptPubKey, &tx.vin[i].scriptWitness, flags);
-    }
-    return nSigOps;
-}
-
-
-
-
-
-bool CheckTransaction(const CTransaction& tx, CValidationState &state, bool fCheckDuplicateInputs)
-{
-    boost::posix_time::ptime start = boost::posix_time::microsec_clock::local_time();
-    // Basic checks that don't depend on any context
-    if (tx.vin.empty())
-        return state.DoS(10, false, REJECT_INVALID, "bad-txns-vin-empty");
-    if (tx.vout.empty())
-        return state.DoS(10, false, REJECT_INVALID, "bad-txns-vout-empty");
-    // Size limits (this doesn't take the witness into account, as that hasn't been checked for malleability)
-    if (::GetSerializeSize(tx, SER_NETWORK, PROTOCOL_VERSION | SERIALIZE_TRANSACTION_NO_WITNESS) > MAX_BLOCK_BASE_SIZE)
-        return state.DoS(100, false, REJECT_INVALID, "bad-txns-oversize");
-
-    // Check for negative or overflow output values
-    CAmount nValueOut = 0;
-    for (const auto& txout : tx.vout)
-    {
-        if (txout.nValue < 0)
-            return state.DoS(100, false, REJECT_INVALID, "bad-txns-vout-negative");
-        if (txout.nValue > MAX_MONEY)
-            return state.DoS(100, false, REJECT_INVALID, "bad-txns-vout-toolarge");
-        nValueOut += txout.nValue;
-        if (!MoneyRange(nValueOut))
-            return state.DoS(100, false, REJECT_INVALID, "bad-txns-txouttotal-toolarge");
-    }
-
-    // Check for duplicate inputs - note that this check is slow so we skip it in CheckBlock
-    if (fCheckDuplicateInputs) {
-        std::set<COutPoint> vInOutPoints;
-        for (const auto& txin : tx.vin)
-        {
-            if (!vInOutPoints.insert(txin.prevout).second)
-                return state.DoS(100, false, REJECT_INVALID, "bad-txns-inputs-duplicate");
-        }
-    }
-
-    if (tx.IsCoinBase())
-    {
-        if (tx.vin[0].scriptSig.size() < 2 || tx.vin[0].scriptSig.size() > 100)
-            return state.DoS(100, false, REJECT_INVALID, "bad-cb-length");
-    }
-    else
-    {
-        for (const auto& txin : tx.vin)
-            if (txin.prevout.IsNull())
-                return state.DoS(10, false, REJECT_INVALID, "bad-txns-prevout-null");
-    }
-
-    boost::posix_time::ptime finish = boost::posix_time::microsec_clock::local_time();
-    boost::posix_time::time_duration diff = finish - start;
-    statsClient.timing("CheckTransaction_us", diff.total_microseconds(), 1.0f);
-
-    return true;
-}
-
-void LimitMempoolSize(CTxMemPool& pool, size_t limit, unsigned long age) {
-=======
 static void LimitMempoolSize(CTxMemPool& pool, size_t limit, unsigned long age) {
->>>>>>> ec20f01b
     int expired = pool.Expire(GetTime() - age);
     if (expired != 0) {
         LogPrint(BCLog::MEMPOOL, "Expired %i transactions from the memory pool\n", expired);
@@ -586,15 +476,10 @@
         return state.DoS(0, false, REJECT_NONSTANDARD, "non-final");
 
     // is it already in the memory pool?
-<<<<<<< HEAD
     if (pool.exists(hash))
     {
         statsClient.inc("transactions.duplicate", 1.0f);
-        return state.Invalid(false, REJECT_ALREADY_KNOWN, "txn-already-in-mempool");
-=======
-    if (pool.exists(hash)) {
         return state.Invalid(false, REJECT_DUPLICATE, "txn-already-in-mempool");
->>>>>>> ec20f01b
     }
 
     // Check for conflicts with in-memory transactions
@@ -983,7 +868,6 @@
         statsClient.count("transactions.inputValue", nValueIn, 1.0f);
         statsClient.count("transactions.outputValue", nValueOut, 1.0f);
         statsClient.count("transactions.sigOps", nSigOpsCost, 1.0f);
-        statsClient.count("transactions.priority", dPriority, 1.0f);
 
         // trim mempool and check if tx was trimmed
         if (!fOverrideMempoolLimit) {
@@ -1006,7 +890,7 @@
     statsClient.gauge("transactions.mempool.totalTransactions", pool.size(), 0.1f);
     statsClient.gauge("transactions.mempool.totalTxBytes", (int64_t) pool.GetTotalTxSize(), 0.1f);
     statsClient.gauge("transactions.mempool.memoryUsageBytes", (int64_t) pool.DynamicMemoryUsage(), 0.1f);
-    statsClient.gauge("transactions.mempool.minFeePerKb", pool.GetMinFee(GetArg("-maxmempool", DEFAULT_MAX_MEMPOOL_SIZE) * 1000000).GetFeePerK(), 0.1f);
+    statsClient.gauge("transactions.mempool.minFeePerKb", pool.GetMinFee(gArgs.GetArg("-maxmempool", DEFAULT_MAX_MEMPOOL_SIZE) * 1000000).GetFeePerK(), 0.1f);
 
     return true;
 }
@@ -1329,12 +1213,8 @@
         }
     }
     // add outputs
-<<<<<<< HEAD
     statsClient.gauge("transactions.txCacheSize", inputs.GetCacheSize(), 0.1f);
-    inputs.ModifyNewCoins(tx.GetHash(), tx.IsCoinBase())->FromTx(tx, nHeight);
-=======
     AddCoins(inputs, tx, nHeight);
->>>>>>> ec20f01b
 }
 
 void UpdateCoins(const CTransaction& tx, CCoinsViewCache& inputs, int nHeight)
@@ -1596,15 +1476,7 @@
  *  When FAILED is returned, view is left in an indeterminate state. */
 static DisconnectResult DisconnectBlock(const CBlock& block, const CBlockIndex* pindex, CCoinsViewCache& view)
 {
-<<<<<<< HEAD
     boost::posix_time::ptime start = boost::posix_time::microsec_clock::local_time();
-    assert(pindex->GetBlockHash() == view.GetBestBlock());
-
-    if (pfClean)
-        *pfClean = false;
-
-=======
->>>>>>> ec20f01b
     bool fClean = true;
 
     CBlockUndo blockUndo;
@@ -1662,21 +1534,12 @@
     // move best block pointer to prevout block
     view.SetBestBlock(pindex->pprev->GetBlockHash());
 
-<<<<<<< HEAD
     boost::posix_time::ptime finish = boost::posix_time::microsec_clock::local_time();
     boost::posix_time::time_duration diff = finish - start;
     statsClient.timing("DisconnectBlock_ms", diff.total_milliseconds(), 1.0f);
     statsClient.gauge("transactions.txCacheSize", view.GetCacheSize(), 1.0f);
 
-    if (pfClean) {
-        *pfClean = fClean;
-        return true;
-    }
-
-    return fClean;
-=======
     return fClean ? DISCONNECT_OK : DISCONNECT_UNCLEAN;
->>>>>>> ec20f01b
 }
 
 void static FlushBlockFile(bool fFinalize = false)
@@ -2410,18 +2273,15 @@
     UpdateTip(pindexNew, chainparams);
 
     int64_t nTime6 = GetTimeMicros(); nTimePostConnect += nTime6 - nTime5; nTimeTotal += nTime6 - nTime1;
-<<<<<<< HEAD
-    LogPrint("bench", "  - Connect postprocess: %.2fms [%.2fs]\n", (nTime6 - nTime5) * 0.001, nTimePostConnect * 0.000001);
-    LogPrint("bench", "- Connect block: %.2fms [%.2fs]\n", (nTime6 - nTime1) * 0.001, nTimeTotal * 0.000001);
+
+    LogPrint(BCLog::BENCH, "  - Connect postprocess: %.2fms [%.2fs (%.2fms/blk)]\n", (nTime6 - nTime5) * MILLI, nTimePostConnect * MICRO, nTimePostConnect * MILLI / nBlocksTotal);
+    LogPrint(BCLog::BENCH, "- Connect block: %.2fms [%.2fs (%.2fms/blk)]\n", (nTime6 - nTime1) * MILLI, nTimeTotal * MICRO, nTimeTotal * MILLI / nBlocksTotal);
     boost::posix_time::ptime finish = boost::posix_time::microsec_clock::local_time();
     boost::posix_time::time_duration diff = finish - start;
     statsClient.timing("ConnectTip_ms", diff.total_milliseconds(), 1.0f);
-=======
-    LogPrint(BCLog::BENCH, "  - Connect postprocess: %.2fms [%.2fs (%.2fms/blk)]\n", (nTime6 - nTime5) * MILLI, nTimePostConnect * MICRO, nTimePostConnect * MILLI / nBlocksTotal);
-    LogPrint(BCLog::BENCH, "- Connect block: %.2fms [%.2fs (%.2fms/blk)]\n", (nTime6 - nTime1) * MILLI, nTimeTotal * MICRO, nTimeTotal * MILLI / nBlocksTotal);
 
     connectTrace.BlockConnected(pindexNew, std::move(pthisBlock));
->>>>>>> ec20f01b
+
     return true;
 }
 
@@ -2612,15 +2472,11 @@
     // us in the middle of ProcessNewBlock - do not assume pblock is set
     // sanely for performance or correctness!
 
-<<<<<<< HEAD
     boost::posix_time::ptime start = boost::posix_time::microsec_clock::local_time();
-    CBlockIndex *pindexMostWork = NULL;
-    CBlockIndex *pindexNewTip = NULL;
-=======
     CBlockIndex *pindexMostWork = nullptr;
     CBlockIndex *pindexNewTip = nullptr;
     int nStopAtHeight = gArgs.GetArg("-stopatheight", DEFAULT_STOPATHEIGHT);
->>>>>>> ec20f01b
+
     do {
         boost::this_thread::interruption_point();
         if (ShutdownRequested())
