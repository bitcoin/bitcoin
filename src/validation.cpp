// Copyright (c) 2009-2010 Satoshi Nakamoto
// Copyright (c) 2009-present The Bitcoin Core developers
// Distributed under the MIT software license, see the accompanying
// file COPYING or http://www.opensource.org/licenses/mit-license.php.

#include <bitcoin-build-config.h> // IWYU pragma: keep

#include <validation.h>

#include <arith_uint256.h>
#include <chain.h>
#include <checkqueue.h>
#include <clientversion.h>
#include <consensus/amount.h>
#include <consensus/consensus.h>
#include <consensus/merkle.h>
#include <consensus/tx_check.h>
#include <consensus/tx_verify.h>
#include <consensus/validation.h>
#include <cuckoocache.h>
#include <flatfile.h>
#include <hash.h>
#include <kernel/chain.h>
#include <kernel/chainparams.h>
#include <kernel/coinstats.h>
#include <kernel/disconnected_transactions.h>
#include <kernel/mempool_entry.h>
#include <kernel/messagestartchars.h>
#include <kernel/notifications_interface.h>
#include <kernel/warning.h>
#include <logging.h>
#include <logging/timer.h>
#include <node/blockstorage.h>
#include <node/utxo_snapshot.h>
#include <policy/coin_age_priority.h>
#include <policy/ephemeral_policy.h>
#include <policy/policy.h>
#include <policy/rbf.h>
#include <policy/settings.h>
#include <policy/truc_policy.h>
#include <pow.h>
#include <primitives/block.h>
#include <primitives/transaction.h>
#include <random.h>
#include <script/script.h>
#include <script/sigcache.h>
#include <signet.h>
#include <stats/stats.h>
#include <tinyformat.h>
#include <txdb.h>
#include <txmempool.h>
#include <uint256.h>
#include <undo.h>
#include <util/check.h>
#include <util/fs.h>
#include <util/fs_helpers.h>
#include <util/hasher.h>
#include <util/ioprio.h>
#include <util/mempressure.h>
#include <util/moneystr.h>
#include <util/rbf.h>
#include <util/result.h>
#include <util/signalinterrupt.h>
#include <util/strencodings.h>
#include <util/string.h>
#include <util/time.h>
#include <util/trace.h>
#include <util/translation.h>
#include <validationinterface.h>

#include <algorithm>
#include <cassert>
#include <chrono>
#include <deque>
#include <numeric>
#include <optional>
#include <ranges>
#include <span>
#include <string>
#include <tuple>
#include <utility>

using kernel::CCoinsStats;
using kernel::CoinStatsHashType;
using kernel::ComputeUTXOStats;
using kernel::Notifications;

using fsbridge::FopenFn;
using node::BlockManager;
using node::BlockMap;
using node::CBlockIndexHeightOnlyComparator;
using node::CBlockIndexWorkComparator;
using node::SnapshotMetadata;

/** Size threshold for warning about slow UTXO set flush to disk. */
static constexpr size_t WARN_FLUSH_COINS_SIZE = 1 << 30; // 1 GiB
/** Time window to wait between writing blocks/block index and chainstate to disk.
 *  Randomize writing time inside the window to prevent a situation where the
 *  network over time settles into a few cohorts of synchronized writers.
*/
static constexpr auto DATABASE_WRITE_INTERVAL_MIN{50min};
static constexpr auto DATABASE_WRITE_INTERVAL_MAX{70min};
/** Maximum age of our tip for us to be considered current for fee estimation */
static constexpr std::chrono::hours MAX_FEE_ESTIMATION_TIP_AGE{3};
const std::vector<std::string> CHECKLEVEL_DOC {
    "level 0 reads the blocks from disk",
    "level 1 verifies block validity",
    "level 2 verifies undo data",
    "level 3 checks disconnection of tip blocks",
    "level 4 tries to reconnect the blocks",
    "each level includes the checks of the previous levels",
};

TRACEPOINT_SEMAPHORE(validation, block_connected);
TRACEPOINT_SEMAPHORE(utxocache, flush);
TRACEPOINT_SEMAPHORE(mempool, replaced);
TRACEPOINT_SEMAPHORE(mempool, rejected);

const CBlockIndex* Chainstate::FindForkInGlobalIndex(const CBlockLocator& locator) const
{
    AssertLockHeld(cs_main);

    // Find the latest block common to locator and chain - we expect that
    // locator.vHave is sorted descending by height.
    for (const uint256& hash : locator.vHave) {
        const CBlockIndex* pindex{m_blockman.LookupBlockIndex(hash)};
        if (pindex) {
            if (m_chain.Contains(pindex)) {
                return pindex;
            }
            if (pindex->GetAncestor(m_chain.Height()) == m_chain.Tip()) {
                return m_chain.Tip();
            }
        }
    }
    return m_chain.Genesis();
}

bool CheckInputScripts(const CTransaction& tx, TxValidationState& state,
                       const CCoinsViewCache& inputs, unsigned int flags, bool cacheSigStore,
                       bool cacheFullScriptStore, PrecomputedTransactionData& txdata,
                       ValidationCache& validation_cache,
                       std::vector<CScriptCheck>* pvChecks = nullptr)
                       EXCLUSIVE_LOCKS_REQUIRED(cs_main);

bool CheckFinalTxAtTip(const CBlockIndex& active_chain_tip, const CTransaction& tx)
{
    AssertLockHeld(cs_main);

    // CheckFinalTxAtTip() uses active_chain_tip.Height()+1 to evaluate
    // nLockTime because when IsFinalTx() is called within
    // AcceptBlock(), the height of the block *being*
    // evaluated is what is used. Thus if we want to know if a
    // transaction can be part of the *next* block, we need to call
    // IsFinalTx() with one more than active_chain_tip.Height().
    const int nBlockHeight = active_chain_tip.nHeight + 1;

    // BIP113 requires that time-locked transactions have nLockTime set to
    // less than the median time of the previous block they're contained in.
    // When the next block is created its previous block will be the current
    // chain tip, so we use that to calculate the median time passed to
    // IsFinalTx().
    const int64_t nBlockTime{active_chain_tip.GetMedianTimePast()};

    return IsFinalTx(tx, nBlockHeight, nBlockTime);
}

namespace {
/**
 * A helper which calculates heights of inputs of a given transaction.
 *
 * @param[in] tip    The current chain tip. If an input belongs to a mempool
 *                   transaction, we assume it will be confirmed in the next block.
 * @param[in] coins  Any CCoinsView that provides access to the relevant coins.
 * @param[in] tx     The transaction being evaluated.
 *
 * @returns A vector of input heights or nullopt, in case of an error.
 */
std::optional<std::vector<int>> CalculatePrevHeights(
    const CBlockIndex& tip,
    const CCoinsView& coins,
    const CTransaction& tx)
{
    std::vector<int> prev_heights;
    prev_heights.resize(tx.vin.size());
    for (size_t i = 0; i < tx.vin.size(); ++i) {
        if (auto coin{coins.GetCoin(tx.vin[i].prevout)}) {
            prev_heights[i] = coin->nHeight == MEMPOOL_HEIGHT
                              ? tip.nHeight + 1 // Assume all mempool transaction confirm in the next block.
                              : coin->nHeight;
        } else {
            LogPrintf("ERROR: %s: Missing input %d in transaction \'%s\'\n", __func__, i, tx.GetHash().GetHex());
            return std::nullopt;
        }
    }
    return prev_heights;
}
} // namespace

std::optional<LockPoints> CalculateLockPointsAtTip(
    CBlockIndex* tip,
    const CCoinsView& coins_view,
    const CTransaction& tx)
{
    assert(tip);

    auto prev_heights{CalculatePrevHeights(*tip, coins_view, tx)};
    if (!prev_heights.has_value()) return std::nullopt;

    CBlockIndex next_tip;
    next_tip.pprev = tip;
    // When SequenceLocks() is called within ConnectBlock(), the height
    // of the block *being* evaluated is what is used.
    // Thus if we want to know if a transaction can be part of the
    // *next* block, we need to use one more than active_chainstate.m_chain.Height()
    next_tip.nHeight = tip->nHeight + 1;
    const auto [min_height, min_time] = CalculateSequenceLocks(tx, STANDARD_LOCKTIME_VERIFY_FLAGS, prev_heights.value(), next_tip);

    // Also store the hash of the block with the highest height of
    // all the blocks which have sequence locked prevouts.
    // This hash needs to still be on the chain
    // for these LockPoint calculations to be valid
    // Note: It is impossible to correctly calculate a maxInputBlock
    // if any of the sequence locked inputs depend on unconfirmed txs,
    // except in the special case where the relative lock time/height
    // is 0, which is equivalent to no sequence lock. Since we assume
    // input height of tip+1 for mempool txs and test the resulting
    // min_height and min_time from CalculateSequenceLocks against tip+1.
    int max_input_height{0};
    for (const int height : prev_heights.value()) {
        // Can ignore mempool inputs since we'll fail if they had non-zero locks
        if (height != next_tip.nHeight) {
            max_input_height = std::max(max_input_height, height);
        }
    }

    // tip->GetAncestor(max_input_height) should never return a nullptr
    // because max_input_height is always less than the tip height.
    // It would, however, be a bad bug to continue execution, since a
    // LockPoints object with the maxInputBlock member set to nullptr
    // signifies no relative lock time.
    return LockPoints{min_height, min_time, Assert(tip->GetAncestor(max_input_height))};
}

bool CheckSequenceLocksAtTip(CBlockIndex* tip,
                             const LockPoints& lock_points)
{
    assert(tip != nullptr);

    CBlockIndex index;
    index.pprev = tip;
    // CheckSequenceLocksAtTip() uses active_chainstate.m_chain.Height()+1 to evaluate
    // height based locks because when SequenceLocks() is called within
    // ConnectBlock(), the height of the block *being*
    // evaluated is what is used.
    // Thus if we want to know if a transaction can be part of the
    // *next* block, we need to use one more than active_chainstate.m_chain.Height()
    index.nHeight = tip->nHeight + 1;

    return EvaluateSequenceLocks(index, {lock_points.height, lock_points.time});
}

// Returns the script flags which should be checked for a given block
static unsigned int GetBlockScriptFlags(const CBlockIndex& block_index, const ChainstateManager& chainman);

void LimitMempoolSize(CTxMemPool& pool, CCoinsViewCache& coins_cache)
    EXCLUSIVE_LOCKS_REQUIRED(::cs_main, pool.cs)
{
    AssertLockHeld(::cs_main);
    AssertLockHeld(pool.cs);
    int expired = pool.Expire(GetTime<std::chrono::seconds>() - pool.m_opts.expiry);
    if (expired != 0) {
        LogDebug(BCLog::MEMPOOL, "Expired %i transactions from the memory pool\n", expired);
    }

    std::vector<COutPoint> vNoSpendsRemaining;
    pool.TrimToSize(pool.m_opts.max_size_bytes, &vNoSpendsRemaining);
    for (const COutPoint& removed : vNoSpendsRemaining)
        coins_cache.Uncache(removed);
}

static bool IsCurrentForFeeEstimation(Chainstate& active_chainstate) EXCLUSIVE_LOCKS_REQUIRED(cs_main)
{
    AssertLockHeld(cs_main);
    if (active_chainstate.m_chainman.IsInitialBlockDownload()) {
        return false;
    }
    if (active_chainstate.m_chain.Tip()->GetBlockTime() < count_seconds(GetTime<std::chrono::seconds>() - MAX_FEE_ESTIMATION_TIP_AGE))
        return false;
    if (active_chainstate.m_chain.Height() < active_chainstate.m_chainman.m_best_header->nHeight - 1) {
        return false;
    }
    return true;
}

void Chainstate::MaybeUpdateMempoolForReorg(
    DisconnectedBlockTransactions& disconnectpool,
    bool fAddToMempool)
{
    if (!m_mempool) return;

    AssertLockHeld(cs_main);
    AssertLockHeld(m_mempool->cs);
    std::vector<uint256> vHashUpdate;
    {
        // disconnectpool is ordered so that the front is the most recently-confirmed
        // transaction (the last tx of the block at the tip) in the disconnected chain.
        // Iterate disconnectpool in reverse, so that we add transactions
        // back to the mempool starting with the earliest transaction that had
        // been previously seen in a block.
        const auto queuedTx = disconnectpool.take();
        auto it = queuedTx.rbegin();
        while (it != queuedTx.rend()) {
            // ignore validation errors in resurrected transactions
            if (!fAddToMempool || (*it)->IsCoinBase() ||
                AcceptToMemoryPool(*this, *it, GetTime(),
                    /*bypass_limits=*/true, /*test_accept=*/false).m_result_type !=
                        MempoolAcceptResult::ResultType::VALID) {
                // If the transaction doesn't make it in to the mempool, remove any
                // transactions that depend on it (which would now be orphans).
                m_mempool->removeRecursive(**it, MemPoolRemovalReason::REORG);
            } else if (m_mempool->exists(GenTxid::Txid((*it)->GetHash()))) {
                vHashUpdate.push_back((*it)->GetHash());
            }
            ++it;
        }
    }

    // AcceptToMemoryPool/addNewTransaction all assume that new mempool entries have
    // no in-mempool children, which is generally not true when adding
    // previously-confirmed transactions back to the mempool.
    // UpdateTransactionsFromBlock finds descendants of any transactions in
    // the disconnectpool that were added back and cleans up the mempool state.
    m_mempool->UpdateTransactionsFromBlock(vHashUpdate);

    // Predicate to use for filtering transactions in removeForReorg.
    // Checks whether the transaction is still final and, if it spends a coinbase output, mature.
    // Also updates valid entries' cached LockPoints if needed.
    // If false, the tx is still valid and its lockpoints are updated.
    // If true, the tx would be invalid in the next block; remove this entry and all of its descendants.
    // Note that TRUC rules are not applied here, so reorgs may cause violations of TRUC inheritance or
    // topology restrictions.
    const auto filter_final_and_mature = [&](CTxMemPool::txiter it)
        EXCLUSIVE_LOCKS_REQUIRED(m_mempool->cs, ::cs_main) {
        AssertLockHeld(m_mempool->cs);
        AssertLockHeld(::cs_main);
        const CTransaction& tx = it->GetTx();

        // The transaction must be final.
        if (!CheckFinalTxAtTip(*Assert(m_chain.Tip()), tx)) return true;

        const LockPoints& lp = it->GetLockPoints();
        // CheckSequenceLocksAtTip checks if the transaction will be final in the next block to be
        // created on top of the new chain.
        if (TestLockPointValidity(m_chain, lp)) {
            if (!CheckSequenceLocksAtTip(m_chain.Tip(), lp)) {
                return true;
            }
        } else {
            const CCoinsViewMemPool view_mempool{&CoinsTip(), *m_mempool};
            const std::optional<LockPoints> new_lock_points{CalculateLockPointsAtTip(m_chain.Tip(), view_mempool, tx)};
            if (new_lock_points.has_value() && CheckSequenceLocksAtTip(m_chain.Tip(), *new_lock_points)) {
                // Now update the mempool entry lockpoints as well.
                it->UpdateLockPoints(*new_lock_points);
            } else {
                return true;
            }
        }

        // If the transaction spends any coinbase outputs, it must be mature.
        if (it->GetSpendsCoinbase()) {
            for (const CTxIn& txin : tx.vin) {
                if (m_mempool->exists(GenTxid::Txid(txin.prevout.hash))) continue;
                const Coin& coin{CoinsTip().AccessCoin(txin.prevout)};
                assert(!coin.IsSpent());
                const auto mempool_spend_height{m_chain.Tip()->nHeight + 1};
                if (coin.IsCoinBase() && mempool_spend_height - coin.nHeight < COINBASE_MATURITY) {
                    return true;
                }
            }
        }
        // Transaction is still valid and cached LockPoints are updated.
        return false;
    };

    // We also need to remove any now-immature transactions
    m_mempool->removeForReorg(m_chain, filter_final_and_mature);
    // Re-limit mempool size, in case we added any transactions
    LimitMempoolSize(*m_mempool, this->CoinsTip());
}

/**
* Checks to avoid mempool polluting consensus critical paths since cached
* signature and script validity results will be reused if we validate this
* transaction again during block validation.
* */
static bool CheckInputsFromMempoolAndCache(const CTransaction& tx, TxValidationState& state,
                const CCoinsViewCache& view, const CTxMemPool& pool,
                unsigned int flags, PrecomputedTransactionData& txdata, CCoinsViewCache& coins_tip,
                ValidationCache& validation_cache)
                EXCLUSIVE_LOCKS_REQUIRED(cs_main, pool.cs)
{
    AssertLockHeld(cs_main);
    AssertLockHeld(pool.cs);

    assert(!tx.IsCoinBase());
    for (const CTxIn& txin : tx.vin) {
        const Coin& coin = view.AccessCoin(txin.prevout);

        // This coin was checked in PreChecks and MemPoolAccept
        // has been holding cs_main since then.
        Assume(!coin.IsSpent());
        if (coin.IsSpent()) return false;

        // If the Coin is available, there are 2 possibilities:
        // it is available in our current ChainstateActive UTXO set,
        // or it's a UTXO provided by a transaction in our mempool.
        // Ensure the scriptPubKeys in Coins from CoinsView are correct.
        const CTransactionRef& txFrom = pool.get(txin.prevout.hash);
        if (txFrom) {
            assert(txFrom->GetHash() == txin.prevout.hash);
            assert(txFrom->vout.size() > txin.prevout.n);
            assert(txFrom->vout[txin.prevout.n] == coin.out);
        } else {
            const Coin& coinFromUTXOSet = coins_tip.AccessCoin(txin.prevout);
            assert(!coinFromUTXOSet.IsSpent());
            assert(coinFromUTXOSet.out == coin.out);
        }
    }

    // Call CheckInputScripts() to cache signature and script validity against current tip consensus rules.
    return CheckInputScripts(tx, state, view, flags, /* cacheSigStore= */ true, /* cacheFullScriptStore= */ true, txdata, validation_cache);
}

namespace {

class MemPoolAccept
{
public:
    explicit MemPoolAccept(CTxMemPool& mempool, Chainstate& active_chainstate) :
        m_pool(mempool),
        m_view(&m_dummy),
        m_viewmempool(&active_chainstate.CoinsTip(), m_pool),
        m_active_chainstate(active_chainstate)
    {
    }

    // We put the arguments we're handed into a struct, so we can pass them
    // around easier.
    struct ATMPArgs {
        const CChainParams& m_chainparams;
        const int64_t m_accept_time;
        const ignore_rejects_type& m_ignore_rejects;
        /*
         * Return any outpoints which were not previously present in the coins
         * cache, but were added as a result of validating the tx for mempool
         * acceptance. This allows the caller to optionally remove the cache
         * additions if the associated transaction ends up being rejected by
         * the mempool.
         */
        std::vector<COutPoint>& m_coins_to_uncache;
        /** When true, the transaction or package will not be submitted to the mempool. */
        const bool m_test_accept;
        /** Whether we allow transactions to replace mempool transactions. If false,
         * any transaction spending the same inputs as a transaction in the mempool is considered
         * a conflict. */
        const bool m_allow_replacement;
        /** When true, allow sibling eviction. This only occurs in single transaction package settings. */
        const bool m_allow_sibling_eviction;
        /** When true, the mempool will not be trimmed when any transactions are submitted in
         * Finalize(). Instead, limits should be enforced at the end to ensure the package is not
         * partially submitted.
         */
        const bool m_package_submission;
        /** When true, use package feerates instead of individual transaction feerates for fee-based
         * policies such as mempool min fee and min relay fee.
         */
        const bool m_package_feerates;
        /** Used for local submission of transactions to catch "absurd" fees
         * due to fee miscalculation by wallets. std:nullopt implies unset, allowing any feerates.
         * Any individual transaction failing this check causes immediate failure.
         */
        const std::optional<CFeeRate> m_client_maxfeerate;

        /** Whether CPFP carveout and RBF carveout are granted. */
        const bool m_allow_carveouts;

        /** Parameters for single transaction mempool validation. */
        static ATMPArgs SingleAccept(const CChainParams& chainparams, int64_t accept_time,
                                     const ignore_rejects_type& ignore_rejects, std::vector<COutPoint>& coins_to_uncache,
                                     bool test_accept) {
            return ATMPArgs{/* m_chainparams */ chainparams,
                            /* m_accept_time */ accept_time,
                            /* m_ignore_rejects */ ignore_rejects,
                            /* m_coins_to_uncache */ coins_to_uncache,
                            /* m_test_accept */ test_accept,
                            /* m_allow_replacement */ true,
                            /* m_allow_sibling_eviction */ true,
                            /* m_package_submission */ false,
                            /* m_package_feerates */ false,
                            /* m_client_maxfeerate */ {}, // checked by caller
                            /* m_allow_carveouts */ true,
            };
        }

        /** Parameters for test package mempool validation through testmempoolaccept. */
        static ATMPArgs PackageTestAccept(const CChainParams& chainparams, int64_t accept_time,
                                          const ignore_rejects_type& ignore_rejects, std::vector<COutPoint>& coins_to_uncache) {
            return ATMPArgs{/* m_chainparams */ chainparams,
                            /* m_accept_time */ accept_time,
                            /* m_ignore_rejects */ ignore_rejects,
                            /* m_coins_to_uncache */ coins_to_uncache,
                            /* m_test_accept */ true,
                            /* m_allow_replacement */ false,
                            /* m_allow_sibling_eviction */ false,
                            /* m_package_submission */ false, // not submitting to mempool
                            /* m_package_feerates */ false,
                            /* m_client_maxfeerate */ {}, // checked by caller
                            /* m_allow_carveouts */ false,
            };
        }

        /** Parameters for child-with-unconfirmed-parents package validation. */
        static ATMPArgs PackageChildWithParents(const CChainParams& chainparams, int64_t accept_time,
                                                std::vector<COutPoint>& coins_to_uncache, const std::optional<CFeeRate>& client_maxfeerate, const ignore_rejects_type& ignore_rejects) {
            return ATMPArgs{/* m_chainparams */ chainparams,
                            /* m_accept_time */ accept_time,
                            /* m_ignore_rejects */ ignore_rejects,
                            /* m_coins_to_uncache */ coins_to_uncache,
                            /* m_test_accept */ false,
                            /* m_allow_replacement */ true,
                            /* m_allow_sibling_eviction */ false,
                            /* m_package_submission */ true,
                            /* m_package_feerates */ true,
                            /* m_client_maxfeerate */ client_maxfeerate,
                            /* m_allow_carveouts */ false,
            };
        }

        /** Parameters for a single transaction within a package. */
        static ATMPArgs SingleInPackageAccept(const ATMPArgs& package_args) {
            return ATMPArgs{/* m_chainparams */ package_args.m_chainparams,
                            /* m_accept_time */ package_args.m_accept_time,
                            empty_ignore_rejects,
                            /* m_coins_to_uncache */ package_args.m_coins_to_uncache,
                            /* m_test_accept */ package_args.m_test_accept,
                            /* m_allow_replacement */ true,
                            /* m_allow_sibling_eviction */ true,
                            /* m_package_submission */ true, // do not LimitMempoolSize in Finalize()
                            /* m_package_feerates */ false, // only 1 transaction
                            /* m_client_maxfeerate */ package_args.m_client_maxfeerate,
                            /* m_allow_carveouts */ false,
            };
        }

    private:
        // Private ctor to avoid exposing details to clients and allowing the possibility of
        // mixing up the order of the arguments. Use static functions above instead.
        ATMPArgs(const CChainParams& chainparams,
                 int64_t accept_time,
                 const ignore_rejects_type& ignore_rejects,
                 std::vector<COutPoint>& coins_to_uncache,
                 bool test_accept,
                 bool allow_replacement,
                 bool allow_sibling_eviction,
                 bool package_submission,
                 bool package_feerates,
                 std::optional<CFeeRate> client_maxfeerate,
                 bool allow_carveouts)
            : m_chainparams{chainparams},
              m_accept_time{accept_time},
              m_ignore_rejects{ignore_rejects},
              m_coins_to_uncache{coins_to_uncache},
              m_test_accept{test_accept},
              m_allow_replacement{allow_replacement},
              m_allow_sibling_eviction{allow_sibling_eviction},
              m_package_submission{package_submission},
              m_package_feerates{package_feerates},
              m_client_maxfeerate{client_maxfeerate},
              m_allow_carveouts{allow_carveouts}
        {
            // If we are using package feerates, we must be doing package submission.
            // It also means carveouts and sibling eviction are not permitted.
            if (m_package_feerates) {
                Assume(m_package_submission);
                Assume(!m_allow_carveouts);
                Assume(!m_allow_sibling_eviction);
            }
            if (m_allow_sibling_eviction) Assume(m_allow_replacement);
        }
    };

    /** Clean up all non-chainstate coins from m_view and m_viewmempool. */
    void CleanupTemporaryCoins() EXCLUSIVE_LOCKS_REQUIRED(cs_main, m_pool.cs);

    // Single transaction acceptance
    MempoolAcceptResult AcceptSingleTransaction(const CTransactionRef& ptx, ATMPArgs& args) EXCLUSIVE_LOCKS_REQUIRED(cs_main);

    /**
    * Multiple transaction acceptance. Transactions may or may not be interdependent, but must not
    * conflict with each other, and the transactions cannot already be in the mempool. Parents must
    * come before children if any dependencies exist.
    */
    PackageMempoolAcceptResult AcceptMultipleTransactions(const std::vector<CTransactionRef>& txns, ATMPArgs& args) EXCLUSIVE_LOCKS_REQUIRED(cs_main);

    /**
     * Submission of a subpackage.
     * If subpackage size == 1, calls AcceptSingleTransaction() with adjusted ATMPArgs to avoid
     * package policy restrictions like no CPFP carve out (PackageMempoolChecks)
     * and creates a PackageMempoolAcceptResult wrapping the result.
     *
     * If subpackage size > 1, calls AcceptMultipleTransactions() with the provided ATMPArgs.
     *
     * Also cleans up all non-chainstate coins from m_view at the end.
    */
    PackageMempoolAcceptResult AcceptSubPackage(const std::vector<CTransactionRef>& subpackage, ATMPArgs& args)
        EXCLUSIVE_LOCKS_REQUIRED(cs_main, m_pool.cs);

    /**
     * Package (more specific than just multiple transactions) acceptance. Package must be a child
     * with all of its unconfirmed parents, and topologically sorted.
     */
    PackageMempoolAcceptResult AcceptPackage(const Package& package, ATMPArgs& args) EXCLUSIVE_LOCKS_REQUIRED(cs_main);

private:
    // All the intermediate state that gets passed between the various levels
    // of checking a given transaction.
    struct Workspace {
        explicit Workspace(const CTransactionRef& ptx) : m_ptx(ptx), m_hash(ptx->GetHash()) {}
        /** Txids of mempool transactions that this transaction directly conflicts with or may
         * replace via sibling eviction. */
        std::set<Txid> m_conflicts;
        /** Iterators to mempool entries that this transaction directly conflicts with or may
         * replace via sibling eviction. */
        CTxMemPool::setEntries m_iters_conflicting;
        /** All mempool ancestors of this transaction. */
        CTxMemPool::setEntries m_ancestors;
        /* Handle to the tx in the changeset */
        CTxMemPool::ChangeSet::TxHandle m_tx_handle;
        /** Whether RBF-related data structures (m_conflicts, m_iters_conflicting,
         * m_replaced_transactions) include a sibling in addition to txns with conflicting inputs. */
        bool m_sibling_eviction{false};

        /** Virtual size of the transaction as used by the mempool, calculated using serialized size
         * of the transaction and sigops. */
        int64_t m_vsize;
        /** Fees paid by this transaction: total input amounts subtracted by total output amounts. */
        CAmount m_base_fees;
        /** Base fees + any fee delta set by the user with prioritisetransaction. */
        CAmount m_modified_fees;

        /** If we're doing package validation (i.e. m_package_feerates=true), the "effective"
         * package feerate of this transaction is the total fees divided by the total size of
         * transactions (which may include its ancestors and/or descendants). */
        CFeeRate m_package_feerate{0};

        const CTransactionRef& m_ptx;
        /** Txid. */
        const Txid& m_hash;
        TxValidationState m_state;
        /** A temporary cache containing serialized transaction data for signature verification.
         * Reused across PolicyScriptChecks and ConsensusScriptChecks. */
        PrecomputedTransactionData m_precomputed_txdata;
    };

    static inline bool MaybeReject_(TxValidationResult reason, const std::string& reason_str, const std::string& debug_msg, const ignore_rejects_type& ignore_rejects, TxValidationState& state) {
        if (ignore_rejects.count(reason_str)) {
            return false;
        }

        state.Invalid(reason, reason_str, debug_msg);
        return true;
    }

#define MaybeRejectDbg(reason, reason_str, debug_msg)  do {  \
    if (MaybeReject_(reason, reason_str, debug_msg, ignore_rejects, state)) {  \
        return false;  \
    }  \
} while(0)

#define MaybeReject(reason, reason_str)  MaybeRejectDbg(reason, reason_str, "")

    // Run the policy checks on a given transaction, excluding any script checks.
    // Looks up inputs, calculates feerate, considers replacement, evaluates
    // package limits, etc. As this function can be invoked for "free" by a peer,
    // only tests that are fast should be done here (to avoid CPU DoS).
    bool PreChecks(ATMPArgs& args, Workspace& ws) EXCLUSIVE_LOCKS_REQUIRED(cs_main, m_pool.cs);

    // Run checks for mempool replace-by-fee, only used in AcceptSingleTransaction.
    bool ReplacementChecks(ATMPArgs& args, Workspace& ws) EXCLUSIVE_LOCKS_REQUIRED(cs_main, m_pool.cs);

    // Enforce package mempool ancestor/descendant limits (distinct from individual
    // ancestor/descendant limits done in PreChecks) and run Package RBF checks.
    bool PackageMempoolChecks(const ATMPArgs& args, const std::vector<CTransactionRef>& txns,
                              std::vector<Workspace>& workspaces,
                              int64_t total_vsize,
                              PackageValidationState& package_state) EXCLUSIVE_LOCKS_REQUIRED(cs_main, m_pool.cs);

    // Run the script checks using our policy flags. As this can be slow, we should
    // only invoke this on transactions that have otherwise passed policy checks.
    bool PolicyScriptChecks(const ATMPArgs& args, Workspace& ws) EXCLUSIVE_LOCKS_REQUIRED(cs_main, m_pool.cs);

    // Re-run the script checks, using consensus flags, and try to cache the
    // result in the scriptcache. This should be done after
    // PolicyScriptChecks(). This requires that all inputs either be in our
    // utxo set or in the mempool.
    bool ConsensusScriptChecks(const ATMPArgs& args, Workspace& ws) EXCLUSIVE_LOCKS_REQUIRED(cs_main, m_pool.cs);

    // Try to add the transaction to the mempool, removing any conflicts first.
    void FinalizeSubpackage(const ATMPArgs& args) EXCLUSIVE_LOCKS_REQUIRED(cs_main, m_pool.cs);

    // Submit all transactions to the mempool and call ConsensusScriptChecks to add to the script
    // cache - should only be called after successful validation of all transactions in the package.
    // Does not call LimitMempoolSize(), so mempool max_size_bytes may be temporarily exceeded.
    bool SubmitPackage(const ATMPArgs& args, std::vector<Workspace>& workspaces, PackageValidationState& package_state,
                       std::map<Wtxid, MempoolAcceptResult>& results)
         EXCLUSIVE_LOCKS_REQUIRED(cs_main, m_pool.cs);

    // Compare a package's feerate against minimum allowed.
    bool CheckFeeRate(size_t package_size, CAmount package_fee, TxValidationState& state, const ignore_rejects_type& ignore_rejects) EXCLUSIVE_LOCKS_REQUIRED(::cs_main, m_pool.cs)
    {
        AssertLockHeld(::cs_main);
        AssertLockHeld(m_pool.cs);
        CAmount mempoolRejectFee = m_pool.GetMinFee().GetFee(package_size);
        if (mempoolRejectFee > 0 && package_fee < mempoolRejectFee && !ignore_rejects.count(rejectmsg_lowfee_mempool)) {
            return state.Invalid(TxValidationResult::TX_RECONSIDERABLE, "mempool min fee not met", strprintf("%d < %d", package_fee, mempoolRejectFee));
        }

        if (package_fee < m_pool.m_opts.min_relay_feerate.GetFee(package_size) && !ignore_rejects.count(rejectmsg_lowfee_relay)) {
            return state.Invalid(TxValidationResult::TX_RECONSIDERABLE, "min relay fee not met",
                                 strprintf("%d < %d", package_fee, m_pool.m_opts.min_relay_feerate.GetFee(package_size)));
        }
        return true;
    }

    ValidationCache& GetValidationCache()
    {
        return m_active_chainstate.m_chainman.m_validation_cache;
    }

private:
    CTxMemPool& m_pool;
    CCoinsViewCache m_view;
    CCoinsViewMemPool m_viewmempool;
    CCoinsView m_dummy;

    Chainstate& m_active_chainstate;

    // Fields below are per *sub*package state and must be reset prior to subsequent
    // AcceptSingleTransaction and AcceptMultipleTransactions invocations
    struct SubPackageState {
        /** Aggregated modified fees of all transactions, used to calculate package feerate. */
        CAmount m_total_modified_fees{0};
        /** Aggregated virtual size of all transactions, used to calculate package feerate. */
        int64_t m_total_vsize{0};

        // RBF-related members
        /** Whether the transaction(s) would replace any mempool transactions and/or evict any siblings.
         * If so, RBF rules apply. */
        bool m_rbf{false};
        /** Mempool transactions that were replaced. */
        std::list<CTransactionRef> m_replaced_transactions;
        /* Changeset representing adding transactions and removing their conflicts. */
        std::unique_ptr<CTxMemPool::ChangeSet> m_changeset;

        /** Total modified fees of mempool transactions being replaced. */
        CAmount m_conflicting_fees{0};
        /** Total size (in virtual bytes) of mempool transactions being replaced. */
        size_t m_conflicting_size{0};
    };

    struct SubPackageState m_subpackage;

    /** Re-set sub-package state to not leak between evaluations */
    void ClearSubPackageState() EXCLUSIVE_LOCKS_REQUIRED(cs_main, m_pool.cs)
    {
        m_subpackage = SubPackageState{};

        // And clean coins while at it
        CleanupTemporaryCoins();
    }
};

bool MemPoolAccept::PreChecks(ATMPArgs& args, Workspace& ws)
{
    AssertLockHeld(cs_main);
    AssertLockHeld(m_pool.cs);
    const CTransactionRef& ptx = ws.m_ptx;
    const CTransaction& tx = *ws.m_ptx;
    const Txid& hash = ws.m_hash;

    // Copy/alias what we need out of args
    const int64_t nAcceptTime = args.m_accept_time;
    const ignore_rejects_type& ignore_rejects = args.m_ignore_rejects;
    std::vector<COutPoint>& coins_to_uncache = args.m_coins_to_uncache;

    // Alias what we need out of ws
    TxValidationState& state = ws.m_state;

    if (!CheckTransaction(tx, state)) {
        return false; // state filled in by CheckTransaction
    }

    // Coinbase is only valid in a block, not as a loose transaction
    if (tx.IsCoinBase())
        return state.Invalid(TxValidationResult::TX_CONSENSUS, "coinbase");

    // Rather not work on nonstandard transactions (unless -testnet/-regtest)
    std::string reason;
<<<<<<< HEAD
    if (m_pool.m_opts.require_standard && !IsStandardTx(tx, m_pool.m_opts, reason, ignore_rejects)) {
=======
    if (m_pool.m_opts.require_standard && !IsStandardTx(tx, m_pool.m_opts.max_datacarrier_bytes, m_pool.m_opts.permit_bare_multisig, m_pool.m_opts.dust_relay_feerate, reason, ignore_rejects)) {
>>>>>>> 55b56ab8
        return state.Invalid(TxValidationResult::TX_NOT_STANDARD, reason);
    }

    // Transactions smaller than 65 non-witness bytes are not relayed to mitigate CVE-2017-12842.
    if (::GetSerializeSize(TX_NO_WITNESS(tx)) < MIN_STANDARD_TX_NONWITNESS_SIZE)
        MaybeReject(TxValidationResult::TX_NOT_STANDARD, "tx-size-small");

    // Only accept nLockTime-using transactions that can be mined in the next
    // block; we don't want our mempool filled up with transactions that can't
    // be mined yet.
    if (!CheckFinalTxAtTip(*Assert(m_active_chainstate.m_chain.Tip()), tx)) {
        MaybeReject(TxValidationResult::TX_PREMATURE_SPEND, "non-final");
    }

    if (m_pool.exists(GenTxid::Wtxid(tx.GetWitnessHash()))) {
        // Exact transaction already exists in the mempool.
        return state.Invalid(TxValidationResult::TX_CONFLICT, "txn-already-in-mempool");
    } else if (m_pool.exists(GenTxid::Txid(tx.GetHash()))) {
        // Transaction with the same non-witness data but different witness (same txid, different
        // wtxid) already exists in the mempool.
        return state.Invalid(TxValidationResult::TX_CONFLICT, "txn-same-nonwitness-data-in-mempool");
    }

    // Check for conflicts with in-memory transactions
    for (const CTxIn &txin : tx.vin)
    {
        const CTransaction* ptxConflicting = m_pool.GetConflictTx(txin.prevout);
        if (ptxConflicting) {
            if (!args.m_allow_replacement) {
                // Transaction conflicts with a mempool tx, but we're not allowing replacements in this context.
                return state.Invalid(TxValidationResult::TX_MEMPOOL_POLICY, "bip125-replacement-disallowed");
            }
            ws.m_conflicts.insert(ptxConflicting->GetHash());
        }
    }

    m_view.SetBackend(m_viewmempool);

    const CCoinsViewCache& coins_cache = m_active_chainstate.CoinsTip();
    // do all inputs exist?
    for (const CTxIn& txin : tx.vin) {
        if (!coins_cache.HaveCoinInCache(txin.prevout)) {
            coins_to_uncache.push_back(txin.prevout);
        }

        // Note: this call may add txin.prevout to the coins cache
        // (coins_cache.cacheCoins) by way of FetchCoin(). It should be removed
        // later (via coins_to_uncache) if this tx turns out to be invalid.
        if (!m_view.HaveCoin(txin.prevout)) {
            // Are inputs missing because we already have the tx?
            for (size_t out = 0; out < tx.vout.size(); out++) {
                // Optimistically just do efficient check of cache for outputs
                if (coins_cache.HaveCoinInCache(COutPoint(hash, out))) {
                    return state.Invalid(TxValidationResult::TX_CONFLICT, "txn-already-known");
                }
            }
            // Otherwise assume this might be an orphan tx for which we just haven't seen parents yet
            return state.Invalid(TxValidationResult::TX_MISSING_INPUTS, "bad-txns-inputs-missingorspent");
        }
    }

    // This is const, but calls into the back end CoinsViews. The CCoinsViewDB at the bottom of the
    // hierarchy brings the best block into scope. See CCoinsViewDB::GetBestBlock().
    m_view.GetBestBlock();

    // we have all inputs cached now, so switch back to dummy (to protect
    // against bugs where we pull more inputs from disk that miss being added
    // to coins_to_uncache)
    m_view.SetBackend(m_dummy);

    assert(m_active_chainstate.m_blockman.LookupBlockIndex(m_view.GetBestBlock()) == m_active_chainstate.m_chain.Tip());

    // Only accept BIP68 sequence locked transactions that can be mined in the next
    // block; we don't want our mempool filled up with transactions that can't
    // be mined yet.
    // Pass in m_view which has all of the relevant inputs cached. Note that, since m_view's
    // backend was removed, it no longer pulls coins from the mempool.
    const std::optional<LockPoints> lock_points{CalculateLockPointsAtTip(m_active_chainstate.m_chain.Tip(), m_view, tx)};
    // NOTE: The miner doesn't check this again, so for now it may not be overridden.
    if (!lock_points.has_value() || !CheckSequenceLocksAtTip(m_active_chainstate.m_chain.Tip(), *lock_points)) {
        return state.Invalid(TxValidationResult::TX_PREMATURE_SPEND, "non-BIP68-final");
    }

    // The mempool holds txs for the next block, so pass height+1 to CheckTxInputs
    if (!Consensus::CheckTxInputs(tx, state, m_view, m_active_chainstate.m_chain.Height() + 1, ws.m_base_fees)) {
        return false; // state filled in by CheckTxInputs
    }

    if (m_pool.m_opts.require_standard && !AreInputsStandard(tx, m_view, "bad-txns-input-", reason, ignore_rejects)) {
        return state.Invalid(TxValidationResult::TX_INPUTS_NOT_STANDARD, reason);
    }

    // Check for non-standard witnesses.
    if (tx.HasWitness() && m_pool.m_opts.require_standard && !IsWitnessStandard(tx, m_view, "bad-witness-", reason, ignore_rejects)) {
        return state.Invalid(TxValidationResult::TX_WITNESS_MUTATED, reason);
    }

    int64_t nSigOpsCost = GetTransactionSigOpCost(tx, m_view, STANDARD_SCRIPT_VERIFY_FLAGS);

    // Keep track of transactions that spend a coinbase, which we re-scan
    // during reorgs to ensure COINBASE_MATURITY is still met.
    bool fSpendsCoinbase = false;
    for (const CTxIn &txin : tx.vin) {
        const Coin &coin = m_view.AccessCoin(txin.prevout);
        if (coin.IsCoinBase()) {
            fSpendsCoinbase = true;
            break;
        }
    }

<<<<<<< HEAD
=======
    // Since entries arrive *after* the tip's height, their priority is for the height+1
    const auto coin_age = GetCoinAge(tx, m_view, m_active_chainstate.m_chain.Height() + 1);

>>>>>>> 55b56ab8
    // Set entry_sequence to 0 when rejectmsg_zero_mempool_entry_seq is used; this allows txs from a block
    // reorg to be marked earlier than any child txs that were already in the mempool.
    const uint64_t entry_sequence = args.m_ignore_rejects.count(rejectmsg_zero_mempool_entry_seq) ? 0 : m_pool.GetSequence();
    if (!m_subpackage.m_changeset) {
        m_subpackage.m_changeset = m_pool.GetChangeSet();
    }
    ws.m_tx_handle = m_subpackage.m_changeset->StageAddition(ptx, ws.m_base_fees, nAcceptTime, m_active_chainstate.m_chain.Height(), entry_sequence, coin_age, fSpendsCoinbase, nSigOpsCost, lock_points.value());

    // ws.m_modified_fees includes any fee deltas from PrioritiseTransaction
    ws.m_modified_fees = ws.m_tx_handle->GetModifiedFee();

    ws.m_vsize = ws.m_tx_handle->GetTxSize();

    // Enforces 0-fee for dust transactions, no incentive to be mined alone
    if (m_pool.m_opts.require_standard && !ignore_rejects.count("dust")) {
        if (!PreCheckEphemeralTx(*ptx, m_pool.m_opts.dust_relay_feerate, ws.m_base_fees, ws.m_modified_fees, state)) {
            return false; // state filled in by PreCheckEphemeralTx
        }
    }

    if (nSigOpsCost > MAX_STANDARD_TX_SIGOPS_COST)
        MaybeRejectDbg(TxValidationResult::TX_NOT_STANDARD, "bad-txns-too-many-sigops",
                strprintf("%d", nSigOpsCost));

    // No individual transactions are allowed below the min relay feerate except from disconnected blocks.
    // This requirement, unlike CheckFeeRate, cannot be bypassed using m_package_feerates because,
    // while a tx could be package CPFP'd when entering the mempool, we do not have a DoS-resistant
    // method of ensuring the tx remains bumped. For example, the fee-bumping child could disappear
    // due to a replacement.
    // The only exception is TRUC transactions.
    if (ws.m_ptx->version != TRUC_VERSION && ws.m_modified_fees < m_pool.m_opts.min_relay_feerate.GetFee(ws.m_vsize) && !args.m_ignore_rejects.count(rejectmsg_lowfee_relay)) {
        // Even though this is a fee-related failure, this result is TX_MEMPOOL_POLICY, not
        // TX_RECONSIDERABLE, because it cannot be bypassed using package validation.
        return state.Invalid(TxValidationResult::TX_MEMPOOL_POLICY, "min relay fee not met",
                             strprintf("%d < %d", ws.m_modified_fees, m_pool.m_opts.min_relay_feerate.GetFee(ws.m_vsize)));
    }
    // No individual transactions are allowed below the mempool min feerate except from disconnected
    // blocks and transactions in a package. Package transactions will be checked using package
    // feerate later.
    if (!args.m_package_feerates && !CheckFeeRate(ws.m_vsize, ws.m_modified_fees, state, args.m_ignore_rejects)) return false;

    ws.m_iters_conflicting = m_pool.GetIterSet(ws.m_conflicts);

    // Note that these modifications are only applicable to single transaction scenarios;
    // carve-outs are disabled for multi-transaction evaluations.
    CTxMemPool::Limits maybe_rbf_limits = m_pool.m_opts.limits;

    // Calculate in-mempool ancestors, up to a limit.
    if (ws.m_conflicts.size() == 1 && args.m_allow_carveouts) {
        // In general, when we receive an RBF transaction with mempool conflicts, we want to know whether we
        // would meet the chain limits after the conflicts have been removed. However, there isn't a practical
        // way to do this short of calculating the ancestor and descendant sets with an overlay cache of
        // changed mempool entries. Due to both implementation and runtime complexity concerns, this isn't
        // very realistic, thus we only ensure a limited set of transactions are RBF'able despite mempool
        // conflicts here. Importantly, we need to ensure that some transactions which were accepted using
        // the below carve-out are able to be RBF'ed, without impacting the security the carve-out provides
        // for off-chain contract systems (see link in the comment below).
        //
        // Specifically, the subset of RBF transactions which we allow despite chain limits are those which
        // conflict directly with exactly one other transaction (but may evict children of said transaction),
        // and which are not adding any new mempool dependencies. Note that the "no new mempool dependencies"
        // check is accomplished later, so we don't bother doing anything about it here, but if our
        // policy changes, we may need to move that check to here instead of removing it wholesale.
        //
        // Such transactions are clearly not merging any existing packages, so we are only concerned with
        // ensuring that (a) no package is growing past the package size (not count) limits and (b) we are
        // not allowing something to effectively use the (below) carve-out spot when it shouldn't be allowed
        // to.
        //
        // To check these we first check if we meet the RBF criteria, above, and increment the descendant
        // limits by the direct conflict and its descendants (as these are recalculated in
        // CalculateMempoolAncestors by assuming the new transaction being added is a new descendant, with no
        // removals, of each parent's existing dependent set). The ancestor count limits are unmodified (as
        // the ancestor limits should be the same for both our new transaction and any conflicts).
        // We don't bother incrementing m_limit_descendants by the full removal count as that limit never comes
        // into force here (as we're only adding a single transaction).
        assert(ws.m_iters_conflicting.size() == 1);
        CTxMemPool::txiter conflict = *ws.m_iters_conflicting.begin();

        maybe_rbf_limits.descendant_count += 1;
        maybe_rbf_limits.descendant_size_vbytes += conflict->GetSizeWithDescendants();
    }

    CTxMemPool::Limits limits;
    if (ignore_rejects.count("too-long-mempool-chain")) {
        limits = CTxMemPool::Limits::NoLimits();
    } else {
        limits = maybe_rbf_limits;
    }
    if (auto ancestors{m_subpackage.m_changeset->CalculateMemPoolAncestors(ws.m_tx_handle, limits)}) {
        ws.m_ancestors = std::move(*ancestors);
    } else {
        // If CalculateMemPoolAncestors fails second time, we want the original error string.
        const auto error_message{util::ErrorString(ancestors).original};

        // Carve-out is not allowed in this context; fail
        if (!args.m_allow_carveouts) {
            return state.Invalid(TxValidationResult::TX_MEMPOOL_POLICY, "too-long-mempool-chain", error_message);
        }

        // Contracting/payment channels CPFP carve-out:
        // If the new transaction is relatively small (up to 40k weight)
        // and has at most one ancestor (ie ancestor limit of 2, including
        // the new transaction), allow it if its parent has exactly the
        // descendant limit descendants. The transaction also cannot be TRUC,
        // as its topology restrictions do not allow a second child.
        //
        // This allows protocols which rely on distrusting counterparties
        // being able to broadcast descendants of an unconfirmed transaction
        // to be secure by simply only having two immediately-spendable
        // outputs - one for each counterparty. For more info on the uses for
        // this, see https://lists.linuxfoundation.org/pipermail/bitcoin-dev/2018-November/016518.html
        CTxMemPool::Limits cpfp_carve_out_limits{
            .ancestor_count = 2,
            .ancestor_size_vbytes = maybe_rbf_limits.ancestor_size_vbytes,
            .descendant_count = maybe_rbf_limits.descendant_count + 1,
            .descendant_size_vbytes = maybe_rbf_limits.descendant_size_vbytes + EXTRA_DESCENDANT_TX_SIZE_LIMIT,
        };
        if (ws.m_vsize > EXTRA_DESCENDANT_TX_SIZE_LIMIT || ws.m_ptx->version == TRUC_VERSION) {
            return state.Invalid(TxValidationResult::TX_MEMPOOL_POLICY, "too-long-mempool-chain", error_message);
        }
        if (auto ancestors_retry{m_subpackage.m_changeset->CalculateMemPoolAncestors(ws.m_tx_handle, cpfp_carve_out_limits)}) {
            ws.m_ancestors = std::move(*ancestors_retry);
        } else {
            return state.Invalid(TxValidationResult::TX_MEMPOOL_POLICY, "too-long-mempool-chain", error_message);
        }
    }

    // Even though just checking direct mempool parents for inheritance would be sufficient, we
    // check using the full ancestor set here because it's more convenient to use what we have
    // already calculated.
    if (const auto err{SingleTRUCChecks(ws.m_ptx, "truc-", reason, ignore_rejects, ws.m_ancestors, ws.m_conflicts, ws.m_vsize)}) {
        // Single transaction contexts only.
        if (args.m_allow_sibling_eviction && err->second != nullptr) {
            // We should only be considering where replacement is considered valid as well.
            Assume(args.m_allow_replacement);

            // Potential sibling eviction. Add the sibling to our list of mempool conflicts to be
            // included in RBF checks.
            ws.m_conflicts.insert(err->second->GetHash());
            // Adding the sibling to m_iters_conflicting here means that it doesn't count towards
            // RBF Carve Out above. This is correct, since removing to-be-replaced transactions from
            // the descendant count is done separately in SingleTRUCChecks for TRUC transactions.
            ws.m_iters_conflicting.insert(m_pool.GetIter(err->second->GetHash()).value());
            ws.m_sibling_eviction = true;
            // The sibling will be treated as part of the to-be-replaced set in ReplacementChecks.
            // Note that we are not checking whether it opts in to replaceability via BIP125 or TRUC
            // (which is normally done in PreChecks). However, the only way a TRUC transaction can
            // have a non-TRUC and non-BIP125 descendant is due to a reorg.
        } else {
            return state.Invalid(TxValidationResult::TX_MEMPOOL_POLICY, reason, err->first);
        }
    }

    // A transaction that spends outputs that would be replaced by it is invalid. Now
    // that we have the set of all ancestors we can detect this
    // pathological case by making sure ws.m_conflicts and ws.m_ancestors don't
    // intersect.
    if (const auto err_string{EntriesAndTxidsDisjoint(ws.m_ancestors, ws.m_conflicts, hash)}) {
        // We classify this as a consensus error because a transaction depending on something it
        // conflicts with would be inconsistent.
        return state.Invalid(TxValidationResult::TX_CONSENSUS, "bad-txns-spends-conflicting-tx", *err_string);
    }

    // We want to detect conflicts in any tx in a package to trigger package RBF logic
    m_subpackage.m_rbf |= !ws.m_conflicts.empty();
    return true;
}

bool MemPoolAccept::ReplacementChecks(ATMPArgs& args, Workspace& ws)
{
    AssertLockHeld(cs_main);
    AssertLockHeld(m_pool.cs);

    const CTransaction& tx = *ws.m_ptx;
    const uint256& hash = ws.m_hash;
    TxValidationState& state = ws.m_state;

    CFeeRate newFeeRate(ws.m_modified_fees, ws.m_vsize);
    // Enforce Rule #6. The replacement transaction must have a higher feerate than its direct conflicts.
    // - The motivation for this check is to ensure that the replacement transaction is preferable for
    //   block-inclusion, compared to what would be removed from the mempool.
    // - This logic predates ancestor feerate-based transaction selection, which is why it doesn't
    //   consider feerates of descendants.
    // - Note: Ancestor feerate-based transaction selection has made this comparison insufficient to
    //   guarantee that this is incentive-compatible for miners, because it is possible for a
    //   descendant transaction of a direct conflict to pay a higher feerate than the transaction that
    //   might replace them, under these rules.
    if (!args.m_ignore_rejects.count("insufficient fee")) {
    if (const auto err_string{PaysMoreThanConflicts(ws.m_iters_conflicting, newFeeRate, hash)}) {
        // This fee-related failure is TX_RECONSIDERABLE because validating in a package may change
        // the result.
        return state.Invalid(TxValidationResult::TX_RECONSIDERABLE,
                             strprintf("insufficient fee%s", ws.m_sibling_eviction ? " (including sibling eviction)" : ""), *err_string);
    }
    }  // ignore_rejects

    CTxMemPool::setEntries all_conflicts;

    // Calculate all conflicting entries and enforce Rule #5.
    if (const auto err_string{GetEntriesForConflicts(tx, m_pool, ws.m_iters_conflicting, all_conflicts, args.m_ignore_rejects)}) {
        return state.Invalid(TxValidationResult::TX_MEMPOOL_POLICY,
                             strprintf("too many potential replacements%s", ws.m_sibling_eviction ? " (including sibling eviction)" : ""), *err_string);
    }
    // Enforce Rule #2.
    if (!args.m_ignore_rejects.count("replacement-adds-unconfirmed")) {
    if (const auto err_string{HasNoNewUnconfirmed(tx, m_pool, all_conflicts)}) {
        // Sibling eviction is only done for TRUC transactions, which cannot have multiple ancestors.
        Assume(!ws.m_sibling_eviction);
        return state.Invalid(TxValidationResult::TX_MEMPOOL_POLICY,
                             strprintf("replacement-adds-unconfirmed%s", ws.m_sibling_eviction ? " (including sibling eviction)" : ""), *err_string);
    }
    }  // ignore_rejects

    // Check if it's economically rational to mine this transaction rather than the ones it
    // replaces and pays for its own relay fees. Enforce Rules #3 and #4.
    for (CTxMemPool::txiter it : all_conflicts) {
        m_subpackage.m_conflicting_fees += it->GetModifiedFee();
        m_subpackage.m_conflicting_size += it->GetTxSize();
    }
    if (!args.m_ignore_rejects.count("insufficient fee")) {
    if (const auto err_string{PaysForRBF(m_subpackage.m_conflicting_fees, ws.m_modified_fees, ws.m_vsize,
                                         m_pool.m_opts.incremental_relay_feerate, hash)}) {
        // Result may change in a package context
        return state.Invalid(TxValidationResult::TX_RECONSIDERABLE,
                             strprintf("insufficient fee%s", ws.m_sibling_eviction ? " (including sibling eviction)" : ""), *err_string);
    }
    }  // ignore_rejects

    // Add all the to-be-removed transactions to the changeset.
    for (auto it : all_conflicts) {
        m_subpackage.m_changeset->StageRemoval(it);
    }
    return true;
}

bool MemPoolAccept::PackageMempoolChecks(const ATMPArgs& args, const std::vector<CTransactionRef>& txns,
                                         std::vector<Workspace>& workspaces,
                                         const int64_t total_vsize,
                                         PackageValidationState& package_state)
{
    AssertLockHeld(cs_main);
    AssertLockHeld(m_pool.cs);

    // CheckPackageLimits expects the package transactions to not already be in the mempool.
    assert(std::all_of(txns.cbegin(), txns.cend(), [this](const auto& tx)
                       { return !m_pool.exists(GenTxid::Txid(tx->GetHash()));}));

    assert(txns.size() == workspaces.size());

    util::Result<void> result = [&]() EXCLUSIVE_LOCKS_REQUIRED(m_pool.cs) {
        if (args.m_ignore_rejects.count("package-mempool-limits")) {
            return util::Result<void>();
        } else {
            return m_pool.CheckPackageLimits(txns, total_vsize);
        }
    }();
    if (!result) {
        // This is a package-wide error, separate from an individual transaction error.
        return package_state.Invalid(PackageValidationResult::PCKG_POLICY, "package-mempool-limits", util::ErrorString(result).original);
    }

    // No conflicts means we're finished. Further checks are all RBF-only.
    if (!m_subpackage.m_rbf) return true;

    // We're in package RBF context; replacement proposal must be size 2
    if (workspaces.size() != 2 || !Assume(IsChildWithParents(txns))) {
        return package_state.Invalid(PackageValidationResult::PCKG_POLICY, "package RBF failed: package must be 1-parent-1-child");
    }

    // If the package has in-mempool ancestors, we won't consider a package RBF
    // since it would result in a cluster larger than 2.
    // N.B. To relax this constraint we will need to revisit how CCoinsViewMemPool::PackageAddTransaction
    // is being used inside AcceptMultipleTransactions to track available inputs while processing a package.
    for (const auto& ws : workspaces) {
        if (!ws.m_ancestors.empty()) {
            return package_state.Invalid(PackageValidationResult::PCKG_POLICY, "package RBF failed: new transaction cannot have mempool ancestors");
        }
    }

    // Aggregate all conflicts into one set.
    CTxMemPool::setEntries direct_conflict_iters;
    for (Workspace& ws : workspaces) {
        // Aggregate all conflicts into one set.
        direct_conflict_iters.merge(ws.m_iters_conflicting);
    }

    const auto& parent_ws = workspaces[0];
    const auto& child_ws = workspaces[1];

    // Don't consider replacements that would cause us to remove a large number of mempool entries.
    // This limit is not increased in a package RBF. Use the aggregate number of transactions.
    CTxMemPool::setEntries all_conflicts;
    if (const auto err_string{GetEntriesForConflicts(*child_ws.m_ptx, m_pool, direct_conflict_iters,
                                                     all_conflicts)}) {
        return package_state.Invalid(PackageValidationResult::PCKG_POLICY,
                                     "package RBF failed: too many potential replacements", *err_string);
    }


    for (CTxMemPool::txiter it : all_conflicts) {
        m_subpackage.m_changeset->StageRemoval(it);
        m_subpackage.m_conflicting_fees += it->GetModifiedFee();
        m_subpackage.m_conflicting_size += it->GetTxSize();
    }

    // Use the child as the transaction for attributing errors to.
    const Txid& child_hash = child_ws.m_ptx->GetHash();
    if (const auto err_string{PaysForRBF(/*original_fees=*/m_subpackage.m_conflicting_fees,
                                         /*replacement_fees=*/m_subpackage.m_total_modified_fees,
                                         /*replacement_vsize=*/m_subpackage.m_total_vsize,
                                         m_pool.m_opts.incremental_relay_feerate, child_hash)}) {
        return package_state.Invalid(PackageValidationResult::PCKG_POLICY,
                                     "package RBF failed: insufficient anti-DoS fees", *err_string);
    }

    // Ensure this two transaction package is a "chunk" on its own; we don't want the child
    // to be only paying anti-DoS fees
    const CFeeRate parent_feerate(parent_ws.m_modified_fees, parent_ws.m_vsize);
    const CFeeRate package_feerate(m_subpackage.m_total_modified_fees, m_subpackage.m_total_vsize);
    if (package_feerate <= parent_feerate) {
        return package_state.Invalid(PackageValidationResult::PCKG_POLICY,
                                     "package RBF failed: package feerate is less than or equal to parent feerate",
                                     strprintf("package feerate %s <= parent feerate is %s", package_feerate.ToString(), parent_feerate.ToString()));
    }

    // Check if it's economically rational to mine this package rather than the ones it replaces.
    // This takes the place of ReplacementChecks()'s PaysMoreThanConflicts() in the package RBF setting.
    if (const auto err_tup{ImprovesFeerateDiagram(*m_subpackage.m_changeset)}) {
        return package_state.Invalid(PackageValidationResult::PCKG_POLICY,
                                     "package RBF failed: " + err_tup.value().second, "");
    }

    LogDebug(BCLog::TXPACKAGES, "package RBF checks passed: parent %s (wtxid=%s), child %s (wtxid=%s), package hash (%s)\n",
        txns.front()->GetHash().ToString(), txns.front()->GetWitnessHash().ToString(),
        txns.back()->GetHash().ToString(), txns.back()->GetWitnessHash().ToString(),
        GetPackageHash(txns).ToString());


    return true;
}

unsigned int PolicyScriptVerifyFlags(const ignore_rejects_type& ignore_rejects)
{
    if (ignore_rejects.empty()) {
        return STANDARD_SCRIPT_VERIFY_FLAGS;
    }
    if (ignore_rejects.count("non-mandatory-script-verify-flag")) {
        return MANDATORY_SCRIPT_VERIFY_FLAGS;
    }

    unsigned int flags = STANDARD_SCRIPT_VERIFY_FLAGS;
    if (ignore_rejects.count("non-mandatory-script-verify-flag-upgradable")) {
        constexpr unsigned int upgradable_policy_flags =
            SCRIPT_VERIFY_DISCOURAGE_UPGRADABLE_NOPS |
            SCRIPT_VERIFY_DISCOURAGE_UPGRADABLE_WITNESS_PROGRAM |
            SCRIPT_VERIFY_DISCOURAGE_UPGRADABLE_TAPROOT_VERSION |
            SCRIPT_VERIFY_DISCOURAGE_OP_SUCCESS |
            SCRIPT_VERIFY_DISCOURAGE_UPGRADABLE_PUBKEYTYPE;
        flags &= ~upgradable_policy_flags;
    } else {
        if (ignore_rejects.count("non-mandatory-script-verify-flag-upgradable-nops")) {
            flags &= ~SCRIPT_VERIFY_DISCOURAGE_UPGRADABLE_NOPS;
        }
        if (ignore_rejects.count("non-mandatory-script-verify-flag-upgradable-witness_program")) {
            flags &= ~SCRIPT_VERIFY_DISCOURAGE_UPGRADABLE_WITNESS_PROGRAM;
        }
        if (ignore_rejects.count("non-mandatory-script-verify-flag-upgradable-taproot_version")) {
            flags &= ~SCRIPT_VERIFY_DISCOURAGE_UPGRADABLE_TAPROOT_VERSION;
        }
        if (ignore_rejects.count("non-mandatory-script-verify-flag-upgradable-op_success")) {
            flags &= ~SCRIPT_VERIFY_DISCOURAGE_OP_SUCCESS;
        }
        if (ignore_rejects.count("non-mandatory-script-verify-flag-upgradable-pubkeytype")) {
            flags &= ~SCRIPT_VERIFY_DISCOURAGE_UPGRADABLE_PUBKEYTYPE;
        }
    }
    if (ignore_rejects.count("non-mandatory-script-verify-flag-bip62")) {
        constexpr unsigned int bip62_policy_flags =
            SCRIPT_VERIFY_LOW_S |
            SCRIPT_VERIFY_SIGPUSHONLY |  // NOTE: not actually set ever
            SCRIPT_VERIFY_MINIMALDATA;
        flags &= ~bip62_policy_flags;
    } else {
        if (ignore_rejects.count("non-mandatory-script-verify-flag-low_s")) {
            flags &= ~SCRIPT_VERIFY_LOW_S;
        }
        if (ignore_rejects.count("non-mandatory-script-verify-flag-minimaldata")) {
            flags &= ~SCRIPT_VERIFY_MINIMALDATA;
        }
        if (ignore_rejects.count("non-mandatory-script-verify-flag-cleanstack")) {
            flags &= ~SCRIPT_VERIFY_CLEANSTACK;
        }
    }
    if (ignore_rejects.count("non-mandatory-script-verify-flag-strictenc")) {
        flags &= ~SCRIPT_VERIFY_STRICTENC;
    }
    if (ignore_rejects.count("non-mandatory-script-verify-flag-minimalif")) {
        flags &= ~SCRIPT_VERIFY_MINIMALIF;
    }
    if (ignore_rejects.count("non-mandatory-script-verify-flag-nullfail")) {
        flags &= ~SCRIPT_VERIFY_NULLFAIL;
    }
    if (ignore_rejects.count("non-mandatory-script-verify-flag-witness_pubkeytype")) {
        flags &= ~SCRIPT_VERIFY_WITNESS_PUBKEYTYPE;
    }
    if (ignore_rejects.count("non-mandatory-script-verify-flag-const_scriptcode")) {
        flags &= ~SCRIPT_VERIFY_CONST_SCRIPTCODE;
    }
    flags |= MANDATORY_SCRIPT_VERIFY_FLAGS;  // for safety
    return flags;
}

bool MemPoolAccept::PolicyScriptChecks(const ATMPArgs& args, Workspace& ws)
{
    AssertLockHeld(cs_main);
    AssertLockHeld(m_pool.cs);
    const CTransaction& tx = *ws.m_ptx;
    TxValidationState& state = ws.m_state;

    const unsigned int scriptVerifyFlags = PolicyScriptVerifyFlags(args.m_ignore_rejects);

    // Check input scripts and signatures.
    // This is done last to help prevent CPU exhaustion denial-of-service attacks.
    if (!CheckInputScripts(tx, state, m_view, scriptVerifyFlags, true, false, ws.m_precomputed_txdata, GetValidationCache())) {
        // SCRIPT_VERIFY_CLEANSTACK requires SCRIPT_VERIFY_WITNESS, so we
        // need to turn both off, and compare against just turning off CLEANSTACK
        // to see if the failure is specifically due to witness validation.
        TxValidationState state_dummy; // Want reported failures to be from first CheckInputScripts
        if (!tx.HasWitness() && CheckInputScripts(tx, state_dummy, m_view, scriptVerifyFlags & ~(SCRIPT_VERIFY_WITNESS | SCRIPT_VERIFY_CLEANSTACK), true, false, ws.m_precomputed_txdata, GetValidationCache()) &&
                !CheckInputScripts(tx, state_dummy, m_view, scriptVerifyFlags & ~SCRIPT_VERIFY_CLEANSTACK, true, false, ws.m_precomputed_txdata, GetValidationCache())) {
            // Only the witness is missing, so the transaction itself may be fine.
            state.Invalid(TxValidationResult::TX_WITNESS_STRIPPED,
                    state.GetRejectReason(), state.GetDebugMessage());
        }
        return false; // state filled in by CheckInputScripts
    }

    return true;
}

bool MemPoolAccept::ConsensusScriptChecks(const ATMPArgs& args, Workspace& ws)
{
    AssertLockHeld(cs_main);
    AssertLockHeld(m_pool.cs);
    const CTransaction& tx = *ws.m_ptx;
    const uint256& hash = ws.m_hash;
    TxValidationState& state = ws.m_state;

    // Check again against the current block tip's script verification
    // flags to cache our script execution flags. This is, of course,
    // useless if the next block has different script flags from the
    // previous one, but because the cache tracks script flags for us it
    // will auto-invalidate and we'll just have a few blocks of extra
    // misses on soft-fork activation.
    //
    // This is also useful in case of bugs in the standard flags that cause
    // transactions to pass as valid when they're actually invalid. For
    // instance the STRICTENC flag was incorrectly allowing certain
    // CHECKSIG NOT scripts to pass, even though they were invalid.
    //
    // There is a similar check in CreateNewBlock() to prevent creating
    // invalid blocks (using TestBlockValidity), however allowing such
    // transactions into the mempool can be exploited as a DoS attack.
    unsigned int currentBlockScriptVerifyFlags{GetBlockScriptFlags(*m_active_chainstate.m_chain.Tip(), m_active_chainstate.m_chainman)};
    if (!CheckInputsFromMempoolAndCache(tx, state, m_view, m_pool, currentBlockScriptVerifyFlags,
                                        ws.m_precomputed_txdata, m_active_chainstate.CoinsTip(), GetValidationCache())) {
        LogPrintf("BUG! PLEASE REPORT THIS! CheckInputScripts failed against latest-block but not STANDARD flags %s, %s\n", hash.ToString(), state.ToString());
        return Assume(false);
    }

    return true;
}

void MemPoolAccept::FinalizeSubpackage(const ATMPArgs& args)
{
    AssertLockHeld(cs_main);
    AssertLockHeld(m_pool.cs);

    if (!m_subpackage.m_changeset->GetRemovals().empty()) Assume(args.m_allow_replacement);
    // Remove conflicting transactions from the mempool
    for (CTxMemPool::txiter it : m_subpackage.m_changeset->GetRemovals())
    {
        std::string log_string = strprintf("replacing mempool tx %s (wtxid=%s, fees=%s, vsize=%s). ",
                                      it->GetTx().GetHash().ToString(),
                                      it->GetTx().GetWitnessHash().ToString(),
                                      it->GetFee(),
                                      it->GetTxSize());
        FeeFrac feerate{m_subpackage.m_total_modified_fees, int32_t(m_subpackage.m_total_vsize)};
        uint256 tx_or_package_hash{};
        const bool replaced_with_tx{m_subpackage.m_changeset->GetTxCount() == 1};
        if (replaced_with_tx) {
            const CTransaction& tx = m_subpackage.m_changeset->GetAddedTxn(0);
            tx_or_package_hash = tx.GetHash();
            log_string += strprintf("New tx %s (wtxid=%s, fees=%s, vsize=%s)",
                                    tx.GetHash().ToString(),
                                    tx.GetWitnessHash().ToString(),
                                    feerate.fee,
                                    feerate.size);
        } else {
            tx_or_package_hash = GetPackageHash(m_subpackage.m_changeset->GetAddedTxns());
            log_string += strprintf("New package %s with %lu txs, fees=%s, vsize=%s",
                                    tx_or_package_hash.ToString(),
                                    m_subpackage.m_changeset->GetTxCount(),
                                    feerate.fee,
                                    feerate.size);

        }
        LogDebug(BCLog::MEMPOOL, "%s\n", log_string);
        TRACEPOINT(mempool, replaced,
                it->GetTx().GetHash().data(),
                it->GetTxSize(),
                it->GetFee(),
                std::chrono::duration_cast<std::chrono::duration<std::uint64_t>>(it->GetTime()).count(),
                tx_or_package_hash.data(),
                feerate.size,
                feerate.fee,
                replaced_with_tx
        );
        m_subpackage.m_replaced_transactions.push_back(it->GetSharedTx());
    }
    m_subpackage.m_changeset->Apply();
    m_subpackage.m_changeset.reset();
}

bool MemPoolAccept::SubmitPackage(const ATMPArgs& args, std::vector<Workspace>& workspaces,
                                  PackageValidationState& package_state,
                                  std::map<Wtxid, MempoolAcceptResult>& results)
{
    AssertLockHeld(cs_main);
    AssertLockHeld(m_pool.cs);
    // Sanity check: none of the transactions should be in the mempool, and none of the transactions
    // should have a same-txid-different-witness equivalent in the mempool.
    assert(std::all_of(workspaces.cbegin(), workspaces.cend(), [this](const auto& ws){
        return !m_pool.exists(GenTxid::Txid(ws.m_ptx->GetHash())); }));

    bool all_submitted = true;
    FinalizeSubpackage(args);
    // ConsensusScriptChecks adds to the script cache and is therefore consensus-critical;
    // CheckInputsFromMempoolAndCache asserts that transactions only spend coins available from the
    // mempool or UTXO set. Submit each transaction to the mempool immediately after calling
    // ConsensusScriptChecks to make the outputs available for subsequent transactions.
    for (Workspace& ws : workspaces) {
        if (!ConsensusScriptChecks(args, ws)) {
            results.emplace(ws.m_ptx->GetWitnessHash(), MempoolAcceptResult::Failure(ws.m_state));
            // Since PolicyScriptChecks() passed, this should never fail.
            Assume(false);
            all_submitted = false;
            package_state.Invalid(PackageValidationResult::PCKG_MEMPOOL_ERROR,
                                  strprintf("BUG! PolicyScriptChecks succeeded but ConsensusScriptChecks failed: %s",
                                            ws.m_ptx->GetHash().ToString()));
            // Remove the transaction from the mempool.
            if (!m_subpackage.m_changeset) m_subpackage.m_changeset = m_pool.GetChangeSet();
            m_subpackage.m_changeset->StageRemoval(m_pool.GetIter(ws.m_ptx->GetHash()).value());
        }
    }
    if (!all_submitted) {
        Assume(m_subpackage.m_changeset);
        // This code should be unreachable; it's here as belt-and-suspenders
        // to try to ensure we have no consensus-invalid transactions in the
        // mempool.
        m_subpackage.m_changeset->Apply();
        m_subpackage.m_changeset.reset();
        return false;
    }

    std::vector<Wtxid> all_package_wtxids;
    all_package_wtxids.reserve(workspaces.size());
    std::transform(workspaces.cbegin(), workspaces.cend(), std::back_inserter(all_package_wtxids),
                   [](const auto& ws) { return ws.m_ptx->GetWitnessHash(); });

    if (!m_subpackage.m_replaced_transactions.empty()) {
        LogDebug(BCLog::MEMPOOL, "replaced %u mempool transactions with %u new one(s) for %s additional fees, %d delta bytes\n",
                 m_subpackage.m_replaced_transactions.size(), workspaces.size(),
                 m_subpackage.m_total_modified_fees - m_subpackage.m_conflicting_fees,
                 m_subpackage.m_total_vsize - static_cast<int>(m_subpackage.m_conflicting_size));
    }

    // Add successful results. The returned results may change later if LimitMempoolSize() evicts them.
    for (Workspace& ws : workspaces) {
        auto iter = m_pool.GetIter(ws.m_ptx->GetHash());
        Assume(iter.has_value());
        const auto effective_feerate = args.m_package_feerates ? ws.m_package_feerate :
            CFeeRate{ws.m_modified_fees, static_cast<uint32_t>(ws.m_vsize)};
        const auto effective_feerate_wtxids = args.m_package_feerates ? all_package_wtxids :
            std::vector<Wtxid>{ws.m_ptx->GetWitnessHash()};
        results.emplace(ws.m_ptx->GetWitnessHash(),
                        MempoolAcceptResult::Success(std::move(m_subpackage.m_replaced_transactions), ws.m_vsize,
                                         ws.m_base_fees, effective_feerate, effective_feerate_wtxids));
        if (!m_pool.m_opts.signals) continue;
        const CTransaction& tx = *ws.m_ptx;
        const auto tx_info = NewMempoolTransactionInfo(ws.m_ptx, ws.m_base_fees,
                                                       ws.m_vsize, (*iter)->GetHeight(),
                                                       args.m_ignore_rejects, args.m_package_submission,
                                                       IsCurrentForFeeEstimation(m_active_chainstate),
                                                       m_pool.HasNoInputsOf(tx));
        m_pool.m_opts.signals->TransactionAddedToMempool(tx_info, m_pool.GetAndIncrementSequence());
    }
    return all_submitted;
}

MempoolAcceptResult MemPoolAccept::AcceptSingleTransaction(const CTransactionRef& ptx, ATMPArgs& args)
{
    AssertLockHeld(cs_main);
    LOCK(m_pool.cs); // mempool "read lock" (held through m_pool.m_opts.signals->TransactionAddedToMempool())

    const CFeeRate mempool_min_fee_rate = m_pool.GetMinFee();

    Workspace ws(ptx);
    const std::vector<Wtxid> single_wtxid{ws.m_ptx->GetWitnessHash()};

    if (!PreChecks(args, ws)) {
        if (ws.m_state.GetResult() == TxValidationResult::TX_RECONSIDERABLE) {
            // Failed for fee reasons. Provide the effective feerate and which tx was included.
            return MempoolAcceptResult::FeeFailure(ws.m_state, CFeeRate(ws.m_modified_fees, ws.m_vsize), single_wtxid);
        }
        return MempoolAcceptResult::Failure(ws.m_state);
    }

    m_subpackage.m_total_vsize = ws.m_vsize;
    m_subpackage.m_total_modified_fees = ws.m_modified_fees;

    // Individual modified feerate exceeded caller-defined max; abort
    if (args.m_client_maxfeerate && CFeeRate(ws.m_modified_fees, ws.m_vsize) > args.m_client_maxfeerate.value()) {
        ws.m_state.Invalid(TxValidationResult::TX_MEMPOOL_POLICY, "max feerate exceeded", "");
        return MempoolAcceptResult::Failure(ws.m_state);
    }

    if (m_pool.m_opts.require_standard) {
        Wtxid dummy_wtxid;
        if (!CheckEphemeralSpends(/*package=*/{ptx}, m_pool.m_opts.dust_relay_feerate, m_pool, ws.m_state, dummy_wtxid)) {
            return MempoolAcceptResult::Failure(ws.m_state);
        }
    }

    if (m_subpackage.m_rbf && !ReplacementChecks(args, ws)) {
        if (ws.m_state.GetResult() == TxValidationResult::TX_RECONSIDERABLE) {
            // Failed for incentives-based fee reasons. Provide the effective feerate and which tx was included.
            return MempoolAcceptResult::FeeFailure(ws.m_state, CFeeRate(ws.m_modified_fees, ws.m_vsize), single_wtxid);
        }
        return MempoolAcceptResult::Failure(ws.m_state);
    }

    // Perform the inexpensive checks first and avoid hashing and signature verification unless
    // those checks pass, to mitigate CPU exhaustion denial-of-service attacks.
    if (!PolicyScriptChecks(args, ws)) return MempoolAcceptResult::Failure(ws.m_state);

    if (!ConsensusScriptChecks(args, ws)) return MempoolAcceptResult::Failure(ws.m_state);

    const CFeeRate effective_feerate{ws.m_modified_fees, static_cast<uint32_t>(ws.m_vsize)};
    // Tx was accepted, but not added
    if (args.m_test_accept) {
        return MempoolAcceptResult::Success(std::move(m_subpackage.m_replaced_transactions), ws.m_vsize,
                                            ws.m_base_fees, effective_feerate, single_wtxid);
    }

    FinalizeSubpackage(args);

    // Limit the mempool, if appropriate.
    if (!args.m_package_submission && !args.m_ignore_rejects.count(rejectmsg_mempoolfull)) {
        LimitMempoolSize(m_pool, m_active_chainstate.CoinsTip());
        if (!m_pool.exists(GenTxid::Txid(ws.m_hash))) {
            // The tx no longer meets our (new) mempool minimum feerate but could be reconsidered in a package.
            ws.m_state.Invalid(TxValidationResult::TX_RECONSIDERABLE, "mempool full");
            return MempoolAcceptResult::FeeFailure(ws.m_state, CFeeRate(ws.m_modified_fees, ws.m_vsize), {ws.m_ptx->GetWitnessHash()});
        }
    }

    if (m_pool.m_opts.signals) {
        const CTransaction& tx = *ws.m_ptx;
        auto iter = m_pool.GetIter(tx.GetHash());
        Assume(iter.has_value());
        const auto tx_info = NewMempoolTransactionInfo(ws.m_ptx, ws.m_base_fees,
                                                       ws.m_vsize, (*iter)->GetHeight(),
                                                       args.m_ignore_rejects, args.m_package_submission,
                                                       IsCurrentForFeeEstimation(m_active_chainstate),
                                                       m_pool.HasNoInputsOf(tx));
        m_pool.m_opts.signals->TransactionAddedToMempool(tx_info, m_pool.GetAndIncrementSequence());
    }

    if (!m_subpackage.m_replaced_transactions.empty()) {
        LogDebug(BCLog::MEMPOOL, "replaced %u mempool transactions with 1 new transaction for %s additional fees, %d delta bytes\n",
                 m_subpackage.m_replaced_transactions.size(),
                 ws.m_modified_fees - m_subpackage.m_conflicting_fees,
                 ws.m_vsize - static_cast<int>(m_subpackage.m_conflicting_size));
    }

    // update mempool stats cache
    CStats::DefaultStats()->addMempoolSample(m_pool.size(), m_pool.DynamicMemoryUsage(), mempool_min_fee_rate.GetFeePerK());

    return MempoolAcceptResult::Success(std::move(m_subpackage.m_replaced_transactions), ws.m_vsize, ws.m_base_fees,
                                        effective_feerate, single_wtxid);
}

PackageMempoolAcceptResult MemPoolAccept::AcceptMultipleTransactions(const std::vector<CTransactionRef>& txns, ATMPArgs& args)
{
    AssertLockHeld(cs_main);

    // These context-free package limits can be done before taking the mempool lock.
    PackageValidationState package_state;
    if (!IsWellFormedPackage(txns, package_state, /*require_sorted=*/true)) return PackageMempoolAcceptResult(package_state, {});

    std::vector<Workspace> workspaces{};
    workspaces.reserve(txns.size());
    std::transform(txns.cbegin(), txns.cend(), std::back_inserter(workspaces),
                   [](const auto& tx) { return Workspace(tx); });
    std::map<Wtxid, MempoolAcceptResult> results;

    LOCK(m_pool.cs);

    // Do all PreChecks first and fail fast to avoid running expensive script checks when unnecessary.
    for (Workspace& ws : workspaces) {
        if (!PreChecks(args, ws)) {
            package_state.Invalid(PackageValidationResult::PCKG_TX, "transaction failed");
            // Exit early to avoid doing pointless work. Update the failed tx result; the rest are unfinished.
            results.emplace(ws.m_ptx->GetWitnessHash(), MempoolAcceptResult::Failure(ws.m_state));
            return PackageMempoolAcceptResult(package_state, std::move(results));
        }

        // Individual modified feerate exceeded caller-defined max; abort
        // N.B. this doesn't take into account CPFPs. Chunk-aware validation may be more robust.
        if (args.m_client_maxfeerate && CFeeRate(ws.m_modified_fees, ws.m_vsize) > args.m_client_maxfeerate.value()) {
            // Need to set failure here both individually and at package level
            ws.m_state.Invalid(TxValidationResult::TX_MEMPOOL_POLICY, "max feerate exceeded", "");
            package_state.Invalid(PackageValidationResult::PCKG_TX, "transaction failed");
            // Exit early to avoid doing pointless work. Update the failed tx result; the rest are unfinished.
            results.emplace(ws.m_ptx->GetWitnessHash(), MempoolAcceptResult::Failure(ws.m_state));
            return PackageMempoolAcceptResult(package_state, std::move(results));
        }

        // Make the coins created by this transaction available for subsequent transactions in the
        // package to spend. If there are no conflicts within the package, no transaction can spend a coin
        // needed by another transaction in the package. We also need to make sure that no package
        // tx replaces (or replaces the ancestor of) the parent of another package tx. As long as we
        // check these two things, we don't need to track the coins spent.
        // If a package tx conflicts with a mempool tx, PackageMempoolChecks() ensures later that any package RBF attempt
        // has *no* in-mempool ancestors, so we don't have to worry about subsequent transactions in
        // same package spending the same in-mempool outpoints. This needs to be revisited for general
        // package RBF.
        m_viewmempool.PackageAddTransaction(ws.m_ptx);
    }

    // At this point we have all in-mempool ancestors, and we know every transaction's vsize.
    // Run the TRUC checks on the package.
    std::string reason;
    for (Workspace& ws : workspaces) {
        if (auto err{PackageTRUCChecks(ws.m_ptx, ws.m_vsize, "truc-", reason, args.m_ignore_rejects, txns, ws.m_ancestors)}) {
            package_state.Invalid(PackageValidationResult::PCKG_POLICY, reason, err.value());
            return PackageMempoolAcceptResult(package_state, {});
        }
    }

    // Transactions must meet two minimum feerates: the mempool minimum fee and min relay fee.
    // For transactions consisting of exactly one child and its parents, it suffices to use the
    // package feerate (total modified fees / total virtual size) to check this requirement.
    // Note that this is an aggregate feerate; this function has not checked that there are transactions
    // too low feerate to pay for themselves, or that the child transactions are higher feerate than
    // their parents. Using aggregate feerate may allow "parents pay for child" behavior and permit
    // a child that is below mempool minimum feerate. To avoid these behaviors, callers of
    // AcceptMultipleTransactions need to restrict txns topology (e.g. to ancestor sets) and check
    // the feerates of individuals and subsets.
    m_subpackage.m_total_vsize = std::accumulate(workspaces.cbegin(), workspaces.cend(), int64_t{0},
        [](int64_t sum, auto& ws) { return sum + ws.m_vsize; });
    m_subpackage.m_total_modified_fees = std::accumulate(workspaces.cbegin(), workspaces.cend(), CAmount{0},
        [](CAmount sum, auto& ws) { return sum + ws.m_modified_fees; });
    const CFeeRate package_feerate(m_subpackage.m_total_modified_fees, m_subpackage.m_total_vsize);
    std::vector<Wtxid> all_package_wtxids;
    all_package_wtxids.reserve(workspaces.size());
    std::transform(workspaces.cbegin(), workspaces.cend(), std::back_inserter(all_package_wtxids),
                   [](const auto& ws) { return ws.m_ptx->GetWitnessHash(); });
    TxValidationState placeholder_state;
    if (args.m_package_feerates &&
        (!args.m_ignore_rejects.count("package-fee-too-low")) &&
        !CheckFeeRate(m_subpackage.m_total_vsize, m_subpackage.m_total_modified_fees, placeholder_state, empty_ignore_rejects)) {
        package_state.Invalid(PackageValidationResult::PCKG_TX, "transaction failed");
        return PackageMempoolAcceptResult(package_state, {{workspaces.back().m_ptx->GetWitnessHash(),
            MempoolAcceptResult::FeeFailure(placeholder_state, CFeeRate(m_subpackage.m_total_modified_fees, m_subpackage.m_total_vsize), all_package_wtxids)}});
    }

    // Apply package mempool ancestor/descendant limits. Skip if there is only one transaction,
    // because it's unnecessary.
    if (txns.size() > 1 && !PackageMempoolChecks(args, txns, workspaces, m_subpackage.m_total_vsize, package_state)) {
        return PackageMempoolAcceptResult(package_state, std::move(results));
    }

    // Now that we've bounded the resulting possible ancestry count, check package for dust spends
    if (m_pool.m_opts.require_standard && !(args.m_ignore_rejects.count("dust") || args.m_ignore_rejects.count("unspent-dust") || args.m_ignore_rejects.count("missing-ephemeral-spends"))) {
        TxValidationState child_state;
        Wtxid child_wtxid;
        if (!CheckEphemeralSpends(txns, m_pool.m_opts.dust_relay_feerate, m_pool, child_state, child_wtxid)) {
            package_state.Invalid(PackageValidationResult::PCKG_TX, "unspent-dust");
            results.emplace(child_wtxid, MempoolAcceptResult::Failure(child_state));
            return PackageMempoolAcceptResult(package_state, std::move(results));
        }
    }

    for (Workspace& ws : workspaces) {
        ws.m_package_feerate = package_feerate;
        if (!PolicyScriptChecks(args, ws)) {
            // Exit early to avoid doing pointless work. Update the failed tx result; the rest are unfinished.
            package_state.Invalid(PackageValidationResult::PCKG_TX, "transaction failed");
            results.emplace(ws.m_ptx->GetWitnessHash(), MempoolAcceptResult::Failure(ws.m_state));
            return PackageMempoolAcceptResult(package_state, std::move(results));
        }
        if (args.m_test_accept) {
            const auto effective_feerate = args.m_package_feerates ? ws.m_package_feerate :
                CFeeRate{ws.m_modified_fees, static_cast<uint32_t>(ws.m_vsize)};
            const auto effective_feerate_wtxids = args.m_package_feerates ? all_package_wtxids :
                std::vector<Wtxid>{ws.m_ptx->GetWitnessHash()};
            results.emplace(ws.m_ptx->GetWitnessHash(),
                            MempoolAcceptResult::Success(std::move(m_subpackage.m_replaced_transactions),
                                                         ws.m_vsize, ws.m_base_fees, effective_feerate,
                                                         effective_feerate_wtxids));
        }
    }

    if (args.m_test_accept) return PackageMempoolAcceptResult(package_state, std::move(results));

    if (!SubmitPackage(args, workspaces, package_state, results)) {
        // PackageValidationState filled in by SubmitPackage().
        return PackageMempoolAcceptResult(package_state, std::move(results));
    }

    return PackageMempoolAcceptResult(package_state, std::move(results));
}

void MemPoolAccept::CleanupTemporaryCoins()
{
    // There are 3 kinds of coins in m_view:
    // (1) Temporary coins from the transactions in subpackage, constructed by m_viewmempool.
    // (2) Mempool coins from transactions in the mempool, constructed by m_viewmempool.
    // (3) Confirmed coins fetched from our current UTXO set.
    //
    // (1) Temporary coins need to be removed, regardless of whether the transaction was submitted.
    // If the transaction was submitted to the mempool, m_viewmempool will be able to fetch them from
    // there. If it wasn't submitted to mempool, it is incorrect to keep them - future calls may try
    // to spend those coins that don't actually exist.
    // (2) Mempool coins also need to be removed. If the mempool contents have changed as a result
    // of submitting or replacing transactions, coins previously fetched from mempool may now be
    // spent or nonexistent. Those coins need to be deleted from m_view.
    // (3) Confirmed coins don't need to be removed. The chainstate has not changed (we are
    // holding cs_main and no blocks have been processed) so the confirmed tx cannot disappear like
    // a mempool tx can. The coin may now be spent after we submitted a tx to mempool, but
    // we have already checked that the package does not have 2 transactions spending the same coin.
    // Keeping them in m_view is an optimization to not re-fetch confirmed coins if we later look up
    // inputs for this transaction again.
    for (const auto& outpoint : m_viewmempool.GetNonBaseCoins()) {
        // In addition to resetting m_viewmempool, we also need to manually delete these coins from
        // m_view because it caches copies of the coins it fetched from m_viewmempool previously.
        m_view.Uncache(outpoint);
    }
    // This deletes the temporary and mempool coins.
    m_viewmempool.Reset();
}

PackageMempoolAcceptResult MemPoolAccept::AcceptSubPackage(const std::vector<CTransactionRef>& subpackage, ATMPArgs& args)
{
    AssertLockHeld(::cs_main);
    AssertLockHeld(m_pool.cs);
    auto result = [&]() EXCLUSIVE_LOCKS_REQUIRED(::cs_main, m_pool.cs) {
        if (subpackage.size() > 1) {
            return AcceptMultipleTransactions(subpackage, args);
        }
        const auto& tx = subpackage.front();
        ATMPArgs single_args = ATMPArgs::SingleInPackageAccept(args);
        const auto single_res = AcceptSingleTransaction(tx, single_args);
        PackageValidationState package_state_wrapped;
        if (single_res.m_result_type != MempoolAcceptResult::ResultType::VALID) {
            package_state_wrapped.Invalid(PackageValidationResult::PCKG_TX, "transaction failed");
        }
        return PackageMempoolAcceptResult(package_state_wrapped, {{tx->GetWitnessHash(), single_res}});
    }();

    // Clean up m_view and m_viewmempool so that other subpackage evaluations don't have access to
    // coins they shouldn't. Keep some coins in order to minimize re-fetching coins from the UTXO set.
    // Clean up package feerate and rbf calculations
    ClearSubPackageState();

    return result;
}

PackageMempoolAcceptResult MemPoolAccept::AcceptPackage(const Package& package, ATMPArgs& args)
{
    Assert(!package.empty());
    AssertLockHeld(cs_main);
    // Used if returning a PackageMempoolAcceptResult directly from this function.
    PackageValidationState package_state_quit_early;

    // There are two topologies we are able to handle through this function:
    // (1) A single transaction
    // (2) A child-with-unconfirmed-parents package.
    // Check that the package is well-formed. If it isn't, we won't try to validate any of the
    // transactions and thus won't return any MempoolAcceptResults, just a package-wide error.

    // Context-free package checks.
    if (!IsWellFormedPackage(package, package_state_quit_early, /*require_sorted=*/true)) {
        return PackageMempoolAcceptResult(package_state_quit_early, {});
    }

    if (package.size() > 1) {
        // All transactions in the package must be a parent of the last transaction. This is just an
        // opportunity for us to fail fast on a context-free check without taking the mempool lock.
        if (!IsChildWithParents(package)) {
            package_state_quit_early.Invalid(PackageValidationResult::PCKG_POLICY, "package-not-child-with-parents");
            return PackageMempoolAcceptResult(package_state_quit_early, {});
        }

        // IsChildWithParents() guarantees the package is > 1 transactions.
        assert(package.size() > 1);
        // The package must be 1 child with all of its unconfirmed parents. The package is expected to
        // be sorted, so the last transaction is the child.
        const auto& child = package.back();
        std::unordered_set<uint256, SaltedTxidHasher> unconfirmed_parent_txids;
        std::transform(package.cbegin(), package.cend() - 1,
                       std::inserter(unconfirmed_parent_txids, unconfirmed_parent_txids.end()),
                       [](const auto& tx) { return tx->GetHash(); });

        // All child inputs must refer to a preceding package transaction or a confirmed UTXO. The only
        // way to verify this is to look up the child's inputs in our current coins view (not including
        // mempool), and enforce that all parents not present in the package be available at chain tip.
        // Since this check can bring new coins into the coins cache, keep track of these coins and
        // uncache them if we don't end up submitting this package to the mempool.
        const CCoinsViewCache& coins_tip_cache = m_active_chainstate.CoinsTip();
        for (const auto& input : child->vin) {
            if (!coins_tip_cache.HaveCoinInCache(input.prevout)) {
                args.m_coins_to_uncache.push_back(input.prevout);
            }
        }
        // Using the MemPoolAccept m_view cache allows us to look up these same coins faster later.
        // This should be connecting directly to CoinsTip, not to m_viewmempool, because we specifically
        // require inputs to be confirmed if they aren't in the package.
        m_view.SetBackend(m_active_chainstate.CoinsTip());
        const auto package_or_confirmed = [this, &unconfirmed_parent_txids](const auto& input) {
             return unconfirmed_parent_txids.count(input.prevout.hash) > 0 || m_view.HaveCoin(input.prevout);
        };
        if (!std::all_of(child->vin.cbegin(), child->vin.cend(), package_or_confirmed)) {
            package_state_quit_early.Invalid(PackageValidationResult::PCKG_POLICY, "package-not-child-with-unconfirmed-parents");
            return PackageMempoolAcceptResult(package_state_quit_early, {});
        }
        // Protect against bugs where we pull more inputs from disk that miss being added to
        // coins_to_uncache. The backend will be connected again when needed in PreChecks.
        m_view.SetBackend(m_dummy);
    }

    LOCK(m_pool.cs);
    // Stores results from which we will create the returned PackageMempoolAcceptResult.
    // A result may be changed if a mempool transaction is evicted later due to LimitMempoolSize().
    std::map<Wtxid, MempoolAcceptResult> results_final;
    // Results from individual validation which will be returned if no other result is available for
    // this transaction. "Nonfinal" because if a transaction fails by itself but succeeds later
    // (i.e. when evaluated with a fee-bumping child), the result in this map may be discarded.
    std::map<Wtxid, MempoolAcceptResult> individual_results_nonfinal;
    // Tracks whether we think package submission could result in successful entry to the mempool
    bool quit_early{false};
    std::vector<CTransactionRef> txns_package_eval;
    for (const auto& tx : package) {
        const auto& wtxid = tx->GetWitnessHash();
        const auto& txid = tx->GetHash();
        // There are 3 possibilities: already in mempool, same-txid-diff-wtxid already in mempool,
        // or not in mempool. An already confirmed tx is treated as one not in mempool, because all
        // we know is that the inputs aren't available.
        if (m_pool.exists(GenTxid::Wtxid(wtxid))) {
            // Exact transaction already exists in the mempool.
            // Node operators are free to set their mempool policies however they please, nodes may receive
            // transactions in different orders, and malicious counterparties may try to take advantage of
            // policy differences to pin or delay propagation of transactions. As such, it's possible for
            // some package transaction(s) to already be in the mempool, and we don't want to reject the
            // entire package in that case (as that could be a censorship vector). De-duplicate the
            // transactions that are already in the mempool, and only call AcceptMultipleTransactions() with
            // the new transactions. This ensures we don't double-count transaction counts and sizes when
            // checking ancestor/descendant limits, or double-count transaction fees for fee-related policy.
            const auto& entry{*Assert(m_pool.GetEntry(txid))};
            results_final.emplace(wtxid, MempoolAcceptResult::MempoolTx(entry.GetTxSize(), entry.GetFee()));
        } else if (m_pool.exists(GenTxid::Txid(txid))) {
            // Transaction with the same non-witness data but different witness (same txid,
            // different wtxid) already exists in the mempool.
            //
            // We don't allow replacement transactions right now, so just swap the package
            // transaction for the mempool one. Note that we are ignoring the validity of the
            // package transaction passed in.
            // TODO: allow witness replacement in packages.
            const auto& entry{*Assert(m_pool.GetEntry(txid))};
            // Provide the wtxid of the mempool tx so that the caller can look it up in the mempool.
            results_final.emplace(wtxid, MempoolAcceptResult::MempoolTxDifferentWitness(entry.GetTx().GetWitnessHash()));
        } else {
            // Transaction does not already exist in the mempool.
            // Try submitting the transaction on its own.
            const auto single_package_res = AcceptSubPackage({tx}, args);
            const auto& single_res = single_package_res.m_tx_results.at(wtxid);
            if (single_res.m_result_type == MempoolAcceptResult::ResultType::VALID) {
                // The transaction succeeded on its own and is now in the mempool. Don't include it
                // in package validation, because its fees should only be "used" once.
                assert(m_pool.exists(GenTxid::Wtxid(wtxid)));
                results_final.emplace(wtxid, single_res);
            } else if (package.size() == 1 || // If there is only one transaction, no need to retry it "as a package"
                       (single_res.m_state.GetResult() != TxValidationResult::TX_RECONSIDERABLE &&
                       single_res.m_state.GetResult() != TxValidationResult::TX_MISSING_INPUTS)) {
                // Package validation policy only differs from individual policy in its evaluation
                // of feerate. For example, if a transaction fails here due to violation of a
                // consensus rule, the result will not change when it is submitted as part of a
                // package. To minimize the amount of repeated work, unless the transaction fails
                // due to feerate or missing inputs (its parent is a previous transaction in the
                // package that failed due to feerate), don't run package validation. Note that this
                // decision might not make sense if different types of packages are allowed in the
                // future.  Continue individually validating the rest of the transactions, because
                // some of them may still be valid.
                quit_early = true;
                package_state_quit_early.Invalid(PackageValidationResult::PCKG_TX, "transaction failed");
                individual_results_nonfinal.emplace(wtxid, single_res);
            } else {
                individual_results_nonfinal.emplace(wtxid, single_res);
                txns_package_eval.push_back(tx);
            }
        }
    }

    auto multi_submission_result = quit_early || txns_package_eval.empty() ? PackageMempoolAcceptResult(package_state_quit_early, {}) :
        AcceptSubPackage(txns_package_eval, args);
    PackageValidationState& package_state_final = multi_submission_result.m_state;

    // This is invoked by AcceptSubPackage() already, so this is just here for
    // clarity (since it's not permitted to invoke LimitMempoolSize() while a
    // changeset is outstanding).
    ClearSubPackageState();

    // Make sure we haven't exceeded max mempool size.
    // Package transactions that were submitted to mempool or already in mempool may be evicted.
    LimitMempoolSize(m_pool, m_active_chainstate.CoinsTip());

    for (const auto& tx : package) {
        const auto& wtxid = tx->GetWitnessHash();
        if (multi_submission_result.m_tx_results.count(wtxid) > 0) {
            // We shouldn't have re-submitted if the tx result was already in results_final.
            Assume(results_final.count(wtxid) == 0);
            // If it was submitted, check to see if the tx is still in the mempool. It could have
            // been evicted due to LimitMempoolSize() above.
            const auto& txresult = multi_submission_result.m_tx_results.at(wtxid);
            if (txresult.m_result_type == MempoolAcceptResult::ResultType::VALID && !m_pool.exists(GenTxid::Wtxid(wtxid))) {
                package_state_final.Invalid(PackageValidationResult::PCKG_TX, "transaction failed");
                TxValidationState mempool_full_state;
                mempool_full_state.Invalid(TxValidationResult::TX_MEMPOOL_POLICY, "mempool full");
                results_final.emplace(wtxid, MempoolAcceptResult::Failure(mempool_full_state));
            } else {
                results_final.emplace(wtxid, txresult);
            }
        } else if (const auto it{results_final.find(wtxid)}; it != results_final.end()) {
            // Already-in-mempool transaction. Check to see if it's still there, as it could have
            // been evicted when LimitMempoolSize() was called.
            Assume(it->second.m_result_type != MempoolAcceptResult::ResultType::INVALID);
            Assume(individual_results_nonfinal.count(wtxid) == 0);
            // Query by txid to include the same-txid-different-witness ones.
            if (!m_pool.exists(GenTxid::Txid(tx->GetHash()))) {
                package_state_final.Invalid(PackageValidationResult::PCKG_TX, "transaction failed");
                TxValidationState mempool_full_state;
                mempool_full_state.Invalid(TxValidationResult::TX_MEMPOOL_POLICY, "mempool full");
                // Replace the previous result.
                results_final.erase(wtxid);
                results_final.emplace(wtxid, MempoolAcceptResult::Failure(mempool_full_state));
            }
        } else if (const auto it{individual_results_nonfinal.find(wtxid)}; it != individual_results_nonfinal.end()) {
            Assume(it->second.m_result_type == MempoolAcceptResult::ResultType::INVALID);
            // Interesting result from previous processing.
            results_final.emplace(wtxid, it->second);
        }
    }
    Assume(results_final.size() == package.size());
    return PackageMempoolAcceptResult(package_state_final, std::move(results_final));
}

} // anon namespace

MempoolAcceptResult AcceptToMemoryPool(Chainstate& active_chainstate, const CTransactionRef& tx,
                                       int64_t accept_time, const ignore_rejects_type& ignore_rejects, bool test_accept)
{
    AssertLockHeld(::cs_main);
    const CChainParams& chainparams{active_chainstate.m_chainman.GetParams()};
    assert(active_chainstate.GetMempool() != nullptr);
    CTxMemPool& pool{*active_chainstate.GetMempool()};

    std::vector<COutPoint> coins_to_uncache;
    auto args = MemPoolAccept::ATMPArgs::SingleAccept(chainparams, accept_time, ignore_rejects, coins_to_uncache, test_accept);
    MempoolAcceptResult result = MemPoolAccept(pool, active_chainstate).AcceptSingleTransaction(tx, args);
    if (result.m_result_type != MempoolAcceptResult::ResultType::VALID) {
        // Remove coins that were not present in the coins cache before calling
        // AcceptSingleTransaction(); this is to prevent memory DoS in case we receive a large
        // number of invalid transactions that attempt to overrun the in-memory coins cache
        // (`CCoinsViewCache::cacheCoins`).

        for (const COutPoint& hashTx : coins_to_uncache)
            active_chainstate.CoinsTip().Uncache(hashTx);
        TRACEPOINT(mempool, rejected,
                tx->GetHash().data(),
                result.m_state.GetRejectReason().c_str()
        );
    }
    // After we've (potentially) uncached entries, ensure our coins cache is still within its size limits
    BlockValidationState state_dummy;
    active_chainstate.FlushStateToDisk(state_dummy, FlushStateMode::PERIODIC);
    return result;
}

PackageMempoolAcceptResult ProcessNewPackage(Chainstate& active_chainstate, CTxMemPool& pool,
                                                   const Package& package, bool test_accept, const std::optional<CFeeRate>& client_maxfeerate, const ignore_rejects_type& ignore_rejects)
{
    AssertLockHeld(cs_main);
    assert(!package.empty());
    assert(std::all_of(package.cbegin(), package.cend(), [](const auto& tx){return tx != nullptr;}));

    std::vector<COutPoint> coins_to_uncache;
    const CChainParams& chainparams = active_chainstate.m_chainman.GetParams();
    auto result = [&]() EXCLUSIVE_LOCKS_REQUIRED(cs_main) {
        AssertLockHeld(cs_main);
        if (test_accept) {
            auto args = MemPoolAccept::ATMPArgs::PackageTestAccept(chainparams, GetTime(), ignore_rejects, coins_to_uncache);
            return MemPoolAccept(pool, active_chainstate).AcceptMultipleTransactions(package, args);
        } else {
            auto args = MemPoolAccept::ATMPArgs::PackageChildWithParents(chainparams, GetTime(), coins_to_uncache, client_maxfeerate, ignore_rejects);
            return MemPoolAccept(pool, active_chainstate).AcceptPackage(package, args);
        }
    }();

    // Uncache coins pertaining to transactions that were not submitted to the mempool.
    if (test_accept || result.m_state.IsInvalid()) {
        for (const COutPoint& hashTx : coins_to_uncache) {
            active_chainstate.CoinsTip().Uncache(hashTx);
        }
    }
    // Ensure the coins cache is still within limits.
    BlockValidationState state_dummy;
    active_chainstate.FlushStateToDisk(state_dummy, FlushStateMode::PERIODIC);
    return result;
}

CAmount GetBlockSubsidy(int nHeight, const Consensus::Params& consensusParams)
{
    int halvings = nHeight / consensusParams.nSubsidyHalvingInterval;
    // Force block reward to zero when right shift is undefined.
    if (halvings >= 64)
        return 0;

    CAmount nSubsidy = 50 * COIN;
    // Subsidy is cut in half every 210,000 blocks which will occur approximately every 4 years.
    nSubsidy >>= halvings;
    return nSubsidy;
}

CoinsViews::CoinsViews(DBParams db_params, CoinsViewOptions options)
    : m_dbview{std::move(db_params), std::move(options)},
      m_catcherview(&m_dbview) {}

void CoinsViews::InitCache()
{
    AssertLockHeld(::cs_main);
    m_cacheview = std::make_unique<CCoinsViewCache>(&m_catcherview);
}

Chainstate::Chainstate(
    CTxMemPool* mempool,
    BlockManager& blockman,
    ChainstateManager& chainman,
    std::optional<uint256> from_snapshot_blockhash)
    : m_mempool(mempool),
      m_blockman(blockman),
      m_chainman(chainman),
      m_from_snapshot_blockhash(from_snapshot_blockhash) {}

const CBlockIndex* Chainstate::SnapshotBase()
{
    if (!m_from_snapshot_blockhash) return nullptr;
    if (!m_cached_snapshot_base) m_cached_snapshot_base = Assert(m_chainman.m_blockman.LookupBlockIndex(*m_from_snapshot_blockhash));
    return m_cached_snapshot_base;
}

void Chainstate::InitCoinsDB(
    size_t cache_size_bytes,
    bool in_memory,
    bool should_wipe,
    fs::path leveldb_name)
{
    if (m_from_snapshot_blockhash) {
        leveldb_name += node::SNAPSHOT_CHAINSTATE_SUFFIX;
    }

    m_coins_views = std::make_unique<CoinsViews>(
        DBParams{
            .path = m_chainman.m_options.datadir / leveldb_name,
            .cache_bytes = cache_size_bytes,
            .memory_only = in_memory,
            .wipe_data = should_wipe,
            .obfuscate = true,
            .options = m_chainman.m_options.coins_db},
        m_chainman.m_options.coins_view);

    m_coinsdb_cache_size_bytes = cache_size_bytes;
}

void Chainstate::InitCoinsCache(size_t cache_size_bytes)
{
    AssertLockHeld(::cs_main);
    assert(m_coins_views != nullptr);
    m_coinstip_cache_size_bytes = cache_size_bytes;
    m_coins_views->InitCache();
}

// Note that though this is marked const, we may end up modifying `m_cached_finished_ibd`, which
// is a performance-related implementation detail. This function must be marked
// `const` so that `CValidationInterface` clients (which are given a `const Chainstate*`)
// can call it.
//
bool ChainstateManager::IsInitialBlockDownload() const
{
    // Optimization: pre-test latch before taking the lock.
    if (m_cached_finished_ibd.load(std::memory_order_relaxed))
        return false;

    LOCK(cs_main);
    if (m_cached_finished_ibd.load(std::memory_order_relaxed))
        return false;
    if (m_blockman.LoadingBlocks()) {
        return true;
    }
    CChain& chain{ActiveChain()};
    if (chain.Tip() == nullptr) {
        return true;
    }
    if (chain.Tip()->nChainWork < MinimumChainWork()) {
        return true;
    }
    if (chain.Tip()->Time() < Now<NodeSeconds>() - m_options.max_tip_age) {
        return true;
    }
    LogPrintf("Leaving InitialBlockDownload (latching to false)\n");
    m_cached_finished_ibd.store(true, std::memory_order_relaxed);
    return false;
}

void Chainstate::CheckForkWarningConditions()
{
    AssertLockHeld(cs_main);

    // Before we get past initial download, we cannot reliably alert about forks
    // (we assume we don't get stuck on a fork before finishing our initial sync)
    // Also not applicable to the background chainstate
    if (m_chainman.IsInitialBlockDownload() || this->GetRole() == ChainstateRole::BACKGROUND) {
        return;
    }

    if (m_chainman.m_best_invalid && m_chainman.m_best_invalid->nChainWork > m_chain.Tip()->nChainWork + (GetBlockProof(*m_chain.Tip()) * 6)) {
        LogPrintf("%s: Warning: Found invalid chain at least ~6 blocks longer than our best chain.\nChain state database corruption likely.\n", __func__);
        m_chainman.GetNotifications().warningSet(
            kernel::Warning::LARGE_WORK_INVALID_CHAIN,
            _("Warning: We do not appear to fully agree with our peers! You may need to upgrade, or other nodes may need to upgrade."));
    } else {
        m_chainman.GetNotifications().warningUnset(kernel::Warning::LARGE_WORK_INVALID_CHAIN);
    }
}

// Called both upon regular invalid block discovery *and* InvalidateBlock
void Chainstate::InvalidChainFound(CBlockIndex* pindexNew)
{
    AssertLockHeld(cs_main);
    if (!m_chainman.m_best_invalid || pindexNew->nChainWork > m_chainman.m_best_invalid->nChainWork) {
        m_chainman.m_best_invalid = pindexNew;
    }
    SetBlockFailureFlags(pindexNew);
    if (m_chainman.m_best_header != nullptr && m_chainman.m_best_header->GetAncestor(pindexNew->nHeight) == pindexNew) {
        m_chainman.RecalculateBestHeader();
    }

    LogPrintf("%s: invalid block=%s  height=%d  log2_work=%f  date=%s\n", __func__,
      pindexNew->GetBlockHash().ToString(), pindexNew->nHeight,
      log(pindexNew->nChainWork.getdouble())/log(2.0), FormatISO8601DateTime(pindexNew->GetBlockTime()));
    CBlockIndex *tip = m_chain.Tip();
    assert (tip);
    LogPrintf("%s:  current best=%s  height=%d  log2_work=%f  date=%s\n", __func__,
      tip->GetBlockHash().ToString(), m_chain.Height(), log(tip->nChainWork.getdouble())/log(2.0),
      FormatISO8601DateTime(tip->GetBlockTime()));
    CheckForkWarningConditions();
}

// Same as InvalidChainFound, above, except not called directly from InvalidateBlock,
// which does its own setBlockIndexCandidates management.
void Chainstate::InvalidBlockFound(CBlockIndex* pindex, const BlockValidationState& state)
{
    AssertLockHeld(cs_main);
    if (state.GetResult() != BlockValidationResult::BLOCK_MUTATED) {
        pindex->nStatus |= BLOCK_FAILED_VALID;
        m_chainman.m_failed_blocks.insert(pindex);
        m_blockman.m_dirty_blockindex.insert(pindex);
        setBlockIndexCandidates.erase(pindex);
        InvalidChainFound(pindex);
    }
}

void UpdateCoins(const CTransaction& tx, CCoinsViewCache& inputs, CTxUndo &txundo, int nHeight)
{
    // mark inputs spent
    if (!tx.IsCoinBase()) {
        txundo.vprevout.reserve(tx.vin.size());
        for (const CTxIn &txin : tx.vin) {
            txundo.vprevout.emplace_back();
            bool is_spent = inputs.SpendCoin(txin.prevout, &txundo.vprevout.back());
            assert(is_spent);
        }
    }
    // add outputs
    AddCoins(inputs, tx, nHeight);
}

std::optional<std::pair<ScriptError, std::string>> CScriptCheck::operator()() {
    const CScript &scriptSig = ptxTo->vin[nIn].scriptSig;
    const CScriptWitness *witness = &ptxTo->vin[nIn].scriptWitness;
    ScriptError error{SCRIPT_ERR_UNKNOWN_ERROR};
    if (VerifyScript(scriptSig, m_tx_out.scriptPubKey, witness, nFlags, CachingTransactionSignatureChecker(ptxTo, nIn, m_tx_out.nValue, cacheStore, *m_signature_cache, *txdata), &error)) {
        return std::nullopt;
    } else {
        auto debug_str = strprintf("input %i of %s (wtxid %s), spending %s:%i", nIn, ptxTo->GetHash().ToString(), ptxTo->GetWitnessHash().ToString(), ptxTo->vin[nIn].prevout.hash.ToString(), ptxTo->vin[nIn].prevout.n);
        return std::make_pair(error, std::move(debug_str));
    }
}

ValidationCache::ValidationCache(const size_t script_execution_cache_bytes, const size_t signature_cache_bytes)
    : m_signature_cache{signature_cache_bytes}
{
    // Setup the salted hasher
    uint256 nonce = GetRandHash();
    // We want the nonce to be 64 bytes long to force the hasher to process
    // this chunk, which makes later hash computations more efficient. We
    // just write our 32-byte entropy twice to fill the 64 bytes.
    m_script_execution_cache_hasher.Write(nonce.begin(), 32);
    m_script_execution_cache_hasher.Write(nonce.begin(), 32);

    const auto [num_elems, approx_size_bytes] = m_script_execution_cache.setup_bytes(script_execution_cache_bytes);
    LogPrintf("Using %zu MiB out of %zu MiB requested for script execution cache, able to store %zu elements\n",
              approx_size_bytes >> 20, script_execution_cache_bytes >> 20, num_elems);
}

/**
 * Check whether all of this transaction's input scripts succeed.
 *
 * This involves ECDSA signature checks so can be computationally intensive. This function should
 * only be called after the cheap sanity checks in CheckTxInputs passed.
 *
 * If pvChecks is not nullptr, script checks are pushed onto it instead of being performed inline. Any
 * script checks which are not necessary (eg due to script execution cache hits) are, obviously,
 * not pushed onto pvChecks/run.
 *
 * Setting cacheSigStore/cacheFullScriptStore to false will remove elements from the corresponding cache
 * which are matched. This is useful for checking blocks where we will likely never need the cache
 * entry again.
 *
 * Note that we may set state.reason to NOT_STANDARD for extra soft-fork flags in flags, block-checking
 * callers should probably reset it to CONSENSUS in such cases.
 *
 * Non-static (and redeclared) in src/test/txvalidationcache_tests.cpp
 */
bool CheckInputScripts(const CTransaction& tx, TxValidationState& state,
                       const CCoinsViewCache& inputs, unsigned int flags, bool cacheSigStore,
                       bool cacheFullScriptStore, PrecomputedTransactionData& txdata,
                       ValidationCache& validation_cache,
                       std::vector<CScriptCheck>* pvChecks)
{
    if (tx.IsCoinBase()) return true;

    if (pvChecks) {
        pvChecks->reserve(tx.vin.size());
    }

    // First check if script executions have been cached with the same
    // flags. Note that this assumes that the inputs provided are
    // correct (ie that the transaction hash which is in tx's prevouts
    // properly commits to the scriptPubKey in the inputs view of that
    // transaction).
    uint256 hashCacheEntry;
    CSHA256 hasher = validation_cache.ScriptExecutionCacheHasher();
    hasher.Write(UCharCast(tx.GetWitnessHash().begin()), 32).Write((unsigned char*)&flags, sizeof(flags)).Finalize(hashCacheEntry.begin());
    AssertLockHeld(cs_main); //TODO: Remove this requirement by making CuckooCache not require external locks
    if (validation_cache.m_script_execution_cache.contains(hashCacheEntry, !cacheFullScriptStore)) {
        return true;
    }

    if (!txdata.m_spent_outputs_ready) {
        std::vector<CTxOut> spent_outputs;
        spent_outputs.reserve(tx.vin.size());

        for (const auto& txin : tx.vin) {
            const COutPoint& prevout = txin.prevout;
            const Coin& coin = inputs.AccessCoin(prevout);
            assert(!coin.IsSpent());
            spent_outputs.emplace_back(coin.out);
        }
        txdata.Init(tx, std::move(spent_outputs));
    }
    assert(txdata.m_spent_outputs.size() == tx.vin.size());

    for (unsigned int i = 0; i < tx.vin.size(); i++) {

        // We very carefully only pass in things to CScriptCheck which
        // are clearly committed to by tx' witness hash. This provides
        // a sanity check that our caching is not introducing consensus
        // failures through additional data in, eg, the coins being
        // spent being checked as a part of CScriptCheck.

        // Verify signature
        CScriptCheck check(txdata.m_spent_outputs[i], tx, validation_cache.m_signature_cache, i, flags, cacheSigStore, &txdata);
        if (pvChecks) {
            pvChecks->emplace_back(std::move(check));
        } else if (auto result = check(); result.has_value()) {
            if (flags & STANDARD_NOT_MANDATORY_VERIFY_FLAGS) {
                // Check whether the failure was caused by a
                // non-mandatory script verification check, such as
                // non-standard DER encodings or non-null dummy
                // arguments; if so, ensure we return NOT_STANDARD
                // instead of CONSENSUS to avoid downstream users
                // splitting the network between upgraded and
                // non-upgraded nodes by banning CONSENSUS-failing
                // data providers.
                CScriptCheck check2(txdata.m_spent_outputs[i], tx, validation_cache.m_signature_cache, i,
                        flags & ~STANDARD_NOT_MANDATORY_VERIFY_FLAGS, cacheSigStore, &txdata);
                auto mandatory_result = check2();
                if (!mandatory_result.has_value()) {
                    return state.Invalid(TxValidationResult::TX_NOT_STANDARD, strprintf("non-mandatory-script-verify-flag (%s)", ScriptErrorString(result->first)), result->second);
                } else {
                    // If the second check failed, it failed due to a mandatory script verification
                    // flag, but the first check might have failed on a non-mandatory script
                    // verification flag.
                    //
                    // Avoid reporting a mandatory script check failure with a non-mandatory error
                    // string by reporting the error from the second check.
                    result = mandatory_result;
                }
            }

            // MANDATORY flag failures correspond to
            // TxValidationResult::TX_CONSENSUS.
            return state.Invalid(TxValidationResult::TX_CONSENSUS, strprintf("mandatory-script-verify-flag-failed (%s)", ScriptErrorString(result->first)), result->second);
        }
    }

    if (cacheFullScriptStore && !pvChecks) {
        // We executed all of the provided scripts, and were told to
        // cache the result. Do so now.
        validation_cache.m_script_execution_cache.insert(hashCacheEntry);
    }

    return true;
}

bool FatalError(Notifications& notifications, BlockValidationState& state, const bilingual_str& message)
{
    notifications.fatalError(message);
    return state.Error(message.original);
}

/**
 * Restore the UTXO in a Coin at a given COutPoint
 * @param undo The Coin to be restored.
 * @param view The coins view to which to apply the changes.
 * @param out The out point that corresponds to the tx input.
 * @return A DisconnectResult as an int
 */
int ApplyTxInUndo(Coin&& undo, CCoinsViewCache& view, const COutPoint& out)
{
    bool fClean = true;

    if (view.HaveCoin(out)) fClean = false; // overwriting transaction output

    if (undo.nHeight == 0) {
        // Missing undo metadata (height and coinbase). Older versions included this
        // information only in undo records for the last spend of a transactions'
        // outputs. This implies that it must be present for some other output of the same tx.
        const Coin& alternate = AccessByTxid(view, out.hash);
        if (!alternate.IsSpent()) {
            undo.nHeight = alternate.nHeight;
            undo.fCoinBase = alternate.fCoinBase;
        } else {
            return DISCONNECT_FAILED; // adding output for transaction without known metadata
        }
    }
    // If the coin already exists as an unspent coin in the cache, then the
    // possible_overwrite parameter to AddCoin must be set to true. We have
    // already checked whether an unspent coin exists above using HaveCoin, so
    // we don't need to guess. When fClean is false, an unspent coin already
    // existed and it is an overwrite.
    view.AddCoin(out, std::move(undo), !fClean);

    return fClean ? DISCONNECT_OK : DISCONNECT_UNCLEAN;
}

/** Undo the effects of this block (with given index) on the UTXO set represented by coins.
 *  When FAILED is returned, view is left in an indeterminate state. */
DisconnectResult Chainstate::DisconnectBlock(const CBlock& block, const CBlockIndex* pindex, CCoinsViewCache& view)
{
    AssertLockHeld(::cs_main);
    bool fClean = true;

    CBlockUndo blockUndo;
    if (!m_blockman.ReadBlockUndo(blockUndo, *pindex)) {
        LogError("DisconnectBlock(): failure reading undo data\n");
        return DISCONNECT_FAILED;
    }

    if (blockUndo.vtxundo.size() + 1 != block.vtx.size()) {
        LogError("DisconnectBlock(): block and undo data inconsistent\n");
        return DISCONNECT_FAILED;
    }

    // Ignore blocks that contain transactions which are 'overwritten' by later transactions,
    // unless those are already completely spent.
    // See https://github.com/bitcoin/bitcoin/issues/22596 for additional information.
    // Note: the blocks specified here are different than the ones used in ConnectBlock because DisconnectBlock
    // unwinds the blocks in reverse. As a result, the inconsistency is not discovered until the earlier
    // blocks with the duplicate coinbase transactions are disconnected.
    bool fEnforceBIP30 = !((pindex->nHeight==91722 && pindex->GetBlockHash() == uint256{"00000000000271a2dc26e7667f8419f2e15416dc6955e5a6c6cdf3f2574dd08e"}) ||
                           (pindex->nHeight==91812 && pindex->GetBlockHash() == uint256{"00000000000af0aed4792b1acee3d966af36cf5def14935db8de83d6f9306f2f"}));

    // undo transactions in reverse order
    for (int i = block.vtx.size() - 1; i >= 0; i--) {
        const CTransaction &tx = *(block.vtx[i]);
        Txid hash = tx.GetHash();
        bool is_coinbase = tx.IsCoinBase();
        bool is_bip30_exception = (is_coinbase && !fEnforceBIP30);

        // Check that all outputs are available and match the outputs in the block itself
        // exactly.
        for (size_t o = 0; o < tx.vout.size(); o++) {
            if (!tx.vout[o].scriptPubKey.IsUnspendable()) {
                COutPoint out(hash, o);
                Coin coin;
                bool is_spent = view.SpendCoin(out, &coin);
                if (!is_spent || tx.vout[o] != coin.out || pindex->nHeight != coin.nHeight || is_coinbase != coin.fCoinBase) {
                    if (!is_bip30_exception) {
                        fClean = false; // transaction output mismatch
                    }
                }
            }
        }

        // restore inputs
        if (i > 0) { // not coinbases
            CTxUndo &txundo = blockUndo.vtxundo[i-1];
            if (txundo.vprevout.size() != tx.vin.size()) {
                LogError("DisconnectBlock(): transaction and undo data inconsistent\n");
                return DISCONNECT_FAILED;
            }
            for (unsigned int j = tx.vin.size(); j > 0;) {
                --j;
                const COutPoint& out = tx.vin[j].prevout;
                int res = ApplyTxInUndo(std::move(txundo.vprevout[j]), view, out);
                if (res == DISCONNECT_FAILED) return DISCONNECT_FAILED;
                fClean = fClean && res != DISCONNECT_UNCLEAN;
            }
            // At this point, all of txundo.vprevout should have been moved out.
        }
    }

    // move best block pointer to prevout block
    view.SetBestBlock(pindex->pprev->GetBlockHash());

    return fClean ? DISCONNECT_OK : DISCONNECT_UNCLEAN;
}

/**
 * Threshold condition checker that triggers when unknown versionbits are seen on the network.
 */
class WarningBitsConditionChecker : public AbstractThresholdConditionChecker
{
private:
    const ChainstateManager& m_chainman;
    int m_bit;

public:
    explicit WarningBitsConditionChecker(const ChainstateManager& chainman, int bit) : m_chainman{chainman}, m_bit(bit) {}

    int64_t BeginTime(const Consensus::Params& params) const override { return 0; }
    int64_t EndTime(const Consensus::Params& params) const override { return std::numeric_limits<int64_t>::max(); }
    int Period(const Consensus::Params& params) const override { return params.nMinerConfirmationWindow; }
    int Threshold(const Consensus::Params& params) const override { return params.nRuleChangeActivationThreshold; }

    bool Condition(const CBlockIndex* pindex, const Consensus::Params& params) const override
    {
        return pindex->nHeight >= params.MinBIP9WarningHeight &&
               ((pindex->nVersion & VERSIONBITS_TOP_MASK) == VERSIONBITS_TOP_BITS) &&
               ((pindex->nVersion >> m_bit) & 1) != 0 &&
               ((m_chainman.m_versionbitscache.ComputeBlockVersion(pindex->pprev, params) >> m_bit) & 1) == 0;
    }
};

static unsigned int GetBlockScriptFlags(const CBlockIndex& block_index, const ChainstateManager& chainman)
{
    const Consensus::Params& consensusparams = chainman.GetConsensus();

    // BIP16 didn't become active until Apr 1 2012 (on mainnet, and
    // retroactively applied to testnet)
    // However, only one historical block violated the P2SH rules (on both
    // mainnet and testnet).
    // Similarly, only one historical block violated the TAPROOT rules on
    // mainnet.
    // For simplicity, always leave P2SH+WITNESS+TAPROOT on except for the two
    // violating blocks.
    uint32_t flags{SCRIPT_VERIFY_P2SH | SCRIPT_VERIFY_WITNESS | SCRIPT_VERIFY_TAPROOT};
    const auto it{consensusparams.script_flag_exceptions.find(*Assert(block_index.phashBlock))};
    if (it != consensusparams.script_flag_exceptions.end()) {
        flags = it->second;
    }

    // Enforce the DERSIG (BIP66) rule
    if (DeploymentActiveAt(block_index, chainman, Consensus::DEPLOYMENT_DERSIG)) {
        flags |= SCRIPT_VERIFY_DERSIG;
    }

    // Enforce CHECKLOCKTIMEVERIFY (BIP65)
    if (DeploymentActiveAt(block_index, chainman, Consensus::DEPLOYMENT_CLTV)) {
        flags |= SCRIPT_VERIFY_CHECKLOCKTIMEVERIFY;
    }

    // Enforce CHECKSEQUENCEVERIFY (BIP112)
    if (DeploymentActiveAt(block_index, chainman, Consensus::DEPLOYMENT_CSV)) {
        flags |= SCRIPT_VERIFY_CHECKSEQUENCEVERIFY;
    }

    // Enforce BIP147 NULLDUMMY (activated simultaneously with segwit)
    if (DeploymentActiveAt(block_index, chainman, Consensus::DEPLOYMENT_SEGWIT)) {
        flags |= SCRIPT_VERIFY_NULLDUMMY;
    }

    return flags;
}


/** Apply the effects of this block (with given index) on the UTXO set represented by coins.
 *  Validity checks that depend on the UTXO set are also done; ConnectBlock()
 *  can fail if those validity checks fail (among other reasons). */
bool Chainstate::ConnectBlock(const CBlock& block, BlockValidationState& state, CBlockIndex* pindex,
                               CCoinsViewCache& view, bool fJustCheck)
{
    AssertLockHeld(cs_main);
    assert(pindex);

    uint256 block_hash{block.GetHash()};
    assert(*pindex->phashBlock == block_hash);
    const bool parallel_script_checks{m_chainman.m_script_check_queue_enabled && m_chainman.GetCheckQueue().HasThreads()};

    const auto time_start{SteadyClock::now()};
    const CChainParams& params{m_chainman.GetParams()};

    // Check it again in case a previous version let a bad block in
    // NOTE: We don't currently (re-)invoke ContextualCheckBlock() or
    // ContextualCheckBlockHeader() here. This means that if we add a new
    // consensus rule that is enforced in one of those two functions, then we
    // may have let in a block that violates the rule prior to updating the
    // software, and we would NOT be enforcing the rule here. Fully solving
    // upgrade from one software version to the next after a consensus rule
    // change is potentially tricky and issue-specific (see NeedsRedownload()
    // for one approach that was used for BIP 141 deployment).
    // Also, currently the rule against blocks more than 2 hours in the future
    // is enforced in ContextualCheckBlockHeader(); we wouldn't want to
    // re-enforce that rule here (at least until we make it impossible for
    // the clock to go backward).
    if (!CheckBlock(block, state, params.GetConsensus(), !fJustCheck, !fJustCheck)) {
        if (state.GetResult() == BlockValidationResult::BLOCK_MUTATED) {
            // We don't write down blocks to disk if they may have been
            // corrupted, so this should be impossible unless we're having hardware
            // problems.
            return FatalError(m_chainman.GetNotifications(), state, _("Corrupt block found indicating potential hardware failure."));
        }
        LogError("%s: Consensus::CheckBlock: %s\n", __func__, state.ToString());
        return false;
    }

    // verify that the view's current state corresponds to the previous block
    uint256 hashPrevBlock = pindex->pprev == nullptr ? uint256() : pindex->pprev->GetBlockHash();
    assert(hashPrevBlock == view.GetBestBlock());

    m_chainman.num_blocks_total++;

    // Special case for the genesis block, skipping connection of its transactions
    // (its coinbase is unspendable)
    if (block_hash == params.GetConsensus().hashGenesisBlock) {
        if (!fJustCheck)
            view.SetBestBlock(pindex->GetBlockHash());
        return true;
    }

    bool fScriptChecks = true;
    if (!m_chainman.AssumedValidBlock().IsNull()) {
        // We've been configured with the hash of a block which has been externally verified to have a valid history.
        // A suitable default value is included with the software and updated from time to time.  Because validity
        //  relative to a piece of software is an objective fact these defaults can be easily reviewed.
        // This setting doesn't force the selection of any particular chain but makes validating some faster by
        //  effectively caching the result of part of the verification.
        BlockMap::const_iterator it{m_blockman.m_block_index.find(m_chainman.AssumedValidBlock())};
        if (it != m_blockman.m_block_index.end()) {
            if (it->second.GetAncestor(pindex->nHeight) == pindex &&
                m_chainman.m_best_header->GetAncestor(pindex->nHeight) == pindex &&
                m_chainman.m_best_header->nChainWork >= m_chainman.MinimumChainWork()) {
                // This block is a member of the assumed verified chain and an ancestor of the best header.
                // Script verification is skipped when connecting blocks under the
                // assumevalid block. Assuming the assumevalid block is valid this
                // is safe because block merkle hashes are still computed and checked,
                // Of course, if an assumed valid block is invalid due to false scriptSigs
                // this optimization would allow an invalid chain to be accepted.
                // The equivalent time check discourages hash power from extorting the network via DOS attack
                //  into accepting an invalid block through telling users they must manually set assumevalid.
                //  Requiring a software change or burying the invalid block, regardless of the setting, makes
                //  it hard to hide the implication of the demand.  This also avoids having release candidates
                //  that are hardly doing any signature verification at all in testing without having to
                //  artificially set the default assumed verified block further back.
                // The test against the minimum chain work prevents the skipping when denied access to any chain at
                //  least as good as the expected chain.
                fScriptChecks = (GetBlockProofEquivalentTime(*m_chainman.m_best_header, *pindex, *m_chainman.m_best_header, params.GetConsensus()) <= 60 * 60 * 24 * 7 * 2);
            }
        }
    }

    const auto time_1{SteadyClock::now()};
    m_chainman.time_check += time_1 - time_start;
    LogDebug(BCLog::BENCH, "    - Sanity checks: %.2fms [%.2fs (%.2fms/blk)]\n",
             Ticks<MillisecondsDouble>(time_1 - time_start),
             Ticks<SecondsDouble>(m_chainman.time_check),
             Ticks<MillisecondsDouble>(m_chainman.time_check) / m_chainman.num_blocks_total);

    // Do not allow blocks that contain transactions which 'overwrite' older transactions,
    // unless those are already completely spent.
    // If such overwrites are allowed, coinbases and transactions depending upon those
    // can be duplicated to remove the ability to spend the first instance -- even after
    // being sent to another address.
    // See BIP30, CVE-2012-1909, and http://r6.ca/blog/20120206T005236Z.html for more information.
    // This rule was originally applied to all blocks with a timestamp after March 15, 2012, 0:00 UTC.
    // Now that the whole chain is irreversibly beyond that time it is applied to all blocks except the
    // two in the chain that violate it. This prevents exploiting the issue against nodes during their
    // initial block download.
    bool fEnforceBIP30 = !IsBIP30Repeat(*pindex);

    // Once BIP34 activated it was not possible to create new duplicate coinbases and thus other than starting
    // with the 2 existing duplicate coinbase pairs, not possible to create overwriting txs.  But by the
    // time BIP34 activated, in each of the existing pairs the duplicate coinbase had overwritten the first
    // before the first had been spent.  Since those coinbases are sufficiently buried it's no longer possible to create further
    // duplicate transactions descending from the known pairs either.
    // If we're on the known chain at height greater than where BIP34 activated, we can save the db accesses needed for the BIP30 check.

    // BIP34 requires that a block at height X (block X) has its coinbase
    // scriptSig start with a CScriptNum of X (indicated height X).  The above
    // logic of no longer requiring BIP30 once BIP34 activates is flawed in the
    // case that there is a block X before the BIP34 height of 227,931 which has
    // an indicated height Y where Y is greater than X.  The coinbase for block
    // X would also be a valid coinbase for block Y, which could be a BIP30
    // violation.  An exhaustive search of all mainnet coinbases before the
    // BIP34 height which have an indicated height greater than the block height
    // reveals many occurrences. The 3 lowest indicated heights found are
    // 209,921, 490,897, and 1,983,702 and thus coinbases for blocks at these 3
    // heights would be the first opportunity for BIP30 to be violated.

    // The search reveals a great many blocks which have an indicated height
    // greater than 1,983,702, so we simply remove the optimization to skip
    // BIP30 checking for blocks at height 1,983,702 or higher.  Before we reach
    // that block in another 25 years or so, we should take advantage of a
    // future consensus change to do a new and improved version of BIP34 that
    // will actually prevent ever creating any duplicate coinbases in the
    // future.
    static constexpr int BIP34_IMPLIES_BIP30_LIMIT = 1983702;

    // There is no potential to create a duplicate coinbase at block 209,921
    // because this is still before the BIP34 height and so explicit BIP30
    // checking is still active.

    // The final case is block 176,684 which has an indicated height of
    // 490,897. Unfortunately, this issue was not discovered until about 2 weeks
    // before block 490,897 so there was not much opportunity to address this
    // case other than to carefully analyze it and determine it would not be a
    // problem. Block 490,897 was, in fact, mined with a different coinbase than
    // block 176,684, but it is important to note that even if it hadn't been or
    // is remined on an alternate fork with a duplicate coinbase, we would still
    // not run into a BIP30 violation.  This is because the coinbase for 176,684
    // is spent in block 185,956 in transaction
    // d4f7fbbf92f4a3014a230b2dc70b8058d02eb36ac06b4a0736d9d60eaa9e8781.  This
    // spending transaction can't be duplicated because it also spends coinbase
    // 0328dd85c331237f18e781d692c92de57649529bd5edf1d01036daea32ffde29.  This
    // coinbase has an indicated height of over 4.2 billion, and wouldn't be
    // duplicatable until that height, and it's currently impossible to create a
    // chain that long. Nevertheless we may wish to consider a future soft fork
    // which retroactively prevents block 490,897 from creating a duplicate
    // coinbase. The two historical BIP30 violations often provide a confusing
    // edge case when manipulating the UTXO and it would be simpler not to have
    // another edge case to deal with.

    // testnet3 has no blocks before the BIP34 height with indicated heights
    // post BIP34 before approximately height 486,000,000. After block
    // 1,983,702 testnet3 starts doing unnecessary BIP30 checking again.
    assert(pindex->pprev);
    CBlockIndex* pindexBIP34height = pindex->pprev->GetAncestor(params.GetConsensus().BIP34Height);
    //Only continue to enforce if we're below BIP34 activation height or the block hash at that height doesn't correspond.
    fEnforceBIP30 = fEnforceBIP30 && (!pindexBIP34height || !(pindexBIP34height->GetBlockHash() == params.GetConsensus().BIP34Hash));

    // TODO: Remove BIP30 checking from block height 1,983,702 on, once we have a
    // consensus change that ensures coinbases at those heights cannot
    // duplicate earlier coinbases.
    if (fEnforceBIP30 || pindex->nHeight >= BIP34_IMPLIES_BIP30_LIMIT) {
        for (const auto& tx : block.vtx) {
            for (size_t o = 0; o < tx->vout.size(); o++) {
                if (view.HaveCoin(COutPoint(tx->GetHash(), o))) {
                    state.Invalid(BlockValidationResult::BLOCK_CONSENSUS, "bad-txns-BIP30",
                                  "tried to overwrite transaction");
                }
            }
        }
    }

    // Enforce BIP68 (sequence locks)
    int nLockTimeFlags = 0;
    if (DeploymentActiveAt(*pindex, m_chainman, Consensus::DEPLOYMENT_CSV)) {
        nLockTimeFlags |= LOCKTIME_VERIFY_SEQUENCE;
    }

    // Get the script flags for this block
    unsigned int flags{GetBlockScriptFlags(*pindex, m_chainman)};

    const auto time_2{SteadyClock::now()};
    m_chainman.time_forks += time_2 - time_1;
    LogDebug(BCLog::BENCH, "    - Fork checks: %.2fms [%.2fs (%.2fms/blk)]\n",
             Ticks<MillisecondsDouble>(time_2 - time_1),
             Ticks<SecondsDouble>(m_chainman.time_forks),
             Ticks<MillisecondsDouble>(m_chainman.time_forks) / m_chainman.num_blocks_total);

    CBlockUndo blockundo;

    // Precomputed transaction data pointers must not be invalidated
    // until after `control` has run the script checks (potentially
    // in multiple threads). Preallocate the vector size so a new allocation
    // doesn't invalidate pointers into the vector, and keep txsdata in scope
    // for as long as `control`.
    CCheckQueueControl<CScriptCheck> control(fScriptChecks && parallel_script_checks ? &m_chainman.GetCheckQueue() : nullptr);
    std::vector<PrecomputedTransactionData> txsdata(block.vtx.size());

    std::vector<int> prevheights;
    CAmount nFees = 0;
    int nInputs = 0;
    int64_t nSigOpsCost = 0;
    blockundo.vtxundo.reserve(block.vtx.size() - 1);
    for (unsigned int i = 0; i < block.vtx.size(); i++)
    {
        if (!state.IsValid()) break;
        const CTransaction &tx = *(block.vtx[i]);

        nInputs += tx.vin.size();

        if (!tx.IsCoinBase())
        {
            CAmount txfee = 0;
            TxValidationState tx_state;
            if (!Consensus::CheckTxInputs(tx, tx_state, view, pindex->nHeight, txfee)) {
                // Any transaction validation failure in ConnectBlock is a block consensus failure
                state.Invalid(BlockValidationResult::BLOCK_CONSENSUS,
                              tx_state.GetRejectReason(),
                              tx_state.GetDebugMessage() + " in transaction " + tx.GetHash().ToString());
                break;
            }
            nFees += txfee;
            if (!MoneyRange(nFees)) {
                state.Invalid(BlockValidationResult::BLOCK_CONSENSUS, "bad-txns-accumulated-fee-outofrange",
                              "accumulated fee in the block out of range");
                break;
            }

            // Check that transaction is BIP68 final
            // BIP68 lock checks (as opposed to nLockTime checks) must
            // be in ConnectBlock because they require the UTXO set
            prevheights.resize(tx.vin.size());
            for (size_t j = 0; j < tx.vin.size(); j++) {
                prevheights[j] = view.AccessCoin(tx.vin[j].prevout).nHeight;
            }

            if (!SequenceLocks(tx, nLockTimeFlags, prevheights, *pindex)) {
                state.Invalid(BlockValidationResult::BLOCK_CONSENSUS, "bad-txns-nonfinal",
                              "contains a non-BIP68-final transaction " + tx.GetHash().ToString());
                break;
            }
        }

        // GetTransactionSigOpCost counts 3 types of sigops:
        // * legacy (always)
        // * p2sh (when P2SH enabled in flags and excludes coinbase)
        // * witness (when witness enabled in flags and excludes coinbase)
        nSigOpsCost += GetTransactionSigOpCost(tx, view, flags);
        if (nSigOpsCost > MAX_BLOCK_SIGOPS_COST) {
            state.Invalid(BlockValidationResult::BLOCK_CONSENSUS, "bad-blk-sigops", "too many sigops");
            break;
        }

        if (!tx.IsCoinBase())
        {
            std::vector<CScriptCheck> vChecks;
            bool fCacheResults = fJustCheck; /* Don't cache results if we're actually connecting blocks (still consult the cache, though) */
            TxValidationState tx_state;
            if (fScriptChecks && !CheckInputScripts(tx, tx_state, view, flags, fCacheResults, fCacheResults, txsdata[i], m_chainman.m_validation_cache, parallel_script_checks ? &vChecks : nullptr)) {
                // Any transaction validation failure in ConnectBlock is a block consensus failure
                state.Invalid(BlockValidationResult::BLOCK_CONSENSUS,
                              tx_state.GetRejectReason(), tx_state.GetDebugMessage());
                break;
            }
            control.Add(std::move(vChecks));
        }

        CTxUndo undoDummy;
        if (i > 0) {
            blockundo.vtxundo.emplace_back();
        }
        UpdateCoins(tx, view, i == 0 ? undoDummy : blockundo.vtxundo.back(), pindex->nHeight);
    }
    const auto time_3{SteadyClock::now()};
    m_chainman.time_connect += time_3 - time_2;
    LogDebug(BCLog::BENCH, "      - Connect %u transactions: %.2fms (%.3fms/tx, %.3fms/txin) [%.2fs (%.2fms/blk)]\n", (unsigned)block.vtx.size(),
             Ticks<MillisecondsDouble>(time_3 - time_2), Ticks<MillisecondsDouble>(time_3 - time_2) / block.vtx.size(),
             nInputs <= 1 ? 0 : Ticks<MillisecondsDouble>(time_3 - time_2) / (nInputs - 1),
             Ticks<SecondsDouble>(m_chainman.time_connect),
             Ticks<MillisecondsDouble>(m_chainman.time_connect) / m_chainman.num_blocks_total);

    CAmount blockReward = nFees + GetBlockSubsidy(pindex->nHeight, params.GetConsensus());
    if (block.vtx[0]->GetValueOut() > blockReward && state.IsValid()) {
        state.Invalid(BlockValidationResult::BLOCK_CONSENSUS, "bad-cb-amount",
                      strprintf("coinbase pays too much (actual=%d vs limit=%d)", block.vtx[0]->GetValueOut(), blockReward));
    }

    auto parallel_result = control.Complete();
    if (parallel_result.has_value() && state.IsValid()) {
        state.Invalid(BlockValidationResult::BLOCK_CONSENSUS, strprintf("mandatory-script-verify-flag-failed (%s)", ScriptErrorString(parallel_result->first)), parallel_result->second);
    }
    if (!state.IsValid()) {
        LogInfo("Block validation error: %s", state.ToString());
        return false;
    }
    const auto time_4{SteadyClock::now()};
    m_chainman.time_verify += time_4 - time_2;
    LogDebug(BCLog::BENCH, "    - Verify %u txins: %.2fms (%.3fms/txin) [%.2fs (%.2fms/blk)]\n", nInputs - 1,
             Ticks<MillisecondsDouble>(time_4 - time_2),
             nInputs <= 1 ? 0 : Ticks<MillisecondsDouble>(time_4 - time_2) / (nInputs - 1),
             Ticks<SecondsDouble>(m_chainman.time_verify),
             Ticks<MillisecondsDouble>(m_chainman.time_verify) / m_chainman.num_blocks_total);

    if (fJustCheck) {
        return true;
    }

    if (!m_blockman.WriteBlockUndo(blockundo, state, *pindex)) {
        return false;
    }

    const auto time_5{SteadyClock::now()};
    m_chainman.time_undo += time_5 - time_4;
    LogDebug(BCLog::BENCH, "    - Write undo data: %.2fms [%.2fs (%.2fms/blk)]\n",
             Ticks<MillisecondsDouble>(time_5 - time_4),
             Ticks<SecondsDouble>(m_chainman.time_undo),
             Ticks<MillisecondsDouble>(m_chainman.time_undo) / m_chainman.num_blocks_total);

    if (!pindex->IsValid(BLOCK_VALID_SCRIPTS)) {
        pindex->RaiseValidity(BLOCK_VALID_SCRIPTS);
        m_blockman.m_dirty_blockindex.insert(pindex);
    }

    // add this block to the view's block chain
    view.SetBestBlock(pindex->GetBlockHash());

    const auto time_6{SteadyClock::now()};
    m_chainman.time_index += time_6 - time_5;
    LogDebug(BCLog::BENCH, "    - Index writing: %.2fms [%.2fs (%.2fms/blk)]\n",
             Ticks<MillisecondsDouble>(time_6 - time_5),
             Ticks<SecondsDouble>(m_chainman.time_index),
             Ticks<MillisecondsDouble>(m_chainman.time_index) / m_chainman.num_blocks_total);

    TRACEPOINT(validation, block_connected,
        block_hash.data(),
        pindex->nHeight,
        block.vtx.size(),
        nInputs,
        nSigOpsCost,
        Ticks<std::chrono::nanoseconds>(time_5 - time_start)
    );

    return true;
}

CoinsCacheSizeState Chainstate::GetCoinsCacheSizeState()
{
    AssertLockHeld(::cs_main);
    return this->GetCoinsCacheSizeState(
        m_coinstip_cache_size_bytes,
        m_mempool ? m_mempool->m_opts.max_size_bytes : 0);
}

CoinsCacheSizeState Chainstate::GetCoinsCacheSizeState(
    size_t max_coins_cache_size_bytes,
    size_t max_mempool_size_bytes)
{
    AssertLockHeld(::cs_main);
    const int64_t nMempoolUsage = m_mempool ? m_mempool->DynamicMemoryUsage() : 0;
    int64_t cacheSize = CoinsTip().DynamicMemoryUsage();
    int64_t nTotalSpace =
        max_coins_cache_size_bytes + std::max<int64_t>(int64_t(max_mempool_size_bytes) - nMempoolUsage, 0);

    //! No need to periodic flush if at least this much space still available.
    static constexpr int64_t MAX_BLOCK_COINSDB_USAGE_BYTES = 10 * 1024 * 1024;  // 10MB
    int64_t large_threshold =
        std::max((9 * nTotalSpace) / 10, nTotalSpace - MAX_BLOCK_COINSDB_USAGE_BYTES);

    if (cacheSize > nTotalSpace) {
        LogPrintf("Cache size (%s) exceeds total space (%s)\n", cacheSize, nTotalSpace);
        return CoinsCacheSizeState::CRITICAL;
    } else if (cacheSize > large_threshold) {
        return CoinsCacheSizeState::LARGE;
    }
    return CoinsCacheSizeState::OK;
}

bool Chainstate::FlushStateToDisk(
    BlockValidationState &state,
    FlushStateMode mode,
    int nManualPruneHeight)
{
    LOCK(cs_main);
    assert(this->CanFlushToDisk());
    std::set<int> setFilesToPrune;
    bool full_flush_completed = false;

    const size_t coins_count = CoinsTip().GetCacheSize();
    const size_t coins_mem_usage = CoinsTip().DynamicMemoryUsage();

    try {
    {
        bool fFlushForPrune = false;

        CoinsCacheSizeState cache_state = GetCoinsCacheSizeState();
        LOCK(m_blockman.cs_LastBlockFile);
        if (m_blockman.IsPruneMode() && (m_blockman.m_check_for_pruning || nManualPruneHeight > 0) && m_chainman.m_blockman.m_blockfiles_indexed) {
            // make sure we don't prune above any of the prune locks bestblocks
            // pruning is height-based
            int last_prune{m_chain.Height()}; // last height we can prune

            if (nManualPruneHeight > 0) {
                LOG_TIME_MILLIS_WITH_CATEGORY("find files to prune (manual)", BCLog::BENCH);

                m_blockman.FindFilesToPruneManual(
                    setFilesToPrune,
                    std::min(last_prune, nManualPruneHeight),
                    *this, m_chainman);
            } else {
                LOG_TIME_MILLIS_WITH_CATEGORY("find files to prune", BCLog::BENCH);

                m_blockman.FindFilesToPrune(setFilesToPrune, last_prune, *this, m_chainman);
                m_blockman.m_check_for_pruning = false;
            }
            if (!setFilesToPrune.empty()) {
                fFlushForPrune = true;
                if (!m_blockman.m_have_pruned) {
                    m_blockman.m_block_tree_db->WriteFlag("prunedblockfiles", true);
                    m_blockman.m_have_pruned = true;
                }
            }
        }
        const auto nNow{NodeClock::now()};
        // The cache is large and we're within 10% and 10 MiB of the limit, but we have time now (not in the middle of a block processing).
        bool fCacheLarge = mode == FlushStateMode::PERIODIC && cache_state >= CoinsCacheSizeState::LARGE;
        bool fCacheCritical = false;
        if (mode == FlushStateMode::IF_NEEDED) {
            if (cache_state >= CoinsCacheSizeState::CRITICAL) {
                // The cache is over the limit, we have to write now.
                fCacheCritical = true;
            } else if (SystemNeedsMemoryReleased()) {
                fCacheCritical = true;
            }
        }
        // It's been a while since we wrote the block index and chain state to disk. Do this frequently, so we don't need to redownload or reindex after a crash.
        bool fPeriodicWrite = mode == FlushStateMode::PERIODIC && nNow >= m_next_write;
        // Combine all conditions that result in a write to disk.
        bool should_write = (mode == FlushStateMode::ALWAYS) || fCacheLarge || fCacheCritical || fPeriodicWrite || fFlushForPrune;
        // Write blocks, block index and best chain related state to disk.
        if (should_write) {
            // Ensure we can write block index
            if (!CheckDiskSpace(m_blockman.m_opts.blocks_dir)) {
                return FatalError(m_chainman.GetNotifications(), state, _("Disk space is too low!"));
            }
            {
                LOG_TIME_MILLIS_WITH_CATEGORY("write block and undo data to disk", BCLog::BENCH);

                // First make sure all block and undo data is flushed to disk.
                // TODO: Handle return error, or add detailed comment why it is
                // safe to not return an error upon failure.
                if (!m_blockman.FlushChainstateBlockFile(m_chain.Height())) {
                    LogPrintLevel(BCLog::VALIDATION, BCLog::Level::Warning, "%s: Failed to flush block file.\n", __func__);
                }
            }

            // Then update all block file information (which may refer to block and undo files).
            {
                LOG_TIME_MILLIS_WITH_CATEGORY("write block index to disk", BCLog::BENCH);

                if (!m_blockman.WriteBlockIndexDB()) {
                    return FatalError(m_chainman.GetNotifications(), state, _("Failed to write to block index database."));
                }
            }
            // Finally remove any pruned files
            if (fFlushForPrune) {
                LOG_TIME_MILLIS_WITH_CATEGORY("unlink pruned files", BCLog::BENCH);

                m_blockman.UnlinkPrunedFiles(setFilesToPrune);
            }

            if (!CoinsTip().GetBestBlock().IsNull()) {

            if (coins_mem_usage >= WARN_FLUSH_COINS_SIZE) LogWarning("Flushing large (%d GiB) UTXO set to disk, it may take several minutes", coins_mem_usage >> 30);
            LOG_TIME_MILLIS_WITH_CATEGORY(strprintf("write coins cache to disk (%d coins, %.2fKiB)",
                coins_count, coins_mem_usage >> 10), BCLog::BENCH);

            // Typical Coin structures on disk are around 48 bytes in size.
            // Pushing a new one to the database can cause it to be written
            // twice (once in the log, and once in the tables). This is already
            // an overestimation, as most will delete an existing entry or
            // overwrite one. Still, use a conservative safety factor of 2.
            if (!CheckDiskSpace(m_chainman.m_options.datadir, 48 * 2 * 2 * CoinsTip().GetCacheSize())) {
                return FatalError(m_chainman.GetNotifications(), state, _("Disk space is too low!"));
            }
            // Flush the chainstate (which may refer to block index entries).
            const auto empty_cache{(mode == FlushStateMode::ALWAYS) || fCacheLarge || fCacheCritical};
            if (empty_cache ? !CoinsTip().Flush() : !CoinsTip().Sync()) {
                return FatalError(m_chainman.GetNotifications(), state, _("Failed to write to coin database."));
            }
            full_flush_completed = true;
            TRACEPOINT(utxocache, flush,
                    int64_t{Ticks<std::chrono::microseconds>(NodeClock::now() - nNow)},
                   (uint32_t)mode,
                   (uint64_t)coins_count,
                   (uint64_t)coins_mem_usage,
                   (bool)fFlushForPrune);

            }
        }

        if (should_write || m_next_write == NodeClock::time_point::max()) {
            constexpr auto range{DATABASE_WRITE_INTERVAL_MAX - DATABASE_WRITE_INTERVAL_MIN};
            m_next_write = FastRandomContext().rand_uniform_delay(NodeClock::now() + DATABASE_WRITE_INTERVAL_MIN, range);
        }
    }
    if (full_flush_completed && m_chainman.m_options.signals) {
        // Update best block in wallet (so we can detect restored wallets).
        m_chainman.m_options.signals->ChainStateFlushed(this->GetRole(), m_chain.GetLocator());
    }
    } catch (const std::runtime_error& e) {
        return FatalError(m_chainman.GetNotifications(), state, strprintf(_("System error while flushing: %s"), e.what()));
    }
    return true;
}

void Chainstate::ForceFlushStateToDisk()
{
    BlockValidationState state;
    if (!this->FlushStateToDisk(state, FlushStateMode::ALWAYS)) {
        LogPrintf("%s: failed to flush state (%s)\n", __func__, state.ToString());
    }
}

void Chainstate::PruneAndFlush()
{
    BlockValidationState state;
    m_blockman.m_check_for_pruning = true;
    if (!this->FlushStateToDisk(state, FlushStateMode::NONE)) {
        LogPrintf("%s: failed to flush state (%s)\n", __func__, state.ToString());
    }
}

static void UpdateTipLog(
    const ChainstateManager& chainman,
    const CCoinsViewCache& coins_tip,
    const CBlockIndex* tip,
    const std::string& func_name,
    const std::string& prefix,
    const std::string& warning_messages) EXCLUSIVE_LOCKS_REQUIRED(::cs_main)
{

    AssertLockHeld(::cs_main);

    // Disable rate limiting in LogPrintLevel_ so this source location may log during IBD.
    LogPrintLevel_(BCLog::LogFlags::ALL, BCLog::Level::Info, /*should_ratelimit=*/false, "%s%s: new best=%s height=%d version=0x%08x log2_work=%f tx=%lu date='%s' progress=%f cache=%.1fMiB(%utxo)%s\n",
                   prefix, func_name,
                   tip->GetBlockHash().ToString(), tip->nHeight, tip->nVersion,
                   log(tip->nChainWork.getdouble()) / log(2.0), tip->m_chain_tx_count,
                   FormatISO8601DateTime(tip->GetBlockTime()),
                   chainman.GuessVerificationProgress(tip),
                   coins_tip.DynamicMemoryUsage() * (1.0 / (1 << 20)),
                   coins_tip.GetCacheSize(),
                   !warning_messages.empty() ? strprintf(" warning='%s'", warning_messages) : "");
}

void Chainstate::UpdateTip(const CBlockIndex* pindexNew)
{
    AssertLockHeld(::cs_main);
    const auto& coins_tip = this->CoinsTip();

    // The remainder of the function isn't relevant if we are not acting on
    // the active chainstate, so return if need be.
    if (this != &m_chainman.ActiveChainstate()) {
        // Only log every so often so that we don't bury log messages at the tip.
        constexpr int BACKGROUND_LOG_INTERVAL = 2000;
        if (pindexNew->nHeight % BACKGROUND_LOG_INTERVAL == 0) {
            UpdateTipLog(m_chainman, coins_tip, pindexNew, __func__, "[background validation] ", "");
        }
        return;
    }

    // New best block
    if (m_mempool) {
        m_mempool->AddTransactionsUpdated(1);
    }

    std::vector<bilingual_str> warning_messages;
    if (!m_chainman.IsInitialBlockDownload()) {
        const CBlockIndex* pindex = pindexNew;
        for (int bit = 0; bit < VERSIONBITS_NUM_BITS; bit++) {
            WarningBitsConditionChecker checker(m_chainman, bit);
            ThresholdState state = checker.GetStateFor(pindex, m_chainman.GetConsensus(), m_chainman.m_warningcache.at(bit));
            if (state == ThresholdState::ACTIVE || state == ThresholdState::LOCKED_IN) {
                const bilingual_str warning = strprintf(_("WARNING: Unknown new rules activated (versionbit %i) - this software is not secure"), bit);
                m_chainman.GetNotifications().warningSet(kernel::Warning::UNKNOWN_NEW_RULES_ACTIVATED, warning);
                warning_messages.push_back(warning);
            }
        }

        // Check the version of the last 100 blocks to see if we need to upgrade:
        int unexpected_bit_count[VERSIONBITS_NUM_BITS], nonversionbit_count = 0;
        for (size_t i = 0; i < VERSIONBITS_NUM_BITS; ++i) unexpected_bit_count[i] = 0;
        // NOTE: The warning_threshold_hit* variables are static to ensure the warnings persist even after the condition changes, until the node is restarted
        static std::set<uint8_t> warning_threshold_hit_bits;
        static int32_t warning_threshold_hit_int{-1};
        for (int i = 0; i < 100 && pindex != nullptr; i++)
        {
            int32_t nExpectedVersion = m_chainman.m_versionbitscache.ComputeBlockVersion(pindex->pprev, m_chainman.GetConsensus());
            if (pindex->nVersion <= VERSIONBITS_LAST_OLD_BLOCK_VERSION) {
                // We don't care
            } else if ((pindex->nVersion & VERSIONBITS_TOP_MASK) != VERSIONBITS_TOP_BITS) {
                // Non-versionbits upgrade
                static constexpr int WARNING_THRESHOLD = 100/2;
                if (++nonversionbit_count > WARNING_THRESHOLD) {
                    if (warning_threshold_hit_int == -1) {
                        warning_threshold_hit_int = pindex->nVersion;
                    } else if (warning_threshold_hit_int != pindex->nVersion) {
                        warning_threshold_hit_int = -2;
                    }
                }
            } else if ((pindex->nVersion & ~nExpectedVersion) != 0) {
                for (int bit = 0; bit < VERSIONBITS_NUM_BITS; ++bit) {
                    const int32_t mask = 1 << bit;
                    if ((pindex->nVersion & mask) && !(nExpectedVersion & mask)) {
                        const int warning_threshold = (bit > 12 ? 75 : 50);
                        if (++unexpected_bit_count[bit] > warning_threshold) {
                            warning_threshold_hit_bits.insert(bit);
                        }
                    }
                }
            }
            pindex = pindex->pprev;
        }
        if (!warning_threshold_hit_bits.empty()) {
            const auto warning = strprintf(_("Warning: Miners are attempting to activate unknown new rules (bit %s)! You may or may not need to act to remain secure"), util::Join(warning_threshold_hit_bits, ", ", [](const uint8_t bit){ return util::ToString(int(bit)); }));
            m_chainman.GetNotifications().warningSet(kernel::Warning::UNKNOWN_NEW_RULES_SIGNAL_VBITS, warning, /*update=*/true);
            warning_messages.push_back(warning);
        }
        if (warning_threshold_hit_int != -1) {
            bilingual_str warning;
            if (warning_threshold_hit_int == -2) {
                warning = _("Warning: Unrecognised block versions are being mined! Unknown rules may or may not be in effect");
            } else {
                warning = strprintf(_("Warning: Unrecognised block version (0x%08x) is being mined! Unknown rules may or may not be in effect"), warning_threshold_hit_int);
            }
            m_chainman.GetNotifications().warningSet(kernel::Warning::UNKNOWN_NEW_RULES_SIGNAL_INTVER, warning, /*update=*/true);
            warning_messages.push_back(warning);
        }
    }

    static constexpr int32_t BIP320_MASK = 0x1fffe000UL;
    if ((pindexNew->nVersion & BIP320_MASK) && pindexNew->nVersion != m_chainman.m_versionbitscache.ComputeBlockVersion(pindexNew->pprev, m_chainman.GetConsensus())) {
        const auto warning = _("Miner violated version bit protocol");
        warning_messages.push_back(warning);
    }

    UpdateTipLog(m_chainman, coins_tip, pindexNew, __func__, "",
                 util::Join(warning_messages, Untranslated(", ")).original);
}

/** Disconnect m_chain's tip.
  * After calling, the mempool will be in an inconsistent state, with
  * transactions from disconnected blocks being added to disconnectpool.  You
  * should make the mempool consistent again by calling MaybeUpdateMempoolForReorg.
  * with cs_main held.
  *
  * If disconnectpool is nullptr, then no disconnected transactions are added to
  * disconnectpool (note that the caller is responsible for mempool consistency
  * in any case).
  */
bool Chainstate::DisconnectTip(BlockValidationState& state, DisconnectedBlockTransactions* disconnectpool)
{
    AssertLockHeld(cs_main);
    if (m_mempool) AssertLockHeld(m_mempool->cs);

    CBlockIndex *pindexDelete = m_chain.Tip();
    assert(pindexDelete);
    assert(pindexDelete->pprev);
    // Read block from disk.
    std::shared_ptr<CBlock> pblock = std::make_shared<CBlock>();
    CBlock& block = *pblock;
    if (!m_blockman.ReadBlock(block, *pindexDelete)) {
        LogError("DisconnectTip(): Failed to read block\n");
        return false;
    }
    // Apply the block atomically to the chain state.
    const auto time_start{SteadyClock::now()};
    {
        CCoinsViewCache view(&CoinsTip());
        assert(view.GetBestBlock() == pindexDelete->GetBlockHash());
        if (DisconnectBlock(block, pindexDelete, view) != DISCONNECT_OK) {
            LogError("DisconnectTip(): DisconnectBlock %s failed\n", pindexDelete->GetBlockHash().ToString());
            return false;
        }
        bool flushed = view.Flush();
        assert(flushed);
    }
    LogDebug(BCLog::BENCH, "- Disconnect block: %.2fms\n",
             Ticks<MillisecondsDouble>(SteadyClock::now() - time_start));

    {
        // Prune locks that began around the tip should be moved backward so they get a chance to reorg
        const uint64_t max_height_first{static_cast<uint64_t>(pindexDelete->nHeight - 1)};
        for (auto& prune_lock : m_blockman.m_prune_locks) {
            if (prune_lock.second.height_first < max_height_first) continue;

            --prune_lock.second.height_first;
            LogDebug(BCLog::PRUNE, "%s prune lock moved back to %d\n", prune_lock.first, prune_lock.second.height_first);
            // NOTE: Don't need to write to db here, since it will get synced with the rest of the chainstate
        }
    }

    // Write the chain state to disk, if necessary.
    if (!FlushStateToDisk(state, FlushStateMode::IF_NEEDED)) {
        return false;
    }

    if (disconnectpool && m_mempool) {
        for (auto it = block.vtx.rbegin(); it != block.vtx.rend(); ++it) {
            m_mempool->UpdateDependentPriorities(*(*it), pindexDelete->nHeight, false);
        }
        // Save transactions to re-add to mempool at end of reorg. If any entries are evicted for
        // exceeding memory limits, remove them and their descendants from the mempool.
        for (auto&& evicted_tx : disconnectpool->AddTransactionsFromBlock(block.vtx)) {
            m_mempool->removeRecursive(*evicted_tx, MemPoolRemovalReason::REORG);
        }
    }

    m_chain.SetTip(*pindexDelete->pprev);

    UpdateTip(pindexDelete->pprev);
    // Let wallets know transactions went from 1-confirmed to
    // 0-confirmed or conflicted:
    if (m_chainman.m_options.signals) {
        m_chainman.m_options.signals->BlockDisconnected(pblock, pindexDelete);
    }

    if (m_mempool) {
        // add mempool stats sample
        CStats::DefaultStats()->addMempoolSample(m_mempool->size(), m_mempool->DynamicMemoryUsage(), m_mempool->GetMinFee().GetFeePerK());
    }

    return true;
}

struct PerBlockConnectTrace {
    CBlockIndex* pindex = nullptr;
    std::shared_ptr<const CBlock> pblock;
    PerBlockConnectTrace() = default;
};
/**
 * Used to track blocks whose transactions were applied to the UTXO state as a
 * part of a single ActivateBestChainStep call.
 *
 * This class is single-use, once you call GetBlocksConnected() you have to throw
 * it away and make a new one.
 */
class ConnectTrace {
private:
    std::vector<PerBlockConnectTrace> blocksConnected;

public:
    explicit ConnectTrace() : blocksConnected(1) {}

    void BlockConnected(CBlockIndex* pindex, std::shared_ptr<const CBlock> pblock) {
        assert(!blocksConnected.back().pindex);
        assert(pindex);
        assert(pblock);
        blocksConnected.back().pindex = pindex;
        blocksConnected.back().pblock = std::move(pblock);
        blocksConnected.emplace_back();
    }

    std::vector<PerBlockConnectTrace>& GetBlocksConnected() {
        // We always keep one extra block at the end of our list because
        // blocks are added after all the conflicted transactions have
        // been filled in. Thus, the last entry should always be an empty
        // one waiting for the transactions from the next block. We pop
        // the last entry here to make sure the list we return is sane.
        assert(!blocksConnected.back().pindex);
        blocksConnected.pop_back();
        return blocksConnected;
    }
};

/**
 * Connect a new block to m_chain. pblock is either nullptr or a pointer to a CBlock
 * corresponding to pindexNew, to bypass loading it again from disk.
 *
 * The block is added to connectTrace if connection succeeds.
 */
bool Chainstate::ConnectTip(BlockValidationState& state, CBlockIndex* pindexNew, const std::shared_ptr<const CBlock>& pblock, ConnectTrace& connectTrace, DisconnectedBlockTransactions& disconnectpool)
{
    AssertLockHeld(cs_main);
    if (m_mempool) AssertLockHeld(m_mempool->cs);

    assert(pindexNew->pprev == m_chain.Tip());
    // Read block from disk.
    const auto time_1{SteadyClock::now()};
    std::shared_ptr<const CBlock> pthisBlock;
    if (!pblock) {
        std::shared_ptr<CBlock> pblockNew = std::make_shared<CBlock>();
        if (!m_blockman.ReadBlock(*pblockNew, *pindexNew)) {
            return FatalError(m_chainman.GetNotifications(), state, _("Failed to read block."));
        }
        pthisBlock = pblockNew;
    } else {
        LogDebug(BCLog::BENCH, "  - Using cached block\n");
        pthisBlock = pblock;
    }
    const CBlock& blockConnecting = *pthisBlock;
    // Apply the block atomically to the chain state.
    const auto time_2{SteadyClock::now()};
    SteadyClock::time_point time_3;
    // When adding aggregate statistics in the future, keep in mind that
    // num_blocks_total may be zero until the ConnectBlock() call below.
    LogDebug(BCLog::BENCH, "  - Load block from disk: %.2fms\n",
             Ticks<MillisecondsDouble>(time_2 - time_1));
    {
        CCoinsViewCache view(&CoinsTip());
        bool rv = ConnectBlock(blockConnecting, state, pindexNew, view);
        if (m_chainman.m_options.signals) {
            m_chainman.m_options.signals->BlockChecked(blockConnecting, state);
        }
        if (!rv) {
            if (state.IsInvalid())
                InvalidBlockFound(pindexNew, state);
            LogError("%s: ConnectBlock %s failed, %s\n", __func__, pindexNew->GetBlockHash().ToString(), state.ToString());
            return false;
        }
        time_3 = SteadyClock::now();
        m_chainman.time_connect_total += time_3 - time_2;
        assert(m_chainman.num_blocks_total > 0);
        LogDebug(BCLog::BENCH, "  - Connect total: %.2fms [%.2fs (%.2fms/blk)]\n",
                 Ticks<MillisecondsDouble>(time_3 - time_2),
                 Ticks<SecondsDouble>(m_chainman.time_connect_total),
                 Ticks<MillisecondsDouble>(m_chainman.time_connect_total) / m_chainman.num_blocks_total);
        bool flushed = view.Flush();
        assert(flushed);
    }
    const auto time_4{SteadyClock::now()};
    m_chainman.time_flush += time_4 - time_3;
    LogDebug(BCLog::BENCH, "  - Flush: %.2fms [%.2fs (%.2fms/blk)]\n",
             Ticks<MillisecondsDouble>(time_4 - time_3),
             Ticks<SecondsDouble>(m_chainman.time_flush),
             Ticks<MillisecondsDouble>(m_chainman.time_flush) / m_chainman.num_blocks_total);
    // Write the chain state to disk, if necessary.
    if (!FlushStateToDisk(state, FlushStateMode::IF_NEEDED)) {
        return false;
    }
    const auto time_5{SteadyClock::now()};
    m_chainman.time_chainstate += time_5 - time_4;
    LogDebug(BCLog::BENCH, "  - Writing chainstate: %.2fms [%.2fs (%.2fms/blk)]\n",
             Ticks<MillisecondsDouble>(time_5 - time_4),
             Ticks<SecondsDouble>(m_chainman.time_chainstate),
             Ticks<MillisecondsDouble>(m_chainman.time_chainstate) / m_chainman.num_blocks_total);
    // Remove conflicting transactions from the mempool.;
    if (m_mempool) {
        m_mempool->removeForBlock(blockConnecting.vtx, pindexNew->nHeight);
        disconnectpool.removeForBlock(blockConnecting.vtx);
    }
    // Update m_chain & related variables.
    m_chain.SetTip(*pindexNew);
    UpdateTip(pindexNew);

    if (m_mempool) {
        // add mempool stats sample
        CStats::DefaultStats()->addMempoolSample(m_mempool->size(), m_mempool->DynamicMemoryUsage(), m_mempool->GetMinFee().GetFeePerK());
    }

    const auto time_6{SteadyClock::now()};
    m_chainman.time_post_connect += time_6 - time_5;
    m_chainman.time_total += time_6 - time_1;
    LogDebug(BCLog::BENCH, "  - Connect postprocess: %.2fms [%.2fs (%.2fms/blk)]\n",
             Ticks<MillisecondsDouble>(time_6 - time_5),
             Ticks<SecondsDouble>(m_chainman.time_post_connect),
             Ticks<MillisecondsDouble>(m_chainman.time_post_connect) / m_chainman.num_blocks_total);
    LogDebug(BCLog::BENCH, "- Connect block: %.2fms [%.2fs (%.2fms/blk)]\n",
             Ticks<MillisecondsDouble>(time_6 - time_1),
             Ticks<SecondsDouble>(m_chainman.time_total),
             Ticks<MillisecondsDouble>(m_chainman.time_total) / m_chainman.num_blocks_total);

    // If we are the background validation chainstate, check to see if we are done
    // validating the snapshot (i.e. our tip has reached the snapshot's base block).
    if (this != &m_chainman.ActiveChainstate()) {
        // This call may set `m_disabled`, which is referenced immediately afterwards in
        // ActivateBestChain, so that we stop connecting blocks past the snapshot base.
        m_chainman.MaybeCompleteSnapshotValidation();
    }

    connectTrace.BlockConnected(pindexNew, std::move(pthisBlock));
    return true;
}

/**
 * Return the tip of the chain with the most work in it, that isn't
 * known to be invalid (it's however far from certain to be valid).
 */
CBlockIndex* Chainstate::FindMostWorkChain()
{
    AssertLockHeld(::cs_main);
    do {
        CBlockIndex *pindexNew = nullptr;

        // Find the best candidate header.
        {
            std::set<CBlockIndex*, CBlockIndexWorkComparator>::reverse_iterator it = setBlockIndexCandidates.rbegin();
            if (it == setBlockIndexCandidates.rend())
                return nullptr;
            pindexNew = *it;
        }

        // Check whether all blocks on the path between the currently active chain and the candidate are valid.
        // Just going until the active chain is an optimization, as we know all blocks in it are valid already.
        CBlockIndex *pindexTest = pindexNew;
        bool fInvalidAncestor = false;
        while (pindexTest && !m_chain.Contains(pindexTest)) {
            assert(pindexTest->HaveNumChainTxs() || pindexTest->nHeight == 0);

            // Pruned nodes may have entries in setBlockIndexCandidates for
            // which block files have been deleted.  Remove those as candidates
            // for the most work chain if we come across them; we can't switch
            // to a chain unless we have all the non-active-chain parent blocks.
            bool fFailedChain = pindexTest->nStatus & BLOCK_FAILED_MASK;
            bool fMissingData = !(pindexTest->nStatus & BLOCK_HAVE_DATA);
            if (fFailedChain || fMissingData) {
                // Candidate chain is not usable (either invalid or missing data)
                if (fFailedChain && (m_chainman.m_best_invalid == nullptr || pindexNew->nChainWork > m_chainman.m_best_invalid->nChainWork)) {
                    m_chainman.m_best_invalid = pindexNew;
                }
                CBlockIndex *pindexFailed = pindexNew;
                // Remove the entire chain from the set.
                while (pindexTest != pindexFailed) {
                    if (fFailedChain) {
                        pindexFailed->nStatus |= BLOCK_FAILED_CHILD;
                        m_blockman.m_dirty_blockindex.insert(pindexFailed);
                    } else if (fMissingData) {
                        // If we're missing data, then add back to m_blocks_unlinked,
                        // so that if the block arrives in the future we can try adding
                        // to setBlockIndexCandidates again.
                        m_blockman.m_blocks_unlinked.insert(
                            std::make_pair(pindexFailed->pprev, pindexFailed));
                    }
                    setBlockIndexCandidates.erase(pindexFailed);
                    pindexFailed = pindexFailed->pprev;
                }
                setBlockIndexCandidates.erase(pindexTest);
                fInvalidAncestor = true;
                break;
            }
            pindexTest = pindexTest->pprev;
        }
        if (!fInvalidAncestor)
            return pindexNew;
    } while(true);
}

/** Delete all entries in setBlockIndexCandidates that are worse than the current tip. */
void Chainstate::PruneBlockIndexCandidates() {
    // Note that we can't delete the current block itself, as we may need to return to it later in case a
    // reorganization to a better block fails.
    std::set<CBlockIndex*, CBlockIndexWorkComparator>::iterator it = setBlockIndexCandidates.begin();
    while (it != setBlockIndexCandidates.end() && setBlockIndexCandidates.value_comp()(*it, m_chain.Tip())) {
        setBlockIndexCandidates.erase(it++);
    }
    // Either the current tip or a successor of it we're working towards is left in setBlockIndexCandidates.
    assert(!setBlockIndexCandidates.empty());
}

/**
 * Try to make some progress towards making pindexMostWork the active block.
 * pblock is either nullptr or a pointer to a CBlock corresponding to pindexMostWork.
 *
 * @returns true unless a system error occurred
 */
bool Chainstate::ActivateBestChainStep(BlockValidationState& state, CBlockIndex* pindexMostWork, const std::shared_ptr<const CBlock>& pblock, bool& fInvalidFound, ConnectTrace& connectTrace)
{
    AssertLockHeld(cs_main);
    if (m_mempool) AssertLockHeld(m_mempool->cs);

    const CBlockIndex* pindexOldTip = m_chain.Tip();
    const CBlockIndex* pindexFork = m_chain.FindFork(pindexMostWork);

    // Disconnect active blocks which are no longer in the best chain.
    bool fBlocksDisconnected = false;
    DisconnectedBlockTransactions disconnectpool{MAX_DISCONNECTED_TX_POOL_BYTES};
    while (m_chain.Tip() && m_chain.Tip() != pindexFork) {
        if (!DisconnectTip(state, &disconnectpool)) {
            // This is likely a fatal error, but keep the mempool consistent,
            // just in case. Only remove from the mempool in this case.
            MaybeUpdateMempoolForReorg(disconnectpool, false);

            // If we're unable to disconnect a block during normal operation,
            // then that is a failure of our local system -- we should abort
            // rather than stay on a less work chain.
            FatalError(m_chainman.GetNotifications(), state, _("Failed to disconnect block."));
            return false;
        }
        fBlocksDisconnected = true;
    }

    // Build list of new blocks to connect (in descending height order).
    std::vector<CBlockIndex*> vpindexToConnect;
    bool fContinue = true;
    int nHeight = pindexFork ? pindexFork->nHeight : -1;
    while (fContinue && nHeight != pindexMostWork->nHeight) {
        // Don't iterate the entire list of potential improvements toward the best tip, as we likely only need
        // a few blocks along the way.
        int nTargetHeight = std::min(nHeight + 32, pindexMostWork->nHeight);
        vpindexToConnect.clear();
        vpindexToConnect.reserve(nTargetHeight - nHeight);
        CBlockIndex* pindexIter = pindexMostWork->GetAncestor(nTargetHeight);
        while (pindexIter && pindexIter->nHeight != nHeight) {
            vpindexToConnect.push_back(pindexIter);
            pindexIter = pindexIter->pprev;
        }
        nHeight = nTargetHeight;

        // Connect new blocks.
        for (CBlockIndex* pindexConnect : vpindexToConnect | std::views::reverse) {
            if (!ConnectTip(state, pindexConnect, pindexConnect == pindexMostWork ? pblock : std::shared_ptr<const CBlock>(), connectTrace, disconnectpool)) {
                if (state.IsInvalid()) {
                    // The block violates a consensus rule.
                    if (state.GetResult() != BlockValidationResult::BLOCK_MUTATED) {
                        InvalidChainFound(vpindexToConnect.front());
                    }
                    state = BlockValidationState();
                    fInvalidFound = true;
                    fContinue = false;
                    break;
                } else {
                    // A system error occurred (disk space, database error, ...).
                    // Make the mempool consistent with the current tip, just in case
                    // any observers try to use it before shutdown.
                    MaybeUpdateMempoolForReorg(disconnectpool, false);
                    return false;
                }
            } else {
                PruneBlockIndexCandidates();
                if (!pindexOldTip || m_chain.Tip()->nChainWork > pindexOldTip->nChainWork) {
                    // We're in a better position than we were. Return temporarily to release the lock.
                    fContinue = false;
                    break;
                }
            }
        }
    }

    if (fBlocksDisconnected) {
        // If any blocks were disconnected, disconnectpool may be non empty.  Add
        // any disconnected transactions back to the mempool.
        MaybeUpdateMempoolForReorg(disconnectpool, true);
    }
    if (m_mempool) m_mempool->check(this->CoinsTip(), this->m_chain.Height() + 1);

    CheckForkWarningConditions();

    return true;
}

static SynchronizationState GetSynchronizationState(bool init, bool blockfiles_indexed)
{
    if (!init) return SynchronizationState::POST_INIT;
    if (!blockfiles_indexed) return SynchronizationState::INIT_REINDEX;
    return SynchronizationState::INIT_DOWNLOAD;
}

bool ChainstateManager::NotifyHeaderTip()
{
    bool fNotify = false;
    bool fInitialBlockDownload = false;
    CBlockIndex* pindexHeader = nullptr;
    {
        LOCK(GetMutex());
        pindexHeader = m_best_header;

        if (pindexHeader != m_last_notified_header) {
            fNotify = true;
            fInitialBlockDownload = IsInitialBlockDownload();
            m_last_notified_header = pindexHeader;
        }
    }
    // Send block tip changed notifications without the lock held
    if (fNotify) {
        GetNotifications().headerTip(GetSynchronizationState(fInitialBlockDownload, m_blockman.m_blockfiles_indexed), pindexHeader->nHeight, pindexHeader->nTime, false);
    }
    return fNotify;
}

static void LimitValidationInterfaceQueue(ValidationSignals& signals) LOCKS_EXCLUDED(cs_main) {
    AssertLockNotHeld(cs_main);

    if (signals.CallbacksPending() > 10) {
        signals.SyncWithValidationInterfaceQueue();
    }
}

bool Chainstate::ActivateBestChain(BlockValidationState& state, std::shared_ptr<const CBlock> pblock)
{
    AssertLockNotHeld(m_chainstate_mutex);

    // Note that while we're often called here from ProcessNewBlock, this is
    // far from a guarantee. Things in the P2P/RPC will often end up calling
    // us in the middle of ProcessNewBlock - do not assume pblock is set
    // sanely for performance or correctness!
    AssertLockNotHeld(::cs_main);

    // ABC maintains a fair degree of expensive-to-calculate internal state
    // because this function periodically releases cs_main so that it does not lock up other threads for too long
    // during large connects - and to allow for e.g. the callback queue to drain
    // we use m_chainstate_mutex to enforce mutual exclusion so that only one caller may execute this function at a time
    LOCK(m_chainstate_mutex);

    // Belt-and-suspenders check that we aren't attempting to advance the background
    // chainstate past the snapshot base block.
    if (WITH_LOCK(::cs_main, return m_disabled)) {
        LogPrintf("m_disabled is set - this chainstate should not be in operation. "
            "Please report this as a bug. %s\n", CLIENT_BUGREPORT);
        return false;
    }

    CBlockIndex *pindexMostWork = nullptr;
    CBlockIndex *pindexNewTip = nullptr;
    bool exited_ibd{false};
    do {
        // Block until the validation queue drains. This should largely
        // never happen in normal operation, however may happen during
        // reindex, causing memory blowup if we run too far ahead.
        // Note that if a validationinterface callback ends up calling
        // ActivateBestChain this may lead to a deadlock! We should
        // probably have a DEBUG_LOCKORDER test for this in the future.
        if (m_chainman.m_options.signals) LimitValidationInterfaceQueue(*m_chainman.m_options.signals);

        {
            LOCK(cs_main);
            {
            // Lock transaction pool for at least as long as it takes for connectTrace to be consumed
            LOCK(MempoolMutex());
            const bool was_in_ibd = m_chainman.IsInitialBlockDownload();
            CBlockIndex* starting_tip = m_chain.Tip();
            bool blocks_connected = false;
            do {
                // We absolutely may not unlock cs_main until we've made forward progress
                // (with the exception of shutdown due to hardware issues, low disk space, etc).
                ConnectTrace connectTrace; // Destructed before cs_main is unlocked

                if (pindexMostWork == nullptr) {
                    pindexMostWork = FindMostWorkChain();
                }

                // Whether we have anything to do at all.
                if (pindexMostWork == nullptr || pindexMostWork == m_chain.Tip()) {
                    break;
                }

                bool fInvalidFound = false;
                std::shared_ptr<const CBlock> nullBlockPtr;
                // BlockConnected signals must be sent for the original role;
                // in case snapshot validation is completed during ActivateBestChainStep, the
                // result of GetRole() changes from BACKGROUND to NORMAL.
               const ChainstateRole chainstate_role{this->GetRole()};
                if (!ActivateBestChainStep(state, pindexMostWork, pblock && pblock->GetHash() == pindexMostWork->GetBlockHash() ? pblock : nullBlockPtr, fInvalidFound, connectTrace)) {
                    // A system error occurred
                    return false;
                }
                blocks_connected = true;

                if (fInvalidFound) {
                    // Wipe cache, we may need another branch now.
                    pindexMostWork = nullptr;
                }
                pindexNewTip = m_chain.Tip();

                for (const PerBlockConnectTrace& trace : connectTrace.GetBlocksConnected()) {
                    assert(trace.pblock && trace.pindex);
                    if (m_chainman.m_options.signals) {
                        m_chainman.m_options.signals->BlockConnected(chainstate_role, trace.pblock, trace.pindex);
                    }
                }

                // This will have been toggled in
                // ActivateBestChainStep -> ConnectTip -> MaybeCompleteSnapshotValidation,
                // if at all, so we should catch it here.
                //
                // Break this do-while to ensure we don't advance past the base snapshot.
                if (m_disabled) {
                    break;
                }
            } while (!m_chain.Tip() || (starting_tip && CBlockIndexWorkComparator()(m_chain.Tip(), starting_tip)));
            if (!blocks_connected) return true;

            const CBlockIndex* pindexFork = m_chain.FindFork(starting_tip);
            bool still_in_ibd = m_chainman.IsInitialBlockDownload();

            if (was_in_ibd && !still_in_ibd) {
                // Active chainstate has exited IBD.
                exited_ibd = true;
            }

            // Notify external listeners about the new tip.
            // Enqueue while holding cs_main to ensure that UpdatedBlockTip is called in the order in which blocks are connected
            if (this == &m_chainman.ActiveChainstate() && pindexFork != pindexNewTip) {
                // Notify ValidationInterface subscribers
                if (m_chainman.m_options.signals) {
                    m_chainman.m_options.signals->UpdatedBlockTip(pindexNewTip, pindexFork, still_in_ibd);
                }

                if (kernel::IsInterrupted(m_chainman.GetNotifications().blockTip(GetSynchronizationState(still_in_ibd, m_chainman.m_blockman.m_blockfiles_indexed), *pindexNewTip))) {
                    // Just breaking and returning success for now. This could
                    // be changed to bubble up the kernel::Interrupted value to
                    // the caller so the caller could distinguish between
                    // completed and interrupted operations.
                    break;
                }
            }
            } // release MempoolMutex
            // Notify external listeners about the new tip, even if pindexFork == pindexNewTip.
            if (m_chainman.m_options.signals && this == &m_chainman.ActiveChainstate()) {
                m_chainman.m_options.signals->ActiveTipChange(*Assert(pindexNewTip), m_chainman.IsInitialBlockDownload());
            }
        } // release cs_main
        // When we reach this point, we switched to a new tip (stored in pindexNewTip).

        if (exited_ibd) {
            // If a background chainstate is in use, we may need to rebalance our
            // allocation of caches once a chainstate exits initial block download.
            LOCK(::cs_main);
            m_chainman.MaybeRebalanceCaches();
        }

        // Write changes periodically to disk, after relay.
        if (!FlushStateToDisk(state, FlushStateMode::PERIODIC)) {
            return false;
        }

        if (WITH_LOCK(::cs_main, return m_disabled)) {
            // Background chainstate has reached the snapshot base block, so exit.

            // Restart indexes to resume indexing for all blocks unique to the snapshot
            // chain. This resumes indexing "in order" from where the indexing on the
            // background validation chain left off.
            //
            // This cannot be done while holding cs_main (within
            // MaybeCompleteSnapshotValidation) or a cs_main deadlock will occur.
            if (m_chainman.snapshot_download_completed) {
                m_chainman.snapshot_download_completed();
            }
            break;
        }

        // We check interrupt only after giving ActivateBestChainStep a chance to run once so that we
        // never interrupt before connecting the genesis block during LoadChainTip(). Previously this
        // caused an assert() failure during interrupt in such cases as the UTXO DB flushing checks
        // that the best block hash is non-null.
        if (m_chainman.m_interrupt) break;
    } while (pindexNewTip != pindexMostWork);

    m_chainman.CheckBlockIndex();

    return true;
}

bool Chainstate::PreciousBlock(BlockValidationState& state, CBlockIndex* pindex)
{
    AssertLockNotHeld(m_chainstate_mutex);
    AssertLockNotHeld(::cs_main);
    {
        LOCK(cs_main);
        if (pindex->nChainWork < m_chain.Tip()->nChainWork) {
            // Nothing to do, this block is not at the tip.
            return true;
        }
        if (m_chain.Tip()->nChainWork > m_chainman.nLastPreciousChainwork) {
            // The chain has been extended since the last call, reset the counter.
            m_chainman.nBlockReverseSequenceId = -1;
        }
        m_chainman.nLastPreciousChainwork = m_chain.Tip()->nChainWork;
        setBlockIndexCandidates.erase(pindex);
        pindex->nSequenceId = m_chainman.nBlockReverseSequenceId;
        if (m_chainman.nBlockReverseSequenceId > std::numeric_limits<int32_t>::min()) {
            // We can't keep reducing the counter if somebody really wants to
            // call preciousblock 2**31-1 times on the same set of tips...
            m_chainman.nBlockReverseSequenceId--;
        }
        if (pindex->IsValid(BLOCK_VALID_TRANSACTIONS) && pindex->HaveNumChainTxs()) {
            setBlockIndexCandidates.insert(pindex);
            PruneBlockIndexCandidates();
        }
    }

    return ActivateBestChain(state, std::shared_ptr<const CBlock>());
}

bool Chainstate::InvalidateBlock(BlockValidationState& state, CBlockIndex* pindex)
{
    AssertLockNotHeld(m_chainstate_mutex);
    AssertLockNotHeld(::cs_main);

    // Genesis block can't be invalidated
    assert(pindex);
    if (pindex->nHeight == 0) return false;

    CBlockIndex* to_mark_failed = pindex;
    bool pindex_was_in_chain = false;
    int disconnected = 0;

    // We do not allow ActivateBestChain() to run while InvalidateBlock() is
    // running, as that could cause the tip to change while we disconnect
    // blocks.
    LOCK(m_chainstate_mutex);

    // We'll be acquiring and releasing cs_main below, to allow the validation
    // callbacks to run. However, we should keep the block index in a
    // consistent state as we disconnect blocks -- in particular we need to
    // add equal-work blocks to setBlockIndexCandidates as we disconnect.
    // To avoid walking the block index repeatedly in search of candidates,
    // build a map once so that we can look up candidate blocks by chain
    // work as we go.
    std::multimap<const arith_uint256, CBlockIndex *> candidate_blocks_by_work;

    {
        LOCK(cs_main);
        for (auto& entry : m_blockman.m_block_index) {
            CBlockIndex* candidate = &entry.second;
            // We don't need to put anything in our active chain into the
            // multimap, because those candidates will be found and considered
            // as we disconnect.
            // Instead, consider only non-active-chain blocks that have at
            // least as much work as where we expect the new tip to end up.
            if (!m_chain.Contains(candidate) &&
                    !CBlockIndexWorkComparator()(candidate, pindex->pprev) &&
                    candidate->IsValid(BLOCK_VALID_TRANSACTIONS) &&
                    candidate->HaveNumChainTxs()) {
                candidate_blocks_by_work.insert(std::make_pair(candidate->nChainWork, candidate));
            }
        }
    }

    // Disconnect (descendants of) pindex, and mark them invalid.
    while (true) {
        if (m_chainman.m_interrupt) break;

        // Make sure the queue of validation callbacks doesn't grow unboundedly.
        if (m_chainman.m_options.signals) LimitValidationInterfaceQueue(*m_chainman.m_options.signals);

        LOCK(cs_main);
        // Lock for as long as disconnectpool is in scope to make sure MaybeUpdateMempoolForReorg is
        // called after DisconnectTip without unlocking in between
        LOCK(MempoolMutex());
        if (!m_chain.Contains(pindex)) break;
        pindex_was_in_chain = true;
        CBlockIndex *invalid_walk_tip = m_chain.Tip();

        // ActivateBestChain considers blocks already in m_chain
        // unconditionally valid already, so force disconnect away from it.
        DisconnectedBlockTransactions disconnectpool{MAX_DISCONNECTED_TX_POOL_BYTES};
        bool ret = DisconnectTip(state, &disconnectpool);
        // DisconnectTip will add transactions to disconnectpool.
        // Adjust the mempool to be consistent with the new tip, adding
        // transactions back to the mempool if disconnecting was successful,
        // and we're not doing a very deep invalidation (in which case
        // keeping the mempool up to date is probably futile anyway).
        MaybeUpdateMempoolForReorg(disconnectpool, /* fAddToMempool = */ (++disconnected <= 10) && ret);
        if (!ret) return false;
        assert(invalid_walk_tip->pprev == m_chain.Tip());

        // We immediately mark the disconnected blocks as invalid.
        // This prevents a case where pruned nodes may fail to invalidateblock
        // and be left unable to start as they have no tip candidates (as there
        // are no blocks that meet the "have data and are not invalid per
        // nStatus" criteria for inclusion in setBlockIndexCandidates).
        invalid_walk_tip->nStatus |= BLOCK_FAILED_VALID;
        m_blockman.m_dirty_blockindex.insert(invalid_walk_tip);
        setBlockIndexCandidates.erase(invalid_walk_tip);
        setBlockIndexCandidates.insert(invalid_walk_tip->pprev);
        if (invalid_walk_tip->pprev == to_mark_failed && (to_mark_failed->nStatus & BLOCK_FAILED_VALID)) {
            // We only want to mark the last disconnected block as BLOCK_FAILED_VALID; its children
            // need to be BLOCK_FAILED_CHILD instead.
            to_mark_failed->nStatus = (to_mark_failed->nStatus ^ BLOCK_FAILED_VALID) | BLOCK_FAILED_CHILD;
            m_blockman.m_dirty_blockindex.insert(to_mark_failed);
        }

        // Add any equal or more work headers to setBlockIndexCandidates
        auto candidate_it = candidate_blocks_by_work.lower_bound(invalid_walk_tip->pprev->nChainWork);
        while (candidate_it != candidate_blocks_by_work.end()) {
            if (!CBlockIndexWorkComparator()(candidate_it->second, invalid_walk_tip->pprev)) {
                setBlockIndexCandidates.insert(candidate_it->second);
                candidate_it = candidate_blocks_by_work.erase(candidate_it);
            } else {
                ++candidate_it;
            }
        }

        // Track the last disconnected block, so we can correct its BLOCK_FAILED_CHILD status in future
        // iterations, or, if it's the last one, call InvalidChainFound on it.
        to_mark_failed = invalid_walk_tip;
    }

    m_chainman.CheckBlockIndex();

    {
        LOCK(cs_main);
        if (m_chain.Contains(to_mark_failed)) {
            // If the to-be-marked invalid block is in the active chain, something is interfering and we can't proceed.
            return false;
        }

        // Mark pindex (or the last disconnected block) as invalid, even when it never was in the main chain
        to_mark_failed->nStatus |= BLOCK_FAILED_VALID;
        m_blockman.m_dirty_blockindex.insert(to_mark_failed);
        setBlockIndexCandidates.erase(to_mark_failed);
        m_chainman.m_failed_blocks.insert(to_mark_failed);

        // If any new blocks somehow arrived while we were disconnecting
        // (above), then the pre-calculation of what should go into
        // setBlockIndexCandidates may have missed entries. This would
        // technically be an inconsistency in the block index, but if we clean
        // it up here, this should be an essentially unobservable error.
        // Loop back over all block index entries and add any missing entries
        // to setBlockIndexCandidates.
        for (auto& [_, block_index] : m_blockman.m_block_index) {
            if (block_index.IsValid(BLOCK_VALID_TRANSACTIONS) && block_index.HaveNumChainTxs() && !setBlockIndexCandidates.value_comp()(&block_index, m_chain.Tip())) {
                setBlockIndexCandidates.insert(&block_index);
            }
        }

        InvalidChainFound(to_mark_failed);
    }

    // Only notify about a new block tip if the active chain was modified.
    if (pindex_was_in_chain) {
        // Ignoring return value for now, this could be changed to bubble up
        // kernel::Interrupted value to the caller so the caller could
        // distinguish between completed and interrupted operations. It might
        // also make sense for the blockTip notification to have an enum
        // parameter indicating the source of the tip change so hooks can
        // distinguish user-initiated invalidateblock changes from other
        // changes.
        (void)m_chainman.GetNotifications().blockTip(GetSynchronizationState(m_chainman.IsInitialBlockDownload(), m_chainman.m_blockman.m_blockfiles_indexed), *to_mark_failed->pprev);

        // Fire ActiveTipChange now for the current chain tip to make sure clients are notified.
        // ActivateBestChain may call this as well, but not necessarily.
        if (m_chainman.m_options.signals) {
            m_chainman.m_options.signals->ActiveTipChange(*Assert(m_chain.Tip()), m_chainman.IsInitialBlockDownload());
        }
    }
    return true;
}

void Chainstate::SetBlockFailureFlags(CBlockIndex* invalid_block)
{
    AssertLockHeld(cs_main);

    for (auto& [_, block_index] : m_blockman.m_block_index) {
        if (block_index.GetAncestor(invalid_block->nHeight) == invalid_block && !(block_index.nStatus & BLOCK_FAILED_MASK)) {
            block_index.nStatus |= BLOCK_FAILED_CHILD;
        }
    }
}

void Chainstate::ResetBlockFailureFlags(CBlockIndex *pindex) {
    AssertLockHeld(cs_main);

    int nHeight = pindex->nHeight;

    // Remove the invalidity flag from this block and all its descendants.
    for (auto& [_, block_index] : m_blockman.m_block_index) {
        if (!block_index.IsValid() && block_index.GetAncestor(nHeight) == pindex) {
            block_index.nStatus &= ~BLOCK_FAILED_MASK;
            m_blockman.m_dirty_blockindex.insert(&block_index);
            if (block_index.IsValid(BLOCK_VALID_TRANSACTIONS) && block_index.HaveNumChainTxs() && setBlockIndexCandidates.value_comp()(m_chain.Tip(), &block_index)) {
                setBlockIndexCandidates.insert(&block_index);
            }
            if (&block_index == m_chainman.m_best_invalid) {
                // Reset invalid block marker if it was pointing to one of those.
                m_chainman.m_best_invalid = nullptr;
            }
            m_chainman.m_failed_blocks.erase(&block_index);
        }
    }

    // Remove the invalidity flag from all ancestors too.
    while (pindex != nullptr) {
        if (pindex->nStatus & BLOCK_FAILED_MASK) {
            pindex->nStatus &= ~BLOCK_FAILED_MASK;
            m_blockman.m_dirty_blockindex.insert(pindex);
            m_chainman.m_failed_blocks.erase(pindex);
        }
        pindex = pindex->pprev;
    }
}

void Chainstate::TryAddBlockIndexCandidate(CBlockIndex* pindex)
{
    AssertLockHeld(cs_main);
    // The block only is a candidate for the most-work-chain if it has the same
    // or more work than our current tip.
    if (m_chain.Tip() != nullptr && setBlockIndexCandidates.value_comp()(pindex, m_chain.Tip())) {
        return;
    }

    bool is_active_chainstate = this == &m_chainman.ActiveChainstate();
    if (is_active_chainstate) {
        // The active chainstate should always add entries that have more
        // work than the tip.
        setBlockIndexCandidates.insert(pindex);
    } else if (!m_disabled) {
        // For the background chainstate, we only consider connecting blocks
        // towards the snapshot base (which can't be nullptr or else we'll
        // never make progress).
        const CBlockIndex* snapshot_base{Assert(m_chainman.GetSnapshotBaseBlock())};
        if (snapshot_base->GetAncestor(pindex->nHeight) == pindex) {
            setBlockIndexCandidates.insert(pindex);
        }
    }
}

/** Mark a block as having its data received and checked (up to BLOCK_VALID_TRANSACTIONS). */
void ChainstateManager::ReceivedBlockTransactions(const CBlock& block, CBlockIndex* pindexNew, const FlatFilePos& pos)
{
    AssertLockHeld(cs_main);
    pindexNew->nTx = block.vtx.size();
    // Typically m_chain_tx_count will be 0 at this point, but it can be nonzero if this
    // is a pruned block which is being downloaded again, or if this is an
    // assumeutxo snapshot block which has a hardcoded m_chain_tx_count value from the
    // snapshot metadata. If the pindex is not the snapshot block and the
    // m_chain_tx_count value is not zero, assert that value is actually correct.
    auto prev_tx_sum = [](CBlockIndex& block) { return block.nTx + (block.pprev ? block.pprev->m_chain_tx_count : 0); };
    if (!Assume(pindexNew->m_chain_tx_count == 0 || pindexNew->m_chain_tx_count == prev_tx_sum(*pindexNew) ||
                pindexNew == GetSnapshotBaseBlock())) {
        LogWarning("Internal bug detected: block %d has unexpected m_chain_tx_count %i that should be %i (%s %s). Please report this issue here: %s\n",
            pindexNew->nHeight, pindexNew->m_chain_tx_count, prev_tx_sum(*pindexNew), CLIENT_NAME, FormatFullVersion(), CLIENT_BUGREPORT);
        pindexNew->m_chain_tx_count = 0;
    }
    pindexNew->nFile = pos.nFile;
    pindexNew->nDataPos = pos.nPos;
    pindexNew->nUndoPos = 0;
    pindexNew->nStatus |= BLOCK_HAVE_DATA;
    if (DeploymentActiveAt(*pindexNew, *this, Consensus::DEPLOYMENT_SEGWIT)) {
        pindexNew->nStatus |= BLOCK_OPT_WITNESS;
    }
    pindexNew->RaiseValidity(BLOCK_VALID_TRANSACTIONS);
    m_blockman.m_dirty_blockindex.insert(pindexNew);

    if (pindexNew->pprev == nullptr || pindexNew->pprev->HaveNumChainTxs()) {
        // If pindexNew is the genesis block or all parents are BLOCK_VALID_TRANSACTIONS.
        std::deque<CBlockIndex*> queue;
        queue.push_back(pindexNew);

        // Recursively process any descendant blocks that now may be eligible to be connected.
        while (!queue.empty()) {
            CBlockIndex *pindex = queue.front();
            queue.pop_front();
            // Before setting m_chain_tx_count, assert that it is 0 or already set to
            // the correct value. This assert will fail after receiving the
            // assumeutxo snapshot block if assumeutxo snapshot metadata has an
            // incorrect hardcoded AssumeutxoData::m_chain_tx_count value.
            if (!Assume(pindex->m_chain_tx_count == 0 || pindex->m_chain_tx_count == prev_tx_sum(*pindex))) {
                LogWarning("Internal bug detected: block %d has unexpected m_chain_tx_count %i that should be %i (%s %s). Please report this issue here: %s\n",
                   pindex->nHeight, pindex->m_chain_tx_count, prev_tx_sum(*pindex), CLIENT_NAME, FormatFullVersion(), CLIENT_BUGREPORT);
            }
            pindex->m_chain_tx_count = prev_tx_sum(*pindex);
            pindex->nSequenceId = nBlockSequenceId++;
            for (Chainstate *c : GetAll()) {
                c->TryAddBlockIndexCandidate(pindex);
            }
            std::pair<std::multimap<CBlockIndex*, CBlockIndex*>::iterator, std::multimap<CBlockIndex*, CBlockIndex*>::iterator> range = m_blockman.m_blocks_unlinked.equal_range(pindex);
            while (range.first != range.second) {
                std::multimap<CBlockIndex*, CBlockIndex*>::iterator it = range.first;
                queue.push_back(it->second);
                range.first++;
                m_blockman.m_blocks_unlinked.erase(it);
            }
        }
    } else {
        if (pindexNew->pprev && pindexNew->pprev->IsValid(BLOCK_VALID_TREE)) {
            m_blockman.m_blocks_unlinked.insert(std::make_pair(pindexNew->pprev, pindexNew));
        }
    }
}

static bool CheckBlockHeader(const CBlockHeader& block, BlockValidationState& state, const Consensus::Params& consensusParams, bool fCheckPOW = true)
{
    // Check proof of work matches claimed amount
    if (fCheckPOW && !CheckProofOfWork(block.GetHash(), block.nBits, consensusParams))
        return state.Invalid(BlockValidationResult::BLOCK_INVALID_HEADER, "high-hash", "proof of work failed");

    return true;
}

static bool CheckMerkleRoot(const CBlock& block, BlockValidationState& state)
{
    if (block.m_checked_merkle_root) return true;

    bool mutated;
    uint256 merkle_root = BlockMerkleRoot(block, &mutated);
    if (block.hashMerkleRoot != merkle_root) {
        return state.Invalid(
            /*result=*/BlockValidationResult::BLOCK_MUTATED,
            /*reject_reason=*/"bad-txnmrklroot",
            /*debug_message=*/"hashMerkleRoot mismatch");
    }

    // Check for merkle tree malleability (CVE-2012-2459): repeating sequences
    // of transactions in a block without affecting the merkle root of a block,
    // while still invalidating it.
    if (mutated) {
        return state.Invalid(
            /*result=*/BlockValidationResult::BLOCK_MUTATED,
            /*reject_reason=*/"bad-txns-duplicate",
            /*debug_message=*/"duplicate transaction");
    }

    block.m_checked_merkle_root = true;
    return true;
}

/** CheckWitnessMalleation performs checks for block malleation with regard to
 * its witnesses.
 *
 * Note: If the witness commitment is expected (i.e. `expect_witness_commitment
 * = true`), then the block is required to have at least one transaction and the
 * first transaction needs to have at least one input. */
static bool CheckWitnessMalleation(const CBlock& block, bool expect_witness_commitment, BlockValidationState& state)
{
    if (expect_witness_commitment) {
        if (block.m_checked_witness_commitment) return true;

        int commitpos = GetWitnessCommitmentIndex(block);
        if (commitpos != NO_WITNESS_COMMITMENT) {
            assert(!block.vtx.empty() && !block.vtx[0]->vin.empty());
            const auto& witness_stack{block.vtx[0]->vin[0].scriptWitness.stack};

            if (witness_stack.size() != 1 || witness_stack[0].size() != 32) {
                return state.Invalid(
                    /*result=*/BlockValidationResult::BLOCK_MUTATED,
                    /*reject_reason=*/"bad-witness-nonce-size",
                    /*debug_message=*/strprintf("%s : invalid witness reserved value size", __func__));
            }

            // The malleation check is ignored; as the transaction tree itself
            // already does not permit it, it is impossible to trigger in the
            // witness tree.
            uint256 hash_witness = BlockWitnessMerkleRoot(block, /*mutated=*/nullptr);

            CHash256().Write(hash_witness).Write(witness_stack[0]).Finalize(hash_witness);
            if (memcmp(hash_witness.begin(), &block.vtx[0]->vout[commitpos].scriptPubKey[6], 32)) {
                return state.Invalid(
                    /*result=*/BlockValidationResult::BLOCK_MUTATED,
                    /*reject_reason=*/"bad-witness-merkle-match",
                    /*debug_message=*/strprintf("%s : witness merkle commitment mismatch", __func__));
            }

            block.m_checked_witness_commitment = true;
            return true;
        }
    }

    // No witness data is allowed in blocks that don't commit to witness data, as this would otherwise leave room for spam
    for (const auto& tx : block.vtx) {
        if (tx->HasWitness()) {
            return state.Invalid(
                /*result=*/BlockValidationResult::BLOCK_MUTATED,
                /*reject_reason=*/"unexpected-witness",
                /*debug_message=*/strprintf("%s : unexpected witness data found", __func__));
        }
    }

    return true;
}

bool CheckBlock(const CBlock& block, BlockValidationState& state, const Consensus::Params& consensusParams, bool fCheckPOW, bool fCheckMerkleRoot)
{
    // These are checks that are independent of context.

    if (block.fChecked)
        return true;

    // Check that the header is valid (particularly PoW).  This is mostly
    // redundant with the call in AcceptBlockHeader.
    if (!CheckBlockHeader(block, state, consensusParams, fCheckPOW))
        return false;

    // Signet only: check block solution
    if (consensusParams.signet_blocks && fCheckPOW && !CheckSignetBlockSolution(block, consensusParams)) {
        return state.Invalid(BlockValidationResult::BLOCK_CONSENSUS, "bad-signet-blksig", "signet block signature validation failure");
    }

    // Check the merkle root.
    if (fCheckMerkleRoot && !CheckMerkleRoot(block, state)) {
        return false;
    }

    // All potential-corruption validation must be done before we do any
    // transaction validation, as otherwise we may mark the header as invalid
    // because we receive the wrong transactions for it.
    // Note that witness malleability is checked in ContextualCheckBlock, so no
    // checks that use witness data may be performed here.

    // Size limits
    if (block.vtx.empty() || block.vtx.size() * WITNESS_SCALE_FACTOR > MAX_BLOCK_WEIGHT || ::GetSerializeSize(TX_NO_WITNESS(block)) * WITNESS_SCALE_FACTOR > MAX_BLOCK_WEIGHT)
        return state.Invalid(BlockValidationResult::BLOCK_CONSENSUS, "bad-blk-length", "size limits failed");

    // First transaction must be coinbase, the rest must not be
    if (block.vtx.empty() || !block.vtx[0]->IsCoinBase())
        return state.Invalid(BlockValidationResult::BLOCK_CONSENSUS, "bad-cb-missing", "first tx is not coinbase");
    for (unsigned int i = 1; i < block.vtx.size(); i++)
        if (block.vtx[i]->IsCoinBase())
            return state.Invalid(BlockValidationResult::BLOCK_CONSENSUS, "bad-cb-multiple", "more than one coinbase");

    // Check transactions
    // Must check for duplicate inputs (see CVE-2018-17144)
    for (const auto& tx : block.vtx) {
        TxValidationState tx_state;
        if (!CheckTransaction(*tx, tx_state)) {
            // CheckBlock() does context-free validation checks. The only
            // possible failures are consensus failures.
            assert(tx_state.GetResult() == TxValidationResult::TX_CONSENSUS);
            return state.Invalid(BlockValidationResult::BLOCK_CONSENSUS, tx_state.GetRejectReason(),
                                 strprintf("Transaction check failed (tx hash %s) %s", tx->GetHash().ToString(), tx_state.GetDebugMessage()));
        }
    }
    unsigned int nSigOps = 0;
    for (const auto& tx : block.vtx)
    {
        nSigOps += GetLegacySigOpCount(*tx);
    }
    if (nSigOps * WITNESS_SCALE_FACTOR > MAX_BLOCK_SIGOPS_COST)
        return state.Invalid(BlockValidationResult::BLOCK_CONSENSUS, "bad-blk-sigops", "out-of-bounds SigOpCount");

    if (fCheckPOW && fCheckMerkleRoot)
        block.fChecked = true;

    return true;
}

void ChainstateManager::UpdateUncommittedBlockStructures(CBlock& block, const CBlockIndex* pindexPrev) const
{
    int commitpos = GetWitnessCommitmentIndex(block);
    static const std::vector<unsigned char> nonce(32, 0x00);
    if (commitpos != NO_WITNESS_COMMITMENT && DeploymentActiveAfter(pindexPrev, *this, Consensus::DEPLOYMENT_SEGWIT) && !block.vtx[0]->HasWitness()) {
        CMutableTransaction tx(*block.vtx[0]);
        tx.vin[0].scriptWitness.stack.resize(1);
        tx.vin[0].scriptWitness.stack[0] = nonce;
        block.vtx[0] = MakeTransactionRef(std::move(tx));
    }
}

std::vector<unsigned char> ChainstateManager::GenerateCoinbaseCommitment(CBlock& block, const CBlockIndex* pindexPrev) const
{
    std::vector<unsigned char> commitment;
    int commitpos = GetWitnessCommitmentIndex(block);
    std::vector<unsigned char> ret(32, 0x00);
    if (commitpos == NO_WITNESS_COMMITMENT) {
        uint256 witnessroot = BlockWitnessMerkleRoot(block, nullptr);
        CHash256().Write(witnessroot).Write(ret).Finalize(witnessroot);
        CTxOut out;
        out.nValue = 0;
        out.scriptPubKey.resize(MINIMUM_WITNESS_COMMITMENT);
        out.scriptPubKey[0] = OP_RETURN;
        out.scriptPubKey[1] = 0x24;
        out.scriptPubKey[2] = 0xaa;
        out.scriptPubKey[3] = 0x21;
        out.scriptPubKey[4] = 0xa9;
        out.scriptPubKey[5] = 0xed;
        memcpy(&out.scriptPubKey[6], witnessroot.begin(), 32);
        commitment = std::vector<unsigned char>(out.scriptPubKey.begin(), out.scriptPubKey.end());
        CMutableTransaction tx(*block.vtx[0]);
        tx.vout.push_back(out);
        block.vtx[0] = MakeTransactionRef(std::move(tx));
    }
    UpdateUncommittedBlockStructures(block, pindexPrev);
    return commitment;
}

bool HasValidProofOfWork(const std::vector<CBlockHeader>& headers, const Consensus::Params& consensusParams)
{
    return std::all_of(headers.cbegin(), headers.cend(),
            [&](const auto& header) { return CheckProofOfWork(header.GetHash(), header.nBits, consensusParams);});
}

bool IsBlockMutated(const CBlock& block, bool check_witness_root)
{
    BlockValidationState state;
    if (!CheckMerkleRoot(block, state)) {
        LogDebug(BCLog::VALIDATION, "Block mutated: %s\n", state.ToString());
        return true;
    }

    if (block.vtx.empty() || !block.vtx[0]->IsCoinBase()) {
        // Consider the block mutated if any transaction is 64 bytes in size (see 3.1
        // in "Weaknesses in Bitcoin’s Merkle Root Construction":
        // https://lists.linuxfoundation.org/pipermail/bitcoin-dev/attachments/20190225/a27d8837/attachment-0001.pdf).
        //
        // Note: This is not a consensus change as this only applies to blocks that
        // don't have a coinbase transaction and would therefore already be invalid.
        return std::any_of(block.vtx.begin(), block.vtx.end(),
                           [](auto& tx) { return GetSerializeSize(TX_NO_WITNESS(tx)) == 64; });
    } else {
        // Theoretically it is still possible for a block with a 64 byte
        // coinbase transaction to be mutated but we neglect that possibility
        // here as it requires at least 224 bits of work.
    }

    if (!CheckWitnessMalleation(block, check_witness_root, state)) {
        LogDebug(BCLog::VALIDATION, "Block mutated: %s\n", state.ToString());
        return true;
    }

    return false;
}

arith_uint256 CalculateClaimedHeadersWork(std::span<const CBlockHeader> headers)
{
    arith_uint256 total_work{0};
    for (const CBlockHeader& header : headers) {
        CBlockIndex dummy(header);
        total_work += GetBlockProof(dummy);
    }
    return total_work;
}

/** Context-dependent validity checks.
 *  By "context", we mean only the previous block headers, but not the UTXO
 *  set; UTXO-related validity checks are done in ConnectBlock().
 *  NOTE: This function is not currently invoked by ConnectBlock(), so we
 *  should consider upgrade issues if we change which consensus rules are
 *  enforced in this function (eg by adding a new consensus rule). See comment
 *  in ConnectBlock().
 *  Note that -reindex-chainstate skips the validation that happens here!
 */
static bool ContextualCheckBlockHeader(const CBlockHeader& block, BlockValidationState& state, BlockManager& blockman, const ChainstateManager& chainman, const CBlockIndex* pindexPrev) EXCLUSIVE_LOCKS_REQUIRED(::cs_main)
{
    AssertLockHeld(::cs_main);
    assert(pindexPrev != nullptr);
    const int nHeight = pindexPrev->nHeight + 1;

    // Check proof of work
    const Consensus::Params& consensusParams = chainman.GetConsensus();
    if (block.nBits != GetNextWorkRequired(pindexPrev, &block, consensusParams))
        return state.Invalid(BlockValidationResult::BLOCK_INVALID_HEADER, "bad-diffbits", "incorrect proof of work");

    // Check against checkpoints
    if (chainman.m_options.checkpoints_enabled) {
        // Don't accept any forks from the main chain prior to last checkpoint.
        // GetLastCheckpoint finds the last checkpoint in MapCheckpoints that's in our
        // BlockIndex().
        const CBlockIndex* pcheckpoint = blockman.GetLastCheckpoint(chainman.GetParams().Checkpoints());
        if (pcheckpoint && nHeight < pcheckpoint->nHeight) {
            LogPrintf("ERROR: %s: forked chain older than last checkpoint (height %d)\n", __func__, nHeight);
            return state.Invalid(BlockValidationResult::BLOCK_CHECKPOINT, "bad-fork-prior-to-checkpoint");
        }
    }

    // Check timestamp against prev
    if (block.GetBlockTime() <= pindexPrev->GetMedianTimePast())
        return state.Invalid(BlockValidationResult::BLOCK_INVALID_HEADER, "time-too-old", "block's timestamp is too early");

    // Testnet4 and regtest only: Check timestamp against prev for difficulty-adjustment
    // blocks to prevent timewarp attacks (see https://github.com/bitcoin/bitcoin/pull/15482).
    if (consensusParams.enforce_BIP94) {
        // Check timestamp for the first block of each difficulty adjustment
        // interval, except the genesis block.
        if (nHeight % consensusParams.DifficultyAdjustmentInterval() == 0) {
            if (block.GetBlockTime() < pindexPrev->GetBlockTime() - MAX_TIMEWARP) {
                return state.Invalid(BlockValidationResult::BLOCK_INVALID_HEADER, "time-timewarp-attack", "block's timestamp is too early on diff adjustment block");
            }
        }
    }

    // Check timestamp
    if (block.Time() > NodeClock::now() + std::chrono::seconds{MAX_FUTURE_BLOCK_TIME}) {
        return state.Invalid(BlockValidationResult::BLOCK_TIME_FUTURE, "time-too-new", "block timestamp too far in the future");
    }

    // Reject blocks with outdated version
    if ((block.nVersion < 2 && DeploymentActiveAfter(pindexPrev, chainman, Consensus::DEPLOYMENT_HEIGHTINCB)) ||
        (block.nVersion < 3 && DeploymentActiveAfter(pindexPrev, chainman, Consensus::DEPLOYMENT_DERSIG)) ||
        (block.nVersion < 4 && DeploymentActiveAfter(pindexPrev, chainman, Consensus::DEPLOYMENT_CLTV))) {
            return state.Invalid(BlockValidationResult::BLOCK_INVALID_HEADER, strprintf("bad-version(0x%08x)", block.nVersion),
                                 strprintf("rejected nVersion=0x%08x block", block.nVersion));
    }

    return true;
}

/** NOTE: This function is not currently invoked by ConnectBlock(), so we
 *  should consider upgrade issues if we change which consensus rules are
 *  enforced in this function (eg by adding a new consensus rule). See comment
 *  in ConnectBlock().
 *  Note that -reindex-chainstate skips the validation that happens here!
 */
static bool ContextualCheckBlock(const CBlock& block, BlockValidationState& state, const ChainstateManager& chainman, const CBlockIndex* pindexPrev)
{
    const int nHeight = pindexPrev == nullptr ? 0 : pindexPrev->nHeight + 1;

    // Enforce BIP113 (Median Time Past).
    bool enforce_locktime_median_time_past{false};
    if (DeploymentActiveAfter(pindexPrev, chainman, Consensus::DEPLOYMENT_CSV)) {
        assert(pindexPrev != nullptr);
        enforce_locktime_median_time_past = true;
    }

    const int64_t nLockTimeCutoff{enforce_locktime_median_time_past ?
                                      pindexPrev->GetMedianTimePast() :
                                      block.GetBlockTime()};

    // Check that all transactions are finalized
    for (const auto& tx : block.vtx) {
        if (!IsFinalTx(*tx, nHeight, nLockTimeCutoff)) {
            return state.Invalid(BlockValidationResult::BLOCK_CONSENSUS, "bad-txns-nonfinal", "non-final transaction");
        }
    }

    // Enforce rule that the coinbase starts with serialized block height
    if (DeploymentActiveAfter(pindexPrev, chainman, Consensus::DEPLOYMENT_HEIGHTINCB))
    {
        CScript expect = CScript() << nHeight;
        if (block.vtx[0]->vin[0].scriptSig.size() < expect.size() ||
            !std::equal(expect.begin(), expect.end(), block.vtx[0]->vin[0].scriptSig.begin())) {
            return state.Invalid(BlockValidationResult::BLOCK_CONSENSUS, "bad-cb-height", "block height mismatch in coinbase");
        }
    }

    // Validation for witness commitments.
    // * We compute the witness hash (which is the hash including witnesses) of all the block's transactions, except the
    //   coinbase (where 0x0000....0000 is used instead).
    // * The coinbase scriptWitness is a stack of a single 32-byte vector, containing a witness reserved value (unconstrained).
    // * We build a merkle tree with all those witness hashes as leaves (similar to the hashMerkleRoot in the block header).
    // * There must be at least one output whose scriptPubKey is a single 36-byte push, the first 4 bytes of which are
    //   {0xaa, 0x21, 0xa9, 0xed}, and the following 32 bytes are SHA256^2(witness root, witness reserved value). In case there are
    //   multiple, the last one is used.
    if (!CheckWitnessMalleation(block, DeploymentActiveAfter(pindexPrev, chainman, Consensus::DEPLOYMENT_SEGWIT), state)) {
        return false;
    }

    // After the coinbase witness reserved value and commitment are verified,
    // we can check if the block weight passes (before we've checked the
    // coinbase witness, it would be possible for the weight to be too
    // large by filling up the coinbase witness, which doesn't change
    // the block hash, so we couldn't mark the block as permanently
    // failed).
    if (GetBlockWeight(block) > MAX_BLOCK_WEIGHT) {
        return state.Invalid(BlockValidationResult::BLOCK_CONSENSUS, "bad-blk-weight", strprintf("%s : weight limit failed", __func__));
    }

    return true;
}

bool ChainstateManager::AcceptBlockHeader(const CBlockHeader& block, BlockValidationState& state, CBlockIndex** ppindex, bool min_pow_checked)
{
    AssertLockHeld(cs_main);

    // Check for duplicate
    uint256 hash = block.GetHash();
    BlockMap::iterator miSelf{m_blockman.m_block_index.find(hash)};
    if (hash != GetConsensus().hashGenesisBlock) {
        if (miSelf != m_blockman.m_block_index.end()) {
            // Block header is already known.
            CBlockIndex* pindex = &(miSelf->second);
            if (ppindex)
                *ppindex = pindex;
            if (pindex->nStatus & BLOCK_FAILED_MASK) {
                LogDebug(BCLog::VALIDATION, "%s: block %s is marked invalid\n", __func__, hash.ToString());
                return state.Invalid(BlockValidationResult::BLOCK_CACHED_INVALID, "duplicate-invalid");
            }
            return true;
        }

        if (!CheckBlockHeader(block, state, GetConsensus())) {
            LogDebug(BCLog::VALIDATION, "%s: Consensus::CheckBlockHeader: %s, %s\n", __func__, hash.ToString(), state.ToString());
            return false;
        }

        // Get prev block index
        CBlockIndex* pindexPrev = nullptr;
        BlockMap::iterator mi{m_blockman.m_block_index.find(block.hashPrevBlock)};
        if (mi == m_blockman.m_block_index.end()) {
            LogDebug(BCLog::VALIDATION, "header %s has prev block not found: %s\n", hash.ToString(), block.hashPrevBlock.ToString());
            return state.Invalid(BlockValidationResult::BLOCK_MISSING_PREV, "prev-blk-not-found");
        }
        pindexPrev = &((*mi).second);
        if (pindexPrev->nStatus & BLOCK_FAILED_MASK) {
            LogDebug(BCLog::VALIDATION, "header %s has prev block invalid: %s\n", hash.ToString(), block.hashPrevBlock.ToString());
            return state.Invalid(BlockValidationResult::BLOCK_INVALID_PREV, "bad-prevblk");
        }
        if (!ContextualCheckBlockHeader(block, state, m_blockman, *this, pindexPrev)) {
            LogDebug(BCLog::VALIDATION, "%s: Consensus::ContextualCheckBlockHeader: %s, %s\n", __func__, hash.ToString(), state.ToString());
            return false;
        }

        /* Determine if this block descends from any block which has been found
         * invalid (m_failed_blocks), then mark pindexPrev and any blocks between
         * them as failed. For example:
         *
         *                D3
         *              /
         *      B2 - C2
         *    /         \
         *  A             D2 - E2 - F2
         *    \
         *      B1 - C1 - D1 - E1
         *
         * In the case that we attempted to reorg from E1 to F2, only to find
         * C2 to be invalid, we would mark D2, E2, and F2 as BLOCK_FAILED_CHILD
         * but NOT D3 (it was not in any of our candidate sets at the time).
         *
         * In any case D3 will also be marked as BLOCK_FAILED_CHILD at restart
         * in LoadBlockIndex.
         */
        if (!pindexPrev->IsValid(BLOCK_VALID_SCRIPTS)) {
            // The above does not mean "invalid": it checks if the previous block
            // hasn't been validated up to BLOCK_VALID_SCRIPTS. This is a performance
            // optimization, in the common case of adding a new block to the tip,
            // we don't need to iterate over the failed blocks list.
            for (const CBlockIndex* failedit : m_failed_blocks) {
                if (pindexPrev->GetAncestor(failedit->nHeight) == failedit) {
                    assert(failedit->nStatus & BLOCK_FAILED_VALID);
                    CBlockIndex* invalid_walk = pindexPrev;
                    while (invalid_walk != failedit) {
                        invalid_walk->nStatus |= BLOCK_FAILED_CHILD;
                        m_blockman.m_dirty_blockindex.insert(invalid_walk);
                        invalid_walk = invalid_walk->pprev;
                    }
                    LogDebug(BCLog::VALIDATION, "header %s has prev block invalid: %s\n", hash.ToString(), block.hashPrevBlock.ToString());
                    return state.Invalid(BlockValidationResult::BLOCK_INVALID_PREV, "bad-prevblk");
                }
            }
        }
    }
    if (!min_pow_checked) {
        LogDebug(BCLog::VALIDATION, "%s: not adding new block header %s, missing anti-dos proof-of-work validation\n", __func__, hash.ToString());
        return state.Invalid(BlockValidationResult::BLOCK_HEADER_LOW_WORK, "too-little-chainwork");
    }
    CBlockIndex* pindex{m_blockman.AddToBlockIndex(block, m_best_header)};

    if (ppindex)
        *ppindex = pindex;

    // Since this is the earliest point at which we have determined that a
    // header is both new and valid, log here.
    //
    // These messages are valuable for detecting potential selfish mining behavior;
    // if multiple displacing headers are seen near simultaneously across many
    // nodes in the network, this might be an indication of selfish mining. Having
    // this log by default when not in IBD ensures broad availability of this data
    // in case investigation is merited.
    const auto msg = strprintf(
        "Saw new header hash=%s height=%d", hash.ToString(), pindex->nHeight);

    if (IsInitialBlockDownload()) {
        LogPrintLevel(BCLog::VALIDATION, BCLog::Level::Debug, "%s\n", msg);
    } else {
        LogPrintf("%s\n", msg);
    }

    return true;
}

// Exposed wrapper for AcceptBlockHeader
bool ChainstateManager::ProcessNewBlockHeaders(std::span<const CBlockHeader> headers, bool min_pow_checked, BlockValidationState& state, const CBlockIndex** ppindex)
{
    AssertLockNotHeld(cs_main);
    {
        LOCK(cs_main);
        for (const CBlockHeader& header : headers) {
            CBlockIndex *pindex = nullptr; // Use a temp pindex instead of ppindex to avoid a const_cast
            bool accepted{AcceptBlockHeader(header, state, &pindex, min_pow_checked)};
            CheckBlockIndex();

            if (!accepted) {
                return false;
            }
            if (ppindex) {
                *ppindex = pindex;
            }
        }
    }
    if (NotifyHeaderTip()) {
        if (IsInitialBlockDownload() && ppindex && *ppindex) {
            const CBlockIndex& last_accepted{**ppindex};
            int64_t blocks_left{(NodeClock::now() - last_accepted.Time()) / GetConsensus().PowTargetSpacing()};
            blocks_left = std::max<int64_t>(0, blocks_left);
            const double progress{100.0 * last_accepted.nHeight / (last_accepted.nHeight + blocks_left)};
            LogInfo("Synchronizing blockheaders, height: %d (~%.2f%%)\n", last_accepted.nHeight, progress);
        }
    }
    return true;
}

void ChainstateManager::ReportHeadersPresync(const arith_uint256& work, int64_t height, int64_t timestamp)
{
    AssertLockNotHeld(cs_main);
    {
        LOCK(cs_main);
        // Don't report headers presync progress if we already have a post-minchainwork header chain.
        // This means we lose reporting for potentially legitimate, but unlikely, deep reorgs, but
        // prevent attackers that spam low-work headers from filling our logs.
        if (m_best_header->nChainWork >= UintToArith256(GetConsensus().nMinimumChainWork)) return;
        // Rate limit headers presync updates to 4 per second, as these are not subject to DoS
        // protection.
        auto now = std::chrono::steady_clock::now();
        if (now < m_last_presync_update + std::chrono::milliseconds{250}) return;
        m_last_presync_update = now;
    }
    bool initial_download = IsInitialBlockDownload();
    GetNotifications().headerTip(GetSynchronizationState(initial_download, m_blockman.m_blockfiles_indexed), height, timestamp, /*presync=*/true);
    if (initial_download) {
        int64_t blocks_left{(NodeClock::now() - NodeSeconds{std::chrono::seconds{timestamp}}) / GetConsensus().PowTargetSpacing()};
        blocks_left = std::max<int64_t>(0, blocks_left);
        const double progress{100.0 * height / (height + blocks_left)};
        LogInfo("Pre-synchronizing blockheaders, height: %d (~%.2f%%)\n", height, progress);
    }
}

/** Store block on disk. If dbp is non-nullptr, the file is known to already reside on disk */
bool ChainstateManager::AcceptBlock(const std::shared_ptr<const CBlock>& pblock, BlockValidationState& state, CBlockIndex** ppindex, bool fRequested, const FlatFilePos* dbp, bool* fNewBlock, bool min_pow_checked)
{
    const CBlock& block = *pblock;

    if (fNewBlock) *fNewBlock = false;
    AssertLockHeld(cs_main);

    CBlockIndex *pindexDummy = nullptr;
    CBlockIndex *&pindex = ppindex ? *ppindex : pindexDummy;

    bool accepted_header{AcceptBlockHeader(block, state, &pindex, min_pow_checked)};
    CheckBlockIndex();

    if (!accepted_header)
        return false;

    // Check all requested blocks that we do not already have for validity and
    // save them to disk. Skip processing of unrequested blocks as an anti-DoS
    // measure, unless the blocks have more work than the active chain tip, and
    // aren't too far ahead of it, so are likely to be attached soon.
    bool fAlreadyHave = pindex->nStatus & BLOCK_HAVE_DATA;
    bool fHasMoreOrSameWork = (ActiveTip() ? pindex->nChainWork >= ActiveTip()->nChainWork : true);
    // Blocks that are too out-of-order needlessly limit the effectiveness of
    // pruning, because pruning will not delete block files that contain any
    // blocks which are too close in height to the tip.  Apply this test
    // regardless of whether pruning is enabled; it should generally be safe to
    // not process unrequested blocks.
    bool fTooFarAhead{pindex->nHeight > ActiveHeight() + int(MIN_BLOCKS_TO_KEEP)};

    // TODO: Decouple this function from the block download logic by removing fRequested
    // This requires some new chain data structure to efficiently look up if a
    // block is in a chain leading to a candidate for best tip, despite not
    // being such a candidate itself.
    // Note that this would break the getblockfrompeer RPC

    // TODO: deal better with return value and error conditions for duplicate
    // and unrequested blocks.
    if (fAlreadyHave) return true;
    if (!fRequested) {  // If we didn't ask for it:
        if (pindex->nTx != 0) return true;    // This is a previously-processed block that was pruned
        if (!fHasMoreOrSameWork) return true; // Don't process less-work chains
        if (fTooFarAhead) return true;        // Block height is too high

        // Protect against DoS attacks from low-work chains.
        // If our tip is behind, a peer could try to send us
        // low-work blocks on a fake chain that we would never
        // request; don't process these.
        if (pindex->nChainWork < MinimumChainWork()) return true;
    }

    const CChainParams& params{GetParams()};

    if (!CheckBlock(block, state, params.GetConsensus()) ||
        !ContextualCheckBlock(block, state, *this, pindex->pprev)) {
        if (state.IsInvalid() && state.GetResult() != BlockValidationResult::BLOCK_MUTATED) {
            pindex->nStatus |= BLOCK_FAILED_VALID;
            m_blockman.m_dirty_blockindex.insert(pindex);
        }
        LogError("%s: %s\n", __func__, state.ToString());
        return false;
    }

    // Header is valid/has work, merkle tree and segwit merkle tree are good...RELAY NOW
    // (but if it does not build on our best tip, let the SendMessages loop relay it)
    if (!IsInitialBlockDownload() && ActiveTip() == pindex->pprev && m_options.signals) {
        m_options.signals->NewPoWValidBlock(pindex, pblock);
    }

    // Write block to history file
    if (fNewBlock) *fNewBlock = true;
    try {
        FlatFilePos blockPos{};
        if (dbp) {
            blockPos = *dbp;
            m_blockman.UpdateBlockInfo(block, pindex->nHeight, blockPos);
        } else {
            blockPos = m_blockman.WriteBlock(block, pindex->nHeight);
            if (blockPos.IsNull()) {
                state.Error(strprintf("%s: Failed to find position to write new block to disk", __func__));
                return false;
            }
        }
        ReceivedBlockTransactions(block, pindex, blockPos);
    } catch (const std::runtime_error& e) {
        return FatalError(GetNotifications(), state, strprintf(_("System error while saving block to disk: %s"), e.what()));
    }

    // TODO: FlushStateToDisk() handles flushing of both block and chainstate
    // data, so we should move this to ChainstateManager so that we can be more
    // intelligent about how we flush.
    // For now, since FlushStateMode::NONE is used, all that can happen is that
    // the block files may be pruned, so we can just call this on one
    // chainstate (particularly if we haven't implemented pruning with
    // background validation yet).
    ActiveChainstate().FlushStateToDisk(state, FlushStateMode::NONE);

    CheckBlockIndex();

    return true;
}

bool ChainstateManager::ProcessNewBlock(const std::shared_ptr<const CBlock>& block, bool force_processing, bool min_pow_checked, bool* new_block)
{
    AssertLockNotHeld(cs_main);

    {
        CBlockIndex *pindex = nullptr;
        if (new_block) *new_block = false;
        BlockValidationState state;

        // CheckBlock() does not support multi-threaded block validation because CBlock::fChecked can cause data race.
        // Therefore, the following critical section must include the CheckBlock() call as well.
        LOCK(cs_main);

        // Skipping AcceptBlock() for CheckBlock() failures means that we will never mark a block as invalid if
        // CheckBlock() fails.  This is protective against consensus failure if there are any unknown forms of block
        // malleability that cause CheckBlock() to fail; see e.g. CVE-2012-2459 and
        // https://lists.linuxfoundation.org/pipermail/bitcoin-dev/2019-February/016697.html.  Because CheckBlock() is
        // not very expensive, the anti-DoS benefits of caching failure (of a definitely-invalid block) are not substantial.
        bool ret = CheckBlock(*block, state, GetConsensus());
        if (ret) {
            // Store to disk
            ret = AcceptBlock(block, state, &pindex, force_processing, nullptr, new_block, min_pow_checked);
        }
        if (!ret) {
            if (m_options.signals) {
                m_options.signals->BlockChecked(*block, state);
            }
            LogError("%s: AcceptBlock FAILED (%s)\n", __func__, state.ToString());
            return false;
        }
    }

    NotifyHeaderTip();

    BlockValidationState state; // Only used to report errors, not invalidity - ignore it
    if (!ActiveChainstate().ActivateBestChain(state, block)) {
        LogError("%s: ActivateBestChain failed (%s)\n", __func__, state.ToString());
        return false;
    }

    Chainstate* bg_chain{WITH_LOCK(cs_main, return BackgroundSyncInProgress() ? m_ibd_chainstate.get() : nullptr)};
    BlockValidationState bg_state;
    if (bg_chain && !bg_chain->ActivateBestChain(bg_state, block)) {
        LogError("%s: [background] ActivateBestChain failed (%s)\n", __func__, bg_state.ToString());
        return false;
     }

    return true;
}

MempoolAcceptResult ChainstateManager::ProcessTransaction(const CTransactionRef& tx, bool test_accept, const ignore_rejects_type& ignore_rejects)
{
    AssertLockHeld(cs_main);
    Chainstate& active_chainstate = ActiveChainstate();
    if (!active_chainstate.GetMempool()) {
        TxValidationState state;
        state.Invalid(TxValidationResult::TX_NO_MEMPOOL, "no-mempool");
        return MempoolAcceptResult::Failure(state);
    }
    auto result = AcceptToMemoryPool(active_chainstate, tx, GetTime(), ignore_rejects, test_accept);
    active_chainstate.GetMempool()->check(active_chainstate.CoinsTip(), active_chainstate.m_chain.Height() + 1);
    return result;
}

bool TestBlockValidity(BlockValidationState& state,
                       const CChainParams& chainparams,
                       Chainstate& chainstate,
                       const CBlock& block,
                       CBlockIndex* pindexPrev,
                       bool fCheckPOW,
                       bool fCheckMerkleRoot)
{
    AssertLockHeld(cs_main);
    assert(pindexPrev && pindexPrev == chainstate.m_chain.Tip());
    CCoinsViewCache viewNew(&chainstate.CoinsTip());
    uint256 block_hash(block.GetHash());
    CBlockIndex indexDummy(block);
    indexDummy.pprev = pindexPrev;
    indexDummy.nHeight = pindexPrev->nHeight + 1;
    indexDummy.phashBlock = &block_hash;

    // NOTE: CheckBlockHeader is called by CheckBlock
    if (!ContextualCheckBlockHeader(block, state, chainstate.m_blockman, chainstate.m_chainman, pindexPrev)) {
        LogError("%s: Consensus::ContextualCheckBlockHeader: %s\n", __func__, state.ToString());
        return false;
    }
    if (!CheckBlock(block, state, chainparams.GetConsensus(), fCheckPOW, fCheckMerkleRoot)) {
        LogError("%s: Consensus::CheckBlock: %s\n", __func__, state.ToString());
        return false;
    }
    if (!ContextualCheckBlock(block, state, chainstate.m_chainman, pindexPrev)) {
        LogError("%s: Consensus::ContextualCheckBlock: %s\n", __func__, state.ToString());
        return false;
    }
    if (!chainstate.ConnectBlock(block, state, &indexDummy, viewNew, true)) {
        return false;
    }
    assert(state.IsValid());

    return true;
}

/* This function is called from the RPC code for pruneblockchain */
void PruneBlockFilesManual(Chainstate& active_chainstate, int nManualPruneHeight)
{
    BlockValidationState state;
    if (!active_chainstate.FlushStateToDisk(
            state, FlushStateMode::NONE, nManualPruneHeight)) {
        LogPrintf("%s: failed to flush state (%s)\n", __func__, state.ToString());
    }
}

bool Chainstate::LoadChainTip()
{
    AssertLockHeld(cs_main);
    const CCoinsViewCache& coins_cache = CoinsTip();
    assert(!coins_cache.GetBestBlock().IsNull()); // Never called when the coins view is empty
    CBlockIndex* tip = m_chain.Tip();

    if (tip && tip->GetBlockHash() == coins_cache.GetBestBlock()) {
        return true;
    }

    // Load pointer to end of best chain
    CBlockIndex* pindex = m_blockman.LookupBlockIndex(coins_cache.GetBestBlock());
    if (!pindex) {
        return false;
    }
    m_chain.SetTip(*pindex);
    tip = m_chain.Tip();

    // Make sure our chain tip before shutting down scores better than any other candidate
    // to maintain a consistent best tip over reboots in case of a tie.
    auto target = tip;
    while (target) {
        const bool is_candidate{setBlockIndexCandidates.contains(target)};
        if (is_candidate) setBlockIndexCandidates.erase(tip);
        target->nSequenceId = SEQ_ID_BEST_CHAIN_FROM_DISK;
        if (is_candidate) setBlockIndexCandidates.insert(tip);
        target = target->pprev;
    }
    PruneBlockIndexCandidates();

    tip = m_chain.Tip();
    LogPrintf("Loaded best chain: hashBestChain=%s height=%d date=%s progress=%f\n",
              tip->GetBlockHash().ToString(),
              m_chain.Height(),
              FormatISO8601DateTime(tip->GetBlockTime()),
              m_chainman.GuessVerificationProgress(tip));

    // Ensure KernelNotifications m_tip_block is set even if no new block arrives.
    if (this->GetRole() != ChainstateRole::BACKGROUND) {
        // Ignoring return value for now.
        (void)m_chainman.GetNotifications().blockTip(GetSynchronizationState(/*init=*/true, m_chainman.m_blockman.m_blockfiles_indexed), *pindex);
    }

    return true;
}

CVerifyDB::CVerifyDB(Notifications& notifications)
    : m_notifications{notifications}
{
    m_notifications.progress(_("Verifying blocks…"), 0, false);
}

CVerifyDB::~CVerifyDB()
{
    m_notifications.progress(bilingual_str{}, 100, false);
}

VerifyDBResult CVerifyDB::VerifyDB(
    Chainstate& chainstate,
    const Consensus::Params& consensus_params,
    CCoinsView& coinsview,
    int nCheckLevel, int nCheckDepth)
{
    AssertLockHeld(cs_main);

    if (chainstate.m_chain.Tip() == nullptr || chainstate.m_chain.Tip()->pprev == nullptr) {
        return VerifyDBResult::SUCCESS;
    }

    // Verify blocks in the best chain
    if (nCheckDepth <= 0 || nCheckDepth > chainstate.m_chain.Height()) {
        nCheckDepth = chainstate.m_chain.Height();
    }
    nCheckLevel = std::max(0, std::min(4, nCheckLevel));
    LogPrintf("Verifying last %i blocks at level %i\n", nCheckDepth, nCheckLevel);
    CCoinsViewCache coins(&coinsview);
    CBlockIndex* pindex;
    CBlockIndex* pindexFailure = nullptr;
    int nGoodTransactions = 0;
    BlockValidationState state;
    int reportDone = 0;
    bool skipped_no_block_data{false};
    bool skipped_l3_checks{false};
    LogPrintf("Verification progress: 0%%\n");

    const bool is_snapshot_cs{chainstate.m_from_snapshot_blockhash};

    for (pindex = chainstate.m_chain.Tip(); pindex && pindex->pprev; pindex = pindex->pprev) {
        const int percentageDone = std::max(1, std::min(99, (int)(((double)(chainstate.m_chain.Height() - pindex->nHeight)) / (double)nCheckDepth * (nCheckLevel >= 4 ? 50 : 100))));
        if (reportDone < percentageDone / 10) {
            // report every 10% step
            LogPrintf("Verification progress: %d%%\n", percentageDone);
            reportDone = percentageDone / 10;
        }
        m_notifications.progress(_("Verifying blocks…"), percentageDone, false);
        if (pindex->nHeight <= chainstate.m_chain.Height() - nCheckDepth) {
            break;
        }
        if ((chainstate.m_blockman.IsPruneMode() || is_snapshot_cs) && !(pindex->nStatus & BLOCK_HAVE_DATA)) {
            // If pruning or running under an assumeutxo snapshot, only go
            // back as far as we have data.
            LogPrintf("VerifyDB(): block verification stopping at height %d (no data). This could be due to pruning or use of an assumeutxo snapshot.\n", pindex->nHeight);
            skipped_no_block_data = true;
            break;
        }
        CBlock block;
        // check level 0: read from disk
        if (!chainstate.m_blockman.ReadBlock(block, *pindex, /*lowprio=*/true)) {
            LogPrintf("Verification error: ReadBlock failed at %d, hash=%s\n", pindex->nHeight, pindex->GetBlockHash().ToString());
            return VerifyDBResult::CORRUPTED_BLOCK_DB;
        }
        // check level 1: verify block validity
        if (nCheckLevel >= 1 && !CheckBlock(block, state, consensus_params)) {
            LogPrintf("Verification error: found bad block at %d, hash=%s (%s)\n",
                      pindex->nHeight, pindex->GetBlockHash().ToString(), state.ToString());
            return VerifyDBResult::CORRUPTED_BLOCK_DB;
        }
        // check level 2: verify undo validity
        if (nCheckLevel >= 2 && pindex) {
            CBlockUndo undo;
            if (!pindex->GetUndoPos().IsNull()) {
                if (!chainstate.m_blockman.ReadBlockUndo(undo, *pindex)) {
                    LogPrintf("Verification error: found bad undo data at %d, hash=%s\n", pindex->nHeight, pindex->GetBlockHash().ToString());
                    return VerifyDBResult::CORRUPTED_BLOCK_DB;
                }
            }
        }
        // check level 3: check for inconsistencies during memory-only disconnect of tip blocks
        size_t curr_coins_usage = coins.DynamicMemoryUsage() + chainstate.CoinsTip().DynamicMemoryUsage();

        if (nCheckLevel >= 3) {
            if (curr_coins_usage <= chainstate.m_coinstip_cache_size_bytes) {
                assert(coins.GetBestBlock() == pindex->GetBlockHash());
                DisconnectResult res = chainstate.DisconnectBlock(block, pindex, coins);
                if (res == DISCONNECT_FAILED) {
                    LogPrintf("Verification error: irrecoverable inconsistency in block data at %d, hash=%s\n", pindex->nHeight, pindex->GetBlockHash().ToString());
                    return VerifyDBResult::CORRUPTED_BLOCK_DB;
                }
                if (res == DISCONNECT_UNCLEAN) {
                    nGoodTransactions = 0;
                    pindexFailure = pindex;
                } else {
                    nGoodTransactions += block.vtx.size();
                }
            } else {
                skipped_l3_checks = true;
            }
        }
        if (chainstate.m_chainman.m_interrupt) return VerifyDBResult::INTERRUPTED;
    }
    if (pindexFailure) {
        LogPrintf("Verification error: coin database inconsistencies found (last %i blocks, %i good transactions before that)\n", chainstate.m_chain.Height() - pindexFailure->nHeight + 1, nGoodTransactions);
        return VerifyDBResult::CORRUPTED_BLOCK_DB;
    }
    if (skipped_l3_checks) {
        LogPrintf("Skipped verification of level >=3 (insufficient database cache size). Consider increasing -dbcache.\n");
    }

    // store block count as we move pindex at check level >= 4
    int block_count = chainstate.m_chain.Height() - pindex->nHeight;

    // check level 4: try reconnecting blocks
    if (nCheckLevel >= 4 && !skipped_l3_checks) {
        while (pindex != chainstate.m_chain.Tip()) {
            const int percentageDone = std::max(1, std::min(99, 100 - (int)(((double)(chainstate.m_chain.Height() - pindex->nHeight)) / (double)nCheckDepth * 50)));
            if (reportDone < percentageDone / 10) {
                // report every 10% step
                LogPrintf("Verification progress: %d%%\n", percentageDone);
                reportDone = percentageDone / 10;
            }
            m_notifications.progress(_("Verifying blocks…"), percentageDone, false);
            pindex = chainstate.m_chain.Next(pindex);
            CBlock block;
            if (!chainstate.m_blockman.ReadBlock(block, *pindex, /*lowprio=*/true)) {
                LogPrintf("Verification error: ReadBlock failed at %d, hash=%s\n", pindex->nHeight, pindex->GetBlockHash().ToString());
                return VerifyDBResult::CORRUPTED_BLOCK_DB;
            }
            if (!chainstate.ConnectBlock(block, state, pindex, coins)) {
                LogPrintf("Verification error: found unconnectable block at %d, hash=%s (%s)\n", pindex->nHeight, pindex->GetBlockHash().ToString(), state.ToString());
                return VerifyDBResult::CORRUPTED_BLOCK_DB;
            }
            if (chainstate.m_chainman.m_interrupt) return VerifyDBResult::INTERRUPTED;
        }
    }

    LogPrintf("Verification: No coin database inconsistencies in last %i blocks (%i transactions)\n", block_count, nGoodTransactions);

    if (skipped_l3_checks) {
        return VerifyDBResult::SKIPPED_L3_CHECKS;
    }
    if (skipped_no_block_data) {
        return VerifyDBResult::SKIPPED_MISSING_BLOCKS;
    }
    return VerifyDBResult::SUCCESS;
}

/** Apply the effects of a block on the utxo cache, ignoring that it may already have been applied. */
bool Chainstate::RollforwardBlock(const CBlockIndex* pindex, CCoinsViewCache& inputs)
{
    AssertLockHeld(cs_main);
    // TODO: merge with ConnectBlock
    CBlock block;
    if (!m_blockman.ReadBlock(block, *pindex, /*lowprio=*/true)) {
        LogError("ReplayBlock(): ReadBlock failed at %d, hash=%s\n", pindex->nHeight, pindex->GetBlockHash().ToString());
        return false;
    }

    for (const CTransactionRef& tx : block.vtx) {
        if (!tx->IsCoinBase()) {
            for (const CTxIn &txin : tx->vin) {
                inputs.SpendCoin(txin.prevout);
            }
        }
        // Pass check = true as every addition may be an overwrite.
        AddCoins(inputs, *tx, pindex->nHeight, true);
    }
    return true;
}

bool Chainstate::ReplayBlocks()
{
    LOCK(cs_main);

    CCoinsView& db = this->CoinsDB();
    CCoinsViewCache cache(&db);

    std::vector<uint256> hashHeads = db.GetHeadBlocks();
    if (hashHeads.empty()) return true; // We're already in a consistent state.
    if (hashHeads.size() != 2) {
        LogError("ReplayBlocks(): unknown inconsistent state\n");
        return false;
    }

    m_chainman.GetNotifications().progress(_("Replaying blocks…"), 0, false);
    LogPrintf("Replaying blocks\n");

    const CBlockIndex* pindexOld = nullptr;  // Old tip during the interrupted flush.
    const CBlockIndex* pindexNew;            // New tip during the interrupted flush.
    const CBlockIndex* pindexFork = nullptr; // Latest block common to both the old and the new tip.

    if (m_blockman.m_block_index.count(hashHeads[0]) == 0) {
        LogError("ReplayBlocks(): reorganization to unknown block requested\n");
        return false;
    }
    pindexNew = &(m_blockman.m_block_index[hashHeads[0]]);

    if (!hashHeads[1].IsNull()) { // The old tip is allowed to be 0, indicating it's the first flush.
        if (m_blockman.m_block_index.count(hashHeads[1]) == 0) {
            LogError("ReplayBlocks(): reorganization from unknown block requested\n");
            return false;
        }
        pindexOld = &(m_blockman.m_block_index[hashHeads[1]]);
        pindexFork = LastCommonAncestor(pindexOld, pindexNew);
        assert(pindexFork != nullptr);
    }

    // Rollback along the old branch.
    while (pindexOld != pindexFork) {
        if (pindexOld->nHeight > 0) { // Never disconnect the genesis block.
            CBlock block;
            if (!m_blockman.ReadBlock(block, *pindexOld, /*lowprio=*/true)) {
                LogError("RollbackBlock(): ReadBlock() failed at %d, hash=%s\n", pindexOld->nHeight, pindexOld->GetBlockHash().ToString());
                return false;
            }
            LogPrintf("Rolling back %s (%i)\n", pindexOld->GetBlockHash().ToString(), pindexOld->nHeight);
            DisconnectResult res = DisconnectBlock(block, pindexOld, cache);
            if (res == DISCONNECT_FAILED) {
                LogError("RollbackBlock(): DisconnectBlock failed at %d, hash=%s\n", pindexOld->nHeight, pindexOld->GetBlockHash().ToString());
                return false;
            }
            // If DISCONNECT_UNCLEAN is returned, it means a non-existing UTXO was deleted, or an existing UTXO was
            // overwritten. It corresponds to cases where the block-to-be-disconnect never had all its operations
            // applied to the UTXO set. However, as both writing a UTXO and deleting a UTXO are idempotent operations,
            // the result is still a version of the UTXO set with the effects of that block undone.
        }
        pindexOld = pindexOld->pprev;
    }

    // Roll forward from the forking point to the new tip.
    int nForkHeight = pindexFork ? pindexFork->nHeight : 0;
    for (int nHeight = nForkHeight + 1; nHeight <= pindexNew->nHeight; ++nHeight) {
        const CBlockIndex& pindex{*Assert(pindexNew->GetAncestor(nHeight))};

        LogPrintf("Rolling forward %s (%i)\n", pindex.GetBlockHash().ToString(), nHeight);
        m_chainman.GetNotifications().progress(_("Replaying blocks…"), (int)((nHeight - nForkHeight) * 100.0 / (pindexNew->nHeight - nForkHeight)), false);
        if (!RollforwardBlock(&pindex, cache)) return false;
    }

    cache.SetBestBlock(pindexNew->GetBlockHash());
    cache.Flush();
    m_chainman.GetNotifications().progress(bilingual_str{}, 100, false);
    return true;
}

bool Chainstate::NeedsRedownload() const
{
    AssertLockHeld(cs_main);

    // At and above m_params.SegwitHeight, segwit consensus rules must be validated
    CBlockIndex* block{m_chain.Tip()};

    while (block != nullptr && DeploymentActiveAt(*block, m_chainman, Consensus::DEPLOYMENT_SEGWIT)) {
        if (!(block->nStatus & BLOCK_OPT_WITNESS)) {
            // block is insufficiently validated for a segwit client
            return true;
        }
        block = block->pprev;
    }

    return false;
}

void Chainstate::ClearBlockIndexCandidates()
{
    AssertLockHeld(::cs_main);
    setBlockIndexCandidates.clear();
}

bool ChainstateManager::LoadBlockIndex()
{
    AssertLockHeld(cs_main);
    // Load block index from databases
    if (m_blockman.m_blockfiles_indexed) {
        bool ret{m_blockman.LoadBlockIndexDB(SnapshotBlockhash())};
        if (!ret) return false;

        m_blockman.ScanAndUnlinkAlreadyPrunedFiles();

        std::vector<CBlockIndex*> vSortedByHeight{m_blockman.GetAllBlockIndices()};
        std::sort(vSortedByHeight.begin(), vSortedByHeight.end(),
                  CBlockIndexHeightOnlyComparator());

        for (CBlockIndex* pindex : vSortedByHeight) {
            if (m_interrupt) return false;
            // If we have an assumeutxo-based chainstate, then the snapshot
            // block will be a candidate for the tip, but it may not be
            // VALID_TRANSACTIONS (eg if we haven't yet downloaded the block),
            // so we special-case the snapshot block as a potential candidate
            // here.
            if (pindex == GetSnapshotBaseBlock() ||
                    (pindex->IsValid(BLOCK_VALID_TRANSACTIONS) &&
                     (pindex->HaveNumChainTxs() || pindex->pprev == nullptr))) {

                for (Chainstate* chainstate : GetAll()) {
                    chainstate->TryAddBlockIndexCandidate(pindex);
                }
            }
            if (pindex->nStatus & BLOCK_FAILED_MASK && (!m_best_invalid || pindex->nChainWork > m_best_invalid->nChainWork)) {
                m_best_invalid = pindex;
            }
            if (pindex->IsValid(BLOCK_VALID_TREE) && (m_best_header == nullptr || CBlockIndexWorkComparator()(m_best_header, pindex)))
                m_best_header = pindex;
        }
    }
    return true;
}

bool Chainstate::LoadGenesisBlock()
{
    LOCK(cs_main);

    const CChainParams& params{m_chainman.GetParams()};

    // Check whether we're already initialized by checking for genesis in
    // m_blockman.m_block_index. Note that we can't use m_chain here, since it is
    // set based on the coins db, not the block index db, which is the only
    // thing loaded at this point.
    if (m_blockman.m_block_index.count(params.GenesisBlock().GetHash()))
        return true;

    try {
        const CBlock& block = params.GenesisBlock();
        FlatFilePos blockPos{m_blockman.WriteBlock(block, 0)};
        if (blockPos.IsNull()) {
            LogError("%s: writing genesis block to disk failed\n", __func__);
            return false;
        }
        CBlockIndex* pindex = m_blockman.AddToBlockIndex(block, m_chainman.m_best_header);
        m_chainman.ReceivedBlockTransactions(block, pindex, blockPos);
    } catch (const std::runtime_error& e) {
        LogError("%s: failed to write genesis block: %s\n", __func__, e.what());
        return false;
    }

    return true;
}

void ChainstateManager::LoadExternalBlockFile(
    AutoFile& file_in,
    FlatFilePos* dbp,
    std::multimap<uint256, FlatFilePos>* blocks_with_unknown_parent)
{
    // Either both should be specified (-reindex), or neither (-loadblock).
    assert(!dbp == !blocks_with_unknown_parent);

    const auto start{SteadyClock::now()};
    const CChainParams& params{GetParams()};

    int nLoaded = 0;
    try {
        IOPRIO_IDLER(/*lowprio=*/true);
        file_in.SetIdlePriority();

        BufferedFile blkdat{file_in, 2 * MAX_BLOCK_SERIALIZED_SIZE, MAX_BLOCK_SERIALIZED_SIZE + 8};
        // nRewind indicates where to resume scanning in case something goes wrong,
        // such as a block fails to deserialize.
        uint64_t nRewind = blkdat.GetPos();
        while (!blkdat.eof()) {
            if (m_interrupt) return;

            blkdat.SetPos(nRewind);
            nRewind++; // start one byte further next time, in case of failure
            blkdat.SetLimit(); // remove former limit
            unsigned int nSize = 0;
            try {
                // locate a header
                MessageStartChars buf;
                blkdat.FindByte(std::byte(params.MessageStart()[0]));
                nRewind = blkdat.GetPos() + 1;
                blkdat >> buf;
                if (buf != params.MessageStart()) {
                    continue;
                }
                // read size
                blkdat >> nSize;
                if (nSize < 80 || nSize > MAX_BLOCK_SERIALIZED_SIZE)
                    continue;
            } catch (const std::exception&) {
                // no valid block header found; don't complain
                // (this happens at the end of every blk.dat file)
                break;
            }
            try {
                // read block header
                const uint64_t nBlockPos{blkdat.GetPos()};
                if (dbp)
                    dbp->nPos = nBlockPos;
                blkdat.SetLimit(nBlockPos + nSize);
                CBlockHeader header;
                blkdat >> header;
                const uint256 hash{header.GetHash()};
                // Skip the rest of this block (this may read from disk into memory); position to the marker before the
                // next block, but it's still possible to rewind to the start of the current block (without a disk read).
                nRewind = nBlockPos + nSize;
                blkdat.SkipTo(nRewind);

                std::shared_ptr<CBlock> pblock{}; // needs to remain available after the cs_main lock is released to avoid duplicate reads from disk

                {
                    LOCK(cs_main);
                    // detect out of order blocks, and store them for later
                    if (hash != params.GetConsensus().hashGenesisBlock && !m_blockman.LookupBlockIndex(header.hashPrevBlock)) {
                        LogDebug(BCLog::REINDEX, "%s: Out of order block %s, parent %s not known\n", __func__, hash.ToString(),
                                 header.hashPrevBlock.ToString());
                        if (dbp && blocks_with_unknown_parent) {
                            blocks_with_unknown_parent->emplace(header.hashPrevBlock, *dbp);
                        }
                        continue;
                    }

                    // process in case the block isn't known yet
                    const CBlockIndex* pindex = m_blockman.LookupBlockIndex(hash);
                    if (!pindex || (pindex->nStatus & BLOCK_HAVE_DATA) == 0) {
                        // This block can be processed immediately; rewind to its start, read and deserialize it.
                        blkdat.SetPos(nBlockPos);
                        pblock = std::make_shared<CBlock>();
                        blkdat >> TX_WITH_WITNESS(*pblock);
                        nRewind = blkdat.GetPos();

                        BlockValidationState state;
                        if (AcceptBlock(pblock, state, nullptr, true, dbp, nullptr, true)) {
                            nLoaded++;
                        }
                        if (state.IsError()) {
                            break;
                        }
                    } else if (hash != params.GetConsensus().hashGenesisBlock && pindex->nHeight % 1000 == 0) {
                        LogDebug(BCLog::REINDEX, "Block Import: already had block %s at height %d\n", hash.ToString(), pindex->nHeight);
                    }
                }

                // Activate the genesis block so normal node progress can continue
                // During first -reindex, this will only connect Genesis since
                // ActivateBestChain only connects blocks which are in the block tree db,
                // which only contains blocks whose parents are in it.
                // But do this only if genesis isn't activated yet, to avoid connecting many blocks
                // without assumevalid in the case of a continuation of a reindex that
                // was interrupted by the user.
                if (hash == params.GetConsensus().hashGenesisBlock && WITH_LOCK(::cs_main, return ActiveHeight()) == -1) {
                    BlockValidationState state;
                    if (!ActiveChainstate().ActivateBestChain(state, nullptr)) {
                        break;
                    }
                }

                if (m_blockman.IsPruneMode() && m_blockman.m_blockfiles_indexed && pblock) {
                    // must update the tip for pruning to work while importing with -loadblock.
                    // this is a tradeoff to conserve disk space at the expense of time
                    // spent updating the tip to be able to prune.
                    // otherwise, ActivateBestChain won't be called by the import process
                    // until after all of the block files are loaded. ActivateBestChain can be
                    // called by concurrent network message processing. but, that is not
                    // reliable for the purpose of pruning while importing.
                    bool activation_failure = false;
                    for (auto c : GetAll()) {
                        BlockValidationState state;
                        if (!c->ActivateBestChain(state, pblock)) {
                            LogDebug(BCLog::REINDEX, "failed to activate chain (%s)\n", state.ToString());
                            activation_failure = true;
                            break;
                        }
                    }
                    if (activation_failure) {
                        break;
                    }
                }

                NotifyHeaderTip();

                if (!blocks_with_unknown_parent) continue;

                // Recursively process earlier encountered successors of this block
                std::deque<uint256> queue;
                queue.push_back(hash);
                while (!queue.empty()) {
                    uint256 head = queue.front();
                    queue.pop_front();
                    auto range = blocks_with_unknown_parent->equal_range(head);
                    while (range.first != range.second) {
                        std::multimap<uint256, FlatFilePos>::iterator it = range.first;
                        std::shared_ptr<CBlock> pblockrecursive = std::make_shared<CBlock>();
                        if (m_blockman.ReadBlock(*pblockrecursive, it->second)) {
                            LogDebug(BCLog::REINDEX, "%s: Processing out of order child %s of %s\n", __func__, pblockrecursive->GetHash().ToString(),
                                    head.ToString());
                            LOCK(cs_main);
                            BlockValidationState dummy;
                            if (AcceptBlock(pblockrecursive, dummy, nullptr, true, &it->second, nullptr, true)) {
                                nLoaded++;
                                queue.push_back(pblockrecursive->GetHash());
                            }
                        }
                        range.first++;
                        blocks_with_unknown_parent->erase(it);
                        NotifyHeaderTip();
                    }
                }
            } catch (const std::exception& e) {
                // historical bugs added extra data to the block files that does not deserialize cleanly.
                // commonly this data is between readable blocks, but it does not really matter. such data is not fatal to the import process.
                // the code that reads the block files deals with invalid data by simply ignoring it.
                // it continues to search for the next {4 byte magic message start bytes + 4 byte length + block} that does deserialize cleanly
                // and passes all of the other block validation checks dealing with POW and the merkle root, etc...
                // we merely note with this informational log message when unexpected data is encountered.
                // we could also be experiencing a storage system read error, or a read of a previous bad write. these are possible, but
                // less likely scenarios. we don't have enough information to tell a difference here.
                // the reindex process is not the place to attempt to clean and/or compact the block files. if so desired, a studious node operator
                // may use knowledge of the fact that the block files are not entirely pristine in order to prepare a set of pristine, and
                // perhaps ordered, block files for later reindexing.
                LogDebug(BCLog::REINDEX, "%s: unexpected data at file offset 0x%x - %s. continuing\n", __func__, (nRewind - 1), e.what());
            }
        }
    } catch (const std::runtime_error& e) {
        GetNotifications().fatalError(strprintf(_("System error while loading external block file: %s"), e.what()));
    }
    LogPrintf("Loaded %i blocks from external file in %dms\n", nLoaded, Ticks<std::chrono::milliseconds>(SteadyClock::now() - start));
}

bool ChainstateManager::ShouldCheckBlockIndex() const
{
    // Assert to verify Flatten() has been called.
    if (!*Assert(m_options.check_block_index)) return false;
    if (FastRandomContext().randrange(*m_options.check_block_index) >= 1) return false;
    return true;
}

void ChainstateManager::CheckBlockIndex()
{
    if (!ShouldCheckBlockIndex()) {
        return;
    }

    LOCK(cs_main);

    // During a reindex, we read the genesis block and call CheckBlockIndex before ActivateBestChain,
    // so we have the genesis block in m_blockman.m_block_index but no active chain. (A few of the
    // tests when iterating the block tree require that m_chain has been initialized.)
    if (ActiveChain().Height() < 0) {
        assert(m_blockman.m_block_index.size() <= 1);
        return;
    }

    // Build forward-pointing data structure for the entire block tree.
    // For performance reasons, indexes of the best header chain are stored in a vector (within CChain).
    // All remaining blocks are stored in a multimap.
    // The best header chain can differ from the active chain: E.g. its entries may belong to blocks that
    // are not yet validated.
    CChain best_hdr_chain;
    assert(m_best_header);
    best_hdr_chain.SetTip(*m_best_header);

    std::multimap<CBlockIndex*,CBlockIndex*> forward;
    for (auto& [_, block_index] : m_blockman.m_block_index) {
        // Only save indexes in forward that are not part of the best header chain.
        if (!best_hdr_chain.Contains(&block_index)) {
            // Only genesis, which must be part of the best header chain, can have a nullptr parent.
            assert(block_index.pprev);
            forward.emplace(block_index.pprev, &block_index);
        }
    }
    assert(forward.size() + best_hdr_chain.Height() + 1 == m_blockman.m_block_index.size());

    CBlockIndex* pindex = best_hdr_chain[0];
    assert(pindex);
    // Iterate over the entire block tree, using depth-first search.
    // Along the way, remember whether there are blocks on the path from genesis
    // block being explored which are the first to have certain properties.
    size_t nNodes = 0;
    int nHeight = 0;
    CBlockIndex* pindexFirstInvalid = nullptr; // Oldest ancestor of pindex which is invalid.
    CBlockIndex* pindexFirstMissing = nullptr; // Oldest ancestor of pindex which does not have BLOCK_HAVE_DATA, since assumeutxo snapshot if used.
    CBlockIndex* pindexFirstNeverProcessed = nullptr; // Oldest ancestor of pindex for which nTx == 0, since assumeutxo snapshot if used.
    CBlockIndex* pindexFirstNotTreeValid = nullptr; // Oldest ancestor of pindex which does not have BLOCK_VALID_TREE (regardless of being valid or not).
    CBlockIndex* pindexFirstNotTransactionsValid = nullptr; // Oldest ancestor of pindex which does not have BLOCK_VALID_TRANSACTIONS (regardless of being valid or not), since assumeutxo snapshot if used.
    CBlockIndex* pindexFirstNotChainValid = nullptr; // Oldest ancestor of pindex which does not have BLOCK_VALID_CHAIN (regardless of being valid or not), since assumeutxo snapshot if used.
    CBlockIndex* pindexFirstNotScriptsValid = nullptr; // Oldest ancestor of pindex which does not have BLOCK_VALID_SCRIPTS (regardless of being valid or not), since assumeutxo snapshot if used.

    // After checking an assumeutxo snapshot block, reset pindexFirst pointers
    // to earlier blocks that have not been downloaded or validated yet, so
    // checks for later blocks can assume the earlier blocks were validated and
    // be stricter, testing for more requirements.
    const CBlockIndex* snap_base{GetSnapshotBaseBlock()};
    CBlockIndex *snap_first_missing{}, *snap_first_notx{}, *snap_first_notv{}, *snap_first_nocv{}, *snap_first_nosv{};
    auto snap_update_firsts = [&] {
        if (pindex == snap_base) {
            std::swap(snap_first_missing, pindexFirstMissing);
            std::swap(snap_first_notx, pindexFirstNeverProcessed);
            std::swap(snap_first_notv, pindexFirstNotTransactionsValid);
            std::swap(snap_first_nocv, pindexFirstNotChainValid);
            std::swap(snap_first_nosv, pindexFirstNotScriptsValid);
        }
    };

    while (pindex != nullptr) {
        nNodes++;
        if (pindexFirstInvalid == nullptr && pindex->nStatus & BLOCK_FAILED_VALID) pindexFirstInvalid = pindex;
        if (pindexFirstMissing == nullptr && !(pindex->nStatus & BLOCK_HAVE_DATA)) {
            pindexFirstMissing = pindex;
        }
        if (pindexFirstNeverProcessed == nullptr && pindex->nTx == 0) pindexFirstNeverProcessed = pindex;
        if (pindex->pprev != nullptr && pindexFirstNotTreeValid == nullptr && (pindex->nStatus & BLOCK_VALID_MASK) < BLOCK_VALID_TREE) pindexFirstNotTreeValid = pindex;

        if (pindex->pprev != nullptr) {
            if (pindexFirstNotTransactionsValid == nullptr &&
                    (pindex->nStatus & BLOCK_VALID_MASK) < BLOCK_VALID_TRANSACTIONS) {
                pindexFirstNotTransactionsValid = pindex;
            }

            if (pindexFirstNotChainValid == nullptr &&
                    (pindex->nStatus & BLOCK_VALID_MASK) < BLOCK_VALID_CHAIN) {
                pindexFirstNotChainValid = pindex;
            }

            if (pindexFirstNotScriptsValid == nullptr &&
                    (pindex->nStatus & BLOCK_VALID_MASK) < BLOCK_VALID_SCRIPTS) {
                pindexFirstNotScriptsValid = pindex;
            }
        }

        // Begin: actual consistency checks.
        if (pindex->pprev == nullptr) {
            // Genesis block checks.
            assert(pindex->GetBlockHash() == GetConsensus().hashGenesisBlock); // Genesis block's hash must match.
            for (auto c : GetAll()) {
                if (c->m_chain.Genesis() != nullptr) {
                    assert(pindex == c->m_chain.Genesis()); // The chain's genesis block must be this block.
                }
            }
        }
        // nSequenceId can't be set higher than SEQ_ID_INIT_FROM_DISK{1} for blocks that aren't linked
        // (negative is used for preciousblock, SEQ_ID_BEST_CHAIN_FROM_DISK{0} for active chain when loaded from disk)
        if (!pindex->HaveNumChainTxs()) assert(pindex->nSequenceId <= SEQ_ID_INIT_FROM_DISK);
        // VALID_TRANSACTIONS is equivalent to nTx > 0 for all nodes (whether or not pruning has occurred).
        // HAVE_DATA is only equivalent to nTx > 0 (or VALID_TRANSACTIONS) if no pruning has occurred.
        if (!m_blockman.m_have_pruned) {
            // If we've never pruned, then HAVE_DATA should be equivalent to nTx > 0
            assert(!(pindex->nStatus & BLOCK_HAVE_DATA) == (pindex->nTx == 0));
            assert(pindexFirstMissing == pindexFirstNeverProcessed);
        } else {
            // If we have pruned, then we can only say that HAVE_DATA implies nTx > 0
            if (pindex->nStatus & BLOCK_HAVE_DATA) assert(pindex->nTx > 0);
        }
        if (pindex->nStatus & BLOCK_HAVE_UNDO) assert(pindex->nStatus & BLOCK_HAVE_DATA);
        if (snap_base && snap_base->GetAncestor(pindex->nHeight) == pindex) {
            // Assumed-valid blocks should connect to the main chain.
            assert((pindex->nStatus & BLOCK_VALID_MASK) >= BLOCK_VALID_TREE);
        }
        // There should only be an nTx value if we have
        // actually seen a block's transactions.
        assert(((pindex->nStatus & BLOCK_VALID_MASK) >= BLOCK_VALID_TRANSACTIONS) == (pindex->nTx > 0)); // This is pruning-independent.
        // All parents having had data (at some point) is equivalent to all parents being VALID_TRANSACTIONS, which is equivalent to HaveNumChainTxs().
        // HaveNumChainTxs will also be set in the assumeutxo snapshot block from snapshot metadata.
        assert((pindexFirstNeverProcessed == nullptr || pindex == snap_base) == pindex->HaveNumChainTxs());
        assert((pindexFirstNotTransactionsValid == nullptr || pindex == snap_base) == pindex->HaveNumChainTxs());
        assert(pindex->nHeight == nHeight); // nHeight must be consistent.
        assert(pindex->pprev == nullptr || pindex->nChainWork >= pindex->pprev->nChainWork); // For every block except the genesis block, the chainwork must be larger than the parent's.
        assert(nHeight < 2 || (pindex->pskip && (pindex->pskip->nHeight < nHeight))); // The pskip pointer must point back for all but the first 2 blocks.
        assert(pindexFirstNotTreeValid == nullptr); // All m_blockman.m_block_index entries must at least be TREE valid
        if ((pindex->nStatus & BLOCK_VALID_MASK) >= BLOCK_VALID_TREE) assert(pindexFirstNotTreeValid == nullptr); // TREE valid implies all parents are TREE valid
        if ((pindex->nStatus & BLOCK_VALID_MASK) >= BLOCK_VALID_CHAIN) assert(pindexFirstNotChainValid == nullptr); // CHAIN valid implies all parents are CHAIN valid
        if ((pindex->nStatus & BLOCK_VALID_MASK) >= BLOCK_VALID_SCRIPTS) assert(pindexFirstNotScriptsValid == nullptr); // SCRIPTS valid implies all parents are SCRIPTS valid
        if (pindexFirstInvalid == nullptr) {
            // Checks for not-invalid blocks.
            assert((pindex->nStatus & BLOCK_FAILED_MASK) == 0); // The failed mask cannot be set for blocks without invalid parents.
        }
        // Make sure m_chain_tx_count sum is correctly computed.
        if (!pindex->pprev) {
            // If no previous block, nTx and m_chain_tx_count must be the same.
            assert(pindex->m_chain_tx_count == pindex->nTx);
        } else if (pindex->pprev->m_chain_tx_count > 0 && pindex->nTx > 0) {
            // If previous m_chain_tx_count is set and number of transactions in block is known, sum must be set.
            assert(pindex->m_chain_tx_count == pindex->nTx + pindex->pprev->m_chain_tx_count);
        } else {
            // Otherwise m_chain_tx_count should only be set if this is a snapshot
            // block, and must be set if it is.
            assert((pindex->m_chain_tx_count != 0) == (pindex == snap_base));
        }

        // Chainstate-specific checks on setBlockIndexCandidates
        for (auto c : GetAll()) {
            if (c->m_chain.Tip() == nullptr) continue;
            // Two main factors determine whether pindex is a candidate in
            // setBlockIndexCandidates:
            //
            // - If pindex has less work than the chain tip, it should not be a
            //   candidate, and this will be asserted below. Otherwise it is a
            //   potential candidate.
            //
            // - If pindex or one of its parent blocks back to the genesis block
            //   or an assumeutxo snapshot never downloaded transactions
            //   (pindexFirstNeverProcessed is non-null), it should not be a
            //   candidate, and this will be asserted below. The only exception
            //   is if pindex itself is an assumeutxo snapshot block. Then it is
            //   also a potential candidate.
            if (!CBlockIndexWorkComparator()(pindex, c->m_chain.Tip()) && (pindexFirstNeverProcessed == nullptr || pindex == snap_base)) {
                // If pindex was detected as invalid (pindexFirstInvalid is
                // non-null), it is not required to be in
                // setBlockIndexCandidates.
                if (pindexFirstInvalid == nullptr) {
                    // If pindex and all its parents back to the genesis block
                    // or an assumeutxo snapshot block downloaded transactions,
                    // and the transactions were not pruned (pindexFirstMissing
                    // is null), it is a potential candidate. The check
                    // excludes pruned blocks, because if any blocks were
                    // pruned between pindex and the current chain tip, pindex will
                    // only temporarily be added to setBlockIndexCandidates,
                    // before being moved to m_blocks_unlinked. This check
                    // could be improved to verify that if all blocks between
                    // the chain tip and pindex have data, pindex must be a
                    // candidate.
                    //
                    // If pindex is the chain tip, it also is a potential
                    // candidate.
                    //
                    // If the chainstate was loaded from a snapshot and pindex
                    // is the base of the snapshot, pindex is also a potential
                    // candidate.
                    if (pindexFirstMissing == nullptr || pindex == c->m_chain.Tip() || pindex == c->SnapshotBase()) {
                        // If this chainstate is the active chainstate, pindex
                        // must be in setBlockIndexCandidates. Otherwise, this
                        // chainstate is a background validation chainstate, and
                        // pindex only needs to be added if it is an ancestor of
                        // the snapshot that is being validated.
                        if (c == &ActiveChainstate() || snap_base->GetAncestor(pindex->nHeight) == pindex) {
                            assert(c->setBlockIndexCandidates.count(pindex));
                        }
                    }
                    // If some parent is missing, then it could be that this block was in
                    // setBlockIndexCandidates but had to be removed because of the missing data.
                    // In this case it must be in m_blocks_unlinked -- see test below.
                }
            } else { // If this block sorts worse than the current tip or some ancestor's block has never been seen, it cannot be in setBlockIndexCandidates.
                assert(c->setBlockIndexCandidates.count(pindex) == 0);
            }
        }
        // Check whether this block is in m_blocks_unlinked.
        std::pair<std::multimap<CBlockIndex*,CBlockIndex*>::iterator,std::multimap<CBlockIndex*,CBlockIndex*>::iterator> rangeUnlinked = m_blockman.m_blocks_unlinked.equal_range(pindex->pprev);
        bool foundInUnlinked = false;
        while (rangeUnlinked.first != rangeUnlinked.second) {
            assert(rangeUnlinked.first->first == pindex->pprev);
            if (rangeUnlinked.first->second == pindex) {
                foundInUnlinked = true;
                break;
            }
            rangeUnlinked.first++;
        }
        if (pindex->pprev && (pindex->nStatus & BLOCK_HAVE_DATA) && pindexFirstNeverProcessed != nullptr && pindexFirstInvalid == nullptr) {
            // If this block has block data available, some parent was never received, and has no invalid parents, it must be in m_blocks_unlinked.
            assert(foundInUnlinked);
        }
        if (!(pindex->nStatus & BLOCK_HAVE_DATA)) assert(!foundInUnlinked); // Can't be in m_blocks_unlinked if we don't HAVE_DATA
        if (pindexFirstMissing == nullptr) assert(!foundInUnlinked); // We aren't missing data for any parent -- cannot be in m_blocks_unlinked.
        if (pindex->pprev && (pindex->nStatus & BLOCK_HAVE_DATA) && pindexFirstNeverProcessed == nullptr && pindexFirstMissing != nullptr) {
            // We HAVE_DATA for this block, have received data for all parents at some point, but we're currently missing data for some parent.
            assert(m_blockman.m_have_pruned);
            // This block may have entered m_blocks_unlinked if:
            //  - it has a descendant that at some point had more work than the
            //    tip, and
            //  - we tried switching to that descendant but were missing
            //    data for some intermediate block between m_chain and the
            //    tip.
            // So if this block is itself better than any m_chain.Tip() and it wasn't in
            // setBlockIndexCandidates, then it must be in m_blocks_unlinked.
            for (auto c : GetAll()) {
                const bool is_active = c == &ActiveChainstate();
                if (!CBlockIndexWorkComparator()(pindex, c->m_chain.Tip()) && c->setBlockIndexCandidates.count(pindex) == 0) {
                    if (pindexFirstInvalid == nullptr) {
                        if (is_active || snap_base->GetAncestor(pindex->nHeight) == pindex) {
                            assert(foundInUnlinked);
                        }
                    }
                }
            }
        }
        // assert(pindex->GetBlockHash() == pindex->GetBlockHeader().GetHash()); // Perhaps too slow
        // End: actual consistency checks.


        // Try descending into the first subnode. Always process forks first and the best header chain after.
        snap_update_firsts();
        std::pair<std::multimap<CBlockIndex*,CBlockIndex*>::iterator,std::multimap<CBlockIndex*,CBlockIndex*>::iterator> range = forward.equal_range(pindex);
        if (range.first != range.second) {
            // A subnode not part of the best header chain was found.
            pindex = range.first->second;
            nHeight++;
            continue;
        } else if (best_hdr_chain.Contains(pindex)) {
            // Descend further into best header chain.
            nHeight++;
            pindex = best_hdr_chain[nHeight];
            if (!pindex) break; // we are finished, since the best header chain is always processed last
            continue;
        }
        // This is a leaf node.
        // Move upwards until we reach a node of which we have not yet visited the last child.
        while (pindex) {
            // We are going to either move to a parent or a sibling of pindex.
            snap_update_firsts();
            // If pindex was the first with a certain property, unset the corresponding variable.
            if (pindex == pindexFirstInvalid) pindexFirstInvalid = nullptr;
            if (pindex == pindexFirstMissing) pindexFirstMissing = nullptr;
            if (pindex == pindexFirstNeverProcessed) pindexFirstNeverProcessed = nullptr;
            if (pindex == pindexFirstNotTreeValid) pindexFirstNotTreeValid = nullptr;
            if (pindex == pindexFirstNotTransactionsValid) pindexFirstNotTransactionsValid = nullptr;
            if (pindex == pindexFirstNotChainValid) pindexFirstNotChainValid = nullptr;
            if (pindex == pindexFirstNotScriptsValid) pindexFirstNotScriptsValid = nullptr;
            // Find our parent.
            CBlockIndex* pindexPar = pindex->pprev;
            // Find which child we just visited.
            std::pair<std::multimap<CBlockIndex*,CBlockIndex*>::iterator,std::multimap<CBlockIndex*,CBlockIndex*>::iterator> rangePar = forward.equal_range(pindexPar);
            while (rangePar.first->second != pindex) {
                assert(rangePar.first != rangePar.second); // Our parent must have at least the node we're coming from as child.
                rangePar.first++;
            }
            // Proceed to the next one.
            rangePar.first++;
            if (rangePar.first != rangePar.second) {
                // Move to a sibling not part of the best header chain.
                pindex = rangePar.first->second;
                break;
            } else if (pindexPar == best_hdr_chain[nHeight - 1]) {
                // Move to pindex's sibling on the best-chain, if it has one.
                pindex = best_hdr_chain[nHeight];
                // There will not be a next block if (and only if) parent block is the best header.
                assert((pindex == nullptr) == (pindexPar == best_hdr_chain.Tip()));
                break;
            } else {
                // Move up further.
                pindex = pindexPar;
                nHeight--;
                continue;
            }
        }
    }

    // Check that we actually traversed the entire block index.
    assert(nNodes == forward.size() + best_hdr_chain.Height() + 1);
}

std::string Chainstate::ToString()
{
    AssertLockHeld(::cs_main);
    CBlockIndex* tip = m_chain.Tip();
    return strprintf("Chainstate [%s] @ height %d (%s)",
                     m_from_snapshot_blockhash ? "snapshot" : "ibd",
                     tip ? tip->nHeight : -1, tip ? tip->GetBlockHash().ToString() : "null");
}

bool Chainstate::ResizeCoinsCaches(size_t coinstip_size, size_t coinsdb_size)
{
    AssertLockHeld(::cs_main);
    if (coinstip_size == m_coinstip_cache_size_bytes &&
            coinsdb_size == m_coinsdb_cache_size_bytes) {
        // Cache sizes are unchanged, no need to continue.
        return true;
    }
    size_t old_coinstip_size = m_coinstip_cache_size_bytes;
    m_coinstip_cache_size_bytes = coinstip_size;
    m_coinsdb_cache_size_bytes = coinsdb_size;
    CoinsDB().ResizeCache(coinsdb_size);

    LogPrintf("[%s] resized coinsdb cache to %.1f MiB\n",
        this->ToString(), coinsdb_size * (1.0 / 1024 / 1024));
    LogPrintf("[%s] resized coinstip cache to %.1f MiB\n",
        this->ToString(), coinstip_size * (1.0 / 1024 / 1024));

    BlockValidationState state;
    bool ret;

    if (coinstip_size > old_coinstip_size) {
        // Likely no need to flush if cache sizes have grown.
        ret = FlushStateToDisk(state, FlushStateMode::IF_NEEDED);
    } else {
        // Otherwise, flush state to disk and deallocate the in-memory coins map.
        ret = FlushStateToDisk(state, FlushStateMode::ALWAYS);
    }
    return ret;
}

//! Guess how far we are in the verification process at the given block index
//! require cs_main if pindex has not been validated yet (because m_chain_tx_count might be unset)
double ChainstateManager::GuessVerificationProgress(const CBlockIndex* pindex) const
{
    const ChainTxData& data{GetParams().TxData()};
    if (pindex == nullptr) {
        return 0.0;
    }

    if (pindex->m_chain_tx_count == 0) {
        LogDebug(BCLog::VALIDATION, "Block %d has unset m_chain_tx_count. Unable to estimate verification progress.\n", pindex->nHeight);
        return 0.0;
    }

    int64_t nNow = time(nullptr);

    double fTxTotal;

    if (pindex->m_chain_tx_count <= data.tx_count) {
        fTxTotal = data.tx_count + (nNow - data.nTime) * data.dTxRate;
    } else {
        fTxTotal = pindex->m_chain_tx_count + (nNow - pindex->GetBlockTime()) * data.dTxRate;
    }

    return std::min<double>(pindex->m_chain_tx_count / fTxTotal, 1.0);
}

std::optional<uint256> ChainstateManager::SnapshotBlockhash() const
{
    LOCK(::cs_main);
    if (m_active_chainstate && m_active_chainstate->m_from_snapshot_blockhash) {
        // If a snapshot chainstate exists, it will always be our active.
        return m_active_chainstate->m_from_snapshot_blockhash;
    }
    return std::nullopt;
}

std::vector<Chainstate*> ChainstateManager::GetAll()
{
    LOCK(::cs_main);
    std::vector<Chainstate*> out;

    for (Chainstate* cs : {m_ibd_chainstate.get(), m_snapshot_chainstate.get()}) {
        if (this->IsUsable(cs)) out.push_back(cs);
    }

    return out;
}

Chainstate& ChainstateManager::InitializeChainstate(CTxMemPool* mempool)
{
    AssertLockHeld(::cs_main);
    assert(!m_ibd_chainstate);
    assert(!m_active_chainstate);

    m_ibd_chainstate = std::make_unique<Chainstate>(mempool, m_blockman, *this);
    m_active_chainstate = m_ibd_chainstate.get();
    return *m_active_chainstate;
}

[[nodiscard]] static bool DeleteCoinsDBFromDisk(const fs::path db_path, bool is_snapshot)
    EXCLUSIVE_LOCKS_REQUIRED(::cs_main)
{
    AssertLockHeld(::cs_main);

    if (is_snapshot) {
        fs::path base_blockhash_path = db_path / node::SNAPSHOT_BLOCKHASH_FILENAME;

        try {
            bool existed = fs::remove(base_blockhash_path);
            if (!existed) {
                LogPrintf("[snapshot] snapshot chainstate dir being removed lacks %s file\n",
                          fs::PathToString(node::SNAPSHOT_BLOCKHASH_FILENAME));
            }
        } catch (const fs::filesystem_error& e) {
            LogPrintf("[snapshot] failed to remove file %s: %s\n",
                    fs::PathToString(base_blockhash_path), fsbridge::get_filesystem_error_message(e));
        }
    }

    std::string path_str = fs::PathToString(db_path);
    LogPrintf("Removing leveldb dir at %s\n", path_str);

    // We have to destruct before this call leveldb::DB in order to release the db
    // lock, otherwise `DestroyDB` will fail. See `leveldb::~DBImpl()`.
    const bool destroyed = DestroyDB(path_str);

    if (!destroyed) {
        LogPrintf("error: leveldb DestroyDB call failed on %s\n", path_str);
    }

    // Datadir should be removed from filesystem; otherwise initialization may detect
    // it on subsequent statups and get confused.
    //
    // If the base_blockhash_path removal above fails in the case of snapshot
    // chainstates, this will return false since leveldb won't remove a non-empty
    // directory.
    return destroyed && !fs::exists(db_path);
}

util::Result<CBlockIndex*> ChainstateManager::ActivateSnapshot(
        AutoFile& coins_file,
        const SnapshotMetadata& metadata,
        bool in_memory)
{
    uint256 base_blockhash = metadata.m_base_blockhash;

    if (this->SnapshotBlockhash()) {
        return util::Error{Untranslated("Can't activate a snapshot-based chainstate more than once")};
    }

    CBlockIndex* snapshot_start_block{};

    {
        LOCK(::cs_main);

        if (!GetParams().AssumeutxoForBlockhash(base_blockhash).has_value()) {
            auto available_heights = GetParams().GetAvailableSnapshotHeights();
            std::string heights_formatted = util::Join(available_heights, ", ", [&](const auto& i) { return util::ToString(i); });
            return util::Error{Untranslated(strprintf("assumeutxo block hash in snapshot metadata not recognized (hash: %s). The following snapshot heights are available: %s",
                base_blockhash.ToString(),
                heights_formatted))};
        }

        snapshot_start_block = m_blockman.LookupBlockIndex(base_blockhash);
        if (!snapshot_start_block) {
            return util::Error{Untranslated(strprintf("The base block header (%s) must appear in the headers chain. Make sure all headers are syncing, and call loadtxoutset again",
                          base_blockhash.ToString()))};
        }

        bool start_block_invalid = snapshot_start_block->nStatus & BLOCK_FAILED_MASK;
        if (start_block_invalid) {
            return util::Error{Untranslated(strprintf("The base block header (%s) is part of an invalid chain", base_blockhash.ToString()))};
        }

        if (!m_best_header || m_best_header->GetAncestor(snapshot_start_block->nHeight) != snapshot_start_block) {
            return util::Error{Untranslated("A forked headers-chain with more work than the chain with the snapshot base block header exists. Please proceed to sync without AssumeUtxo.")};
        }

        auto mempool{m_active_chainstate->GetMempool()};
        if (mempool && mempool->size() > 0) {
            return util::Error{Untranslated("Can't activate a snapshot when mempool not empty")};
        }
    }

    int64_t current_coinsdb_cache_size{0};
    int64_t current_coinstip_cache_size{0};

    // Cache percentages to allocate to each chainstate.
    //
    // These particular percentages don't matter so much since they will only be
    // relevant during snapshot activation; caches are rebalanced at the conclusion of
    // this function. We want to give (essentially) all available cache capacity to the
    // snapshot to aid the bulk load later in this function.
    static constexpr double IBD_CACHE_PERC = 0.01;
    static constexpr double SNAPSHOT_CACHE_PERC = 0.99;

    {
        LOCK(::cs_main);
        // Resize the coins caches to ensure we're not exceeding memory limits.
        //
        // Allocate the majority of the cache to the incoming snapshot chainstate, since
        // (optimistically) getting to its tip will be the top priority. We'll need to call
        // `MaybeRebalanceCaches()` once we're done with this function to ensure
        // the right allocation (including the possibility that no snapshot was activated
        // and that we should restore the active chainstate caches to their original size).
        //
        current_coinsdb_cache_size = this->ActiveChainstate().m_coinsdb_cache_size_bytes;
        current_coinstip_cache_size = this->ActiveChainstate().m_coinstip_cache_size_bytes;

        // Temporarily resize the active coins cache to make room for the newly-created
        // snapshot chain.
        this->ActiveChainstate().ResizeCoinsCaches(
            static_cast<size_t>(current_coinstip_cache_size * IBD_CACHE_PERC),
            static_cast<size_t>(current_coinsdb_cache_size * IBD_CACHE_PERC));
    }

    auto snapshot_chainstate = WITH_LOCK(::cs_main,
        return std::make_unique<Chainstate>(
            /*mempool=*/nullptr, m_blockman, *this, base_blockhash));

    {
        LOCK(::cs_main);
        snapshot_chainstate->InitCoinsDB(
            static_cast<size_t>(current_coinsdb_cache_size * SNAPSHOT_CACHE_PERC),
            in_memory, false, "chainstate");
        snapshot_chainstate->InitCoinsCache(
            static_cast<size_t>(current_coinstip_cache_size * SNAPSHOT_CACHE_PERC));
    }

    auto cleanup_bad_snapshot = [&](bilingual_str reason) EXCLUSIVE_LOCKS_REQUIRED(::cs_main) {
        this->MaybeRebalanceCaches();

        // PopulateAndValidateSnapshot can return (in error) before the leveldb datadir
        // has been created, so only attempt removal if we got that far.
        if (auto snapshot_datadir = node::FindSnapshotChainstateDir(m_options.datadir)) {
            // We have to destruct leveldb::DB in order to release the db lock, otherwise
            // DestroyDB() (in DeleteCoinsDBFromDisk()) will fail. See `leveldb::~DBImpl()`.
            // Destructing the chainstate (and so resetting the coinsviews object) does this.
            snapshot_chainstate.reset();
            bool removed = DeleteCoinsDBFromDisk(*snapshot_datadir, /*is_snapshot=*/true);
            if (!removed) {
                GetNotifications().fatalError(strprintf(_("Failed to remove snapshot chainstate dir (%s). "
                    "Manually remove it before restarting.\n"), fs::PathToString(*snapshot_datadir)));
            }
        }
        return util::Error{std::move(reason)};
    };

    if (auto res{this->PopulateAndValidateSnapshot(*snapshot_chainstate, coins_file, metadata)}; !res) {
        LOCK(::cs_main);
        return cleanup_bad_snapshot(Untranslated(strprintf("Population failed: %s", util::ErrorString(res).original)));
    }

    LOCK(::cs_main);  // cs_main required for rest of snapshot activation.

    // Do a final check to ensure that the snapshot chainstate is actually a more
    // work chain than the active chainstate; a user could have loaded a snapshot
    // very late in the IBD process, and we wouldn't want to load a useless chainstate.
    if (!CBlockIndexWorkComparator()(ActiveTip(), snapshot_chainstate->m_chain.Tip())) {
        return cleanup_bad_snapshot(Untranslated("work does not exceed active chainstate"));
    }
    // If not in-memory, persist the base blockhash for use during subsequent
    // initialization.
    if (!in_memory) {
        if (!node::WriteSnapshotBaseBlockhash(*snapshot_chainstate)) {
            return cleanup_bad_snapshot(Untranslated("could not write base blockhash"));
        }
    }

    assert(!m_snapshot_chainstate);
    m_snapshot_chainstate.swap(snapshot_chainstate);
    const bool chaintip_loaded = m_snapshot_chainstate->LoadChainTip();
    assert(chaintip_loaded);

    // Transfer possession of the mempool to the snapshot chainstate.
    // Mempool is empty at this point because we're still in IBD.
    Assert(m_active_chainstate->m_mempool->size() == 0);
    Assert(!m_snapshot_chainstate->m_mempool);
    m_snapshot_chainstate->m_mempool = m_active_chainstate->m_mempool;
    m_active_chainstate->m_mempool = nullptr;
    m_active_chainstate = m_snapshot_chainstate.get();
    m_blockman.m_snapshot_height = this->GetSnapshotBaseHeight();

    LogPrintf("[snapshot] successfully activated snapshot %s\n", base_blockhash.ToString());
    LogPrintf("[snapshot] (%.2f MB)\n",
        m_snapshot_chainstate->CoinsTip().DynamicMemoryUsage() / (1000 * 1000));

    this->MaybeRebalanceCaches();
    return snapshot_start_block;
}

static void FlushSnapshotToDisk(CCoinsViewCache& coins_cache, bool snapshot_loaded)
{
    LOG_TIME_MILLIS_WITH_CATEGORY_MSG_ONCE(
        strprintf("%s (%.2f MB)",
                  snapshot_loaded ? "saving snapshot chainstate" : "flushing coins cache",
                  coins_cache.DynamicMemoryUsage() / (1000 * 1000)),
        BCLog::LogFlags::ALL);

    coins_cache.Flush();
}

struct StopHashingException : public std::exception
{
    const char* what() const noexcept override
    {
        return "ComputeUTXOStats interrupted.";
    }
};

static void SnapshotUTXOHashBreakpoint(const util::SignalInterrupt& interrupt)
{
    if (interrupt) throw StopHashingException();
}

util::Result<void> ChainstateManager::PopulateAndValidateSnapshot(
    Chainstate& snapshot_chainstate,
    AutoFile& coins_file,
    const SnapshotMetadata& metadata)
{
    // It's okay to release cs_main before we're done using `coins_cache` because we know
    // that nothing else will be referencing the newly created snapshot_chainstate yet.
    CCoinsViewCache& coins_cache = *WITH_LOCK(::cs_main, return &snapshot_chainstate.CoinsTip());

    uint256 base_blockhash = metadata.m_base_blockhash;

    CBlockIndex* snapshot_start_block = WITH_LOCK(::cs_main, return m_blockman.LookupBlockIndex(base_blockhash));

    if (!snapshot_start_block) {
        // Needed for ComputeUTXOStats to determine the
        // height and to avoid a crash when base_blockhash.IsNull()
        return util::Error{Untranslated(strprintf("Did not find snapshot start blockheader %s",
                  base_blockhash.ToString()))};
    }

    int base_height = snapshot_start_block->nHeight;
    const auto& maybe_au_data = GetParams().AssumeutxoForHeight(base_height);

    if (!maybe_au_data) {
        return util::Error{Untranslated(strprintf("Assumeutxo height in snapshot metadata not recognized "
                  "(%d) - refusing to load snapshot", base_height))};
    }

    const AssumeutxoData& au_data = *maybe_au_data;

    // This work comparison is a duplicate check with the one performed later in
    // ActivateSnapshot(), but is done so that we avoid doing the long work of staging
    // a snapshot that isn't actually usable.
    if (WITH_LOCK(::cs_main, return !CBlockIndexWorkComparator()(ActiveTip(), snapshot_start_block))) {
        return util::Error{Untranslated("Work does not exceed active chainstate")};
    }

    const uint64_t coins_count = metadata.m_coins_count;
    uint64_t coins_left = metadata.m_coins_count;

    LogPrintf("[snapshot] loading %d coins from snapshot %s\n", coins_left, base_blockhash.ToString());
    int64_t coins_processed{0};

    while (coins_left > 0) {
        try {
            Txid txid;
            coins_file >> txid;
            size_t coins_per_txid{0};
            coins_per_txid = ReadCompactSize(coins_file);

            if (coins_per_txid > coins_left) {
                return util::Error{Untranslated("Mismatch in coins count in snapshot metadata and actual snapshot data")};
            }

            for (size_t i = 0; i < coins_per_txid; i++) {
                COutPoint outpoint;
                Coin coin;
                outpoint.n = static_cast<uint32_t>(ReadCompactSize(coins_file));
                outpoint.hash = txid;
                coins_file >> coin;
                if (coin.nHeight > base_height ||
                    outpoint.n >= std::numeric_limits<decltype(outpoint.n)>::max() // Avoid integer wrap-around in coinstats.cpp:ApplyHash
                ) {
                    return util::Error{Untranslated(strprintf("Bad snapshot data after deserializing %d coins",
                              coins_count - coins_left))};
                }
                if (!MoneyRange(coin.out.nValue)) {
                    return util::Error{Untranslated(strprintf("Bad snapshot data after deserializing %d coins - bad tx out value",
                              coins_count - coins_left))};
                }
                coins_cache.EmplaceCoinInternalDANGER(std::move(outpoint), std::move(coin));

                --coins_left;
                ++coins_processed;

                if (coins_processed % 1000000 == 0) {
                    LogPrintf("[snapshot] %d coins loaded (%.2f%%, %.2f MB)\n",
                        coins_processed,
                        static_cast<float>(coins_processed) * 100 / static_cast<float>(coins_count),
                        coins_cache.DynamicMemoryUsage() / (1000 * 1000));
                }

                // Batch write and flush (if we need to) every so often.
                //
                // If our average Coin size is roughly 41 bytes, checking every 120,000 coins
                // means <5MB of memory imprecision.
                if (coins_processed % 120000 == 0) {
                    if (m_interrupt) {
                        return util::Error{Untranslated("Aborting after an interrupt was requested")};
                    }

                    const auto snapshot_cache_state = WITH_LOCK(::cs_main,
                        return snapshot_chainstate.GetCoinsCacheSizeState());

                    if (snapshot_cache_state >= CoinsCacheSizeState::CRITICAL) {
                        // This is a hack - we don't know what the actual best block is, but that
                        // doesn't matter for the purposes of flushing the cache here. We'll set this
                        // to its correct value (`base_blockhash`) below after the coins are loaded.
                        coins_cache.SetBestBlock(GetRandHash());

                        // No need to acquire cs_main since this chainstate isn't being used yet.
                        FlushSnapshotToDisk(coins_cache, /*snapshot_loaded=*/false);
                    }
                }
            }
        } catch (const std::ios_base::failure&) {
            return util::Error{Untranslated(strprintf("Bad snapshot format or truncated snapshot after deserializing %d coins",
                      coins_processed))};
        }
    }

    // Important that we set this. This and the coins_cache accesses above are
    // sort of a layer violation, but either we reach into the innards of
    // CCoinsViewCache here or we have to invert some of the Chainstate to
    // embed them in a snapshot-activation-specific CCoinsViewCache bulk load
    // method.
    coins_cache.SetBestBlock(base_blockhash);

    bool out_of_coins{false};
    try {
        std::byte left_over_byte;
        coins_file >> left_over_byte;
    } catch (const std::ios_base::failure&) {
        // We expect an exception since we should be out of coins.
        out_of_coins = true;
    }
    if (!out_of_coins) {
        return util::Error{Untranslated(strprintf("Bad snapshot - coins left over after deserializing %d coins",
            coins_count))};
    }

    LogPrintf("[snapshot] loaded %d (%.2f MB) coins from snapshot %s\n",
        coins_count,
        coins_cache.DynamicMemoryUsage() / (1000 * 1000),
        base_blockhash.ToString());

    // No need to acquire cs_main since this chainstate isn't being used yet.
    FlushSnapshotToDisk(coins_cache, /*snapshot_loaded=*/true);

    assert(coins_cache.GetBestBlock() == base_blockhash);

    // As above, okay to immediately release cs_main here since no other context knows
    // about the snapshot_chainstate.
    CCoinsViewDB* snapshot_coinsdb = WITH_LOCK(::cs_main, return &snapshot_chainstate.CoinsDB());

    std::optional<CCoinsStats> maybe_stats;

    try {
        maybe_stats = ComputeUTXOStats(
            CoinStatsHashType::HASH_SERIALIZED, snapshot_coinsdb, m_blockman, [&interrupt = m_interrupt] { SnapshotUTXOHashBreakpoint(interrupt); });
    } catch (StopHashingException const&) {
        return util::Error{Untranslated("Aborting after an interrupt was requested")};
    }
    if (!maybe_stats.has_value()) {
        return util::Error{Untranslated("Failed to generate coins stats")};
    }

    // Assert that the deserialized chainstate contents match the expected assumeutxo value.
    if (AssumeutxoHash{maybe_stats->hashSerialized} != au_data.hash_serialized) {
        return util::Error{Untranslated(strprintf("Bad snapshot content hash: expected %s, got %s",
            au_data.hash_serialized.ToString(), maybe_stats->hashSerialized.ToString()))};
    }

    snapshot_chainstate.m_chain.SetTip(*snapshot_start_block);

    // The remainder of this function requires modifying data protected by cs_main.
    LOCK(::cs_main);

    // Fake various pieces of CBlockIndex state:
    CBlockIndex* index = nullptr;

    // Don't make any modifications to the genesis block since it shouldn't be
    // necessary, and since the genesis block doesn't have normal flags like
    // BLOCK_VALID_SCRIPTS set.
    constexpr int AFTER_GENESIS_START{1};

    for (int i = AFTER_GENESIS_START; i <= snapshot_chainstate.m_chain.Height(); ++i) {
        index = snapshot_chainstate.m_chain[i];

        // Fake BLOCK_OPT_WITNESS so that Chainstate::NeedsRedownload()
        // won't ask for -reindex on startup.
        if (DeploymentActiveAt(*index, *this, Consensus::DEPLOYMENT_SEGWIT)) {
            index->nStatus |= BLOCK_OPT_WITNESS;
        }

        m_blockman.m_dirty_blockindex.insert(index);
        // Changes to the block index will be flushed to disk after this call
        // returns in `ActivateSnapshot()`, when `MaybeRebalanceCaches()` is
        // called, since we've added a snapshot chainstate and therefore will
        // have to downsize the IBD chainstate, which will result in a call to
        // `FlushStateToDisk(ALWAYS)`.
    }

    assert(index);
    assert(index == snapshot_start_block);
    index->m_chain_tx_count = au_data.m_chain_tx_count;
    snapshot_chainstate.setBlockIndexCandidates.insert(snapshot_start_block);

    LogPrintf("[snapshot] validated snapshot (%.2f MB)\n",
        coins_cache.DynamicMemoryUsage() / (1000 * 1000));
    return {};
}

// Currently, this function holds cs_main for its duration, which could be for
// multiple minutes due to the ComputeUTXOStats call. This hold is necessary
// because we need to avoid advancing the background validation chainstate
// farther than the snapshot base block - and this function is also invoked
// from within ConnectTip, i.e. from within ActivateBestChain, so cs_main is
// held anyway.
//
// Eventually (TODO), we could somehow separate this function's runtime from
// maintenance of the active chain, but that will either require
//
//  (i) setting `m_disabled` immediately and ensuring all chainstate accesses go
//      through IsUsable() checks, or
//
//  (ii) giving each chainstate its own lock instead of using cs_main for everything.
SnapshotCompletionResult ChainstateManager::MaybeCompleteSnapshotValidation()
{
    AssertLockHeld(cs_main);
    if (m_ibd_chainstate.get() == &this->ActiveChainstate() ||
            !this->IsUsable(m_snapshot_chainstate.get()) ||
            !this->IsUsable(m_ibd_chainstate.get()) ||
            !m_ibd_chainstate->m_chain.Tip()) {
       // Nothing to do - this function only applies to the background
       // validation chainstate.
       return SnapshotCompletionResult::SKIPPED;
    }
    const int snapshot_tip_height = this->ActiveHeight();
    const int snapshot_base_height = *Assert(this->GetSnapshotBaseHeight());
    const CBlockIndex& index_new = *Assert(m_ibd_chainstate->m_chain.Tip());

    if (index_new.nHeight < snapshot_base_height) {
        // Background IBD not complete yet.
        return SnapshotCompletionResult::SKIPPED;
    }

    assert(SnapshotBlockhash());
    uint256 snapshot_blockhash = *Assert(SnapshotBlockhash());

    auto handle_invalid_snapshot = [&]() EXCLUSIVE_LOCKS_REQUIRED(::cs_main) {
        bilingual_str user_error = strprintf(_(
            "%s failed to validate the -assumeutxo snapshot state. "
            "This indicates a hardware problem, or a bug in the software, or a "
            "bad software modification that allowed an invalid snapshot to be "
            "loaded. As a result of this, the node will shut down and stop using any "
            "state that was built on the snapshot, resetting the chain height "
            "from %d to %d. On the next "
            "restart, the node will resume syncing from %d "
            "without using any snapshot data. "
            "Please report this incident to %s, including how you obtained the snapshot. "
            "The invalid snapshot chainstate will be left on disk in case it is "
            "helpful in diagnosing the issue that caused this error."),
            CLIENT_NAME, snapshot_tip_height, snapshot_base_height, snapshot_base_height, CLIENT_BUGREPORT
        );

        LogError("[snapshot] !!! %s\n", user_error.original);
        LogError("[snapshot] deleting snapshot, reverting to validated chain, and stopping node\n");

        m_active_chainstate = m_ibd_chainstate.get();
        m_snapshot_chainstate->m_disabled = true;
        assert(!this->IsUsable(m_snapshot_chainstate.get()));
        assert(this->IsUsable(m_ibd_chainstate.get()));

        auto rename_result = m_snapshot_chainstate->InvalidateCoinsDBOnDisk();
        if (!rename_result) {
            user_error += Untranslated("\n") + util::ErrorString(rename_result);
        }

        GetNotifications().fatalError(user_error);
    };

    if (index_new.GetBlockHash() != snapshot_blockhash) {
        LogPrintf("[snapshot] supposed base block %s does not match the "
          "snapshot base block %s (height %d). Snapshot is not valid.\n",
          index_new.ToString(), snapshot_blockhash.ToString(), snapshot_base_height);
        handle_invalid_snapshot();
        return SnapshotCompletionResult::BASE_BLOCKHASH_MISMATCH;
    }

    assert(index_new.nHeight == snapshot_base_height);

    int curr_height = m_ibd_chainstate->m_chain.Height();

    assert(snapshot_base_height == curr_height);
    assert(snapshot_base_height == index_new.nHeight);
    assert(this->IsUsable(m_snapshot_chainstate.get()));
    assert(this->GetAll().size() == 2);

    CCoinsViewDB& ibd_coins_db = m_ibd_chainstate->CoinsDB();
    m_ibd_chainstate->ForceFlushStateToDisk();

    const auto& maybe_au_data = m_options.chainparams.AssumeutxoForHeight(curr_height);
    if (!maybe_au_data) {
        LogPrintf("[snapshot] assumeutxo data not found for height "
            "(%d) - refusing to validate snapshot\n", curr_height);
        handle_invalid_snapshot();
        return SnapshotCompletionResult::MISSING_CHAINPARAMS;
    }

    const AssumeutxoData& au_data = *maybe_au_data;
    std::optional<CCoinsStats> maybe_ibd_stats;
    LogPrintf("[snapshot] computing UTXO stats for background chainstate to validate "
        "snapshot - this could take a few minutes\n");
    try {
        maybe_ibd_stats = ComputeUTXOStats(
            CoinStatsHashType::HASH_SERIALIZED,
            &ibd_coins_db,
            m_blockman,
            [&interrupt = m_interrupt] { SnapshotUTXOHashBreakpoint(interrupt); });
    } catch (StopHashingException const&) {
        return SnapshotCompletionResult::STATS_FAILED;
    }

    // XXX note that this function is slow and will hold cs_main for potentially minutes.
    if (!maybe_ibd_stats) {
        LogPrintf("[snapshot] failed to generate stats for validation coins db\n");
        // While this isn't a problem with the snapshot per se, this condition
        // prevents us from validating the snapshot, so we should shut down and let the
        // user handle the issue manually.
        handle_invalid_snapshot();
        return SnapshotCompletionResult::STATS_FAILED;
    }
    const auto& ibd_stats = *maybe_ibd_stats;

    // Compare the background validation chainstate's UTXO set hash against the hard-coded
    // assumeutxo hash we expect.
    //
    // TODO: For belt-and-suspenders, we could cache the UTXO set
    // hash for the snapshot when it's loaded in its chainstate's leveldb. We could then
    // reference that here for an additional check.
    if (AssumeutxoHash{ibd_stats.hashSerialized} != au_data.hash_serialized) {
        LogPrintf("[snapshot] hash mismatch: actual=%s, expected=%s\n",
            ibd_stats.hashSerialized.ToString(),
            au_data.hash_serialized.ToString());
        handle_invalid_snapshot();
        return SnapshotCompletionResult::HASH_MISMATCH;
    }

    LogPrintf("[snapshot] snapshot beginning at %s has been fully validated\n",
        snapshot_blockhash.ToString());

    m_ibd_chainstate->m_disabled = true;
    this->MaybeRebalanceCaches();

    return SnapshotCompletionResult::SUCCESS;
}

Chainstate& ChainstateManager::ActiveChainstate() const
{
    LOCK(::cs_main);
    assert(m_active_chainstate);
    return *m_active_chainstate;
}

bool ChainstateManager::IsSnapshotActive() const
{
    LOCK(::cs_main);
    return m_snapshot_chainstate && m_active_chainstate == m_snapshot_chainstate.get();
}

void ChainstateManager::MaybeRebalanceCaches()
{
    AssertLockHeld(::cs_main);
    bool ibd_usable = this->IsUsable(m_ibd_chainstate.get());
    bool snapshot_usable = this->IsUsable(m_snapshot_chainstate.get());
    assert(ibd_usable || snapshot_usable);

    if (ibd_usable && !snapshot_usable) {
        // Allocate everything to the IBD chainstate. This will always happen
        // when we are not using a snapshot.
        m_ibd_chainstate->ResizeCoinsCaches(m_total_coinstip_cache, m_total_coinsdb_cache);
    }
    else if (snapshot_usable && !ibd_usable) {
        // If background validation has completed and snapshot is our active chain...
        LogPrintf("[snapshot] allocating all cache to the snapshot chainstate\n");
        // Allocate everything to the snapshot chainstate.
        m_snapshot_chainstate->ResizeCoinsCaches(m_total_coinstip_cache, m_total_coinsdb_cache);
    }
    else if (ibd_usable && snapshot_usable) {
        // If both chainstates exist, determine who needs more cache based on IBD status.
        //
        // Note: shrink caches first so that we don't inadvertently overwhelm available memory.
        if (IsInitialBlockDownload()) {
            m_ibd_chainstate->ResizeCoinsCaches(
                m_total_coinstip_cache * 0.05, m_total_coinsdb_cache * 0.05);
            m_snapshot_chainstate->ResizeCoinsCaches(
                m_total_coinstip_cache * 0.95, m_total_coinsdb_cache * 0.95);
        } else {
            m_snapshot_chainstate->ResizeCoinsCaches(
                m_total_coinstip_cache * 0.05, m_total_coinsdb_cache * 0.05);
            m_ibd_chainstate->ResizeCoinsCaches(
                m_total_coinstip_cache * 0.95, m_total_coinsdb_cache * 0.95);
        }
    }
}

void ChainstateManager::ResetChainstates()
{
    m_ibd_chainstate.reset();
    m_snapshot_chainstate.reset();
    m_active_chainstate = nullptr;
}

/**
 * Apply default chain params to nullopt members.
 * This helps to avoid coding errors around the accidental use of the compare
 * operators that accept nullopt, thus ignoring the intended default value.
 */
static ChainstateManager::Options&& Flatten(ChainstateManager::Options&& opts)
{
    if (!opts.check_block_index.has_value()) opts.check_block_index = opts.chainparams.DefaultConsistencyChecks();
    if (!opts.minimum_chain_work.has_value()) opts.minimum_chain_work = UintToArith256(opts.chainparams.GetConsensus().nMinimumChainWork);
    if (!opts.assumed_valid_block.has_value()) opts.assumed_valid_block = opts.chainparams.GetConsensus().defaultAssumeValid;
    return std::move(opts);
}

ChainstateManager::ChainstateManager(const util::SignalInterrupt& interrupt, Options options, node::BlockManager::Options blockman_options)
    : m_script_check_queue{/*batch_size=*/128, std::clamp(options.worker_threads_num, 0, MAX_SCRIPTCHECK_THREADS)},
      m_interrupt{interrupt},
      m_options{Flatten(std::move(options))},
      m_blockman{interrupt, std::move(blockman_options)},
      m_validation_cache{m_options.script_execution_cache_bytes, m_options.signature_cache_bytes}
{
}

ChainstateManager::~ChainstateManager()
{
    LOCK(::cs_main);

    m_versionbitscache.Clear();
}

bool ChainstateManager::DetectSnapshotChainstate()
{
    assert(!m_snapshot_chainstate);
    std::optional<fs::path> path = node::FindSnapshotChainstateDir(m_options.datadir);
    if (!path) {
        return false;
    }
    std::optional<uint256> base_blockhash = node::ReadSnapshotBaseBlockhash(*path);
    if (!base_blockhash) {
        return false;
    }
    LogPrintf("[snapshot] detected active snapshot chainstate (%s) - loading\n",
        fs::PathToString(*path));

    this->ActivateExistingSnapshot(*base_blockhash);
    return true;
}

Chainstate& ChainstateManager::ActivateExistingSnapshot(uint256 base_blockhash)
{
    assert(!m_snapshot_chainstate);
    m_snapshot_chainstate =
        std::make_unique<Chainstate>(nullptr, m_blockman, *this, base_blockhash);
    LogPrintf("[snapshot] switching active chainstate to %s\n", m_snapshot_chainstate->ToString());

    // Mempool is empty at this point because we're still in IBD.
    Assert(m_active_chainstate->m_mempool->size() == 0);
    Assert(!m_snapshot_chainstate->m_mempool);
    m_snapshot_chainstate->m_mempool = m_active_chainstate->m_mempool;
    m_active_chainstate->m_mempool = nullptr;
    m_active_chainstate = m_snapshot_chainstate.get();
    return *m_snapshot_chainstate;
}

bool IsBIP30Repeat(const CBlockIndex& block_index)
{
    return (block_index.nHeight==91842 && block_index.GetBlockHash() == uint256{"00000000000a4d0a398161ffc163c503763b1f4360639393e0e4c8e300e0caec"}) ||
           (block_index.nHeight==91880 && block_index.GetBlockHash() == uint256{"00000000000743f190a18c5577a3c2d2a1f610ae9601ac046a38084ccb7cd721"});
}

bool IsBIP30Unspendable(const CBlockIndex& block_index)
{
    return (block_index.nHeight==91722 && block_index.GetBlockHash() == uint256{"00000000000271a2dc26e7667f8419f2e15416dc6955e5a6c6cdf3f2574dd08e"}) ||
           (block_index.nHeight==91812 && block_index.GetBlockHash() == uint256{"00000000000af0aed4792b1acee3d966af36cf5def14935db8de83d6f9306f2f"});
}

static fs::path GetSnapshotCoinsDBPath(Chainstate& cs) EXCLUSIVE_LOCKS_REQUIRED(::cs_main)
{
    AssertLockHeld(::cs_main);
    // Should never be called on a non-snapshot chainstate.
    assert(cs.m_from_snapshot_blockhash);
    auto storage_path_maybe = cs.CoinsDB().StoragePath();
    // Should never be called with a non-existent storage path.
    assert(storage_path_maybe);
    return *storage_path_maybe;
}

util::Result<void> Chainstate::InvalidateCoinsDBOnDisk()
{
    fs::path snapshot_datadir = GetSnapshotCoinsDBPath(*this);

    // Coins views no longer usable.
    m_coins_views.reset();

    auto invalid_path = snapshot_datadir + "_INVALID";
    std::string dbpath = fs::PathToString(snapshot_datadir);
    std::string target = fs::PathToString(invalid_path);
    LogPrintf("[snapshot] renaming snapshot datadir %s to %s\n", dbpath, target);

    // The invalid snapshot datadir is simply moved and not deleted because we may
    // want to do forensics later during issue investigation. The user is instructed
    // accordingly in MaybeCompleteSnapshotValidation().
    try {
        fs::rename(snapshot_datadir, invalid_path);
    } catch (const fs::filesystem_error& e) {
        auto src_str = fs::PathToString(snapshot_datadir);
        auto dest_str = fs::PathToString(invalid_path);

        LogPrintf("%s: error renaming file '%s' -> '%s': %s\n",
                __func__, src_str, dest_str, e.what());
        return util::Error{strprintf(_(
            "Rename of '%s' -> '%s' failed. "
            "You should resolve this by manually moving or deleting the invalid "
            "snapshot directory %s, otherwise you will encounter the same error again "
            "on the next startup."),
            src_str, dest_str, src_str)};
    }
    return {};
}

bool ChainstateManager::DeleteSnapshotChainstate()
{
    AssertLockHeld(::cs_main);
    Assert(m_snapshot_chainstate);
    Assert(m_ibd_chainstate);

    fs::path snapshot_datadir = Assert(node::FindSnapshotChainstateDir(m_options.datadir)).value();
    if (!DeleteCoinsDBFromDisk(snapshot_datadir, /*is_snapshot=*/ true)) {
        LogPrintf("Deletion of %s failed. Please remove it manually to continue reindexing.\n",
                  fs::PathToString(snapshot_datadir));
        return false;
    }
    m_active_chainstate = m_ibd_chainstate.get();
    m_active_chainstate->m_mempool = m_snapshot_chainstate->m_mempool;
    m_snapshot_chainstate.reset();
    return true;
}

ChainstateRole Chainstate::GetRole() const
{
    if (m_chainman.GetAll().size() <= 1) {
        return ChainstateRole::NORMAL;
    }
    return (this != &m_chainman.ActiveChainstate()) ?
               ChainstateRole::BACKGROUND :
               ChainstateRole::ASSUMEDVALID;
}

const CBlockIndex* ChainstateManager::GetSnapshotBaseBlock() const
{
    return m_active_chainstate ? m_active_chainstate->SnapshotBase() : nullptr;
}

std::optional<int> ChainstateManager::GetSnapshotBaseHeight() const
{
    const CBlockIndex* base = this->GetSnapshotBaseBlock();
    return base ? std::make_optional(base->nHeight) : std::nullopt;
}

void ChainstateManager::RecalculateBestHeader()
{
    AssertLockHeld(cs_main);
    m_best_header = ActiveChain().Tip();
    for (auto& entry : m_blockman.m_block_index) {
        if (!(entry.second.nStatus & BLOCK_FAILED_MASK) && m_best_header->nChainWork < entry.second.nChainWork) {
            m_best_header = &entry.second;
        }
    }
}

bool ChainstateManager::ValidatedSnapshotCleanup()
{
    AssertLockHeld(::cs_main);
    auto get_storage_path = [](auto& chainstate) EXCLUSIVE_LOCKS_REQUIRED(::cs_main) -> std::optional<fs::path> {
        if (!(chainstate && chainstate->HasCoinsViews())) {
            return {};
        }
        return chainstate->CoinsDB().StoragePath();
    };
    std::optional<fs::path> ibd_chainstate_path_maybe = get_storage_path(m_ibd_chainstate);
    std::optional<fs::path> snapshot_chainstate_path_maybe = get_storage_path(m_snapshot_chainstate);

    if (!this->IsSnapshotValidated()) {
        // No need to clean up.
        return false;
    }
    // If either path doesn't exist, that means at least one of the chainstates
    // is in-memory, in which case we can't do on-disk cleanup. You'd better be
    // in a unittest!
    if (!ibd_chainstate_path_maybe || !snapshot_chainstate_path_maybe) {
        LogPrintf("[snapshot] snapshot chainstate cleanup cannot happen with "
                  "in-memory chainstates. You are testing, right?\n");
        return false;
    }

    const auto& snapshot_chainstate_path = *snapshot_chainstate_path_maybe;
    const auto& ibd_chainstate_path = *ibd_chainstate_path_maybe;

    // Since we're going to be moving around the underlying leveldb filesystem content
    // for each chainstate, make sure that the chainstates (and their constituent
    // CoinsViews members) have been destructed first.
    //
    // The caller of this method will be responsible for reinitializing chainstates
    // if they want to continue operation.
    this->ResetChainstates();

    // No chainstates should be considered usable.
    assert(this->GetAll().size() == 0);

    LogPrintf("[snapshot] deleting background chainstate directory (now unnecessary) (%s)\n",
              fs::PathToString(ibd_chainstate_path));

    fs::path tmp_old{ibd_chainstate_path + "_todelete"};

    auto rename_failed_abort = [this](
                                   fs::path p_old,
                                   fs::path p_new,
                                   const fs::filesystem_error& err) {
        LogError("[snapshot] Error renaming path (%s) -> (%s): %s\n",
                  fs::PathToString(p_old), fs::PathToString(p_new), err.what());
        GetNotifications().fatalError(strprintf(_(
            "Rename of '%s' -> '%s' failed. "
            "Cannot clean up the background chainstate leveldb directory."),
            fs::PathToString(p_old), fs::PathToString(p_new)));
    };

    try {
        fs::rename(ibd_chainstate_path, tmp_old);
    } catch (const fs::filesystem_error& e) {
        rename_failed_abort(ibd_chainstate_path, tmp_old, e);
        throw;
    }

    LogPrintf("[snapshot] moving snapshot chainstate (%s) to "
              "default chainstate directory (%s)\n",
              fs::PathToString(snapshot_chainstate_path), fs::PathToString(ibd_chainstate_path));

    try {
        fs::rename(snapshot_chainstate_path, ibd_chainstate_path);
    } catch (const fs::filesystem_error& e) {
        rename_failed_abort(snapshot_chainstate_path, ibd_chainstate_path, e);
        throw;
    }

    if (!DeleteCoinsDBFromDisk(tmp_old, /*is_snapshot=*/false)) {
        // No need to FatalError because once the unneeded bg chainstate data is
        // moved, it will not interfere with subsequent initialization.
        LogPrintf("Deletion of %s failed. Please remove it manually, as the "
                  "directory is now unnecessary.\n",
                  fs::PathToString(tmp_old));
    } else {
        LogPrintf("[snapshot] deleted background chainstate directory (%s)\n",
                  fs::PathToString(ibd_chainstate_path));
    }
    return true;
}

Chainstate& ChainstateManager::GetChainstateForIndexing()
{
    // We can't always return `m_ibd_chainstate` because after background validation
    // has completed, `m_snapshot_chainstate == m_active_chainstate`, but it can be
    // indexed.
    return (this->GetAll().size() > 1) ? *m_ibd_chainstate : *m_active_chainstate;
}

std::pair<int, int> ChainstateManager::GetPruneRange(const Chainstate& chainstate, int last_height_can_prune)
{
    if (chainstate.m_chain.Height() <= 0) {
        return {0, 0};
    }
    int prune_start{0};

    if (this->GetAll().size() > 1 && m_snapshot_chainstate.get() == &chainstate) {
        // Leave the blocks in the background IBD chain alone if we're pruning
        // the snapshot chain.
        prune_start = *Assert(GetSnapshotBaseHeight()) + 1;
    }

    int max_prune = std::max<int>(
        0, chainstate.m_chain.Height() - static_cast<int>(MIN_BLOCKS_TO_KEEP));

    // last block to prune is the lesser of (caller-specified height, MIN_BLOCKS_TO_KEEP from the tip)
    //
    // While you might be tempted to prune the background chainstate more
    // aggressively (i.e. fewer MIN_BLOCKS_TO_KEEP), this won't work with index
    // building - specifically blockfilterindex requires undo data, and if
    // we don't maintain this trailing window, we hit indexing failures.
    int prune_end = std::min(last_height_can_prune, max_prune);

    return {prune_start, prune_end};
}<|MERGE_RESOLUTION|>--- conflicted
+++ resolved
@@ -807,11 +807,7 @@
 
     // Rather not work on nonstandard transactions (unless -testnet/-regtest)
     std::string reason;
-<<<<<<< HEAD
     if (m_pool.m_opts.require_standard && !IsStandardTx(tx, m_pool.m_opts, reason, ignore_rejects)) {
-=======
-    if (m_pool.m_opts.require_standard && !IsStandardTx(tx, m_pool.m_opts.max_datacarrier_bytes, m_pool.m_opts.permit_bare_multisig, m_pool.m_opts.dust_relay_feerate, reason, ignore_rejects)) {
->>>>>>> 55b56ab8
         return state.Invalid(TxValidationResult::TX_NOT_STANDARD, reason);
     }
 
@@ -922,12 +918,9 @@
         }
     }
 
-<<<<<<< HEAD
-=======
     // Since entries arrive *after* the tip's height, their priority is for the height+1
     const auto coin_age = GetCoinAge(tx, m_view, m_active_chainstate.m_chain.Height() + 1);
 
->>>>>>> 55b56ab8
     // Set entry_sequence to 0 when rejectmsg_zero_mempool_entry_seq is used; this allows txs from a block
     // reorg to be marked earlier than any child txs that were already in the mempool.
     const uint64_t entry_sequence = args.m_ignore_rejects.count(rejectmsg_zero_mempool_entry_seq) ? 0 : m_pool.GetSequence();
