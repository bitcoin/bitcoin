--- conflicted
+++ resolved
@@ -1142,13 +1142,8 @@
     // Even though just checking direct mempool parents for inheritance would be sufficient, we
     // check using the full ancestor set here because it's more convenient to use what we have
     // already calculated.
-<<<<<<< HEAD
-    if (m_pool.m_opts.truc_policy == TRUCPolicy::Enforce) {
+    if (m_pool.m_opts.truc_policy == TRUCPolicy::Enforce && !ignore_rejects.count("truc")) {
     if (const auto err{SingleTRUCChecks(ws.m_ptx, "truc-", reason, ignore_rejects, ws.m_ancestors, conflicts_as_a_set, ws.m_vsize)}) {
-=======
-    if (m_pool.m_opts.truc_policy == TRUCPolicy::Enforce && !ignore_rejects.count("truc")) {
-    if (const auto err{SingleTRUCChecks(ws.m_ptx, "truc-", reason, ignore_rejects, ws.m_ancestors, ws.m_conflicts, ws.m_vsize)}) {
->>>>>>> bfa57388
         // Single transaction contexts only.
         if (args.m_allow_sibling_eviction && err->second != nullptr) {
             // We should only be considering where replacement is considered valid as well.
