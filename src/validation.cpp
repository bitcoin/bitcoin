// Copyright (c) 2009-2010 Satoshi Nakamoto
// Copyright (c) 2009-present The Bitcoin Core developers
// Distributed under the MIT software license, see the accompanying
// file COPYING or http://www.opensource.org/licenses/mit-license.php.

#include <bitcoin-build-config.h> // IWYU pragma: keep

#include <validation.h>

#include <arith_uint256.h>
#include <chain.h>
#include <checkqueue.h>
#include <clientversion.h>
#include <consensus/amount.h>
#include <consensus/consensus.h>
#include <consensus/merkle.h>
#include <consensus/tx_check.h>
#include <consensus/tx_verify.h>
#include <consensus/validation.h>
#include <cuckoocache.h>
#include <flatfile.h>
#include <hash.h>
#include <kernel/chain.h>
#include <kernel/chainparams.h>
#include <kernel/coinstats.h>
#include <kernel/disconnected_transactions.h>
#include <kernel/mempool_entry.h>
#include <kernel/messagestartchars.h>
#include <kernel/notifications_interface.h>
#include <kernel/warning.h>
#include <logging.h>
#include <logging/timer.h>
#include <node/blockstorage.h>
#include <node/utxo_snapshot.h>
#include <policy/coin_age_priority.h>
#include <policy/ephemeral_policy.h>
#include <policy/policy.h>
#include <policy/rbf.h>
#include <policy/settings.h>
#include <policy/truc_policy.h>
#include <pow.h>
#include <primitives/block.h>
#include <primitives/transaction.h>
#include <random.h>
#include <script/script.h>
#include <script/sigcache.h>
#include <signet.h>
#include <stats/stats.h>
#include <tinyformat.h>
#include <txdb.h>
#include <txmempool.h>
#include <uint256.h>
#include <undo.h>
#include <util/check.h>
#include <util/fs.h>
#include <util/fs_helpers.h>
#include <util/hasher.h>
#include <util/ioprio.h>
#include <util/mempressure.h>
#include <util/moneystr.h>
#include <util/rbf.h>
#include <util/result.h>
#include <util/signalinterrupt.h>
#include <util/strencodings.h>
#include <util/string.h>
#include <util/time.h>
#include <util/trace.h>
#include <util/translation.h>
#include <validationinterface.h>

#include <algorithm>
#include <cassert>
#include <chrono>
#include <deque>
#include <numeric>
#include <optional>
#include <ranges>
#include <span>
#include <string>
#include <tuple>
#include <utility>

using kernel::CCoinsStats;
using kernel::CoinStatsHashType;
using kernel::ComputeUTXOStats;
using kernel::Notifications;

using fsbridge::FopenFn;
using node::BlockManager;
using node::BlockMap;
using node::CBlockIndexHeightOnlyComparator;
using node::CBlockIndexWorkComparator;
using node::SnapshotMetadata;

/** Size threshold for warning about slow UTXO set flush to disk. */
static constexpr size_t WARN_FLUSH_COINS_SIZE = 1 << 30; // 1 GiB
/** Time window to wait between writing blocks/block index and chainstate to disk.
 *  Randomize writing time inside the window to prevent a situation where the
 *  network over time settles into a few cohorts of synchronized writers.
*/
static constexpr auto DATABASE_WRITE_INTERVAL_MIN{50min};
static constexpr auto DATABASE_WRITE_INTERVAL_MAX{70min};
/** Maximum age of our tip for us to be considered current for fee estimation */
static constexpr std::chrono::hours MAX_FEE_ESTIMATION_TIP_AGE{3};
const std::vector<std::string> CHECKLEVEL_DOC {
    "level 0 reads the blocks from disk",
    "level 1 verifies block validity",
    "level 2 verifies undo data",
    "level 3 checks disconnection of tip blocks",
    "level 4 tries to reconnect the blocks",
    "each level includes the checks of the previous levels",
};

SpkReuseModes SpkReuseMode;

TRACEPOINT_SEMAPHORE(validation, block_connected);
TRACEPOINT_SEMAPHORE(utxocache, flush);
TRACEPOINT_SEMAPHORE(mempool, replaced);
TRACEPOINT_SEMAPHORE(mempool, rejected);

const CBlockIndex* Chainstate::FindForkInGlobalIndex(const CBlockLocator& locator) const
{
    AssertLockHeld(cs_main);

    // Find the latest block common to locator and chain - we expect that
    // locator.vHave is sorted descending by height.
    for (const uint256& hash : locator.vHave) {
        const CBlockIndex* pindex{m_blockman.LookupBlockIndex(hash)};
        if (pindex) {
            if (m_chain.Contains(pindex)) {
                return pindex;
            }
            if (pindex->GetAncestor(m_chain.Height()) == m_chain.Tip()) {
                return m_chain.Tip();
            }
        }
    }
    return m_chain.Genesis();
}

bool CheckInputScripts(const CTransaction& tx, TxValidationState& state,
                       const CCoinsViewCache& inputs, unsigned int flags, bool cacheSigStore,
                       bool cacheFullScriptStore, PrecomputedTransactionData& txdata,
                       ValidationCache& validation_cache,
                       std::vector<CScriptCheck>* pvChecks = nullptr)
                       EXCLUSIVE_LOCKS_REQUIRED(cs_main);

bool CheckFinalTxAtTip(const CBlockIndex& active_chain_tip, const CTransaction& tx)
{
    AssertLockHeld(cs_main);

    // CheckFinalTxAtTip() uses active_chain_tip.Height()+1 to evaluate
    // nLockTime because when IsFinalTx() is called within
    // AcceptBlock(), the height of the block *being*
    // evaluated is what is used. Thus if we want to know if a
    // transaction can be part of the *next* block, we need to call
    // IsFinalTx() with one more than active_chain_tip.Height().
    const int nBlockHeight = active_chain_tip.nHeight + 1;

    // BIP113 requires that time-locked transactions have nLockTime set to
    // less than the median time of the previous block they're contained in.
    // When the next block is created its previous block will be the current
    // chain tip, so we use that to calculate the median time passed to
    // IsFinalTx().
    const int64_t nBlockTime{active_chain_tip.GetMedianTimePast()};

    return IsFinalTx(tx, nBlockHeight, nBlockTime);
}

namespace {
/**
 * A helper which calculates heights of inputs of a given transaction.
 *
 * @param[in] tip    The current chain tip. If an input belongs to a mempool
 *                   transaction, we assume it will be confirmed in the next block.
 * @param[in] coins  Any CCoinsView that provides access to the relevant coins.
 * @param[in] tx     The transaction being evaluated.
 *
 * @returns A vector of input heights or nullopt, in case of an error.
 */
std::optional<std::vector<int>> CalculatePrevHeights(
    const CBlockIndex& tip,
    const CCoinsView& coins,
    const CTransaction& tx)
{
    std::vector<int> prev_heights;
    prev_heights.resize(tx.vin.size());
    for (size_t i = 0; i < tx.vin.size(); ++i) {
        if (auto coin{coins.GetCoin(tx.vin[i].prevout)}) {
            prev_heights[i] = coin->nHeight == MEMPOOL_HEIGHT
                              ? tip.nHeight + 1 // Assume all mempool transaction confirm in the next block.
                              : coin->nHeight;
        } else {
            LogPrintf("ERROR: %s: Missing input %d in transaction \'%s\'\n", __func__, i, tx.GetHash().GetHex());
            return std::nullopt;
        }
    }
    return prev_heights;
}
} // namespace

std::optional<LockPoints> CalculateLockPointsAtTip(
    CBlockIndex* tip,
    const CCoinsView& coins_view,
    const CTransaction& tx)
{
    assert(tip);

    auto prev_heights{CalculatePrevHeights(*tip, coins_view, tx)};
    if (!prev_heights.has_value()) return std::nullopt;

    CBlockIndex next_tip;
    next_tip.pprev = tip;
    // When SequenceLocks() is called within ConnectBlock(), the height
    // of the block *being* evaluated is what is used.
    // Thus if we want to know if a transaction can be part of the
    // *next* block, we need to use one more than active_chainstate.m_chain.Height()
    next_tip.nHeight = tip->nHeight + 1;
    const auto [min_height, min_time] = CalculateSequenceLocks(tx, STANDARD_LOCKTIME_VERIFY_FLAGS, prev_heights.value(), next_tip);

    // Also store the hash of the block with the highest height of
    // all the blocks which have sequence locked prevouts.
    // This hash needs to still be on the chain
    // for these LockPoint calculations to be valid
    // Note: It is impossible to correctly calculate a maxInputBlock
    // if any of the sequence locked inputs depend on unconfirmed txs,
    // except in the special case where the relative lock time/height
    // is 0, which is equivalent to no sequence lock. Since we assume
    // input height of tip+1 for mempool txs and test the resulting
    // min_height and min_time from CalculateSequenceLocks against tip+1.
    int max_input_height{0};
    for (const int height : prev_heights.value()) {
        // Can ignore mempool inputs since we'll fail if they had non-zero locks
        if (height != next_tip.nHeight) {
            max_input_height = std::max(max_input_height, height);
        }
    }

    // tip->GetAncestor(max_input_height) should never return a nullptr
    // because max_input_height is always less than the tip height.
    // It would, however, be a bad bug to continue execution, since a
    // LockPoints object with the maxInputBlock member set to nullptr
    // signifies no relative lock time.
    return LockPoints{min_height, min_time, Assert(tip->GetAncestor(max_input_height))};
}

bool CheckSequenceLocksAtTip(CBlockIndex* tip,
                             const LockPoints& lock_points)
{
    assert(tip != nullptr);

    CBlockIndex index;
    index.pprev = tip;
    // CheckSequenceLocksAtTip() uses active_chainstate.m_chain.Height()+1 to evaluate
    // height based locks because when SequenceLocks() is called within
    // ConnectBlock(), the height of the block *being*
    // evaluated is what is used.
    // Thus if we want to know if a transaction can be part of the
    // *next* block, we need to use one more than active_chainstate.m_chain.Height()
    index.nHeight = tip->nHeight + 1;

    return EvaluateSequenceLocks(index, {lock_points.height, lock_points.time});
}

// Returns the script flags which should be checked for a given block
static unsigned int GetBlockScriptFlags(const CBlockIndex& block_index, const ChainstateManager& chainman);

/** Compute accurate total signature operation cost of a transaction.
 *  Not consensus-critical, since legacy sigops counting is always used in the protocol.
 */
int64_t GetAccurateTransactionSigOpCost(const CTransaction& tx, const CCoinsViewCache& inputs, int flags)
{
    if (tx.IsCoinBase()) {
        return 0;
    }

    unsigned int nSigOps = 0;
    for (const auto& txin : tx.vin) {
        nSigOps += txin.scriptSig.GetSigOpCount(false);
    }

    if (flags & SCRIPT_VERIFY_P2SH) {
        nSigOps += GetP2SHSigOpCount(tx, inputs);
    }

    nSigOps *= WITNESS_SCALE_FACTOR;

    if (flags & SCRIPT_VERIFY_WITNESS) {
        for (const auto& txin : tx.vin) {
            const Coin& coin = inputs.AccessCoin(txin.prevout);
            assert(!coin.IsSpent());
            const CTxOut &prevout = coin.out;
            nSigOps += CountWitnessSigOps(txin.scriptSig, prevout.scriptPubKey, &txin.scriptWitness, flags);
        }
    }

    return nSigOps;
}

void LimitMempoolSize(CTxMemPool& pool, CCoinsViewCache& coins_cache)
    EXCLUSIVE_LOCKS_REQUIRED(::cs_main, pool.cs)
{
    AssertLockHeld(::cs_main);
    AssertLockHeld(pool.cs);
    int expired = pool.Expire(GetTime<std::chrono::seconds>() - pool.m_opts.expiry);
    if (expired != 0) {
        LogDebug(BCLog::MEMPOOL, "Expired %i transactions from the memory pool\n", expired);
    }

    std::vector<COutPoint> vNoSpendsRemaining;
    pool.TrimToSize(pool.m_opts.max_size_bytes, &vNoSpendsRemaining);
    for (const COutPoint& removed : vNoSpendsRemaining)
        coins_cache.Uncache(removed);
}

static bool IsCurrentForFeeEstimation(Chainstate& active_chainstate) EXCLUSIVE_LOCKS_REQUIRED(cs_main)
{
    AssertLockHeld(cs_main);
    if (active_chainstate.m_chainman.IsInitialBlockDownload()) {
        return false;
    }
    if (active_chainstate.m_chain.Tip()->GetBlockTime() < count_seconds(GetTime<std::chrono::seconds>() - MAX_FEE_ESTIMATION_TIP_AGE))
        return false;
    if (active_chainstate.m_chain.Height() < active_chainstate.m_chainman.m_best_header->nHeight - 1) {
        return false;
    }
    return true;
}

void Chainstate::MaybeUpdateMempoolForReorg(
    DisconnectedBlockTransactions& disconnectpool,
    bool fAddToMempool)
{
    if (!m_mempool) return;

    AssertLockHeld(cs_main);
    AssertLockHeld(m_mempool->cs);
    std::vector<uint256> vHashUpdate;
    {
        // disconnectpool is ordered so that the front is the most recently-confirmed
        // transaction (the last tx of the block at the tip) in the disconnected chain.
        // Iterate disconnectpool in reverse, so that we add transactions
        // back to the mempool starting with the earliest transaction that had
        // been previously seen in a block.
        const auto queuedTx = disconnectpool.take();
        auto it = queuedTx.rbegin();
        while (it != queuedTx.rend()) {
            // ignore validation errors in resurrected transactions
            if (!fAddToMempool || (*it)->IsCoinBase() ||
                AcceptToMemoryPool(*this, *it, GetTime(),
                    /*bypass_limits=*/true, /*test_accept=*/false).m_result_type !=
                        MempoolAcceptResult::ResultType::VALID) {
                // If the transaction doesn't make it in to the mempool, remove any
                // transactions that depend on it (which would now be orphans).
                m_mempool->removeRecursive(**it, MemPoolRemovalReason::REORG);
            } else if (m_mempool->exists(GenTxid::Txid((*it)->GetHash()))) {
                vHashUpdate.push_back((*it)->GetHash());
            }
            ++it;
        }
    }

    // AcceptToMemoryPool/addNewTransaction all assume that new mempool entries have
    // no in-mempool children, which is generally not true when adding
    // previously-confirmed transactions back to the mempool.
    // UpdateTransactionsFromBlock finds descendants of any transactions in
    // the disconnectpool that were added back and cleans up the mempool state.
    m_mempool->UpdateTransactionsFromBlock(vHashUpdate);

    // Predicate to use for filtering transactions in removeForReorg.
    // Checks whether the transaction is still final and, if it spends a coinbase output, mature.
    // Also updates valid entries' cached LockPoints if needed.
    // If false, the tx is still valid and its lockpoints are updated.
    // If true, the tx would be invalid in the next block; remove this entry and all of its descendants.
    // Note that TRUC rules are not applied here, so reorgs may cause violations of TRUC inheritance or
    // topology restrictions.
    const auto filter_final_and_mature = [&](CTxMemPool::txiter it)
        EXCLUSIVE_LOCKS_REQUIRED(m_mempool->cs, ::cs_main) {
        AssertLockHeld(m_mempool->cs);
        AssertLockHeld(::cs_main);
        const CTransaction& tx = it->GetTx();

        // The transaction must be final.
        if (!CheckFinalTxAtTip(*Assert(m_chain.Tip()), tx)) return true;

        const LockPoints& lp = it->GetLockPoints();
        // CheckSequenceLocksAtTip checks if the transaction will be final in the next block to be
        // created on top of the new chain.
        if (TestLockPointValidity(m_chain, lp)) {
            if (!CheckSequenceLocksAtTip(m_chain.Tip(), lp)) {
                return true;
            }
        } else {
            const CCoinsViewMemPool view_mempool{&CoinsTip(), *m_mempool};
            const std::optional<LockPoints> new_lock_points{CalculateLockPointsAtTip(m_chain.Tip(), view_mempool, tx)};
            if (new_lock_points.has_value() && CheckSequenceLocksAtTip(m_chain.Tip(), *new_lock_points)) {
                // Now update the mempool entry lockpoints as well.
                it->UpdateLockPoints(*new_lock_points);
            } else {
                return true;
            }
        }

        // If the transaction spends any coinbase outputs, it must be mature.
        if (it->GetSpendsCoinbase()) {
            for (const CTxIn& txin : tx.vin) {
                if (m_mempool->exists(GenTxid::Txid(txin.prevout.hash))) continue;
                const Coin& coin{CoinsTip().AccessCoin(txin.prevout)};
                assert(!coin.IsSpent());
                const auto mempool_spend_height{m_chain.Tip()->nHeight + 1};
                if (coin.IsCoinBase() && mempool_spend_height - coin.nHeight < COINBASE_MATURITY) {
                    return true;
                }
            }
        }
        // Transaction is still valid and cached LockPoints are updated.
        return false;
    };

    // We also need to remove any now-immature transactions
    m_mempool->removeForReorg(m_chain, filter_final_and_mature);
    // Re-limit mempool size, in case we added any transactions
    LimitMempoolSize(*m_mempool, this->CoinsTip());
}

/**
* Checks to avoid mempool polluting consensus critical paths since cached
* signature and script validity results will be reused if we validate this
* transaction again during block validation.
* */
static bool CheckInputsFromMempoolAndCache(const CTransaction& tx, TxValidationState& state,
                const CCoinsViewCache& view, const CTxMemPool& pool,
                unsigned int flags, PrecomputedTransactionData& txdata, CCoinsViewCache& coins_tip,
                ValidationCache& validation_cache)
                EXCLUSIVE_LOCKS_REQUIRED(cs_main, pool.cs)
{
    AssertLockHeld(cs_main);
    AssertLockHeld(pool.cs);

    assert(!tx.IsCoinBase());
    for (const CTxIn& txin : tx.vin) {
        const Coin& coin = view.AccessCoin(txin.prevout);

        // This coin was checked in PreChecks and MemPoolAccept
        // has been holding cs_main since then.
        Assume(!coin.IsSpent());
        if (coin.IsSpent()) return false;

        // If the Coin is available, there are 2 possibilities:
        // it is available in our current ChainstateActive UTXO set,
        // or it's a UTXO provided by a transaction in our mempool.
        // Ensure the scriptPubKeys in Coins from CoinsView are correct.
        const CTransactionRef& txFrom = pool.get(txin.prevout.hash);
        if (txFrom) {
            assert(txFrom->GetHash() == txin.prevout.hash);
            assert(txFrom->vout.size() > txin.prevout.n);
            assert(txFrom->vout[txin.prevout.n] == coin.out);
        } else {
            const Coin& coinFromUTXOSet = coins_tip.AccessCoin(txin.prevout);
            assert(!coinFromUTXOSet.IsSpent());
            assert(coinFromUTXOSet.out == coin.out);
        }
    }

    // Call CheckInputScripts() to cache signature and script validity against current tip consensus rules.
    return CheckInputScripts(tx, state, view, flags, /* cacheSigStore= */ true, /* cacheFullScriptStore= */ true, txdata, validation_cache);
}

namespace {

class MemPoolAccept
{
public:
    explicit MemPoolAccept(CTxMemPool& mempool, Chainstate& active_chainstate) :
        m_pool(mempool),
        m_view(&m_dummy),
        m_viewmempool(&active_chainstate.CoinsTip(), m_pool),
        m_active_chainstate(active_chainstate)
    {
    }

    // We put the arguments we're handed into a struct, so we can pass them
    // around easier.
    struct ATMPArgs {
        const CChainParams& m_chainparams;
        const int64_t m_accept_time;
        const ignore_rejects_type& m_ignore_rejects;
        /*
         * Return any outpoints which were not previously present in the coins
         * cache, but were added as a result of validating the tx for mempool
         * acceptance. This allows the caller to optionally remove the cache
         * additions if the associated transaction ends up being rejected by
         * the mempool.
         */
        std::vector<COutPoint>& m_coins_to_uncache;
        /** When true, the transaction or package will not be submitted to the mempool. */
        const bool m_test_accept;
        /** Whether we allow transactions to replace mempool transactions. If false,
         * any transaction spending the same inputs as a transaction in the mempool is considered
         * a conflict. */
        const bool m_allow_replacement;
        /** When true, allow sibling eviction. This only occurs in single transaction package settings. */
        const bool m_allow_sibling_eviction;
        /** When true, the mempool will not be trimmed when any transactions are submitted in
         * Finalize(). Instead, limits should be enforced at the end to ensure the package is not
         * partially submitted.
         */
        const bool m_package_submission;
        /** When true, use package feerates instead of individual transaction feerates for fee-based
         * policies such as mempool min fee and min relay fee.
         */
        const bool m_package_feerates;
        /** Used for local submission of transactions to catch "absurd" fees
         * due to fee miscalculation by wallets. std:nullopt implies unset, allowing any feerates.
         * Any individual transaction failing this check causes immediate failure.
         */
        const std::optional<CFeeRate> m_client_maxfeerate;

        /** Whether CPFP carveout and RBF carveout are granted. */
        const bool m_allow_carveouts;

        /** Parameters for single transaction mempool validation. */
        static ATMPArgs SingleAccept(const CChainParams& chainparams, int64_t accept_time,
                                     const ignore_rejects_type& ignore_rejects, std::vector<COutPoint>& coins_to_uncache,
                                     bool test_accept) {
            return ATMPArgs{/* m_chainparams */ chainparams,
                            /* m_accept_time */ accept_time,
                            /* m_ignore_rejects */ ignore_rejects,
                            /* m_coins_to_uncache */ coins_to_uncache,
                            /* m_test_accept */ test_accept,
                            /* m_allow_replacement */ true,
                            /* m_allow_sibling_eviction */ true,
                            /* m_package_submission */ false,
                            /* m_package_feerates */ false,
                            /* m_client_maxfeerate */ {}, // checked by caller
                            /* m_allow_carveouts */ true,
            };
        }

        /** Parameters for test package mempool validation through testmempoolaccept. */
        static ATMPArgs PackageTestAccept(const CChainParams& chainparams, int64_t accept_time,
                                          const ignore_rejects_type& ignore_rejects, std::vector<COutPoint>& coins_to_uncache) {
            return ATMPArgs{/* m_chainparams */ chainparams,
                            /* m_accept_time */ accept_time,
                            /* m_ignore_rejects */ ignore_rejects,
                            /* m_coins_to_uncache */ coins_to_uncache,
                            /* m_test_accept */ true,
                            /* m_allow_replacement */ false,
                            /* m_allow_sibling_eviction */ false,
                            /* m_package_submission */ false, // not submitting to mempool
                            /* m_package_feerates */ false,
                            /* m_client_maxfeerate */ {}, // checked by caller
                            /* m_allow_carveouts */ false,
            };
        }

        /** Parameters for child-with-unconfirmed-parents package validation. */
        static ATMPArgs PackageChildWithParents(const CChainParams& chainparams, int64_t accept_time,
                                                std::vector<COutPoint>& coins_to_uncache, const std::optional<CFeeRate>& client_maxfeerate, const ignore_rejects_type& ignore_rejects) {
            return ATMPArgs{/* m_chainparams */ chainparams,
                            /* m_accept_time */ accept_time,
                            /* m_ignore_rejects */ ignore_rejects,
                            /* m_coins_to_uncache */ coins_to_uncache,
                            /* m_test_accept */ false,
                            /* m_allow_replacement */ true,
                            /* m_allow_sibling_eviction */ false,
                            /* m_package_submission */ true,
                            /* m_package_feerates */ true,
                            /* m_client_maxfeerate */ client_maxfeerate,
                            /* m_allow_carveouts */ false,
            };
        }

        /** Parameters for a single transaction within a package. */
        static ATMPArgs SingleInPackageAccept(const ATMPArgs& package_args) {
            return ATMPArgs{/* m_chainparams */ package_args.m_chainparams,
                            /* m_accept_time */ package_args.m_accept_time,
                            empty_ignore_rejects,
                            /* m_coins_to_uncache */ package_args.m_coins_to_uncache,
                            /* m_test_accept */ package_args.m_test_accept,
                            /* m_allow_replacement */ true,
                            /* m_allow_sibling_eviction */ true,
                            /* m_package_submission */ true, // do not LimitMempoolSize in Finalize()
                            /* m_package_feerates */ false, // only 1 transaction
                            /* m_client_maxfeerate */ package_args.m_client_maxfeerate,
                            /* m_allow_carveouts */ false,
            };
        }

    private:
        // Private ctor to avoid exposing details to clients and allowing the possibility of
        // mixing up the order of the arguments. Use static functions above instead.
        ATMPArgs(const CChainParams& chainparams,
                 int64_t accept_time,
                 const ignore_rejects_type& ignore_rejects,
                 std::vector<COutPoint>& coins_to_uncache,
                 bool test_accept,
                 bool allow_replacement,
                 bool allow_sibling_eviction,
                 bool package_submission,
                 bool package_feerates,
                 std::optional<CFeeRate> client_maxfeerate,
                 bool allow_carveouts)
            : m_chainparams{chainparams},
              m_accept_time{accept_time},
              m_ignore_rejects{ignore_rejects},
              m_coins_to_uncache{coins_to_uncache},
              m_test_accept{test_accept},
              m_allow_replacement{allow_replacement},
              m_allow_sibling_eviction{allow_sibling_eviction},
              m_package_submission{package_submission},
              m_package_feerates{package_feerates},
              m_client_maxfeerate{client_maxfeerate},
              m_allow_carveouts{allow_carveouts}
        {
            // If we are using package feerates, we must be doing package submission.
            // It also means carveouts and sibling eviction are not permitted.
            if (m_package_feerates) {
                Assume(m_package_submission);
                Assume(!m_allow_carveouts);
                Assume(!m_allow_sibling_eviction);
            }
            if (m_allow_sibling_eviction) Assume(m_allow_replacement);
        }
    };

    /** Clean up all non-chainstate coins from m_view and m_viewmempool. */
    void CleanupTemporaryCoins() EXCLUSIVE_LOCKS_REQUIRED(cs_main, m_pool.cs);

    // Single transaction acceptance
    MempoolAcceptResult AcceptSingleTransaction(const CTransactionRef& ptx, ATMPArgs& args) EXCLUSIVE_LOCKS_REQUIRED(cs_main);

    /**
    * Multiple transaction acceptance. Transactions may or may not be interdependent, but must not
    * conflict with each other, and the transactions cannot already be in the mempool. Parents must
    * come before children if any dependencies exist.
    */
    PackageMempoolAcceptResult AcceptMultipleTransactions(const std::vector<CTransactionRef>& txns, ATMPArgs& args) EXCLUSIVE_LOCKS_REQUIRED(cs_main);

    /**
     * Submission of a subpackage.
     * If subpackage size == 1, calls AcceptSingleTransaction() with adjusted ATMPArgs to avoid
     * package policy restrictions like no CPFP carve out (PackageMempoolChecks)
     * and creates a PackageMempoolAcceptResult wrapping the result.
     *
     * If subpackage size > 1, calls AcceptMultipleTransactions() with the provided ATMPArgs.
     *
     * Also cleans up all non-chainstate coins from m_view at the end.
    */
    PackageMempoolAcceptResult AcceptSubPackage(const std::vector<CTransactionRef>& subpackage, ATMPArgs& args)
        EXCLUSIVE_LOCKS_REQUIRED(cs_main, m_pool.cs);

    /**
     * Package (more specific than just multiple transactions) acceptance. Package must be a child
     * with all of its unconfirmed parents, and topologically sorted.
     */
    PackageMempoolAcceptResult AcceptPackage(const Package& package, ATMPArgs& args) EXCLUSIVE_LOCKS_REQUIRED(cs_main);

private:
    // All the intermediate state that gets passed between the various levels
    // of checking a given transaction.
    struct Workspace {
        explicit Workspace(const CTransactionRef& ptx) : m_ptx(ptx), m_hash(ptx->GetHash()) {}
        /** Txids of mempool transactions that this transaction directly conflicts with or may
         * replace via sibling eviction. */
        /** .second=true is a consensus conflict, and .second=false is a policy conflict. */
        std::map<Txid, bool> m_conflicts_incl_policy;
        /** Iterators to mempool entries that this transaction directly conflicts with or may
         * replace via sibling eviction. */
        CTxMemPool::setEntries m_iters_conflicting;
        /** All mempool ancestors of this transaction. */
        CTxMemPool::setEntries m_ancestors;
        /* Handle to the tx in the changeset */
        CTxMemPool::ChangeSet::TxHandle m_tx_handle;
        /** Whether RBF-related data structures (m_conflicts, m_iters_conflicting,
         * m_replaced_transactions) include a sibling in addition to txns with conflicting inputs. */
        bool m_sibling_eviction{false};

        /** Virtual size of the transaction as used by the mempool, calculated using serialized size
         * of the transaction and sigops. */
        int64_t m_vsize;
        /** Fees paid by this transaction: total input amounts subtracted by total output amounts. */
        CAmount m_base_fees;
        /** Base fees + any fee delta set by the user with prioritisetransaction. */
        CAmount m_modified_fees;

        /** If we're doing package validation (i.e. m_package_feerates=true), the "effective"
         * package feerate of this transaction is the total fees divided by the total size of
         * transactions (which may include its ancestors and/or descendants). */
        CFeeRate m_package_feerate{0};

        const CTransactionRef& m_ptx;
        /** Txid. */
        const Txid& m_hash;
        TxValidationState m_state;
        /** A temporary cache containing serialized transaction data for signature verification.
         * Reused across PolicyScriptChecks and ConsensusScriptChecks. */
        PrecomputedTransactionData m_precomputed_txdata;
    };

    static inline bool MaybeReject_(TxValidationResult reason, const std::string& reason_str, const std::string& debug_msg, const ignore_rejects_type& ignore_rejects, TxValidationState& state) {
        if (ignore_rejects.count(reason_str)) {
            return false;
        }

        state.Invalid(reason, reason_str, debug_msg);
        return true;
    }

#define MaybeRejectDbg(reason, reason_str, debug_msg)  do {  \
    if (MaybeReject_(reason, reason_str, debug_msg, ignore_rejects, state)) {  \
        return false;  \
    }  \
} while(0)

#define MaybeReject(reason, reason_str)  MaybeRejectDbg(reason, reason_str, "")

    // Run the policy checks on a given transaction, excluding any script checks.
    // Looks up inputs, calculates feerate, considers replacement, evaluates
    // package limits, etc. As this function can be invoked for "free" by a peer,
    // only tests that are fast should be done here (to avoid CPU DoS).
    bool PreChecks(ATMPArgs& args, Workspace& ws) EXCLUSIVE_LOCKS_REQUIRED(cs_main, m_pool.cs);

    // Run checks for mempool replace-by-fee, only used in AcceptSingleTransaction.
    bool ReplacementChecks(ATMPArgs& args, Workspace& ws) EXCLUSIVE_LOCKS_REQUIRED(cs_main, m_pool.cs);

    // Enforce package mempool ancestor/descendant limits (distinct from individual
    // ancestor/descendant limits done in PreChecks) and run Package RBF checks.
    bool PackageMempoolChecks(const ATMPArgs& args, const std::vector<CTransactionRef>& txns,
                              std::vector<Workspace>& workspaces,
                              int64_t total_vsize,
                              PackageValidationState& package_state) EXCLUSIVE_LOCKS_REQUIRED(cs_main, m_pool.cs);

    // Run the script checks using our policy flags. As this can be slow, we should
    // only invoke this on transactions that have otherwise passed policy checks.
    bool PolicyScriptChecks(const ATMPArgs& args, Workspace& ws) EXCLUSIVE_LOCKS_REQUIRED(cs_main, m_pool.cs);

    // Re-run the script checks, using consensus flags, and try to cache the
    // result in the scriptcache. This should be done after
    // PolicyScriptChecks(). This requires that all inputs either be in our
    // utxo set or in the mempool.
    bool ConsensusScriptChecks(const ATMPArgs& args, Workspace& ws) EXCLUSIVE_LOCKS_REQUIRED(cs_main, m_pool.cs);

    // Try to add the transaction to the mempool, removing any conflicts first.
    void FinalizeSubpackage(const ATMPArgs& args) EXCLUSIVE_LOCKS_REQUIRED(cs_main, m_pool.cs);

    // Submit all transactions to the mempool and call ConsensusScriptChecks to add to the script
    // cache - should only be called after successful validation of all transactions in the package.
    // Does not call LimitMempoolSize(), so mempool max_size_bytes may be temporarily exceeded.
    bool SubmitPackage(const ATMPArgs& args, std::vector<Workspace>& workspaces, PackageValidationState& package_state,
                       std::map<Wtxid, MempoolAcceptResult>& results)
         EXCLUSIVE_LOCKS_REQUIRED(cs_main, m_pool.cs);

    // Compare a package's feerate against minimum allowed.
    bool CheckFeeRate(size_t package_size, CAmount package_fee, TxValidationState& state, const ignore_rejects_type& ignore_rejects) EXCLUSIVE_LOCKS_REQUIRED(::cs_main, m_pool.cs)
    {
        AssertLockHeld(::cs_main);
        AssertLockHeld(m_pool.cs);
        CAmount mempoolRejectFee = m_pool.GetMinFee().GetFee(package_size);
        if (mempoolRejectFee > 0 && package_fee < mempoolRejectFee && !ignore_rejects.count(rejectmsg_lowfee_mempool)) {
            return state.Invalid(TxValidationResult::TX_RECONSIDERABLE, "mempool min fee not met", strprintf("%d < %d", package_fee, mempoolRejectFee));
        }

        if (package_fee < m_pool.m_opts.min_relay_feerate.GetFee(package_size) && !ignore_rejects.count(rejectmsg_lowfee_relay)) {
            return state.Invalid(TxValidationResult::TX_RECONSIDERABLE, "min relay fee not met",
                                 strprintf("%d < %d", package_fee, m_pool.m_opts.min_relay_feerate.GetFee(package_size)));
        }
        return true;
    }

    ValidationCache& GetValidationCache()
    {
        return m_active_chainstate.m_chainman.m_validation_cache;
    }

private:
    CTxMemPool& m_pool;
    CCoinsViewCache m_view;
    CCoinsViewMemPool m_viewmempool;
    CCoinsView m_dummy;

    Chainstate& m_active_chainstate;

    // Fields below are per *sub*package state and must be reset prior to subsequent
    // AcceptSingleTransaction and AcceptMultipleTransactions invocations
    struct SubPackageState {
        /** Aggregated modified fees of all transactions, used to calculate package feerate. */
        CAmount m_total_modified_fees{0};
        /** Aggregated virtual size of all transactions, used to calculate package feerate. */
        int64_t m_total_vsize{0};

        // RBF-related members
        /** Whether the transaction(s) would replace any mempool transactions and/or evict any siblings.
         * If so, RBF rules apply. */
        bool m_rbf{false};
        /** Mempool transactions that were replaced. */
        std::list<CTransactionRef> m_replaced_transactions;
        /* Changeset representing adding transactions and removing their conflicts. */
        std::unique_ptr<CTxMemPool::ChangeSet> m_changeset;

        /** Total modified fees of mempool transactions being replaced. */
        CAmount m_conflicting_fees{0};
        /** Total size (in virtual bytes) of mempool transactions being replaced. */
        size_t m_conflicting_size{0};
    };

    struct SubPackageState m_subpackage;

    /** Re-set sub-package state to not leak between evaluations */
    void ClearSubPackageState() EXCLUSIVE_LOCKS_REQUIRED(cs_main, m_pool.cs)
    {
        m_subpackage = SubPackageState{};

        // And clean coins while at it
        CleanupTemporaryCoins();
    }
};

bool MemPoolAccept::PreChecks(ATMPArgs& args, Workspace& ws)
{
    AssertLockHeld(cs_main);
    AssertLockHeld(m_pool.cs);
    const CTransactionRef& ptx = ws.m_ptx;
    const CTransaction& tx = *ws.m_ptx;
    const Txid& hash = ws.m_hash;

    // Copy/alias what we need out of args
    const int64_t nAcceptTime = args.m_accept_time;
    const ignore_rejects_type& ignore_rejects = args.m_ignore_rejects;
    std::vector<COutPoint>& coins_to_uncache = args.m_coins_to_uncache;

    // Alias what we need out of ws
    TxValidationState& state = ws.m_state;

    if (!CheckTransaction(tx, state)) {
        return false; // state filled in by CheckTransaction
    }

    // Coinbase is only valid in a block, not as a loose transaction
    if (tx.IsCoinBase())
        return state.Invalid(TxValidationResult::TX_CONSENSUS, "coinbase");

    if (tx.version == TRUC_VERSION && m_pool.m_opts.truc_policy == TRUCPolicy::Reject) {
        return state.Invalid(TxValidationResult::TX_NOT_STANDARD, "version");
    }

    // Rather not work on nonstandard transactions (unless -testnet/-regtest)
    std::string reason;
    if (m_pool.m_opts.require_standard && !IsStandardTx(tx, m_pool.m_opts, reason, ignore_rejects)) {
        return state.Invalid(TxValidationResult::TX_NOT_STANDARD, reason);
    }

    // Transactions smaller than 65 non-witness bytes are not relayed to mitigate CVE-2017-12842.
    if (::GetSerializeSize(TX_NO_WITNESS(tx)) < MIN_STANDARD_TX_NONWITNESS_SIZE)
        MaybeReject(TxValidationResult::TX_NOT_STANDARD, "tx-size-small");

    // Only accept nLockTime-using transactions that can be mined in the next
    // block; we don't want our mempool filled up with transactions that can't
    // be mined yet.
    if (!CheckFinalTxAtTip(*Assert(m_active_chainstate.m_chain.Tip()), tx)) {
        MaybeReject(TxValidationResult::TX_PREMATURE_SPEND, "non-final");
    }

    if (m_pool.exists(GenTxid::Wtxid(tx.GetWitnessHash()))) {
        // Exact transaction already exists in the mempool.
        return state.Invalid(TxValidationResult::TX_CONFLICT, "txn-already-in-mempool");
    } else if (m_pool.exists(GenTxid::Txid(tx.GetHash()))) {
        // Transaction with the same non-witness data but different witness (same txid, different
        // wtxid) already exists in the mempool.
        return state.Invalid(TxValidationResult::TX_CONFLICT, "txn-same-nonwitness-data-in-mempool");
    }

    auto spk_reuse_mode = SpkReuseMode;
    if (ignore_rejects.count("txn-spk-reused")) {
        spk_reuse_mode = SRM_ALLOW;
    }
    SPKStates_t mapSPK;

    // Check for conflicts with in-memory transactions
    for (const CTxIn &txin : tx.vin)
    {
        const CTransaction* ptxConflicting = m_pool.GetConflictTx(txin.prevout);
        if (ptxConflicting) {
            if (!args.m_allow_replacement) {
                // Transaction conflicts with a mempool tx, but we're not allowing replacements.
                return state.Invalid(TxValidationResult::TX_MEMPOOL_POLICY, "bip125-replacement-disallowed");
            }
            if (!ws.m_conflicts_incl_policy.count(ptxConflicting->GetHash()))
            {
                // Transactions that don't explicitly signal replaceability are
                // *not* replaceable with the current logic, even if one of their
                // unconfirmed ancestors signals replaceability. This diverges
                // from BIP125's inherited signaling description (see CVE-2021-31876).
                // Applications relying on first-seen mempool behavior should
                // check all unconfirmed ancestors; otherwise an opt-in ancestor
                // might be replaced, causing removal of this descendant.
                //
                // All TRUC transactions are considered replaceable.
                //
                // Replaceability signaling of the original transactions may be
                // ignored due to node setting.
                bool allow_rbf;
                if (m_pool.m_opts.rbf_policy == RBFPolicy::Always || ignore_rejects.count("txn-mempool-conflict")) {
                    allow_rbf = true;
                } else if (m_pool.m_opts.rbf_policy == RBFPolicy::Never) {
                    allow_rbf = false;
                } else {
                    allow_rbf = SignalsOptInRBF(*ptxConflicting) || ptxConflicting->version == TRUC_VERSION;
                }
                if (!allow_rbf) {
                    return state.Invalid(TxValidationResult::TX_MEMPOOL_POLICY, "txn-mempool-conflict");
                }

                ws.m_conflicts_incl_policy.emplace(ptxConflicting->GetHash(), true);
            }
        }
    }

    if (spk_reuse_mode != SRM_ALLOW) {
        for (const CTxOut& txout : tx.vout) {
            uint160 hashSPK = ScriptHashkey(txout.scriptPubKey);
            const auto& SPKUsedIn = m_pool.mapUsedSPK.find(hashSPK);
            if (SPKUsedIn != m_pool.mapUsedSPK.end()) {
                if (SPKUsedIn->second.first) {
                    ws.m_conflicts_incl_policy.emplace(SPKUsedIn->second.first->GetHash(), false);
                }
                if (SPKUsedIn->second.second) {
                    ws.m_conflicts_incl_policy.emplace(SPKUsedIn->second.second->GetHash(), false);
                }
            }
            if (mapSPK.find(hashSPK) != mapSPK.end()) {
                MaybeReject(TxValidationResult::TX_MEMPOOL_POLICY, "txn-spk-reused-twinoutputs");
            }
            mapSPK[hashSPK] = MemPool_SPK_State(mapSPK[hashSPK] | MSS_CREATED);
        }
    }

    m_view.SetBackend(m_viewmempool);

    const CCoinsViewCache& coins_cache = m_active_chainstate.CoinsTip();
    // do all inputs exist?
    for (const CTxIn& txin : tx.vin) {
        if (!coins_cache.HaveCoinInCache(txin.prevout)) {
            coins_to_uncache.push_back(txin.prevout);
        }

        // Note: this call may add txin.prevout to the coins cache
        // (coins_cache.cacheCoins) by way of FetchCoin(). It should be removed
        // later (via coins_to_uncache) if this tx turns out to be invalid.
        if (!m_view.HaveCoin(txin.prevout)) {
            // Are inputs missing because we already have the tx?
            for (size_t out = 0; out < tx.vout.size(); out++) {
                // Optimistically just do efficient check of cache for outputs
                if (coins_cache.HaveCoinInCache(COutPoint(hash, out))) {
                    return state.Invalid(TxValidationResult::TX_CONFLICT, "txn-already-known");
                }
            }
            // Otherwise assume this might be an orphan tx for which we just haven't seen parents yet
            return state.Invalid(TxValidationResult::TX_MISSING_INPUTS, "bad-txns-inputs-missingorspent");
        }
    }

    // This is const, but calls into the back end CoinsViews. The CCoinsViewDB at the bottom of the
    // hierarchy brings the best block into scope. See CCoinsViewDB::GetBestBlock().
    m_view.GetBestBlock();

    // we have all inputs cached now, so switch back to dummy (to protect
    // against bugs where we pull more inputs from disk that miss being added
    // to coins_to_uncache)
    m_view.SetBackend(m_dummy);

    assert(m_active_chainstate.m_blockman.LookupBlockIndex(m_view.GetBestBlock()) == m_active_chainstate.m_chain.Tip());

    // Only accept BIP68 sequence locked transactions that can be mined in the next
    // block; we don't want our mempool filled up with transactions that can't
    // be mined yet.
    // Pass in m_view which has all of the relevant inputs cached. Note that, since m_view's
    // backend was removed, it no longer pulls coins from the mempool.
    const std::optional<LockPoints> lock_points{CalculateLockPointsAtTip(m_active_chainstate.m_chain.Tip(), m_view, tx)};
    // NOTE: The miner doesn't check this again, so for now it may not be overridden.
    if (!lock_points.has_value() || !CheckSequenceLocksAtTip(m_active_chainstate.m_chain.Tip(), *lock_points)) {
        return state.Invalid(TxValidationResult::TX_PREMATURE_SPEND, "non-BIP68-final");
    }

    // The mempool holds txs for the next block, so pass height+1 to CheckTxInputs
    const auto block_height_current = m_active_chainstate.m_chain.Height();
    const auto block_height_next = block_height_current + 1;
    if (!Consensus::CheckTxInputs(tx, state, m_view, block_height_next, ws.m_base_fees)) {
        return false; // state filled in by CheckTxInputs
    }

    if (m_pool.m_opts.minrelaymaturity) {
        auto max_coin_height = block_height_next - m_pool.m_opts.minrelaymaturity;
        static_assert(std::is_signed_v<decltype(max_coin_height)>, "Unsigned max_coin_height needs a range check");
        for (const CTxIn &txin : tx.vin) {
            const Coin &coin = m_view.AccessCoin(txin.prevout);
            if (coin.nHeight > max_coin_height) {
                MaybeReject(TxValidationResult::TX_PREMATURE_SPEND, "bad-txns-input-immature-depth");
            }
        }
    }

    if (spk_reuse_mode != SRM_ALLOW) {
        for (const CTxIn& txin : tx.vin) {
            const Coin &coin = m_view.AccessCoin(txin.prevout);
            uint160 hashSPK = ScriptHashkey(coin.out.scriptPubKey);

            SPKStates_t::iterator mssit = mapSPK.find(hashSPK);
            if (mssit != mapSPK.end()) {
                if (mssit->second & MSS_CREATED) {
                    MaybeReject(TxValidationResult::TX_MEMPOOL_POLICY, "txn-spk-reused-change");
                }
            }
            const auto& SPKit = m_pool.mapUsedSPK.find(hashSPK);
            if (SPKit != m_pool.mapUsedSPK.end()) {
                if (SPKit->second.second /* Spent */) {
                    ws.m_conflicts_incl_policy.emplace(SPKit->second.second->GetHash(), false);
                }
            }
            mapSPK[hashSPK] = MemPool_SPK_State(mapSPK[hashSPK] | MSS_SPENT);
        }
    }

    if (m_pool.m_opts.require_standard && !AreInputsStandard(tx, m_view, m_pool.m_opts, "bad-txns-input-", reason, ignore_rejects)) {
        return state.Invalid(TxValidationResult::TX_INPUTS_NOT_STANDARD, reason);
    }

    if (m_pool.m_opts.datacarrier_fullcount || !m_pool.m_opts.accept_non_std_datacarrier) {
        const auto dcb = DatacarrierBytes(tx, m_view);
        if (dcb.second > 0 && !(m_pool.m_opts.accept_non_std_datacarrier || ignore_rejects.count("txn-datacarrier-nonstandard"))) {
            return state.Invalid(TxValidationResult::TX_INPUTS_NOT_STANDARD, "txn-datacarrier-nonstandard");
        }
        if (m_pool.m_opts.datacarrier_fullcount && (!ignore_rejects.count("txn-datacarrier-exceeded")) && dcb.first + dcb.second > m_pool.m_opts.max_datacarrier_bytes.value_or(0)) {
            return state.Invalid(TxValidationResult::TX_INPUTS_NOT_STANDARD, "txn-datacarrier-exceeded");
        }
    }

    // Check for non-standard witnesses.
    if (tx.HasWitness() && m_pool.m_opts.require_standard && !IsWitnessStandard(tx, m_view, "bad-witness-", reason, ignore_rejects)) {
        return state.Invalid(TxValidationResult::TX_WITNESS_MUTATED, reason);
    }

    int64_t nSigOpsCost = GetTransactionSigOpCost(tx, m_view, STANDARD_SCRIPT_VERIFY_FLAGS);

    // Keep track of transactions that spend a coinbase, which we re-scan
    // during reorgs to ensure COINBASE_MATURITY is still met.
    bool fSpendsCoinbase = false;
    for (const CTxIn &txin : tx.vin) {
        const Coin &coin = m_view.AccessCoin(txin.prevout);
        if (coin.IsCoinBase()) {
            fSpendsCoinbase = true;
            break;
        }
    }

    // Since entries arrive *after* the tip's height, their priority is for the height+1
    const auto coin_age = GetCoinAge(tx, m_view, block_height_next);

    if (coin_age.inputs_coin_age < m_pool.m_opts.minrelaycoinblocks) {
        MaybeReject(TxValidationResult::TX_PREMATURE_SPEND, "bad-txns-input-immature-coinblocks");
    }

    // Set entry_sequence to 0 when rejectmsg_zero_mempool_entry_seq is used; this allows txs from a block
    // reorg to be marked earlier than any child txs that were already in the mempool.
    const uint64_t entry_sequence = args.m_ignore_rejects.count(rejectmsg_zero_mempool_entry_seq) ? 0 : m_pool.GetSequence();
    int32_t extra_weight = CalculateExtraTxWeight(*ptx, m_view, ::g_weight_per_data_byte);
    if (!m_subpackage.m_changeset) {
        m_subpackage.m_changeset = m_pool.GetChangeSet();
    }
    ws.m_tx_handle = m_subpackage.m_changeset->StageAddition(ptx, ws.m_base_fees, nAcceptTime, block_height_current, entry_sequence, coin_age, fSpendsCoinbase, /*extra_weight=*/ extra_weight, /*sigops_cost=*/ nSigOpsCost, lock_points.value());

    if (spk_reuse_mode != SRM_ALLOW) {
        m_subpackage.m_changeset->m_to_add.modify(ws.m_tx_handle, [=](CTxMemPoolEntry& e) {
            e.mapSPK = mapSPK;
        });
    }

    // ws.m_modified_fees includes any fee deltas from PrioritiseTransaction
    ws.m_modified_fees = ws.m_tx_handle->GetModifiedFee();

    ws.m_vsize = ws.m_tx_handle->GetTxSize();

    // Enforces 0-fee for dust transactions, no incentive to be mined alone
    if (m_pool.m_opts.require_standard && !ignore_rejects.count("dust")) {
        if (!PreCheckEphemeralTx(*ptx, m_pool.m_opts.dust_relay_feerate, ws.m_base_fees, ws.m_modified_fees, state)) {
            return false; // state filled in by PreCheckEphemeralTx
        }
    }

    // To avoid rejecting low-sigop bare-multisig transactions, the sigops
    // are counted a second time more accurately.
    if ((nSigOpsCost > MAX_STANDARD_TX_SIGOPS_COST) || (nBytesPerSigOpStrict && GetAccurateTransactionSigOpCost(tx, m_view, STANDARD_SCRIPT_VERIFY_FLAGS) > ws.m_vsize * WITNESS_SCALE_FACTOR / nBytesPerSigOpStrict)) {
        MaybeRejectDbg(TxValidationResult::TX_NOT_STANDARD, "bad-txns-too-many-sigops",
                strprintf("%d", nSigOpsCost));
    }

    // No individual transactions are allowed below the min relay feerate except from disconnected blocks.
    // This requirement, unlike CheckFeeRate, cannot be bypassed using m_package_feerates because,
    // while a tx could be package CPFP'd when entering the mempool, we do not have a DoS-resistant
    // method of ensuring the tx remains bumped. For example, the fee-bumping child could disappear
    // due to a replacement.
    // The only exception is TRUC transactions.
    if ((ws.m_ptx->version != TRUC_VERSION || m_pool.m_opts.truc_policy != TRUCPolicy::Enforce) && ws.m_modified_fees < m_pool.m_opts.min_relay_feerate.GetFee(ws.m_vsize) && !args.m_ignore_rejects.count(rejectmsg_lowfee_relay)) {
        // Even though this is a fee-related failure, this result is TX_MEMPOOL_POLICY, not
        // TX_RECONSIDERABLE, because it cannot be bypassed using package validation.
        return state.Invalid(TxValidationResult::TX_MEMPOOL_POLICY, "min relay fee not met",
                             strprintf("%d < %d", ws.m_modified_fees, m_pool.m_opts.min_relay_feerate.GetFee(ws.m_vsize)));
    }
    // No individual transactions are allowed below the mempool min feerate except from disconnected
    // blocks and transactions in a package. Package transactions will be checked using package
    // feerate later.
    if (!args.m_package_feerates && !CheckFeeRate(ws.m_vsize, ws.m_modified_fees, state, args.m_ignore_rejects)) return false;

    std::set<Txid> conflicts_as_a_set;
    std::transform(ws.m_conflicts_incl_policy.begin(), ws.m_conflicts_incl_policy.end(),
                    std::inserter(conflicts_as_a_set, conflicts_as_a_set.end()),
                    [](const std::pair<Txid, bool>& pair){ return pair.first; });
    ws.m_iters_conflicting = m_pool.GetIterSet(conflicts_as_a_set);

    // Note that these modifications are only applicable to single transaction scenarios;
    // carve-outs are disabled for multi-transaction evaluations.
    CTxMemPool::Limits maybe_rbf_limits = m_pool.m_opts.limits;

    // Calculate in-mempool ancestors, up to a limit.
    if (ws.m_conflicts_incl_policy.size() == 1 && args.m_allow_carveouts) {
        // In general, when we receive an RBF transaction with mempool conflicts, we want to know whether we
        // would meet the chain limits after the conflicts have been removed. However, there isn't a practical
        // way to do this short of calculating the ancestor and descendant sets with an overlay cache of
        // changed mempool entries. Due to both implementation and runtime complexity concerns, this isn't
        // very realistic, thus we only ensure a limited set of transactions are RBF'able despite mempool
        // conflicts here. Importantly, we need to ensure that some transactions which were accepted using
        // the below carve-out are able to be RBF'ed, without impacting the security the carve-out provides
        // for off-chain contract systems (see link in the comment below).
        //
        // Specifically, the subset of RBF transactions which we allow despite chain limits are those which
        // conflict directly with exactly one other transaction (but may evict children of said transaction),
        // and which are not adding any new mempool dependencies. Note that the "no new mempool dependencies"
        // check is accomplished later, so we don't bother doing anything about it here, but if our
        // policy changes, we may need to move that check to here instead of removing it wholesale.
        //
        // Such transactions are clearly not merging any existing packages, so we are only concerned with
        // ensuring that (a) no package is growing past the package size (not count) limits and (b) we are
        // not allowing something to effectively use the (below) carve-out spot when it shouldn't be allowed
        // to.
        //
        // To check these we first check if we meet the RBF criteria, above, and increment the descendant
        // limits by the direct conflict and its descendants (as these are recalculated in
        // CalculateMempoolAncestors by assuming the new transaction being added is a new descendant, with no
        // removals, of each parent's existing dependent set). The ancestor count limits are unmodified (as
        // the ancestor limits should be the same for both our new transaction and any conflicts).
        // We don't bother incrementing m_limit_descendants by the full removal count as that limit never comes
        // into force here (as we're only adding a single transaction).
        assert(ws.m_iters_conflicting.size() == 1);
        CTxMemPool::txiter conflict = *ws.m_iters_conflicting.begin();

        maybe_rbf_limits.descendant_count += 1;
        maybe_rbf_limits.descendant_size_vbytes += conflict->GetSizeWithDescendants();
    }

    CTxMemPool::Limits limits;
    if (ignore_rejects.count("too-long-mempool-chain")) {
        limits = CTxMemPool::Limits::NoLimits();
    } else {
        limits = maybe_rbf_limits;
    }
    if (auto ancestors{m_subpackage.m_changeset->CalculateMemPoolAncestors(ws.m_tx_handle, limits)}) {
        ws.m_ancestors = std::move(*ancestors);
    } else {
        // If CalculateMemPoolAncestors fails second time, we want the original error string.
        const auto error_message{util::ErrorString(ancestors).original};

        // Carve-out is not allowed in this context; fail
        if (!args.m_allow_carveouts) {
            return state.Invalid(TxValidationResult::TX_MEMPOOL_POLICY, "too-long-mempool-chain", error_message);
        }

        // Contracting/payment channels CPFP carve-out:
        // If the new transaction is relatively small (up to 40k weight)
        // and has at most one ancestor (ie ancestor limit of 2, including
        // the new transaction), allow it if its parent has exactly the
        // descendant limit descendants. The transaction also cannot be TRUC,
        // as its topology restrictions do not allow a second child.
        //
        // This allows protocols which rely on distrusting counterparties
        // being able to broadcast descendants of an unconfirmed transaction
        // to be secure by simply only having two immediately-spendable
        // outputs - one for each counterparty. For more info on the uses for
        // this, see https://lists.linuxfoundation.org/pipermail/bitcoin-dev/2018-November/016518.html
        CTxMemPool::Limits cpfp_carve_out_limits{
            .ancestor_count = 2,
            .ancestor_size_vbytes = maybe_rbf_limits.ancestor_size_vbytes,
            .descendant_count = maybe_rbf_limits.descendant_count + 1,
            .descendant_size_vbytes = maybe_rbf_limits.descendant_size_vbytes + EXTRA_DESCENDANT_TX_SIZE_LIMIT,
        };
        if (ws.m_vsize > EXTRA_DESCENDANT_TX_SIZE_LIMIT || (ws.m_ptx->version == TRUC_VERSION && m_pool.m_opts.truc_policy == TRUCPolicy::Enforce)) {
            return state.Invalid(TxValidationResult::TX_MEMPOOL_POLICY, "too-long-mempool-chain", error_message);
        }
        if (auto ancestors_retry{m_subpackage.m_changeset->CalculateMemPoolAncestors(ws.m_tx_handle, cpfp_carve_out_limits)}) {
            ws.m_ancestors = std::move(*ancestors_retry);
        } else {
            return state.Invalid(TxValidationResult::TX_MEMPOOL_POLICY, "too-long-mempool-chain", error_message);
        }
    }

    // Even though just checking direct mempool parents for inheritance would be sufficient, we
    // check using the full ancestor set here because it's more convenient to use what we have
    // already calculated.
    if (m_pool.m_opts.truc_policy == TRUCPolicy::Enforce) {
    if (const auto err{SingleTRUCChecks(ws.m_ptx, "truc-", reason, ignore_rejects, ws.m_ancestors, conflicts_as_a_set, ws.m_vsize)}) {
        // Single transaction contexts only.
        if (args.m_allow_sibling_eviction && err->second != nullptr) {
            // We should only be considering where replacement is considered valid as well.
            Assume(args.m_allow_replacement);

            // Potential sibling eviction. Add the sibling to our list of mempool conflicts to be
            // included in RBF checks.
            ws.m_conflicts_incl_policy.emplace(err->second->GetHash(), false);
            conflicts_as_a_set.insert(err->second->GetHash());
            // Adding the sibling to m_iters_conflicting here means that it doesn't count towards
            // RBF Carve Out above. This is correct, since removing to-be-replaced transactions from
            // the descendant count is done separately in SingleTRUCChecks for TRUC transactions.
            ws.m_iters_conflicting.insert(m_pool.GetIter(err->second->GetHash()).value());
            ws.m_sibling_eviction = true;
            // The sibling will be treated as part of the to-be-replaced set in ReplacementChecks.
            // Note that we are not checking whether it opts in to replaceability via BIP125 or TRUC
            // (which is normally done in PreChecks). However, the only way a TRUC transaction can
            // have a non-TRUC and non-BIP125 descendant is due to a reorg.
        } else {
            return state.Invalid(TxValidationResult::TX_MEMPOOL_POLICY, reason, err->first);
        }
    }}

    // A transaction that spends outputs that would be replaced by it is invalid. Now
    // that we have the set of all ancestors we can detect this
    // pathological case by making sure ws.m_conflicts and ws.m_ancestors don't
    // intersect.
    bool has_policy_conflict{false};
    if (const auto err_string{EntriesAndTxidsDisjoint(ws.m_ancestors, ws.m_conflicts_incl_policy, hash, &has_policy_conflict)}) {
        // We classify this as a consensus error because a transaction depending on something it
        // conflicts with would be inconsistent.
        return state.Invalid(TxValidationResult::TX_CONSENSUS, "bad-txns-spends-conflicting-tx", *err_string);
    }
    if (has_policy_conflict) {
        MaybeReject(TxValidationResult::TX_MEMPOOL_POLICY, "txn-spk-reused-chained");
    }

    // We want to detect conflicts in any tx in a package to trigger package RBF logic
    m_subpackage.m_rbf |= !ws.m_conflicts_incl_policy.empty();
    return true;
}

bool MemPoolAccept::ReplacementChecks(ATMPArgs& args, Workspace& ws)
{
    AssertLockHeld(cs_main);
    AssertLockHeld(m_pool.cs);

    const CTransaction& tx = *ws.m_ptx;
    const uint256& hash = ws.m_hash;
    TxValidationState& state = ws.m_state;

    CFeeRate newFeeRate(ws.m_modified_fees, ws.m_vsize);
    // Enforce Rule #6. The replacement transaction must have a higher feerate than its direct conflicts.
    // - The motivation for this check is to ensure that the replacement transaction is preferable for
    //   block-inclusion, compared to what would be removed from the mempool.
    // - This logic predates ancestor feerate-based transaction selection, which is why it doesn't
    //   consider feerates of descendants.
    // - Note: Ancestor feerate-based transaction selection has made this comparison insufficient to
    //   guarantee that this is incentive-compatible for miners, because it is possible for a
    //   descendant transaction of a direct conflict to pay a higher feerate than the transaction that
    //   might replace them, under these rules.
    if (!args.m_ignore_rejects.count("insufficient fee")) {
    if (const auto err_string{PaysMoreThanConflicts(ws.m_iters_conflicting, newFeeRate, hash)}) {
        // This fee-related failure is TX_RECONSIDERABLE because validating in a package may change
        // the result.
        return state.Invalid(TxValidationResult::TX_RECONSIDERABLE,
                             strprintf("insufficient fee%s", ws.m_sibling_eviction ? " (including sibling eviction)" : ""), *err_string);
    }
    }  // ignore_rejects

    CTxMemPool::setEntries all_conflicts;

    // Calculate all conflicting entries and enforce Rule #5.
    if (const auto err_string{GetEntriesForConflicts(tx, m_pool, ws.m_iters_conflicting, all_conflicts, args.m_ignore_rejects)}) {
        return state.Invalid(TxValidationResult::TX_MEMPOOL_POLICY,
                             strprintf("too many potential replacements%s", ws.m_sibling_eviction ? " (including sibling eviction)" : ""), *err_string);
    }
    // Enforce Rule #2.
    if (!args.m_ignore_rejects.count("replacement-adds-unconfirmed")) {
    if (const auto err_string{HasNoNewUnconfirmed(tx, m_pool, all_conflicts)}) {
        // Sibling eviction is only done for TRUC transactions, which cannot have multiple ancestors.
        Assume(!ws.m_sibling_eviction);
        return state.Invalid(TxValidationResult::TX_MEMPOOL_POLICY,
                             strprintf("replacement-adds-unconfirmed%s", ws.m_sibling_eviction ? " (including sibling eviction)" : ""), *err_string);
    }
    }  // ignore_rejects

    // Check if it's economically rational to mine this transaction rather than the ones it
    // replaces and pays for its own relay fees. Enforce Rules #3 and #4.
    for (CTxMemPool::txiter it : all_conflicts) {
        m_subpackage.m_conflicting_fees += it->GetModifiedFee();
        m_subpackage.m_conflicting_size += it->GetTxSize();
    }
    if (!args.m_ignore_rejects.count("insufficient fee")) {
    if (const auto err_string{PaysForRBF(m_subpackage.m_conflicting_fees, ws.m_modified_fees, ws.m_vsize,
                                         m_pool.m_opts.incremental_relay_feerate, hash)}) {
        // Result may change in a package context
        return state.Invalid(TxValidationResult::TX_RECONSIDERABLE,
                             strprintf("insufficient fee%s", ws.m_sibling_eviction ? " (including sibling eviction)" : ""), *err_string);
    }
    }  // ignore_rejects

    // Add all the to-be-removed transactions to the changeset.
    for (auto it : all_conflicts) {
        m_subpackage.m_changeset->StageRemoval(it);
    }
    return true;
}

bool MemPoolAccept::PackageMempoolChecks(const ATMPArgs& args, const std::vector<CTransactionRef>& txns,
                                         std::vector<Workspace>& workspaces,
                                         const int64_t total_vsize,
                                         PackageValidationState& package_state)
{
    AssertLockHeld(cs_main);
    AssertLockHeld(m_pool.cs);

    // CheckPackageLimits expects the package transactions to not already be in the mempool.
    assert(std::all_of(txns.cbegin(), txns.cend(), [this](const auto& tx)
                       { return !m_pool.exists(GenTxid::Txid(tx->GetHash()));}));

    assert(txns.size() == workspaces.size());

    util::Result<void> result = [&]() EXCLUSIVE_LOCKS_REQUIRED(m_pool.cs) {
        if (args.m_ignore_rejects.count("package-mempool-limits")) {
            return util::Result<void>();
        } else {
            return m_pool.CheckPackageLimits(txns, total_vsize);
        }
    }();
    if (!result) {
        // This is a package-wide error, separate from an individual transaction error.
        return package_state.Invalid(PackageValidationResult::PCKG_POLICY, "package-mempool-limits", util::ErrorString(result).original);
    }

    // No conflicts means we're finished. Further checks are all RBF-only.
    if (!m_subpackage.m_rbf) return true;

    // We're in package RBF context; replacement proposal must be size 2
    if (workspaces.size() != 2 || !Assume(IsChildWithParents(txns))) {
        return package_state.Invalid(PackageValidationResult::PCKG_POLICY, "package RBF failed: package must be 1-parent-1-child");
    }

    // If the package has in-mempool ancestors, we won't consider a package RBF
    // since it would result in a cluster larger than 2.
    // N.B. To relax this constraint we will need to revisit how CCoinsViewMemPool::PackageAddTransaction
    // is being used inside AcceptMultipleTransactions to track available inputs while processing a package.
    for (const auto& ws : workspaces) {
        if (!ws.m_ancestors.empty()) {
            return package_state.Invalid(PackageValidationResult::PCKG_POLICY, "package RBF failed: new transaction cannot have mempool ancestors");
        }
    }

    // Aggregate all conflicts into one set.
    CTxMemPool::setEntries direct_conflict_iters;
    for (Workspace& ws : workspaces) {
        // Aggregate all conflicts into one set.
        direct_conflict_iters.merge(ws.m_iters_conflicting);
    }

    const auto& parent_ws = workspaces[0];
    const auto& child_ws = workspaces[1];

    // Don't consider replacements that would cause us to remove a large number of mempool entries.
    // This limit is not increased in a package RBF. Use the aggregate number of transactions.
    CTxMemPool::setEntries all_conflicts;
    if (const auto err_string{GetEntriesForConflicts(*child_ws.m_ptx, m_pool, direct_conflict_iters,
                                                     all_conflicts)}) {
        return package_state.Invalid(PackageValidationResult::PCKG_POLICY,
                                     "package RBF failed: too many potential replacements", *err_string);
    }


    for (CTxMemPool::txiter it : all_conflicts) {
        m_subpackage.m_changeset->StageRemoval(it);
        m_subpackage.m_conflicting_fees += it->GetModifiedFee();
        m_subpackage.m_conflicting_size += it->GetTxSize();
    }

    // Use the child as the transaction for attributing errors to.
    const Txid& child_hash = child_ws.m_ptx->GetHash();
    if (const auto err_string{PaysForRBF(/*original_fees=*/m_subpackage.m_conflicting_fees,
                                         /*replacement_fees=*/m_subpackage.m_total_modified_fees,
                                         /*replacement_vsize=*/m_subpackage.m_total_vsize,
                                         m_pool.m_opts.incremental_relay_feerate, child_hash)}) {
        return package_state.Invalid(PackageValidationResult::PCKG_POLICY,
                                     "package RBF failed: insufficient anti-DoS fees", *err_string);
    }

    // Ensure this two transaction package is a "chunk" on its own; we don't want the child
    // to be only paying anti-DoS fees
    const CFeeRate parent_feerate(parent_ws.m_modified_fees, parent_ws.m_vsize);
    const CFeeRate package_feerate(m_subpackage.m_total_modified_fees, m_subpackage.m_total_vsize);
    if (package_feerate <= parent_feerate) {
        return package_state.Invalid(PackageValidationResult::PCKG_POLICY,
                                     "package RBF failed: package feerate is less than or equal to parent feerate",
                                     strprintf("package feerate %s <= parent feerate is %s", package_feerate.ToString(), parent_feerate.ToString()));
    }

    // Check if it's economically rational to mine this package rather than the ones it replaces.
    // This takes the place of ReplacementChecks()'s PaysMoreThanConflicts() in the package RBF setting.
    if (const auto err_tup{ImprovesFeerateDiagram(*m_subpackage.m_changeset)}) {
        return package_state.Invalid(PackageValidationResult::PCKG_POLICY,
                                     "package RBF failed: " + err_tup.value().second, "");
    }

    LogDebug(BCLog::TXPACKAGES, "package RBF checks passed: parent %s (wtxid=%s), child %s (wtxid=%s), package hash (%s)\n",
        txns.front()->GetHash().ToString(), txns.front()->GetWitnessHash().ToString(),
        txns.back()->GetHash().ToString(), txns.back()->GetWitnessHash().ToString(),
        GetPackageHash(txns).ToString());


    return true;
}

unsigned int PolicyScriptVerifyFlags(const ignore_rejects_type& ignore_rejects)
{
    if (ignore_rejects.empty()) {
        return STANDARD_SCRIPT_VERIFY_FLAGS;
    }
    if (ignore_rejects.count("non-mandatory-script-verify-flag")) {
        return MANDATORY_SCRIPT_VERIFY_FLAGS;
    }

    unsigned int flags = STANDARD_SCRIPT_VERIFY_FLAGS;
    if (ignore_rejects.count("non-mandatory-script-verify-flag-upgradable")) {
        constexpr unsigned int upgradable_policy_flags =
            SCRIPT_VERIFY_DISCOURAGE_UPGRADABLE_NOPS |
            SCRIPT_VERIFY_DISCOURAGE_UPGRADABLE_WITNESS_PROGRAM |
            SCRIPT_VERIFY_DISCOURAGE_UPGRADABLE_TAPROOT_VERSION |
            SCRIPT_VERIFY_DISCOURAGE_OP_SUCCESS |
            SCRIPT_VERIFY_DISCOURAGE_UPGRADABLE_PUBKEYTYPE;
        flags &= ~upgradable_policy_flags;
    } else {
        if (ignore_rejects.count("non-mandatory-script-verify-flag-upgradable-nops")) {
            flags &= ~SCRIPT_VERIFY_DISCOURAGE_UPGRADABLE_NOPS;
        }
        if (ignore_rejects.count("non-mandatory-script-verify-flag-upgradable-witness_program")) {
            flags &= ~SCRIPT_VERIFY_DISCOURAGE_UPGRADABLE_WITNESS_PROGRAM;
        }
        if (ignore_rejects.count("non-mandatory-script-verify-flag-upgradable-taproot_version")) {
            flags &= ~SCRIPT_VERIFY_DISCOURAGE_UPGRADABLE_TAPROOT_VERSION;
        }
        if (ignore_rejects.count("non-mandatory-script-verify-flag-upgradable-op_success")) {
            flags &= ~SCRIPT_VERIFY_DISCOURAGE_OP_SUCCESS;
        }
        if (ignore_rejects.count("non-mandatory-script-verify-flag-upgradable-pubkeytype")) {
            flags &= ~SCRIPT_VERIFY_DISCOURAGE_UPGRADABLE_PUBKEYTYPE;
        }
    }
    if (ignore_rejects.count("non-mandatory-script-verify-flag-bip62")) {
        constexpr unsigned int bip62_policy_flags =
            SCRIPT_VERIFY_LOW_S |
            SCRIPT_VERIFY_SIGPUSHONLY |  // NOTE: not actually set ever
            SCRIPT_VERIFY_MINIMALDATA;
        flags &= ~bip62_policy_flags;
    } else {
        if (ignore_rejects.count("non-mandatory-script-verify-flag-low_s")) {
            flags &= ~SCRIPT_VERIFY_LOW_S;
        }
        if (ignore_rejects.count("non-mandatory-script-verify-flag-minimaldata")) {
            flags &= ~SCRIPT_VERIFY_MINIMALDATA;
        }
        if (ignore_rejects.count("non-mandatory-script-verify-flag-cleanstack")) {
            flags &= ~SCRIPT_VERIFY_CLEANSTACK;
        }
    }
    if (ignore_rejects.count("non-mandatory-script-verify-flag-strictenc")) {
        flags &= ~SCRIPT_VERIFY_STRICTENC;
    }
    if (ignore_rejects.count("non-mandatory-script-verify-flag-minimalif")) {
        flags &= ~SCRIPT_VERIFY_MINIMALIF;
    }
    if (ignore_rejects.count("non-mandatory-script-verify-flag-nullfail")) {
        flags &= ~SCRIPT_VERIFY_NULLFAIL;
    }
    if (ignore_rejects.count("non-mandatory-script-verify-flag-witness_pubkeytype")) {
        flags &= ~SCRIPT_VERIFY_WITNESS_PUBKEYTYPE;
    }
    if (ignore_rejects.count("non-mandatory-script-verify-flag-const_scriptcode")) {
        flags &= ~SCRIPT_VERIFY_CONST_SCRIPTCODE;
    }
    flags |= MANDATORY_SCRIPT_VERIFY_FLAGS;  // for safety
    return flags;
}

bool MemPoolAccept::PolicyScriptChecks(const ATMPArgs& args, Workspace& ws)
{
    AssertLockHeld(cs_main);
    AssertLockHeld(m_pool.cs);
    const CTransaction& tx = *ws.m_ptx;
    TxValidationState& state = ws.m_state;

    const unsigned int scriptVerifyFlags = PolicyScriptVerifyFlags(args.m_ignore_rejects);

    // Check input scripts and signatures.
    // This is done last to help prevent CPU exhaustion denial-of-service attacks.
    if (!CheckInputScripts(tx, state, m_view, scriptVerifyFlags, true, false, ws.m_precomputed_txdata, GetValidationCache())) {
        // SCRIPT_VERIFY_CLEANSTACK requires SCRIPT_VERIFY_WITNESS, so we
        // need to turn both off, and compare against just turning off CLEANSTACK
        // to see if the failure is specifically due to witness validation.
        TxValidationState state_dummy; // Want reported failures to be from first CheckInputScripts
        if (!tx.HasWitness() && CheckInputScripts(tx, state_dummy, m_view, scriptVerifyFlags & ~(SCRIPT_VERIFY_WITNESS | SCRIPT_VERIFY_CLEANSTACK), true, false, ws.m_precomputed_txdata, GetValidationCache()) &&
                !CheckInputScripts(tx, state_dummy, m_view, scriptVerifyFlags & ~SCRIPT_VERIFY_CLEANSTACK, true, false, ws.m_precomputed_txdata, GetValidationCache())) {
            // Only the witness is missing, so the transaction itself may be fine.
            state.Invalid(TxValidationResult::TX_WITNESS_STRIPPED,
                    state.GetRejectReason(), state.GetDebugMessage());
        }
        return false; // state filled in by CheckInputScripts
    }

    return true;
}

bool MemPoolAccept::ConsensusScriptChecks(const ATMPArgs& args, Workspace& ws)
{
    AssertLockHeld(cs_main);
    AssertLockHeld(m_pool.cs);
    const CTransaction& tx = *ws.m_ptx;
    const uint256& hash = ws.m_hash;
    TxValidationState& state = ws.m_state;

    // Check again against the current block tip's script verification
    // flags to cache our script execution flags. This is, of course,
    // useless if the next block has different script flags from the
    // previous one, but because the cache tracks script flags for us it
    // will auto-invalidate and we'll just have a few blocks of extra
    // misses on soft-fork activation.
    //
    // This is also useful in case of bugs in the standard flags that cause
    // transactions to pass as valid when they're actually invalid. For
    // instance the STRICTENC flag was incorrectly allowing certain
    // CHECKSIG NOT scripts to pass, even though they were invalid.
    //
    // There is a similar check in CreateNewBlock() to prevent creating
    // invalid blocks (using TestBlockValidity), however allowing such
    // transactions into the mempool can be exploited as a DoS attack.
    unsigned int currentBlockScriptVerifyFlags{GetBlockScriptFlags(*m_active_chainstate.m_chain.Tip(), m_active_chainstate.m_chainman)};
    if (!CheckInputsFromMempoolAndCache(tx, state, m_view, m_pool, currentBlockScriptVerifyFlags,
                                        ws.m_precomputed_txdata, m_active_chainstate.CoinsTip(), GetValidationCache())) {
        LogPrintf("BUG! PLEASE REPORT THIS! CheckInputScripts failed against latest-block but not STANDARD flags %s, %s\n", hash.ToString(), state.ToString());
        return Assume(false);
    }

    return true;
}

void MemPoolAccept::FinalizeSubpackage(const ATMPArgs& args)
{
    AssertLockHeld(cs_main);
    AssertLockHeld(m_pool.cs);

    if (!m_subpackage.m_changeset->GetRemovals().empty()) Assume(args.m_allow_replacement);
    // Remove conflicting transactions from the mempool
    for (CTxMemPool::txiter it : m_subpackage.m_changeset->GetRemovals())
    {
        std::string log_string = strprintf("replacing mempool tx %s (wtxid=%s, fees=%s, vsize=%s). ",
                                      it->GetTx().GetHash().ToString(),
                                      it->GetTx().GetWitnessHash().ToString(),
                                      it->GetFee(),
                                      it->GetTxSize());
        FeeFrac feerate{m_subpackage.m_total_modified_fees, int32_t(m_subpackage.m_total_vsize)};
        uint256 tx_or_package_hash{};
        const bool replaced_with_tx{m_subpackage.m_changeset->GetTxCount() == 1};
        if (replaced_with_tx) {
            const CTransaction& tx = m_subpackage.m_changeset->GetAddedTxn(0);
            tx_or_package_hash = tx.GetHash();
            log_string += strprintf("New tx %s (wtxid=%s, fees=%s, vsize=%s)",
                                    tx.GetHash().ToString(),
                                    tx.GetWitnessHash().ToString(),
                                    feerate.fee,
                                    feerate.size);
        } else {
            tx_or_package_hash = GetPackageHash(m_subpackage.m_changeset->GetAddedTxns());
            log_string += strprintf("New package %s with %lu txs, fees=%s, vsize=%s",
                                    tx_or_package_hash.ToString(),
                                    m_subpackage.m_changeset->GetTxCount(),
                                    feerate.fee,
                                    feerate.size);

        }
        LogDebug(BCLog::MEMPOOL, "%s\n", log_string);
        TRACEPOINT(mempool, replaced,
                it->GetTx().GetHash().data(),
                it->GetTxSize(),
                it->GetFee(),
                std::chrono::duration_cast<std::chrono::duration<std::uint64_t>>(it->GetTime()).count(),
                tx_or_package_hash.data(),
                feerate.size,
                feerate.fee,
                replaced_with_tx
        );
        m_subpackage.m_replaced_transactions.push_back(it->GetSharedTx());
    }
    m_subpackage.m_changeset->Apply();
    m_subpackage.m_changeset.reset();
}

bool MemPoolAccept::SubmitPackage(const ATMPArgs& args, std::vector<Workspace>& workspaces,
                                  PackageValidationState& package_state,
                                  std::map<Wtxid, MempoolAcceptResult>& results)
{
    AssertLockHeld(cs_main);
    AssertLockHeld(m_pool.cs);
    // Sanity check: none of the transactions should be in the mempool, and none of the transactions
    // should have a same-txid-different-witness equivalent in the mempool.
    assert(std::all_of(workspaces.cbegin(), workspaces.cend(), [this](const auto& ws){
        return !m_pool.exists(GenTxid::Txid(ws.m_ptx->GetHash())); }));

    bool all_submitted = true;
    FinalizeSubpackage(args);
    // ConsensusScriptChecks adds to the script cache and is therefore consensus-critical;
    // CheckInputsFromMempoolAndCache asserts that transactions only spend coins available from the
    // mempool or UTXO set. Submit each transaction to the mempool immediately after calling
    // ConsensusScriptChecks to make the outputs available for subsequent transactions.
    for (Workspace& ws : workspaces) {
        if (!ConsensusScriptChecks(args, ws)) {
            results.emplace(ws.m_ptx->GetWitnessHash(), MempoolAcceptResult::Failure(ws.m_state));
            // Since PolicyScriptChecks() passed, this should never fail.
            Assume(false);
            all_submitted = false;
            package_state.Invalid(PackageValidationResult::PCKG_MEMPOOL_ERROR,
                                  strprintf("BUG! PolicyScriptChecks succeeded but ConsensusScriptChecks failed: %s",
                                            ws.m_ptx->GetHash().ToString()));
            // Remove the transaction from the mempool.
            if (!m_subpackage.m_changeset) m_subpackage.m_changeset = m_pool.GetChangeSet();
            m_subpackage.m_changeset->StageRemoval(m_pool.GetIter(ws.m_ptx->GetHash()).value());
        }
    }
    if (!all_submitted) {
        Assume(m_subpackage.m_changeset);
        // This code should be unreachable; it's here as belt-and-suspenders
        // to try to ensure we have no consensus-invalid transactions in the
        // mempool.
        m_subpackage.m_changeset->Apply();
        m_subpackage.m_changeset.reset();
        return false;
    }

    std::vector<Wtxid> all_package_wtxids;
    all_package_wtxids.reserve(workspaces.size());
    std::transform(workspaces.cbegin(), workspaces.cend(), std::back_inserter(all_package_wtxids),
                   [](const auto& ws) { return ws.m_ptx->GetWitnessHash(); });

    if (!m_subpackage.m_replaced_transactions.empty()) {
        LogDebug(BCLog::MEMPOOL, "replaced %u mempool transactions with %u new one(s) for %s additional fees, %d delta bytes\n",
                 m_subpackage.m_replaced_transactions.size(), workspaces.size(),
                 m_subpackage.m_total_modified_fees - m_subpackage.m_conflicting_fees,
                 m_subpackage.m_total_vsize - static_cast<int>(m_subpackage.m_conflicting_size));
    }

    // Add successful results. The returned results may change later if LimitMempoolSize() evicts them.
    for (Workspace& ws : workspaces) {
        auto iter = m_pool.GetIter(ws.m_ptx->GetHash());
        Assume(iter.has_value());
        const auto effective_feerate = args.m_package_feerates ? ws.m_package_feerate :
            CFeeRate{ws.m_modified_fees, static_cast<uint32_t>(ws.m_vsize)};
        const auto effective_feerate_wtxids = args.m_package_feerates ? all_package_wtxids :
            std::vector<Wtxid>{ws.m_ptx->GetWitnessHash()};
        results.emplace(ws.m_ptx->GetWitnessHash(),
                        MempoolAcceptResult::Success(std::move(m_subpackage.m_replaced_transactions), ws.m_vsize,
                                         ws.m_base_fees, effective_feerate, effective_feerate_wtxids));
        if (!m_pool.m_opts.signals) continue;
        const CTransaction& tx = *ws.m_ptx;
        const auto tx_info = NewMempoolTransactionInfo(ws.m_ptx, ws.m_base_fees,
                                                       ws.m_vsize, (*iter)->GetHeight(),
                                                       args.m_ignore_rejects, args.m_package_submission,
                                                       IsCurrentForFeeEstimation(m_active_chainstate),
                                                       m_pool.HasNoInputsOf(tx));
        m_pool.m_opts.signals->TransactionAddedToMempool(tx_info, m_pool.GetAndIncrementSequence());
    }
    return all_submitted;
}

MempoolAcceptResult MemPoolAccept::AcceptSingleTransaction(const CTransactionRef& ptx, ATMPArgs& args)
{
    AssertLockHeld(cs_main);
    LOCK(m_pool.cs); // mempool "read lock" (held through m_pool.m_opts.signals->TransactionAddedToMempool())

    const CFeeRate mempool_min_fee_rate = m_pool.GetMinFee();

    Workspace ws(ptx);
    const std::vector<Wtxid> single_wtxid{ws.m_ptx->GetWitnessHash()};

    if (!PreChecks(args, ws)) {
        if (ws.m_state.GetResult() == TxValidationResult::TX_RECONSIDERABLE) {
            // Failed for fee reasons. Provide the effective feerate and which tx was included.
            return MempoolAcceptResult::FeeFailure(ws.m_state, CFeeRate(ws.m_modified_fees, ws.m_vsize), single_wtxid);
        }
        return MempoolAcceptResult::Failure(ws.m_state);
    }

    m_subpackage.m_total_vsize = ws.m_vsize;
    m_subpackage.m_total_modified_fees = ws.m_modified_fees;

    // Individual modified feerate exceeded caller-defined max; abort
    if (args.m_client_maxfeerate && CFeeRate(ws.m_modified_fees, ws.m_vsize) > args.m_client_maxfeerate.value()) {
        ws.m_state.Invalid(TxValidationResult::TX_MEMPOOL_POLICY, "max feerate exceeded", "");
        return MempoolAcceptResult::Failure(ws.m_state);
    }

    if (m_pool.m_opts.require_standard) {
        Wtxid dummy_wtxid;
        if (!CheckEphemeralSpends(/*package=*/{ptx}, m_pool.m_opts.dust_relay_feerate, m_pool, ws.m_state, dummy_wtxid)) {
            return MempoolAcceptResult::Failure(ws.m_state);
        }
    }

    if (m_subpackage.m_rbf && !ReplacementChecks(args, ws)) {
        if (ws.m_state.GetResult() == TxValidationResult::TX_RECONSIDERABLE) {
            // Failed for incentives-based fee reasons. Provide the effective feerate and which tx was included.
            return MempoolAcceptResult::FeeFailure(ws.m_state, CFeeRate(ws.m_modified_fees, ws.m_vsize), single_wtxid);
        }
        return MempoolAcceptResult::Failure(ws.m_state);
    }

    // Perform the inexpensive checks first and avoid hashing and signature verification unless
    // those checks pass, to mitigate CPU exhaustion denial-of-service attacks.
    if (!PolicyScriptChecks(args, ws)) return MempoolAcceptResult::Failure(ws.m_state);

    if (!ConsensusScriptChecks(args, ws)) return MempoolAcceptResult::Failure(ws.m_state);

    const CFeeRate effective_feerate{ws.m_modified_fees, static_cast<uint32_t>(ws.m_vsize)};
    // Tx was accepted, but not added
    if (args.m_test_accept) {
        return MempoolAcceptResult::Success(std::move(m_subpackage.m_replaced_transactions), ws.m_vsize,
                                            ws.m_base_fees, effective_feerate, single_wtxid);
    }

    FinalizeSubpackage(args);

    // Limit the mempool, if appropriate.
    if (!args.m_package_submission && !args.m_ignore_rejects.count(rejectmsg_mempoolfull)) {
        LimitMempoolSize(m_pool, m_active_chainstate.CoinsTip());
        if (!m_pool.exists(GenTxid::Txid(ws.m_hash))) {
            // The tx no longer meets our (new) mempool minimum feerate but could be reconsidered in a package.
            ws.m_state.Invalid(TxValidationResult::TX_RECONSIDERABLE, "mempool full");
            return MempoolAcceptResult::FeeFailure(ws.m_state, CFeeRate(ws.m_modified_fees, ws.m_vsize), {ws.m_ptx->GetWitnessHash()});
        }
    }

    if (m_pool.m_opts.signals) {
        const CTransaction& tx = *ws.m_ptx;
        auto iter = m_pool.GetIter(tx.GetHash());
        Assume(iter.has_value());
        const auto tx_info = NewMempoolTransactionInfo(ws.m_ptx, ws.m_base_fees,
                                                       ws.m_vsize, (*iter)->GetHeight(),
                                                       args.m_ignore_rejects, args.m_package_submission,
                                                       IsCurrentForFeeEstimation(m_active_chainstate),
                                                       m_pool.HasNoInputsOf(tx));
        m_pool.m_opts.signals->TransactionAddedToMempool(tx_info, m_pool.GetAndIncrementSequence());
    }

    if (!m_subpackage.m_replaced_transactions.empty()) {
        LogDebug(BCLog::MEMPOOL, "replaced %u mempool transactions with 1 new transaction for %s additional fees, %d delta bytes\n",
                 m_subpackage.m_replaced_transactions.size(),
                 ws.m_modified_fees - m_subpackage.m_conflicting_fees,
                 ws.m_vsize - static_cast<int>(m_subpackage.m_conflicting_size));
    }

    // update mempool stats cache
    CStats::DefaultStats()->addMempoolSample(m_pool.size(), m_pool.DynamicMemoryUsage(), mempool_min_fee_rate.GetFeePerK());

    return MempoolAcceptResult::Success(std::move(m_subpackage.m_replaced_transactions), ws.m_vsize, ws.m_base_fees,
                                        effective_feerate, single_wtxid);
}

PackageMempoolAcceptResult MemPoolAccept::AcceptMultipleTransactions(const std::vector<CTransactionRef>& txns, ATMPArgs& args)
{
    AssertLockHeld(cs_main);

    // These context-free package limits can be done before taking the mempool lock.
    PackageValidationState package_state;
    if (!IsWellFormedPackage(txns, package_state, /*require_sorted=*/true)) return PackageMempoolAcceptResult(package_state, {});

    std::vector<Workspace> workspaces{};
    workspaces.reserve(txns.size());
    std::transform(txns.cbegin(), txns.cend(), std::back_inserter(workspaces),
                   [](const auto& tx) { return Workspace(tx); });
    std::map<Wtxid, MempoolAcceptResult> results;

    LOCK(m_pool.cs);

    // Do all PreChecks first and fail fast to avoid running expensive script checks when unnecessary.
    for (Workspace& ws : workspaces) {
        if (!PreChecks(args, ws)) {
            package_state.Invalid(PackageValidationResult::PCKG_TX, "transaction failed");
            // Exit early to avoid doing pointless work. Update the failed tx result; the rest are unfinished.
            results.emplace(ws.m_ptx->GetWitnessHash(), MempoolAcceptResult::Failure(ws.m_state));
            return PackageMempoolAcceptResult(package_state, std::move(results));
        }

        // Individual modified feerate exceeded caller-defined max; abort
        // N.B. this doesn't take into account CPFPs. Chunk-aware validation may be more robust.
        if (args.m_client_maxfeerate && CFeeRate(ws.m_modified_fees, ws.m_vsize) > args.m_client_maxfeerate.value()) {
            // Need to set failure here both individually and at package level
            ws.m_state.Invalid(TxValidationResult::TX_MEMPOOL_POLICY, "max feerate exceeded", "");
            package_state.Invalid(PackageValidationResult::PCKG_TX, "transaction failed");
            // Exit early to avoid doing pointless work. Update the failed tx result; the rest are unfinished.
            results.emplace(ws.m_ptx->GetWitnessHash(), MempoolAcceptResult::Failure(ws.m_state));
            return PackageMempoolAcceptResult(package_state, std::move(results));
        }

        // Make the coins created by this transaction available for subsequent transactions in the
        // package to spend. If there are no conflicts within the package, no transaction can spend a coin
        // needed by another transaction in the package. We also need to make sure that no package
        // tx replaces (or replaces the ancestor of) the parent of another package tx. As long as we
        // check these two things, we don't need to track the coins spent.
        // If a package tx conflicts with a mempool tx, PackageMempoolChecks() ensures later that any package RBF attempt
        // has *no* in-mempool ancestors, so we don't have to worry about subsequent transactions in
        // same package spending the same in-mempool outpoints. This needs to be revisited for general
        // package RBF.
        m_viewmempool.PackageAddTransaction(ws.m_ptx);
    }

    // At this point we have all in-mempool ancestors, and we know every transaction's vsize.
    // Run the TRUC checks on the package.
    if (m_pool.m_opts.truc_policy == TRUCPolicy::Enforce) {
    std::string reason;
    for (Workspace& ws : workspaces) {
        if (auto err{PackageTRUCChecks(ws.m_ptx, ws.m_vsize, "truc-", reason, args.m_ignore_rejects, txns, ws.m_ancestors)}) {
            package_state.Invalid(PackageValidationResult::PCKG_POLICY, reason, err.value());
            return PackageMempoolAcceptResult(package_state, {});
        }
    }}

    // Transactions must meet two minimum feerates: the mempool minimum fee and min relay fee.
    // For transactions consisting of exactly one child and its parents, it suffices to use the
    // package feerate (total modified fees / total virtual size) to check this requirement.
    // Note that this is an aggregate feerate; this function has not checked that there are transactions
    // too low feerate to pay for themselves, or that the child transactions are higher feerate than
    // their parents. Using aggregate feerate may allow "parents pay for child" behavior and permit
    // a child that is below mempool minimum feerate. To avoid these behaviors, callers of
    // AcceptMultipleTransactions need to restrict txns topology (e.g. to ancestor sets) and check
    // the feerates of individuals and subsets.
    m_subpackage.m_total_vsize = std::accumulate(workspaces.cbegin(), workspaces.cend(), int64_t{0},
        [](int64_t sum, auto& ws) { return sum + ws.m_vsize; });
    m_subpackage.m_total_modified_fees = std::accumulate(workspaces.cbegin(), workspaces.cend(), CAmount{0},
        [](CAmount sum, auto& ws) { return sum + ws.m_modified_fees; });
    const CFeeRate package_feerate(m_subpackage.m_total_modified_fees, m_subpackage.m_total_vsize);
    std::vector<Wtxid> all_package_wtxids;
    all_package_wtxids.reserve(workspaces.size());
    std::transform(workspaces.cbegin(), workspaces.cend(), std::back_inserter(all_package_wtxids),
                   [](const auto& ws) { return ws.m_ptx->GetWitnessHash(); });
    TxValidationState placeholder_state;
    if (args.m_package_feerates &&
        (!args.m_ignore_rejects.count("package-fee-too-low")) &&
        !CheckFeeRate(m_subpackage.m_total_vsize, m_subpackage.m_total_modified_fees, placeholder_state, empty_ignore_rejects)) {
        package_state.Invalid(PackageValidationResult::PCKG_TX, "transaction failed");
        return PackageMempoolAcceptResult(package_state, {{workspaces.back().m_ptx->GetWitnessHash(),
            MempoolAcceptResult::FeeFailure(placeholder_state, CFeeRate(m_subpackage.m_total_modified_fees, m_subpackage.m_total_vsize), all_package_wtxids)}});
    }

    // Apply package mempool ancestor/descendant limits. Skip if there is only one transaction,
    // because it's unnecessary.
    if (txns.size() > 1 && !PackageMempoolChecks(args, txns, workspaces, m_subpackage.m_total_vsize, package_state)) {
        return PackageMempoolAcceptResult(package_state, std::move(results));
    }

    // Now that we've bounded the resulting possible ancestry count, check package for dust spends
    if (m_pool.m_opts.require_standard && !(args.m_ignore_rejects.count("dust") || args.m_ignore_rejects.count("unspent-dust") || args.m_ignore_rejects.count("missing-ephemeral-spends"))) {
        TxValidationState child_state;
        Wtxid child_wtxid;
        if (!CheckEphemeralSpends(txns, m_pool.m_opts.dust_relay_feerate, m_pool, child_state, child_wtxid)) {
            package_state.Invalid(PackageValidationResult::PCKG_TX, "unspent-dust");
            results.emplace(child_wtxid, MempoolAcceptResult::Failure(child_state));
            return PackageMempoolAcceptResult(package_state, std::move(results));
        }
    }

    for (Workspace& ws : workspaces) {
        ws.m_package_feerate = package_feerate;
        if (!PolicyScriptChecks(args, ws)) {
            // Exit early to avoid doing pointless work. Update the failed tx result; the rest are unfinished.
            package_state.Invalid(PackageValidationResult::PCKG_TX, "transaction failed");
            results.emplace(ws.m_ptx->GetWitnessHash(), MempoolAcceptResult::Failure(ws.m_state));
            return PackageMempoolAcceptResult(package_state, std::move(results));
        }
        if (args.m_test_accept) {
            const auto effective_feerate = args.m_package_feerates ? ws.m_package_feerate :
                CFeeRate{ws.m_modified_fees, static_cast<uint32_t>(ws.m_vsize)};
            const auto effective_feerate_wtxids = args.m_package_feerates ? all_package_wtxids :
                std::vector<Wtxid>{ws.m_ptx->GetWitnessHash()};
            results.emplace(ws.m_ptx->GetWitnessHash(),
                            MempoolAcceptResult::Success(std::move(m_subpackage.m_replaced_transactions),
                                                         ws.m_vsize, ws.m_base_fees, effective_feerate,
                                                         effective_feerate_wtxids));
        }
    }

    if (args.m_test_accept) return PackageMempoolAcceptResult(package_state, std::move(results));

    if (!SubmitPackage(args, workspaces, package_state, results)) {
        // PackageValidationState filled in by SubmitPackage().
        return PackageMempoolAcceptResult(package_state, std::move(results));
    }

    return PackageMempoolAcceptResult(package_state, std::move(results));
}

void MemPoolAccept::CleanupTemporaryCoins()
{
    // There are 3 kinds of coins in m_view:
    // (1) Temporary coins from the transactions in subpackage, constructed by m_viewmempool.
    // (2) Mempool coins from transactions in the mempool, constructed by m_viewmempool.
    // (3) Confirmed coins fetched from our current UTXO set.
    //
    // (1) Temporary coins need to be removed, regardless of whether the transaction was submitted.
    // If the transaction was submitted to the mempool, m_viewmempool will be able to fetch them from
    // there. If it wasn't submitted to mempool, it is incorrect to keep them - future calls may try
    // to spend those coins that don't actually exist.
    // (2) Mempool coins also need to be removed. If the mempool contents have changed as a result
    // of submitting or replacing transactions, coins previously fetched from mempool may now be
    // spent or nonexistent. Those coins need to be deleted from m_view.
    // (3) Confirmed coins don't need to be removed. The chainstate has not changed (we are
    // holding cs_main and no blocks have been processed) so the confirmed tx cannot disappear like
    // a mempool tx can. The coin may now be spent after we submitted a tx to mempool, but
    // we have already checked that the package does not have 2 transactions spending the same coin.
    // Keeping them in m_view is an optimization to not re-fetch confirmed coins if we later look up
    // inputs for this transaction again.
    for (const auto& outpoint : m_viewmempool.GetNonBaseCoins()) {
        // In addition to resetting m_viewmempool, we also need to manually delete these coins from
        // m_view because it caches copies of the coins it fetched from m_viewmempool previously.
        m_view.Uncache(outpoint);
    }
    // This deletes the temporary and mempool coins.
    m_viewmempool.Reset();
}

PackageMempoolAcceptResult MemPoolAccept::AcceptSubPackage(const std::vector<CTransactionRef>& subpackage, ATMPArgs& args)
{
    AssertLockHeld(::cs_main);
    AssertLockHeld(m_pool.cs);
    auto result = [&]() EXCLUSIVE_LOCKS_REQUIRED(::cs_main, m_pool.cs) {
        if (subpackage.size() > 1) {
            return AcceptMultipleTransactions(subpackage, args);
        }
        const auto& tx = subpackage.front();
        ATMPArgs single_args = ATMPArgs::SingleInPackageAccept(args);
        const auto single_res = AcceptSingleTransaction(tx, single_args);
        PackageValidationState package_state_wrapped;
        if (single_res.m_result_type != MempoolAcceptResult::ResultType::VALID) {
            package_state_wrapped.Invalid(PackageValidationResult::PCKG_TX, "transaction failed");
        }
        return PackageMempoolAcceptResult(package_state_wrapped, {{tx->GetWitnessHash(), single_res}});
    }();

    // Clean up m_view and m_viewmempool so that other subpackage evaluations don't have access to
    // coins they shouldn't. Keep some coins in order to minimize re-fetching coins from the UTXO set.
    // Clean up package feerate and rbf calculations
    ClearSubPackageState();

    return result;
}

PackageMempoolAcceptResult MemPoolAccept::AcceptPackage(const Package& package, ATMPArgs& args)
{
    Assert(!package.empty());
    AssertLockHeld(cs_main);
    // Used if returning a PackageMempoolAcceptResult directly from this function.
    PackageValidationState package_state_quit_early;

    // There are two topologies we are able to handle through this function:
    // (1) A single transaction
    // (2) A child-with-unconfirmed-parents package.
    // Check that the package is well-formed. If it isn't, we won't try to validate any of the
    // transactions and thus won't return any MempoolAcceptResults, just a package-wide error.

    // Context-free package checks.
    if (!IsWellFormedPackage(package, package_state_quit_early, /*require_sorted=*/true)) {
        return PackageMempoolAcceptResult(package_state_quit_early, {});
    }

    if (package.size() > 1) {
        // All transactions in the package must be a parent of the last transaction. This is just an
        // opportunity for us to fail fast on a context-free check without taking the mempool lock.
        if (!IsChildWithParents(package)) {
            package_state_quit_early.Invalid(PackageValidationResult::PCKG_POLICY, "package-not-child-with-parents");
            return PackageMempoolAcceptResult(package_state_quit_early, {});
        }

        // IsChildWithParents() guarantees the package is > 1 transactions.
        assert(package.size() > 1);
        // The package must be 1 child with all of its unconfirmed parents. The package is expected to
        // be sorted, so the last transaction is the child.
        const auto& child = package.back();
        std::unordered_set<uint256, SaltedTxidHasher> unconfirmed_parent_txids;
        std::transform(package.cbegin(), package.cend() - 1,
                       std::inserter(unconfirmed_parent_txids, unconfirmed_parent_txids.end()),
                       [](const auto& tx) { return tx->GetHash(); });

        // All child inputs must refer to a preceding package transaction or a confirmed UTXO. The only
        // way to verify this is to look up the child's inputs in our current coins view (not including
        // mempool), and enforce that all parents not present in the package be available at chain tip.
        // Since this check can bring new coins into the coins cache, keep track of these coins and
        // uncache them if we don't end up submitting this package to the mempool.
        const CCoinsViewCache& coins_tip_cache = m_active_chainstate.CoinsTip();
        for (const auto& input : child->vin) {
            if (!coins_tip_cache.HaveCoinInCache(input.prevout)) {
                args.m_coins_to_uncache.push_back(input.prevout);
            }
        }
        // Using the MemPoolAccept m_view cache allows us to look up these same coins faster later.
        // This should be connecting directly to CoinsTip, not to m_viewmempool, because we specifically
        // require inputs to be confirmed if they aren't in the package.
        m_view.SetBackend(m_active_chainstate.CoinsTip());
        const auto package_or_confirmed = [this, &unconfirmed_parent_txids](const auto& input) {
             return unconfirmed_parent_txids.count(input.prevout.hash) > 0 || m_view.HaveCoin(input.prevout);
        };
        if (!std::all_of(child->vin.cbegin(), child->vin.cend(), package_or_confirmed)) {
            package_state_quit_early.Invalid(PackageValidationResult::PCKG_POLICY, "package-not-child-with-unconfirmed-parents");
            return PackageMempoolAcceptResult(package_state_quit_early, {});
        }
        // Protect against bugs where we pull more inputs from disk that miss being added to
        // coins_to_uncache. The backend will be connected again when needed in PreChecks.
        m_view.SetBackend(m_dummy);
    }

    LOCK(m_pool.cs);
    // Stores results from which we will create the returned PackageMempoolAcceptResult.
    // A result may be changed if a mempool transaction is evicted later due to LimitMempoolSize().
    std::map<Wtxid, MempoolAcceptResult> results_final;
    // Results from individual validation which will be returned if no other result is available for
    // this transaction. "Nonfinal" because if a transaction fails by itself but succeeds later
    // (i.e. when evaluated with a fee-bumping child), the result in this map may be discarded.
    std::map<Wtxid, MempoolAcceptResult> individual_results_nonfinal;
    // Tracks whether we think package submission could result in successful entry to the mempool
    bool quit_early{false};
    std::vector<CTransactionRef> txns_package_eval;
    for (const auto& tx : package) {
        const auto& wtxid = tx->GetWitnessHash();
        const auto& txid = tx->GetHash();
        // There are 3 possibilities: already in mempool, same-txid-diff-wtxid already in mempool,
        // or not in mempool. An already confirmed tx is treated as one not in mempool, because all
        // we know is that the inputs aren't available.
        if (m_pool.exists(GenTxid::Wtxid(wtxid))) {
            // Exact transaction already exists in the mempool.
            // Node operators are free to set their mempool policies however they please, nodes may receive
            // transactions in different orders, and malicious counterparties may try to take advantage of
            // policy differences to pin or delay propagation of transactions. As such, it's possible for
            // some package transaction(s) to already be in the mempool, and we don't want to reject the
            // entire package in that case (as that could be a censorship vector). De-duplicate the
            // transactions that are already in the mempool, and only call AcceptMultipleTransactions() with
            // the new transactions. This ensures we don't double-count transaction counts and sizes when
            // checking ancestor/descendant limits, or double-count transaction fees for fee-related policy.
            const auto& entry{*Assert(m_pool.GetEntry(txid))};
            results_final.emplace(wtxid, MempoolAcceptResult::MempoolTx(entry.GetTxSize(), entry.GetFee()));
        } else if (m_pool.exists(GenTxid::Txid(txid))) {
            // Transaction with the same non-witness data but different witness (same txid,
            // different wtxid) already exists in the mempool.
            //
            // We don't allow replacement transactions right now, so just swap the package
            // transaction for the mempool one. Note that we are ignoring the validity of the
            // package transaction passed in.
            // TODO: allow witness replacement in packages.
            const auto& entry{*Assert(m_pool.GetEntry(txid))};
            // Provide the wtxid of the mempool tx so that the caller can look it up in the mempool.
            results_final.emplace(wtxid, MempoolAcceptResult::MempoolTxDifferentWitness(entry.GetTx().GetWitnessHash()));
        } else {
            // Transaction does not already exist in the mempool.
            // Try submitting the transaction on its own.
            const auto single_package_res = AcceptSubPackage({tx}, args);
            const auto& single_res = single_package_res.m_tx_results.at(wtxid);
            if (single_res.m_result_type == MempoolAcceptResult::ResultType::VALID) {
                // The transaction succeeded on its own and is now in the mempool. Don't include it
                // in package validation, because its fees should only be "used" once.
                assert(m_pool.exists(GenTxid::Wtxid(wtxid)));
                results_final.emplace(wtxid, single_res);
            } else if (package.size() == 1 || // If there is only one transaction, no need to retry it "as a package"
                       (single_res.m_state.GetResult() != TxValidationResult::TX_RECONSIDERABLE &&
                       single_res.m_state.GetResult() != TxValidationResult::TX_MISSING_INPUTS)) {
                // Package validation policy only differs from individual policy in its evaluation
                // of feerate. For example, if a transaction fails here due to violation of a
                // consensus rule, the result will not change when it is submitted as part of a
                // package. To minimize the amount of repeated work, unless the transaction fails
                // due to feerate or missing inputs (its parent is a previous transaction in the
                // package that failed due to feerate), don't run package validation. Note that this
                // decision might not make sense if different types of packages are allowed in the
                // future.  Continue individually validating the rest of the transactions, because
                // some of them may still be valid.
                quit_early = true;
                package_state_quit_early.Invalid(PackageValidationResult::PCKG_TX, "transaction failed");
                individual_results_nonfinal.emplace(wtxid, single_res);
            } else {
                individual_results_nonfinal.emplace(wtxid, single_res);
                txns_package_eval.push_back(tx);
            }
        }
    }

    auto multi_submission_result = quit_early || txns_package_eval.empty() ? PackageMempoolAcceptResult(package_state_quit_early, {}) :
        AcceptSubPackage(txns_package_eval, args);
    PackageValidationState& package_state_final = multi_submission_result.m_state;

    // This is invoked by AcceptSubPackage() already, so this is just here for
    // clarity (since it's not permitted to invoke LimitMempoolSize() while a
    // changeset is outstanding).
    ClearSubPackageState();

    // Make sure we haven't exceeded max mempool size.
    // Package transactions that were submitted to mempool or already in mempool may be evicted.
    LimitMempoolSize(m_pool, m_active_chainstate.CoinsTip());

    for (const auto& tx : package) {
        const auto& wtxid = tx->GetWitnessHash();
        if (multi_submission_result.m_tx_results.count(wtxid) > 0) {
            // We shouldn't have re-submitted if the tx result was already in results_final.
            Assume(results_final.count(wtxid) == 0);
            // If it was submitted, check to see if the tx is still in the mempool. It could have
            // been evicted due to LimitMempoolSize() above.
            const auto& txresult = multi_submission_result.m_tx_results.at(wtxid);
            if (txresult.m_result_type == MempoolAcceptResult::ResultType::VALID && !m_pool.exists(GenTxid::Wtxid(wtxid))) {
                package_state_final.Invalid(PackageValidationResult::PCKG_TX, "transaction failed");
                TxValidationState mempool_full_state;
                mempool_full_state.Invalid(TxValidationResult::TX_MEMPOOL_POLICY, "mempool full");
                results_final.emplace(wtxid, MempoolAcceptResult::Failure(mempool_full_state));
            } else {
                results_final.emplace(wtxid, txresult);
            }
        } else if (const auto it{results_final.find(wtxid)}; it != results_final.end()) {
            // Already-in-mempool transaction. Check to see if it's still there, as it could have
            // been evicted when LimitMempoolSize() was called.
            Assume(it->second.m_result_type != MempoolAcceptResult::ResultType::INVALID);
            Assume(individual_results_nonfinal.count(wtxid) == 0);
            // Query by txid to include the same-txid-different-witness ones.
            if (!m_pool.exists(GenTxid::Txid(tx->GetHash()))) {
                package_state_final.Invalid(PackageValidationResult::PCKG_TX, "transaction failed");
                TxValidationState mempool_full_state;
                mempool_full_state.Invalid(TxValidationResult::TX_MEMPOOL_POLICY, "mempool full");
                // Replace the previous result.
                results_final.erase(wtxid);
                results_final.emplace(wtxid, MempoolAcceptResult::Failure(mempool_full_state));
            }
        } else if (const auto it{individual_results_nonfinal.find(wtxid)}; it != individual_results_nonfinal.end()) {
            Assume(it->second.m_result_type == MempoolAcceptResult::ResultType::INVALID);
            // Interesting result from previous processing.
            results_final.emplace(wtxid, it->second);
        }
    }
    Assume(results_final.size() == package.size());
    return PackageMempoolAcceptResult(package_state_final, std::move(results_final));
}

} // anon namespace

MempoolAcceptResult AcceptToMemoryPool(Chainstate& active_chainstate, const CTransactionRef& tx,
                                       int64_t accept_time, const ignore_rejects_type& ignore_rejects, bool test_accept)
{
    AssertLockHeld(::cs_main);
    const CChainParams& chainparams{active_chainstate.m_chainman.GetParams()};
    assert(active_chainstate.GetMempool() != nullptr);
    CTxMemPool& pool{*active_chainstate.GetMempool()};

    std::vector<COutPoint> coins_to_uncache;
    auto args = MemPoolAccept::ATMPArgs::SingleAccept(chainparams, accept_time, ignore_rejects, coins_to_uncache, test_accept);
    MempoolAcceptResult result = MemPoolAccept(pool, active_chainstate).AcceptSingleTransaction(tx, args);
    if (result.m_result_type != MempoolAcceptResult::ResultType::VALID) {
        // Remove coins that were not present in the coins cache before calling
        // AcceptSingleTransaction(); this is to prevent memory DoS in case we receive a large
        // number of invalid transactions that attempt to overrun the in-memory coins cache
        // (`CCoinsViewCache::cacheCoins`).

        for (const COutPoint& hashTx : coins_to_uncache)
            active_chainstate.CoinsTip().Uncache(hashTx);
        TRACEPOINT(mempool, rejected,
                tx->GetHash().data(),
                result.m_state.GetRejectReason().c_str()
        );
    }
    // After we've (potentially) uncached entries, ensure our coins cache is still within its size limits
    BlockValidationState state_dummy;
    active_chainstate.FlushStateToDisk(state_dummy, FlushStateMode::PERIODIC);
    return result;
}

PackageMempoolAcceptResult ProcessNewPackage(Chainstate& active_chainstate, CTxMemPool& pool,
                                                   const Package& package, bool test_accept, const std::optional<CFeeRate>& client_maxfeerate, const ignore_rejects_type& ignore_rejects)
{
    AssertLockHeld(cs_main);
    assert(!package.empty());
    assert(std::all_of(package.cbegin(), package.cend(), [](const auto& tx){return tx != nullptr;}));

    std::vector<COutPoint> coins_to_uncache;
    const CChainParams& chainparams = active_chainstate.m_chainman.GetParams();
    auto result = [&]() EXCLUSIVE_LOCKS_REQUIRED(cs_main) {
        AssertLockHeld(cs_main);
        if (test_accept) {
            auto args = MemPoolAccept::ATMPArgs::PackageTestAccept(chainparams, GetTime(), ignore_rejects, coins_to_uncache);
            return MemPoolAccept(pool, active_chainstate).AcceptMultipleTransactions(package, args);
        } else {
            auto args = MemPoolAccept::ATMPArgs::PackageChildWithParents(chainparams, GetTime(), coins_to_uncache, client_maxfeerate, ignore_rejects);
            return MemPoolAccept(pool, active_chainstate).AcceptPackage(package, args);
        }
    }();

    // Uncache coins pertaining to transactions that were not submitted to the mempool.
    if (test_accept || result.m_state.IsInvalid()) {
        for (const COutPoint& hashTx : coins_to_uncache) {
            active_chainstate.CoinsTip().Uncache(hashTx);
        }
    }
    // Ensure the coins cache is still within limits.
    BlockValidationState state_dummy;
    active_chainstate.FlushStateToDisk(state_dummy, FlushStateMode::PERIODIC);
    return result;
}

CAmount GetBlockSubsidy(int nHeight, const Consensus::Params& consensusParams)
{
    int halvings = nHeight / consensusParams.nSubsidyHalvingInterval;
    // Force block reward to zero when right shift is undefined.
    if (halvings >= 64)
        return 0;

    CAmount nSubsidy = 50 * COIN;
    // Subsidy is cut in half every 210,000 blocks which will occur approximately every 4 years.
    nSubsidy >>= halvings;
    return nSubsidy;
}

CoinsViews::CoinsViews(DBParams db_params, CoinsViewOptions options)
    : m_dbview{std::move(db_params), std::move(options)},
      m_catcherview(&m_dbview) {}

void CoinsViews::InitCache()
{
    AssertLockHeld(::cs_main);
    m_cacheview = std::make_unique<CCoinsViewCache>(&m_catcherview);
}

Chainstate::Chainstate(
    CTxMemPool* mempool,
    BlockManager& blockman,
    ChainstateManager& chainman,
    std::optional<uint256> from_snapshot_blockhash)
    : m_mempool(mempool),
      m_blockman(blockman),
      m_chainman(chainman),
      m_from_snapshot_blockhash(from_snapshot_blockhash) {}

const CBlockIndex* Chainstate::SnapshotBase()
{
    if (!m_from_snapshot_blockhash) return nullptr;
    if (!m_cached_snapshot_base) m_cached_snapshot_base = Assert(m_chainman.m_blockman.LookupBlockIndex(*m_from_snapshot_blockhash));
    return m_cached_snapshot_base;
}

void Chainstate::InitCoinsDB(
    size_t cache_size_bytes,
    bool in_memory,
    bool should_wipe,
    fs::path leveldb_name)
{
    if (m_from_snapshot_blockhash) {
        leveldb_name += node::SNAPSHOT_CHAINSTATE_SUFFIX;
    }

    m_coins_views = std::make_unique<CoinsViews>(
        DBParams{
            .path = m_chainman.m_options.datadir / leveldb_name,
            .cache_bytes = cache_size_bytes,
            .memory_only = in_memory,
            .wipe_data = should_wipe,
            .obfuscate = true,
            .options = m_chainman.m_options.coins_db},
        m_chainman.m_options.coins_view);

    m_coinsdb_cache_size_bytes = cache_size_bytes;
}

void Chainstate::InitCoinsCache(size_t cache_size_bytes)
{
    AssertLockHeld(::cs_main);
    assert(m_coins_views != nullptr);
    m_coinstip_cache_size_bytes = cache_size_bytes;
    m_coins_views->InitCache();
}

// Note that though this is marked const, we may end up modifying `m_cached_finished_ibd`, which
// is a performance-related implementation detail. This function must be marked
// `const` so that `CValidationInterface` clients (which are given a `const Chainstate*`)
// can call it.
//
bool ChainstateManager::IsInitialBlockDownload() const
{
    // Optimization: pre-test latch before taking the lock.
    if (m_cached_finished_ibd.load(std::memory_order_relaxed))
        return false;

    LOCK(cs_main);
    if (m_cached_finished_ibd.load(std::memory_order_relaxed))
        return false;
    if (m_blockman.LoadingBlocks()) {
        return true;
    }
    CChain& chain{ActiveChain()};
    if (chain.Tip() == nullptr) {
        return true;
    }
    if (chain.Tip()->nChainWork < MinimumChainWork()) {
        return true;
    }
    if (chain.Tip()->Time() < Now<NodeSeconds>() - m_options.max_tip_age) {
        return true;
    }
    LogPrintf("Leaving InitialBlockDownload (latching to false)\n");
    m_cached_finished_ibd.store(true, std::memory_order_relaxed);
    return false;
}

void Chainstate::CheckForkWarningConditions()
{
    AssertLockHeld(cs_main);

    // Before we get past initial download, we cannot reliably alert about forks
    // (we assume we don't get stuck on a fork before finishing our initial sync)
    // Also not applicable to the background chainstate
    if (m_chainman.IsInitialBlockDownload() || this->GetRole() == ChainstateRole::BACKGROUND) {
        return;
    }

    if (m_chainman.m_best_invalid && m_chainman.m_best_invalid->nChainWork > m_chain.Tip()->nChainWork + (GetBlockProof(*m_chain.Tip()) * 6)) {
        LogPrintf("%s: Warning: Found invalid chain at least ~6 blocks longer than our best chain.\nChain state database corruption likely.\n", __func__);
        m_chainman.GetNotifications().warningSet(
            kernel::Warning::LARGE_WORK_INVALID_CHAIN,
            _("Warning: We do not appear to fully agree with our peers! You may need to upgrade, or other nodes may need to upgrade."));
    } else {
        m_chainman.GetNotifications().warningUnset(kernel::Warning::LARGE_WORK_INVALID_CHAIN);
    }
}

// Called both upon regular invalid block discovery *and* InvalidateBlock
void Chainstate::InvalidChainFound(CBlockIndex* pindexNew)
{
    AssertLockHeld(cs_main);
    if (!m_chainman.m_best_invalid || pindexNew->nChainWork > m_chainman.m_best_invalid->nChainWork) {
        m_chainman.m_best_invalid = pindexNew;
    }
    SetBlockFailureFlags(pindexNew);
    if (m_chainman.m_best_header != nullptr && m_chainman.m_best_header->GetAncestor(pindexNew->nHeight) == pindexNew) {
        m_chainman.RecalculateBestHeader();
    }

    LogPrintf("%s: invalid block=%s  height=%d  log2_work=%f  date=%s\n", __func__,
      pindexNew->GetBlockHash().ToString(), pindexNew->nHeight,
      log(pindexNew->nChainWork.getdouble())/log(2.0), FormatISO8601DateTime(pindexNew->GetBlockTime()));
    CBlockIndex *tip = m_chain.Tip();
    assert (tip);
    LogPrintf("%s:  current best=%s  height=%d  log2_work=%f  date=%s\n", __func__,
      tip->GetBlockHash().ToString(), m_chain.Height(), log(tip->nChainWork.getdouble())/log(2.0),
      FormatISO8601DateTime(tip->GetBlockTime()));
    CheckForkWarningConditions();
}

// Same as InvalidChainFound, above, except not called directly from InvalidateBlock,
// which does its own setBlockIndexCandidates management.
void Chainstate::InvalidBlockFound(CBlockIndex* pindex, const BlockValidationState& state)
{
    AssertLockHeld(cs_main);
    if (state.GetResult() != BlockValidationResult::BLOCK_MUTATED) {
        pindex->nStatus |= BLOCK_FAILED_VALID;
        m_chainman.m_failed_blocks.insert(pindex);
        m_blockman.m_dirty_blockindex.insert(pindex);
        setBlockIndexCandidates.erase(pindex);
        InvalidChainFound(pindex);
    }
}

void UpdateCoins(const CTransaction& tx, CCoinsViewCache& inputs, CTxUndo &txundo, int nHeight)
{
    // mark inputs spent
    if (!tx.IsCoinBase()) {
        txundo.vprevout.reserve(tx.vin.size());
        for (const CTxIn &txin : tx.vin) {
            txundo.vprevout.emplace_back();
            bool is_spent = inputs.SpendCoin(txin.prevout, &txundo.vprevout.back());
            assert(is_spent);
        }
    }
    // add outputs
    AddCoins(inputs, tx, nHeight);
}

std::optional<std::pair<ScriptError, std::string>> CScriptCheck::operator()() {
    const CScript &scriptSig = ptxTo->vin[nIn].scriptSig;
    const CScriptWitness *witness = &ptxTo->vin[nIn].scriptWitness;
    ScriptError error{SCRIPT_ERR_UNKNOWN_ERROR};
    if (VerifyScript(scriptSig, m_tx_out.scriptPubKey, witness, nFlags, CachingTransactionSignatureChecker(ptxTo, nIn, m_tx_out.nValue, cacheStore, *m_signature_cache, *txdata), &error)) {
        return std::nullopt;
    } else {
        auto debug_str = strprintf("input %i of %s (wtxid %s), spending %s:%i", nIn, ptxTo->GetHash().ToString(), ptxTo->GetWitnessHash().ToString(), ptxTo->vin[nIn].prevout.hash.ToString(), ptxTo->vin[nIn].prevout.n);
        return std::make_pair(error, std::move(debug_str));
    }
}

ValidationCache::ValidationCache(const size_t script_execution_cache_bytes, const size_t signature_cache_bytes)
    : m_signature_cache{signature_cache_bytes}
{
    // Setup the salted hasher
    uint256 nonce = GetRandHash();
    // We want the nonce to be 64 bytes long to force the hasher to process
    // this chunk, which makes later hash computations more efficient. We
    // just write our 32-byte entropy twice to fill the 64 bytes.
    m_script_execution_cache_hasher.Write(nonce.begin(), 32);
    m_script_execution_cache_hasher.Write(nonce.begin(), 32);

    const auto [num_elems, approx_size_bytes] = m_script_execution_cache.setup_bytes(script_execution_cache_bytes);
    LogPrintf("Using %zu MiB out of %zu MiB requested for script execution cache, able to store %zu elements\n",
              approx_size_bytes >> 20, script_execution_cache_bytes >> 20, num_elems);
}

/**
 * Check whether all of this transaction's input scripts succeed.
 *
 * This involves ECDSA signature checks so can be computationally intensive. This function should
 * only be called after the cheap sanity checks in CheckTxInputs passed.
 *
 * If pvChecks is not nullptr, script checks are pushed onto it instead of being performed inline. Any
 * script checks which are not necessary (eg due to script execution cache hits) are, obviously,
 * not pushed onto pvChecks/run.
 *
 * Setting cacheSigStore/cacheFullScriptStore to false will remove elements from the corresponding cache
 * which are matched. This is useful for checking blocks where we will likely never need the cache
 * entry again.
 *
 * Note that we may set state.reason to NOT_STANDARD for extra soft-fork flags in flags, block-checking
 * callers should probably reset it to CONSENSUS in such cases.
 *
 * Non-static (and redeclared) in src/test/txvalidationcache_tests.cpp
 */
bool CheckInputScripts(const CTransaction& tx, TxValidationState& state,
                       const CCoinsViewCache& inputs, unsigned int flags, bool cacheSigStore,
                       bool cacheFullScriptStore, PrecomputedTransactionData& txdata,
                       ValidationCache& validation_cache,
                       std::vector<CScriptCheck>* pvChecks)
{
    if (tx.IsCoinBase()) return true;

    if (pvChecks) {
        pvChecks->reserve(tx.vin.size());
    }

    // First check if script executions have been cached with the same
    // flags. Note that this assumes that the inputs provided are
    // correct (ie that the transaction hash which is in tx's prevouts
    // properly commits to the scriptPubKey in the inputs view of that
    // transaction).
    uint256 hashCacheEntry;
    CSHA256 hasher = validation_cache.ScriptExecutionCacheHasher();
    hasher.Write(UCharCast(tx.GetWitnessHash().begin()), 32).Write((unsigned char*)&flags, sizeof(flags)).Finalize(hashCacheEntry.begin());
    AssertLockHeld(cs_main); //TODO: Remove this requirement by making CuckooCache not require external locks
    if (validation_cache.m_script_execution_cache.contains(hashCacheEntry, !cacheFullScriptStore)) {
        return true;
    }

    if (!txdata.m_spent_outputs_ready) {
        std::vector<CTxOut> spent_outputs;
        spent_outputs.reserve(tx.vin.size());

        for (const auto& txin : tx.vin) {
            const COutPoint& prevout = txin.prevout;
            const Coin& coin = inputs.AccessCoin(prevout);
            assert(!coin.IsSpent());
            spent_outputs.emplace_back(coin.out);
        }
        txdata.Init(tx, std::move(spent_outputs));
    }
    assert(txdata.m_spent_outputs.size() == tx.vin.size());

    for (unsigned int i = 0; i < tx.vin.size(); i++) {

        // We very carefully only pass in things to CScriptCheck which
        // are clearly committed to by tx' witness hash. This provides
        // a sanity check that our caching is not introducing consensus
        // failures through additional data in, eg, the coins being
        // spent being checked as a part of CScriptCheck.

        // Verify signature
        CScriptCheck check(txdata.m_spent_outputs[i], tx, validation_cache.m_signature_cache, i, flags, cacheSigStore, &txdata);
        if (pvChecks) {
            pvChecks->emplace_back(std::move(check));
        } else if (auto result = check(); result.has_value()) {
            if (flags & STANDARD_NOT_MANDATORY_VERIFY_FLAGS) {
                // Check whether the failure was caused by a
                // non-mandatory script verification check, such as
                // non-standard DER encodings or non-null dummy
                // arguments; if so, ensure we return NOT_STANDARD
                // instead of CONSENSUS to avoid downstream users
                // splitting the network between upgraded and
                // non-upgraded nodes by banning CONSENSUS-failing
                // data providers.
                CScriptCheck check2(txdata.m_spent_outputs[i], tx, validation_cache.m_signature_cache, i,
                        flags & ~STANDARD_NOT_MANDATORY_VERIFY_FLAGS, cacheSigStore, &txdata);
                auto mandatory_result = check2();
                if (!mandatory_result.has_value()) {
                    return state.Invalid(TxValidationResult::TX_NOT_STANDARD, strprintf("non-mandatory-script-verify-flag (%s)", ScriptErrorString(result->first)), result->second);
                } else {
                    // If the second check failed, it failed due to a mandatory script verification
                    // flag, but the first check might have failed on a non-mandatory script
                    // verification flag.
                    //
                    // Avoid reporting a mandatory script check failure with a non-mandatory error
                    // string by reporting the error from the second check.
                    result = mandatory_result;
                }
            }

            // MANDATORY flag failures correspond to
            // TxValidationResult::TX_CONSENSUS.
            return state.Invalid(TxValidationResult::TX_CONSENSUS, strprintf("mandatory-script-verify-flag-failed (%s)", ScriptErrorString(result->first)), result->second);
        }
    }

    if (cacheFullScriptStore && !pvChecks) {
        // We executed all of the provided scripts, and were told to
        // cache the result. Do so now.
        validation_cache.m_script_execution_cache.insert(hashCacheEntry);
    }

    return true;
}

bool FatalError(Notifications& notifications, BlockValidationState& state, const bilingual_str& message)
{
    notifications.fatalError(message);
    return state.Error(message.original);
}

/**
 * Restore the UTXO in a Coin at a given COutPoint
 * @param undo The Coin to be restored.
 * @param view The coins view to which to apply the changes.
 * @param out The out point that corresponds to the tx input.
 * @return A DisconnectResult as an int
 */
int ApplyTxInUndo(Coin&& undo, CCoinsViewCache& view, const COutPoint& out)
{
    bool fClean = true;

    if (view.HaveCoin(out)) fClean = false; // overwriting transaction output

    if (undo.nHeight == 0) {
        // Missing undo metadata (height and coinbase). Older versions included this
        // information only in undo records for the last spend of a transactions'
        // outputs. This implies that it must be present for some other output of the same tx.
        const Coin& alternate = AccessByTxid(view, out.hash);
        if (!alternate.IsSpent()) {
            undo.nHeight = alternate.nHeight;
            undo.fCoinBase = alternate.fCoinBase;
        } else {
            return DISCONNECT_FAILED; // adding output for transaction without known metadata
        }
    }
    // If the coin already exists as an unspent coin in the cache, then the
    // possible_overwrite parameter to AddCoin must be set to true. We have
    // already checked whether an unspent coin exists above using HaveCoin, so
    // we don't need to guess. When fClean is false, an unspent coin already
    // existed and it is an overwrite.
    view.AddCoin(out, std::move(undo), !fClean);

    return fClean ? DISCONNECT_OK : DISCONNECT_UNCLEAN;
}

/** Undo the effects of this block (with given index) on the UTXO set represented by coins.
 *  When FAILED is returned, view is left in an indeterminate state. */
DisconnectResult Chainstate::DisconnectBlock(const CBlock& block, const CBlockIndex* pindex, CCoinsViewCache& view)
{
    AssertLockHeld(::cs_main);
    bool fClean = true;

    CBlockUndo blockUndo;
    if (!m_blockman.ReadBlockUndo(blockUndo, *pindex)) {
        LogError("DisconnectBlock(): failure reading undo data\n");
        return DISCONNECT_FAILED;
    }

    if (blockUndo.vtxundo.size() + 1 != block.vtx.size()) {
        LogError("DisconnectBlock(): block and undo data inconsistent\n");
        return DISCONNECT_FAILED;
    }

    // Ignore blocks that contain transactions which are 'overwritten' by later transactions,
    // unless those are already completely spent.
    // See https://github.com/bitcoin/bitcoin/issues/22596 for additional information.
    // Note: the blocks specified here are different than the ones used in ConnectBlock because DisconnectBlock
    // unwinds the blocks in reverse. As a result, the inconsistency is not discovered until the earlier
    // blocks with the duplicate coinbase transactions are disconnected.
    bool fEnforceBIP30 = !((pindex->nHeight==91722 && pindex->GetBlockHash() == uint256{"00000000000271a2dc26e7667f8419f2e15416dc6955e5a6c6cdf3f2574dd08e"}) ||
                           (pindex->nHeight==91812 && pindex->GetBlockHash() == uint256{"00000000000af0aed4792b1acee3d966af36cf5def14935db8de83d6f9306f2f"}));

    // undo transactions in reverse order
    for (int i = block.vtx.size() - 1; i >= 0; i--) {
        const CTransaction &tx = *(block.vtx[i]);
        Txid hash = tx.GetHash();
        bool is_coinbase = tx.IsCoinBase();
        bool is_bip30_exception = (is_coinbase && !fEnforceBIP30);

        // Check that all outputs are available and match the outputs in the block itself
        // exactly.
        for (size_t o = 0; o < tx.vout.size(); o++) {
            if (!tx.vout[o].scriptPubKey.IsUnspendable()) {
                COutPoint out(hash, o);
                Coin coin;
                bool is_spent = view.SpendCoin(out, &coin);
                if (!is_spent || tx.vout[o] != coin.out || pindex->nHeight != coin.nHeight || is_coinbase != coin.fCoinBase) {
                    if (!is_bip30_exception) {
                        fClean = false; // transaction output mismatch
                    }
                }
            }
        }

        // restore inputs
        if (i > 0) { // not coinbases
            CTxUndo &txundo = blockUndo.vtxundo[i-1];
            if (txundo.vprevout.size() != tx.vin.size()) {
                LogError("DisconnectBlock(): transaction and undo data inconsistent\n");
                return DISCONNECT_FAILED;
            }
            for (unsigned int j = tx.vin.size(); j > 0;) {
                --j;
                const COutPoint& out = tx.vin[j].prevout;
                int res = ApplyTxInUndo(std::move(txundo.vprevout[j]), view, out);
                if (res == DISCONNECT_FAILED) return DISCONNECT_FAILED;
                fClean = fClean && res != DISCONNECT_UNCLEAN;
            }
            // At this point, all of txundo.vprevout should have been moved out.
        }
    }

    // move best block pointer to prevout block
    view.SetBestBlock(pindex->pprev->GetBlockHash());

    return fClean ? DISCONNECT_OK : DISCONNECT_UNCLEAN;
}

/**
 * Threshold condition checker that triggers when unknown versionbits are seen on the network.
 */
class WarningBitsConditionChecker : public AbstractThresholdConditionChecker
{
private:
    const ChainstateManager& m_chainman;
    int m_bit;

public:
    explicit WarningBitsConditionChecker(const ChainstateManager& chainman, int bit) : m_chainman{chainman}, m_bit(bit) {}

    int64_t BeginTime(const Consensus::Params& params) const override { return 0; }
    int64_t EndTime(const Consensus::Params& params) const override { return std::numeric_limits<int64_t>::max(); }
    int Period(const Consensus::Params& params) const override { return params.nMinerConfirmationWindow; }
    int Threshold(const Consensus::Params& params) const override { return params.nRuleChangeActivationThreshold; }

    bool Condition(const CBlockIndex* pindex, const Consensus::Params& params) const override
    {
        return pindex->nHeight >= params.MinBIP9WarningHeight &&
               ((pindex->nVersion & VERSIONBITS_TOP_MASK) == VERSIONBITS_TOP_BITS) &&
               ((pindex->nVersion >> m_bit) & 1) != 0 &&
               ((m_chainman.m_versionbitscache.ComputeBlockVersion(pindex->pprev, params) >> m_bit) & 1) == 0;
    }
};

static unsigned int GetBlockScriptFlags(const CBlockIndex& block_index, const ChainstateManager& chainman)
{
    const Consensus::Params& consensusparams = chainman.GetConsensus();

    // BIP16 didn't become active until Apr 1 2012 (on mainnet, and
    // retroactively applied to testnet)
    // However, only one historical block violated the P2SH rules (on both
    // mainnet and testnet).
    // Similarly, only one historical block violated the TAPROOT rules on
    // mainnet.
    // For simplicity, always leave P2SH+WITNESS+TAPROOT on except for the two
    // violating blocks.
    uint32_t flags{SCRIPT_VERIFY_P2SH | SCRIPT_VERIFY_WITNESS | SCRIPT_VERIFY_TAPROOT};
    const auto it{consensusparams.script_flag_exceptions.find(*Assert(block_index.phashBlock))};
    if (it != consensusparams.script_flag_exceptions.end()) {
        flags = it->second;
    }

    // Enforce the DERSIG (BIP66) rule
    if (DeploymentActiveAt(block_index, chainman, Consensus::DEPLOYMENT_DERSIG)) {
        flags |= SCRIPT_VERIFY_DERSIG;
    }

    // Enforce CHECKLOCKTIMEVERIFY (BIP65)
    if (DeploymentActiveAt(block_index, chainman, Consensus::DEPLOYMENT_CLTV)) {
        flags |= SCRIPT_VERIFY_CHECKLOCKTIMEVERIFY;
    }

    // Enforce CHECKSEQUENCEVERIFY (BIP112)
    if (DeploymentActiveAt(block_index, chainman, Consensus::DEPLOYMENT_CSV)) {
        flags |= SCRIPT_VERIFY_CHECKSEQUENCEVERIFY;
    }

    // Enforce BIP147 NULLDUMMY (activated simultaneously with segwit)
    if (DeploymentActiveAt(block_index, chainman, Consensus::DEPLOYMENT_SEGWIT)) {
        flags |= SCRIPT_VERIFY_NULLDUMMY;
    }

    return flags;
}


/** Apply the effects of this block (with given index) on the UTXO set represented by coins.
 *  Validity checks that depend on the UTXO set are also done; ConnectBlock()
 *  can fail if those validity checks fail (among other reasons). */
bool Chainstate::ConnectBlock(const CBlock& block, BlockValidationState& state, CBlockIndex* pindex,
                               CCoinsViewCache& view, bool fJustCheck)
{
    AssertLockHeld(cs_main);
    assert(pindex);

    uint256 block_hash{block.GetHash()};
    assert(*pindex->phashBlock == block_hash);
    const bool parallel_script_checks{m_chainman.m_script_check_queue_enabled && m_chainman.GetCheckQueue().HasThreads()};

    const auto time_start{SteadyClock::now()};
    const CChainParams& params{m_chainman.GetParams()};

    // Check it again in case a previous version let a bad block in
    // NOTE: We don't currently (re-)invoke ContextualCheckBlock() or
    // ContextualCheckBlockHeader() here. This means that if we add a new
    // consensus rule that is enforced in one of those two functions, then we
    // may have let in a block that violates the rule prior to updating the
    // software, and we would NOT be enforcing the rule here. Fully solving
    // upgrade from one software version to the next after a consensus rule
    // change is potentially tricky and issue-specific (see NeedsRedownload()
    // for one approach that was used for BIP 141 deployment).
    // Also, currently the rule against blocks more than 2 hours in the future
    // is enforced in ContextualCheckBlockHeader(); we wouldn't want to
    // re-enforce that rule here (at least until we make it impossible for
    // the clock to go backward).
    if (!CheckBlock(block, state, params.GetConsensus(), !fJustCheck, !fJustCheck)) {
        if (state.GetResult() == BlockValidationResult::BLOCK_MUTATED) {
            // We don't write down blocks to disk if they may have been
            // corrupted, so this should be impossible unless we're having hardware
            // problems.
            return FatalError(m_chainman.GetNotifications(), state, _("Corrupt block found indicating potential hardware failure."));
        }
        LogError("%s: Consensus::CheckBlock: %s\n", __func__, state.ToString());
        return false;
    }

    // verify that the view's current state corresponds to the previous block
    uint256 hashPrevBlock = pindex->pprev == nullptr ? uint256() : pindex->pprev->GetBlockHash();
    assert(hashPrevBlock == view.GetBestBlock());

    m_chainman.num_blocks_total++;

    // Special case for the genesis block, skipping connection of its transactions
    // (its coinbase is unspendable)
    if (block_hash == params.GetConsensus().hashGenesisBlock) {
        if (!fJustCheck)
            view.SetBestBlock(pindex->GetBlockHash());
        return true;
    }

    bool fScriptChecks = true;
    if (!m_chainman.AssumedValidBlock().IsNull()) {
        // We've been configured with the hash of a block which has been externally verified to have a valid history.
        // A suitable default value is included with the software and updated from time to time.  Because validity
        //  relative to a piece of software is an objective fact these defaults can be easily reviewed.
        // This setting doesn't force the selection of any particular chain but makes validating some faster by
        //  effectively caching the result of part of the verification.
        BlockMap::const_iterator it{m_blockman.m_block_index.find(m_chainman.AssumedValidBlock())};
        if (it != m_blockman.m_block_index.end()) {
            if (it->second.GetAncestor(pindex->nHeight) == pindex &&
                m_chainman.m_best_header->GetAncestor(pindex->nHeight) == pindex &&
                m_chainman.m_best_header->nChainWork >= m_chainman.MinimumChainWork()) {
                // This block is a member of the assumed verified chain and an ancestor of the best header.
                // Script verification is skipped when connecting blocks under the
                // assumevalid block. Assuming the assumevalid block is valid this
                // is safe because block merkle hashes are still computed and checked,
                // Of course, if an assumed valid block is invalid due to false scriptSigs
                // this optimization would allow an invalid chain to be accepted.
                // The equivalent time check discourages hash power from extorting the network via DOS attack
                //  into accepting an invalid block through telling users they must manually set assumevalid.
                //  Requiring a software change or burying the invalid block, regardless of the setting, makes
                //  it hard to hide the implication of the demand.  This also avoids having release candidates
                //  that are hardly doing any signature verification at all in testing without having to
                //  artificially set the default assumed verified block further back.
                // The test against the minimum chain work prevents the skipping when denied access to any chain at
                //  least as good as the expected chain.
                fScriptChecks = (GetBlockProofEquivalentTime(*m_chainman.m_best_header, *pindex, *m_chainman.m_best_header, params.GetConsensus()) <= 60 * 60 * 24 * 7 * 2);
            }
        }
    }

    const auto time_1{SteadyClock::now()};
    m_chainman.time_check += time_1 - time_start;
    LogDebug(BCLog::BENCH, "    - Sanity checks: %.2fms [%.2fs (%.2fms/blk)]\n",
             Ticks<MillisecondsDouble>(time_1 - time_start),
             Ticks<SecondsDouble>(m_chainman.time_check),
             Ticks<MillisecondsDouble>(m_chainman.time_check) / m_chainman.num_blocks_total);

    // Do not allow blocks that contain transactions which 'overwrite' older transactions,
    // unless those are already completely spent.
    // If such overwrites are allowed, coinbases and transactions depending upon those
    // can be duplicated to remove the ability to spend the first instance -- even after
    // being sent to another address.
    // See BIP30, CVE-2012-1909, and http://r6.ca/blog/20120206T005236Z.html for more information.
    // This rule was originally applied to all blocks with a timestamp after March 15, 2012, 0:00 UTC.
    // Now that the whole chain is irreversibly beyond that time it is applied to all blocks except the
    // two in the chain that violate it. This prevents exploiting the issue against nodes during their
    // initial block download.
    bool fEnforceBIP30 = !IsBIP30Repeat(*pindex);

    // Once BIP34 activated it was not possible to create new duplicate coinbases and thus other than starting
    // with the 2 existing duplicate coinbase pairs, not possible to create overwriting txs.  But by the
    // time BIP34 activated, in each of the existing pairs the duplicate coinbase had overwritten the first
    // before the first had been spent.  Since those coinbases are sufficiently buried it's no longer possible to create further
    // duplicate transactions descending from the known pairs either.
    // If we're on the known chain at height greater than where BIP34 activated, we can save the db accesses needed for the BIP30 check.

    // BIP34 requires that a block at height X (block X) has its coinbase
    // scriptSig start with a CScriptNum of X (indicated height X).  The above
    // logic of no longer requiring BIP30 once BIP34 activates is flawed in the
    // case that there is a block X before the BIP34 height of 227,931 which has
    // an indicated height Y where Y is greater than X.  The coinbase for block
    // X would also be a valid coinbase for block Y, which could be a BIP30
    // violation.  An exhaustive search of all mainnet coinbases before the
    // BIP34 height which have an indicated height greater than the block height
    // reveals many occurrences. The 3 lowest indicated heights found are
    // 209,921, 490,897, and 1,983,702 and thus coinbases for blocks at these 3
    // heights would be the first opportunity for BIP30 to be violated.

    // The search reveals a great many blocks which have an indicated height
    // greater than 1,983,702, so we simply remove the optimization to skip
    // BIP30 checking for blocks at height 1,983,702 or higher.  Before we reach
    // that block in another 25 years or so, we should take advantage of a
    // future consensus change to do a new and improved version of BIP34 that
    // will actually prevent ever creating any duplicate coinbases in the
    // future.
    static constexpr int BIP34_IMPLIES_BIP30_LIMIT = 1983702;

    // There is no potential to create a duplicate coinbase at block 209,921
    // because this is still before the BIP34 height and so explicit BIP30
    // checking is still active.

    // The final case is block 176,684 which has an indicated height of
    // 490,897. Unfortunately, this issue was not discovered until about 2 weeks
    // before block 490,897 so there was not much opportunity to address this
    // case other than to carefully analyze it and determine it would not be a
    // problem. Block 490,897 was, in fact, mined with a different coinbase than
    // block 176,684, but it is important to note that even if it hadn't been or
    // is remined on an alternate fork with a duplicate coinbase, we would still
    // not run into a BIP30 violation.  This is because the coinbase for 176,684
    // is spent in block 185,956 in transaction
    // d4f7fbbf92f4a3014a230b2dc70b8058d02eb36ac06b4a0736d9d60eaa9e8781.  This
    // spending transaction can't be duplicated because it also spends coinbase
    // 0328dd85c331237f18e781d692c92de57649529bd5edf1d01036daea32ffde29.  This
    // coinbase has an indicated height of over 4.2 billion, and wouldn't be
    // duplicatable until that height, and it's currently impossible to create a
    // chain that long. Nevertheless we may wish to consider a future soft fork
    // which retroactively prevents block 490,897 from creating a duplicate
    // coinbase. The two historical BIP30 violations often provide a confusing
    // edge case when manipulating the UTXO and it would be simpler not to have
    // another edge case to deal with.

    // testnet3 has no blocks before the BIP34 height with indicated heights
    // post BIP34 before approximately height 486,000,000. After block
    // 1,983,702 testnet3 starts doing unnecessary BIP30 checking again.
    assert(pindex->pprev);
    CBlockIndex* pindexBIP34height = pindex->pprev->GetAncestor(params.GetConsensus().BIP34Height);
    //Only continue to enforce if we're below BIP34 activation height or the block hash at that height doesn't correspond.
    fEnforceBIP30 = fEnforceBIP30 && (!pindexBIP34height || !(pindexBIP34height->GetBlockHash() == params.GetConsensus().BIP34Hash));

    // TODO: Remove BIP30 checking from block height 1,983,702 on, once we have a
    // consensus change that ensures coinbases at those heights cannot
    // duplicate earlier coinbases.
    if (fEnforceBIP30 || pindex->nHeight >= BIP34_IMPLIES_BIP30_LIMIT) {
        for (const auto& tx : block.vtx) {
            for (size_t o = 0; o < tx->vout.size(); o++) {
                if (view.HaveCoin(COutPoint(tx->GetHash(), o))) {
                    state.Invalid(BlockValidationResult::BLOCK_CONSENSUS, "bad-txns-BIP30",
                                  "tried to overwrite transaction");
                }
            }
        }
    }

    // Enforce BIP68 (sequence locks)
    int nLockTimeFlags = 0;
    if (DeploymentActiveAt(*pindex, m_chainman, Consensus::DEPLOYMENT_CSV)) {
        nLockTimeFlags |= LOCKTIME_VERIFY_SEQUENCE;
    }

    // Get the script flags for this block
    unsigned int flags{GetBlockScriptFlags(*pindex, m_chainman)};

    const auto time_2{SteadyClock::now()};
    m_chainman.time_forks += time_2 - time_1;
    LogDebug(BCLog::BENCH, "    - Fork checks: %.2fms [%.2fs (%.2fms/blk)]\n",
             Ticks<MillisecondsDouble>(time_2 - time_1),
             Ticks<SecondsDouble>(m_chainman.time_forks),
             Ticks<MillisecondsDouble>(m_chainman.time_forks) / m_chainman.num_blocks_total);

    CBlockUndo blockundo;

    // Precomputed transaction data pointers must not be invalidated
    // until after `control` has run the script checks (potentially
    // in multiple threads). Preallocate the vector size so a new allocation
    // doesn't invalidate pointers into the vector, and keep txsdata in scope
    // for as long as `control`.
    CCheckQueueControl<CScriptCheck> control(fScriptChecks && parallel_script_checks ? &m_chainman.GetCheckQueue() : nullptr);
    std::vector<PrecomputedTransactionData> txsdata(block.vtx.size());

    std::vector<int> prevheights;
    CAmount nFees = 0;
    int nInputs = 0;
    int64_t nSigOpsCost = 0;
    blockundo.vtxundo.reserve(block.vtx.size() - 1);
    for (unsigned int i = 0; i < block.vtx.size(); i++)
    {
        if (!state.IsValid()) break;
        const CTransaction &tx = *(block.vtx[i]);

        nInputs += tx.vin.size();

        if (!tx.IsCoinBase())
        {
            CAmount txfee = 0;
            TxValidationState tx_state;
            if (!Consensus::CheckTxInputs(tx, tx_state, view, pindex->nHeight, txfee)) {
                // Any transaction validation failure in ConnectBlock is a block consensus failure
                state.Invalid(BlockValidationResult::BLOCK_CONSENSUS,
                              tx_state.GetRejectReason(),
                              tx_state.GetDebugMessage() + " in transaction " + tx.GetHash().ToString());
                break;
            }
            nFees += txfee;
            if (!MoneyRange(nFees)) {
                state.Invalid(BlockValidationResult::BLOCK_CONSENSUS, "bad-txns-accumulated-fee-outofrange",
                              "accumulated fee in the block out of range");
                break;
            }

            // Check that transaction is BIP68 final
            // BIP68 lock checks (as opposed to nLockTime checks) must
            // be in ConnectBlock because they require the UTXO set
            prevheights.resize(tx.vin.size());
            for (size_t j = 0; j < tx.vin.size(); j++) {
                prevheights[j] = view.AccessCoin(tx.vin[j].prevout).nHeight;
            }

            if (!SequenceLocks(tx, nLockTimeFlags, prevheights, *pindex)) {
                state.Invalid(BlockValidationResult::BLOCK_CONSENSUS, "bad-txns-nonfinal",
                              "contains a non-BIP68-final transaction " + tx.GetHash().ToString());
                break;
            }
        }

        // GetTransactionSigOpCost counts 3 types of sigops:
        // * legacy (always)
        // * p2sh (when P2SH enabled in flags and excludes coinbase)
        // * witness (when witness enabled in flags and excludes coinbase)
        nSigOpsCost += GetTransactionSigOpCost(tx, view, flags);
        if (nSigOpsCost > MAX_BLOCK_SIGOPS_COST) {
            state.Invalid(BlockValidationResult::BLOCK_CONSENSUS, "bad-blk-sigops", "too many sigops");
            break;
        }

        if (!tx.IsCoinBase())
        {
            std::vector<CScriptCheck> vChecks;
            bool fCacheResults = fJustCheck; /* Don't cache results if we're actually connecting blocks (still consult the cache, though) */
            TxValidationState tx_state;
            if (fScriptChecks && !CheckInputScripts(tx, tx_state, view, flags, fCacheResults, fCacheResults, txsdata[i], m_chainman.m_validation_cache, parallel_script_checks ? &vChecks : nullptr)) {
                // Any transaction validation failure in ConnectBlock is a block consensus failure
                state.Invalid(BlockValidationResult::BLOCK_CONSENSUS,
                              tx_state.GetRejectReason(), tx_state.GetDebugMessage());
                break;
            }
            control.Add(std::move(vChecks));
        }

        CTxUndo undoDummy;
        if (i > 0) {
            blockundo.vtxundo.emplace_back();
        }
        UpdateCoins(tx, view, i == 0 ? undoDummy : blockundo.vtxundo.back(), pindex->nHeight);
    }
    const auto time_3{SteadyClock::now()};
    m_chainman.time_connect += time_3 - time_2;
    LogDebug(BCLog::BENCH, "      - Connect %u transactions: %.2fms (%.3fms/tx, %.3fms/txin) [%.2fs (%.2fms/blk)]\n", (unsigned)block.vtx.size(),
             Ticks<MillisecondsDouble>(time_3 - time_2), Ticks<MillisecondsDouble>(time_3 - time_2) / block.vtx.size(),
             nInputs <= 1 ? 0 : Ticks<MillisecondsDouble>(time_3 - time_2) / (nInputs - 1),
             Ticks<SecondsDouble>(m_chainman.time_connect),
             Ticks<MillisecondsDouble>(m_chainman.time_connect) / m_chainman.num_blocks_total);

    CAmount blockReward = nFees + GetBlockSubsidy(pindex->nHeight, params.GetConsensus());
    if (block.vtx[0]->GetValueOut() > blockReward && state.IsValid()) {
        state.Invalid(BlockValidationResult::BLOCK_CONSENSUS, "bad-cb-amount",
                      strprintf("coinbase pays too much (actual=%d vs limit=%d)", block.vtx[0]->GetValueOut(), blockReward));
    }

    auto parallel_result = control.Complete();
    if (parallel_result.has_value() && state.IsValid()) {
        state.Invalid(BlockValidationResult::BLOCK_CONSENSUS, strprintf("mandatory-script-verify-flag-failed (%s)", ScriptErrorString(parallel_result->first)), parallel_result->second);
    }
    if (!state.IsValid()) {
        LogInfo("Block validation error: %s", state.ToString());
        return false;
    }
    const auto time_4{SteadyClock::now()};
    m_chainman.time_verify += time_4 - time_2;
    LogDebug(BCLog::BENCH, "    - Verify %u txins: %.2fms (%.3fms/txin) [%.2fs (%.2fms/blk)]\n", nInputs - 1,
             Ticks<MillisecondsDouble>(time_4 - time_2),
             nInputs <= 1 ? 0 : Ticks<MillisecondsDouble>(time_4 - time_2) / (nInputs - 1),
             Ticks<SecondsDouble>(m_chainman.time_verify),
             Ticks<MillisecondsDouble>(m_chainman.time_verify) / m_chainman.num_blocks_total);

    if (fJustCheck) {
        return true;
    }

    if (!m_blockman.WriteBlockUndo(blockundo, state, *pindex)) {
        return false;
    }

    const auto time_5{SteadyClock::now()};
    m_chainman.time_undo += time_5 - time_4;
    LogDebug(BCLog::BENCH, "    - Write undo data: %.2fms [%.2fs (%.2fms/blk)]\n",
             Ticks<MillisecondsDouble>(time_5 - time_4),
             Ticks<SecondsDouble>(m_chainman.time_undo),
             Ticks<MillisecondsDouble>(m_chainman.time_undo) / m_chainman.num_blocks_total);

    if (!pindex->IsValid(BLOCK_VALID_SCRIPTS)) {
        pindex->RaiseValidity(BLOCK_VALID_SCRIPTS);
        m_blockman.m_dirty_blockindex.insert(pindex);
    }

    // add this block to the view's block chain
    view.SetBestBlock(pindex->GetBlockHash());

    const auto time_6{SteadyClock::now()};
    m_chainman.time_index += time_6 - time_5;
    LogDebug(BCLog::BENCH, "    - Index writing: %.2fms [%.2fs (%.2fms/blk)]\n",
             Ticks<MillisecondsDouble>(time_6 - time_5),
             Ticks<SecondsDouble>(m_chainman.time_index),
             Ticks<MillisecondsDouble>(m_chainman.time_index) / m_chainman.num_blocks_total);

    TRACEPOINT(validation, block_connected,
        block_hash.data(),
        pindex->nHeight,
        block.vtx.size(),
        nInputs,
        nSigOpsCost,
        Ticks<std::chrono::nanoseconds>(time_5 - time_start)
    );

    return true;
}

CoinsCacheSizeState Chainstate::GetCoinsCacheSizeState()
{
    AssertLockHeld(::cs_main);
    return this->GetCoinsCacheSizeState(
        m_coinstip_cache_size_bytes,
        m_mempool ? m_mempool->m_opts.max_size_bytes : 0);
}

CoinsCacheSizeState Chainstate::GetCoinsCacheSizeState(
    size_t max_coins_cache_size_bytes,
    size_t max_mempool_size_bytes)
{
    AssertLockHeld(::cs_main);
    const int64_t nMempoolUsage = m_mempool ? m_mempool->DynamicMemoryUsage() : 0;
    int64_t cacheSize = CoinsTip().DynamicMemoryUsage();
    int64_t nTotalSpace =
        max_coins_cache_size_bytes + std::max<int64_t>(int64_t(max_mempool_size_bytes) - nMempoolUsage, 0);

    //! No need to periodic flush if at least this much space still available.
    static constexpr int64_t MAX_BLOCK_COINSDB_USAGE_BYTES = 10 * 1024 * 1024;  // 10MB
    int64_t large_threshold =
        std::max((9 * nTotalSpace) / 10, nTotalSpace - MAX_BLOCK_COINSDB_USAGE_BYTES);

    if (cacheSize > nTotalSpace) {
        LogPrintf("Cache size (%s) exceeds total space (%s)\n", cacheSize, nTotalSpace);
        return CoinsCacheSizeState::CRITICAL;
    } else if (cacheSize > large_threshold) {
        return CoinsCacheSizeState::LARGE;
    }
    return CoinsCacheSizeState::OK;
}

bool Chainstate::FlushStateToDisk(
    BlockValidationState &state,
    FlushStateMode mode,
    int nManualPruneHeight)
{
    LOCK(cs_main);
    assert(this->CanFlushToDisk());
    std::set<int> setFilesToPrune;
    bool full_flush_completed = false;

    const size_t coins_count = CoinsTip().GetCacheSize();
    const size_t coins_mem_usage = CoinsTip().DynamicMemoryUsage();

    try {
    {
        bool fFlushForPrune = false;

        CoinsCacheSizeState cache_state = GetCoinsCacheSizeState();
        LOCK(m_blockman.cs_LastBlockFile);
        if (m_blockman.IsPruneMode() && (m_blockman.m_check_for_pruning || nManualPruneHeight > 0) && m_chainman.m_blockman.m_blockfiles_indexed) {
            // make sure we don't prune above any of the prune locks bestblocks
            // pruning is height-based
            int last_prune{m_chain.Height()}; // last height we can prune

            if (nManualPruneHeight > 0) {
                LOG_TIME_MILLIS_WITH_CATEGORY("find files to prune (manual)", BCLog::BENCH);

                m_blockman.FindFilesToPruneManual(
                    setFilesToPrune,
                    std::min(last_prune, nManualPruneHeight),
                    *this, m_chainman);
            } else {
                LOG_TIME_MILLIS_WITH_CATEGORY("find files to prune", BCLog::BENCH);

                m_blockman.FindFilesToPrune(setFilesToPrune, last_prune, *this, m_chainman);
                m_blockman.m_check_for_pruning = false;
            }
            if (!setFilesToPrune.empty()) {
                fFlushForPrune = true;
                if (!m_blockman.m_have_pruned) {
                    m_blockman.m_block_tree_db->WriteFlag("prunedblockfiles", true);
                    m_blockman.m_have_pruned = true;
                }
            }
        }
        const auto nNow{NodeClock::now()};
        // The cache is large and we're within 10% and 10 MiB of the limit, but we have time now (not in the middle of a block processing).
        bool fCacheLarge = mode == FlushStateMode::PERIODIC && cache_state >= CoinsCacheSizeState::LARGE;
        bool fCacheCritical = false;
        if (mode == FlushStateMode::IF_NEEDED) {
            if (cache_state >= CoinsCacheSizeState::CRITICAL) {
                // The cache is over the limit, we have to write now.
                fCacheCritical = true;
            } else if (SystemNeedsMemoryReleased()) {
                fCacheCritical = true;
            }
        }
        // It's been a while since we wrote the block index and chain state to disk. Do this frequently, so we don't need to redownload or reindex after a crash.
        bool fPeriodicWrite = mode == FlushStateMode::PERIODIC && nNow >= m_next_write;
        // Combine all conditions that result in a write to disk.
        bool should_write = (mode == FlushStateMode::ALWAYS) || fCacheLarge || fCacheCritical || fPeriodicWrite || fFlushForPrune;
        // Write blocks, block index and best chain related state to disk.
        if (should_write) {
            // Ensure we can write block index
            if (!CheckDiskSpace(m_blockman.m_opts.blocks_dir)) {
                return FatalError(m_chainman.GetNotifications(), state, _("Disk space is too low!"));
            }
            {
                LOG_TIME_MILLIS_WITH_CATEGORY("write block and undo data to disk", BCLog::BENCH);

                // First make sure all block and undo data is flushed to disk.
                // TODO: Handle return error, or add detailed comment why it is
                // safe to not return an error upon failure.
                if (!m_blockman.FlushChainstateBlockFile(m_chain.Height())) {
                    LogPrintLevel(BCLog::VALIDATION, BCLog::Level::Warning, "%s: Failed to flush block file.\n", __func__);
                }
            }

            // Then update all block file information (which may refer to block and undo files).
            {
                LOG_TIME_MILLIS_WITH_CATEGORY("write block index to disk", BCLog::BENCH);

                if (!m_blockman.WriteBlockIndexDB()) {
                    return FatalError(m_chainman.GetNotifications(), state, _("Failed to write to block index database."));
                }
            }
            // Finally remove any pruned files
            if (fFlushForPrune) {
                LOG_TIME_MILLIS_WITH_CATEGORY("unlink pruned files", BCLog::BENCH);

                m_blockman.UnlinkPrunedFiles(setFilesToPrune);
            }

            if (!CoinsTip().GetBestBlock().IsNull()) {

            if (coins_mem_usage >= WARN_FLUSH_COINS_SIZE) LogWarning("Flushing large (%d GiB) UTXO set to disk, it may take several minutes", coins_mem_usage >> 30);
            LOG_TIME_MILLIS_WITH_CATEGORY(strprintf("write coins cache to disk (%d coins, %.2fKiB)",
                coins_count, coins_mem_usage >> 10), BCLog::BENCH);

            // Typical Coin structures on disk are around 48 bytes in size.
            // Pushing a new one to the database can cause it to be written
            // twice (once in the log, and once in the tables). This is already
            // an overestimation, as most will delete an existing entry or
            // overwrite one. Still, use a conservative safety factor of 2.
            if (!CheckDiskSpace(m_chainman.m_options.datadir, 48 * 2 * 2 * CoinsTip().GetCacheSize())) {
                return FatalError(m_chainman.GetNotifications(), state, _("Disk space is too low!"));
            }
            // Flush the chainstate (which may refer to block index entries).
            const auto empty_cache{(mode == FlushStateMode::ALWAYS) || fCacheLarge || fCacheCritical};
            if (empty_cache ? !CoinsTip().Flush() : !CoinsTip().Sync()) {
                return FatalError(m_chainman.GetNotifications(), state, _("Failed to write to coin database."));
            }
            full_flush_completed = true;
            TRACEPOINT(utxocache, flush,
                    int64_t{Ticks<std::chrono::microseconds>(NodeClock::now() - nNow)},
                   (uint32_t)mode,
                   (uint64_t)coins_count,
                   (uint64_t)coins_mem_usage,
                   (bool)fFlushForPrune);

            }
        }

        if (should_write || m_next_write == NodeClock::time_point::max()) {
            constexpr auto range{DATABASE_WRITE_INTERVAL_MAX - DATABASE_WRITE_INTERVAL_MIN};
            m_next_write = FastRandomContext().rand_uniform_delay(NodeClock::now() + DATABASE_WRITE_INTERVAL_MIN, range);
        }
    }
    if (full_flush_completed && m_chainman.m_options.signals) {
        // Update best block in wallet (so we can detect restored wallets).
        m_chainman.m_options.signals->ChainStateFlushed(this->GetRole(), m_chain.GetLocator());
    }
    } catch (const std::runtime_error& e) {
        return FatalError(m_chainman.GetNotifications(), state, strprintf(_("System error while flushing: %s"), e.what()));
    }
    return true;
}

void Chainstate::ForceFlushStateToDisk()
{
    BlockValidationState state;
    if (!this->FlushStateToDisk(state, FlushStateMode::ALWAYS)) {
        LogPrintf("%s: failed to flush state (%s)\n", __func__, state.ToString());
    }
}

void Chainstate::PruneAndFlush()
{
    BlockValidationState state;
    m_blockman.m_check_for_pruning = true;
    if (!this->FlushStateToDisk(state, FlushStateMode::NONE)) {
        LogPrintf("%s: failed to flush state (%s)\n", __func__, state.ToString());
    }
}

static void UpdateTipLog(
    const ChainstateManager& chainman,
    const CCoinsViewCache& coins_tip,
    const CBlockIndex* tip,
    const std::string& func_name,
    const std::string& prefix,
    const std::string& warning_messages) EXCLUSIVE_LOCKS_REQUIRED(::cs_main)
{

    AssertLockHeld(::cs_main);

    // Disable rate limiting in LogPrintLevel_ so this source location may log during IBD.
    LogPrintLevel_(BCLog::LogFlags::ALL, BCLog::Level::Info, /*should_ratelimit=*/false, "%s%s: new best=%s height=%d version=0x%08x log2_work=%f tx=%lu date='%s' progress=%f cache=%.1fMiB(%utxo)%s\n",
                   prefix, func_name,
                   tip->GetBlockHash().ToString(), tip->nHeight, tip->nVersion,
                   log(tip->nChainWork.getdouble()) / log(2.0), tip->m_chain_tx_count,
                   FormatISO8601DateTime(tip->GetBlockTime()),
                   chainman.GuessVerificationProgress(tip),
                   coins_tip.DynamicMemoryUsage() * (1.0 / (1 << 20)),
                   coins_tip.GetCacheSize(),
                   !warning_messages.empty() ? strprintf(" warning='%s'", warning_messages) : "");
}

void Chainstate::UpdateTip(const CBlockIndex* pindexNew)
{
    AssertLockHeld(::cs_main);
    const auto& coins_tip = this->CoinsTip();

    // The remainder of the function isn't relevant if we are not acting on
    // the active chainstate, so return if need be.
    if (this != &m_chainman.ActiveChainstate()) {
        // Only log every so often so that we don't bury log messages at the tip.
        constexpr int BACKGROUND_LOG_INTERVAL = 2000;
        if (pindexNew->nHeight % BACKGROUND_LOG_INTERVAL == 0) {
            UpdateTipLog(m_chainman, coins_tip, pindexNew, __func__, "[background validation] ", "");
        }
        return;
    }

    // New best block
    if (m_mempool) {
        m_mempool->AddTransactionsUpdated(1);
    }

    std::vector<bilingual_str> warning_messages;
    if (!m_chainman.IsInitialBlockDownload()) {
        const CBlockIndex* pindex = pindexNew;
        for (int bit = 0; bit < VERSIONBITS_NUM_BITS; bit++) {
            WarningBitsConditionChecker checker(m_chainman, bit);
            ThresholdState state = checker.GetStateFor(pindex, m_chainman.GetConsensus(), m_chainman.m_warningcache.at(bit));
            if (state == ThresholdState::ACTIVE || state == ThresholdState::LOCKED_IN) {
                const bilingual_str warning = strprintf(_("WARNING: Unknown new rules activated (versionbit %i) - this software is not secure"), bit);
                m_chainman.GetNotifications().warningSet(kernel::Warning::UNKNOWN_NEW_RULES_ACTIVATED, warning);
                warning_messages.push_back(warning);
            }
        }

        // Check the version of the last 100 blocks to see if we need to upgrade:
        int unexpected_bit_count[VERSIONBITS_NUM_BITS], nonversionbit_count = 0;
        for (size_t i = 0; i < VERSIONBITS_NUM_BITS; ++i) unexpected_bit_count[i] = 0;
        // NOTE: The warning_threshold_hit* variables are static to ensure the warnings persist even after the condition changes, until the node is restarted
        static std::set<uint8_t> warning_threshold_hit_bits;
        static int32_t warning_threshold_hit_int{-1};
        for (int i = 0; i < 100 && pindex != nullptr; i++)
        {
            int32_t nExpectedVersion = m_chainman.m_versionbitscache.ComputeBlockVersion(pindex->pprev, m_chainman.GetConsensus());
            if (pindex->nVersion <= VERSIONBITS_LAST_OLD_BLOCK_VERSION) {
                // We don't care
            } else if ((pindex->nVersion & VERSIONBITS_TOP_MASK) != VERSIONBITS_TOP_BITS) {
                // Non-versionbits upgrade
                static constexpr int WARNING_THRESHOLD = 100/2;
                if (++nonversionbit_count > WARNING_THRESHOLD) {
                    if (warning_threshold_hit_int == -1) {
                        warning_threshold_hit_int = pindex->nVersion;
                    } else if (warning_threshold_hit_int != pindex->nVersion) {
                        warning_threshold_hit_int = -2;
                    }
<<<<<<< HEAD
                }
            } else if ((pindex->nVersion & ~nExpectedVersion) != 0) {
                for (int bit = 0; bit < VERSIONBITS_NUM_BITS; ++bit) {
                    const int32_t mask = 1 << bit;
                    if ((pindex->nVersion & mask) && !(nExpectedVersion & mask)) {
                        const int warning_threshold = (bit > 12 ? 75 : 50);
                        if (++unexpected_bit_count[bit] > warning_threshold) {
                            warning_threshold_hit_bits.insert(bit);
                        }
                    }
=======
>>>>>>> 645d0175
                }
            } else if ((pindex->nVersion & ~nExpectedVersion) != 0) {
                for (int bit = 0; bit < VERSIONBITS_NUM_BITS; ++bit) {
                    const int32_t mask = 1 << bit;
                    if ((pindex->nVersion & mask) && !(nExpectedVersion & mask)) {
                        const int warning_threshold = (bit > 12 ? 75 : 50);
                        if (++unexpected_bit_count[bit] > warning_threshold) {
                            warning_threshold_hit_bits.insert(bit);
                        }
                    }
                }
            }
            pindex = pindex->pprev;
        }
        if (!warning_threshold_hit_bits.empty()) {
            const auto warning = strprintf(_("Warning: Miners are attempting to activate unknown new rules (bit %s)! You may or may not need to act to remain secure"), util::Join(warning_threshold_hit_bits, ", ", [](const uint8_t bit){ return util::ToString(int(bit)); }));
            m_chainman.GetNotifications().warningSet(kernel::Warning::UNKNOWN_NEW_RULES_SIGNAL_VBITS, warning, /*update=*/true);
            warning_messages.push_back(warning);
        }
        if (warning_threshold_hit_int != -1) {
            bilingual_str warning;
            if (warning_threshold_hit_int == -2) {
                warning = _("Warning: Unrecognised block versions are being mined! Unknown rules may or may not be in effect");
            } else {
                warning = strprintf(_("Warning: Unrecognised block version (0x%08x) is being mined! Unknown rules may or may not be in effect"), warning_threshold_hit_int);
            }
<<<<<<< HEAD
            pindex = pindex->pprev;
        }
        if (!warning_threshold_hit_bits.empty()) {
            const auto warning = strprintf(_("Warning: Miners are attempting to activate unknown new rules (bit %s)! You may or may not need to act to remain secure"), util::Join(warning_threshold_hit_bits, ", ", [](const uint8_t bit){ return util::ToString(int(bit)); }));
            m_chainman.GetNotifications().warningSet(kernel::Warning::UNKNOWN_NEW_RULES_SIGNAL_VBITS, warning, /*update=*/true);
            warning_messages.push_back(warning);
        }
        if (warning_threshold_hit_int != -1) {
            bilingual_str warning;
            if (warning_threshold_hit_int == -2) {
                warning = _("Warning: Unrecognised block versions are being mined! Unknown rules may or may not be in effect");
            } else {
                warning = strprintf(_("Warning: Unrecognised block version (0x%08x) is being mined! Unknown rules may or may not be in effect"), warning_threshold_hit_int);
            }
=======
>>>>>>> 645d0175
            m_chainman.GetNotifications().warningSet(kernel::Warning::UNKNOWN_NEW_RULES_SIGNAL_INTVER, warning, /*update=*/true);
            warning_messages.push_back(warning);
        }
    }

    static constexpr int32_t BIP320_MASK = 0x1fffe000UL;
    if ((pindexNew->nVersion & BIP320_MASK) && pindexNew->nVersion != m_chainman.m_versionbitscache.ComputeBlockVersion(pindexNew->pprev, m_chainman.GetConsensus())) {
        const auto warning = _("Miner violated version bit protocol");
        warning_messages.push_back(warning);
    }

    UpdateTipLog(m_chainman, coins_tip, pindexNew, __func__, "",
                 util::Join(warning_messages, Untranslated(", ")).original);
}

/** Disconnect m_chain's tip.
  * After calling, the mempool will be in an inconsistent state, with
  * transactions from disconnected blocks being added to disconnectpool.  You
  * should make the mempool consistent again by calling MaybeUpdateMempoolForReorg.
  * with cs_main held.
  *
  * If disconnectpool is nullptr, then no disconnected transactions are added to
  * disconnectpool (note that the caller is responsible for mempool consistency
  * in any case).
  */
bool Chainstate::DisconnectTip(BlockValidationState& state, DisconnectedBlockTransactions* disconnectpool)
{
    AssertLockHeld(cs_main);
    if (m_mempool) AssertLockHeld(m_mempool->cs);

    CBlockIndex *pindexDelete = m_chain.Tip();
    assert(pindexDelete);
    assert(pindexDelete->pprev);
    // Read block from disk.
    std::shared_ptr<CBlock> pblock = std::make_shared<CBlock>();
    CBlock& block = *pblock;
    if (!m_blockman.ReadBlock(block, *pindexDelete)) {
        LogError("DisconnectTip(): Failed to read block\n");
        return false;
    }
    // Apply the block atomically to the chain state.
    const auto time_start{SteadyClock::now()};
    {
        CCoinsViewCache view(&CoinsTip());
        assert(view.GetBestBlock() == pindexDelete->GetBlockHash());
        if (DisconnectBlock(block, pindexDelete, view) != DISCONNECT_OK) {
            LogError("DisconnectTip(): DisconnectBlock %s failed\n", pindexDelete->GetBlockHash().ToString());
            return false;
        }
        bool flushed = view.Flush();
        assert(flushed);
    }
    LogDebug(BCLog::BENCH, "- Disconnect block: %.2fms\n",
             Ticks<MillisecondsDouble>(SteadyClock::now() - time_start));

    {
        // Prune locks that began around the tip should be moved backward so they get a chance to reorg
        const uint64_t max_height_first{static_cast<uint64_t>(pindexDelete->nHeight - 1)};
        for (auto& prune_lock : m_blockman.m_prune_locks) {
            if (prune_lock.second.height_first < max_height_first) continue;

            --prune_lock.second.height_first;
            LogDebug(BCLog::PRUNE, "%s prune lock moved back to %d\n", prune_lock.first, prune_lock.second.height_first);
            // NOTE: Don't need to write to db here, since it will get synced with the rest of the chainstate
        }
    }

    // Write the chain state to disk, if necessary.
    if (!FlushStateToDisk(state, FlushStateMode::IF_NEEDED)) {
        return false;
    }

    if (disconnectpool && m_mempool) {
        for (auto it = block.vtx.rbegin(); it != block.vtx.rend(); ++it) {
            m_mempool->UpdateDependentPriorities(*(*it), pindexDelete->nHeight, false);
        }
        // Save transactions to re-add to mempool at end of reorg. If any entries are evicted for
        // exceeding memory limits, remove them and their descendants from the mempool.
        for (auto&& evicted_tx : disconnectpool->AddTransactionsFromBlock(block.vtx)) {
            m_mempool->removeRecursive(*evicted_tx, MemPoolRemovalReason::REORG);
        }
    }

    m_chain.SetTip(*pindexDelete->pprev);

    UpdateTip(pindexDelete->pprev);
    // Let wallets know transactions went from 1-confirmed to
    // 0-confirmed or conflicted:
    if (m_chainman.m_options.signals) {
        m_chainman.m_options.signals->BlockDisconnected(pblock, pindexDelete);
    }

    if (m_mempool) {
        // add mempool stats sample
        CStats::DefaultStats()->addMempoolSample(m_mempool->size(), m_mempool->DynamicMemoryUsage(), m_mempool->GetMinFee().GetFeePerK());
    }

    return true;
}

struct PerBlockConnectTrace {
    CBlockIndex* pindex = nullptr;
    std::shared_ptr<const CBlock> pblock;
    PerBlockConnectTrace() = default;
};
/**
 * Used to track blocks whose transactions were applied to the UTXO state as a
 * part of a single ActivateBestChainStep call.
 *
 * This class is single-use, once you call GetBlocksConnected() you have to throw
 * it away and make a new one.
 */
class ConnectTrace {
private:
    std::vector<PerBlockConnectTrace> blocksConnected;

public:
    explicit ConnectTrace() : blocksConnected(1) {}

    void BlockConnected(CBlockIndex* pindex, std::shared_ptr<const CBlock> pblock) {
        assert(!blocksConnected.back().pindex);
        assert(pindex);
        assert(pblock);
        blocksConnected.back().pindex = pindex;
        blocksConnected.back().pblock = std::move(pblock);
        blocksConnected.emplace_back();
    }

    std::vector<PerBlockConnectTrace>& GetBlocksConnected() {
        // We always keep one extra block at the end of our list because
        // blocks are added after all the conflicted transactions have
        // been filled in. Thus, the last entry should always be an empty
        // one waiting for the transactions from the next block. We pop
        // the last entry here to make sure the list we return is sane.
        assert(!blocksConnected.back().pindex);
        blocksConnected.pop_back();
        return blocksConnected;
    }
};

/**
 * Connect a new block to m_chain. pblock is either nullptr or a pointer to a CBlock
 * corresponding to pindexNew, to bypass loading it again from disk.
 *
 * The block is added to connectTrace if connection succeeds.
 */
bool Chainstate::ConnectTip(BlockValidationState& state, CBlockIndex* pindexNew, const std::shared_ptr<const CBlock>& pblock, ConnectTrace& connectTrace, DisconnectedBlockTransactions& disconnectpool)
{
    AssertLockHeld(cs_main);
    if (m_mempool) AssertLockHeld(m_mempool->cs);

    assert(pindexNew->pprev == m_chain.Tip());
    // Read block from disk.
    const auto time_1{SteadyClock::now()};
    std::shared_ptr<const CBlock> pthisBlock;
    if (!pblock) {
        std::shared_ptr<CBlock> pblockNew = std::make_shared<CBlock>();
        if (!m_blockman.ReadBlock(*pblockNew, *pindexNew)) {
            return FatalError(m_chainman.GetNotifications(), state, _("Failed to read block."));
        }
        pthisBlock = pblockNew;
    } else {
        LogDebug(BCLog::BENCH, "  - Using cached block\n");
        pthisBlock = pblock;
    }
    const CBlock& blockConnecting = *pthisBlock;
    // Apply the block atomically to the chain state.
    const auto time_2{SteadyClock::now()};
    SteadyClock::time_point time_3;
    // When adding aggregate statistics in the future, keep in mind that
    // num_blocks_total may be zero until the ConnectBlock() call below.
    LogDebug(BCLog::BENCH, "  - Load block from disk: %.2fms\n",
             Ticks<MillisecondsDouble>(time_2 - time_1));
    {
        CCoinsViewCache view(&CoinsTip());
        bool rv = ConnectBlock(blockConnecting, state, pindexNew, view);
        if (m_chainman.m_options.signals) {
            m_chainman.m_options.signals->BlockChecked(blockConnecting, state);
        }
        if (!rv) {
            if (state.IsInvalid())
                InvalidBlockFound(pindexNew, state);
            LogError("%s: ConnectBlock %s failed, %s\n", __func__, pindexNew->GetBlockHash().ToString(), state.ToString());
            return false;
        }
        time_3 = SteadyClock::now();
        m_chainman.time_connect_total += time_3 - time_2;
        assert(m_chainman.num_blocks_total > 0);
        LogDebug(BCLog::BENCH, "  - Connect total: %.2fms [%.2fs (%.2fms/blk)]\n",
                 Ticks<MillisecondsDouble>(time_3 - time_2),
                 Ticks<SecondsDouble>(m_chainman.time_connect_total),
                 Ticks<MillisecondsDouble>(m_chainman.time_connect_total) / m_chainman.num_blocks_total);
        bool flushed = view.Flush();
        assert(flushed);
    }
    const auto time_4{SteadyClock::now()};
    m_chainman.time_flush += time_4 - time_3;
    LogDebug(BCLog::BENCH, "  - Flush: %.2fms [%.2fs (%.2fms/blk)]\n",
             Ticks<MillisecondsDouble>(time_4 - time_3),
             Ticks<SecondsDouble>(m_chainman.time_flush),
             Ticks<MillisecondsDouble>(m_chainman.time_flush) / m_chainman.num_blocks_total);
    // Write the chain state to disk, if necessary.
    if (!FlushStateToDisk(state, FlushStateMode::IF_NEEDED)) {
        return false;
    }
    const auto time_5{SteadyClock::now()};
    m_chainman.time_chainstate += time_5 - time_4;
    LogDebug(BCLog::BENCH, "  - Writing chainstate: %.2fms [%.2fs (%.2fms/blk)]\n",
             Ticks<MillisecondsDouble>(time_5 - time_4),
             Ticks<SecondsDouble>(m_chainman.time_chainstate),
             Ticks<MillisecondsDouble>(m_chainman.time_chainstate) / m_chainman.num_blocks_total);
    // Remove conflicting transactions from the mempool.;
    if (m_mempool) {
        m_mempool->removeForBlock(blockConnecting.vtx, pindexNew->nHeight);
        disconnectpool.removeForBlock(blockConnecting.vtx);
    }
    // Update m_chain & related variables.
    m_chain.SetTip(*pindexNew);
    UpdateTip(pindexNew);

    if (m_mempool) {
        // add mempool stats sample
        CStats::DefaultStats()->addMempoolSample(m_mempool->size(), m_mempool->DynamicMemoryUsage(), m_mempool->GetMinFee().GetFeePerK());
    }

    const auto time_6{SteadyClock::now()};
    m_chainman.time_post_connect += time_6 - time_5;
    m_chainman.time_total += time_6 - time_1;
    LogDebug(BCLog::BENCH, "  - Connect postprocess: %.2fms [%.2fs (%.2fms/blk)]\n",
             Ticks<MillisecondsDouble>(time_6 - time_5),
             Ticks<SecondsDouble>(m_chainman.time_post_connect),
             Ticks<MillisecondsDouble>(m_chainman.time_post_connect) / m_chainman.num_blocks_total);
    LogDebug(BCLog::BENCH, "- Connect block: %.2fms [%.2fs (%.2fms/blk)]\n",
             Ticks<MillisecondsDouble>(time_6 - time_1),
             Ticks<SecondsDouble>(m_chainman.time_total),
             Ticks<MillisecondsDouble>(m_chainman.time_total) / m_chainman.num_blocks_total);

    // If we are the background validation chainstate, check to see if we are done
    // validating the snapshot (i.e. our tip has reached the snapshot's base block).
    if (this != &m_chainman.ActiveChainstate()) {
        // This call may set `m_disabled`, which is referenced immediately afterwards in
        // ActivateBestChain, so that we stop connecting blocks past the snapshot base.
        m_chainman.MaybeCompleteSnapshotValidation();
    }

    connectTrace.BlockConnected(pindexNew, std::move(pthisBlock));
    return true;
}

/**
 * Return the tip of the chain with the most work in it, that isn't
 * known to be invalid (it's however far from certain to be valid).
 */
CBlockIndex* Chainstate::FindMostWorkChain()
{
    AssertLockHeld(::cs_main);
    do {
        CBlockIndex *pindexNew = nullptr;

        // Find the best candidate header.
        {
            std::set<CBlockIndex*, CBlockIndexWorkComparator>::reverse_iterator it = setBlockIndexCandidates.rbegin();
            if (it == setBlockIndexCandidates.rend())
                return nullptr;
            pindexNew = *it;
        }

        // Check whether all blocks on the path between the currently active chain and the candidate are valid.
        // Just going until the active chain is an optimization, as we know all blocks in it are valid already.
        CBlockIndex *pindexTest = pindexNew;
        bool fInvalidAncestor = false;
        while (pindexTest && !m_chain.Contains(pindexTest)) {
            assert(pindexTest->HaveNumChainTxs() || pindexTest->nHeight == 0);

            // Pruned nodes may have entries in setBlockIndexCandidates for
            // which block files have been deleted.  Remove those as candidates
            // for the most work chain if we come across them; we can't switch
            // to a chain unless we have all the non-active-chain parent blocks.
            bool fFailedChain = pindexTest->nStatus & BLOCK_FAILED_MASK;
            bool fMissingData = !(pindexTest->nStatus & BLOCK_HAVE_DATA);
            if (fFailedChain || fMissingData) {
                // Candidate chain is not usable (either invalid or missing data)
                if (fFailedChain && (m_chainman.m_best_invalid == nullptr || pindexNew->nChainWork > m_chainman.m_best_invalid->nChainWork)) {
                    m_chainman.m_best_invalid = pindexNew;
                }
                CBlockIndex *pindexFailed = pindexNew;
                // Remove the entire chain from the set.
                while (pindexTest != pindexFailed) {
                    if (fFailedChain) {
                        pindexFailed->nStatus |= BLOCK_FAILED_CHILD;
                        m_blockman.m_dirty_blockindex.insert(pindexFailed);
                    } else if (fMissingData) {
                        // If we're missing data, then add back to m_blocks_unlinked,
                        // so that if the block arrives in the future we can try adding
                        // to setBlockIndexCandidates again.
                        m_blockman.m_blocks_unlinked.insert(
                            std::make_pair(pindexFailed->pprev, pindexFailed));
                    }
                    setBlockIndexCandidates.erase(pindexFailed);
                    pindexFailed = pindexFailed->pprev;
                }
                setBlockIndexCandidates.erase(pindexTest);
                fInvalidAncestor = true;
                break;
            }
            pindexTest = pindexTest->pprev;
        }
        if (!fInvalidAncestor)
            return pindexNew;
    } while(true);
}

/** Delete all entries in setBlockIndexCandidates that are worse than the current tip. */
void Chainstate::PruneBlockIndexCandidates() {
    // Note that we can't delete the current block itself, as we may need to return to it later in case a
    // reorganization to a better block fails.
    std::set<CBlockIndex*, CBlockIndexWorkComparator>::iterator it = setBlockIndexCandidates.begin();
    while (it != setBlockIndexCandidates.end() && setBlockIndexCandidates.value_comp()(*it, m_chain.Tip())) {
        setBlockIndexCandidates.erase(it++);
    }
    // Either the current tip or a successor of it we're working towards is left in setBlockIndexCandidates.
    assert(!setBlockIndexCandidates.empty());
}

/**
 * Try to make some progress towards making pindexMostWork the active block.
 * pblock is either nullptr or a pointer to a CBlock corresponding to pindexMostWork.
 *
 * @returns true unless a system error occurred
 */
bool Chainstate::ActivateBestChainStep(BlockValidationState& state, CBlockIndex* pindexMostWork, const std::shared_ptr<const CBlock>& pblock, bool& fInvalidFound, ConnectTrace& connectTrace)
{
    AssertLockHeld(cs_main);
    if (m_mempool) AssertLockHeld(m_mempool->cs);

    const CBlockIndex* pindexOldTip = m_chain.Tip();
    const CBlockIndex* pindexFork = m_chain.FindFork(pindexMostWork);

    // Disconnect active blocks which are no longer in the best chain.
    bool fBlocksDisconnected = false;
    DisconnectedBlockTransactions disconnectpool{MAX_DISCONNECTED_TX_POOL_BYTES};
    while (m_chain.Tip() && m_chain.Tip() != pindexFork) {
        if (!DisconnectTip(state, &disconnectpool)) {
            // This is likely a fatal error, but keep the mempool consistent,
            // just in case. Only remove from the mempool in this case.
            MaybeUpdateMempoolForReorg(disconnectpool, false);

            // If we're unable to disconnect a block during normal operation,
            // then that is a failure of our local system -- we should abort
            // rather than stay on a less work chain.
            FatalError(m_chainman.GetNotifications(), state, _("Failed to disconnect block."));
            return false;
        }
        fBlocksDisconnected = true;
    }

    // Build list of new blocks to connect (in descending height order).
    std::vector<CBlockIndex*> vpindexToConnect;
    bool fContinue = true;
    int nHeight = pindexFork ? pindexFork->nHeight : -1;
    while (fContinue && nHeight != pindexMostWork->nHeight) {
        // Don't iterate the entire list of potential improvements toward the best tip, as we likely only need
        // a few blocks along the way.
        int nTargetHeight = std::min(nHeight + 32, pindexMostWork->nHeight);
        vpindexToConnect.clear();
        vpindexToConnect.reserve(nTargetHeight - nHeight);
        CBlockIndex* pindexIter = pindexMostWork->GetAncestor(nTargetHeight);
        while (pindexIter && pindexIter->nHeight != nHeight) {
            vpindexToConnect.push_back(pindexIter);
            pindexIter = pindexIter->pprev;
        }
        nHeight = nTargetHeight;

        // Connect new blocks.
        for (CBlockIndex* pindexConnect : vpindexToConnect | std::views::reverse) {
            if (!ConnectTip(state, pindexConnect, pindexConnect == pindexMostWork ? pblock : std::shared_ptr<const CBlock>(), connectTrace, disconnectpool)) {
                if (state.IsInvalid()) {
                    // The block violates a consensus rule.
                    if (state.GetResult() != BlockValidationResult::BLOCK_MUTATED) {
                        InvalidChainFound(vpindexToConnect.front());
                    }
                    state = BlockValidationState();
                    fInvalidFound = true;
                    fContinue = false;
                    break;
                } else {
                    // A system error occurred (disk space, database error, ...).
                    // Make the mempool consistent with the current tip, just in case
                    // any observers try to use it before shutdown.
                    MaybeUpdateMempoolForReorg(disconnectpool, false);
                    return false;
                }
            } else {
                PruneBlockIndexCandidates();
                if (!pindexOldTip || m_chain.Tip()->nChainWork > pindexOldTip->nChainWork) {
                    // We're in a better position than we were. Return temporarily to release the lock.
                    fContinue = false;
                    break;
                }
            }
        }
    }

    if (fBlocksDisconnected) {
        // If any blocks were disconnected, disconnectpool may be non empty.  Add
        // any disconnected transactions back to the mempool.
        MaybeUpdateMempoolForReorg(disconnectpool, true);
    }
    if (m_mempool) m_mempool->check(this->CoinsTip(), this->m_chain.Height() + 1);

    CheckForkWarningConditions();

    return true;
}

static SynchronizationState GetSynchronizationState(bool init, bool blockfiles_indexed)
{
    if (!init) return SynchronizationState::POST_INIT;
    if (!blockfiles_indexed) return SynchronizationState::INIT_REINDEX;
    return SynchronizationState::INIT_DOWNLOAD;
}

bool ChainstateManager::NotifyHeaderTip()
{
    bool fNotify = false;
    bool fInitialBlockDownload = false;
    CBlockIndex* pindexHeader = nullptr;
    {
        LOCK(GetMutex());
        pindexHeader = m_best_header;

        if (pindexHeader != m_last_notified_header) {
            fNotify = true;
            fInitialBlockDownload = IsInitialBlockDownload();
            m_last_notified_header = pindexHeader;
        }
    }
    // Send block tip changed notifications without the lock held
    if (fNotify) {
        GetNotifications().headerTip(GetSynchronizationState(fInitialBlockDownload, m_blockman.m_blockfiles_indexed), pindexHeader->nHeight, pindexHeader->nTime, false);
    }
    return fNotify;
}

static void LimitValidationInterfaceQueue(ValidationSignals& signals) LOCKS_EXCLUDED(cs_main) {
    AssertLockNotHeld(cs_main);

    if (signals.CallbacksPending() > 10) {
        signals.SyncWithValidationInterfaceQueue();
    }
}

bool Chainstate::ActivateBestChain(BlockValidationState& state, std::shared_ptr<const CBlock> pblock)
{
    AssertLockNotHeld(m_chainstate_mutex);

    // Note that while we're often called here from ProcessNewBlock, this is
    // far from a guarantee. Things in the P2P/RPC will often end up calling
    // us in the middle of ProcessNewBlock - do not assume pblock is set
    // sanely for performance or correctness!
    AssertLockNotHeld(::cs_main);

    // ABC maintains a fair degree of expensive-to-calculate internal state
    // because this function periodically releases cs_main so that it does not lock up other threads for too long
    // during large connects - and to allow for e.g. the callback queue to drain
    // we use m_chainstate_mutex to enforce mutual exclusion so that only one caller may execute this function at a time
    LOCK(m_chainstate_mutex);

    // Belt-and-suspenders check that we aren't attempting to advance the background
    // chainstate past the snapshot base block.
    if (WITH_LOCK(::cs_main, return m_disabled)) {
        LogPrintf("m_disabled is set - this chainstate should not be in operation. "
            "Please report this as a bug. %s\n", CLIENT_BUGREPORT);
        return false;
    }

    CBlockIndex *pindexMostWork = nullptr;
    CBlockIndex *pindexNewTip = nullptr;
    bool exited_ibd{false};
    do {
        // Block until the validation queue drains. This should largely
        // never happen in normal operation, however may happen during
        // reindex, causing memory blowup if we run too far ahead.
        // Note that if a validationinterface callback ends up calling
        // ActivateBestChain this may lead to a deadlock! We should
        // probably have a DEBUG_LOCKORDER test for this in the future.
        if (m_chainman.m_options.signals) LimitValidationInterfaceQueue(*m_chainman.m_options.signals);

        {
            LOCK(cs_main);
            {
            // Lock transaction pool for at least as long as it takes for connectTrace to be consumed
            LOCK(MempoolMutex());
            const bool was_in_ibd = m_chainman.IsInitialBlockDownload();
            CBlockIndex* starting_tip = m_chain.Tip();
            bool blocks_connected = false;
            do {
                // We absolutely may not unlock cs_main until we've made forward progress
                // (with the exception of shutdown due to hardware issues, low disk space, etc).
                ConnectTrace connectTrace; // Destructed before cs_main is unlocked

                if (pindexMostWork == nullptr) {
                    pindexMostWork = FindMostWorkChain();
                }

                // Whether we have anything to do at all.
                if (pindexMostWork == nullptr || pindexMostWork == m_chain.Tip()) {
                    break;
                }

                bool fInvalidFound = false;
                std::shared_ptr<const CBlock> nullBlockPtr;
                // BlockConnected signals must be sent for the original role;
                // in case snapshot validation is completed during ActivateBestChainStep, the
                // result of GetRole() changes from BACKGROUND to NORMAL.
               const ChainstateRole chainstate_role{this->GetRole()};
                if (!ActivateBestChainStep(state, pindexMostWork, pblock && pblock->GetHash() == pindexMostWork->GetBlockHash() ? pblock : nullBlockPtr, fInvalidFound, connectTrace)) {
                    // A system error occurred
                    return false;
                }
                blocks_connected = true;

                if (fInvalidFound) {
                    // Wipe cache, we may need another branch now.
                    pindexMostWork = nullptr;
                }
                pindexNewTip = m_chain.Tip();

                for (const PerBlockConnectTrace& trace : connectTrace.GetBlocksConnected()) {
                    assert(trace.pblock && trace.pindex);
                    if (m_chainman.m_options.signals) {
                        m_chainman.m_options.signals->BlockConnected(chainstate_role, trace.pblock, trace.pindex);
                    }
                }

                // This will have been toggled in
                // ActivateBestChainStep -> ConnectTip -> MaybeCompleteSnapshotValidation,
                // if at all, so we should catch it here.
                //
                // Break this do-while to ensure we don't advance past the base snapshot.
                if (m_disabled) {
                    break;
                }
            } while (!m_chain.Tip() || (starting_tip && CBlockIndexWorkComparator()(m_chain.Tip(), starting_tip)));
            if (!blocks_connected) return true;

            const CBlockIndex* pindexFork = m_chain.FindFork(starting_tip);
            bool still_in_ibd = m_chainman.IsInitialBlockDownload();

            if (was_in_ibd && !still_in_ibd) {
                // Active chainstate has exited IBD.
                exited_ibd = true;
            }

            // Notify external listeners about the new tip.
            // Enqueue while holding cs_main to ensure that UpdatedBlockTip is called in the order in which blocks are connected
            if (this == &m_chainman.ActiveChainstate() && pindexFork != pindexNewTip) {
                // Notify ValidationInterface subscribers
                if (m_chainman.m_options.signals) {
                    m_chainman.m_options.signals->UpdatedBlockTip(pindexNewTip, pindexFork, still_in_ibd);
                }

                if (kernel::IsInterrupted(m_chainman.GetNotifications().blockTip(GetSynchronizationState(still_in_ibd, m_chainman.m_blockman.m_blockfiles_indexed), *pindexNewTip))) {
                    // Just breaking and returning success for now. This could
                    // be changed to bubble up the kernel::Interrupted value to
                    // the caller so the caller could distinguish between
                    // completed and interrupted operations.
                    break;
                }
            }
            } // release MempoolMutex
            // Notify external listeners about the new tip, even if pindexFork == pindexNewTip.
            if (m_chainman.m_options.signals && this == &m_chainman.ActiveChainstate()) {
                m_chainman.m_options.signals->ActiveTipChange(*Assert(pindexNewTip), m_chainman.IsInitialBlockDownload());
            }
        } // release cs_main
        // When we reach this point, we switched to a new tip (stored in pindexNewTip).

        if (exited_ibd) {
            // If a background chainstate is in use, we may need to rebalance our
            // allocation of caches once a chainstate exits initial block download.
            LOCK(::cs_main);
            m_chainman.MaybeRebalanceCaches();
        }

        // Write changes periodically to disk, after relay.
        if (!FlushStateToDisk(state, FlushStateMode::PERIODIC)) {
            return false;
        }

        if (WITH_LOCK(::cs_main, return m_disabled)) {
            // Background chainstate has reached the snapshot base block, so exit.

            // Restart indexes to resume indexing for all blocks unique to the snapshot
            // chain. This resumes indexing "in order" from where the indexing on the
            // background validation chain left off.
            //
            // This cannot be done while holding cs_main (within
            // MaybeCompleteSnapshotValidation) or a cs_main deadlock will occur.
            if (m_chainman.snapshot_download_completed) {
                m_chainman.snapshot_download_completed();
            }
            break;
        }

        // We check interrupt only after giving ActivateBestChainStep a chance to run once so that we
        // never interrupt before connecting the genesis block during LoadChainTip(). Previously this
        // caused an assert() failure during interrupt in such cases as the UTXO DB flushing checks
        // that the best block hash is non-null.
        if (m_chainman.m_interrupt) break;
    } while (pindexNewTip != pindexMostWork);

    m_chainman.CheckBlockIndex();

    return true;
}

bool Chainstate::PreciousBlock(BlockValidationState& state, CBlockIndex* pindex)
{
    AssertLockNotHeld(m_chainstate_mutex);
    AssertLockNotHeld(::cs_main);
    {
        LOCK(cs_main);
        if (pindex->nChainWork < m_chain.Tip()->nChainWork) {
            // Nothing to do, this block is not at the tip.
            return true;
        }
        if (m_chain.Tip()->nChainWork > m_chainman.nLastPreciousChainwork) {
            // The chain has been extended since the last call, reset the counter.
            m_chainman.nBlockReverseSequenceId = -1;
        }
        m_chainman.nLastPreciousChainwork = m_chain.Tip()->nChainWork;
        setBlockIndexCandidates.erase(pindex);
        pindex->nSequenceId = m_chainman.nBlockReverseSequenceId;
        if (m_chainman.nBlockReverseSequenceId > std::numeric_limits<int32_t>::min()) {
            // We can't keep reducing the counter if somebody really wants to
            // call preciousblock 2**31-1 times on the same set of tips...
            m_chainman.nBlockReverseSequenceId--;
        }
        if (pindex->IsValid(BLOCK_VALID_TRANSACTIONS) && pindex->HaveNumChainTxs()) {
            setBlockIndexCandidates.insert(pindex);
            PruneBlockIndexCandidates();
        }
    }

    return ActivateBestChain(state, std::shared_ptr<const CBlock>());
}

bool Chainstate::InvalidateBlock(BlockValidationState& state, CBlockIndex* pindex)
{
    AssertLockNotHeld(m_chainstate_mutex);
    AssertLockNotHeld(::cs_main);

    // Genesis block can't be invalidated
    assert(pindex);
    if (pindex->nHeight == 0) return false;

    CBlockIndex* to_mark_failed = pindex;
    bool pindex_was_in_chain = false;
    int disconnected = 0;

    // We do not allow ActivateBestChain() to run while InvalidateBlock() is
    // running, as that could cause the tip to change while we disconnect
    // blocks.
    LOCK(m_chainstate_mutex);

    // We'll be acquiring and releasing cs_main below, to allow the validation
    // callbacks to run. However, we should keep the block index in a
    // consistent state as we disconnect blocks -- in particular we need to
    // add equal-work blocks to setBlockIndexCandidates as we disconnect.
    // To avoid walking the block index repeatedly in search of candidates,
    // build a map once so that we can look up candidate blocks by chain
    // work as we go.
    std::multimap<const arith_uint256, CBlockIndex *> candidate_blocks_by_work;

    {
        LOCK(cs_main);
        for (auto& entry : m_blockman.m_block_index) {
            CBlockIndex* candidate = &entry.second;
            // We don't need to put anything in our active chain into the
            // multimap, because those candidates will be found and considered
            // as we disconnect.
            // Instead, consider only non-active-chain blocks that have at
            // least as much work as where we expect the new tip to end up.
            if (!m_chain.Contains(candidate) &&
                    !CBlockIndexWorkComparator()(candidate, pindex->pprev) &&
                    candidate->IsValid(BLOCK_VALID_TRANSACTIONS) &&
                    candidate->HaveNumChainTxs()) {
                candidate_blocks_by_work.insert(std::make_pair(candidate->nChainWork, candidate));
            }
        }
    }

    // Disconnect (descendants of) pindex, and mark them invalid.
    while (true) {
        if (m_chainman.m_interrupt) break;

        // Make sure the queue of validation callbacks doesn't grow unboundedly.
        if (m_chainman.m_options.signals) LimitValidationInterfaceQueue(*m_chainman.m_options.signals);

        LOCK(cs_main);
        // Lock for as long as disconnectpool is in scope to make sure MaybeUpdateMempoolForReorg is
        // called after DisconnectTip without unlocking in between
        LOCK(MempoolMutex());
        if (!m_chain.Contains(pindex)) break;
        pindex_was_in_chain = true;
        CBlockIndex *invalid_walk_tip = m_chain.Tip();

        // ActivateBestChain considers blocks already in m_chain
        // unconditionally valid already, so force disconnect away from it.
        DisconnectedBlockTransactions disconnectpool{MAX_DISCONNECTED_TX_POOL_BYTES};
        bool ret = DisconnectTip(state, &disconnectpool);
        // DisconnectTip will add transactions to disconnectpool.
        // Adjust the mempool to be consistent with the new tip, adding
        // transactions back to the mempool if disconnecting was successful,
        // and we're not doing a very deep invalidation (in which case
        // keeping the mempool up to date is probably futile anyway).
        MaybeUpdateMempoolForReorg(disconnectpool, /* fAddToMempool = */ (++disconnected <= 10) && ret);
        if (!ret) return false;
        assert(invalid_walk_tip->pprev == m_chain.Tip());

        // We immediately mark the disconnected blocks as invalid.
        // This prevents a case where pruned nodes may fail to invalidateblock
        // and be left unable to start as they have no tip candidates (as there
        // are no blocks that meet the "have data and are not invalid per
        // nStatus" criteria for inclusion in setBlockIndexCandidates).
        invalid_walk_tip->nStatus |= BLOCK_FAILED_VALID;
        m_blockman.m_dirty_blockindex.insert(invalid_walk_tip);
        setBlockIndexCandidates.erase(invalid_walk_tip);
        setBlockIndexCandidates.insert(invalid_walk_tip->pprev);
        if (invalid_walk_tip->pprev == to_mark_failed && (to_mark_failed->nStatus & BLOCK_FAILED_VALID)) {
            // We only want to mark the last disconnected block as BLOCK_FAILED_VALID; its children
            // need to be BLOCK_FAILED_CHILD instead.
            to_mark_failed->nStatus = (to_mark_failed->nStatus ^ BLOCK_FAILED_VALID) | BLOCK_FAILED_CHILD;
            m_blockman.m_dirty_blockindex.insert(to_mark_failed);
        }

        // Add any equal or more work headers to setBlockIndexCandidates
        auto candidate_it = candidate_blocks_by_work.lower_bound(invalid_walk_tip->pprev->nChainWork);
        while (candidate_it != candidate_blocks_by_work.end()) {
            if (!CBlockIndexWorkComparator()(candidate_it->second, invalid_walk_tip->pprev)) {
                setBlockIndexCandidates.insert(candidate_it->second);
                candidate_it = candidate_blocks_by_work.erase(candidate_it);
            } else {
                ++candidate_it;
            }
        }

        // Track the last disconnected block, so we can correct its BLOCK_FAILED_CHILD status in future
        // iterations, or, if it's the last one, call InvalidChainFound on it.
        to_mark_failed = invalid_walk_tip;
    }

    m_chainman.CheckBlockIndex();

    {
        LOCK(cs_main);
        if (m_chain.Contains(to_mark_failed)) {
            // If the to-be-marked invalid block is in the active chain, something is interfering and we can't proceed.
            return false;
        }

        // Mark pindex (or the last disconnected block) as invalid, even when it never was in the main chain
        to_mark_failed->nStatus |= BLOCK_FAILED_VALID;
        m_blockman.m_dirty_blockindex.insert(to_mark_failed);
        setBlockIndexCandidates.erase(to_mark_failed);
        m_chainman.m_failed_blocks.insert(to_mark_failed);

        // If any new blocks somehow arrived while we were disconnecting
        // (above), then the pre-calculation of what should go into
        // setBlockIndexCandidates may have missed entries. This would
        // technically be an inconsistency in the block index, but if we clean
        // it up here, this should be an essentially unobservable error.
        // Loop back over all block index entries and add any missing entries
        // to setBlockIndexCandidates.
        for (auto& [_, block_index] : m_blockman.m_block_index) {
            if (block_index.IsValid(BLOCK_VALID_TRANSACTIONS) && block_index.HaveNumChainTxs() && !setBlockIndexCandidates.value_comp()(&block_index, m_chain.Tip())) {
                setBlockIndexCandidates.insert(&block_index);
            }
        }

        InvalidChainFound(to_mark_failed);
    }

    // Only notify about a new block tip if the active chain was modified.
    if (pindex_was_in_chain) {
        // Ignoring return value for now, this could be changed to bubble up
        // kernel::Interrupted value to the caller so the caller could
        // distinguish between completed and interrupted operations. It might
        // also make sense for the blockTip notification to have an enum
        // parameter indicating the source of the tip change so hooks can
        // distinguish user-initiated invalidateblock changes from other
        // changes.
        (void)m_chainman.GetNotifications().blockTip(GetSynchronizationState(m_chainman.IsInitialBlockDownload(), m_chainman.m_blockman.m_blockfiles_indexed), *to_mark_failed->pprev);

        // Fire ActiveTipChange now for the current chain tip to make sure clients are notified.
        // ActivateBestChain may call this as well, but not necessarily.
        if (m_chainman.m_options.signals) {
            m_chainman.m_options.signals->ActiveTipChange(*Assert(m_chain.Tip()), m_chainman.IsInitialBlockDownload());
        }
    }
    return true;
}

void Chainstate::SetBlockFailureFlags(CBlockIndex* invalid_block)
{
    AssertLockHeld(cs_main);

    for (auto& [_, block_index] : m_blockman.m_block_index) {
        if (block_index.GetAncestor(invalid_block->nHeight) == invalid_block && !(block_index.nStatus & BLOCK_FAILED_MASK)) {
            block_index.nStatus |= BLOCK_FAILED_CHILD;
        }
    }
}

void Chainstate::ResetBlockFailureFlags(CBlockIndex *pindex) {
    AssertLockHeld(cs_main);

    int nHeight = pindex->nHeight;

    // Remove the invalidity flag from this block and all its descendants.
    for (auto& [_, block_index] : m_blockman.m_block_index) {
        if (!block_index.IsValid() && block_index.GetAncestor(nHeight) == pindex) {
            block_index.nStatus &= ~BLOCK_FAILED_MASK;
            m_blockman.m_dirty_blockindex.insert(&block_index);
            if (block_index.IsValid(BLOCK_VALID_TRANSACTIONS) && block_index.HaveNumChainTxs() && setBlockIndexCandidates.value_comp()(m_chain.Tip(), &block_index)) {
                setBlockIndexCandidates.insert(&block_index);
            }
            if (&block_index == m_chainman.m_best_invalid) {
                // Reset invalid block marker if it was pointing to one of those.
                m_chainman.m_best_invalid = nullptr;
            }
            m_chainman.m_failed_blocks.erase(&block_index);
        }
    }

    // Remove the invalidity flag from all ancestors too.
    while (pindex != nullptr) {
        if (pindex->nStatus & BLOCK_FAILED_MASK) {
            pindex->nStatus &= ~BLOCK_FAILED_MASK;
            m_blockman.m_dirty_blockindex.insert(pindex);
            m_chainman.m_failed_blocks.erase(pindex);
        }
        pindex = pindex->pprev;
    }
}

void Chainstate::TryAddBlockIndexCandidate(CBlockIndex* pindex)
{
    AssertLockHeld(cs_main);
    // The block only is a candidate for the most-work-chain if it has the same
    // or more work than our current tip.
    if (m_chain.Tip() != nullptr && setBlockIndexCandidates.value_comp()(pindex, m_chain.Tip())) {
        return;
    }

    bool is_active_chainstate = this == &m_chainman.ActiveChainstate();
    if (is_active_chainstate) {
        // The active chainstate should always add entries that have more
        // work than the tip.
        setBlockIndexCandidates.insert(pindex);
    } else if (!m_disabled) {
        // For the background chainstate, we only consider connecting blocks
        // towards the snapshot base (which can't be nullptr or else we'll
        // never make progress).
        const CBlockIndex* snapshot_base{Assert(m_chainman.GetSnapshotBaseBlock())};
        if (snapshot_base->GetAncestor(pindex->nHeight) == pindex) {
            setBlockIndexCandidates.insert(pindex);
        }
    }
}

/** Mark a block as having its data received and checked (up to BLOCK_VALID_TRANSACTIONS). */
void ChainstateManager::ReceivedBlockTransactions(const CBlock& block, CBlockIndex* pindexNew, const FlatFilePos& pos)
{
    AssertLockHeld(cs_main);
    pindexNew->nTx = block.vtx.size();
    // Typically m_chain_tx_count will be 0 at this point, but it can be nonzero if this
    // is a pruned block which is being downloaded again, or if this is an
    // assumeutxo snapshot block which has a hardcoded m_chain_tx_count value from the
    // snapshot metadata. If the pindex is not the snapshot block and the
    // m_chain_tx_count value is not zero, assert that value is actually correct.
    auto prev_tx_sum = [](CBlockIndex& block) { return block.nTx + (block.pprev ? block.pprev->m_chain_tx_count : 0); };
    if (!Assume(pindexNew->m_chain_tx_count == 0 || pindexNew->m_chain_tx_count == prev_tx_sum(*pindexNew) ||
                pindexNew == GetSnapshotBaseBlock())) {
        LogWarning("Internal bug detected: block %d has unexpected m_chain_tx_count %i that should be %i (%s %s). Please report this issue here: %s\n",
            pindexNew->nHeight, pindexNew->m_chain_tx_count, prev_tx_sum(*pindexNew), CLIENT_NAME, FormatFullVersion(), CLIENT_BUGREPORT);
        pindexNew->m_chain_tx_count = 0;
    }
    pindexNew->nFile = pos.nFile;
    pindexNew->nDataPos = pos.nPos;
    pindexNew->nUndoPos = 0;
    pindexNew->nStatus |= BLOCK_HAVE_DATA;
    if (DeploymentActiveAt(*pindexNew, *this, Consensus::DEPLOYMENT_SEGWIT)) {
        pindexNew->nStatus |= BLOCK_OPT_WITNESS;
    }
    pindexNew->RaiseValidity(BLOCK_VALID_TRANSACTIONS);
    m_blockman.m_dirty_blockindex.insert(pindexNew);

    if (pindexNew->pprev == nullptr || pindexNew->pprev->HaveNumChainTxs()) {
        // If pindexNew is the genesis block or all parents are BLOCK_VALID_TRANSACTIONS.
        std::deque<CBlockIndex*> queue;
        queue.push_back(pindexNew);

        // Recursively process any descendant blocks that now may be eligible to be connected.
        while (!queue.empty()) {
            CBlockIndex *pindex = queue.front();
            queue.pop_front();
            // Before setting m_chain_tx_count, assert that it is 0 or already set to
            // the correct value. This assert will fail after receiving the
            // assumeutxo snapshot block if assumeutxo snapshot metadata has an
            // incorrect hardcoded AssumeutxoData::m_chain_tx_count value.
            if (!Assume(pindex->m_chain_tx_count == 0 || pindex->m_chain_tx_count == prev_tx_sum(*pindex))) {
                LogWarning("Internal bug detected: block %d has unexpected m_chain_tx_count %i that should be %i (%s %s). Please report this issue here: %s\n",
                   pindex->nHeight, pindex->m_chain_tx_count, prev_tx_sum(*pindex), CLIENT_NAME, FormatFullVersion(), CLIENT_BUGREPORT);
            }
            pindex->m_chain_tx_count = prev_tx_sum(*pindex);
            pindex->nSequenceId = nBlockSequenceId++;
            for (Chainstate *c : GetAll()) {
                c->TryAddBlockIndexCandidate(pindex);
            }
            std::pair<std::multimap<CBlockIndex*, CBlockIndex*>::iterator, std::multimap<CBlockIndex*, CBlockIndex*>::iterator> range = m_blockman.m_blocks_unlinked.equal_range(pindex);
            while (range.first != range.second) {
                std::multimap<CBlockIndex*, CBlockIndex*>::iterator it = range.first;
                queue.push_back(it->second);
                range.first++;
                m_blockman.m_blocks_unlinked.erase(it);
            }
        }
    } else {
        if (pindexNew->pprev && pindexNew->pprev->IsValid(BLOCK_VALID_TREE)) {
            m_blockman.m_blocks_unlinked.insert(std::make_pair(pindexNew->pprev, pindexNew));
        }
    }
}

static bool CheckBlockHeader(const CBlockHeader& block, BlockValidationState& state, const Consensus::Params& consensusParams, bool fCheckPOW = true)
{
    // Check proof of work matches claimed amount
    if (fCheckPOW && !CheckProofOfWork(block.GetHash(), block.nBits, consensusParams))
        return state.Invalid(BlockValidationResult::BLOCK_INVALID_HEADER, "high-hash", "proof of work failed");

    return true;
}

static bool CheckMerkleRoot(const CBlock& block, BlockValidationState& state)
{
    if (block.m_checked_merkle_root) return true;

    bool mutated;
    uint256 merkle_root = BlockMerkleRoot(block, &mutated);
    if (block.hashMerkleRoot != merkle_root) {
        return state.Invalid(
            /*result=*/BlockValidationResult::BLOCK_MUTATED,
            /*reject_reason=*/"bad-txnmrklroot",
            /*debug_message=*/"hashMerkleRoot mismatch");
    }

    // Check for merkle tree malleability (CVE-2012-2459): repeating sequences
    // of transactions in a block without affecting the merkle root of a block,
    // while still invalidating it.
    if (mutated) {
        return state.Invalid(
            /*result=*/BlockValidationResult::BLOCK_MUTATED,
            /*reject_reason=*/"bad-txns-duplicate",
            /*debug_message=*/"duplicate transaction");
    }

    block.m_checked_merkle_root = true;
    return true;
}

/** CheckWitnessMalleation performs checks for block malleation with regard to
 * its witnesses.
 *
 * Note: If the witness commitment is expected (i.e. `expect_witness_commitment
 * = true`), then the block is required to have at least one transaction and the
 * first transaction needs to have at least one input. */
static bool CheckWitnessMalleation(const CBlock& block, bool expect_witness_commitment, BlockValidationState& state)
{
    if (expect_witness_commitment) {
        if (block.m_checked_witness_commitment) return true;

        int commitpos = GetWitnessCommitmentIndex(block);
        if (commitpos != NO_WITNESS_COMMITMENT) {
            assert(!block.vtx.empty() && !block.vtx[0]->vin.empty());
            const auto& witness_stack{block.vtx[0]->vin[0].scriptWitness.stack};

            if (witness_stack.size() != 1 || witness_stack[0].size() != 32) {
                return state.Invalid(
                    /*result=*/BlockValidationResult::BLOCK_MUTATED,
                    /*reject_reason=*/"bad-witness-nonce-size",
                    /*debug_message=*/strprintf("%s : invalid witness reserved value size", __func__));
            }

            // The malleation check is ignored; as the transaction tree itself
            // already does not permit it, it is impossible to trigger in the
            // witness tree.
            uint256 hash_witness = BlockWitnessMerkleRoot(block, /*mutated=*/nullptr);

            CHash256().Write(hash_witness).Write(witness_stack[0]).Finalize(hash_witness);
            if (memcmp(hash_witness.begin(), &block.vtx[0]->vout[commitpos].scriptPubKey[6], 32)) {
                return state.Invalid(
                    /*result=*/BlockValidationResult::BLOCK_MUTATED,
                    /*reject_reason=*/"bad-witness-merkle-match",
                    /*debug_message=*/strprintf("%s : witness merkle commitment mismatch", __func__));
            }

            block.m_checked_witness_commitment = true;
            return true;
        }
    }

    // No witness data is allowed in blocks that don't commit to witness data, as this would otherwise leave room for spam
    for (const auto& tx : block.vtx) {
        if (tx->HasWitness()) {
            return state.Invalid(
                /*result=*/BlockValidationResult::BLOCK_MUTATED,
                /*reject_reason=*/"unexpected-witness",
                /*debug_message=*/strprintf("%s : unexpected witness data found", __func__));
        }
    }

    return true;
}

bool CheckBlock(const CBlock& block, BlockValidationState& state, const Consensus::Params& consensusParams, bool fCheckPOW, bool fCheckMerkleRoot)
{
    // These are checks that are independent of context.

    if (block.fChecked)
        return true;

    // Check that the header is valid (particularly PoW).  This is mostly
    // redundant with the call in AcceptBlockHeader.
    if (!CheckBlockHeader(block, state, consensusParams, fCheckPOW))
        return false;

    // Signet only: check block solution
    if (consensusParams.signet_blocks && fCheckPOW && !CheckSignetBlockSolution(block, consensusParams)) {
        return state.Invalid(BlockValidationResult::BLOCK_CONSENSUS, "bad-signet-blksig", "signet block signature validation failure");
    }

    // Check the merkle root.
    if (fCheckMerkleRoot && !CheckMerkleRoot(block, state)) {
        return false;
    }

    // All potential-corruption validation must be done before we do any
    // transaction validation, as otherwise we may mark the header as invalid
    // because we receive the wrong transactions for it.
    // Note that witness malleability is checked in ContextualCheckBlock, so no
    // checks that use witness data may be performed here.

    // Size limits
    if (block.vtx.empty() || block.vtx.size() * WITNESS_SCALE_FACTOR > MAX_BLOCK_WEIGHT || ::GetSerializeSize(TX_NO_WITNESS(block)) * WITNESS_SCALE_FACTOR > MAX_BLOCK_WEIGHT)
        return state.Invalid(BlockValidationResult::BLOCK_CONSENSUS, "bad-blk-length", "size limits failed");

    // First transaction must be coinbase, the rest must not be
    if (block.vtx.empty() || !block.vtx[0]->IsCoinBase())
        return state.Invalid(BlockValidationResult::BLOCK_CONSENSUS, "bad-cb-missing", "first tx is not coinbase");
    for (unsigned int i = 1; i < block.vtx.size(); i++)
        if (block.vtx[i]->IsCoinBase())
            return state.Invalid(BlockValidationResult::BLOCK_CONSENSUS, "bad-cb-multiple", "more than one coinbase");

    // Check transactions
    // Must check for duplicate inputs (see CVE-2018-17144)
    for (const auto& tx : block.vtx) {
        TxValidationState tx_state;
        if (!CheckTransaction(*tx, tx_state)) {
            // CheckBlock() does context-free validation checks. The only
            // possible failures are consensus failures.
            assert(tx_state.GetResult() == TxValidationResult::TX_CONSENSUS);
            return state.Invalid(BlockValidationResult::BLOCK_CONSENSUS, tx_state.GetRejectReason(),
                                 strprintf("Transaction check failed (tx hash %s) %s", tx->GetHash().ToString(), tx_state.GetDebugMessage()));
        }
    }
    unsigned int nSigOps = 0;
    for (const auto& tx : block.vtx)
    {
        nSigOps += GetLegacySigOpCount(*tx);
    }
    if (nSigOps * WITNESS_SCALE_FACTOR > MAX_BLOCK_SIGOPS_COST)
        return state.Invalid(BlockValidationResult::BLOCK_CONSENSUS, "bad-blk-sigops", "out-of-bounds SigOpCount");

    if (fCheckPOW && fCheckMerkleRoot)
        block.fChecked = true;

    return true;
}

void ChainstateManager::UpdateUncommittedBlockStructures(CBlock& block, const CBlockIndex* pindexPrev) const
{
    int commitpos = GetWitnessCommitmentIndex(block);
    static const std::vector<unsigned char> nonce(32, 0x00);
    if (commitpos != NO_WITNESS_COMMITMENT && DeploymentActiveAfter(pindexPrev, *this, Consensus::DEPLOYMENT_SEGWIT) && !block.vtx[0]->HasWitness()) {
        CMutableTransaction tx(*block.vtx[0]);
        tx.vin[0].scriptWitness.stack.resize(1);
        tx.vin[0].scriptWitness.stack[0] = nonce;
        block.vtx[0] = MakeTransactionRef(std::move(tx));
    }
}

std::vector<unsigned char> ChainstateManager::GenerateCoinbaseCommitment(CBlock& block, const CBlockIndex* pindexPrev) const
{
    std::vector<unsigned char> commitment;
    int commitpos = GetWitnessCommitmentIndex(block);
    std::vector<unsigned char> ret(32, 0x00);
    if (commitpos == NO_WITNESS_COMMITMENT) {
        uint256 witnessroot = BlockWitnessMerkleRoot(block, nullptr);
        CHash256().Write(witnessroot).Write(ret).Finalize(witnessroot);
        CTxOut out;
        out.nValue = 0;
        out.scriptPubKey.resize(MINIMUM_WITNESS_COMMITMENT);
        out.scriptPubKey[0] = OP_RETURN;
        out.scriptPubKey[1] = 0x24;
        out.scriptPubKey[2] = 0xaa;
        out.scriptPubKey[3] = 0x21;
        out.scriptPubKey[4] = 0xa9;
        out.scriptPubKey[5] = 0xed;
        memcpy(&out.scriptPubKey[6], witnessroot.begin(), 32);
        commitment = std::vector<unsigned char>(out.scriptPubKey.begin(), out.scriptPubKey.end());
        CMutableTransaction tx(*block.vtx[0]);
        tx.vout.push_back(out);
        block.vtx[0] = MakeTransactionRef(std::move(tx));
    }
    UpdateUncommittedBlockStructures(block, pindexPrev);
    return commitment;
}

bool HasValidProofOfWork(const std::vector<CBlockHeader>& headers, const Consensus::Params& consensusParams)
{
    return std::all_of(headers.cbegin(), headers.cend(),
            [&](const auto& header) { return CheckProofOfWork(header.GetHash(), header.nBits, consensusParams);});
}

bool IsBlockMutated(const CBlock& block, bool check_witness_root)
{
    BlockValidationState state;
    if (!CheckMerkleRoot(block, state)) {
        LogDebug(BCLog::VALIDATION, "Block mutated: %s\n", state.ToString());
        return true;
    }

    if (block.vtx.empty() || !block.vtx[0]->IsCoinBase()) {
        // Consider the block mutated if any transaction is 64 bytes in size (see 3.1
        // in "Weaknesses in Bitcoin’s Merkle Root Construction":
        // https://lists.linuxfoundation.org/pipermail/bitcoin-dev/attachments/20190225/a27d8837/attachment-0001.pdf).
        //
        // Note: This is not a consensus change as this only applies to blocks that
        // don't have a coinbase transaction and would therefore already be invalid.
        return std::any_of(block.vtx.begin(), block.vtx.end(),
                           [](auto& tx) { return GetSerializeSize(TX_NO_WITNESS(tx)) == 64; });
    } else {
        // Theoretically it is still possible for a block with a 64 byte
        // coinbase transaction to be mutated but we neglect that possibility
        // here as it requires at least 224 bits of work.
    }

    if (!CheckWitnessMalleation(block, check_witness_root, state)) {
        LogDebug(BCLog::VALIDATION, "Block mutated: %s\n", state.ToString());
        return true;
    }

    return false;
}

arith_uint256 CalculateClaimedHeadersWork(std::span<const CBlockHeader> headers)
{
    arith_uint256 total_work{0};
    for (const CBlockHeader& header : headers) {
        CBlockIndex dummy(header);
        total_work += GetBlockProof(dummy);
    }
    return total_work;
}

/** Context-dependent validity checks.
 *  By "context", we mean only the previous block headers, but not the UTXO
 *  set; UTXO-related validity checks are done in ConnectBlock().
 *  NOTE: This function is not currently invoked by ConnectBlock(), so we
 *  should consider upgrade issues if we change which consensus rules are
 *  enforced in this function (eg by adding a new consensus rule). See comment
 *  in ConnectBlock().
 *  Note that -reindex-chainstate skips the validation that happens here!
 */
static bool ContextualCheckBlockHeader(const CBlockHeader& block, BlockValidationState& state, BlockManager& blockman, const ChainstateManager& chainman, const CBlockIndex* pindexPrev) EXCLUSIVE_LOCKS_REQUIRED(::cs_main)
{
    AssertLockHeld(::cs_main);
    assert(pindexPrev != nullptr);
    const int nHeight = pindexPrev->nHeight + 1;

    // Check proof of work
    const Consensus::Params& consensusParams = chainman.GetConsensus();
    if (block.nBits != GetNextWorkRequired(pindexPrev, &block, consensusParams))
        return state.Invalid(BlockValidationResult::BLOCK_INVALID_HEADER, "bad-diffbits", "incorrect proof of work");

    // Check against checkpoints
    if (chainman.m_options.checkpoints_enabled) {
        // Don't accept any forks from the main chain prior to last checkpoint.
        // GetLastCheckpoint finds the last checkpoint in MapCheckpoints that's in our
        // BlockIndex().
        const auto& checkpoint_data = chainman.GetParams().Checkpoints();
        const CBlockIndex* pcheckpoint = blockman.GetLastCheckpoint(checkpoint_data);
        if (pcheckpoint && nHeight < pcheckpoint->nHeight) {
            LogPrintf("ERROR: %s: forked chain older than last checkpoint (height %d)\n", __func__, nHeight);
            return state.Invalid(BlockValidationResult::BLOCK_CHECKPOINT, "bad-fork-prior-to-checkpoint");
        }

        // Check that the block chain matches the known block chain up to a checkpoint
        if (!checkpoint_data.CheckBlock(nHeight, block.GetHash())) {
            LogPrintf("ERROR: %s: rejected by checkpoint lock-in at %d\n", __func__, nHeight);
            return state.Invalid(BlockValidationResult::BLOCK_CHECKPOINT, "checkpoint-mismatch");
        }
    }

    // Check timestamp against prev
    if (block.GetBlockTime() <= pindexPrev->GetMedianTimePast())
        return state.Invalid(BlockValidationResult::BLOCK_INVALID_HEADER, "time-too-old", "block's timestamp is too early");

    // Testnet4 and regtest only: Check timestamp against prev for difficulty-adjustment
    // blocks to prevent timewarp attacks (see https://github.com/bitcoin/bitcoin/pull/15482).
    if (consensusParams.enforce_BIP94) {
        // Check timestamp for the first block of each difficulty adjustment
        // interval, except the genesis block.
        if (nHeight % consensusParams.DifficultyAdjustmentInterval() == 0) {
            if (block.GetBlockTime() < pindexPrev->GetBlockTime() - MAX_TIMEWARP) {
                return state.Invalid(BlockValidationResult::BLOCK_INVALID_HEADER, "time-timewarp-attack", "block's timestamp is too early on diff adjustment block");
            }
        }
    }

    // Check timestamp
    if (block.Time() > NodeClock::now() + std::chrono::seconds{MAX_FUTURE_BLOCK_TIME}) {
        return state.Invalid(BlockValidationResult::BLOCK_TIME_FUTURE, "time-too-new", "block timestamp too far in the future");
    }

    // Reject blocks with outdated version
    if ((block.nVersion < 2 && DeploymentActiveAfter(pindexPrev, chainman, Consensus::DEPLOYMENT_HEIGHTINCB)) ||
        (block.nVersion < 3 && DeploymentActiveAfter(pindexPrev, chainman, Consensus::DEPLOYMENT_DERSIG)) ||
        (block.nVersion < 4 && DeploymentActiveAfter(pindexPrev, chainman, Consensus::DEPLOYMENT_CLTV))) {
            return state.Invalid(BlockValidationResult::BLOCK_INVALID_HEADER, strprintf("bad-version(0x%08x)", block.nVersion),
                                 strprintf("rejected nVersion=0x%08x block", block.nVersion));
    }

    if (IsThisSoftwareExpired(block.nTime)) {
        // Wait an extra day before we start rejecting blocks
        CBlockIndex const *blockindex_old = pindexPrev;
        for (int i{std::min<int>(144, pindexPrev->nHeight)}; i; --i) {
            assert(blockindex_old);
            blockindex_old = blockindex_old->pprev;
        }
        assert(blockindex_old);
        if (IsThisSoftwareExpired(blockindex_old->GetMedianTimePast())) {
            return state.Invalid(BlockValidationResult::BLOCK_TIME_FUTURE, "node-expired", "node software has expired");
        }
    }

    return true;
}

/** NOTE: This function is not currently invoked by ConnectBlock(), so we
 *  should consider upgrade issues if we change which consensus rules are
 *  enforced in this function (eg by adding a new consensus rule). See comment
 *  in ConnectBlock().
 *  Note that -reindex-chainstate skips the validation that happens here!
 */
static bool ContextualCheckBlock(const CBlock& block, BlockValidationState& state, const ChainstateManager& chainman, const CBlockIndex* pindexPrev)
{
    const int nHeight = pindexPrev == nullptr ? 0 : pindexPrev->nHeight + 1;

    // Enforce BIP113 (Median Time Past).
    bool enforce_locktime_median_time_past{false};
    if (DeploymentActiveAfter(pindexPrev, chainman, Consensus::DEPLOYMENT_CSV)) {
        assert(pindexPrev != nullptr);
        enforce_locktime_median_time_past = true;
    }

    const int64_t nLockTimeCutoff{enforce_locktime_median_time_past ?
                                      pindexPrev->GetMedianTimePast() :
                                      block.GetBlockTime()};

    // Check that all transactions are finalized
    for (const auto& tx : block.vtx) {
        if (!IsFinalTx(*tx, nHeight, nLockTimeCutoff)) {
            return state.Invalid(BlockValidationResult::BLOCK_CONSENSUS, "bad-txns-nonfinal", "non-final transaction");
        }
    }

    // Enforce rule that the coinbase starts with serialized block height
    if (DeploymentActiveAfter(pindexPrev, chainman, Consensus::DEPLOYMENT_HEIGHTINCB))
    {
        CScript expect = CScript() << nHeight;
        if (block.vtx[0]->vin[0].scriptSig.size() < expect.size() ||
            !std::equal(expect.begin(), expect.end(), block.vtx[0]->vin[0].scriptSig.begin())) {
            return state.Invalid(BlockValidationResult::BLOCK_CONSENSUS, "bad-cb-height", "block height mismatch in coinbase");
        }
    }

    // Validation for witness commitments.
    // * We compute the witness hash (which is the hash including witnesses) of all the block's transactions, except the
    //   coinbase (where 0x0000....0000 is used instead).
    // * The coinbase scriptWitness is a stack of a single 32-byte vector, containing a witness reserved value (unconstrained).
    // * We build a merkle tree with all those witness hashes as leaves (similar to the hashMerkleRoot in the block header).
    // * There must be at least one output whose scriptPubKey is a single 36-byte push, the first 4 bytes of which are
    //   {0xaa, 0x21, 0xa9, 0xed}, and the following 32 bytes are SHA256^2(witness root, witness reserved value). In case there are
    //   multiple, the last one is used.
    if (!CheckWitnessMalleation(block, DeploymentActiveAfter(pindexPrev, chainman, Consensus::DEPLOYMENT_SEGWIT), state)) {
        return false;
    }

    // After the coinbase witness reserved value and commitment are verified,
    // we can check if the block weight passes (before we've checked the
    // coinbase witness, it would be possible for the weight to be too
    // large by filling up the coinbase witness, which doesn't change
    // the block hash, so we couldn't mark the block as permanently
    // failed).
    if (GetBlockWeight(block) > MAX_BLOCK_WEIGHT) {
        return state.Invalid(BlockValidationResult::BLOCK_CONSENSUS, "bad-blk-weight", strprintf("%s : weight limit failed", __func__));
    }

    return true;
}

bool ChainstateManager::AcceptBlockHeader(const CBlockHeader& block, BlockValidationState& state, CBlockIndex** ppindex, bool min_pow_checked)
{
    AssertLockHeld(cs_main);

    // Check for duplicate
    uint256 hash = block.GetHash();
    BlockMap::iterator miSelf{m_blockman.m_block_index.find(hash)};
    if (hash != GetConsensus().hashGenesisBlock) {
        if (miSelf != m_blockman.m_block_index.end()) {
            // Block header is already known.
            CBlockIndex* pindex = &(miSelf->second);
            if (ppindex)
                *ppindex = pindex;
            if (pindex->nStatus & BLOCK_FAILED_MASK) {
                LogDebug(BCLog::VALIDATION, "%s: block %s is marked invalid\n", __func__, hash.ToString());
                return state.Invalid(BlockValidationResult::BLOCK_CACHED_INVALID, "duplicate-invalid");
            }
            return true;
        }

        if (!CheckBlockHeader(block, state, GetConsensus())) {
            LogDebug(BCLog::VALIDATION, "%s: Consensus::CheckBlockHeader: %s, %s\n", __func__, hash.ToString(), state.ToString());
            return false;
        }

        // Get prev block index
        CBlockIndex* pindexPrev = nullptr;
        BlockMap::iterator mi{m_blockman.m_block_index.find(block.hashPrevBlock)};
        if (mi == m_blockman.m_block_index.end()) {
            LogDebug(BCLog::VALIDATION, "header %s has prev block not found: %s\n", hash.ToString(), block.hashPrevBlock.ToString());
            return state.Invalid(BlockValidationResult::BLOCK_MISSING_PREV, "prev-blk-not-found");
        }
        pindexPrev = &((*mi).second);
        if (pindexPrev->nStatus & BLOCK_FAILED_MASK) {
            LogDebug(BCLog::VALIDATION, "header %s has prev block invalid: %s\n", hash.ToString(), block.hashPrevBlock.ToString());
            return state.Invalid(BlockValidationResult::BLOCK_INVALID_PREV, "bad-prevblk");
        }
        if (!ContextualCheckBlockHeader(block, state, m_blockman, *this, pindexPrev)) {
            LogDebug(BCLog::VALIDATION, "%s: Consensus::ContextualCheckBlockHeader: %s, %s\n", __func__, hash.ToString(), state.ToString());
            return false;
        }

        /* Determine if this block descends from any block which has been found
         * invalid (m_failed_blocks), then mark pindexPrev and any blocks between
         * them as failed. For example:
         *
         *                D3
         *              /
         *      B2 - C2
         *    /         \
         *  A             D2 - E2 - F2
         *    \
         *      B1 - C1 - D1 - E1
         *
         * In the case that we attempted to reorg from E1 to F2, only to find
         * C2 to be invalid, we would mark D2, E2, and F2 as BLOCK_FAILED_CHILD
         * but NOT D3 (it was not in any of our candidate sets at the time).
         *
         * In any case D3 will also be marked as BLOCK_FAILED_CHILD at restart
         * in LoadBlockIndex.
         */
        if (!pindexPrev->IsValid(BLOCK_VALID_SCRIPTS)) {
            // The above does not mean "invalid": it checks if the previous block
            // hasn't been validated up to BLOCK_VALID_SCRIPTS. This is a performance
            // optimization, in the common case of adding a new block to the tip,
            // we don't need to iterate over the failed blocks list.
            for (const CBlockIndex* failedit : m_failed_blocks) {
                if (pindexPrev->GetAncestor(failedit->nHeight) == failedit) {
                    assert(failedit->nStatus & BLOCK_FAILED_VALID);
                    CBlockIndex* invalid_walk = pindexPrev;
                    while (invalid_walk != failedit) {
                        invalid_walk->nStatus |= BLOCK_FAILED_CHILD;
                        m_blockman.m_dirty_blockindex.insert(invalid_walk);
                        invalid_walk = invalid_walk->pprev;
                    }
                    LogDebug(BCLog::VALIDATION, "header %s has prev block invalid: %s\n", hash.ToString(), block.hashPrevBlock.ToString());
                    return state.Invalid(BlockValidationResult::BLOCK_INVALID_PREV, "bad-prevblk");
                }
            }
        }
    }
    if (!min_pow_checked) {
        LogDebug(BCLog::VALIDATION, "%s: not adding new block header %s, missing anti-dos proof-of-work validation\n", __func__, hash.ToString());
        return state.Invalid(BlockValidationResult::BLOCK_HEADER_LOW_WORK, "too-little-chainwork");
    }
    CBlockIndex* pindex{m_blockman.AddToBlockIndex(block, m_best_header)};

    if (ppindex)
        *ppindex = pindex;

    // Since this is the earliest point at which we have determined that a
    // header is both new and valid, log here.
    //
    // These messages are valuable for detecting potential selfish mining behavior;
    // if multiple displacing headers are seen near simultaneously across many
    // nodes in the network, this might be an indication of selfish mining. Having
    // this log by default when not in IBD ensures broad availability of this data
    // in case investigation is merited.
    const auto msg = strprintf(
        "Saw new header hash=%s height=%d", hash.ToString(), pindex->nHeight);

    if (IsInitialBlockDownload()) {
        LogPrintLevel(BCLog::VALIDATION, BCLog::Level::Debug, "%s\n", msg);
    } else {
        LogPrintf("%s\n", msg);
    }

    return true;
}

// Exposed wrapper for AcceptBlockHeader
bool ChainstateManager::ProcessNewBlockHeaders(std::span<const CBlockHeader> headers, bool min_pow_checked, BlockValidationState& state, const CBlockIndex** ppindex)
{
    AssertLockNotHeld(cs_main);
    {
        LOCK(cs_main);
        for (const CBlockHeader& header : headers) {
            CBlockIndex *pindex = nullptr; // Use a temp pindex instead of ppindex to avoid a const_cast
            bool accepted{AcceptBlockHeader(header, state, &pindex, min_pow_checked)};
            CheckBlockIndex();

            if (!accepted) {
                return false;
            }
            if (ppindex) {
                *ppindex = pindex;
            }
        }
    }
    if (NotifyHeaderTip()) {
        if (IsInitialBlockDownload() && ppindex && *ppindex) {
            const CBlockIndex& last_accepted{**ppindex};
            int64_t blocks_left{(NodeClock::now() - last_accepted.Time()) / GetConsensus().PowTargetSpacing()};
            blocks_left = std::max<int64_t>(0, blocks_left);
            const double progress{100.0 * last_accepted.nHeight / (last_accepted.nHeight + blocks_left)};
            LogInfo("Synchronizing blockheaders, height: %d (~%.2f%%)\n", last_accepted.nHeight, progress);
        }
    }
    return true;
}

void ChainstateManager::ReportHeadersPresync(const arith_uint256& work, int64_t height, int64_t timestamp)
{
    AssertLockNotHeld(cs_main);
    {
        LOCK(cs_main);
        // Don't report headers presync progress if we already have a post-minchainwork header chain.
        // This means we lose reporting for potentially legitimate, but unlikely, deep reorgs, but
        // prevent attackers that spam low-work headers from filling our logs.
        if (m_best_header->nChainWork >= UintToArith256(GetConsensus().nMinimumChainWork)) return;
        // Rate limit headers presync updates to 4 per second, as these are not subject to DoS
        // protection.
        auto now = std::chrono::steady_clock::now();
        if (now < m_last_presync_update + std::chrono::milliseconds{250}) return;
        m_last_presync_update = now;
    }
    bool initial_download = IsInitialBlockDownload();
    GetNotifications().headerTip(GetSynchronizationState(initial_download, m_blockman.m_blockfiles_indexed), height, timestamp, /*presync=*/true);
    if (initial_download) {
        int64_t blocks_left{(NodeClock::now() - NodeSeconds{std::chrono::seconds{timestamp}}) / GetConsensus().PowTargetSpacing()};
        blocks_left = std::max<int64_t>(0, blocks_left);
        const double progress{100.0 * height / (height + blocks_left)};
        LogInfo("Pre-synchronizing blockheaders, height: %d (~%.2f%%)\n", height, progress);
    }
}

/** Store block on disk. If dbp is non-nullptr, the file is known to already reside on disk */
bool ChainstateManager::AcceptBlock(const std::shared_ptr<const CBlock>& pblock, BlockValidationState& state, CBlockIndex** ppindex, bool fRequested, const FlatFilePos* dbp, bool* fNewBlock, bool min_pow_checked)
{
    const CBlock& block = *pblock;

    if (fNewBlock) *fNewBlock = false;
    AssertLockHeld(cs_main);

    CBlockIndex *pindexDummy = nullptr;
    CBlockIndex *&pindex = ppindex ? *ppindex : pindexDummy;

    bool accepted_header{AcceptBlockHeader(block, state, &pindex, min_pow_checked)};
    CheckBlockIndex();

    if (!accepted_header)
        return false;

    // Check all requested blocks that we do not already have for validity and
    // save them to disk. Skip processing of unrequested blocks as an anti-DoS
    // measure, unless the blocks have more work than the active chain tip, and
    // aren't too far ahead of it, so are likely to be attached soon.
    bool fAlreadyHave = pindex->nStatus & BLOCK_HAVE_DATA;
    bool fHasMoreOrSameWork = (ActiveTip() ? pindex->nChainWork >= ActiveTip()->nChainWork : true);
    // Blocks that are too out-of-order needlessly limit the effectiveness of
    // pruning, because pruning will not delete block files that contain any
    // blocks which are too close in height to the tip.  Apply this test
    // regardless of whether pruning is enabled; it should generally be safe to
    // not process unrequested blocks.
    bool fTooFarAhead{pindex->nHeight > ActiveHeight() + int(MIN_BLOCKS_TO_KEEP)};

    // TODO: Decouple this function from the block download logic by removing fRequested
    // This requires some new chain data structure to efficiently look up if a
    // block is in a chain leading to a candidate for best tip, despite not
    // being such a candidate itself.
    // Note that this would break the getblockfrompeer RPC

    // TODO: deal better with return value and error conditions for duplicate
    // and unrequested blocks.
    if (fAlreadyHave) return true;
    if (!fRequested) {  // If we didn't ask for it:
        if (pindex->nTx != 0) return true;    // This is a previously-processed block that was pruned
        if (!fHasMoreOrSameWork) return true; // Don't process less-work chains
        if (fTooFarAhead) return true;        // Block height is too high

        // Protect against DoS attacks from low-work chains.
        // If our tip is behind, a peer could try to send us
        // low-work blocks on a fake chain that we would never
        // request; don't process these.
        if (pindex->nChainWork < MinimumChainWork()) return true;
    }

    const CChainParams& params{GetParams()};

    if (!CheckBlock(block, state, params.GetConsensus()) ||
        !ContextualCheckBlock(block, state, *this, pindex->pprev)) {
        if (state.IsInvalid() && state.GetResult() != BlockValidationResult::BLOCK_MUTATED) {
            pindex->nStatus |= BLOCK_FAILED_VALID;
            m_blockman.m_dirty_blockindex.insert(pindex);
        }
        LogError("%s: %s\n", __func__, state.ToString());
        return false;
    }

    // Header is valid/has work, merkle tree and segwit merkle tree are good...RELAY NOW
    // (but if it does not build on our best tip, let the SendMessages loop relay it)
    if (!IsInitialBlockDownload() && ActiveTip() == pindex->pprev && m_options.signals) {
        m_options.signals->NewPoWValidBlock(pindex, pblock);
    }

    // Write block to history file
    if (fNewBlock) *fNewBlock = true;
    try {
        FlatFilePos blockPos{};
        if (dbp) {
            blockPos = *dbp;
            m_blockman.UpdateBlockInfo(block, pindex->nHeight, blockPos);
        } else {
            blockPos = m_blockman.WriteBlock(block, pindex->nHeight);
            if (blockPos.IsNull()) {
                state.Error(strprintf("%s: Failed to find position to write new block to disk", __func__));
                return false;
            }
        }
        ReceivedBlockTransactions(block, pindex, blockPos);
    } catch (const std::runtime_error& e) {
        return FatalError(GetNotifications(), state, strprintf(_("System error while saving block to disk: %s"), e.what()));
    }

    // TODO: FlushStateToDisk() handles flushing of both block and chainstate
    // data, so we should move this to ChainstateManager so that we can be more
    // intelligent about how we flush.
    // For now, since FlushStateMode::NONE is used, all that can happen is that
    // the block files may be pruned, so we can just call this on one
    // chainstate (particularly if we haven't implemented pruning with
    // background validation yet).
    ActiveChainstate().FlushStateToDisk(state, FlushStateMode::NONE);

    CheckBlockIndex();

    return true;
}

bool ChainstateManager::ProcessNewBlock(const std::shared_ptr<const CBlock>& block, bool force_processing, bool min_pow_checked, bool* new_block)
{
    AssertLockNotHeld(cs_main);

    {
        CBlockIndex *pindex = nullptr;
        if (new_block) *new_block = false;
        BlockValidationState state;

        // CheckBlock() does not support multi-threaded block validation because CBlock::fChecked can cause data race.
        // Therefore, the following critical section must include the CheckBlock() call as well.
        LOCK(cs_main);

        // Skipping AcceptBlock() for CheckBlock() failures means that we will never mark a block as invalid if
        // CheckBlock() fails.  This is protective against consensus failure if there are any unknown forms of block
        // malleability that cause CheckBlock() to fail; see e.g. CVE-2012-2459 and
        // https://lists.linuxfoundation.org/pipermail/bitcoin-dev/2019-February/016697.html.  Because CheckBlock() is
        // not very expensive, the anti-DoS benefits of caching failure (of a definitely-invalid block) are not substantial.
        bool ret = CheckBlock(*block, state, GetConsensus());
        if (ret) {
            // Store to disk
            ret = AcceptBlock(block, state, &pindex, force_processing, nullptr, new_block, min_pow_checked);
        }
        if (!ret) {
            if (m_options.signals) {
                m_options.signals->BlockChecked(*block, state);
            }
            LogError("%s: AcceptBlock FAILED (%s)\n", __func__, state.ToString());
            return false;
        }
    }

    NotifyHeaderTip();

    BlockValidationState state; // Only used to report errors, not invalidity - ignore it
    if (!ActiveChainstate().ActivateBestChain(state, block)) {
        LogError("%s: ActivateBestChain failed (%s)\n", __func__, state.ToString());
        return false;
    }

    Chainstate* bg_chain{WITH_LOCK(cs_main, return BackgroundSyncInProgress() ? m_ibd_chainstate.get() : nullptr)};
    BlockValidationState bg_state;
    if (bg_chain && !bg_chain->ActivateBestChain(bg_state, block)) {
        LogError("%s: [background] ActivateBestChain failed (%s)\n", __func__, bg_state.ToString());
        return false;
     }

    return true;
}

MempoolAcceptResult ChainstateManager::ProcessTransaction(const CTransactionRef& tx, bool test_accept, const ignore_rejects_type& ignore_rejects)
{
    AssertLockHeld(cs_main);
    Chainstate& active_chainstate = ActiveChainstate();
    if (!active_chainstate.GetMempool()) {
        TxValidationState state;
        state.Invalid(TxValidationResult::TX_NO_MEMPOOL, "no-mempool");
        return MempoolAcceptResult::Failure(state);
    }
    auto result = AcceptToMemoryPool(active_chainstate, tx, GetTime(), ignore_rejects, test_accept);
    active_chainstate.GetMempool()->check(active_chainstate.CoinsTip(), active_chainstate.m_chain.Height() + 1);
    return result;
}

bool TestBlockValidity(BlockValidationState& state,
                       const CChainParams& chainparams,
                       Chainstate& chainstate,
                       const CBlock& block,
                       CBlockIndex* pindexPrev,
                       bool fCheckPOW,
                       bool fCheckMerkleRoot)
{
    AssertLockHeld(cs_main);
    assert(pindexPrev && pindexPrev == chainstate.m_chain.Tip());
    CCoinsViewCache viewNew(&chainstate.CoinsTip());
    uint256 block_hash(block.GetHash());
    CBlockIndex indexDummy(block);
    indexDummy.pprev = pindexPrev;
    indexDummy.nHeight = pindexPrev->nHeight + 1;
    indexDummy.phashBlock = &block_hash;

    // NOTE: CheckBlockHeader is called by CheckBlock
    if (!ContextualCheckBlockHeader(block, state, chainstate.m_blockman, chainstate.m_chainman, pindexPrev)) {
        LogError("%s: Consensus::ContextualCheckBlockHeader: %s\n", __func__, state.ToString());
        return false;
    }
    if (!CheckBlock(block, state, chainparams.GetConsensus(), fCheckPOW, fCheckMerkleRoot)) {
        LogError("%s: Consensus::CheckBlock: %s\n", __func__, state.ToString());
        return false;
    }
    if (!ContextualCheckBlock(block, state, chainstate.m_chainman, pindexPrev)) {
        LogError("%s: Consensus::ContextualCheckBlock: %s\n", __func__, state.ToString());
        return false;
    }
    if (!chainstate.ConnectBlock(block, state, &indexDummy, viewNew, true)) {
        return false;
    }
    assert(state.IsValid());

    return true;
}

/* This function is called from the RPC code for pruneblockchain */
void PruneBlockFilesManual(Chainstate& active_chainstate, int nManualPruneHeight)
{
    BlockValidationState state;
    if (!active_chainstate.FlushStateToDisk(
            state, FlushStateMode::NONE, nManualPruneHeight)) {
        LogPrintf("%s: failed to flush state (%s)\n", __func__, state.ToString());
    }
}

bool Chainstate::LoadChainTip()
{
    AssertLockHeld(cs_main);
    const CCoinsViewCache& coins_cache = CoinsTip();
    assert(!coins_cache.GetBestBlock().IsNull()); // Never called when the coins view is empty
    CBlockIndex* tip = m_chain.Tip();

    if (tip && tip->GetBlockHash() == coins_cache.GetBestBlock()) {
        return true;
    }

    // Load pointer to end of best chain
    CBlockIndex* pindex = m_blockman.LookupBlockIndex(coins_cache.GetBestBlock());
    if (!pindex) {
        return false;
    }
    m_chain.SetTip(*pindex);
    tip = m_chain.Tip();

    // Make sure our chain tip before shutting down scores better than any other candidate
    // to maintain a consistent best tip over reboots in case of a tie.
    auto target = tip;
    while (target) {
        const bool is_candidate{setBlockIndexCandidates.contains(target)};
        if (is_candidate) setBlockIndexCandidates.erase(tip);
        target->nSequenceId = SEQ_ID_BEST_CHAIN_FROM_DISK;
        if (is_candidate) setBlockIndexCandidates.insert(tip);
        target = target->pprev;
    }
    PruneBlockIndexCandidates();

    tip = m_chain.Tip();
    LogPrintf("Loaded best chain: hashBestChain=%s height=%d date=%s progress=%f\n",
              tip->GetBlockHash().ToString(),
              m_chain.Height(),
              FormatISO8601DateTime(tip->GetBlockTime()),
              m_chainman.GuessVerificationProgress(tip));

    // Ensure KernelNotifications m_tip_block is set even if no new block arrives.
    if (this->GetRole() != ChainstateRole::BACKGROUND) {
        // Ignoring return value for now.
        (void)m_chainman.GetNotifications().blockTip(GetSynchronizationState(/*init=*/true, m_chainman.m_blockman.m_blockfiles_indexed), *pindex);
    }

    return true;
}

CVerifyDB::CVerifyDB(Notifications& notifications)
    : m_notifications{notifications}
{
    m_notifications.progress(_("Verifying blocks…"), 0, false);
}

CVerifyDB::~CVerifyDB()
{
    m_notifications.progress(bilingual_str{}, 100, false);
}

VerifyDBResult CVerifyDB::VerifyDB(
    Chainstate& chainstate,
    const Consensus::Params& consensus_params,
    CCoinsView& coinsview,
    int nCheckLevel, int nCheckDepth)
{
    AssertLockHeld(cs_main);

    if (chainstate.m_chain.Tip() == nullptr || chainstate.m_chain.Tip()->pprev == nullptr) {
        return VerifyDBResult::SUCCESS;
    }

    // Verify blocks in the best chain
    if (nCheckDepth <= 0 || nCheckDepth > chainstate.m_chain.Height()) {
        nCheckDepth = chainstate.m_chain.Height();
    }
    nCheckLevel = std::max(0, std::min(4, nCheckLevel));
    LogPrintf("Verifying last %i blocks at level %i\n", nCheckDepth, nCheckLevel);
    CCoinsViewCache coins(&coinsview);
    CBlockIndex* pindex;
    CBlockIndex* pindexFailure = nullptr;
    int nGoodTransactions = 0;
    BlockValidationState state;
    int reportDone = 0;
    bool skipped_no_block_data{false};
    bool skipped_l3_checks{false};
    LogPrintf("Verification progress: 0%%\n");

    const bool is_snapshot_cs{chainstate.m_from_snapshot_blockhash};

    for (pindex = chainstate.m_chain.Tip(); pindex && pindex->pprev; pindex = pindex->pprev) {
        const int percentageDone = std::max(1, std::min(99, (int)(((double)(chainstate.m_chain.Height() - pindex->nHeight)) / (double)nCheckDepth * (nCheckLevel >= 4 ? 50 : 100))));
        if (reportDone < percentageDone / 10) {
            // report every 10% step
            LogPrintf("Verification progress: %d%%\n", percentageDone);
            reportDone = percentageDone / 10;
        }
        m_notifications.progress(_("Verifying blocks…"), percentageDone, false);
        if (pindex->nHeight <= chainstate.m_chain.Height() - nCheckDepth) {
            break;
        }
        if ((chainstate.m_blockman.IsPruneMode() || is_snapshot_cs) && !(pindex->nStatus & BLOCK_HAVE_DATA)) {
            // If pruning or running under an assumeutxo snapshot, only go
            // back as far as we have data.
            LogPrintf("VerifyDB(): block verification stopping at height %d (no data). This could be due to pruning or use of an assumeutxo snapshot.\n", pindex->nHeight);
            skipped_no_block_data = true;
            break;
        }
        CBlock block;
        // check level 0: read from disk
        if (!chainstate.m_blockman.ReadBlock(block, *pindex, /*lowprio=*/true)) {
            LogPrintf("Verification error: ReadBlock failed at %d, hash=%s\n", pindex->nHeight, pindex->GetBlockHash().ToString());
            return VerifyDBResult::CORRUPTED_BLOCK_DB;
        }
        // check level 1: verify block validity
        if (nCheckLevel >= 1 && !CheckBlock(block, state, consensus_params)) {
            LogPrintf("Verification error: found bad block at %d, hash=%s (%s)\n",
                      pindex->nHeight, pindex->GetBlockHash().ToString(), state.ToString());
            return VerifyDBResult::CORRUPTED_BLOCK_DB;
        }
        // check level 2: verify undo validity
        if (nCheckLevel >= 2 && pindex) {
            CBlockUndo undo;
            if (!pindex->GetUndoPos().IsNull()) {
                if (!chainstate.m_blockman.ReadBlockUndo(undo, *pindex)) {
                    LogPrintf("Verification error: found bad undo data at %d, hash=%s\n", pindex->nHeight, pindex->GetBlockHash().ToString());
                    return VerifyDBResult::CORRUPTED_BLOCK_DB;
                }
            }
        }
        // check level 3: check for inconsistencies during memory-only disconnect of tip blocks
        size_t curr_coins_usage = coins.DynamicMemoryUsage() + chainstate.CoinsTip().DynamicMemoryUsage();

        if (nCheckLevel >= 3) {
            if (curr_coins_usage <= chainstate.m_coinstip_cache_size_bytes) {
                assert(coins.GetBestBlock() == pindex->GetBlockHash());
                DisconnectResult res = chainstate.DisconnectBlock(block, pindex, coins);
                if (res == DISCONNECT_FAILED) {
                    LogPrintf("Verification error: irrecoverable inconsistency in block data at %d, hash=%s\n", pindex->nHeight, pindex->GetBlockHash().ToString());
                    return VerifyDBResult::CORRUPTED_BLOCK_DB;
                }
                if (res == DISCONNECT_UNCLEAN) {
                    nGoodTransactions = 0;
                    pindexFailure = pindex;
                } else {
                    nGoodTransactions += block.vtx.size();
                }
            } else {
                skipped_l3_checks = true;
            }
        }
        if (chainstate.m_chainman.m_interrupt) return VerifyDBResult::INTERRUPTED;
    }
    if (pindexFailure) {
        LogPrintf("Verification error: coin database inconsistencies found (last %i blocks, %i good transactions before that)\n", chainstate.m_chain.Height() - pindexFailure->nHeight + 1, nGoodTransactions);
        return VerifyDBResult::CORRUPTED_BLOCK_DB;
    }
    if (skipped_l3_checks) {
        LogPrintf("Skipped verification of level >=3 (insufficient database cache size). Consider increasing -dbcache.\n");
    }

    // store block count as we move pindex at check level >= 4
    int block_count = chainstate.m_chain.Height() - pindex->nHeight;

    // check level 4: try reconnecting blocks
    if (nCheckLevel >= 4 && !skipped_l3_checks) {
        while (pindex != chainstate.m_chain.Tip()) {
            const int percentageDone = std::max(1, std::min(99, 100 - (int)(((double)(chainstate.m_chain.Height() - pindex->nHeight)) / (double)nCheckDepth * 50)));
            if (reportDone < percentageDone / 10) {
                // report every 10% step
                LogPrintf("Verification progress: %d%%\n", percentageDone);
                reportDone = percentageDone / 10;
            }
            m_notifications.progress(_("Verifying blocks…"), percentageDone, false);
            pindex = chainstate.m_chain.Next(pindex);
            CBlock block;
            if (!chainstate.m_blockman.ReadBlock(block, *pindex, /*lowprio=*/true)) {
                LogPrintf("Verification error: ReadBlock failed at %d, hash=%s\n", pindex->nHeight, pindex->GetBlockHash().ToString());
                return VerifyDBResult::CORRUPTED_BLOCK_DB;
            }
            if (!chainstate.ConnectBlock(block, state, pindex, coins)) {
                LogPrintf("Verification error: found unconnectable block at %d, hash=%s (%s)\n", pindex->nHeight, pindex->GetBlockHash().ToString(), state.ToString());
                return VerifyDBResult::CORRUPTED_BLOCK_DB;
            }
            if (chainstate.m_chainman.m_interrupt) return VerifyDBResult::INTERRUPTED;
        }
    }

    LogPrintf("Verification: No coin database inconsistencies in last %i blocks (%i transactions)\n", block_count, nGoodTransactions);

    if (skipped_l3_checks) {
        return VerifyDBResult::SKIPPED_L3_CHECKS;
    }
    if (skipped_no_block_data) {
        return VerifyDBResult::SKIPPED_MISSING_BLOCKS;
    }
    return VerifyDBResult::SUCCESS;
}

/** Apply the effects of a block on the utxo cache, ignoring that it may already have been applied. */
bool Chainstate::RollforwardBlock(const CBlockIndex* pindex, CCoinsViewCache& inputs)
{
    AssertLockHeld(cs_main);
    // TODO: merge with ConnectBlock
    CBlock block;
    if (!m_blockman.ReadBlock(block, *pindex, /*lowprio=*/true)) {
        LogError("ReplayBlock(): ReadBlock failed at %d, hash=%s\n", pindex->nHeight, pindex->GetBlockHash().ToString());
        return false;
    }

    for (const CTransactionRef& tx : block.vtx) {
        if (!tx->IsCoinBase()) {
            for (const CTxIn &txin : tx->vin) {
                inputs.SpendCoin(txin.prevout);
            }
        }
        // Pass check = true as every addition may be an overwrite.
        AddCoins(inputs, *tx, pindex->nHeight, true);
    }
    return true;
}

bool Chainstate::ReplayBlocks()
{
    LOCK(cs_main);

    CCoinsView& db = this->CoinsDB();
    CCoinsViewCache cache(&db);

    std::vector<uint256> hashHeads = db.GetHeadBlocks();
    if (hashHeads.empty()) return true; // We're already in a consistent state.
    if (hashHeads.size() != 2) {
        LogError("ReplayBlocks(): unknown inconsistent state\n");
        return false;
    }

    m_chainman.GetNotifications().progress(_("Replaying blocks…"), 0, false);
    LogPrintf("Replaying blocks\n");

    const CBlockIndex* pindexOld = nullptr;  // Old tip during the interrupted flush.
    const CBlockIndex* pindexNew;            // New tip during the interrupted flush.
    const CBlockIndex* pindexFork = nullptr; // Latest block common to both the old and the new tip.

    if (m_blockman.m_block_index.count(hashHeads[0]) == 0) {
        LogError("ReplayBlocks(): reorganization to unknown block requested\n");
        return false;
    }
    pindexNew = &(m_blockman.m_block_index[hashHeads[0]]);

    if (!hashHeads[1].IsNull()) { // The old tip is allowed to be 0, indicating it's the first flush.
        if (m_blockman.m_block_index.count(hashHeads[1]) == 0) {
            LogError("ReplayBlocks(): reorganization from unknown block requested\n");
            return false;
        }
        pindexOld = &(m_blockman.m_block_index[hashHeads[1]]);
        pindexFork = LastCommonAncestor(pindexOld, pindexNew);
        assert(pindexFork != nullptr);
    }

    // Rollback along the old branch.
    while (pindexOld != pindexFork) {
        if (pindexOld->nHeight > 0) { // Never disconnect the genesis block.
            CBlock block;
            if (!m_blockman.ReadBlock(block, *pindexOld, /*lowprio=*/true)) {
                LogError("RollbackBlock(): ReadBlock() failed at %d, hash=%s\n", pindexOld->nHeight, pindexOld->GetBlockHash().ToString());
                return false;
            }
            LogPrintf("Rolling back %s (%i)\n", pindexOld->GetBlockHash().ToString(), pindexOld->nHeight);
            DisconnectResult res = DisconnectBlock(block, pindexOld, cache);
            if (res == DISCONNECT_FAILED) {
                LogError("RollbackBlock(): DisconnectBlock failed at %d, hash=%s\n", pindexOld->nHeight, pindexOld->GetBlockHash().ToString());
                return false;
            }
            // If DISCONNECT_UNCLEAN is returned, it means a non-existing UTXO was deleted, or an existing UTXO was
            // overwritten. It corresponds to cases where the block-to-be-disconnect never had all its operations
            // applied to the UTXO set. However, as both writing a UTXO and deleting a UTXO are idempotent operations,
            // the result is still a version of the UTXO set with the effects of that block undone.
        }
        pindexOld = pindexOld->pprev;
    }

    // Roll forward from the forking point to the new tip.
    int nForkHeight = pindexFork ? pindexFork->nHeight : 0;
    for (int nHeight = nForkHeight + 1; nHeight <= pindexNew->nHeight; ++nHeight) {
        const CBlockIndex& pindex{*Assert(pindexNew->GetAncestor(nHeight))};

        LogPrintf("Rolling forward %s (%i)\n", pindex.GetBlockHash().ToString(), nHeight);
        m_chainman.GetNotifications().progress(_("Replaying blocks…"), (int)((nHeight - nForkHeight) * 100.0 / (pindexNew->nHeight - nForkHeight)), false);
        if (!RollforwardBlock(&pindex, cache)) return false;
    }

    cache.SetBestBlock(pindexNew->GetBlockHash());
    cache.Flush();
    m_chainman.GetNotifications().progress(bilingual_str{}, 100, false);
    return true;
}

bool Chainstate::NeedsRedownload() const
{
    AssertLockHeld(cs_main);

    // At and above m_params.SegwitHeight, segwit consensus rules must be validated
    CBlockIndex* block{m_chain.Tip()};

    while (block != nullptr && DeploymentActiveAt(*block, m_chainman, Consensus::DEPLOYMENT_SEGWIT)) {
        if (!(block->nStatus & BLOCK_OPT_WITNESS)) {
            // block is insufficiently validated for a segwit client
            return true;
        }
        block = block->pprev;
    }

    return false;
}

void Chainstate::ClearBlockIndexCandidates()
{
    AssertLockHeld(::cs_main);
    setBlockIndexCandidates.clear();
}

bool ChainstateManager::LoadBlockIndex()
{
    AssertLockHeld(cs_main);
    // Load block index from databases
    if (m_blockman.m_blockfiles_indexed) {
        bool ret{m_blockman.LoadBlockIndexDB(SnapshotBlockhash())};
        if (!ret) return false;

        m_blockman.ScanAndUnlinkAlreadyPrunedFiles();

        std::vector<CBlockIndex*> vSortedByHeight{m_blockman.GetAllBlockIndices()};
        std::sort(vSortedByHeight.begin(), vSortedByHeight.end(),
                  CBlockIndexHeightOnlyComparator());

        for (CBlockIndex* pindex : vSortedByHeight) {
            if (m_interrupt) return false;
            // If we have an assumeutxo-based chainstate, then the snapshot
            // block will be a candidate for the tip, but it may not be
            // VALID_TRANSACTIONS (eg if we haven't yet downloaded the block),
            // so we special-case the snapshot block as a potential candidate
            // here.
            if (pindex == GetSnapshotBaseBlock() ||
                    (pindex->IsValid(BLOCK_VALID_TRANSACTIONS) &&
                     (pindex->HaveNumChainTxs() || pindex->pprev == nullptr))) {

                for (Chainstate* chainstate : GetAll()) {
                    chainstate->TryAddBlockIndexCandidate(pindex);
                }
            }
            if (pindex->nStatus & BLOCK_FAILED_MASK && (!m_best_invalid || pindex->nChainWork > m_best_invalid->nChainWork)) {
                m_best_invalid = pindex;
            }
            if (pindex->IsValid(BLOCK_VALID_TREE) && (m_best_header == nullptr || CBlockIndexWorkComparator()(m_best_header, pindex)))
                m_best_header = pindex;
        }
    }
    return true;
}

bool Chainstate::LoadGenesisBlock()
{
    LOCK(cs_main);

    const CChainParams& params{m_chainman.GetParams()};

    // Check whether we're already initialized by checking for genesis in
    // m_blockman.m_block_index. Note that we can't use m_chain here, since it is
    // set based on the coins db, not the block index db, which is the only
    // thing loaded at this point.
    if (m_blockman.m_block_index.count(params.GenesisBlock().GetHash()))
        return true;

    try {
        const CBlock& block = params.GenesisBlock();
        FlatFilePos blockPos{m_blockman.WriteBlock(block, 0)};
        if (blockPos.IsNull()) {
            LogError("%s: writing genesis block to disk failed\n", __func__);
            return false;
        }
        CBlockIndex* pindex = m_blockman.AddToBlockIndex(block, m_chainman.m_best_header);
        m_chainman.ReceivedBlockTransactions(block, pindex, blockPos);
    } catch (const std::runtime_error& e) {
        LogError("%s: failed to write genesis block: %s\n", __func__, e.what());
        return false;
    }

    return true;
}

void ChainstateManager::LoadExternalBlockFile(
    AutoFile& file_in,
    FlatFilePos* dbp,
    std::multimap<uint256, FlatFilePos>* blocks_with_unknown_parent)
{
    // Either both should be specified (-reindex), or neither (-loadblock).
    assert(!dbp == !blocks_with_unknown_parent);

    const auto start{SteadyClock::now()};
    const CChainParams& params{GetParams()};

    int nLoaded = 0;
    try {
        IOPRIO_IDLER(/*lowprio=*/true);
        file_in.SetIdlePriority();

        BufferedFile blkdat{file_in, 2 * MAX_BLOCK_SERIALIZED_SIZE, MAX_BLOCK_SERIALIZED_SIZE + 8};
        // nRewind indicates where to resume scanning in case something goes wrong,
        // such as a block fails to deserialize.
        uint64_t nRewind = blkdat.GetPos();
        while (!blkdat.eof()) {
            if (m_interrupt) return;

            blkdat.SetPos(nRewind);
            nRewind++; // start one byte further next time, in case of failure
            blkdat.SetLimit(); // remove former limit
            unsigned int nSize = 0;
            try {
                // locate a header
                MessageStartChars buf;
                blkdat.FindByte(std::byte(params.MessageStart()[0]));
                nRewind = blkdat.GetPos() + 1;
                blkdat >> buf;
                if (buf != params.MessageStart()) {
                    continue;
                }
                // read size
                blkdat >> nSize;
                if (nSize < 80 || nSize > MAX_BLOCK_SERIALIZED_SIZE)
                    continue;
            } catch (const std::exception&) {
                // no valid block header found; don't complain
                // (this happens at the end of every blk.dat file)
                break;
            }
            try {
                // read block header
                const uint64_t nBlockPos{blkdat.GetPos()};
                if (dbp)
                    dbp->nPos = nBlockPos;
                blkdat.SetLimit(nBlockPos + nSize);
                CBlockHeader header;
                blkdat >> header;
                const uint256 hash{header.GetHash()};
                // Skip the rest of this block (this may read from disk into memory); position to the marker before the
                // next block, but it's still possible to rewind to the start of the current block (without a disk read).
                nRewind = nBlockPos + nSize;
                blkdat.SkipTo(nRewind);

                std::shared_ptr<CBlock> pblock{}; // needs to remain available after the cs_main lock is released to avoid duplicate reads from disk

                {
                    LOCK(cs_main);
                    // detect out of order blocks, and store them for later
                    if (hash != params.GetConsensus().hashGenesisBlock && !m_blockman.LookupBlockIndex(header.hashPrevBlock)) {
                        LogDebug(BCLog::REINDEX, "%s: Out of order block %s, parent %s not known\n", __func__, hash.ToString(),
                                 header.hashPrevBlock.ToString());
                        if (dbp && blocks_with_unknown_parent) {
                            blocks_with_unknown_parent->emplace(header.hashPrevBlock, *dbp);
                        }
                        continue;
                    }

                    // process in case the block isn't known yet
                    const CBlockIndex* pindex = m_blockman.LookupBlockIndex(hash);
                    if (!pindex || (pindex->nStatus & BLOCK_HAVE_DATA) == 0) {
                        // This block can be processed immediately; rewind to its start, read and deserialize it.
                        blkdat.SetPos(nBlockPos);
                        pblock = std::make_shared<CBlock>();
                        blkdat >> TX_WITH_WITNESS(*pblock);
                        nRewind = blkdat.GetPos();

                        BlockValidationState state;
                        if (AcceptBlock(pblock, state, nullptr, true, dbp, nullptr, true)) {
                            nLoaded++;
                        }
                        if (state.IsError()) {
                            break;
                        }
                    } else if (hash != params.GetConsensus().hashGenesisBlock && pindex->nHeight % 1000 == 0) {
                        LogDebug(BCLog::REINDEX, "Block Import: already had block %s at height %d\n", hash.ToString(), pindex->nHeight);
                    }
                }

                // Activate the genesis block so normal node progress can continue
                // During first -reindex, this will only connect Genesis since
                // ActivateBestChain only connects blocks which are in the block tree db,
                // which only contains blocks whose parents are in it.
                // But do this only if genesis isn't activated yet, to avoid connecting many blocks
                // without assumevalid in the case of a continuation of a reindex that
                // was interrupted by the user.
                if (hash == params.GetConsensus().hashGenesisBlock && WITH_LOCK(::cs_main, return ActiveHeight()) == -1) {
                    BlockValidationState state;
                    if (!ActiveChainstate().ActivateBestChain(state, nullptr)) {
                        break;
                    }
                }

                if (m_blockman.IsPruneMode() && m_blockman.m_blockfiles_indexed && pblock) {
                    // must update the tip for pruning to work while importing with -loadblock.
                    // this is a tradeoff to conserve disk space at the expense of time
                    // spent updating the tip to be able to prune.
                    // otherwise, ActivateBestChain won't be called by the import process
                    // until after all of the block files are loaded. ActivateBestChain can be
                    // called by concurrent network message processing. but, that is not
                    // reliable for the purpose of pruning while importing.
                    bool activation_failure = false;
                    for (auto c : GetAll()) {
                        BlockValidationState state;
                        if (!c->ActivateBestChain(state, pblock)) {
                            LogDebug(BCLog::REINDEX, "failed to activate chain (%s)\n", state.ToString());
                            activation_failure = true;
                            break;
                        }
                    }
                    if (activation_failure) {
                        break;
                    }
                }

                NotifyHeaderTip();

                if (!blocks_with_unknown_parent) continue;

                // Recursively process earlier encountered successors of this block
                std::deque<uint256> queue;
                queue.push_back(hash);
                while (!queue.empty()) {
                    uint256 head = queue.front();
                    queue.pop_front();
                    auto range = blocks_with_unknown_parent->equal_range(head);
                    while (range.first != range.second) {
                        std::multimap<uint256, FlatFilePos>::iterator it = range.first;
                        std::shared_ptr<CBlock> pblockrecursive = std::make_shared<CBlock>();
                        if (m_blockman.ReadBlock(*pblockrecursive, it->second)) {
                            LogDebug(BCLog::REINDEX, "%s: Processing out of order child %s of %s\n", __func__, pblockrecursive->GetHash().ToString(),
                                    head.ToString());
                            LOCK(cs_main);
                            BlockValidationState dummy;
                            if (AcceptBlock(pblockrecursive, dummy, nullptr, true, &it->second, nullptr, true)) {
                                nLoaded++;
                                queue.push_back(pblockrecursive->GetHash());
                            }
                        }
                        range.first++;
                        blocks_with_unknown_parent->erase(it);
                        NotifyHeaderTip();
                    }
                }
            } catch (const std::exception& e) {
                // historical bugs added extra data to the block files that does not deserialize cleanly.
                // commonly this data is between readable blocks, but it does not really matter. such data is not fatal to the import process.
                // the code that reads the block files deals with invalid data by simply ignoring it.
                // it continues to search for the next {4 byte magic message start bytes + 4 byte length + block} that does deserialize cleanly
                // and passes all of the other block validation checks dealing with POW and the merkle root, etc...
                // we merely note with this informational log message when unexpected data is encountered.
                // we could also be experiencing a storage system read error, or a read of a previous bad write. these are possible, but
                // less likely scenarios. we don't have enough information to tell a difference here.
                // the reindex process is not the place to attempt to clean and/or compact the block files. if so desired, a studious node operator
                // may use knowledge of the fact that the block files are not entirely pristine in order to prepare a set of pristine, and
                // perhaps ordered, block files for later reindexing.
                LogDebug(BCLog::REINDEX, "%s: unexpected data at file offset 0x%x - %s. continuing\n", __func__, (nRewind - 1), e.what());
            }
        }
    } catch (const std::runtime_error& e) {
        GetNotifications().fatalError(strprintf(_("System error while loading external block file: %s"), e.what()));
    }
    LogPrintf("Loaded %i blocks from external file in %dms\n", nLoaded, Ticks<std::chrono::milliseconds>(SteadyClock::now() - start));
}

bool ChainstateManager::ShouldCheckBlockIndex() const
{
    // Assert to verify Flatten() has been called.
    if (!*Assert(m_options.check_block_index)) return false;
    if (FastRandomContext().randrange(*m_options.check_block_index) >= 1) return false;
    return true;
}

void ChainstateManager::CheckBlockIndex()
{
    if (!ShouldCheckBlockIndex()) {
        return;
    }

    LOCK(cs_main);

    // During a reindex, we read the genesis block and call CheckBlockIndex before ActivateBestChain,
    // so we have the genesis block in m_blockman.m_block_index but no active chain. (A few of the
    // tests when iterating the block tree require that m_chain has been initialized.)
    if (ActiveChain().Height() < 0) {
        assert(m_blockman.m_block_index.size() <= 1);
        return;
    }

    // Build forward-pointing data structure for the entire block tree.
    // For performance reasons, indexes of the best header chain are stored in a vector (within CChain).
    // All remaining blocks are stored in a multimap.
    // The best header chain can differ from the active chain: E.g. its entries may belong to blocks that
    // are not yet validated.
    CChain best_hdr_chain;
    assert(m_best_header);
    best_hdr_chain.SetTip(*m_best_header);

    std::multimap<CBlockIndex*,CBlockIndex*> forward;
    for (auto& [_, block_index] : m_blockman.m_block_index) {
        // Only save indexes in forward that are not part of the best header chain.
        if (!best_hdr_chain.Contains(&block_index)) {
            // Only genesis, which must be part of the best header chain, can have a nullptr parent.
            assert(block_index.pprev);
            forward.emplace(block_index.pprev, &block_index);
        }
    }
    assert(forward.size() + best_hdr_chain.Height() + 1 == m_blockman.m_block_index.size());

    CBlockIndex* pindex = best_hdr_chain[0];
    assert(pindex);
    // Iterate over the entire block tree, using depth-first search.
    // Along the way, remember whether there are blocks on the path from genesis
    // block being explored which are the first to have certain properties.
    size_t nNodes = 0;
    int nHeight = 0;
    CBlockIndex* pindexFirstInvalid = nullptr; // Oldest ancestor of pindex which is invalid.
    CBlockIndex* pindexFirstMissing = nullptr; // Oldest ancestor of pindex which does not have BLOCK_HAVE_DATA, since assumeutxo snapshot if used.
    CBlockIndex* pindexFirstNeverProcessed = nullptr; // Oldest ancestor of pindex for which nTx == 0, since assumeutxo snapshot if used.
    CBlockIndex* pindexFirstNotTreeValid = nullptr; // Oldest ancestor of pindex which does not have BLOCK_VALID_TREE (regardless of being valid or not).
    CBlockIndex* pindexFirstNotTransactionsValid = nullptr; // Oldest ancestor of pindex which does not have BLOCK_VALID_TRANSACTIONS (regardless of being valid or not), since assumeutxo snapshot if used.
    CBlockIndex* pindexFirstNotChainValid = nullptr; // Oldest ancestor of pindex which does not have BLOCK_VALID_CHAIN (regardless of being valid or not), since assumeutxo snapshot if used.
    CBlockIndex* pindexFirstNotScriptsValid = nullptr; // Oldest ancestor of pindex which does not have BLOCK_VALID_SCRIPTS (regardless of being valid or not), since assumeutxo snapshot if used.

    // After checking an assumeutxo snapshot block, reset pindexFirst pointers
    // to earlier blocks that have not been downloaded or validated yet, so
    // checks for later blocks can assume the earlier blocks were validated and
    // be stricter, testing for more requirements.
    const CBlockIndex* snap_base{GetSnapshotBaseBlock()};
    CBlockIndex *snap_first_missing{}, *snap_first_notx{}, *snap_first_notv{}, *snap_first_nocv{}, *snap_first_nosv{};
    auto snap_update_firsts = [&] {
        if (pindex == snap_base) {
            std::swap(snap_first_missing, pindexFirstMissing);
            std::swap(snap_first_notx, pindexFirstNeverProcessed);
            std::swap(snap_first_notv, pindexFirstNotTransactionsValid);
            std::swap(snap_first_nocv, pindexFirstNotChainValid);
            std::swap(snap_first_nosv, pindexFirstNotScriptsValid);
        }
    };

    while (pindex != nullptr) {
        nNodes++;
        if (pindexFirstInvalid == nullptr && pindex->nStatus & BLOCK_FAILED_VALID) pindexFirstInvalid = pindex;
        if (pindexFirstMissing == nullptr && !(pindex->nStatus & BLOCK_HAVE_DATA)) {
            pindexFirstMissing = pindex;
        }
        if (pindexFirstNeverProcessed == nullptr && pindex->nTx == 0) pindexFirstNeverProcessed = pindex;
        if (pindex->pprev != nullptr && pindexFirstNotTreeValid == nullptr && (pindex->nStatus & BLOCK_VALID_MASK) < BLOCK_VALID_TREE) pindexFirstNotTreeValid = pindex;

        if (pindex->pprev != nullptr) {
            if (pindexFirstNotTransactionsValid == nullptr &&
                    (pindex->nStatus & BLOCK_VALID_MASK) < BLOCK_VALID_TRANSACTIONS) {
                pindexFirstNotTransactionsValid = pindex;
            }

            if (pindexFirstNotChainValid == nullptr &&
                    (pindex->nStatus & BLOCK_VALID_MASK) < BLOCK_VALID_CHAIN) {
                pindexFirstNotChainValid = pindex;
            }

            if (pindexFirstNotScriptsValid == nullptr &&
                    (pindex->nStatus & BLOCK_VALID_MASK) < BLOCK_VALID_SCRIPTS) {
                pindexFirstNotScriptsValid = pindex;
            }
        }

        // Begin: actual consistency checks.
        if (pindex->pprev == nullptr) {
            // Genesis block checks.
            assert(pindex->GetBlockHash() == GetConsensus().hashGenesisBlock); // Genesis block's hash must match.
            for (auto c : GetAll()) {
                if (c->m_chain.Genesis() != nullptr) {
                    assert(pindex == c->m_chain.Genesis()); // The chain's genesis block must be this block.
                }
            }
        }
        // nSequenceId can't be set higher than SEQ_ID_INIT_FROM_DISK{1} for blocks that aren't linked
        // (negative is used for preciousblock, SEQ_ID_BEST_CHAIN_FROM_DISK{0} for active chain when loaded from disk)
        if (!pindex->HaveNumChainTxs()) assert(pindex->nSequenceId <= SEQ_ID_INIT_FROM_DISK);
        // VALID_TRANSACTIONS is equivalent to nTx > 0 for all nodes (whether or not pruning has occurred).
        // HAVE_DATA is only equivalent to nTx > 0 (or VALID_TRANSACTIONS) if no pruning has occurred.
        if (!m_blockman.m_have_pruned) {
            // If we've never pruned, then HAVE_DATA should be equivalent to nTx > 0
            assert(!(pindex->nStatus & BLOCK_HAVE_DATA) == (pindex->nTx == 0));
            assert(pindexFirstMissing == pindexFirstNeverProcessed);
        } else {
            // If we have pruned, then we can only say that HAVE_DATA implies nTx > 0
            if (pindex->nStatus & BLOCK_HAVE_DATA) assert(pindex->nTx > 0);
        }
        if (pindex->nStatus & BLOCK_HAVE_UNDO) assert(pindex->nStatus & BLOCK_HAVE_DATA);
        if (snap_base && snap_base->GetAncestor(pindex->nHeight) == pindex) {
            // Assumed-valid blocks should connect to the main chain.
            assert((pindex->nStatus & BLOCK_VALID_MASK) >= BLOCK_VALID_TREE);
        }
        // There should only be an nTx value if we have
        // actually seen a block's transactions.
        assert(((pindex->nStatus & BLOCK_VALID_MASK) >= BLOCK_VALID_TRANSACTIONS) == (pindex->nTx > 0)); // This is pruning-independent.
        // All parents having had data (at some point) is equivalent to all parents being VALID_TRANSACTIONS, which is equivalent to HaveNumChainTxs().
        // HaveNumChainTxs will also be set in the assumeutxo snapshot block from snapshot metadata.
        assert((pindexFirstNeverProcessed == nullptr || pindex == snap_base) == pindex->HaveNumChainTxs());
        assert((pindexFirstNotTransactionsValid == nullptr || pindex == snap_base) == pindex->HaveNumChainTxs());
        assert(pindex->nHeight == nHeight); // nHeight must be consistent.
        assert(pindex->pprev == nullptr || pindex->nChainWork >= pindex->pprev->nChainWork); // For every block except the genesis block, the chainwork must be larger than the parent's.
        assert(nHeight < 2 || (pindex->pskip && (pindex->pskip->nHeight < nHeight))); // The pskip pointer must point back for all but the first 2 blocks.
        assert(pindexFirstNotTreeValid == nullptr); // All m_blockman.m_block_index entries must at least be TREE valid
        if ((pindex->nStatus & BLOCK_VALID_MASK) >= BLOCK_VALID_TREE) assert(pindexFirstNotTreeValid == nullptr); // TREE valid implies all parents are TREE valid
        if ((pindex->nStatus & BLOCK_VALID_MASK) >= BLOCK_VALID_CHAIN) assert(pindexFirstNotChainValid == nullptr); // CHAIN valid implies all parents are CHAIN valid
        if ((pindex->nStatus & BLOCK_VALID_MASK) >= BLOCK_VALID_SCRIPTS) assert(pindexFirstNotScriptsValid == nullptr); // SCRIPTS valid implies all parents are SCRIPTS valid
        if (pindexFirstInvalid == nullptr) {
            // Checks for not-invalid blocks.
            assert((pindex->nStatus & BLOCK_FAILED_MASK) == 0); // The failed mask cannot be set for blocks without invalid parents.
        }
        // Make sure m_chain_tx_count sum is correctly computed.
        if (!pindex->pprev) {
            // If no previous block, nTx and m_chain_tx_count must be the same.
            assert(pindex->m_chain_tx_count == pindex->nTx);
        } else if (pindex->pprev->m_chain_tx_count > 0 && pindex->nTx > 0) {
            // If previous m_chain_tx_count is set and number of transactions in block is known, sum must be set.
            assert(pindex->m_chain_tx_count == pindex->nTx + pindex->pprev->m_chain_tx_count);
        } else {
            // Otherwise m_chain_tx_count should only be set if this is a snapshot
            // block, and must be set if it is.
            assert((pindex->m_chain_tx_count != 0) == (pindex == snap_base));
        }

        // Chainstate-specific checks on setBlockIndexCandidates
        for (auto c : GetAll()) {
            if (c->m_chain.Tip() == nullptr) continue;
            // Two main factors determine whether pindex is a candidate in
            // setBlockIndexCandidates:
            //
            // - If pindex has less work than the chain tip, it should not be a
            //   candidate, and this will be asserted below. Otherwise it is a
            //   potential candidate.
            //
            // - If pindex or one of its parent blocks back to the genesis block
            //   or an assumeutxo snapshot never downloaded transactions
            //   (pindexFirstNeverProcessed is non-null), it should not be a
            //   candidate, and this will be asserted below. The only exception
            //   is if pindex itself is an assumeutxo snapshot block. Then it is
            //   also a potential candidate.
            if (!CBlockIndexWorkComparator()(pindex, c->m_chain.Tip()) && (pindexFirstNeverProcessed == nullptr || pindex == snap_base)) {
                // If pindex was detected as invalid (pindexFirstInvalid is
                // non-null), it is not required to be in
                // setBlockIndexCandidates.
                if (pindexFirstInvalid == nullptr) {
                    // If pindex and all its parents back to the genesis block
                    // or an assumeutxo snapshot block downloaded transactions,
                    // and the transactions were not pruned (pindexFirstMissing
                    // is null), it is a potential candidate. The check
                    // excludes pruned blocks, because if any blocks were
                    // pruned between pindex and the current chain tip, pindex will
                    // only temporarily be added to setBlockIndexCandidates,
                    // before being moved to m_blocks_unlinked. This check
                    // could be improved to verify that if all blocks between
                    // the chain tip and pindex have data, pindex must be a
                    // candidate.
                    //
                    // If pindex is the chain tip, it also is a potential
                    // candidate.
                    //
                    // If the chainstate was loaded from a snapshot and pindex
                    // is the base of the snapshot, pindex is also a potential
                    // candidate.
                    if (pindexFirstMissing == nullptr || pindex == c->m_chain.Tip() || pindex == c->SnapshotBase()) {
                        // If this chainstate is the active chainstate, pindex
                        // must be in setBlockIndexCandidates. Otherwise, this
                        // chainstate is a background validation chainstate, and
                        // pindex only needs to be added if it is an ancestor of
                        // the snapshot that is being validated.
                        if (c == &ActiveChainstate() || snap_base->GetAncestor(pindex->nHeight) == pindex) {
                            assert(c->setBlockIndexCandidates.count(pindex));
                        }
                    }
                    // If some parent is missing, then it could be that this block was in
                    // setBlockIndexCandidates but had to be removed because of the missing data.
                    // In this case it must be in m_blocks_unlinked -- see test below.
                }
            } else { // If this block sorts worse than the current tip or some ancestor's block has never been seen, it cannot be in setBlockIndexCandidates.
                assert(c->setBlockIndexCandidates.count(pindex) == 0);
            }
        }
        // Check whether this block is in m_blocks_unlinked.
        std::pair<std::multimap<CBlockIndex*,CBlockIndex*>::iterator,std::multimap<CBlockIndex*,CBlockIndex*>::iterator> rangeUnlinked = m_blockman.m_blocks_unlinked.equal_range(pindex->pprev);
        bool foundInUnlinked = false;
        while (rangeUnlinked.first != rangeUnlinked.second) {
            assert(rangeUnlinked.first->first == pindex->pprev);
            if (rangeUnlinked.first->second == pindex) {
                foundInUnlinked = true;
                break;
            }
            rangeUnlinked.first++;
        }
        if (pindex->pprev && (pindex->nStatus & BLOCK_HAVE_DATA) && pindexFirstNeverProcessed != nullptr && pindexFirstInvalid == nullptr) {
            // If this block has block data available, some parent was never received, and has no invalid parents, it must be in m_blocks_unlinked.
            assert(foundInUnlinked);
        }
        if (!(pindex->nStatus & BLOCK_HAVE_DATA)) assert(!foundInUnlinked); // Can't be in m_blocks_unlinked if we don't HAVE_DATA
        if (pindexFirstMissing == nullptr) assert(!foundInUnlinked); // We aren't missing data for any parent -- cannot be in m_blocks_unlinked.
        if (pindex->pprev && (pindex->nStatus & BLOCK_HAVE_DATA) && pindexFirstNeverProcessed == nullptr && pindexFirstMissing != nullptr) {
            // We HAVE_DATA for this block, have received data for all parents at some point, but we're currently missing data for some parent.
            assert(m_blockman.m_have_pruned);
            // This block may have entered m_blocks_unlinked if:
            //  - it has a descendant that at some point had more work than the
            //    tip, and
            //  - we tried switching to that descendant but were missing
            //    data for some intermediate block between m_chain and the
            //    tip.
            // So if this block is itself better than any m_chain.Tip() and it wasn't in
            // setBlockIndexCandidates, then it must be in m_blocks_unlinked.
            for (auto c : GetAll()) {
                const bool is_active = c == &ActiveChainstate();
                if (!CBlockIndexWorkComparator()(pindex, c->m_chain.Tip()) && c->setBlockIndexCandidates.count(pindex) == 0) {
                    if (pindexFirstInvalid == nullptr) {
                        if (is_active || snap_base->GetAncestor(pindex->nHeight) == pindex) {
                            assert(foundInUnlinked);
                        }
                    }
                }
            }
        }
        // assert(pindex->GetBlockHash() == pindex->GetBlockHeader().GetHash()); // Perhaps too slow
        // End: actual consistency checks.


        // Try descending into the first subnode. Always process forks first and the best header chain after.
        snap_update_firsts();
        std::pair<std::multimap<CBlockIndex*,CBlockIndex*>::iterator,std::multimap<CBlockIndex*,CBlockIndex*>::iterator> range = forward.equal_range(pindex);
        if (range.first != range.second) {
            // A subnode not part of the best header chain was found.
            pindex = range.first->second;
            nHeight++;
            continue;
        } else if (best_hdr_chain.Contains(pindex)) {
            // Descend further into best header chain.
            nHeight++;
            pindex = best_hdr_chain[nHeight];
            if (!pindex) break; // we are finished, since the best header chain is always processed last
            continue;
        }
        // This is a leaf node.
        // Move upwards until we reach a node of which we have not yet visited the last child.
        while (pindex) {
            // We are going to either move to a parent or a sibling of pindex.
            snap_update_firsts();
            // If pindex was the first with a certain property, unset the corresponding variable.
            if (pindex == pindexFirstInvalid) pindexFirstInvalid = nullptr;
            if (pindex == pindexFirstMissing) pindexFirstMissing = nullptr;
            if (pindex == pindexFirstNeverProcessed) pindexFirstNeverProcessed = nullptr;
            if (pindex == pindexFirstNotTreeValid) pindexFirstNotTreeValid = nullptr;
            if (pindex == pindexFirstNotTransactionsValid) pindexFirstNotTransactionsValid = nullptr;
            if (pindex == pindexFirstNotChainValid) pindexFirstNotChainValid = nullptr;
            if (pindex == pindexFirstNotScriptsValid) pindexFirstNotScriptsValid = nullptr;
            // Find our parent.
            CBlockIndex* pindexPar = pindex->pprev;
            // Find which child we just visited.
            std::pair<std::multimap<CBlockIndex*,CBlockIndex*>::iterator,std::multimap<CBlockIndex*,CBlockIndex*>::iterator> rangePar = forward.equal_range(pindexPar);
            while (rangePar.first->second != pindex) {
                assert(rangePar.first != rangePar.second); // Our parent must have at least the node we're coming from as child.
                rangePar.first++;
            }
            // Proceed to the next one.
            rangePar.first++;
            if (rangePar.first != rangePar.second) {
                // Move to a sibling not part of the best header chain.
                pindex = rangePar.first->second;
                break;
            } else if (pindexPar == best_hdr_chain[nHeight - 1]) {
                // Move to pindex's sibling on the best-chain, if it has one.
                pindex = best_hdr_chain[nHeight];
                // There will not be a next block if (and only if) parent block is the best header.
                assert((pindex == nullptr) == (pindexPar == best_hdr_chain.Tip()));
                break;
            } else {
                // Move up further.
                pindex = pindexPar;
                nHeight--;
                continue;
            }
        }
    }

    // Check that we actually traversed the entire block index.
    assert(nNodes == forward.size() + best_hdr_chain.Height() + 1);
}

std::string Chainstate::ToString()
{
    AssertLockHeld(::cs_main);
    CBlockIndex* tip = m_chain.Tip();
    return strprintf("Chainstate [%s] @ height %d (%s)",
                     m_from_snapshot_blockhash ? "snapshot" : "ibd",
                     tip ? tip->nHeight : -1, tip ? tip->GetBlockHash().ToString() : "null");
}

bool Chainstate::ResizeCoinsCaches(size_t coinstip_size, size_t coinsdb_size)
{
    AssertLockHeld(::cs_main);
    if (coinstip_size == m_coinstip_cache_size_bytes &&
            coinsdb_size == m_coinsdb_cache_size_bytes) {
        // Cache sizes are unchanged, no need to continue.
        return true;
    }
    size_t old_coinstip_size = m_coinstip_cache_size_bytes;
    m_coinstip_cache_size_bytes = coinstip_size;
    m_coinsdb_cache_size_bytes = coinsdb_size;
    CoinsDB().ResizeCache(coinsdb_size);

    LogPrintf("[%s] resized coinsdb cache to %.1f MiB\n",
        this->ToString(), coinsdb_size * (1.0 / 1024 / 1024));
    LogPrintf("[%s] resized coinstip cache to %.1f MiB\n",
        this->ToString(), coinstip_size * (1.0 / 1024 / 1024));

    BlockValidationState state;
    bool ret;

    if (coinstip_size > old_coinstip_size) {
        // Likely no need to flush if cache sizes have grown.
        ret = FlushStateToDisk(state, FlushStateMode::IF_NEEDED);
    } else {
        // Otherwise, flush state to disk and deallocate the in-memory coins map.
        ret = FlushStateToDisk(state, FlushStateMode::ALWAYS);
    }
    return ret;
}

//! Guess how far we are in the verification process at the given block index
//! require cs_main if pindex has not been validated yet (because m_chain_tx_count might be unset)
double ChainstateManager::GuessVerificationProgress(const CBlockIndex* pindex) const
{
    const ChainTxData& data{GetParams().TxData()};
    if (pindex == nullptr) {
        return 0.0;
    }

    if (pindex->m_chain_tx_count == 0) {
        LogDebug(BCLog::VALIDATION, "Block %d has unset m_chain_tx_count. Unable to estimate verification progress.\n", pindex->nHeight);
        return 0.0;
    }

    int64_t nNow = time(nullptr);

    double fTxTotal;

    if (pindex->m_chain_tx_count <= data.tx_count) {
        fTxTotal = data.tx_count + (nNow - data.nTime) * data.dTxRate;
    } else {
        fTxTotal = pindex->m_chain_tx_count + (nNow - pindex->GetBlockTime()) * data.dTxRate;
    }

    return std::min<double>(pindex->m_chain_tx_count / fTxTotal, 1.0);
}

std::optional<uint256> ChainstateManager::SnapshotBlockhash() const
{
    LOCK(::cs_main);
    if (m_active_chainstate && m_active_chainstate->m_from_snapshot_blockhash) {
        // If a snapshot chainstate exists, it will always be our active.
        return m_active_chainstate->m_from_snapshot_blockhash;
    }
    return std::nullopt;
}

std::vector<Chainstate*> ChainstateManager::GetAll()
{
    LOCK(::cs_main);
    std::vector<Chainstate*> out;

    for (Chainstate* cs : {m_ibd_chainstate.get(), m_snapshot_chainstate.get()}) {
        if (this->IsUsable(cs)) out.push_back(cs);
    }

    return out;
}

Chainstate& ChainstateManager::InitializeChainstate(CTxMemPool* mempool)
{
    AssertLockHeld(::cs_main);
    assert(!m_ibd_chainstate);
    assert(!m_active_chainstate);

    m_ibd_chainstate = std::make_unique<Chainstate>(mempool, m_blockman, *this);
    m_active_chainstate = m_ibd_chainstate.get();
    return *m_active_chainstate;
}

[[nodiscard]] static bool DeleteCoinsDBFromDisk(const fs::path db_path, bool is_snapshot)
    EXCLUSIVE_LOCKS_REQUIRED(::cs_main)
{
    AssertLockHeld(::cs_main);

    if (is_snapshot) {
        fs::path base_blockhash_path = db_path / node::SNAPSHOT_BLOCKHASH_FILENAME;

        try {
            bool existed = fs::remove(base_blockhash_path);
            if (!existed) {
                LogPrintf("[snapshot] snapshot chainstate dir being removed lacks %s file\n",
                          fs::PathToString(node::SNAPSHOT_BLOCKHASH_FILENAME));
            }
        } catch (const fs::filesystem_error& e) {
            LogPrintf("[snapshot] failed to remove file %s: %s\n",
                    fs::PathToString(base_blockhash_path), fsbridge::get_filesystem_error_message(e));
        }
    }

    std::string path_str = fs::PathToString(db_path);
    LogPrintf("Removing leveldb dir at %s\n", path_str);

    // We have to destruct before this call leveldb::DB in order to release the db
    // lock, otherwise `DestroyDB` will fail. See `leveldb::~DBImpl()`.
    const bool destroyed = DestroyDB(path_str);

    if (!destroyed) {
        LogPrintf("error: leveldb DestroyDB call failed on %s\n", path_str);
    }

    // Datadir should be removed from filesystem; otherwise initialization may detect
    // it on subsequent statups and get confused.
    //
    // If the base_blockhash_path removal above fails in the case of snapshot
    // chainstates, this will return false since leveldb won't remove a non-empty
    // directory.
    return destroyed && !fs::exists(db_path);
}

util::Result<CBlockIndex*> ChainstateManager::ActivateSnapshot(
        AutoFile& coins_file,
        const SnapshotMetadata& metadata,
        bool in_memory)
{
    uint256 base_blockhash = metadata.m_base_blockhash;

    if (this->SnapshotBlockhash()) {
        return util::Error{Untranslated("Can't activate a snapshot-based chainstate more than once")};
    }

    CBlockIndex* snapshot_start_block{};

    {
        LOCK(::cs_main);

        if (!GetParams().AssumeutxoForBlockhash(base_blockhash).has_value()) {
            auto available_heights = GetParams().GetAvailableSnapshotHeights();
            std::string heights_formatted = util::Join(available_heights, ", ", [&](const auto& i) { return util::ToString(i); });
            return util::Error{Untranslated(strprintf("assumeutxo block hash in snapshot metadata not recognized (hash: %s). The following snapshot heights are available: %s",
                base_blockhash.ToString(),
                heights_formatted))};
        }

        snapshot_start_block = m_blockman.LookupBlockIndex(base_blockhash);
        if (!snapshot_start_block) {
            return util::Error{Untranslated(strprintf("The base block header (%s) must appear in the headers chain. Make sure all headers are syncing, and call loadtxoutset again",
                          base_blockhash.ToString()))};
        }

        bool start_block_invalid = snapshot_start_block->nStatus & BLOCK_FAILED_MASK;
        if (start_block_invalid) {
            return util::Error{Untranslated(strprintf("The base block header (%s) is part of an invalid chain", base_blockhash.ToString()))};
        }

        if (!m_best_header || m_best_header->GetAncestor(snapshot_start_block->nHeight) != snapshot_start_block) {
            return util::Error{Untranslated("A forked headers-chain with more work than the chain with the snapshot base block header exists. Please proceed to sync without AssumeUtxo.")};
        }

        auto mempool{m_active_chainstate->GetMempool()};
        if (mempool && mempool->size() > 0) {
            return util::Error{Untranslated("Can't activate a snapshot when mempool not empty")};
        }
    }

    int64_t current_coinsdb_cache_size{0};
    int64_t current_coinstip_cache_size{0};

    // Cache percentages to allocate to each chainstate.
    //
    // These particular percentages don't matter so much since they will only be
    // relevant during snapshot activation; caches are rebalanced at the conclusion of
    // this function. We want to give (essentially) all available cache capacity to the
    // snapshot to aid the bulk load later in this function.
    static constexpr double IBD_CACHE_PERC = 0.01;
    static constexpr double SNAPSHOT_CACHE_PERC = 0.99;

    {
        LOCK(::cs_main);
        // Resize the coins caches to ensure we're not exceeding memory limits.
        //
        // Allocate the majority of the cache to the incoming snapshot chainstate, since
        // (optimistically) getting to its tip will be the top priority. We'll need to call
        // `MaybeRebalanceCaches()` once we're done with this function to ensure
        // the right allocation (including the possibility that no snapshot was activated
        // and that we should restore the active chainstate caches to their original size).
        //
        current_coinsdb_cache_size = this->ActiveChainstate().m_coinsdb_cache_size_bytes;
        current_coinstip_cache_size = this->ActiveChainstate().m_coinstip_cache_size_bytes;

        // Temporarily resize the active coins cache to make room for the newly-created
        // snapshot chain.
        this->ActiveChainstate().ResizeCoinsCaches(
            static_cast<size_t>(current_coinstip_cache_size * IBD_CACHE_PERC),
            static_cast<size_t>(current_coinsdb_cache_size * IBD_CACHE_PERC));
    }

    auto snapshot_chainstate = WITH_LOCK(::cs_main,
        return std::make_unique<Chainstate>(
            /*mempool=*/nullptr, m_blockman, *this, base_blockhash));

    {
        LOCK(::cs_main);
        snapshot_chainstate->InitCoinsDB(
            static_cast<size_t>(current_coinsdb_cache_size * SNAPSHOT_CACHE_PERC),
            in_memory, false, "chainstate");
        snapshot_chainstate->InitCoinsCache(
            static_cast<size_t>(current_coinstip_cache_size * SNAPSHOT_CACHE_PERC));
    }

    auto cleanup_bad_snapshot = [&](bilingual_str reason) EXCLUSIVE_LOCKS_REQUIRED(::cs_main) {
        this->MaybeRebalanceCaches();

        // PopulateAndValidateSnapshot can return (in error) before the leveldb datadir
        // has been created, so only attempt removal if we got that far.
        if (auto snapshot_datadir = node::FindSnapshotChainstateDir(m_options.datadir)) {
            // We have to destruct leveldb::DB in order to release the db lock, otherwise
            // DestroyDB() (in DeleteCoinsDBFromDisk()) will fail. See `leveldb::~DBImpl()`.
            // Destructing the chainstate (and so resetting the coinsviews object) does this.
            snapshot_chainstate.reset();
            bool removed = DeleteCoinsDBFromDisk(*snapshot_datadir, /*is_snapshot=*/true);
            if (!removed) {
                GetNotifications().fatalError(strprintf(_("Failed to remove snapshot chainstate dir (%s). "
                    "Manually remove it before restarting.\n"), fs::PathToString(*snapshot_datadir)));
            }
        }
        return util::Error{std::move(reason)};
    };

    if (auto res{this->PopulateAndValidateSnapshot(*snapshot_chainstate, coins_file, metadata)}; !res) {
        LOCK(::cs_main);
        return cleanup_bad_snapshot(Untranslated(strprintf("Population failed: %s", util::ErrorString(res).original)));
    }

    LOCK(::cs_main);  // cs_main required for rest of snapshot activation.

    // Do a final check to ensure that the snapshot chainstate is actually a more
    // work chain than the active chainstate; a user could have loaded a snapshot
    // very late in the IBD process, and we wouldn't want to load a useless chainstate.
    if (!CBlockIndexWorkComparator()(ActiveTip(), snapshot_chainstate->m_chain.Tip())) {
        return cleanup_bad_snapshot(Untranslated("work does not exceed active chainstate"));
    }
    // If not in-memory, persist the base blockhash for use during subsequent
    // initialization.
    if (!in_memory) {
        if (!node::WriteSnapshotBaseBlockhash(*snapshot_chainstate)) {
            return cleanup_bad_snapshot(Untranslated("could not write base blockhash"));
        }
    }

    assert(!m_snapshot_chainstate);
    m_snapshot_chainstate.swap(snapshot_chainstate);
    const bool chaintip_loaded = m_snapshot_chainstate->LoadChainTip();
    assert(chaintip_loaded);

    // Transfer possession of the mempool to the snapshot chainstate.
    // Mempool is empty at this point because we're still in IBD.
    Assert(m_active_chainstate->m_mempool->size() == 0);
    Assert(!m_snapshot_chainstate->m_mempool);
    m_snapshot_chainstate->m_mempool = m_active_chainstate->m_mempool;
    m_active_chainstate->m_mempool = nullptr;
    m_active_chainstate = m_snapshot_chainstate.get();
    m_blockman.m_snapshot_height = this->GetSnapshotBaseHeight();

    LogPrintf("[snapshot] successfully activated snapshot %s\n", base_blockhash.ToString());
    LogPrintf("[snapshot] (%.2f MB)\n",
        m_snapshot_chainstate->CoinsTip().DynamicMemoryUsage() / (1000 * 1000));

    this->MaybeRebalanceCaches();
    return snapshot_start_block;
}

static void FlushSnapshotToDisk(CCoinsViewCache& coins_cache, bool snapshot_loaded)
{
    LOG_TIME_MILLIS_WITH_CATEGORY_MSG_ONCE(
        strprintf("%s (%.2f MB)",
                  snapshot_loaded ? "saving snapshot chainstate" : "flushing coins cache",
                  coins_cache.DynamicMemoryUsage() / (1000 * 1000)),
        BCLog::LogFlags::ALL);

    coins_cache.Flush();
}

struct StopHashingException : public std::exception
{
    const char* what() const noexcept override
    {
        return "ComputeUTXOStats interrupted.";
    }
};

static void SnapshotUTXOHashBreakpoint(const util::SignalInterrupt& interrupt)
{
    if (interrupt) throw StopHashingException();
}

util::Result<void> ChainstateManager::PopulateAndValidateSnapshot(
    Chainstate& snapshot_chainstate,
    AutoFile& coins_file,
    const SnapshotMetadata& metadata)
{
    // It's okay to release cs_main before we're done using `coins_cache` because we know
    // that nothing else will be referencing the newly created snapshot_chainstate yet.
    CCoinsViewCache& coins_cache = *WITH_LOCK(::cs_main, return &snapshot_chainstate.CoinsTip());

    uint256 base_blockhash = metadata.m_base_blockhash;

    CBlockIndex* snapshot_start_block = WITH_LOCK(::cs_main, return m_blockman.LookupBlockIndex(base_blockhash));

    if (!snapshot_start_block) {
        // Needed for ComputeUTXOStats to determine the
        // height and to avoid a crash when base_blockhash.IsNull()
        return util::Error{Untranslated(strprintf("Did not find snapshot start blockheader %s",
                  base_blockhash.ToString()))};
    }

    int base_height = snapshot_start_block->nHeight;
    const auto& maybe_au_data = GetParams().AssumeutxoForHeight(base_height);

    if (!maybe_au_data) {
        return util::Error{Untranslated(strprintf("Assumeutxo height in snapshot metadata not recognized "
                  "(%d) - refusing to load snapshot", base_height))};
    }

    const AssumeutxoData& au_data = *maybe_au_data;

    // This work comparison is a duplicate check with the one performed later in
    // ActivateSnapshot(), but is done so that we avoid doing the long work of staging
    // a snapshot that isn't actually usable.
    if (WITH_LOCK(::cs_main, return !CBlockIndexWorkComparator()(ActiveTip(), snapshot_start_block))) {
        return util::Error{Untranslated("Work does not exceed active chainstate")};
    }

    const uint64_t coins_count = metadata.m_coins_count;
    uint64_t coins_left = metadata.m_coins_count;

    LogPrintf("[snapshot] loading %d coins from snapshot %s\n", coins_left, base_blockhash.ToString());
    int64_t coins_processed{0};

    while (coins_left > 0) {
        try {
            Txid txid;
            coins_file >> txid;
            size_t coins_per_txid{0};
            coins_per_txid = ReadCompactSize(coins_file);

            if (coins_per_txid > coins_left) {
                return util::Error{Untranslated("Mismatch in coins count in snapshot metadata and actual snapshot data")};
            }

            for (size_t i = 0; i < coins_per_txid; i++) {
                COutPoint outpoint;
                Coin coin;
                outpoint.n = static_cast<uint32_t>(ReadCompactSize(coins_file));
                outpoint.hash = txid;
                coins_file >> coin;
                if (coin.nHeight > base_height ||
                    outpoint.n >= std::numeric_limits<decltype(outpoint.n)>::max() // Avoid integer wrap-around in coinstats.cpp:ApplyHash
                ) {
                    return util::Error{Untranslated(strprintf("Bad snapshot data after deserializing %d coins",
                              coins_count - coins_left))};
                }
                if (!MoneyRange(coin.out.nValue)) {
                    return util::Error{Untranslated(strprintf("Bad snapshot data after deserializing %d coins - bad tx out value",
                              coins_count - coins_left))};
                }
                coins_cache.EmplaceCoinInternalDANGER(std::move(outpoint), std::move(coin));

                --coins_left;
                ++coins_processed;

                if (coins_processed % 1000000 == 0) {
                    LogPrintf("[snapshot] %d coins loaded (%.2f%%, %.2f MB)\n",
                        coins_processed,
                        static_cast<float>(coins_processed) * 100 / static_cast<float>(coins_count),
                        coins_cache.DynamicMemoryUsage() / (1000 * 1000));
                }

                // Batch write and flush (if we need to) every so often.
                //
                // If our average Coin size is roughly 41 bytes, checking every 120,000 coins
                // means <5MB of memory imprecision.
                if (coins_processed % 120000 == 0) {
                    if (m_interrupt) {
                        return util::Error{Untranslated("Aborting after an interrupt was requested")};
                    }

                    const auto snapshot_cache_state = WITH_LOCK(::cs_main,
                        return snapshot_chainstate.GetCoinsCacheSizeState());

                    if (snapshot_cache_state >= CoinsCacheSizeState::CRITICAL) {
                        // This is a hack - we don't know what the actual best block is, but that
                        // doesn't matter for the purposes of flushing the cache here. We'll set this
                        // to its correct value (`base_blockhash`) below after the coins are loaded.
                        coins_cache.SetBestBlock(GetRandHash());

                        // No need to acquire cs_main since this chainstate isn't being used yet.
                        FlushSnapshotToDisk(coins_cache, /*snapshot_loaded=*/false);
                    }
                }
            }
        } catch (const std::ios_base::failure&) {
            return util::Error{Untranslated(strprintf("Bad snapshot format or truncated snapshot after deserializing %d coins",
                      coins_processed))};
        }
    }

    // Important that we set this. This and the coins_cache accesses above are
    // sort of a layer violation, but either we reach into the innards of
    // CCoinsViewCache here or we have to invert some of the Chainstate to
    // embed them in a snapshot-activation-specific CCoinsViewCache bulk load
    // method.
    coins_cache.SetBestBlock(base_blockhash);

    bool out_of_coins{false};
    try {
        std::byte left_over_byte;
        coins_file >> left_over_byte;
    } catch (const std::ios_base::failure&) {
        // We expect an exception since we should be out of coins.
        out_of_coins = true;
    }
    if (!out_of_coins) {
        return util::Error{Untranslated(strprintf("Bad snapshot - coins left over after deserializing %d coins",
            coins_count))};
    }

    LogPrintf("[snapshot] loaded %d (%.2f MB) coins from snapshot %s\n",
        coins_count,
        coins_cache.DynamicMemoryUsage() / (1000 * 1000),
        base_blockhash.ToString());

    // No need to acquire cs_main since this chainstate isn't being used yet.
    FlushSnapshotToDisk(coins_cache, /*snapshot_loaded=*/true);

    assert(coins_cache.GetBestBlock() == base_blockhash);

    // As above, okay to immediately release cs_main here since no other context knows
    // about the snapshot_chainstate.
    CCoinsViewDB* snapshot_coinsdb = WITH_LOCK(::cs_main, return &snapshot_chainstate.CoinsDB());

    std::optional<CCoinsStats> maybe_stats;

    try {
        maybe_stats = ComputeUTXOStats(
            CoinStatsHashType::HASH_SERIALIZED, snapshot_coinsdb, m_blockman, [&interrupt = m_interrupt] { SnapshotUTXOHashBreakpoint(interrupt); });
    } catch (StopHashingException const&) {
        return util::Error{Untranslated("Aborting after an interrupt was requested")};
    }
    if (!maybe_stats.has_value()) {
        return util::Error{Untranslated("Failed to generate coins stats")};
    }

    // Assert that the deserialized chainstate contents match the expected assumeutxo value.
    if (AssumeutxoHash{maybe_stats->hashSerialized} != au_data.hash_serialized) {
        return util::Error{Untranslated(strprintf("Bad snapshot content hash: expected %s, got %s",
            au_data.hash_serialized.ToString(), maybe_stats->hashSerialized.ToString()))};
    }

    snapshot_chainstate.m_chain.SetTip(*snapshot_start_block);

    // The remainder of this function requires modifying data protected by cs_main.
    LOCK(::cs_main);

    // Fake various pieces of CBlockIndex state:
    CBlockIndex* index = nullptr;

    // Don't make any modifications to the genesis block since it shouldn't be
    // necessary, and since the genesis block doesn't have normal flags like
    // BLOCK_VALID_SCRIPTS set.
    constexpr int AFTER_GENESIS_START{1};

    for (int i = AFTER_GENESIS_START; i <= snapshot_chainstate.m_chain.Height(); ++i) {
        index = snapshot_chainstate.m_chain[i];

        // Fake BLOCK_OPT_WITNESS so that Chainstate::NeedsRedownload()
        // won't ask for -reindex on startup.
        if (DeploymentActiveAt(*index, *this, Consensus::DEPLOYMENT_SEGWIT)) {
            index->nStatus |= BLOCK_OPT_WITNESS;
        }

        m_blockman.m_dirty_blockindex.insert(index);
        // Changes to the block index will be flushed to disk after this call
        // returns in `ActivateSnapshot()`, when `MaybeRebalanceCaches()` is
        // called, since we've added a snapshot chainstate and therefore will
        // have to downsize the IBD chainstate, which will result in a call to
        // `FlushStateToDisk(ALWAYS)`.
    }

    assert(index);
    assert(index == snapshot_start_block);
    index->m_chain_tx_count = au_data.m_chain_tx_count;
    snapshot_chainstate.setBlockIndexCandidates.insert(snapshot_start_block);

    LogPrintf("[snapshot] validated snapshot (%.2f MB)\n",
        coins_cache.DynamicMemoryUsage() / (1000 * 1000));
    return {};
}

// Currently, this function holds cs_main for its duration, which could be for
// multiple minutes due to the ComputeUTXOStats call. This hold is necessary
// because we need to avoid advancing the background validation chainstate
// farther than the snapshot base block - and this function is also invoked
// from within ConnectTip, i.e. from within ActivateBestChain, so cs_main is
// held anyway.
//
// Eventually (TODO), we could somehow separate this function's runtime from
// maintenance of the active chain, but that will either require
//
//  (i) setting `m_disabled` immediately and ensuring all chainstate accesses go
//      through IsUsable() checks, or
//
//  (ii) giving each chainstate its own lock instead of using cs_main for everything.
SnapshotCompletionResult ChainstateManager::MaybeCompleteSnapshotValidation()
{
    AssertLockHeld(cs_main);
    if (m_ibd_chainstate.get() == &this->ActiveChainstate() ||
            !this->IsUsable(m_snapshot_chainstate.get()) ||
            !this->IsUsable(m_ibd_chainstate.get()) ||
            !m_ibd_chainstate->m_chain.Tip()) {
       // Nothing to do - this function only applies to the background
       // validation chainstate.
       return SnapshotCompletionResult::SKIPPED;
    }
    const int snapshot_tip_height = this->ActiveHeight();
    const int snapshot_base_height = *Assert(this->GetSnapshotBaseHeight());
    const CBlockIndex& index_new = *Assert(m_ibd_chainstate->m_chain.Tip());

    if (index_new.nHeight < snapshot_base_height) {
        // Background IBD not complete yet.
        return SnapshotCompletionResult::SKIPPED;
    }

    assert(SnapshotBlockhash());
    uint256 snapshot_blockhash = *Assert(SnapshotBlockhash());

    auto handle_invalid_snapshot = [&]() EXCLUSIVE_LOCKS_REQUIRED(::cs_main) {
        bilingual_str user_error = strprintf(_(
            "%s failed to validate the -assumeutxo snapshot state. "
            "This indicates a hardware problem, or a bug in the software, or a "
            "bad software modification that allowed an invalid snapshot to be "
            "loaded. As a result of this, the node will shut down and stop using any "
            "state that was built on the snapshot, resetting the chain height "
            "from %d to %d. On the next "
            "restart, the node will resume syncing from %d "
            "without using any snapshot data. "
            "Please report this incident to %s, including how you obtained the snapshot. "
            "The invalid snapshot chainstate will be left on disk in case it is "
            "helpful in diagnosing the issue that caused this error."),
            CLIENT_NAME, snapshot_tip_height, snapshot_base_height, snapshot_base_height, CLIENT_BUGREPORT
        );

        LogError("[snapshot] !!! %s\n", user_error.original);
        LogError("[snapshot] deleting snapshot, reverting to validated chain, and stopping node\n");

        m_active_chainstate = m_ibd_chainstate.get();
        m_snapshot_chainstate->m_disabled = true;
        assert(!this->IsUsable(m_snapshot_chainstate.get()));
        assert(this->IsUsable(m_ibd_chainstate.get()));

        auto rename_result = m_snapshot_chainstate->InvalidateCoinsDBOnDisk();
        if (!rename_result) {
            user_error += Untranslated("\n") + util::ErrorString(rename_result);
        }

        GetNotifications().fatalError(user_error);
    };

    if (index_new.GetBlockHash() != snapshot_blockhash) {
        LogPrintf("[snapshot] supposed base block %s does not match the "
          "snapshot base block %s (height %d). Snapshot is not valid.\n",
          index_new.ToString(), snapshot_blockhash.ToString(), snapshot_base_height);
        handle_invalid_snapshot();
        return SnapshotCompletionResult::BASE_BLOCKHASH_MISMATCH;
    }

    assert(index_new.nHeight == snapshot_base_height);

    int curr_height = m_ibd_chainstate->m_chain.Height();

    assert(snapshot_base_height == curr_height);
    assert(snapshot_base_height == index_new.nHeight);
    assert(this->IsUsable(m_snapshot_chainstate.get()));
    assert(this->GetAll().size() == 2);

    CCoinsViewDB& ibd_coins_db = m_ibd_chainstate->CoinsDB();
    m_ibd_chainstate->ForceFlushStateToDisk();

    const auto& maybe_au_data = m_options.chainparams.AssumeutxoForHeight(curr_height);
    if (!maybe_au_data) {
        LogPrintf("[snapshot] assumeutxo data not found for height "
            "(%d) - refusing to validate snapshot\n", curr_height);
        handle_invalid_snapshot();
        return SnapshotCompletionResult::MISSING_CHAINPARAMS;
    }

    const AssumeutxoData& au_data = *maybe_au_data;
    std::optional<CCoinsStats> maybe_ibd_stats;
    LogPrintf("[snapshot] computing UTXO stats for background chainstate to validate "
        "snapshot - this could take a few minutes\n");
    try {
        maybe_ibd_stats = ComputeUTXOStats(
            CoinStatsHashType::HASH_SERIALIZED,
            &ibd_coins_db,
            m_blockman,
            [&interrupt = m_interrupt] { SnapshotUTXOHashBreakpoint(interrupt); });
    } catch (StopHashingException const&) {
        return SnapshotCompletionResult::STATS_FAILED;
    }

    // XXX note that this function is slow and will hold cs_main for potentially minutes.
    if (!maybe_ibd_stats) {
        LogPrintf("[snapshot] failed to generate stats for validation coins db\n");
        // While this isn't a problem with the snapshot per se, this condition
        // prevents us from validating the snapshot, so we should shut down and let the
        // user handle the issue manually.
        handle_invalid_snapshot();
        return SnapshotCompletionResult::STATS_FAILED;
    }
    const auto& ibd_stats = *maybe_ibd_stats;

    // Compare the background validation chainstate's UTXO set hash against the hard-coded
    // assumeutxo hash we expect.
    //
    // TODO: For belt-and-suspenders, we could cache the UTXO set
    // hash for the snapshot when it's loaded in its chainstate's leveldb. We could then
    // reference that here for an additional check.
    if (AssumeutxoHash{ibd_stats.hashSerialized} != au_data.hash_serialized) {
        LogPrintf("[snapshot] hash mismatch: actual=%s, expected=%s\n",
            ibd_stats.hashSerialized.ToString(),
            au_data.hash_serialized.ToString());
        handle_invalid_snapshot();
        return SnapshotCompletionResult::HASH_MISMATCH;
    }

    LogPrintf("[snapshot] snapshot beginning at %s has been fully validated\n",
        snapshot_blockhash.ToString());

    m_ibd_chainstate->m_disabled = true;
    this->MaybeRebalanceCaches();

    return SnapshotCompletionResult::SUCCESS;
}

Chainstate& ChainstateManager::ActiveChainstate() const
{
    LOCK(::cs_main);
    assert(m_active_chainstate);
    return *m_active_chainstate;
}

bool ChainstateManager::IsSnapshotActive() const
{
    LOCK(::cs_main);
    return m_snapshot_chainstate && m_active_chainstate == m_snapshot_chainstate.get();
}

void ChainstateManager::MaybeRebalanceCaches()
{
    AssertLockHeld(::cs_main);
    bool ibd_usable = this->IsUsable(m_ibd_chainstate.get());
    bool snapshot_usable = this->IsUsable(m_snapshot_chainstate.get());
    assert(ibd_usable || snapshot_usable);

    if (ibd_usable && !snapshot_usable) {
        // Allocate everything to the IBD chainstate. This will always happen
        // when we are not using a snapshot.
        m_ibd_chainstate->ResizeCoinsCaches(m_total_coinstip_cache, m_total_coinsdb_cache);
    }
    else if (snapshot_usable && !ibd_usable) {
        // If background validation has completed and snapshot is our active chain...
        LogPrintf("[snapshot] allocating all cache to the snapshot chainstate\n");
        // Allocate everything to the snapshot chainstate.
        m_snapshot_chainstate->ResizeCoinsCaches(m_total_coinstip_cache, m_total_coinsdb_cache);
    }
    else if (ibd_usable && snapshot_usable) {
        // If both chainstates exist, determine who needs more cache based on IBD status.
        //
        // Note: shrink caches first so that we don't inadvertently overwhelm available memory.
        if (IsInitialBlockDownload()) {
            m_ibd_chainstate->ResizeCoinsCaches(
                m_total_coinstip_cache * 0.05, m_total_coinsdb_cache * 0.05);
            m_snapshot_chainstate->ResizeCoinsCaches(
                m_total_coinstip_cache * 0.95, m_total_coinsdb_cache * 0.95);
        } else {
            m_snapshot_chainstate->ResizeCoinsCaches(
                m_total_coinstip_cache * 0.05, m_total_coinsdb_cache * 0.05);
            m_ibd_chainstate->ResizeCoinsCaches(
                m_total_coinstip_cache * 0.95, m_total_coinsdb_cache * 0.95);
        }
    }
}

void ChainstateManager::ResetChainstates()
{
    m_ibd_chainstate.reset();
    m_snapshot_chainstate.reset();
    m_active_chainstate = nullptr;
}

/**
 * Apply default chain params to nullopt members.
 * This helps to avoid coding errors around the accidental use of the compare
 * operators that accept nullopt, thus ignoring the intended default value.
 */
static ChainstateManager::Options&& Flatten(ChainstateManager::Options&& opts)
{
    if (!opts.check_block_index.has_value()) opts.check_block_index = opts.chainparams.DefaultConsistencyChecks();
    if (!opts.minimum_chain_work.has_value()) opts.minimum_chain_work = UintToArith256(opts.chainparams.GetConsensus().nMinimumChainWork);
    if (!opts.assumed_valid_block.has_value()) opts.assumed_valid_block = opts.chainparams.GetConsensus().defaultAssumeValid;
    return std::move(opts);
}

ChainstateManager::ChainstateManager(const util::SignalInterrupt& interrupt, Options options, node::BlockManager::Options blockman_options)
    : m_script_check_queue{/*batch_size=*/128, std::clamp(options.worker_threads_num, 0, MAX_SCRIPTCHECK_THREADS)},
      m_interrupt{interrupt},
      m_options{Flatten(std::move(options))},
      m_blockman{interrupt, std::move(blockman_options)},
      m_validation_cache{m_options.script_execution_cache_bytes, m_options.signature_cache_bytes}
{
}

ChainstateManager::~ChainstateManager()
{
    LOCK(::cs_main);

    m_versionbitscache.Clear();
}

bool ChainstateManager::DetectSnapshotChainstate()
{
    assert(!m_snapshot_chainstate);
    std::optional<fs::path> path = node::FindSnapshotChainstateDir(m_options.datadir);
    if (!path) {
        return false;
    }
    std::optional<uint256> base_blockhash = node::ReadSnapshotBaseBlockhash(*path);
    if (!base_blockhash) {
        return false;
    }
    LogPrintf("[snapshot] detected active snapshot chainstate (%s) - loading\n",
        fs::PathToString(*path));

    this->ActivateExistingSnapshot(*base_blockhash);
    return true;
}

Chainstate& ChainstateManager::ActivateExistingSnapshot(uint256 base_blockhash)
{
    assert(!m_snapshot_chainstate);
    m_snapshot_chainstate =
        std::make_unique<Chainstate>(nullptr, m_blockman, *this, base_blockhash);
    LogPrintf("[snapshot] switching active chainstate to %s\n", m_snapshot_chainstate->ToString());

    // Mempool is empty at this point because we're still in IBD.
    Assert(m_active_chainstate->m_mempool->size() == 0);
    Assert(!m_snapshot_chainstate->m_mempool);
    m_snapshot_chainstate->m_mempool = m_active_chainstate->m_mempool;
    m_active_chainstate->m_mempool = nullptr;
    m_active_chainstate = m_snapshot_chainstate.get();
    return *m_snapshot_chainstate;
}

bool IsBIP30Repeat(const CBlockIndex& block_index)
{
    return (block_index.nHeight==91842 && block_index.GetBlockHash() == uint256{"00000000000a4d0a398161ffc163c503763b1f4360639393e0e4c8e300e0caec"}) ||
           (block_index.nHeight==91880 && block_index.GetBlockHash() == uint256{"00000000000743f190a18c5577a3c2d2a1f610ae9601ac046a38084ccb7cd721"});
}

bool IsBIP30Unspendable(const CBlockIndex& block_index)
{
    return (block_index.nHeight==91722 && block_index.GetBlockHash() == uint256{"00000000000271a2dc26e7667f8419f2e15416dc6955e5a6c6cdf3f2574dd08e"}) ||
           (block_index.nHeight==91812 && block_index.GetBlockHash() == uint256{"00000000000af0aed4792b1acee3d966af36cf5def14935db8de83d6f9306f2f"});
}

static fs::path GetSnapshotCoinsDBPath(Chainstate& cs) EXCLUSIVE_LOCKS_REQUIRED(::cs_main)
{
    AssertLockHeld(::cs_main);
    // Should never be called on a non-snapshot chainstate.
    assert(cs.m_from_snapshot_blockhash);
    auto storage_path_maybe = cs.CoinsDB().StoragePath();
    // Should never be called with a non-existent storage path.
    assert(storage_path_maybe);
    return *storage_path_maybe;
}

util::Result<void> Chainstate::InvalidateCoinsDBOnDisk()
{
    fs::path snapshot_datadir = GetSnapshotCoinsDBPath(*this);

    // Coins views no longer usable.
    m_coins_views.reset();

    auto invalid_path = snapshot_datadir + "_INVALID";
    std::string dbpath = fs::PathToString(snapshot_datadir);
    std::string target = fs::PathToString(invalid_path);
    LogPrintf("[snapshot] renaming snapshot datadir %s to %s\n", dbpath, target);

    // The invalid snapshot datadir is simply moved and not deleted because we may
    // want to do forensics later during issue investigation. The user is instructed
    // accordingly in MaybeCompleteSnapshotValidation().
    try {
        fs::rename(snapshot_datadir, invalid_path);
    } catch (const fs::filesystem_error& e) {
        auto src_str = fs::PathToString(snapshot_datadir);
        auto dest_str = fs::PathToString(invalid_path);

        LogPrintf("%s: error renaming file '%s' -> '%s': %s\n",
                __func__, src_str, dest_str, e.what());
        return util::Error{strprintf(_(
            "Rename of '%s' -> '%s' failed. "
            "You should resolve this by manually moving or deleting the invalid "
            "snapshot directory %s, otherwise you will encounter the same error again "
            "on the next startup."),
            src_str, dest_str, src_str)};
    }
    return {};
}

bool ChainstateManager::DeleteSnapshotChainstate()
{
    AssertLockHeld(::cs_main);
    Assert(m_snapshot_chainstate);
    Assert(m_ibd_chainstate);

    fs::path snapshot_datadir = Assert(node::FindSnapshotChainstateDir(m_options.datadir)).value();
    if (!DeleteCoinsDBFromDisk(snapshot_datadir, /*is_snapshot=*/ true)) {
        LogPrintf("Deletion of %s failed. Please remove it manually to continue reindexing.\n",
                  fs::PathToString(snapshot_datadir));
        return false;
    }
    m_active_chainstate = m_ibd_chainstate.get();
    m_active_chainstate->m_mempool = m_snapshot_chainstate->m_mempool;
    m_snapshot_chainstate.reset();
    return true;
}

ChainstateRole Chainstate::GetRole() const
{
    if (m_chainman.GetAll().size() <= 1) {
        return ChainstateRole::NORMAL;
    }
    return (this != &m_chainman.ActiveChainstate()) ?
               ChainstateRole::BACKGROUND :
               ChainstateRole::ASSUMEDVALID;
}

const CBlockIndex* ChainstateManager::GetSnapshotBaseBlock() const
{
    return m_active_chainstate ? m_active_chainstate->SnapshotBase() : nullptr;
}

std::optional<int> ChainstateManager::GetSnapshotBaseHeight() const
{
    const CBlockIndex* base = this->GetSnapshotBaseBlock();
    return base ? std::make_optional(base->nHeight) : std::nullopt;
}

void ChainstateManager::RecalculateBestHeader()
{
    AssertLockHeld(cs_main);
    m_best_header = ActiveChain().Tip();
    for (auto& entry : m_blockman.m_block_index) {
        if (!(entry.second.nStatus & BLOCK_FAILED_MASK) && m_best_header->nChainWork < entry.second.nChainWork) {
            m_best_header = &entry.second;
        }
    }
}

bool ChainstateManager::ValidatedSnapshotCleanup()
{
    AssertLockHeld(::cs_main);
    auto get_storage_path = [](auto& chainstate) EXCLUSIVE_LOCKS_REQUIRED(::cs_main) -> std::optional<fs::path> {
        if (!(chainstate && chainstate->HasCoinsViews())) {
            return {};
        }
        return chainstate->CoinsDB().StoragePath();
    };
    std::optional<fs::path> ibd_chainstate_path_maybe = get_storage_path(m_ibd_chainstate);
    std::optional<fs::path> snapshot_chainstate_path_maybe = get_storage_path(m_snapshot_chainstate);

    if (!this->IsSnapshotValidated()) {
        // No need to clean up.
        return false;
    }
    // If either path doesn't exist, that means at least one of the chainstates
    // is in-memory, in which case we can't do on-disk cleanup. You'd better be
    // in a unittest!
    if (!ibd_chainstate_path_maybe || !snapshot_chainstate_path_maybe) {
        LogPrintf("[snapshot] snapshot chainstate cleanup cannot happen with "
                  "in-memory chainstates. You are testing, right?\n");
        return false;
    }

    const auto& snapshot_chainstate_path = *snapshot_chainstate_path_maybe;
    const auto& ibd_chainstate_path = *ibd_chainstate_path_maybe;

    // Since we're going to be moving around the underlying leveldb filesystem content
    // for each chainstate, make sure that the chainstates (and their constituent
    // CoinsViews members) have been destructed first.
    //
    // The caller of this method will be responsible for reinitializing chainstates
    // if they want to continue operation.
    this->ResetChainstates();

    // No chainstates should be considered usable.
    assert(this->GetAll().size() == 0);

    LogPrintf("[snapshot] deleting background chainstate directory (now unnecessary) (%s)\n",
              fs::PathToString(ibd_chainstate_path));

    fs::path tmp_old{ibd_chainstate_path + "_todelete"};

    auto rename_failed_abort = [this](
                                   fs::path p_old,
                                   fs::path p_new,
                                   const fs::filesystem_error& err) {
        LogError("[snapshot] Error renaming path (%s) -> (%s): %s\n",
                  fs::PathToString(p_old), fs::PathToString(p_new), err.what());
        GetNotifications().fatalError(strprintf(_(
            "Rename of '%s' -> '%s' failed. "
            "Cannot clean up the background chainstate leveldb directory."),
            fs::PathToString(p_old), fs::PathToString(p_new)));
    };

    try {
        fs::rename(ibd_chainstate_path, tmp_old);
    } catch (const fs::filesystem_error& e) {
        rename_failed_abort(ibd_chainstate_path, tmp_old, e);
        throw;
    }

    LogPrintf("[snapshot] moving snapshot chainstate (%s) to "
              "default chainstate directory (%s)\n",
              fs::PathToString(snapshot_chainstate_path), fs::PathToString(ibd_chainstate_path));

    try {
        fs::rename(snapshot_chainstate_path, ibd_chainstate_path);
    } catch (const fs::filesystem_error& e) {
        rename_failed_abort(snapshot_chainstate_path, ibd_chainstate_path, e);
        throw;
    }

    if (!DeleteCoinsDBFromDisk(tmp_old, /*is_snapshot=*/false)) {
        // No need to FatalError because once the unneeded bg chainstate data is
        // moved, it will not interfere with subsequent initialization.
        LogPrintf("Deletion of %s failed. Please remove it manually, as the "
                  "directory is now unnecessary.\n",
                  fs::PathToString(tmp_old));
    } else {
        LogPrintf("[snapshot] deleted background chainstate directory (%s)\n",
                  fs::PathToString(ibd_chainstate_path));
    }
    return true;
}

Chainstate& ChainstateManager::GetChainstateForIndexing()
{
    // We can't always return `m_ibd_chainstate` because after background validation
    // has completed, `m_snapshot_chainstate == m_active_chainstate`, but it can be
    // indexed.
    return (this->GetAll().size() > 1) ? *m_ibd_chainstate : *m_active_chainstate;
}

std::pair<int, int> ChainstateManager::GetPruneRange(const Chainstate& chainstate, int last_height_can_prune)
{
    if (chainstate.m_chain.Height() <= 0) {
        return {0, 0};
    }
    int prune_start{0};

    if (this->GetAll().size() > 1 && m_snapshot_chainstate.get() == &chainstate) {
        // Leave the blocks in the background IBD chain alone if we're pruning
        // the snapshot chain.
        prune_start = *Assert(GetSnapshotBaseHeight()) + 1;
    }

    int max_prune = std::max<int>(
        0, chainstate.m_chain.Height() - static_cast<int>(MIN_BLOCKS_TO_KEEP));

    // last block to prune is the lesser of (caller-specified height, MIN_BLOCKS_TO_KEEP from the tip)
    //
    // While you might be tempted to prune the background chainstate more
    // aggressively (i.e. fewer MIN_BLOCKS_TO_KEEP), this won't work with index
    // building - specifically blockfilterindex requires undo data, and if
    // we don't maintain this trailing window, we hit indexing failures.
    int prune_end = std::min(last_height_can_prune, max_prune);

    return {prune_start, prune_end};
}<|MERGE_RESOLUTION|>--- conflicted
+++ resolved
@@ -3326,19 +3326,6 @@
                     } else if (warning_threshold_hit_int != pindex->nVersion) {
                         warning_threshold_hit_int = -2;
                     }
-<<<<<<< HEAD
-                }
-            } else if ((pindex->nVersion & ~nExpectedVersion) != 0) {
-                for (int bit = 0; bit < VERSIONBITS_NUM_BITS; ++bit) {
-                    const int32_t mask = 1 << bit;
-                    if ((pindex->nVersion & mask) && !(nExpectedVersion & mask)) {
-                        const int warning_threshold = (bit > 12 ? 75 : 50);
-                        if (++unexpected_bit_count[bit] > warning_threshold) {
-                            warning_threshold_hit_bits.insert(bit);
-                        }
-                    }
-=======
->>>>>>> 645d0175
                 }
             } else if ((pindex->nVersion & ~nExpectedVersion) != 0) {
                 for (int bit = 0; bit < VERSIONBITS_NUM_BITS; ++bit) {
@@ -3365,23 +3352,6 @@
             } else {
                 warning = strprintf(_("Warning: Unrecognised block version (0x%08x) is being mined! Unknown rules may or may not be in effect"), warning_threshold_hit_int);
             }
-<<<<<<< HEAD
-            pindex = pindex->pprev;
-        }
-        if (!warning_threshold_hit_bits.empty()) {
-            const auto warning = strprintf(_("Warning: Miners are attempting to activate unknown new rules (bit %s)! You may or may not need to act to remain secure"), util::Join(warning_threshold_hit_bits, ", ", [](const uint8_t bit){ return util::ToString(int(bit)); }));
-            m_chainman.GetNotifications().warningSet(kernel::Warning::UNKNOWN_NEW_RULES_SIGNAL_VBITS, warning, /*update=*/true);
-            warning_messages.push_back(warning);
-        }
-        if (warning_threshold_hit_int != -1) {
-            bilingual_str warning;
-            if (warning_threshold_hit_int == -2) {
-                warning = _("Warning: Unrecognised block versions are being mined! Unknown rules may or may not be in effect");
-            } else {
-                warning = strprintf(_("Warning: Unrecognised block version (0x%08x) is being mined! Unknown rules may or may not be in effect"), warning_threshold_hit_int);
-            }
-=======
->>>>>>> 645d0175
             m_chainman.GetNotifications().warningSet(kernel::Warning::UNKNOWN_NEW_RULES_SIGNAL_INTVER, warning, /*update=*/true);
             warning_messages.push_back(warning);
         }
