// Copyright (c) 2009-2010 Satoshi Nakamoto
// Copyright (c) 2009-2022 The Bitcoin Core developers
// Distributed under the MIT software license, see the accompanying
// file COPYING or http://www.opensource.org/licenses/mit-license.php.

#include <validation.h>

#include <kernel/coinstats.h>
#include <kernel/mempool_persist.h>

#include <arith_uint256.h>
#include <auxpow.h>
#include <chain.h>
#include <checkqueue.h>
#include <consensus/amount.h>
#include <consensus/consensus.h>
#include <consensus/merkle.h>
#include <consensus/tx_check.h>
#include <consensus/tx_verify.h>
#include <consensus/validation.h>
#include <cuckoocache.h>
#include <flatfile.h>
#include <hash.h>
#include <kernel/chainparams.h>
#include <kernel/mempool_entry.h>
#include <kernel/notifications_interface.h>
#include <logging.h>
#include <logging/timer.h>
#include <node/blockstorage.h>
#include <node/utxo_snapshot.h>
#include <policy/policy.h>
#include <policy/rbf.h>
#include <policy/settings.h>
#include <pow.h>
#include <primitives/block.h>
#include <primitives/transaction.h>
#include <random.h>
#include <reverse_iterator.h>
#include <script/script.h>
#include <script/sigcache.h>
#include <signet.h>
#include <tinyformat.h>
#include <txdb.h>
#include <txmempool.h>
#include <uint256.h>
#include <undo.h>
#include <util/check.h> // For NDEBUG compile time check
#include <util/fs.h>
#include <util/fs_helpers.h>
#include <util/hasher.h>
#include <util/moneystr.h>
#include <util/rbf.h>
#include <util/signalinterrupt.h>
#include <util/strencodings.h>
#include <util/time.h>
#include <util/trace.h>
#include <util/translation.h>
#include <validationinterface.h>
#include <warnings.h>

#include <algorithm>
#include <cassert>
#include <chrono>
#include <deque>
#include <numeric>
#include <optional>
#include <string>
#include <utility>
// SYSCOIN
#include <masternode/masternodepayments.h>
#include <evo/specialtx.h>
#include <llmq/quorums_chainlocks.h>
#include <services/nevmconsensus.h>
#include <fstream>
#include <cachemultimap.h>
#include <nevm/sha3.h>
#include <common/system.h> // runCommand
#ifndef WIN32
#include <sys/wait.h>
#include <sys/types.h>
#include <signal.h>
#endif
// SYSCOIN
#if ENABLE_ZMQ
#include <zmq/zmqabstractnotifier.h>
#include <zmq/zmqnotificationinterface.h>
#include <zmq/zmqrpc.h>
#endif
#ifdef MAC_OSX
    #include <mach-o/dyld.h>
    #include <limits.h>
#endif
pid_t gethpid = -1;
#ifdef WIN32
HANDLE hProcessGeth = NULL;
#endif
RecursiveMutex cs_geth;
NEVMMintTxMap mapMintKeysMempool;
std::vector<CInv> vInvToSend;
std::map<uint256, int64_t> mapRejectedBlocks GUARDED_BY(cs_main);
bool fTestSetting{false};
using kernel::CCoinsStats;
using kernel::CoinStatsHashType;
using kernel::ComputeUTXOStats;
using kernel::Notifications;

using fsbridge::FopenFn;
using node::BlockManager;
using node::BlockMap;
using node::CBlockIndexHeightOnlyComparator;
using node::CBlockIndexWorkComparator;
using node::fReindex;
using node::SnapshotMetadata;

/** Maximum kilobytes for transactions to store for processing during reorg */
static const unsigned int MAX_DISCONNECTED_TX_POOL_SIZE = 20000;
/** Time to wait between writing blocks/block index to disk. */
static constexpr std::chrono::hours DATABASE_WRITE_INTERVAL{1};
/** Time to wait between flushing chainstate to disk. */
static constexpr std::chrono::hours DATABASE_FLUSH_INTERVAL{24};
/** Maximum age of our tip for us to be considered current for fee estimation */
static constexpr std::chrono::hours MAX_FEE_ESTIMATION_TIP_AGE{3};
const std::vector<std::string> CHECKLEVEL_DOC {
    "level 0 reads the blocks from disk",
    "level 1 verifies block validity",
    "level 2 verifies undo data",
    "level 3 checks disconnection of tip blocks",
    "level 4 tries to reconnect the blocks",
    "each level includes the checks of the previous levels",
};
/** The number of blocks to keep below the deepest prune lock.
 *  There is nothing special about this number. It is higher than what we
 *  expect to see in regular mainnet reorgs, but not so high that it would
 *  noticeably interfere with the pruning mechanism.
 * */
static constexpr int PRUNE_LOCK_BUFFER{10};

GlobalMutex g_best_block_mutex;
std::condition_variable g_best_block_cv;
uint256 g_best_block;
// SYSCOIN
std::atomic_bool fReindexGeth(false);
unsigned int fRPCSerialVersion;
const CBlockIndex* Chainstate::FindForkInGlobalIndex(const CBlockLocator& locator) const
{
    AssertLockHeld(cs_main);

    // Find the latest block common to locator and chain - we expect that
    // locator.vHave is sorted descending by height.
    for (const uint256& hash : locator.vHave) {
        const CBlockIndex* pindex{m_blockman.LookupBlockIndex(hash)};
        if (pindex) {
            if (m_chain.Contains(pindex)) {
                return pindex;
            }
            if (pindex->GetAncestor(m_chain.Height()) == m_chain.Tip()) {
                return m_chain.Tip();
            }
        }
    }
    return m_chain.Genesis();
}

bool CheckInputScripts(const CTransaction& tx, TxValidationState& state,
                       const CCoinsViewCache& inputs, unsigned int flags, bool cacheSigStore,
                       bool cacheFullScriptStore, PrecomputedTransactionData& txdata,
                       std::vector<CScriptCheck>* pvChecks = nullptr)
                       EXCLUSIVE_LOCKS_REQUIRED(cs_main);

bool CheckFinalTxAtTip(const CBlockIndex& active_chain_tip, const CTransaction& tx)
{
    AssertLockHeld(cs_main);

    // CheckFinalTxAtTip() uses active_chain_tip.Height()+1 to evaluate
    // nLockTime because when IsFinalTx() is called within
    // AcceptBlock(), the height of the block *being*
    // evaluated is what is used. Thus if we want to know if a
    // transaction can be part of the *next* block, we need to call
    // IsFinalTx() with one more than active_chain_tip.Height().
    const int nBlockHeight = active_chain_tip.nHeight + 1;

    // BIP113 requires that time-locked transactions have nLockTime set to
    // less than the median time of the previous block they're contained in.
    // When the next block is created its previous block will be the current
    // chain tip, so we use that to calculate the median time passed to
    // IsFinalTx().
    const int64_t nBlockTime{active_chain_tip.GetMedianTimePast()};

    return IsFinalTx(tx, nBlockHeight, nBlockTime);
}

namespace {
/**
 * A helper which calculates heights of inputs of a given transaction.
 *
 * @param[in] tip    The current chain tip. If an input belongs to a mempool
 *                   transaction, we assume it will be confirmed in the next block.
 * @param[in] coins  Any CCoinsView that provides access to the relevant coins.
 * @param[in] tx     The transaction being evaluated.
 *
 * @returns A vector of input heights or nullopt, in case of an error.
 */
std::optional<std::vector<int>> CalculatePrevHeights(
    const CBlockIndex& tip,
    const CCoinsView& coins,
    const CTransaction& tx)
{
    std::vector<int> prev_heights;
    prev_heights.resize(tx.vin.size());
    for (size_t i = 0; i < tx.vin.size(); ++i) {
        const CTxIn& txin = tx.vin[i];
        Coin coin;
        if (!coins.GetCoin(txin.prevout, coin)) {
            LogPrintf("ERROR: %s: Missing input %d in transaction \'%s\'\n", __func__, i, tx.GetHash().GetHex());
            return std::nullopt;
        }
        if (coin.nHeight == MEMPOOL_HEIGHT) {
            // Assume all mempool transaction confirm in the next block.
            prev_heights[i] = tip.nHeight + 1;
        } else {
            prev_heights[i] = coin.nHeight;
        }
    }
    return prev_heights;
}
} // namespace

std::optional<LockPoints> CalculateLockPointsAtTip(
    CBlockIndex* tip,
    const CCoinsView& coins_view,
    const CTransaction& tx)
{
    assert(tip);

    auto prev_heights{CalculatePrevHeights(*tip, coins_view, tx)};
    if (!prev_heights.has_value()) return std::nullopt;

    CBlockIndex next_tip;
    next_tip.pprev = tip;
    // When SequenceLocks() is called within ConnectBlock(), the height
    // of the block *being* evaluated is what is used.
    // Thus if we want to know if a transaction can be part of the
    // *next* block, we need to use one more than active_chainstate.m_chain.Height()
    next_tip.nHeight = tip->nHeight + 1;
    const auto [min_height, min_time] = CalculateSequenceLocks(tx, STANDARD_LOCKTIME_VERIFY_FLAGS, prev_heights.value(), next_tip);

    // Also store the hash of the block with the highest height of
    // all the blocks which have sequence locked prevouts.
    // This hash needs to still be on the chain
    // for these LockPoint calculations to be valid
    // Note: It is impossible to correctly calculate a maxInputBlock
    // if any of the sequence locked inputs depend on unconfirmed txs,
    // except in the special case where the relative lock time/height
    // is 0, which is equivalent to no sequence lock. Since we assume
    // input height of tip+1 for mempool txs and test the resulting
    // min_height and min_time from CalculateSequenceLocks against tip+1.
    int max_input_height{0};
    for (const int height : prev_heights.value()) {
        // Can ignore mempool inputs since we'll fail if they had non-zero locks
        if (height != next_tip.nHeight) {
            max_input_height = std::max(max_input_height, height);
        }
    }

    // tip->GetAncestor(max_input_height) should never return a nullptr
    // because max_input_height is always less than the tip height.
    // It would, however, be a bad bug to continue execution, since a
    // LockPoints object with the maxInputBlock member set to nullptr
    // signifies no relative lock time.
    return LockPoints{min_height, min_time, Assert(tip->GetAncestor(max_input_height))};
}

bool CheckSequenceLocksAtTip(CBlockIndex* tip,
                             const LockPoints& lock_points)
{
    assert(tip != nullptr);

    CBlockIndex index;
    index.pprev = tip;
    // CheckSequenceLocksAtTip() uses active_chainstate.m_chain.Height()+1 to evaluate
    // height based locks because when SequenceLocks() is called within
    // ConnectBlock(), the height of the block *being*
    // evaluated is what is used.
    // Thus if we want to know if a transaction can be part of the
    // *next* block, we need to use one more than active_chainstate.m_chain.Height()
    index.nHeight = tip->nHeight + 1;

    return EvaluateSequenceLocks(index, {lock_points.height, lock_points.time});
}

// Returns the script flags which should be checked for a given block
static unsigned int GetBlockScriptFlags(const CBlockIndex& block_index, const ChainstateManager& chainman);

static void LimitMempoolSize(CTxMemPool& pool, CCoinsViewCache& coins_cache)
    EXCLUSIVE_LOCKS_REQUIRED(::cs_main, pool.cs)
{
    AssertLockHeld(::cs_main);
    AssertLockHeld(pool.cs);
    int expired = pool.Expire(GetTime<std::chrono::seconds>() - pool.m_expiry);
    if (expired != 0) {
        LogPrint(BCLog::MEMPOOL, "Expired %i transactions from the memory pool\n", expired);
    }

    std::vector<COutPoint> vNoSpendsRemaining;
    pool.TrimToSize(pool.m_max_size_bytes, &vNoSpendsRemaining);
    for (const COutPoint& removed : vNoSpendsRemaining)
        coins_cache.Uncache(removed);
}

static bool IsCurrentForFeeEstimation(Chainstate& active_chainstate) EXCLUSIVE_LOCKS_REQUIRED(cs_main)
{
    AssertLockHeld(cs_main);
    if (active_chainstate.IsInitialBlockDownload())
        return false;
    if (active_chainstate.m_chain.Tip()->GetBlockTime() < count_seconds(GetTime<std::chrono::seconds>() - MAX_FEE_ESTIMATION_TIP_AGE))
        return false;
    if (active_chainstate.m_chain.Height() < active_chainstate.m_chainman.m_best_header->nHeight - 1) {
        return false;
    }
    return true;
}

void Chainstate::MaybeUpdateMempoolForReorg(
    DisconnectedBlockTransactions& disconnectpool,
    bool fAddToMempool)
{
    if (!m_mempool) return;

    AssertLockHeld(cs_main);
    AssertLockHeld(m_mempool->cs);
    std::vector<uint256> vHashUpdate;
    // disconnectpool's insertion_order index sorts the entries from
    // oldest to newest, but the oldest entry will be the last tx from the
    // latest mined block that was disconnected.
    // Iterate disconnectpool in reverse, so that we add transactions
    // back to the mempool starting with the earliest transaction that had
    // been previously seen in a block.
    auto it = disconnectpool.queuedTx.get<insertion_order>().rbegin();
    while (it != disconnectpool.queuedTx.get<insertion_order>().rend()) {
        // ignore validation errors in resurrected transactions
        if (!fAddToMempool || (*it)->IsCoinBase() ||
            AcceptToMemoryPool(*this, *it, GetTime(),
                /*bypass_limits=*/true, /*test_accept=*/false).m_result_type !=
                    MempoolAcceptResult::ResultType::VALID) {
            // If the transaction doesn't make it in to the mempool, remove any
            // transactions that depend on it (which would now be orphans).
            m_mempool->removeRecursive(**it, MemPoolRemovalReason::REORG);
        } else if (m_mempool->exists(GenTxid::Txid((*it)->GetHash()))) {
            vHashUpdate.push_back((*it)->GetHash());
        }
        ++it;
    }
    disconnectpool.queuedTx.clear();
    // AcceptToMemoryPool/addUnchecked all assume that new mempool entries have
    // no in-mempool children, which is generally not true when adding
    // previously-confirmed transactions back to the mempool.
    // UpdateTransactionsFromBlock finds descendants of any transactions in
    // the disconnectpool that were added back and cleans up the mempool state.
    m_mempool->UpdateTransactionsFromBlock(vHashUpdate);

    // Predicate to use for filtering transactions in removeForReorg.
    // Checks whether the transaction is still final and, if it spends a coinbase output, mature.
    // Also updates valid entries' cached LockPoints if needed.
    // If false, the tx is still valid and its lockpoints are updated.
    // If true, the tx would be invalid in the next block; remove this entry and all of its descendants.
    const auto filter_final_and_mature = [this](CTxMemPool::txiter it)
        EXCLUSIVE_LOCKS_REQUIRED(m_mempool->cs, ::cs_main) {
        AssertLockHeld(m_mempool->cs);
        AssertLockHeld(::cs_main);
        const CTransaction& tx = it->GetTx();

        // The transaction must be final.
        if (!CheckFinalTxAtTip(*Assert(m_chain.Tip()), tx)) return true;

        const LockPoints& lp = it->GetLockPoints();
        // CheckSequenceLocksAtTip checks if the transaction will be final in the next block to be
        // created on top of the new chain.
        if (TestLockPointValidity(m_chain, lp)) {
            if (!CheckSequenceLocksAtTip(m_chain.Tip(), lp)) {
                return true;
            }
        } else {
            const CCoinsViewMemPool view_mempool{&CoinsTip(), *m_mempool};
            const std::optional<LockPoints> new_lock_points{CalculateLockPointsAtTip(m_chain.Tip(), view_mempool, tx)};
            if (new_lock_points.has_value() && CheckSequenceLocksAtTip(m_chain.Tip(), *new_lock_points)) {
                // Now update the mempool entry lockpoints as well.
                m_mempool->mapTx.modify(it, [&new_lock_points](CTxMemPoolEntry& e) { e.UpdateLockPoints(*new_lock_points); });
            } else {
                return true;
            }
        }

        // If the transaction spends any coinbase outputs, it must be mature.
        if (it->GetSpendsCoinbase()) {
            for (const CTxIn& txin : tx.vin) {
                auto it2 = m_mempool->mapTx.find(txin.prevout.hash);
                if (it2 != m_mempool->mapTx.end())
                    continue;
                const Coin& coin{CoinsTip().AccessCoin(txin.prevout)};
                assert(!coin.IsSpent());
                const auto mempool_spend_height{m_chain.Tip()->nHeight + 1};
                if (coin.IsCoinBase() && mempool_spend_height - coin.nHeight < COINBASE_MATURITY) {
                    return true;
                }
            }
        }
        // Transaction is still valid and cached LockPoints are updated.
        return false;
    };

    // We also need to remove any now-immature transactions
    m_mempool->removeForReorg(m_chain, filter_final_and_mature);
    // Re-limit mempool size, in case we added any transactions
    LimitMempoolSize(*m_mempool, this->CoinsTip());
}

/**
* Checks to avoid mempool polluting consensus critical paths since cached
* signature and script validity results will be reused if we validate this
* transaction again during block validation.
* */
static bool CheckInputsFromMempoolAndCache(const CTransaction& tx, TxValidationState& state,
                const CCoinsViewCache& view, const CTxMemPool& pool,
                unsigned int flags, PrecomputedTransactionData& txdata, CCoinsViewCache& coins_tip)
                EXCLUSIVE_LOCKS_REQUIRED(cs_main, pool.cs)
{
    AssertLockHeld(cs_main);
    AssertLockHeld(pool.cs);

    assert(!tx.IsCoinBase());
    for (const CTxIn& txin : tx.vin) {
        const Coin& coin = view.AccessCoin(txin.prevout);

        // This coin was checked in PreChecks and MemPoolAccept
        // has been holding cs_main since then.
        Assume(!coin.IsSpent());
        if (coin.IsSpent()) return false;

        // If the Coin is available, there are 2 possibilities:
        // it is available in our current ChainstateActive UTXO set,
        // or it's a UTXO provided by a transaction in our mempool.
        // Ensure the scriptPubKeys in Coins from CoinsView are correct.
        const CTransactionRef& txFrom = pool.get(txin.prevout.hash);
        if (txFrom) {
            assert(txFrom->GetHash() == txin.prevout.hash);
            assert(txFrom->vout.size() > txin.prevout.n);
            assert(txFrom->vout[txin.prevout.n] == coin.out);
        } else {
            const Coin& coinFromUTXOSet = coins_tip.AccessCoin(txin.prevout);
            assert(!coinFromUTXOSet.IsSpent());
            assert(coinFromUTXOSet.out == coin.out);
        }
    }

    // Call CheckInputScripts() to cache signature and script validity against current tip consensus rules.
    return CheckInputScripts(tx, state, view, flags, /* cacheSigStore= */ true, /* cacheFullScriptStore= */ true, txdata);
}

namespace {

class MemPoolAccept
{
public:
    explicit MemPoolAccept(CTxMemPool& mempool, Chainstate& active_chainstate) :
        m_pool(mempool),
        m_view(&m_dummy),
        m_viewmempool(&active_chainstate.CoinsTip(), m_pool),
        m_active_chainstate(active_chainstate),
        m_limits{m_pool.m_limits}
    {
    }

    // We put the arguments we're handed into a struct, so we can pass them
    // around easier.
    struct ATMPArgs {
        const CChainParams& m_chainparams;
        const int64_t m_accept_time;
        const bool m_bypass_limits;
        /*
         * Return any outpoints which were not previously present in the coins
         * cache, but were added as a result of validating the tx for mempool
         * acceptance. This allows the caller to optionally remove the cache
         * additions if the associated transaction ends up being rejected by
         * the mempool.
         */
        std::vector<COutPoint>& m_coins_to_uncache;
        const bool m_test_accept;
        /** Whether we allow transactions to replace mempool transactions by BIP125 rules. If false,
         * any transaction spending the same inputs as a transaction in the mempool is considered
         * a conflict. */
        const bool m_allow_replacement;
        /** When true, the mempool will not be trimmed when individual transactions are submitted in
         * Finalize(). Instead, limits should be enforced at the end to ensure the package is not
         * partially submitted.
         */
        const bool m_package_submission;
        /** When true, use package feerates instead of individual transaction feerates for fee-based
         * policies such as mempool min fee and min relay fee.
         */
        const bool m_package_feerates;

        /** Parameters for single transaction mempool validation. */
        static ATMPArgs SingleAccept(const CChainParams& chainparams, int64_t accept_time,
                                     bool bypass_limits, std::vector<COutPoint>& coins_to_uncache,
                                     bool test_accept) {
            return ATMPArgs{/* m_chainparams */ chainparams,
                            /* m_accept_time */ accept_time,
                            /* m_bypass_limits */ bypass_limits,
                            /* m_coins_to_uncache */ coins_to_uncache,
                            /* m_test_accept */ test_accept,
                            /* m_allow_replacement */ true,
                            /* m_package_submission */ false,
                            /* m_package_feerates */ false,
            };
        }

        /** Parameters for test package mempool validation through testmempoolaccept. */
        static ATMPArgs PackageTestAccept(const CChainParams& chainparams, int64_t accept_time,
                                          std::vector<COutPoint>& coins_to_uncache) {
            return ATMPArgs{/* m_chainparams */ chainparams,
                            /* m_accept_time */ accept_time,
                            /* m_bypass_limits */ false,
                            /* m_coins_to_uncache */ coins_to_uncache,
                            /* m_test_accept */ true,
                            /* m_allow_replacement */ false,
                            /* m_package_submission */ false, // not submitting to mempool
                            /* m_package_feerates */ false,
            };
        }

        /** Parameters for child-with-unconfirmed-parents package validation. */
        static ATMPArgs PackageChildWithParents(const CChainParams& chainparams, int64_t accept_time,
                                                std::vector<COutPoint>& coins_to_uncache) {
            return ATMPArgs{/* m_chainparams */ chainparams,
                            /* m_accept_time */ accept_time,
                            /* m_bypass_limits */ false,
                            /* m_coins_to_uncache */ coins_to_uncache,
                            /* m_test_accept */ false,
                            /* m_allow_replacement */ false,
                            /* m_package_submission */ true,
                            /* m_package_feerates */ true,
            };
        }

        /** Parameters for a single transaction within a package. */
        static ATMPArgs SingleInPackageAccept(const ATMPArgs& package_args) {
            return ATMPArgs{/* m_chainparams */ package_args.m_chainparams,
                            /* m_accept_time */ package_args.m_accept_time,
                            /* m_bypass_limits */ false,
                            /* m_coins_to_uncache */ package_args.m_coins_to_uncache,
                            /* m_test_accept */ package_args.m_test_accept,
                            /* m_allow_replacement */ true,
                            /* m_package_submission */ false,
                            /* m_package_feerates */ false, // only 1 transaction
            };
        }

    private:
        // Private ctor to avoid exposing details to clients and allowing the possibility of
        // mixing up the order of the arguments. Use static functions above instead.
        ATMPArgs(const CChainParams& chainparams,
                 int64_t accept_time,
                 bool bypass_limits,
                 std::vector<COutPoint>& coins_to_uncache,
                 bool test_accept,
                 bool allow_replacement,
                 bool package_submission,
                 bool package_feerates)
            : m_chainparams{chainparams},
              m_accept_time{accept_time},
              m_bypass_limits{bypass_limits},
              m_coins_to_uncache{coins_to_uncache},
              m_test_accept{test_accept},
              m_allow_replacement{allow_replacement},
              m_package_submission{package_submission},
              m_package_feerates{package_feerates}
        {
        }
    };
    
    // Single transaction acceptance
    MempoolAcceptResult AcceptSingleTransaction(const CTransactionRef& ptx, ATMPArgs& args) EXCLUSIVE_LOCKS_REQUIRED(cs_main);

    /**
    * Multiple transaction acceptance. Transactions may or may not be interdependent, but must not
    * conflict with each other, and the transactions cannot already be in the mempool. Parents must
    * come before children if any dependencies exist.
    */
    PackageMempoolAcceptResult AcceptMultipleTransactions(const std::vector<CTransactionRef>& txns, ATMPArgs& args) EXCLUSIVE_LOCKS_REQUIRED(cs_main);

    /**
     * Package (more specific than just multiple transactions) acceptance. Package must be a child
     * with all of its unconfirmed parents, and topologically sorted.
     */
    PackageMempoolAcceptResult AcceptPackage(const Package& package, ATMPArgs& args) EXCLUSIVE_LOCKS_REQUIRED(cs_main);

private:
    // All the intermediate state that gets passed between the various levels
    // of checking a given transaction.
    struct Workspace {
        explicit Workspace(const CTransactionRef& ptx) : m_ptx(ptx), m_hash(ptx->GetHash()) {}
        /** Txids of mempool transactions that this transaction directly conflicts with. */
        std::set<uint256> m_conflicts;
        /** Iterators to mempool entries that this transaction directly conflicts with. */
        CTxMemPool::setEntries m_iters_conflicting;
        /** Iterators to all mempool entries that would be replaced by this transaction, including
         * those it directly conflicts with and their descendants. */
        CTxMemPool::setEntries m_all_conflicting;
        /** All mempool ancestors of this transaction. */
        CTxMemPool::setEntries m_ancestors;
        /** Mempool entry constructed for this transaction. Constructed in PreChecks() but not
         * inserted into the mempool until Finalize(). */
        std::unique_ptr<CTxMemPoolEntry> m_entry;
        /** Pointers to the transactions that have been removed from the mempool and replaced by
         * this transaction, used to return to the MemPoolAccept caller. Only populated if
         * validation is successful and the original transactions are removed. */
        std::list<CTransactionRef> m_replaced_transactions;

        /** Virtual size of the transaction as used by the mempool, calculated using serialized size
         * of the transaction and sigops. */
        int64_t m_vsize;
        /** Fees paid by this transaction: total input amounts subtracted by total output amounts. */
        CAmount m_base_fees;
        /** Base fees + any fee delta set by the user with prioritisetransaction. */
        CAmount m_modified_fees;
        /** Total modified fees of all transactions being replaced. */
        CAmount m_conflicting_fees{0};
        /** Total virtual size of all transactions being replaced. */
        size_t m_conflicting_size{0};

        /** If we're doing package validation (i.e. m_package_feerates=true), the "effective"
         * package feerate of this transaction is the total fees divided by the total size of
         * transactions (which may include its ancestors and/or descendants). */
        CFeeRate m_package_feerate{0};

        const CTransactionRef& m_ptx;
        /** Txid. */
        const uint256& m_hash;
        TxValidationState m_state;
        /** A temporary cache containing serialized transaction data for signature verification.
         * Reused across PolicyScriptChecks and ConsensusScriptChecks. */
        PrecomputedTransactionData m_precomputed_txdata;
        // SYSCOIN
        PoDAMAPMemory mapPoDA;
    };

    // Run the policy checks on a given transaction, excluding any script checks.
    // Looks up inputs, calculates feerate, considers replacement, evaluates
    // package limits, etc. As this function can be invoked for "free" by a peer,
    // only tests that are fast should be done here (to avoid CPU DoS).
    bool PreChecks(ATMPArgs& args, Workspace& ws) EXCLUSIVE_LOCKS_REQUIRED(cs_main, m_pool.cs);

    // Run checks for mempool replace-by-fee.
    bool ReplacementChecks(Workspace& ws) EXCLUSIVE_LOCKS_REQUIRED(cs_main, m_pool.cs);

    // Enforce package mempool ancestor/descendant limits (distinct from individual
    // ancestor/descendant limits done in PreChecks).
    bool PackageMempoolChecks(const std::vector<CTransactionRef>& txns,
                              PackageValidationState& package_state) EXCLUSIVE_LOCKS_REQUIRED(cs_main, m_pool.cs);

    // Run the script checks using our policy flags. As this can be slow, we should
    // only invoke this on transactions that have otherwise passed policy checks.
    bool PolicyScriptChecks(const ATMPArgs& args, Workspace& ws) EXCLUSIVE_LOCKS_REQUIRED(cs_main, m_pool.cs);

    // Re-run the script checks, using consensus flags, and try to cache the
    // result in the scriptcache. This should be done after
    // PolicyScriptChecks(). This requires that all inputs either be in our
    // utxo set or in the mempool.
    bool ConsensusScriptChecks(const ATMPArgs& args, Workspace& ws) EXCLUSIVE_LOCKS_REQUIRED(cs_main, m_pool.cs);

    // Try to add the transaction to the mempool, removing any conflicts first.
    // Returns true if the transaction is in the mempool after any size
    // limiting is performed, false otherwise.
    bool Finalize(const ATMPArgs& args, Workspace& ws) EXCLUSIVE_LOCKS_REQUIRED(cs_main, m_pool.cs);

    // Submit all transactions to the mempool and call ConsensusScriptChecks to add to the script
    // cache - should only be called after successful validation of all transactions in the package.
    // The package may end up partially-submitted after size limiting; returns true if all
    // transactions are successfully added to the mempool, false otherwise.
    bool SubmitPackage(const ATMPArgs& args, std::vector<Workspace>& workspaces, PackageValidationState& package_state,
                       std::map<const uint256, const MempoolAcceptResult>& results)
         EXCLUSIVE_LOCKS_REQUIRED(cs_main, m_pool.cs);

     // Compare a package's feerate against minimum allowed.
    bool CheckFeeRate(size_t package_size, CAmount package_fee, TxValidationState& state) EXCLUSIVE_LOCKS_REQUIRED(::cs_main, m_pool.cs)
    {
        AssertLockHeld(::cs_main);
        AssertLockHeld(m_pool.cs);
        CAmount mempoolRejectFee = m_pool.GetMinFee().GetFee(package_size);
        if (mempoolRejectFee > 0 && package_fee < mempoolRejectFee) {
            return state.Invalid(TxValidationResult::TX_MEMPOOL_POLICY, "mempool min fee not met", strprintf("%d < %d", package_fee, mempoolRejectFee));
        }

        if (package_fee < m_pool.m_min_relay_feerate.GetFee(package_size)) {
            return state.Invalid(TxValidationResult::TX_MEMPOOL_POLICY, "min relay fee not met",
                                 strprintf("%d < %d", package_fee, m_pool.m_min_relay_feerate.GetFee(package_size)));
        }
        return true;
    }

private:
    CTxMemPool& m_pool;
    CCoinsViewCache m_view;
    CCoinsViewMemPool m_viewmempool;
    CCoinsView m_dummy;

    Chainstate& m_active_chainstate;

    CTxMemPool::Limits m_limits;

    /** Whether the transaction(s) would replace any mempool transactions. If so, RBF rules apply. */
    bool m_rbf{false};
};

bool MemPoolAccept::PreChecks(ATMPArgs& args, Workspace& ws)
{
    AssertLockHeld(cs_main);
    AssertLockHeld(m_pool.cs);
    const CTransactionRef& ptx = ws.m_ptx;
    const CTransaction& tx = *ws.m_ptx;
    const uint256& hash = ws.m_hash;

    // Copy/alias what we need out of args
    const int64_t nAcceptTime = args.m_accept_time;
    const bool bypass_limits = args.m_bypass_limits;
    std::vector<COutPoint>& coins_to_uncache = args.m_coins_to_uncache;

    // Alias what we need out of ws
    TxValidationState& state = ws.m_state;
    std::unique_ptr<CTxMemPoolEntry>& entry = ws.m_entry;

    if (!CheckTransaction(tx, state)) {
        return false; // state filled in by CheckTransaction
    }

    // Coinbase is only valid in a block, not as a loose transaction
    if (tx.IsCoinBase())
        return state.Invalid(TxValidationResult::TX_CONSENSUS, "coinbase");

    // Rather not work on nonstandard transactions (unless -testnet/-regtest)
    std::string reason;
    if (m_pool.m_require_standard && !IsStandardTx(tx, m_pool.m_max_datacarrier_bytes, m_pool.m_permit_bare_multisig, m_pool.m_dust_relay_feerate, reason)) {
        return state.Invalid(TxValidationResult::TX_NOT_STANDARD, reason);
    }

    // Transactions smaller than 65 non-witness bytes are not relayed to mitigate CVE-2017-12842.
    if (::GetSerializeSize(tx, PROTOCOL_VERSION | SERIALIZE_TRANSACTION_NO_WITNESS) < MIN_STANDARD_TX_NONWITNESS_SIZE)
        return state.Invalid(TxValidationResult::TX_NOT_STANDARD, "tx-size-small");

    // Only accept nLockTime-using transactions that can be mined in the next
    // block; we don't want our mempool filled up with transactions that can't
    // be mined yet.
    if (!CheckFinalTxAtTip(*Assert(m_active_chainstate.m_chain.Tip()), tx)) {
        return state.Invalid(TxValidationResult::TX_PREMATURE_SPEND, "non-final");
    }

    if (m_pool.exists(GenTxid::Wtxid(tx.GetWitnessHash()))) {
        // Exact transaction already exists in the mempool.
        return state.Invalid(TxValidationResult::TX_CONFLICT, "txn-already-in-mempool");
    } else if (m_pool.exists(GenTxid::Txid(tx.GetHash()))) {
        // Transaction with the same non-witness data but different witness (same txid, different
        // wtxid) already exists in the mempool.
        return state.Invalid(TxValidationResult::TX_CONFLICT, "txn-same-nonwitness-data-in-mempool");
    }
    
    // Check for conflicts with in-memory transactions
    for (const CTxIn &txin : tx.vin)
    {
        const CTransaction* ptxConflicting = m_pool.GetConflictTx(txin.prevout);
        if (ptxConflicting) {
            if (!args.m_allow_replacement) {
                // Transaction conflicts with a mempool tx, but we're not allowing replacements.
                return state.Invalid(TxValidationResult::TX_MEMPOOL_POLICY, "bip125-replacement-disallowed");
            }
            if (!ws.m_conflicts.count(ptxConflicting->GetHash()))
            {
                // Transactions that don't explicitly signal replaceability are
                // *not* replaceable with the current logic, even if one of their
                // unconfirmed ancestors signals replaceability. This diverges
                // from BIP125's inherited signaling description (see CVE-2021-31876).
                // Applications relying on first-seen mempool behavior should
                // check all unconfirmed ancestors; otherwise an opt-in ancestor
                // might be replaced, causing removal of this descendant.
                //
                // If replaceability signaling is ignored due to node setting,
                // replacement is always allowed.
                if (!m_pool.m_full_rbf && !SignalsOptInRBF(*ptxConflicting)) {
                    return state.Invalid(TxValidationResult::TX_MEMPOOL_POLICY, "txn-mempool-conflict");
                }

                ws.m_conflicts.insert(ptxConflicting->GetHash());
            }
        }
    }

    m_view.SetBackend(m_viewmempool);

    const CCoinsViewCache& coins_cache = m_active_chainstate.CoinsTip();
    // do all inputs exist?
    for (const CTxIn& txin : tx.vin) {
        if (!coins_cache.HaveCoinInCache(txin.prevout)) {
            coins_to_uncache.push_back(txin.prevout);
        }
        // Note: this call may add txin.prevout to the coins cache
        // (coins_cache.cacheCoins) by way of FetchCoin(). It should be removed
        // later (via coins_to_uncache) if this tx turns out to be invalid.
        if (!m_view.HaveCoin(txin.prevout)) {
            // Are inputs missing because we already have the tx?
            for (size_t out = 0; out < tx.vout.size(); out++) {
                // Optimistically just do efficient check of cache for outputs
                if (coins_cache.HaveCoinInCache(COutPoint(hash, out))) {
                    return state.Invalid(TxValidationResult::TX_CONFLICT, "txn-already-known");
                }
            }
            // Otherwise assume this might be an orphan tx for which we just haven't seen parents yet
            return state.Invalid(TxValidationResult::TX_MISSING_INPUTS, "bad-txns-inputs-missingorspent");
        }
    }

    // This is const, but calls into the back end CoinsViews. The CCoinsViewDB at the bottom of the
    // hierarchy brings the best block into scope. See CCoinsViewDB::GetBestBlock().
    m_view.GetBestBlock();

    // we have all inputs cached now, so switch back to dummy (to protect
    // against bugs where we pull more inputs from disk that miss being added
    // to coins_to_uncache)
    m_view.SetBackend(m_dummy);

    assert(m_active_chainstate.m_blockman.LookupBlockIndex(m_view.GetBestBlock()) == m_active_chainstate.m_chain.Tip());

    // Only accept BIP68 sequence locked transactions that can be mined in the next
    // block; we don't want our mempool filled up with transactions that can't
    // be mined yet.
    // Pass in m_view which has all of the relevant inputs cached. Note that, since m_view's
    // backend was removed, it no longer pulls coins from the mempool.
    const std::optional<LockPoints> lock_points{CalculateLockPointsAtTip(m_active_chainstate.m_chain.Tip(), m_view, tx)};
    if (!lock_points.has_value() || !CheckSequenceLocksAtTip(m_active_chainstate.m_chain.Tip(), *lock_points)) {
        return state.Invalid(TxValidationResult::TX_PREMATURE_SPEND, "non-BIP68-final");
    }
    // SYSCOIN
    if (!Consensus::CheckTxInputs(tx, state, m_view, m_active_chainstate.m_chain.Height() + 1, ws.m_base_fees, args.m_test_accept, mapMintKeysMempool)) {
        return false; // state filled in by CheckTxInputs
    }
  
    // SYSCOIN
    if(!ProcessNEVMData(m_active_chainstate.m_blockman, tx, m_active_chainstate.m_chain.Tip()->GetMedianTimePast(), TicksSinceEpoch<std::chrono::seconds>(m_active_chainstate.m_chainman.m_options.adjusted_time_callback()), ws.mapPoDA)) {
        return state.Invalid(TxValidationResult::TX_NOT_STANDARD, "bad-txns-poda-invalid");
    }
     if (m_pool.m_require_standard && !AreInputsStandard(tx, m_view)) {
        return state.Invalid(TxValidationResult::TX_INPUTS_NOT_STANDARD, "bad-txns-nonstandard-inputs");
    }


     // Check for non-standard witnesses.
    if (tx.HasWitness() && m_pool.m_require_standard && !IsWitnessStandard(tx, m_view)) {
        return state.Invalid(TxValidationResult::TX_WITNESS_MUTATED, "bad-witness-nonstandard");
    }

    int64_t nSigOpsCost = GetTransactionSigOpCost(tx, m_view, STANDARD_SCRIPT_VERIFY_FLAGS);

    // ws.m_modified_fees includes any fee deltas from PrioritiseTransaction
    ws.m_modified_fees = ws.m_base_fees;
    m_pool.ApplyDelta(hash, ws.m_modified_fees);

    // Keep track of transactions that spend a coinbase, which we re-scan
    // during reorgs to ensure COINBASE_MATURITY is still met.
    bool fSpendsCoinbase = false;
    for (const CTxIn &txin : tx.vin) {
        const Coin &coin = m_view.AccessCoin(txin.prevout);
        if (coin.IsCoinBase()) {
            fSpendsCoinbase = true;
            break;
        }
    }

<<<<<<< HEAD
    entry.reset(new CTxMemPoolEntry(ptx, ws.m_base_fees, nAcceptTime, m_active_chainstate.m_chain.Height(),
            fSpendsCoinbase, nSigOpsCost, lock_points.value()));
    ws.m_vsize = entry->GetTxSize();
=======
    // Set entry_sequence to 0 when bypass_limits is used; this allows txs from a block
    // reorg to be marked earlier than any child txs that were already in the mempool.
    const uint64_t entry_sequence = bypass_limits ? 0 : m_pool.GetSequence();
    entry.reset(new CTxMemPoolEntry(ptx, ws.m_base_fees, nAcceptTime, m_active_chainstate.m_chain.Height(), entry_sequence,
                                    fSpendsCoinbase, nSigOpsCost, lock_points.value()));
    // SYSCOIN only double fee-rate requirement for allocation spends if not RBF
    const bool& isZDAGNoRBF = IsZTx && !SignalsOptInRBF(tx);
    if (isZDAGNoRBF) {
        const size_t& txTotalSize = tx.GetTotalSize();
        if(txTotalSize > MAX_STANDARD_ZDAG_TX_SIZE) {
            return state.Invalid(TxValidationResult::TX_MEMPOOL_POLICY, "mempool-zdag-too-large", strprintf("%d > %d", txTotalSize, MAX_STANDARD_ZDAG_TX_SIZE));
        }
    }
    // ensure we apply double the bandwidth costs for zdag to account for 1 double-spend allowance per zdag tx
    ws.m_vsize = isZDAGNoRBF? entry->GetTxSize()*2: entry->GetTxSize();
>>>>>>> c8a24cd0

    if (nSigOpsCost > MAX_STANDARD_TX_SIGOPS_COST)
        return state.Invalid(TxValidationResult::TX_NOT_STANDARD, "bad-txns-too-many-sigops",
                strprintf("%d", nSigOpsCost));

    // No individual transactions are allowed below the min relay feerate except from disconnected blocks.
    // This requirement, unlike CheckFeeRate, cannot be bypassed using m_package_feerates because,
    // while a tx could be package CPFP'd when entering the mempool, we do not have a DoS-resistant
    // method of ensuring the tx remains bumped. For example, the fee-bumping child could disappear
    // due to a replacement.
    if (!bypass_limits && ws.m_modified_fees < m_pool.m_min_relay_feerate.GetFee(ws.m_vsize)) {
        return state.Invalid(TxValidationResult::TX_MEMPOOL_POLICY, "min relay fee not met",
                             strprintf("%d < %d", ws.m_modified_fees, m_pool.m_min_relay_feerate.GetFee(ws.m_vsize)));
    }
    // No individual transactions are allowed below the mempool min feerate except from disconnected
    // blocks and transactions in a package. Package transactions will be checked using package
    // feerate later.
    if (!bypass_limits && !args.m_package_feerates && !CheckFeeRate(ws.m_vsize, ws.m_modified_fees, state)) return false;

    ws.m_iters_conflicting = m_pool.GetIterSet(ws.m_conflicts);
    // Calculate in-mempool ancestors, up to a limit.
    if (ws.m_conflicts.size() == 1) {
        // In general, when we receive an RBF transaction with mempool conflicts, we want to know whether we
        // would meet the chain limits after the conflicts have been removed. However, there isn't a practical
        // way to do this short of calculating the ancestor and descendant sets with an overlay cache of
        // changed mempool entries. Due to both implementation and runtime complexity concerns, this isn't
        // very realistic, thus we only ensure a limited set of transactions are RBF'able despite mempool
        // conflicts here. Importantly, we need to ensure that some transactions which were accepted using
        // the below carve-out are able to be RBF'ed, without impacting the security the carve-out provides
        // for off-chain contract systems (see link in the comment below).
        //
        // Specifically, the subset of RBF transactions which we allow despite chain limits are those which
        // conflict directly with exactly one other transaction (but may evict children of said transaction),
        // and which are not adding any new mempool dependencies. Note that the "no new mempool dependencies"
        // check is accomplished later, so we don't bother doing anything about it here, but if our
        // policy changes, we may need to move that check to here instead of removing it wholesale.
        //
        // Such transactions are clearly not merging any existing packages, so we are only concerned with
        // ensuring that (a) no package is growing past the package size (not count) limits and (b) we are
        // not allowing something to effectively use the (below) carve-out spot when it shouldn't be allowed
        // to.
        //
        // To check these we first check if we meet the RBF criteria, above, and increment the descendant
        // limits by the direct conflict and its descendants (as these are recalculated in
        // CalculateMempoolAncestors by assuming the new transaction being added is a new descendant, with no
        // removals, of each parent's existing dependent set). The ancestor count limits are unmodified (as
        // the ancestor limits should be the same for both our new transaction and any conflicts).
        // We don't bother incrementing m_limit_descendants by the full removal count as that limit never comes
        // into force here (as we're only adding a single transaction).
        assert(ws.m_iters_conflicting.size() == 1);
        CTxMemPool::txiter conflict = *ws.m_iters_conflicting.begin();

        m_limits.descendant_count += 1;
        m_limits.descendant_size_vbytes += conflict->GetSizeWithDescendants();
    }
    auto ancestors{m_pool.CalculateMemPoolAncestors(*entry, m_limits)};
    if (!ancestors) {
        // If CalculateMemPoolAncestors fails second time, we want the original error string.
        // Contracting/payment channels CPFP carve-out:
        // If the new transaction is relatively small (up to 40k weight)
        // and has at most one ancestor (ie ancestor limit of 2, including
        // the new transaction), allow it if its parent has exactly the
        // descendant limit descendants.
        //
        // This allows protocols which rely on distrusting counterparties
        // being able to broadcast descendants of an unconfirmed transaction
        // to be secure by simply only having two immediately-spendable
        // outputs - one for each counterparty. For more info on the uses for
        // this, see https://lists.linuxfoundation.org/pipermail/bitcoin-dev/2018-November/016518.html
        CTxMemPool::Limits cpfp_carve_out_limits{
            .ancestor_count = 2,
            .ancestor_size_vbytes = m_limits.ancestor_size_vbytes,
            .descendant_count = m_limits.descendant_count + 1,
            .descendant_size_vbytes = m_limits.descendant_size_vbytes + EXTRA_DESCENDANT_TX_SIZE_LIMIT,
        };
        const auto error_message{util::ErrorString(ancestors).original};
        if (ws.m_vsize > EXTRA_DESCENDANT_TX_SIZE_LIMIT) {
            return state.Invalid(TxValidationResult::TX_MEMPOOL_POLICY, "too-long-mempool-chain", error_message);
        }
        ancestors = m_pool.CalculateMemPoolAncestors(*entry, cpfp_carve_out_limits);
        if (!ancestors) return state.Invalid(TxValidationResult::TX_MEMPOOL_POLICY, "too-long-mempool-chain", error_message);
    }

    // check special TXs after all the other checks. If we'd do this before the other checks, we might end up
    // DoS scoring a node for non-critical errors, e.g. duplicate keys because a TX is received that was already
    // mined
    if (!CheckSpecialTx(m_active_chainstate.m_blockman, tx, m_active_chainstate.m_chain.Tip(), state, m_active_chainstate.CoinsTip(), true, true))
        return false;

    if (m_pool.existsProviderTxConflict(tx)) {
        return state.Invalid(TxValidationResult::TX_CONFLICT, "protx-dup");
    }
    ws.m_ancestors = *ancestors;

    // A transaction that spends outputs that would be replaced by it is invalid. Now
    // that we have the set of all ancestors we can detect this
    // pathological case by making sure setConflicts and setAncestors don't
    // intersect.
    if (const auto err_string{EntriesAndTxidsDisjoint(ws.m_ancestors, ws.m_conflicts, hash)}) {
        // We classify this as a consensus error because a transaction depending on something it
        // conflicts with would be inconsistent.
        return state.Invalid(TxValidationResult::TX_CONSENSUS, "bad-txns-spends-conflicting-tx", *err_string);
    }

    m_rbf = !ws.m_conflicts.empty();
    return true;
}

bool MemPoolAccept::ReplacementChecks(Workspace& ws)
{
    AssertLockHeld(cs_main);
    AssertLockHeld(m_pool.cs);

    const CTransaction& tx = *ws.m_ptx;
    const uint256& hash = ws.m_hash;
    TxValidationState& state = ws.m_state;

    CFeeRate newFeeRate(ws.m_modified_fees, ws.m_vsize);
    // Enforce Rule #6. The replacement transaction must have a higher feerate than its direct conflicts.
    // - The motivation for this check is to ensure that the replacement transaction is preferable for
    //   block-inclusion, compared to what would be removed from the mempool.
    // - This logic predates ancestor feerate-based transaction selection, which is why it doesn't
    //   consider feerates of descendants.
    // - Note: Ancestor feerate-based transaction selection has made this comparison insufficient to
    //   guarantee that this is incentive-compatible for miners, because it is possible for a
    //   descendant transaction of a direct conflict to pay a higher feerate than the transaction that
    //   might replace them, under these rules.
    if (const auto err_string{PaysMoreThanConflicts(ws.m_iters_conflicting, newFeeRate, hash)}) {
        return state.Invalid(TxValidationResult::TX_MEMPOOL_POLICY, "insufficient fee", *err_string);
    }

    // Calculate all conflicting entries and enforce Rule #5.
    if (const auto err_string{GetEntriesForConflicts(tx, m_pool, ws.m_iters_conflicting, ws.m_all_conflicting)}) {
        return state.Invalid(TxValidationResult::TX_MEMPOOL_POLICY,
                             "too many potential replacements", *err_string);
    }
    // Enforce Rule #2.
    if (const auto err_string{HasNoNewUnconfirmed(tx, m_pool, ws.m_iters_conflicting)}) {
        return state.Invalid(TxValidationResult::TX_MEMPOOL_POLICY,
                             "replacement-adds-unconfirmed", *err_string);
    }
    // Check if it's economically rational to mine this transaction rather than the ones it
    // replaces and pays for its own relay fees. Enforce Rules #3 and #4.
    for (CTxMemPool::txiter it : ws.m_all_conflicting) {
        ws.m_conflicting_fees += it->GetModifiedFee();
        ws.m_conflicting_size += it->GetTxSize();
    }
    if (const auto err_string{PaysForRBF(ws.m_conflicting_fees, ws.m_modified_fees, ws.m_vsize,
                                         m_pool.m_incremental_relay_feerate, hash)}) {
        return state.Invalid(TxValidationResult::TX_MEMPOOL_POLICY, "insufficient fee", *err_string);
    }
    return true;
}

bool MemPoolAccept::PackageMempoolChecks(const std::vector<CTransactionRef>& txns,
                                         PackageValidationState& package_state)
{
    AssertLockHeld(cs_main);
    AssertLockHeld(m_pool.cs);

    // CheckPackageLimits expects the package transactions to not already be in the mempool.
    assert(std::all_of(txns.cbegin(), txns.cend(), [this](const auto& tx)
                       { return !m_pool.exists(GenTxid::Txid(tx->GetHash()));}));

    std::string err_string;
    if (!m_pool.CheckPackageLimits(txns, m_limits, err_string)) {
        // This is a package-wide error, separate from an individual transaction error.
        return package_state.Invalid(PackageValidationResult::PCKG_POLICY, "package-mempool-limits", err_string);
    }
   return true;
}

bool MemPoolAccept::PolicyScriptChecks(const ATMPArgs& args, Workspace& ws)
{
    const CTransaction& tx = *ws.m_ptx;
    TxValidationState& state = ws.m_state;

    constexpr unsigned int scriptVerifyFlags = STANDARD_SCRIPT_VERIFY_FLAGS;

    // Check input scripts and signatures.
    // This is done last to help prevent CPU exhaustion denial-of-service attacks.
    if (!CheckInputScripts(tx, state, m_view, scriptVerifyFlags, true, false, ws.m_precomputed_txdata)) {
        // SCRIPT_VERIFY_CLEANSTACK requires SCRIPT_VERIFY_WITNESS, so we
        // need to turn both off, and compare against just turning off CLEANSTACK
        // to see if the failure is specifically due to witness validation.
        TxValidationState state_dummy; // Want reported failures to be from first CheckInputScripts
        if (!tx.HasWitness() && CheckInputScripts(tx, state_dummy, m_view, scriptVerifyFlags & ~(SCRIPT_VERIFY_WITNESS | SCRIPT_VERIFY_CLEANSTACK), true, false, ws.m_precomputed_txdata) &&
                !CheckInputScripts(tx, state_dummy, m_view, scriptVerifyFlags & ~SCRIPT_VERIFY_CLEANSTACK, true, false, ws.m_precomputed_txdata)) {
            // Only the witness is missing, so the transaction itself may be fine.
            state.Invalid(TxValidationResult::TX_WITNESS_STRIPPED,
                    state.GetRejectReason(), state.GetDebugMessage());
        }
        return false; // state filled in by CheckInputScripts
    }

    return true;
}

bool MemPoolAccept::ConsensusScriptChecks(const ATMPArgs& args, Workspace& ws)
{
    const CTransaction& tx = *ws.m_ptx;
    const uint256& hash = ws.m_hash;
    TxValidationState& state = ws.m_state;
    // Check again against the current block tip's script verification
    // flags to cache our script execution flags. This is, of course,
    // useless if the next block has different script flags from the
    // previous one, but because the cache tracks script flags for us it
    // will auto-invalidate and we'll just have a few blocks of extra
    // misses on soft-fork activation.
    //
    // This is also useful in case of bugs in the standard flags that cause
    // transactions to pass as valid when they're actually invalid. For
    // instance the STRICTENC flag was incorrectly allowing certain
    // CHECKSIG NOT scripts to pass, even though they were invalid.
    //
    // There is a similar check in CreateNewBlock() to prevent creating
    // invalid blocks (using TestBlockValidity), however allowing such
    // transactions into the mempool can be exploited as a DoS attack.
    unsigned int currentBlockScriptVerifyFlags{GetBlockScriptFlags(*m_active_chainstate.m_chain.Tip(), m_active_chainstate.m_chainman)};
    if (!CheckInputsFromMempoolAndCache(tx, state, m_view, m_pool, currentBlockScriptVerifyFlags,
                                        ws.m_precomputed_txdata, m_active_chainstate.CoinsTip())) {
        LogPrintf("BUG! PLEASE REPORT THIS! CheckInputScripts failed against latest-block but not STANDARD flags %s, %s\n", hash.ToString(), state.ToString());
        return Assume(false);
    }
    return true;
}

bool MemPoolAccept::Finalize(const ATMPArgs& args, Workspace& ws)
{
    const CTransaction& tx = *ws.m_ptx;
    const uint256& hash = ws.m_hash;
    TxValidationState& state = ws.m_state;
    const bool bypass_limits = args.m_bypass_limits;

    std::unique_ptr<CTxMemPoolEntry>& entry = ws.m_entry;
    // Remove conflicting transactions from the mempool
    for (CTxMemPool::txiter it : ws.m_all_conflicting)
    {
        LogPrint(BCLog::MEMPOOL, "replacing tx %s with %s for %s additional fees, %d delta bytes\n",
                it->GetTx().GetHash().ToString(),
                hash.ToString(),
                FormatMoney(ws.m_modified_fees - ws.m_conflicting_fees),
                (int)entry->GetTxSize() - (int)ws.m_conflicting_size);
        TRACE7(mempool, replaced,
                it->GetTx().GetHash().data(),
                it->GetTxSize(),
                it->GetFee(),
                std::chrono::duration_cast<std::chrono::duration<std::uint64_t>>(it->GetTime()).count(),
                hash.data(),
                entry->GetTxSize(),
                entry->GetFee()
        );
        ws.m_replaced_transactions.push_back(it->GetSharedTx());
    }
    m_pool.RemoveStaged(ws.m_all_conflicting, false, MemPoolRemovalReason::REPLACED);

    // This transaction should only count for fee estimation if:
    // - it's not being re-added during a reorg which bypasses typical mempool fee limits
    // - the node is not behind
    // - the transaction is not dependent on any other transactions in the mempool
    // - it's not part of a package. Since package relay is not currently supported, this
    // transaction has not necessarily been accepted to miners' mempools.
    bool validForFeeEstimation = !bypass_limits && !args.m_package_submission && IsCurrentForFeeEstimation(m_active_chainstate) && m_pool.HasNoInputsOf(tx);

    // Store transaction in memory
    m_pool.addUnchecked(*entry, ws.m_ancestors, validForFeeEstimation);

    // SYSCOIN
    if(pnevmdatadb)
        pnevmdatadb->FlushDataToCache(ws.mapPoDA, 0);
    // trim mempool and check if tx was trimmed
    // If we are validating a package, don't trim here because we could evict a previous transaction
    // in the package. LimitMempoolSize() should be called at the very end to make sure the mempool
    // is still within limits and package submission happens atomically.
    if (!args.m_package_submission && !bypass_limits) {
        LimitMempoolSize(m_pool, m_active_chainstate.CoinsTip());
        if (!m_pool.exists(GenTxid::Txid(hash)))
            return state.Invalid(TxValidationResult::TX_MEMPOOL_POLICY, "mempool full");
    }
    return true;
}

bool MemPoolAccept::SubmitPackage(const ATMPArgs& args, std::vector<Workspace>& workspaces,
                                  PackageValidationState& package_state,
                                  std::map<const uint256, const MempoolAcceptResult>& results)
{
    AssertLockHeld(cs_main);
    AssertLockHeld(m_pool.cs);
    // Sanity check: none of the transactions should be in the mempool, and none of the transactions
    // should have a same-txid-different-witness equivalent in the mempool.
    assert(std::all_of(workspaces.cbegin(), workspaces.cend(), [this](const auto& ws){
        return !m_pool.exists(GenTxid::Txid(ws.m_ptx->GetHash())); }));

    bool all_submitted = true;
    // ConsensusScriptChecks adds to the script cache and is therefore consensus-critical;
    // CheckInputsFromMempoolAndCache asserts that transactions only spend coins available from the
    // mempool or UTXO set. Submit each transaction to the mempool immediately after calling
    // ConsensusScriptChecks to make the outputs available for subsequent transactions.
    for (Workspace& ws : workspaces) {
        if (!ConsensusScriptChecks(args, ws)) {
            results.emplace(ws.m_ptx->GetWitnessHash(), MempoolAcceptResult::Failure(ws.m_state));
            // Since PolicyScriptChecks() passed, this should never fail.
            Assume(false);
            all_submitted = false;
            package_state.Invalid(PackageValidationResult::PCKG_MEMPOOL_ERROR,
                                  strprintf("BUG! PolicyScriptChecks succeeded but ConsensusScriptChecks failed: %s",
                                            ws.m_ptx->GetHash().ToString()));
        }

        // Re-calculate mempool ancestors to call addUnchecked(). They may have changed since the
        // last calculation done in PreChecks, since package ancestors have already been submitted.
        {
            auto ancestors{m_pool.CalculateMemPoolAncestors(*ws.m_entry, m_limits)};
            if(!ancestors) {
                results.emplace(ws.m_ptx->GetWitnessHash(), MempoolAcceptResult::Failure(ws.m_state));
                // Since PreChecks() and PackageMempoolChecks() both enforce limits, this should never fail.
                Assume(false);
                all_submitted = false;
                package_state.Invalid(PackageValidationResult::PCKG_MEMPOOL_ERROR,
                                    strprintf("BUG! Mempool ancestors or descendants were underestimated: %s",
                                                ws.m_ptx->GetHash().ToString()));
            }
            ws.m_ancestors = std::move(ancestors).value_or(ws.m_ancestors);
        }
        // If we call LimitMempoolSize() for each individual Finalize(), the mempool will not take
        // the transaction's descendant feerate into account because it hasn't seen them yet. Also,
        // we risk evicting a transaction that a subsequent package transaction depends on. Instead,
        // allow the mempool to temporarily bypass limits, the maximum package size) while
        // submitting transactions individually and then trim at the very end.
        if (!Finalize(args, ws)) {
            results.emplace(ws.m_ptx->GetWitnessHash(), MempoolAcceptResult::Failure(ws.m_state));
            // Since LimitMempoolSize() won't be called, this should never fail.
            Assume(false);
            all_submitted = false;
            package_state.Invalid(PackageValidationResult::PCKG_MEMPOOL_ERROR,
                                  strprintf("BUG! Adding to mempool failed: %s", ws.m_ptx->GetHash().ToString()));
        }
    }

    // It may or may not be the case that all the transactions made it into the mempool. Regardless,
    // make sure we haven't exceeded max mempool size.
    LimitMempoolSize(m_pool, m_active_chainstate.CoinsTip());

    std::vector<uint256> all_package_wtxids;
    all_package_wtxids.reserve(workspaces.size());
    std::transform(workspaces.cbegin(), workspaces.cend(), std::back_inserter(all_package_wtxids),
                   [](const auto& ws) { return ws.m_ptx->GetWitnessHash(); });
    // Find the wtxids of the transactions that made it into the mempool. Allow partial submission,
    // but don't report success unless they all made it into the mempool.
    for (Workspace& ws : workspaces) {
        const auto effective_feerate = args.m_package_feerates ? ws.m_package_feerate :
            CFeeRate{ws.m_modified_fees, static_cast<uint32_t>(ws.m_vsize)};
        const auto effective_feerate_wtxids = args.m_package_feerates ? all_package_wtxids :
            std::vector<uint256>({ws.m_ptx->GetWitnessHash()});
        if (m_pool.exists(GenTxid::Wtxid(ws.m_ptx->GetWitnessHash()))) {
            results.emplace(ws.m_ptx->GetWitnessHash(),
                MempoolAcceptResult::Success(std::move(ws.m_replaced_transactions), ws.m_vsize,
                                             ws.m_base_fees, effective_feerate, effective_feerate_wtxids));
            GetMainSignals().TransactionAddedToMempool(ws.m_ptx, m_pool.GetAndIncrementSequence());
        } else {
            all_submitted = false;
            ws.m_state.Invalid(TxValidationResult::TX_MEMPOOL_POLICY, "mempool full");
            package_state.Invalid(PackageValidationResult::PCKG_TX, "transaction failed");
            results.emplace(ws.m_ptx->GetWitnessHash(), MempoolAcceptResult::Failure(ws.m_state));
        }
    }
    return all_submitted;
}

MempoolAcceptResult MemPoolAccept::AcceptSingleTransaction(const CTransactionRef& ptx, ATMPArgs& args)
{
    AssertLockHeld(cs_main);
    LOCK(m_pool.cs); // mempool "read lock" (held through GetMainSignals().TransactionAddedToMempool())

    Workspace ws(ptx);

    if (!PreChecks(args, ws)) return MempoolAcceptResult::Failure(ws.m_state);

    if (m_rbf && !ReplacementChecks(ws)) return MempoolAcceptResult::Failure(ws.m_state);

    // Perform the inexpensive checks first and avoid hashing and signature verification unless
    // those checks pass, to mitigate CPU exhaustion denial-of-service attacks.
    if (!PolicyScriptChecks(args, ws)) return MempoolAcceptResult::Failure(ws.m_state);

    if (!ConsensusScriptChecks(args, ws)) return MempoolAcceptResult::Failure(ws.m_state);

    const CFeeRate effective_feerate{ws.m_modified_fees, static_cast<uint32_t>(ws.m_vsize)};
    const std::vector<uint256> single_wtxid{ws.m_ptx->GetWitnessHash()};
    // Tx was accepted, but not added
    if (args.m_test_accept) {
        return MempoolAcceptResult::Success(std::move(ws.m_replaced_transactions), ws.m_vsize,
                                            ws.m_base_fees, effective_feerate, single_wtxid);
    }

    if (!Finalize(args, ws)) return MempoolAcceptResult::Failure(ws.m_state);

    GetMainSignals().TransactionAddedToMempool(ptx, m_pool.GetAndIncrementSequence());

    return MempoolAcceptResult::Success(std::move(ws.m_replaced_transactions), ws.m_vsize, ws.m_base_fees,
                                        effective_feerate, single_wtxid);
}

PackageMempoolAcceptResult MemPoolAccept::AcceptMultipleTransactions(const std::vector<CTransactionRef>& txns, ATMPArgs& args)
{
    AssertLockHeld(cs_main);

    // These context-free package limits can be done before taking the mempool lock.
    PackageValidationState package_state;
    if (!CheckPackage(txns, package_state)) return PackageMempoolAcceptResult(package_state, {});

    std::vector<Workspace> workspaces{};
    workspaces.reserve(txns.size());
    std::transform(txns.cbegin(), txns.cend(), std::back_inserter(workspaces),
                   [](const auto& tx) { return Workspace(tx); });
    std::map<const uint256, const MempoolAcceptResult> results;

    LOCK(m_pool.cs);

    // Do all PreChecks first and fail fast to avoid running expensive script checks when unnecessary.
    for (Workspace& ws : workspaces) {
        if (!PreChecks(args, ws)) {
            package_state.Invalid(PackageValidationResult::PCKG_TX, "transaction failed");
            // Exit early to avoid doing pointless work. Update the failed tx result; the rest are unfinished.
            results.emplace(ws.m_ptx->GetWitnessHash(), MempoolAcceptResult::Failure(ws.m_state));
            return PackageMempoolAcceptResult(package_state, std::move(results));
        }
        // Make the coins created by this transaction available for subsequent transactions in the
        // package to spend. Since we already checked conflicts in the package and we don't allow
        // replacements, we don't need to track the coins spent. Note that this logic will need to be
        // updated if package replace-by-fee is allowed in the future.
        assert(!args.m_allow_replacement);
        m_viewmempool.PackageAddTransaction(ws.m_ptx);
    }

    // Transactions must meet two minimum feerates: the mempool minimum fee and min relay fee.
    // For transactions consisting of exactly one child and its parents, it suffices to use the
    // package feerate (total modified fees / total virtual size) to check this requirement.
    const auto m_total_vsize = std::accumulate(workspaces.cbegin(), workspaces.cend(), int64_t{0},
        [](int64_t sum, auto& ws) { return sum + ws.m_vsize; });
    const auto m_total_modified_fees = std::accumulate(workspaces.cbegin(), workspaces.cend(), CAmount{0},
        [](CAmount sum, auto& ws) { return sum + ws.m_modified_fees; });
    const CFeeRate package_feerate(m_total_modified_fees, m_total_vsize);
    TxValidationState placeholder_state;
    if (args.m_package_feerates &&
        !CheckFeeRate(m_total_vsize, m_total_modified_fees, placeholder_state)) {
        package_state.Invalid(PackageValidationResult::PCKG_POLICY, "package-fee-too-low");
        return PackageMempoolAcceptResult(package_state, {});
    }

    // Apply package mempool ancestor/descendant limits. Skip if there is only one transaction,
    // because it's unnecessary. Also, CPFP carve out can increase the limit for individual
    // transactions, but this exemption is not extended to packages in CheckPackageLimits().
    std::string err_string;
    if (txns.size() > 1 && !PackageMempoolChecks(txns, package_state)) {
        return PackageMempoolAcceptResult(package_state, std::move(results));
    }

    std::vector<uint256> all_package_wtxids;
    all_package_wtxids.reserve(workspaces.size());
    std::transform(workspaces.cbegin(), workspaces.cend(), std::back_inserter(all_package_wtxids),
                   [](const auto& ws) { return ws.m_ptx->GetWitnessHash(); });
    for (Workspace& ws : workspaces) {
        ws.m_package_feerate = package_feerate;
        if (!PolicyScriptChecks(args, ws)) {
            // Exit early to avoid doing pointless work. Update the failed tx result; the rest are unfinished.
            package_state.Invalid(PackageValidationResult::PCKG_TX, "transaction failed");
            results.emplace(ws.m_ptx->GetWitnessHash(), MempoolAcceptResult::Failure(ws.m_state));
            return PackageMempoolAcceptResult(package_state, std::move(results));
        }
        if (args.m_test_accept) {
            const auto effective_feerate = args.m_package_feerates ? ws.m_package_feerate :
                CFeeRate{ws.m_modified_fees, static_cast<uint32_t>(ws.m_vsize)};
            const auto effective_feerate_wtxids = args.m_package_feerates ? all_package_wtxids :
                std::vector<uint256>{ws.m_ptx->GetWitnessHash()};
            results.emplace(ws.m_ptx->GetWitnessHash(),
                            MempoolAcceptResult::Success(std::move(ws.m_replaced_transactions),
                                                         ws.m_vsize, ws.m_base_fees, effective_feerate,
                                                         effective_feerate_wtxids));
        }
    }

    if (args.m_test_accept) return PackageMempoolAcceptResult(package_state, std::move(results));

    if (!SubmitPackage(args, workspaces, package_state, results)) {
        // PackageValidationState filled in by SubmitPackage().
        return PackageMempoolAcceptResult(package_state, std::move(results));
    }

    return PackageMempoolAcceptResult(package_state, std::move(results));
}

PackageMempoolAcceptResult MemPoolAccept::AcceptPackage(const Package& package, ATMPArgs& args)
{
    AssertLockHeld(cs_main);
    // Used if returning a PackageMempoolAcceptResult directly from this function.
    PackageValidationState package_state_quit_early;

    // Check that the package is well-formed. If it isn't, we won't try to validate any of the
    // transactions and thus won't return any MempoolAcceptResults, just a package-wide error.

    // Context-free package checks.
    if (!CheckPackage(package, package_state_quit_early)) return PackageMempoolAcceptResult(package_state_quit_early, {});

    // All transactions in the package must be a parent of the last transaction. This is just an
    // opportunity for us to fail fast on a context-free check without taking the mempool lock.
    if (!IsChildWithParents(package)) {
        package_state_quit_early.Invalid(PackageValidationResult::PCKG_POLICY, "package-not-child-with-parents");
        return PackageMempoolAcceptResult(package_state_quit_early, {});
    }

    // IsChildWithParents() guarantees the package is > 1 transactions.
    assert(package.size() > 1);
    // The package must be 1 child with all of its unconfirmed parents. The package is expected to
    // be sorted, so the last transaction is the child.
    const auto& child = package.back();
    std::unordered_set<uint256, SaltedTxidHasher> unconfirmed_parent_txids;
    std::transform(package.cbegin(), package.cend() - 1,
                   std::inserter(unconfirmed_parent_txids, unconfirmed_parent_txids.end()),
                   [](const auto& tx) { return tx->GetHash(); });

    // All child inputs must refer to a preceding package transaction or a confirmed UTXO. The only
    // way to verify this is to look up the child's inputs in our current coins view (not including
    // mempool), and enforce that all parents not present in the package be available at chain tip.
    // Since this check can bring new coins into the coins cache, keep track of these coins and
    // uncache them if we don't end up submitting this package to the mempool.
    const CCoinsViewCache& coins_tip_cache = m_active_chainstate.CoinsTip();
    for (const auto& input : child->vin) {
        if (!coins_tip_cache.HaveCoinInCache(input.prevout)) {
            args.m_coins_to_uncache.push_back(input.prevout);
        }
    }
    // Using the MemPoolAccept m_view cache allows us to look up these same coins faster later.
    // This should be connecting directly to CoinsTip, not to m_viewmempool, because we specifically
    // require inputs to be confirmed if they aren't in the package.
    m_view.SetBackend(m_active_chainstate.CoinsTip());
    const auto package_or_confirmed = [this, &unconfirmed_parent_txids](const auto& input) {
         return unconfirmed_parent_txids.count(input.prevout.hash) > 0 || m_view.HaveCoin(input.prevout);
    };
    if (!std::all_of(child->vin.cbegin(), child->vin.cend(), package_or_confirmed)) {
        package_state_quit_early.Invalid(PackageValidationResult::PCKG_POLICY, "package-not-child-with-unconfirmed-parents");
        return PackageMempoolAcceptResult(package_state_quit_early, {});
    }
    // Protect against bugs where we pull more inputs from disk that miss being added to
    // coins_to_uncache. The backend will be connected again when needed in PreChecks.
    m_view.SetBackend(m_dummy);

    LOCK(m_pool.cs);
    // Stores final results that won't change
    std::map<const uint256, const MempoolAcceptResult> results_final;
    // Node operators are free to set their mempool policies however they please, nodes may receive
    // transactions in different orders, and malicious counterparties may try to take advantage of
    // policy differences to pin or delay propagation of transactions. As such, it's possible for
    // some package transaction(s) to already be in the mempool, and we don't want to reject the
    // entire package in that case (as that could be a censorship vector). De-duplicate the
    // transactions that are already in the mempool, and only call AcceptMultipleTransactions() with
    // the new transactions. This ensures we don't double-count transaction counts and sizes when
    // checking ancestor/descendant limits, or double-count transaction fees for fee-related policy.
    ATMPArgs single_args = ATMPArgs::SingleInPackageAccept(args);
    // Results from individual validation. "Nonfinal" because if a transaction fails by itself but
    // succeeds later (i.e. when evaluated with a fee-bumping child), the result changes (though not
    // reflected in this map). If a transaction fails more than once, we want to return the first
    // result, when it was considered on its own. So changes will only be from invalid -> valid.
    std::map<uint256, MempoolAcceptResult> individual_results_nonfinal;
    bool quit_early{false};
    std::vector<CTransactionRef> txns_package_eval;
    for (const auto& tx : package) {
        const auto& wtxid = tx->GetWitnessHash();
        const auto& txid = tx->GetHash();
        // There are 3 possibilities: already in mempool, same-txid-diff-wtxid already in mempool,
        // or not in mempool. An already confirmed tx is treated as one not in mempool, because all
        // we know is that the inputs aren't available.
        if (m_pool.exists(GenTxid::Wtxid(wtxid))) {
            // Exact transaction already exists in the mempool.
            auto iter = m_pool.GetIter(txid);
            assert(iter != std::nullopt);
            results_final.emplace(wtxid, MempoolAcceptResult::MempoolTx(iter.value()->GetTxSize(), iter.value()->GetFee()));
        } else if (m_pool.exists(GenTxid::Txid(txid))) {
            // Transaction with the same non-witness data but different witness (same txid,
            // different wtxid) already exists in the mempool.
            //
            // We don't allow replacement transactions right now, so just swap the package
            // transaction for the mempool one. Note that we are ignoring the validity of the
            // package transaction passed in.
            // TODO: allow witness replacement in packages.
            auto iter = m_pool.GetIter(txid);
            assert(iter != std::nullopt);
            // Provide the wtxid of the mempool tx so that the caller can look it up in the mempool.
            results_final.emplace(wtxid, MempoolAcceptResult::MempoolTxDifferentWitness(iter.value()->GetTx().GetWitnessHash()));
        } else {
            // Transaction does not already exist in the mempool.
            // Try submitting the transaction on its own.
            const auto single_res = AcceptSingleTransaction(tx, single_args);
            if (single_res.m_result_type == MempoolAcceptResult::ResultType::VALID) {
                // The transaction succeeded on its own and is now in the mempool. Don't include it
                // in package validation, because its fees should only be "used" once.
                assert(m_pool.exists(GenTxid::Wtxid(wtxid)));
                results_final.emplace(wtxid, single_res);
            } else if (single_res.m_state.GetResult() != TxValidationResult::TX_MEMPOOL_POLICY &&
                       single_res.m_state.GetResult() != TxValidationResult::TX_MISSING_INPUTS) {
                // Package validation policy only differs from individual policy in its evaluation
                // of feerate. For example, if a transaction fails here due to violation of a
                // consensus rule, the result will not change when it is submitted as part of a
                // package. To minimize the amount of repeated work, unless the transaction fails
                // due to feerate or missing inputs (its parent is a previous transaction in the
                // package that failed due to feerate), don't run package validation. Note that this
                // decision might not make sense if different types of packages are allowed in the
                // future.  Continue individually validating the rest of the transactions, because
                // some of them may still be valid.
                quit_early = true;
                package_state_quit_early.Invalid(PackageValidationResult::PCKG_TX, "transaction failed");
                individual_results_nonfinal.emplace(wtxid, single_res);
            } else {
                individual_results_nonfinal.emplace(wtxid, single_res);
                txns_package_eval.push_back(tx);
            }
        }
    }

    // Quit early because package validation won't change the result or the entire package has
    // already been submitted.
    if (quit_early || txns_package_eval.empty()) {
        for (const auto& [wtxid, mempoolaccept_res] : individual_results_nonfinal) {
            Assume(results_final.emplace(wtxid, mempoolaccept_res).second);
            Assume(mempoolaccept_res.m_result_type == MempoolAcceptResult::ResultType::INVALID);
        }
        return PackageMempoolAcceptResult(package_state_quit_early, std::move(results_final));
    }
    // Validate the (deduplicated) transactions as a package. Note that submission_result has its
    // own PackageValidationState; package_state_quit_early is unused past this point.
    auto submission_result = AcceptMultipleTransactions(txns_package_eval, args);
    // Include already-in-mempool transaction results in the final result.
    for (const auto& [wtxid, mempoolaccept_res] : results_final) {
        Assume(submission_result.m_tx_results.emplace(wtxid, mempoolaccept_res).second);
        Assume(mempoolaccept_res.m_result_type != MempoolAcceptResult::ResultType::INVALID);
    }
    if (submission_result.m_state.GetResult() == PackageValidationResult::PCKG_TX) {
        // Package validation failed because one or more transactions failed. Provide a result for
        // each transaction; if AcceptMultipleTransactions() didn't return a result for a tx,
        // include the previous individual failure reason.
        submission_result.m_tx_results.insert(individual_results_nonfinal.cbegin(),
                                              individual_results_nonfinal.cend());
        Assume(submission_result.m_tx_results.size() == package.size());
    }
    return submission_result;
}

} // anon namespace

MempoolAcceptResult AcceptToMemoryPool(Chainstate& active_chainstate, const CTransactionRef& tx,
                                       int64_t accept_time, bool bypass_limits, bool test_accept)
    EXCLUSIVE_LOCKS_REQUIRED(cs_main)
{
    AssertLockHeld(::cs_main);
    const CChainParams& chainparams{active_chainstate.m_chainman.GetParams()};
    assert(active_chainstate.GetMempool() != nullptr);
    CTxMemPool& pool{*active_chainstate.GetMempool()};

    std::vector<COutPoint> coins_to_uncache;
    auto args = MemPoolAccept::ATMPArgs::SingleAccept(chainparams, accept_time, bypass_limits, coins_to_uncache, test_accept);
    MempoolAcceptResult result = MemPoolAccept(pool, active_chainstate).AcceptSingleTransaction(tx, args);
    if (result.m_result_type != MempoolAcceptResult::ResultType::VALID) {
        // Remove coins that were not present in the coins cache before calling
        // AcceptSingleTransaction(); this is to prevent memory DoS in case we receive a large
        // number of invalid transactions that attempt to overrun the in-memory coins cache
        // (`CCoinsViewCache::cacheCoins`).

        for (const COutPoint& hashTx : coins_to_uncache) {
            active_chainstate.CoinsTip().Uncache(hashTx);
        }
        // if we had duplicate mint's we don't want to remove the mint tx hash, but only if we had some other error not related to TX_MINT_DUPLICATE
        if(result.m_state.GetResult() != TxValidationResult::TX_MINT_DUPLICATE) {
            // remove nevm tx from mempool structure
            if(IsSyscoinMintTx(tx->nVersion)) {
                CMintSyscoin mintSyscoin(*tx);
                if(!mintSyscoin.IsNull()) {
                    mapMintKeysMempool.erase(mintSyscoin.nTxHash);
                }
            }
        }
        TRACE2(mempool, rejected,
                tx->GetHash().data(),
                result.m_state.GetRejectReason().c_str()
        );
    }
    // After we've (potentially) uncached entries, ensure our coins cache is still within its size limits
    BlockValidationState state_dummy;
    active_chainstate.FlushStateToDisk(state_dummy, FlushStateMode::PERIODIC);
    return result;
}

PackageMempoolAcceptResult ProcessNewPackage(Chainstate& active_chainstate, CTxMemPool& pool,
                                                   const Package& package, bool test_accept)
{
    AssertLockHeld(cs_main);
    assert(!package.empty());
    assert(std::all_of(package.cbegin(), package.cend(), [](const auto& tx){return tx != nullptr;}));

    std::vector<COutPoint> coins_to_uncache;
    const CChainParams& chainparams = active_chainstate.m_chainman.GetParams();
    auto result = [&]() EXCLUSIVE_LOCKS_REQUIRED(cs_main) {
        AssertLockHeld(cs_main);
        if (test_accept) {
            auto args = MemPoolAccept::ATMPArgs::PackageTestAccept(chainparams, GetTime(), coins_to_uncache);
            return MemPoolAccept(pool, active_chainstate).AcceptMultipleTransactions(package, args);
        } else {
            auto args = MemPoolAccept::ATMPArgs::PackageChildWithParents(chainparams, GetTime(), coins_to_uncache);
            return MemPoolAccept(pool, active_chainstate).AcceptPackage(package, args);
        }
    }();

    // Uncache coins pertaining to transactions that were not submitted to the mempool.
    if (test_accept || result.m_state.IsInvalid()) {
        for (const COutPoint& hashTx : coins_to_uncache) {
            active_chainstate.CoinsTip().Uncache(hashTx);
        }
    }
    // Ensure the coins cache is still within limits.
    BlockValidationState state_dummy;
    active_chainstate.FlushStateToDisk(state_dummy, FlushStateMode::PERIODIC);
    return result;
}

//////////////////////////////////////////////////////////////////////////////
//
// CBlock and CBlockIndex
//
bool CheckProofOfWork(const CBlockHeader& block, const Consensus::Params& params)
{
    /* Except for legacy blocks with full version 1, ensure that
       the chain ID is correct.  Legacy blocks are not allowed since
       the merge-mining start, which is checked in AcceptBlockHeader
       where the height is known.  */
    const int32_t &nChainID = block.GetChainId();
    if (!block.IsLegacy() && params.fStrictChainId) {
        if(nChainID > 0) {
            if(nChainID != params.nAuxpowChainId)
                return error("%s : block does not have our chain ID"
                        " (got %d, expected %d, full nVersion %d)",
                        __func__, nChainID,
                        params.nAuxpowChainId, block.nVersion);
        } else if(block.auxpow) {
            const int32_t &nOldChainID = block.GetOldChainId();
            if(nOldChainID != params.nAuxpowOldChainId)
                return error("%s : block does not have our old chain ID"
                        " (got %d, expected %d, full nVersion %d)",
                        __func__, nOldChainID,
                        params.nAuxpowOldChainId, block.nVersion);
        }
    }
        

    /* If there is no auxpow, just check the block hash.  */
    if (!block.auxpow)
    {
        if (block.IsAuxpow())
            return error("%s : no auxpow on block with auxpow version",
                         __func__);

        if (!CheckProofOfWork(block.GetHash(), block.nBits, params))
            return error("%s : non-AUX proof of work failed", __func__);

        return true;
    }

    /* We have auxpow.  Check it.  */
    if (!block.IsAuxpow())
        return error("%s : auxpow on block with non-auxpow version", __func__);
  
    if (!CheckProofOfWork(block.auxpow->getParentBlockHash(), block.nBits, params))
        return error("%s : AUX proof of work failed", __func__);
    if (!block.auxpow->check(block.GetHash(), block.GetChainId(), params))
        return error("%s : AUX POW is not valid", __func__);
    

    return true;
}

CAmount GetBlockSubsidyRegtest(int nHeight, const Consensus::Params& consensusParams)
{
    int halvings = nHeight / consensusParams.nSubsidyHalvingInterval;
    // Force block reward to zero when right shift is undefined.
    if (halvings >= 64)
        return 0;

    CAmount nSubsidy = 50 * COIN;
    // Subsidy is cut in half every 210,000 blocks which will occur approximately every 4 years.
    nSubsidy >>= halvings;
    return nSubsidy;
}
CAmount GetBlockSubsidy(unsigned int nHeight, const Consensus::Params& consensusParams, bool fSuperblockPartOnly)
{
    if(fRegTest) {
        return GetBlockSubsidyRegtest(nHeight, consensusParams);
    }
    if (nHeight == 0)
        return 50*COIN;
    if (nHeight == 1)
    {
        // SYSCOIN 4 snapshot
        return 554200000 * COIN;
    }

    CAmount nSubsidy = 38.5 * COIN;
    // account for NEVM adjustment to 2.5 blocks
    if(nHeight >= (unsigned int)consensusParams.nNEVMStartBlock)
        nSubsidy *= 2.5;
    const int &reductions = consensusParams.SubsidyHalvingIntervals(nHeight);
    if (reductions >= 50) {
        return 0;
    }
    // Subsidy reduced every year by 5%
    for (int i = 0; i < reductions; i++) {
        nSubsidy -= nSubsidy / 20;
    }
    // Reduce the block reward of miners (allowing budget/superblocks)
    const CAmount &nSuperblockPart = (nSubsidy*0.1);

    if (fSuperblockPartOnly)
        return nSuperblockPart;
    nSubsidy -= nSuperblockPart;
    return nSubsidy;

}
CoinsViews::CoinsViews(DBParams db_params, CoinsViewOptions options)
    : m_dbview{std::move(db_params), std::move(options)},
      m_catcherview(&m_dbview) {}

void CoinsViews::InitCache()
{
    m_cacheview = std::make_unique<CCoinsViewCache>(&m_catcherview);
}

Chainstate::Chainstate(
    CTxMemPool* mempool,
    BlockManager& blockman,
    ChainstateManager& chainman,
    std::optional<uint256> from_snapshot_blockhash)
    : m_mempool(mempool),
      m_blockman(blockman),
      m_chainman(chainman),
      m_from_snapshot_blockhash(from_snapshot_blockhash) {}

const CBlockIndex* Chainstate::SnapshotBase()
{
    if (!m_from_snapshot_blockhash) return nullptr;
    if (!m_cached_snapshot_base) m_cached_snapshot_base = Assert(m_chainman.m_blockman.LookupBlockIndex(*m_from_snapshot_blockhash));
    return m_cached_snapshot_base;
}

void Chainstate::InitCoinsDB(
    size_t cache_size_bytes,
    bool in_memory,
    bool should_wipe,
    fs::path leveldb_name)
{
    if (m_from_snapshot_blockhash) {
        leveldb_name += node::SNAPSHOT_CHAINSTATE_SUFFIX;
    }

    m_coins_views = std::make_unique<CoinsViews>(
        DBParams{
            .path = m_chainman.m_options.datadir / leveldb_name,
            .cache_bytes = cache_size_bytes,
            .memory_only = in_memory,
            .wipe_data = should_wipe,
            .obfuscate = true,
            .options = m_chainman.m_options.coins_db},
        m_chainman.m_options.coins_view);
}

void Chainstate::InitCoinsCache(size_t cache_size_bytes)
{
    assert(m_coins_views != nullptr);
    m_coinstip_cache_size_bytes = cache_size_bytes;
    m_coins_views->InitCache();
}

// Note that though this is marked const, we may end up modifying `m_cached_finished_ibd`, which
// is a performance-related implementation detail. This function must be marked
// `const` so that `CValidationInterface` clients (which are given a `const Chainstate*`)
// can call it.
//
bool Chainstate::IsInitialBlockDownload() const
{
    // Optimization: pre-test latch before taking the lock.
    if (m_cached_finished_ibd.load(std::memory_order_relaxed))
        return false;

    LOCK(cs_main);
    if (m_cached_finished_ibd.load(std::memory_order_relaxed))
        return false;
    if (m_chainman.m_blockman.LoadingBlocks()) {
        return true;
    }
    if (m_chain.Tip() == nullptr)
        return true;
    if (m_chain.Tip()->nChainWork < m_chainman.MinimumChainWork()) {
        return true;
    }
    if (m_chain.Tip()->Time() < Now<NodeSeconds>() - m_chainman.m_options.max_tip_age) {
        return true;
    }
    LogPrintf("Leaving InitialBlockDownload (latching to false)\n");
    if(fNEVMConnection && !fRegTest) {
        bool bResponse = false;
        GetMainSignals().NotifyNEVMComms("startnetwork", bResponse);
    }
    m_cached_finished_ibd.store(true, std::memory_order_relaxed);
    return false;
}

void Chainstate::CheckForkWarningConditions()
{
    AssertLockHeld(cs_main);

    // Before we get past initial download, we cannot reliably alert about forks
    // (we assume we don't get stuck on a fork before finishing our initial sync)
    if (IsInitialBlockDownload()) {
        return;
    }

    if (m_chainman.m_best_invalid && m_chainman.m_best_invalid->nChainWork > m_chain.Tip()->nChainWork + (GetBlockProof(*m_chain.Tip()) * 6)) {
        LogPrintf("%s: Warning: Found invalid chain at least ~6 blocks longer than our best chain.\nChain state database corruption likely.\n", __func__);
        SetfLargeWorkInvalidChainFound(true);
    } else {
        SetfLargeWorkInvalidChainFound(false);
    }
}

// Called both upon regular invalid block discovery *and* InvalidateBlock
void Chainstate::InvalidChainFound(CBlockIndex* pindexNew)
{
    if (!m_chainman.m_best_invalid || pindexNew->nChainWork > m_chainman.m_best_invalid->nChainWork) {
        m_chainman.m_best_invalid = pindexNew;
    }
    if (m_chainman.m_best_header != nullptr && m_chainman.m_best_header->GetAncestor(pindexNew->nHeight) == pindexNew) {
        m_chainman.m_best_header = m_chain.Tip();
    }

    LogPrintf("%s: invalid block=%s  height=%d  log2_work=%f  date=%s\n", __func__,
      pindexNew->GetBlockHash().ToString(), pindexNew->nHeight,
      log(pindexNew->nChainWork.getdouble())/log(2.0), FormatISO8601DateTime(pindexNew->GetBlockTime()));
    CBlockIndex *tip = m_chain.Tip();
    assert (tip);
    LogPrintf("%s:  current best=%s  height=%d  log2_work=%f  date=%s\n", __func__,
      tip->GetBlockHash().ToString(), m_chain.Height(), log(tip->nChainWork.getdouble())/log(2.0),
      FormatISO8601DateTime(tip->GetBlockTime()));
    CheckForkWarningConditions();
}
// SYSCOIN
void Chainstate::ConflictingChainFound(CBlockIndex* pindexNew)
{
    LogPrintf("%s: conflicting block=%s  height=%d  log2_work=%.8f  date=%s\n", __func__,
      pindexNew->GetBlockHash().ToString(), pindexNew->nHeight,
      log(pindexNew->nChainWork.getdouble())/log(2.0), FormatISO8601DateTime(pindexNew->GetBlockTime()));
    CBlockIndex *tip = m_chain.Tip();
    assert (tip);
    LogPrintf("%s:  current best=%s  height=%d  log2_work=%.8f  date=%s\n", __func__,
      tip->GetBlockHash().ToString(), m_chain.Height(), log(tip->nChainWork.getdouble())/log(2.0),
      FormatISO8601DateTime(tip->GetBlockTime()));
    CheckForkWarningConditions();
}
// Same as InvalidChainFound, above, except not called directly from InvalidateBlock,
// which does its own setBlockIndexCandidates management.
void Chainstate::InvalidBlockFound(CBlockIndex* pindex, const BlockValidationState& state)
{
    // because chainlock is the last thing we check in CheckBlock() if we get any other error
    // prevent situation where an invalid header or block can be locked and force clients to be stuck on that chain
    // which will never be accepted
    if (state.GetResult() != BlockValidationResult::BLOCK_CHAINLOCK) {
        // if its any other error other than chainlock and we have a conflict then move back to previous known good chainlock
        if (llmq::chainLocksHandler->HasChainLock(pindex->nHeight, pindex->GetBlockHash())) {
            llmq::chainLocksHandler->SetToPreviousChainLock(); 
        }
    }
    if (state.GetResult() != BlockValidationResult::BLOCK_MUTATED) {
        pindex->nStatus |= BLOCK_FAILED_VALID;
        m_chainman.m_failed_blocks.insert(pindex);
        m_blockman.m_dirty_blockindex.insert(pindex);
        setBlockIndexCandidates.erase(pindex);
        InvalidChainFound(pindex);
    }
}

void UpdateCoins(const CTransaction& tx, CCoinsViewCache& inputs, CTxUndo &txundo, int nHeight)
{
    // mark inputs spent
    if (!tx.IsCoinBase()) {
        txundo.vprevout.reserve(tx.vin.size());
        for (const CTxIn &txin : tx.vin) {
            txundo.vprevout.emplace_back();
            bool is_spent = inputs.SpendCoin(txin.prevout, &txundo.vprevout.back());
            assert(is_spent);
        }
    }
    // add outputs
    AddCoins(inputs, tx, nHeight);
}

bool CScriptCheck::operator()() {
    const CScript &scriptSig = ptxTo->vin[nIn].scriptSig;
    const CScriptWitness *witness = &ptxTo->vin[nIn].scriptWitness;
    return VerifyScript(scriptSig, m_tx_out.scriptPubKey, witness, nFlags, CachingTransactionSignatureChecker(ptxTo, nIn, m_tx_out.nValue, cacheStore, *txdata), &error);
}

static CuckooCache::cache<uint256, SignatureCacheHasher> g_scriptExecutionCache;
static CSHA256 g_scriptExecutionCacheHasher;

bool InitScriptExecutionCache(size_t max_size_bytes)
{
    // Setup the salted hasher
    uint256 nonce = GetRandHash();
    // We want the nonce to be 64 bytes long to force the hasher to process
    // this chunk, which makes later hash computations more efficient. We
    // just write our 32-byte entropy twice to fill the 64 bytes.
    g_scriptExecutionCacheHasher.Write(nonce.begin(), 32);
    g_scriptExecutionCacheHasher.Write(nonce.begin(), 32);

    auto setup_results = g_scriptExecutionCache.setup_bytes(max_size_bytes);
    if (!setup_results) return false;

    const auto [num_elems, approx_size_bytes] = *setup_results;
    LogPrintf("Using %zu MiB out of %zu MiB requested for script execution cache, able to store %zu elements\n",
              approx_size_bytes >> 20, max_size_bytes >> 20, num_elems);
    return true;
}

/**
 * Check whether all of this transaction's input scripts succeed.
 *
 * This involves ECDSA signature checks so can be computationally intensive. This function should
 * only be called after the cheap sanity checks in CheckTxInputs passed.
 *
 * If pvChecks is not nullptr, script checks are pushed onto it instead of being performed inline. Any
 * script checks which are not necessary (eg due to script execution cache hits) are, obviously,
 * not pushed onto pvChecks/run.
 *
 * Setting cacheSigStore/cacheFullScriptStore to false will remove elements from the corresponding cache
 * which are matched. This is useful for checking blocks where we will likely never need the cache
 * entry again.
 *
 * Note that we may set state.reason to NOT_STANDARD for extra soft-fork flags in flags, block-checking
 * callers should probably reset it to CONSENSUS in such cases.
 *
 * Non-static (and re-declared) in src/test/txvalidationcache_tests.cpp
 */
bool CheckInputScripts(const CTransaction& tx, TxValidationState& state,
                       const CCoinsViewCache& inputs, unsigned int flags, bool cacheSigStore,
                       bool cacheFullScriptStore, PrecomputedTransactionData& txdata,
                       std::vector<CScriptCheck>* pvChecks)
{
    if (tx.IsCoinBase()) return true;

    if (pvChecks) {
        pvChecks->reserve(tx.vin.size());
    }

    // First check if script executions have been cached with the same
    // flags. Note that this assumes that the inputs provided are
    // correct (ie that the transaction hash which is in tx's prevouts
    // properly commits to the scriptPubKey in the inputs view of that
    // transaction).
    uint256 hashCacheEntry;
    CSHA256 hasher = g_scriptExecutionCacheHasher;
    hasher.Write(tx.GetWitnessHash().begin(), 32).Write((unsigned char*)&flags, sizeof(flags)).Finalize(hashCacheEntry.begin());
    AssertLockHeld(cs_main); //TODO: Remove this requirement by making CuckooCache not require external locks
    if (g_scriptExecutionCache.contains(hashCacheEntry, !cacheFullScriptStore)) {
        return true;
    }

    if (!txdata.m_spent_outputs_ready) {
        // SYSCOIN
        std::vector<CTxOutCoin> spent_outputs;
        spent_outputs.reserve(tx.vin.size());

        for (const auto& txin : tx.vin) {
            const COutPoint& prevout = txin.prevout;
            const Coin& coin = inputs.AccessCoin(prevout);
            assert(!coin.IsSpent());
            spent_outputs.emplace_back(coin.out);
        }
        txdata.Init(tx, std::move(spent_outputs));
    }
    assert(txdata.m_spent_outputs.size() == tx.vin.size());

    for (unsigned int i = 0; i < tx.vin.size(); i++) {

        // We very carefully only pass in things to CScriptCheck which
        // are clearly committed to by tx' witness hash. This provides
        // a sanity check that our caching is not introducing consensus
        // failures through additional data in, eg, the coins being
        // spent being checked as a part of CScriptCheck.

        // Verify signature
        CScriptCheck check(txdata.m_spent_outputs[i], tx, i, flags, cacheSigStore, &txdata);
        if (pvChecks) {
            pvChecks->emplace_back(std::move(check));
        } else if (!check()) {
            if (flags & STANDARD_NOT_MANDATORY_VERIFY_FLAGS) {
                // Check whether the failure was caused by a
                // non-mandatory script verification check, such as
                // non-standard DER encodings or non-null dummy
                // arguments; if so, ensure we return NOT_STANDARD
                // instead of CONSENSUS to avoid downstream users
                // splitting the network between upgraded and
                // non-upgraded nodes by banning CONSENSUS-failing
                // data providers.
                CScriptCheck check2(txdata.m_spent_outputs[i], tx, i,
                        flags & ~STANDARD_NOT_MANDATORY_VERIFY_FLAGS, cacheSigStore, &txdata);
                if (check2())
                    return state.Invalid(TxValidationResult::TX_NOT_STANDARD, strprintf("non-mandatory-script-verify-flag (%s)", ScriptErrorString(check.GetScriptError())));
            }
            // MANDATORY flag failures correspond to
            // TxValidationResult::TX_CONSENSUS. Because CONSENSUS
            // failures are the most serious case of validation
            // failures, we may need to consider using
            // RECENT_CONSENSUS_CHANGE for any script failure that
            // could be due to non-upgraded nodes which we may want to
            // support, to avoid splitting the network (but this
            // depends on the details of how net_processing handles
            // such errors).
            return state.Invalid(TxValidationResult::TX_CONSENSUS, strprintf("mandatory-script-verify-flag-failed (%s)", ScriptErrorString(check.GetScriptError())));
        }
    }

    if (cacheFullScriptStore && !pvChecks) {
        // We executed all of the provided scripts, and were told to
        // cache the result. Do so now.
        g_scriptExecutionCache.insert(hashCacheEntry);
    }

    return true;
}

bool FatalError(Notifications& notifications, BlockValidationState& state, const std::string& strMessage, const bilingual_str& userMessage)
{
    notifications.fatalError(strMessage, userMessage);
    return state.Error(strMessage);
}

/**
 * Restore the UTXO in a Coin at a given COutPoint
 * @param undo The Coin to be restored.
 * @param view The coins view to which to apply the changes.
 * @param out The out point that corresponds to the tx input.
 * @return A DisconnectResult as an int
 */
int ApplyTxInUndo(Coin&& undo, CCoinsViewCache& view, const COutPoint& out)
{
    bool fClean = true;

    if (view.HaveCoin(out)) fClean = false; // overwriting transaction output

    if (undo.nHeight == 0) {
        // Missing undo metadata (height and coinbase). Older versions included this
        // information only in undo records for the last spend of a transactions'
        // outputs. This implies that it must be present for some other output of the same tx.
        const Coin& alternate = AccessByTxid(view, out.hash);
        if (!alternate.IsSpent()) {
            undo.nHeight = alternate.nHeight;
            undo.fCoinBase = alternate.fCoinBase;
        } else {
            return DISCONNECT_FAILED; // adding output for transaction without known metadata
        }
    }
    // If the coin already exists as an unspent coin in the cache, then the
    // possible_overwrite parameter to AddCoin must be set to true. We have
    // already checked whether an unspent coin exists above using HaveCoin, so
    // we don't need to guess. When fClean is false, an unspent coin already
    // existed and it is an overwrite.
    view.AddCoin(out, std::move(undo), !fClean);

    return fClean ? DISCONNECT_OK : DISCONNECT_UNCLEAN;
}
bool GetNEVMData(BlockValidationState& state, const CBlock& block, CNEVMHeader &evmBlockHeader) {
    std::vector<unsigned char> vchData;
	int nOut;
	if (!GetSyscoinData(*block.vtx[0], vchData, nOut))
		return state.Invalid(BlockValidationResult::BLOCK_CONSENSUS, "nevm-block-data-output");
    auto pos = std::search(vchData.begin(), vchData.end(), std::begin(NEVM_MAGIC_BYTES), std::end(NEVM_MAGIC_BYTES));
    if(pos == vchData.end() )
        return state.Invalid(BlockValidationResult::BLOCK_CONSENSUS, "nevm-block-tag");
    pos = std::next(pos, sizeof(NEVM_MAGIC_BYTES));
    vchData = std::vector<unsigned char>(pos, pos+sizeof(CNEVMHeader));
    CDataStream ds(vchData, SER_NETWORK, PROTOCOL_VERSION);
    try {
        ds >> evmBlockHeader;
    } catch (std::exception& e) {
        return state.Invalid(BlockValidationResult::BLOCK_CONSENSUS, "nevm-block-unserialize");
    }
    return true;
}
bool Chainstate::ConnectNEVMCommitment(BlockValidationState& state, NEVMTxRootMap &mapNEVMTxRoots, const CBlock& block, const uint256& nBlockHash, const uint32_t& nHeight, const bool fJustCheck, PoDAMAPMemory &mapPoDA) {
    CNEVMHeader nevmBlockHeader;
    if(!GetNEVMData(state, block, nevmBlockHeader)) {
        return false; //state filled by GetNEVMData 
    }
    if(block.vchNEVMBlockData.empty()) {
        return state.Invalid(BlockValidationResult::BLOCK_CONSENSUS, "nevm-block-empty");
    }
    // convert into vector of VH's because it directly gets serialized to buffer for NEVM processing
    NEVMDataVec NEVMDataVecOut;
    for (auto const& [key, val] : mapPoDA) {
        NEVMDataVecOut.emplace_back(key);
    }
    bool bSkipValidation = nHeight <= nLastKnownHeightOnStart;
    if(bSkipValidation) {
        LogPrintf("ConnectNEVMCommitment: skipping validation result...\n");
    }
    std::string stateStr;
    if(fNEVMConnection) {
        GetMainSignals().NotifyNEVMBlockConnect(nevmBlockHeader, block, stateStr, fJustCheck? uint256(): nBlockHash, NEVMDataVecOut, nHeight, bSkipValidation);
        if(!stateStr.empty()) {
            state.Invalid(BlockValidationResult::BLOCK_INVALID_HEADER, stateStr);
            if(stateStr == "nevm-connect-response-invalid-data" || stateStr == "nevm-response-not-found") {
                // if exitwhensynced is set on geth we likely have shutdown the geth node so we should also shut syscoin down here
                const std::vector<std::string> &cmdLine = m_chainman.GethCommandLine();
                if(std::find(cmdLine.begin(), cmdLine.end(), "--exitwhensynced") != cmdLine.end()) {
                    m_chainman.GetNotifications().exitWhenSynced();
                    return true;
                }
            }
        }
    }
    bool res = state.IsValid();
    // try to bring connection back alive if its not connected for some reason
    if(!res) {
        if(state.GetRejectReason() == "nevm-connect-not-sent") {
            bool bResponse = false;
            GetMainSignals().NotifyNEVMComms("status", bResponse);
            if(!bResponse) {
                if(RestartGethNode()) {
                    // try again after resetting connection
                    GetMainSignals().NotifyNEVMBlockConnect(nevmBlockHeader, block, stateStr, fJustCheck? uint256(): nBlockHash, NEVMDataVecOut, nHeight, bSkipValidation);
                    if(!stateStr.empty()) {
                        state.Invalid(BlockValidationResult::BLOCK_INVALID_HEADER, stateStr);
                        if(stateStr == "nevm-connect-response-invalid-data" || stateStr == "nevm-response-not-found") {
                            // if exitwhensynced is set on geth we likely have shutdown the geth node so we should also shut syscoin down here
                            const std::vector<std::string> &cmdLine = m_chainman.GethCommandLine();
                            if(std::find(cmdLine.begin(), cmdLine.end(), "--exitwhensynced") != cmdLine.end()) {
                                m_chainman.GetNotifications().exitWhenSynced();
                                return true;
                            }
                        }
                    }
                    res = state.IsValid();
                }
            }
        }
    }
    if(res && !fJustCheck) {
        NEVMTxRoot txRootDB;
        txRootDB.nTxRoot = nevmBlockHeader.nTxRoot;
        txRootDB.nReceiptRoot = nevmBlockHeader.nReceiptRoot;
        mapNEVMTxRoots.try_emplace(nevmBlockHeader.nBlockHash, txRootDB);
    }


    return res;
}
bool DisconnectNEVMCommitment(BlockValidationState& state, std::vector<uint256> &vecNEVMBlocks, const CBlock& block, const uint256& nBlockHash) {
    CNEVMHeader evmBlock;
    if(!GetNEVMData(state, block, evmBlock)) {
        return false; // state filled by GetNEVMData
    }
    if(fNEVMConnection) {
        std::string stateStr;
        GetMainSignals().NotifyNEVMBlockDisconnect(stateStr, nBlockHash);
        if(!stateStr.empty()) {
            state.Invalid(BlockValidationResult::BLOCK_INVALID_HEADER, stateStr);
        }
    }
    bool res = state.IsValid() || !fNEVMConnection;
    if(res) {
        vecNEVMBlocks.emplace_back(evmBlock.nBlockHash);
    }
    return res;
}
// before propagating blocks/txs out to peers we need to fill the OPRETURN with the NEVM DA payload from separate store
bool FillNEVMData(const CTransactionRef &tx) {
    if(!tx->IsNEVMData()) {
        return true;
    }
    const auto &nOut = GetSyscoinDataOutput(*tx);
    if (nOut == -1) {
        return false;
    }
    // uncast nevmdata, its safe because its not used anywhere else
    std::vector<uint8_t> &vchNEVMData = const_cast<std::vector<uint8_t>&>(tx->vout[nOut].vchNEVMData);
    CNEVMData nevmData(tx->vout[nOut].scriptPubKey);
    if(nevmData.IsNull()) {
        return false;
    }
    // vout already has payload
    if(!tx->vout[nOut].vchNEVMData.empty()) {
        return true;
    }
    // data doesn't have to exist but if it does fill it
    pnevmdatadb->ReadData(nevmData.vchVersionHash, vchNEVMData);
    return true; 
}
bool EraseNEVMData(const NEVMDataVec &NEVMDataVecOut) {
    if(!NEVMDataVecOut.empty()) {
        return pnevmdatadb->FlushErase(NEVMDataVecOut);
    }
    return true;
}
class CBlobCheck
{
private:
    const CNEVMData* nevmData;
public:
    CBlobCheck() {}
    CBlobCheck(const CNEVMData* nevmDataIn) :
        nevmData(nevmDataIn)  { };

    bool operator()() noexcept {
        return nevmData->vchVersionHash == dev::sha3(*nevmData->vchNEVMData).asBytes();
    }
};
static CCheckQueue<CBlobCheck> blobcheckqueue(MAX_DATA_BLOBS);
bool ProcessNEVMDataHelper(const BlockManager& blockman, const std::vector<CNEVMData> &vecNevmDataPayload, const int64_t &nMedianTime, const int64_t &nTimeNow, PoDAMAPMemory &mapPoDA) { 
    int64_t nMedianTimeCL = 0;
    if(llmq::chainLocksHandler) {
        // use previous chainlock because chain can technically rollback up to previous lock
        const CBlockIndex* prevCLIndex = llmq::chainLocksHandler->GetPreviousChainLock();
        if (prevCLIndex) {
            nMedianTimeCL = prevCLIndex->GetMedianTimePast();
        }
    }
    // first sanity test times to ensure data should or shouldn't exist and save to another vector
    CCheckQueueControl<CBlobCheck> control(&blobcheckqueue);
    std::vector<CBlobCheck> vChecks;
    for (const auto &nevmDataPayload : vecNevmDataPayload) {
        // if connecting block is over NEVM_DATA_ENFORCE_TIME_NOT_HAVE_DATA seconds old (median) and we have a chainlock less than NEVM_DATA_ENFORCE_TIME_HAVE_DATA seconds old (median)
        const bool enforceNotHaveData = nMedianTimeCL > 0 && nMedianTime < (nTimeNow - NEVM_DATA_ENFORCE_TIME_NOT_HAVE_DATA) && nMedianTimeCL >= (nTimeNow - NEVM_DATA_ENFORCE_TIME_HAVE_DATA);
        const bool enforceHaveData = nMedianTime >= (nTimeNow - NEVM_DATA_ENFORCE_TIME_HAVE_DATA);
        if(enforceHaveData && (!nevmDataPayload.vchNEVMData || nevmDataPayload.vchNEVMData->empty())) {
            LogPrint(BCLog::SYS, "ProcessNEVMDataHelper: Enforcing data but NEVM Data is empty nMedianTime %ld nTimeNow %ld NEVM_DATA_ENFORCE_TIME_HAVE_DATA %d\n", nMedianTime, nTimeNow, NEVM_DATA_ENFORCE_TIME_HAVE_DATA);
            return false;
        } else if(enforceNotHaveData && nevmDataPayload.vchNEVMData && !nevmDataPayload.vchNEVMData->empty()) {
            LogPrint(BCLog::SYS, "ProcessNEVMDataHelper: Enforcing no data but NEVM Data is not empty nMedianTime %ld nTimeNow %ld NEVM_DATA_ENFORCE_TIME_NOT_HAVE_DATA %d\n", nMedianTime, nTimeNow, NEVM_DATA_ENFORCE_TIME_NOT_HAVE_DATA);
            return false;
        }
        if(nevmDataPayload.vchNEVMData && !nevmDataPayload.vchNEVMData->empty() && !pnevmdatadb->BlobExists(nevmDataPayload.vchVersionHash)){
            vChecks.emplace_back(CBlobCheck(&nevmDataPayload));
        }
    }
    if(!vChecks.empty()) {
        // process new vector in batch checking the blobs
        BlockValidationState state;
        const auto time_1{SteadyClock::now()};
        const auto nSizeChecks = vChecks.size();
        control.Add(std::move(vChecks));
        if (!control.Wait()){
            LogPrint(BCLog::SYS, "ProcessNEVMDataHelper: Invalid blob(s)\n");
            return false;
        }
        const auto time_2{SteadyClock::now()};
        LogPrint(BCLog::BENCHMARK, "ProcessNEVMDataHelper: verified %d blobs in %.2fms (%.2fms/blob)\n", nSizeChecks, Ticks<MillisecondsDouble>(time_2 - time_1), Ticks<MillisecondsDouble>(time_2 - time_1) / nSizeChecks);
    }
    for (const auto &nevmDataPayload : vecNevmDataPayload) {
        mapPoDA.try_emplace(nevmDataPayload.vchVersionHash, nevmDataPayload.vchNEVMData);
    }
    return true;
}
// when we receive blocks/txs from peers we need to strip the OPRETURN NEVM DA payload and store separately
bool ProcessNEVMData(const BlockManager& blockman, const CBlock &block, const int64_t &nMedianTime, const int64_t& nTimeNow, PoDAMAPMemory &mapPoDA) {
    std::vector<CNEVMData> vecNevmDataPayload;
    int nCountBlobs = 0;
    for (auto &tx : block.vtx) {
        if(tx->IsNEVMData()) {
            nCountBlobs++;
            if(nCountBlobs > MAX_DATA_BLOBS) {
                LogPrintf("ProcessNEVMData nCountBlobs > MAX_DATA_BLOBS, nCountBlobs: %d\n", nCountBlobs);
                return false;
            }
            const CNEVMData nevmDataPayload(*tx);
            if(nevmDataPayload.IsNull()) {
                return false;
            }
            vecNevmDataPayload.emplace_back(nevmDataPayload);
        }
    }
    if(!vecNevmDataPayload.empty() && !ProcessNEVMDataHelper(blockman, vecNevmDataPayload, nMedianTime, nTimeNow, mapPoDA)) {
        return false;
    }
    return true;
}
bool ProcessNEVMData(const BlockManager& blockman, const CTransaction& tx, const int64_t &nMedianTime, const int64_t& nTimeNow, PoDAMAPMemory &mapPoDA) {
    if(!tx.IsNEVMData()) {
        return true;
    }
    const CNEVMData nevmDataPayload(tx);
    if(nevmDataPayload.IsNull()) {
        return false;
    }
    std::vector<CNEVMData> vecPayload{nevmDataPayload};
    if(!ProcessNEVMDataHelper(blockman, vecPayload, nMedianTime, nTimeNow, mapPoDA)) {
        return false;
    }
    return true;
}
/** Undo the effects of this block (with given index) on the UTXO set represented by coins.
 *  When FAILED is returned, view is left in an indeterminate state. */
// SYSCOIN
DisconnectResult Chainstate::DisconnectBlock(const CBlock& block, const CBlockIndex* pindex, CCoinsViewCache& view, NEVMMintTxMap &mapMintKeys, NEVMDataVec &NEVMDataVecOut, std::vector<uint256> &vecNEVMBlocks, std::vector<std::pair<uint256, uint32_t> > &vecTXIDPairs, bool bReverify)
{
    AssertLockHeld(::cs_main);
    // SYSCOIN
    const auto& params = Params().GetConsensus();
    bool fDIP0003Active = pindex->nHeight >= params.DIP0003Height;
    if (fDIP0003Active && !evoDb->VerifyBestBlock(pindex->GetBlockHash())) {
        // Nodes that upgraded after DIP3 activation will have to reindex to ensure evodb consistency
        error("Found EvoDB inconsistency, you must reindex to continue");
        return DISCONNECT_FAILED;
    }
    bool fClean = true;

    CBlockUndo blockUndo;
    if (!m_blockman.UndoReadFromDisk(blockUndo, *pindex)) {
        error("DisconnectBlock(): failure reading undo data");
        return DISCONNECT_FAILED;
    }

    if (blockUndo.vtxundo.size() + 1 != block.vtx.size()) {
        error("DisconnectBlock(): block and undo data inconsistent");
        return DISCONNECT_FAILED;
    }
    // SYSCOIN
    if (!UndoSpecialTxsInBlock(block, pindex)) {
        return DISCONNECT_FAILED;
    }

    // Ignore blocks that contain transactions which are 'overwritten' by later transactions,
    // unless those are already completely spent.
    // See https://github.com/bitcoin/bitcoin/issues/22596 for additional information.
    // Note: the blocks specified here are different than the ones used in ConnectBlock because DisconnectBlock
    // unwinds the blocks in reverse. As a result, the inconsistency is not discovered until the earlier
    // blocks with the duplicate coinbase transactions are disconnected.
    /*bool fEnforceBIP30 = !((pindex->nHeight==91722 && pindex->GetBlockHash() == uint256S("0x00000000000271a2dc26e7667f8419f2e15416dc6955e5a6c6cdf3f2574dd08e")) ||
                           (pindex->nHeight==91812 && pindex->GetBlockHash() == uint256S("0x00000000000af0aed4792b1acee3d966af36cf5def14935db8de83d6f9306f2f")));*/

    // undo transactions in reverse order
    for (int i = block.vtx.size() - 1; i >= 0; i--) {
        const CTransaction &tx = *(block.vtx[i]);
        // SYSCOIN
        const uint256 &hash = tx.GetHash();
        const bool &is_coinbase = tx.IsCoinBase();

        // Check that all outputs are available and match the outputs in the block itself
        // exactly.
        for (size_t o = 0; o < tx.vout.size(); o++) {
            if (!tx.vout[o].scriptPubKey.IsUnspendable()) {
                COutPoint out(hash, o);
                Coin coin;
                bool is_spent = view.SpendCoin(out, &coin);
                if (!is_spent || tx.vout[o] != coin.out || pindex->nHeight != coin.nHeight || is_coinbase != coin.fCoinBase) {
                    fClean = false; // transaction output mismatch
                }
            }
        }
        // SYSCOIN	
		vecTXIDPairs.emplace_back(std::make_pair(hash, pindex->nHeight));
        // restore inputs
        if (i > 0) { // not coinbases
            CTxUndo &txundo = blockUndo.vtxundo[i-1];
            if (txundo.vprevout.size() != tx.vin.size()) {
                error("DisconnectBlock(): transaction and undo data inconsistent");
                return DISCONNECT_FAILED;
            }
            // SYSCOIN
            if(!DisconnectSyscoinTransaction(tx, hash, txundo, view, mapMintKeys, NEVMDataVecOut))
                fClean = false;
                
            for (unsigned int j = tx.vin.size(); j > 0;) {
                --j;
                const COutPoint& out = tx.vin[j].prevout;
                int res = ApplyTxInUndo(std::move(txundo.vprevout[j]), view, out);
                if (res == DISCONNECT_FAILED) return DISCONNECT_FAILED;
                fClean = fClean && res != DISCONNECT_UNCLEAN;
            }
            // At this point, all of txundo.vprevout should have been moved out.
        }
    } 
    BlockValidationState state;
    bool bRegTestContext = !fRegTest || (fRegTest && fNEVMConnection);
    if(bRegTestContext && bReverify && pindex->nHeight >= params.nNEVMStartBlock && !DisconnectNEVMCommitment(state, vecNEVMBlocks, block, block.GetHash())) {
        const std::string &errStr = strprintf("DisconnectBlock(): NEVM block failed to disconnect: %s\n", state.ToString().c_str());
        error(errStr.c_str());
        return DISCONNECT_FAILED; 
    }
    // move best block pointer to prevout block
    view.SetBestBlock(pindex->pprev->GetBlockHash());
    // SYSCOIN
    evoDb->WriteBestBlock(pindex->pprev->GetBlockHash());
    return fClean ? DISCONNECT_OK : DISCONNECT_UNCLEAN;
}

static CCheckQueue<CScriptCheck> scriptcheckqueue(128);

void StartScriptCheckWorkerThreads(int threads_num)
{
    scriptcheckqueue.StartWorkerThreads(threads_num);
    blobcheckqueue.StartWorkerThreads(threads_num);
}

void StopScriptCheckWorkerThreads()
{
    scriptcheckqueue.StopWorkerThreads();
    blobcheckqueue.StopWorkerThreads();
}

// SYSCOIN
bool GetBlockHash(ChainstateManager& chainman, uint256& hashRet, int nBlockHeight)
{
    LOCK(cs_main);
    if(chainman.ActiveTip() == nullptr) return false;
    if(nBlockHeight < -1 || nBlockHeight > chainman.ActiveHeight()) return false;
    if(nBlockHeight == -1) nBlockHeight = chainman.ActiveHeight();
    hashRet = chainman.ActiveChain()[nBlockHeight]->GetBlockHash();
    return true;
}
/**
 * Threshold condition checker that triggers when unknown versionbits are seen on the network.
 */
class WarningBitsConditionChecker : public AbstractThresholdConditionChecker
{
private:
    const ChainstateManager& m_chainman;
    int m_bit;

public:
    explicit WarningBitsConditionChecker(const ChainstateManager& chainman, int bit) : m_chainman{chainman}, m_bit(bit) {}

    int64_t BeginTime(const Consensus::Params& params) const override { return 0; }
    int64_t EndTime(const Consensus::Params& params) const override { return std::numeric_limits<int64_t>::max(); }
    int Period(const Consensus::Params& params) const override { return params.nMinerConfirmationWindow; }
    int Threshold(const Consensus::Params& params) const override { return params.nRuleChangeActivationThreshold; }

    bool Condition(const CBlockIndex* pindex, const Consensus::Params& params) const override
    {
        // SYSCOIN
        return m_bit != 19 && m_bit != 28 && m_bit != 7 && pindex->nHeight >= params.MinBIP9WarningHeight &&
               ((pindex->nVersion & VERSIONBITS_TOP_MASK) == VERSIONBITS_TOP_BITS) &&
               ((pindex->GetBaseVersion() >> m_bit) & 1) != 0 &&
               ((m_chainman.m_versionbitscache.ComputeBlockVersion(pindex->pprev, params) >> m_bit) & 1) == 0;
    }
};

static unsigned int GetBlockScriptFlags(const CBlockIndex& block_index, const ChainstateManager& chainman)
{
    const Consensus::Params& consensusparams = chainman.GetConsensus();

    // BIP16 didn't become active until Apr 1 2012 (on mainnet, and
    // retroactively applied to testnet)
    // However, only one historical block violated the P2SH rules (on both
    // mainnet and testnet).
    // Similarly, only one historical block violated the TAPROOT rules on
    // mainnet.
    // For simplicity, always leave P2SH+WITNESS+TAPROOT on except for the two
    // violating blocks.
    uint32_t flags{SCRIPT_VERIFY_P2SH | SCRIPT_VERIFY_WITNESS | SCRIPT_VERIFY_TAPROOT};
    const auto it{consensusparams.script_flag_exceptions.find(*Assert(block_index.phashBlock))};
    if (it != consensusparams.script_flag_exceptions.end()) {
        flags = it->second;
    }

    // Enforce the DERSIG (BIP66) rule
    if (DeploymentActiveAt(block_index, chainman, Consensus::DEPLOYMENT_DERSIG)) {
        flags |= SCRIPT_VERIFY_DERSIG;
    }

    // Enforce CHECKLOCKTIMEVERIFY (BIP65)
    if (DeploymentActiveAt(block_index, chainman, Consensus::DEPLOYMENT_CLTV)) {
        flags |= SCRIPT_VERIFY_CHECKLOCKTIMEVERIFY;
    }

    // Enforce CHECKSEQUENCEVERIFY (BIP112)
    if (DeploymentActiveAt(block_index, chainman, Consensus::DEPLOYMENT_CSV)) {
        flags |= SCRIPT_VERIFY_CHECKSEQUENCEVERIFY;
    }

    // Enforce BIP147 NULLDUMMY (activated simultaneously with segwit)
    if (DeploymentActiveAt(block_index, chainman, Consensus::DEPLOYMENT_SEGWIT)) {
        flags |= SCRIPT_VERIFY_NULLDUMMY;
    }

    return flags;
}


static SteadyClock::duration time_check{};
static SteadyClock::duration time_forks{};
static SteadyClock::duration time_connect{};
static SteadyClock::duration time_verify{};
static SteadyClock::duration time_undo{};
static SteadyClock::duration time_index{};
static SteadyClock::duration time_total{};
static int64_t num_blocks_total = 0;
// SYSCOIN
bool Chainstate::ConnectBlock(const CBlock& block, BlockValidationState& state, CBlockIndex* pindex,
                  CCoinsViewCache& view, bool fJustCheck, bool bReverify) {
    NEVMMintTxMap mapMintKeys;
    NEVMTxRootMap mapNEVMTxRoots;
    PoDAMAPMemory mapPoDA;
    std::vector<std::pair<uint256, uint32_t> > vecTXIDPairs;
    return ConnectBlock(block, state, pindex, view, fJustCheck, mapMintKeys, mapNEVMTxRoots, mapPoDA, vecTXIDPairs, bReverify);       
}
/** Apply the effects of this block (with given index) on the UTXO set represented by coins.
 *  Validity checks that depend on the UTXO set are also done; ConnectBlock()
 *  can fail if those validity checks fail (among other reasons). */
bool Chainstate::ConnectBlock(const CBlock& block, BlockValidationState& state, CBlockIndex* pindex,
                  CCoinsViewCache& view, bool fJustCheck, 
                  NEVMMintTxMap &mapMintKeys, NEVMTxRootMap &mapNEVMTxRoots, PoDAMAPMemory &mapPoDA, std::vector<std::pair<uint256, uint32_t> > &vecTXIDPairs, bool bReverify)
{
    AssertLockHeld(cs_main);
    assert(pindex);

    uint256 block_hash{block.GetHash()};
    assert(*pindex->phashBlock == block_hash);
    const bool parallel_script_checks{scriptcheckqueue.HasThreads()};

    const auto time_start{SteadyClock::now()};
    const CChainParams& params{m_chainman.GetParams()};

    // Check it again in case a previous version let a bad block in
    // NOTE: We don't currently (re-)invoke ContextualCheckBlock() or
    // ContextualCheckBlockHeader() here. This means that if we add a new
    // consensus rule that is enforced in one of those two functions, then we
    // may have let in a block that violates the rule prior to updating the
    // software, and we would NOT be enforcing the rule here. Fully solving
    // upgrade from one software version to the next after a consensus rule
    // change is potentially tricky and issue-specific (see NeedsRedownload()
    // for one approach that was used for BIP 141 deployment).
    // Also, currently the rule against blocks more than 2 hours in the future
    // is enforced in ContextualCheckBlockHeader(); we wouldn't want to
    // re-enforce that rule here (at least until we make it impossible for
    // m_adjusted_time_callback() to go backward).
    if (!CheckBlock(block, state, params.GetConsensus(), !fJustCheck, !fJustCheck)) {
        if (state.GetResult() == BlockValidationResult::BLOCK_MUTATED) {
            // We don't write down blocks to disk if they may have been
            // corrupted, so this should be impossible unless we're having hardware
            // problems.
            return FatalError(m_chainman.GetNotifications(), state, "Corrupt block found indicating potential hardware failure; shutting down");
        }
        return error("%s: Consensus::CheckBlock: %s", __func__, state.ToString());
    }

    // verify that the view's current state corresponds to the previous block
    uint256 hashPrevBlock = pindex->pprev == nullptr ? uint256() : pindex->pprev->GetBlockHash();
    assert(hashPrevBlock == view.GetBestBlock());
    // SYSCOIN
    if (pindex->pprev) {
        bool fDIP0003Active = pindex->nHeight >= Params().GetConsensus().DIP0003Height;
        if (fDIP0003Active && !evoDb->VerifyBestBlock(pindex->pprev->GetBlockHash())) {
            // Nodes that upgraded after DIP3 activation will have to reindex to ensure evodb consistency
            return FatalError(m_chainman.GetNotifications(), state, "Found EvoDB inconsistency, you must reindex to continue");
        }
    }
    num_blocks_total++;

    // Special case for the genesis block, skipping connection of its transactions
    // (its coinbase is unspendable)
    if (block_hash == params.GetConsensus().hashGenesisBlock) {
        if (!fJustCheck) {
            view.SetBestBlock(pindex->GetBlockHash());
        }
        return true;
    }

    bool fScriptChecks = true;
    if (!m_chainman.AssumedValidBlock().IsNull()) {
        // We've been configured with the hash of a block which has been externally verified to have a valid history.
        // A suitable default value is included with the software and updated from time to time.  Because validity
        //  relative to a piece of software is an objective fact these defaults can be easily reviewed.
        // This setting doesn't force the selection of any particular chain but makes validating some faster by
        //  effectively caching the result of part of the verification.
        BlockMap::const_iterator it{m_blockman.m_block_index.find(m_chainman.AssumedValidBlock())};
        if (it != m_blockman.m_block_index.end()) {
            if (it->second.GetAncestor(pindex->nHeight) == pindex &&
                m_chainman.m_best_header->GetAncestor(pindex->nHeight) == pindex &&
                m_chainman.m_best_header->nChainWork >= m_chainman.MinimumChainWork()) {
                // This block is a member of the assumed verified chain and an ancestor of the best header.
                // Script verification is skipped when connecting blocks under the
                // assumevalid block. Assuming the assumevalid block is valid this
                // is safe because block merkle hashes are still computed and checked,
                // Of course, if an assumed valid block is invalid due to false scriptSigs
                // this optimization would allow an invalid chain to be accepted.
                // The equivalent time check discourages hash power from extorting the network via DOS attack
                //  into accepting an invalid block through telling users they must manually set assumevalid.
                //  Requiring a software change or burying the invalid block, regardless of the setting, makes
                //  it hard to hide the implication of the demand.  This also avoids having release candidates
                //  that are hardly doing any signature verification at all in testing without having to
                //  artificially set the default assumed verified block further back.
                // The test against the minimum chain work prevents the skipping when denied access to any chain at
                //  least as good as the expected chain.
                // SYSCOIN
                int64_t timeForWork = 1209600;
                if(fRegTest)
                    timeForWork /= 10;
                fScriptChecks = (GetBlockProofEquivalentTime(*m_chainman.m_best_header, *pindex, *m_chainman.m_best_header, params.GetConsensus()) <= timeForWork);
            }
        }
    }

    const auto time_1{SteadyClock::now()};
    time_check += time_1 - time_start;
    LogPrint(BCLog::BENCHMARK, "    - Sanity checks: %.2fms [%.2fs (%.2fms/blk)]\n",
             Ticks<MillisecondsDouble>(time_1 - time_start),
             Ticks<SecondsDouble>(time_check),
             Ticks<MillisecondsDouble>(time_check) / num_blocks_total);

    // Do not allow blocks that contain transactions which 'overwrite' older transactions,
    // unless those are already completely spent.
    // If such overwrites are allowed, coinbases and transactions depending upon those
    // can be duplicated to remove the ability to spend the first instance -- even after
    // being sent to another address.
    // See BIP30, CVE-2012-1909, and http://r6.ca/blog/20120206T005236Z.html for more information.
    // This rule was originally applied to all blocks with a timestamp after March 15, 2012, 0:00 UTC.
    // Now that the whole chain is irreversibly beyond that time it is applied to all blocks except the
    // two in the chain that violate it. This prevents exploiting the issue against nodes during their
    // initial block download.
    // bool fEnforceBIP30 = !((pindex->nHeight==91842 && pindex->GetBlockHash() == uint256S("0x00000000000a4d0a398161ffc163c503763b1f4360639393e0e4c8e300e0caec")) ||
                           // (pindex->nHeight==91880 && pindex->GetBlockHash() == uint256S("0x00000000000743f190a18c5577a3c2d2a1f610ae9601ac046a38084ccb7cd721")));

    // Once BIP34 activated it was not possible to create new duplicate coinbases and thus other than starting
    // with the 2 existing duplicate coinbase pairs, not possible to create overwriting txs.  But by the
    // time BIP34 activated, in each of the existing pairs the duplicate coinbase had overwritten the first
    // before the first had been spent.  Since those coinbases are sufficiently buried it's no longer possible to create further
    // duplicate transactions descending from the known pairs either.
    // If we're on the known chain at height greater than where BIP34 activated, we can save the db accesses needed for the BIP30 check.

    // BIP34 requires that a block at height X (block X) has its coinbase
    // scriptSig start with a CScriptNum of X (indicated height X).  The above
    // logic of no longer requiring BIP30 once BIP34 activates is flawed in the
    // case that there is a block X before the BIP34 height of 227,931 which has
    // an indicated height Y where Y is greater than X.  The coinbase for block
    // X would also be a valid coinbase for block Y, which could be a BIP30
    // violation.  An exhaustive search of all mainnet coinbases before the
    // BIP34 height which have an indicated height greater than the block height
    // reveals many occurrences. The 3 lowest indicated heights found are
    // 209,921, 490,897, and 1,983,702 and thus coinbases for blocks at these 3
    // heights would be the first opportunity for BIP30 to be violated.

    // The search reveals a great many blocks which have an indicated height
    // greater than 1,983,702, so we simply remove the optimization to skip
    // BIP30 checking for blocks at height 1,983,702 or higher.  Before we reach
    // that block in another 25 years or so, we should take advantage of a
    // future consensus change to do a new and improved version of BIP34 that
    // will actually prevent ever creating any duplicate coinbases in the
    // future.
    // static constexpr int BIP34_IMPLIES_BIP30_LIMIT = 1983702;

    // There is no potential to create a duplicate coinbase at block 209,921
    // because this is still before the BIP34 height and so explicit BIP30
    // checking is still active.

    // The final case is block 176,684 which has an indicated height of
    // 490,897. Unfortunately, this issue was not discovered until about 2 weeks
    // before block 490,897 so there was not much opportunity to address this
    // case other than to carefully analyze it and determine it would not be a
    // problem. Block 490,897 was, in fact, mined with a different coinbase than
    // block 176,684, but it is important to note that even if it hadn't been or
    // is remined on an alternate fork with a duplicate coinbase, we would still
    // not run into a BIP30 violation.  This is because the coinbase for 176,684
    // is spent in block 185,956 in transaction
    // d4f7fbbf92f4a3014a230b2dc70b8058d02eb36ac06b4a0736d9d60eaa9e8781.  This
    // spending transaction can't be duplicated because it also spends coinbase
    // 0328dd85c331237f18e781d692c92de57649529bd5edf1d01036daea32ffde29.  This
    // coinbase has an indicated height of over 4.2 billion, and wouldn't be
    // duplicatable until that height, and it's currently impossible to create a
    // chain that long. Nevertheless we may wish to consider a future soft fork
    // which retroactively prevents block 490,897 from creating a duplicate
    // coinbase. The two historical BIP30 violations often provide a confusing
    // edge case when manipulating the UTXO and it would be simpler not to have
    // another edge case to deal with.

    // testnet3 has no blocks before the BIP34 height with indicated heights
    // post BIP34 before approximately height 486,000,000. After block
    // 1,983,702 testnet3 starts doing unnecessary BIP30 checking again.
    assert(pindex->pprev);
    // CBlockIndex* pindexBIP34height = pindex->pprev->GetAncestor(m_params.GetConsensus().BIP34Height);
    //Only continue to enforce if we're below BIP34 activation height or the block hash at that height doesn't correspond.
    // fEnforceBIP30 = fEnforceBIP30 && (!pindexBIP34height || !(pindexBIP34height->GetBlockHash() == m_params.GetConsensus().BIP34Hash));

    // TODO: Remove BIP30 checking from block height 1,983,702 on, once we have a
    // consensus change that ensures coinbases at those heights cannot
    // duplicate earlier coinbases.
    // if (fEnforceBIP30 || pindex->nHeight >= BIP34_IMPLIES_BIP30_LIMIT) {
        for (const auto& tx : block.vtx) {
            for (size_t o = 0; o < tx->vout.size(); o++) {
                if (view.HaveCoin(COutPoint(tx->GetHash(), o))) {
                    LogPrintf("ERROR: ConnectBlock(): tried to overwrite transaction\n");
                    return state.Invalid(BlockValidationResult::BLOCK_CONSENSUS, "bad-txns-BIP30");
                }
            }
        }
    //}

    // Enforce BIP68 (sequence locks)
    int nLockTimeFlags = 0;
    if (DeploymentActiveAt(*pindex, m_chainman, Consensus::DEPLOYMENT_CSV)) {
        nLockTimeFlags |= LOCKTIME_VERIFY_SEQUENCE;
    }

    // Get the script flags for this block
    unsigned int flags{GetBlockScriptFlags(*pindex, m_chainman)};

    const auto time_2{SteadyClock::now()};
    time_forks += time_2 - time_1;
    LogPrint(BCLog::BENCHMARK, "    - Fork checks: %.2fms [%.2fs (%.2fms/blk)]\n",
             Ticks<MillisecondsDouble>(time_2 - time_1),
             Ticks<SecondsDouble>(time_forks),
             Ticks<MillisecondsDouble>(time_forks) / num_blocks_total);

    CBlockUndo blockundo;

    // Precomputed transaction data pointers must not be invalidated
    // until after `control` has run the script checks (potentially
    // in multiple threads). Preallocate the vector size so a new allocation
    // doesn't invalidate pointers into the vector, and keep txsdata in scope
    // for as long as `control`.
    CCheckQueueControl<CScriptCheck> control(fScriptChecks && parallel_script_checks ? &scriptcheckqueue : nullptr);
    std::vector<PrecomputedTransactionData> txsdata(block.vtx.size());

    std::vector<int> prevheights;
    CAmount nFees = 0;
    int nInputs = 0;
    int64_t nSigOpsCost = 0;
    blockundo.vtxundo.reserve(block.vtx.size() - 1);
    // SYSCOIN
    const uint256& blockHash = block.GetHash();
    // MUST process special txes before updating UTXO to ensure consistency between mempool and block processing
    if (!ProcessSpecialTxsInBlock(m_blockman, block, pindex, state, view, fJustCheck, fScriptChecks)) {
        LogPrintf("ERROR: ConnectBlock(): ProcessSpecialTxsInBlock for block %s failed with %s\n",
                     pindex->GetBlockHash().ToString(), state.ToString());
        return state.Invalid(BlockValidationResult::BLOCK_CONSENSUS, "bad-cb-process-mn");
    }
    bool RolluxContext = pindex->nHeight >= params.GetConsensus().nRolluxStartBlock;
    for (unsigned int i = 0; i < block.vtx.size(); i++)
    {
        const CTransaction &tx = *(block.vtx[i]);

        nInputs += tx.vin.size();
        // SYSCOIN
        const uint256& txHash = tx.GetHash(); 
        const bool &isCoinBase = tx.IsCoinBase();
        vecTXIDPairs.emplace_back(txHash, pindex->nHeight);
        if (!isCoinBase)
        {
            TxValidationState tx_state;
            CAmount txfee = 0;
            if (RolluxContext && !Consensus::CheckTxInputs(tx, tx_state, view, pindex->nHeight, txfee, fJustCheck, mapMintKeys)) {
                // Any transaction validation failure in ConnectBlock is a block consensus failure
                state.Invalid(BlockValidationResult::BLOCK_CONSENSUS,
                            tx_state.GetRejectReason(), tx_state.GetDebugMessage());
                return error("%s: Consensus::CheckTxInputs: %s, %s", __func__, tx.GetHash().ToString(), state.ToString());
            }
            nFees += txfee;
            if (!MoneyRange(nFees)) {
                LogPrintf("ERROR: %s: accumulated fee in the block out of range.\n", __func__);
                return state.Invalid(BlockValidationResult::BLOCK_CONSENSUS, "bad-txns-accumulated-fee-outofrange");
            }

            // Check that transaction is BIP68 final
            // BIP68 lock checks (as opposed to nLockTime checks) must
            // be in ConnectBlock because they require the UTXO set
            prevheights.resize(tx.vin.size());
            for (size_t j = 0; j < tx.vin.size(); j++) {
                prevheights[j] = view.AccessCoin(tx.vin[j].prevout).nHeight;
            }

            if (!SequenceLocks(tx, nLockTimeFlags, prevheights, *pindex)) {
                LogPrintf("ERROR: %s: contains a non-BIP68-final transaction\n", __func__);
                return state.Invalid(BlockValidationResult::BLOCK_CONSENSUS, "bad-txns-nonfinal");
            }
        }

        // GetTransactionSigOpCost counts 3 types of sigops:
        // * legacy (always)
        // * p2sh (when P2SH enabled in flags and excludes coinbase)
        // * witness (when witness enabled in flags and excludes coinbase)
        // SYSCOIN
        nSigOpsCost += GetTransactionSigOpCost(tx, view, flags);
        if (nSigOpsCost > MAX_BLOCK_SIGOPS_COST) {
            LogPrintf("ERROR: ConnectBlock(): too many sigops\n");
            return state.Invalid(BlockValidationResult::BLOCK_CONSENSUS, "bad-blk-sigops");
        }

        if (!tx.IsCoinBase())
        {
            std::vector<CScriptCheck> vChecks;
            bool fCacheResults = fJustCheck; /* Don't cache results if we're actually connecting blocks (still consult the cache, though) */
            TxValidationState tx_state;
            if (fScriptChecks && !CheckInputScripts(tx, tx_state, view, flags, fCacheResults, fCacheResults, txsdata[i], parallel_script_checks ? &vChecks : nullptr)) {
                // Any transaction validation failure in ConnectBlock is a block consensus failure
                state.Invalid(BlockValidationResult::BLOCK_CONSENSUS,
                              tx_state.GetRejectReason(), tx_state.GetDebugMessage());
                return error("ConnectBlock(): CheckInputScripts on %s failed with %s",
                    tx.GetHash().ToString(), state.ToString());
            }
            control.Add(std::move(vChecks));
        }
        CTxUndo undoDummy;
        if (i > 0) {
            blockundo.vtxundo.push_back(CTxUndo());
        }
        UpdateCoins(tx, view, i == 0 ? undoDummy : blockundo.vtxundo.back(), pindex->nHeight);
    }
    bool PODAContext = pindex->nHeight >= params.GetConsensus().nPODAStartBlock;
    if(PODAContext && !ProcessNEVMData(m_chainman.m_blockman, block, m_chain.Tip()->GetMedianTimePast(), TicksSinceEpoch<std::chrono::seconds>(m_chainman.m_options.adjusted_time_callback()), mapPoDA)) {
        return state.Invalid(BlockValidationResult::BLOCK_CONSENSUS, "poda-validation-failed");
    }
    bool bRegTestContext = !fRegTest || (fRegTest && fNEVMConnection);
    if (bRegTestContext && bReverify && pindex->nHeight >= params.GetConsensus().nNEVMStartBlock && !ConnectNEVMCommitment(state, mapNEVMTxRoots, block, blockHash, (uint32_t)pindex->nHeight, fJustCheck, mapPoDA)) {
        return false; // state filled by ConnectNEVMCommitment
    }
    const auto time_3{SteadyClock::now()};
    time_connect += time_3 - time_2;
    LogPrint(BCLog::BENCHMARK, "      - Connect %u transactions: %.2fms (%.3fms/tx, %.3fms/txin) [%.2fs (%.2fms/blk)]\n", (unsigned)block.vtx.size(),
             Ticks<MillisecondsDouble>(time_3 - time_2), Ticks<MillisecondsDouble>(time_3 - time_2) / block.vtx.size(),
             nInputs <= 1 ? 0 : Ticks<MillisecondsDouble>(time_3 - time_2) / (nInputs - 1),
             Ticks<SecondsDouble>(time_connect),
             Ticks<MillisecondsDouble>(time_connect) / num_blocks_total);


    if (!control.Wait()){
        LogPrintf("ERROR: %s: CheckQueue failed\n", __func__);
        return state.Invalid(BlockValidationResult::BLOCK_CONSENSUS, "block-validation-failed");
    }
    // SYSCOIN : MODIFIED TO CHECK MASTERNODE PAYMENTS AND SUPERBLOCKS
<<<<<<< HEAD
    const CAmount &blockReward = GetBlockSubsidy(pindex->nHeight, params.GetConsensus());
    CAmount nMNSeniorityRet = 0;
    CAmount nMNFloorDiffRet = 0;
    // detect MN was paid properly, accounting for seniority which is added to subsidy
    if ((fRegTest || pindex->nHeight >= params.GetConsensus().nRolluxStartBlock) && !IsBlockPayeeValid(m_chain, *block.vtx[0], pindex->nHeight, blockReward, nFees, nMNSeniorityRet, nMNFloorDiffRet)) {
        LogPrintf("ERROR: ConnectBlock(): couldn't find masternode or superblock payments\n");
        return state.Invalid(BlockValidationResult::BLOCK_CONSENSUS, "bad-cb-payee");
    }

    std::string strError;
    // add seniority to reward when checking for limit
    if (!fTestSetting && (fRegTest || pindex->nHeight >= params.GetConsensus().nRolluxStartBlock) && !IsBlockValueValid(block, pindex->nHeight, blockReward+nFees+nMNSeniorityRet+nMNFloorDiffRet, strError)) {
        LogPrintf("ERROR: ConnectBlock(): coinbase pays too much (actual=%lld vs limit=%lld)\n", block.vtx[0]->GetValueOut(), blockReward+nFees+nMNSeniorityRet+nMNFloorDiffRet);
        // hack for feature_signet.py to pass which uses bitcoin blocks signed by the signet witness
        if(!fSigNet || pindex->nHeight > 100) {
            return state.Invalid(BlockValidationResult::BLOCK_CONSENSUS, "bad-cb-amount");
=======
    if(fScriptChecks) {
        const CAmount &blockReward = GetBlockSubsidy(pindex->nHeight, params.GetConsensus());
        CAmount nMNSeniorityRet = 0;
        CAmount nMNFloorDiffRet = 0;
        // detect MN was paid properly, accounting for seniority which is added to subsidy
        if (!IsBlockPayeeValid(m_chain, *block.vtx[0], pindex->nHeight, blockReward, nFees, nMNSeniorityRet, nMNFloorDiffRet)) {
            LogPrintf("ERROR: ConnectBlock(): couldn't find masternode or superblock payments\n");
            return state.Invalid(BlockValidationResult::BLOCK_CONSENSUS, "bad-cb-payee");
        }

        std::string strError;
        // add seniority to reward when checking for limit
        if (!fTestSetting && !IsBlockValueValid(block, pindex->nHeight, blockReward+nFees+nMNSeniorityRet+nMNFloorDiffRet, strError) && (fRegTest || pindex->nHeight >= params.GetConsensus().DIP0003EnforcementHeight)) {
            LogPrintf("ERROR: ConnectBlock(): coinbase pays too much (actual=%lld vs limit=%lld)\n", block.vtx[0]->GetValueOut(), blockReward+nFees+nMNSeniorityRet+nMNFloorDiffRet);
            // hack for feature_signet.py to pass which uses bitcoin blocks signed by the signet witness
            if(!fSigNet || pindex->nHeight > 100) {
                return state.Invalid(BlockValidationResult::BLOCK_CONSENSUS, "bad-cb-amount");
            }
        }
        if (pindex->pprev && pindex->phashBlock && llmq::chainLocksHandler->HasConflictingChainLock(pindex->nHeight, pindex->GetBlockHash())) {
            return state.Invalid(BlockValidationResult::BLOCK_CHAINLOCK, "bad-chainlock");
>>>>>>> c8a24cd0
        }
    }
    // END SYSCOIN
    const auto time_4{SteadyClock::now()};
    time_verify += time_4 - time_2;
    LogPrint(BCLog::BENCHMARK, "    - Verify %u txins: %.2fms (%.3fms/txin) [%.2fs (%.2fms/blk)]\n", nInputs - 1,
             Ticks<MillisecondsDouble>(time_4 - time_2),
             nInputs <= 1 ? 0 : Ticks<MillisecondsDouble>(time_4 - time_2) / (nInputs - 1),
             Ticks<SecondsDouble>(time_verify),
             Ticks<MillisecondsDouble>(time_verify) / num_blocks_total);
    if (fJustCheck)
        return true;

    if (!m_blockman.WriteUndoDataForBlock(blockundo, state, *pindex)) {
        return false;
    }

    const auto time_5{SteadyClock::now()};
    time_undo += time_5 - time_4;
    LogPrint(BCLog::BENCHMARK, "    - Write undo data: %.2fms [%.2fs (%.2fms/blk)]\n",
             Ticks<MillisecondsDouble>(time_5 - time_4),
             Ticks<SecondsDouble>(time_undo),
             Ticks<MillisecondsDouble>(time_undo) / num_blocks_total);

    if (!pindex->IsValid(BLOCK_VALID_SCRIPTS)) {
        pindex->RaiseValidity(BLOCK_VALID_SCRIPTS);
        m_blockman.m_dirty_blockindex.insert(pindex);
    }

    // add this block to the view's block chain
    view.SetBestBlock(pindex->GetBlockHash());
    // SYSCOIN
    evoDb->WriteBestBlock(pindex->GetBlockHash());
    const auto time_6{SteadyClock::now()};
    time_index += time_6 - time_5;
    LogPrint(BCLog::BENCHMARK, "    - Index writing: %.2fms [%.2fs (%.2fms/blk)]\n",
             Ticks<MillisecondsDouble>(time_6 - time_5),
             Ticks<SecondsDouble>(time_index),
             Ticks<MillisecondsDouble>(time_index) / num_blocks_total);
    TRACE6(validation, block_connected,
        block_hash.data(),
        pindex->nHeight,
        block.vtx.size(),
        nInputs,
        nSigOpsCost,
        time_5 - time_start // in microseconds (µs)
    );

    return true;
}

CoinsCacheSizeState Chainstate::GetCoinsCacheSizeState()
{
    return this->GetCoinsCacheSizeState(
        m_coinstip_cache_size_bytes,
        m_mempool ? m_mempool->m_max_size_bytes : 0);
}

CoinsCacheSizeState Chainstate::GetCoinsCacheSizeState(
    size_t max_coins_cache_size_bytes,
    size_t max_mempool_size_bytes)
{
    const int64_t nMempoolUsage = m_mempool ? m_mempool->DynamicMemoryUsage() : 0;
    int64_t cacheSize = CoinsTip().DynamicMemoryUsage();
    int64_t nTotalSpace =
        max_coins_cache_size_bytes + std::max<int64_t>(int64_t(max_mempool_size_bytes) - nMempoolUsage, 0);

    //! No need to periodic flush if at least this much space still available.
    static constexpr int64_t MAX_BLOCK_COINSDB_USAGE_BYTES = 10 * 1024 * 1024;  // 10MB
    int64_t large_threshold =
        std::max((9 * nTotalSpace) / 10, nTotalSpace - MAX_BLOCK_COINSDB_USAGE_BYTES);

    if (cacheSize > nTotalSpace) {
        LogPrintf("Cache size (%s) exceeds total space (%s)\n", cacheSize, nTotalSpace);
        return CoinsCacheSizeState::CRITICAL;
    } else if (cacheSize > large_threshold) {
        return CoinsCacheSizeState::LARGE;
    }
    return CoinsCacheSizeState::OK;
}

bool Chainstate::FlushStateToDisk(
    BlockValidationState &state,
    FlushStateMode mode,
    int nManualPruneHeight)
{
    LOCK(cs_main);
    assert(this->CanFlushToDisk());
    std::set<int> setFilesToPrune;
    bool full_flush_completed = false;

    const size_t coins_count = CoinsTip().GetCacheSize();
    const size_t coins_mem_usage = CoinsTip().DynamicMemoryUsage();
    try {
    {
        bool fFlushForPrune = false;
        bool fDoFullFlush = false;

        CoinsCacheSizeState cache_state = GetCoinsCacheSizeState();
        LOCK(m_blockman.cs_LastBlockFile);
        if (m_blockman.IsPruneMode() && (m_blockman.m_check_for_pruning || nManualPruneHeight > 0) && !fReindex) {
            // make sure we don't prune above any of the prune locks bestblocks
            // pruning is height-based
            int last_prune{m_chain.Height()}; // last height we can prune
            std::optional<std::string> limiting_lock; // prune lock that actually was the limiting factor, only used for logging

            for (const auto& prune_lock : m_blockman.m_prune_locks) {
                if (prune_lock.second.height_first == std::numeric_limits<int>::max()) continue;
                // Remove the buffer and one additional block here to get actual height that is outside of the buffer
                const int lock_height{prune_lock.second.height_first - PRUNE_LOCK_BUFFER - 1};
                last_prune = std::max(1, std::min(last_prune, lock_height));
                if (last_prune == lock_height) {
                    limiting_lock = prune_lock.first;
                }
            }

            if (limiting_lock) {
                LogPrint(BCLog::PRUNE, "%s limited pruning to height %d\n", limiting_lock.value(), last_prune);
            }

            if (nManualPruneHeight > 0) {
                LOG_TIME_MILLIS_WITH_CATEGORY("find files to prune (manual)", BCLog::BENCHMARK);

                m_blockman.FindFilesToPruneManual(setFilesToPrune, std::min(last_prune, nManualPruneHeight), m_chain.Height());
            } else {
                LOG_TIME_MILLIS_WITH_CATEGORY("find files to prune", BCLog::BENCHMARK);

                m_blockman.FindFilesToPrune(setFilesToPrune, m_chainman.GetParams().PruneAfterHeight(), m_chain.Height(), last_prune, IsInitialBlockDownload());
                m_blockman.m_check_for_pruning = false;
            }
            if (!setFilesToPrune.empty()) {
                fFlushForPrune = true;
                if (!m_blockman.m_have_pruned) {
                    m_blockman.m_block_tree_db->WriteFlag("prunedblockfiles", true);
                    m_blockman.m_have_pruned = true;
                }
            }
        }
        const auto nNow{SteadyClock::now()};
        // Avoid writing/flushing immediately after startup.
        if (m_last_write == decltype(m_last_write){}) {
            m_last_write = nNow;
        }
        if (m_last_flush == decltype(m_last_flush){}) {
            m_last_flush = nNow;
        }
        // The cache is large and we're within 10% and 10 MiB of the limit, but we have time now (not in the middle of a block processing).
        bool fCacheLarge = mode == FlushStateMode::PERIODIC && cache_state >= CoinsCacheSizeState::LARGE;
        // The cache is over the limit, we have to write now.
        bool fCacheCritical = mode == FlushStateMode::IF_NEEDED && cache_state >= CoinsCacheSizeState::CRITICAL;
        // It's been a while since we wrote the block index to disk. Do this frequently, so we don't need to redownload after a crash.
        bool fPeriodicWrite = mode == FlushStateMode::PERIODIC && nNow > m_last_write + DATABASE_WRITE_INTERVAL;
        // It's been very long since we flushed the cache. Do this infrequently, to optimize cache usage.
        bool fPeriodicFlush = mode == FlushStateMode::PERIODIC && nNow > m_last_flush + DATABASE_FLUSH_INTERVAL;
        // SYSCOIN The evodb cache is too large
        bool fEvoDbCacheCritical = mode == FlushStateMode::IF_NEEDED && evoDb != nullptr && evoDb->GetMemoryUsage() >= (64 << 20);
        // Combine all conditions that result in a full cache flush.
        fDoFullFlush = (mode == FlushStateMode::ALWAYS) || fCacheLarge || fCacheCritical || fEvoDbCacheCritical || fPeriodicFlush || fFlushForPrune;
        // Write blocks and block index to disk.
        if (fDoFullFlush || fPeriodicWrite) {
            // Ensure we can write block index
            if (!CheckDiskSpace(m_blockman.m_opts.blocks_dir)) {
                return FatalError(m_chainman.GetNotifications(), state, "Disk space is too low!", _("Disk space is too low!"));
            }
            {
                LOG_TIME_MILLIS_WITH_CATEGORY("write block and undo data to disk", BCLog::BENCHMARK);

                // First make sure all block and undo data is flushed to disk.
                m_blockman.FlushBlockFile();
            }

            // Then update all block file information (which may refer to block and undo files).
            {
                LOG_TIME_MILLIS_WITH_CATEGORY("write block index to disk", BCLog::BENCHMARK);

                if (!m_blockman.WriteBlockIndexDB()) {
                    return FatalError(m_chainman.GetNotifications(), state, "Failed to write to block index database");
                }
            }
            // Finally remove any pruned files
            if (fFlushForPrune) {
                LOG_TIME_MILLIS_WITH_CATEGORY("unlink pruned files", BCLog::BENCHMARK);

                m_blockman.UnlinkPrunedFiles(setFilesToPrune);
            }
            // SYSCOIN
            if (pnevmdatadb && !pnevmdatadb->FlushCacheToDisk()) {
                return FatalError(m_chainman.GetNotifications(), state, "Failed to commit PoDA");
            }
            if (pblockindexdb && !pblockindexdb->FlushCacheToDisk((uint32_t)m_chainman.ActiveHeight())) {
                return FatalError(m_chainman.GetNotifications(), state, "Failed to commit to block index db");
            }
            if (pnevmtxrootsdb && !pnevmtxrootsdb->FlushCacheToDisk()) {
                return FatalError(m_chainman.GetNotifications(), state, "Failed to commit to nevm tx roots db");
            }
            m_last_write = nNow;
        }
        // Flush best chain related state. This can only be done if the blocks / block index write was also done.
        if (fDoFullFlush && !CoinsTip().GetBestBlock().IsNull()) {
            LOG_TIME_MILLIS_WITH_CATEGORY(strprintf("write coins cache to disk (%d coins, %.2fkB)",
                coins_count, coins_mem_usage / 1000), BCLog::BENCHMARK);

            // Typical Coin structures on disk are around 48 bytes in size.
            // Pushing a new one to the database can cause it to be written
            // twice (once in the log, and once in the tables). This is already
            // an overestimation, as most will delete an existing entry or
            // overwrite one. Still, use a conservative safety factor of 2.
            if (!CheckDiskSpace(m_chainman.m_options.datadir, 48 * 2 * 2 * CoinsTip().GetCacheSize())) {
                return FatalError(m_chainman.GetNotifications(), state, "Disk space is too low!", _("Disk space is too low!"));
            }
            // Flush the chainstate (which may refer to block index entries).
            if (!CoinsTip().Flush())
                return FatalError(m_chainman.GetNotifications(), state, "Failed to write to coin database");
            // SYSCOIN
            if (!evoDb->CommitRootTransaction())
                return FatalError(m_chainman.GetNotifications(), state, "Failed to commit EvoDB");
            if (pnevmtxmintdb && !pnevmtxmintdb->FlushCacheToDisk())
                return FatalError(m_chainman.GetNotifications(), state, "Failed to commit to nevm tx mint db");

            m_last_flush = nNow;
            full_flush_completed = true;
            TRACE5(utxocache, flush,
                   int64_t{Ticks<std::chrono::microseconds>(SteadyClock::now() - nNow)},
                   (uint32_t)mode,
                   (uint64_t)coins_count,
                   (uint64_t)coins_mem_usage,
                   (bool)fFlushForPrune);
        }
    }
    if (full_flush_completed) {
        // Update best block in wallet (so we can detect restored wallets).
        GetMainSignals().ChainStateFlushed(m_chain.GetLocator());
    }
    } catch (const std::runtime_error& e) {
        return FatalError(m_chainman.GetNotifications(), state, std::string("System error while flushing: ") + e.what());
    }
    return true;
}

void Chainstate::ForceFlushStateToDisk()
{
    BlockValidationState state;
    if (!this->FlushStateToDisk(state, FlushStateMode::ALWAYS)) {
        LogPrintf("%s: failed to flush state (%s)\n", __func__, state.ToString());
    }
}

void Chainstate::PruneAndFlush()
{
    BlockValidationState state;
    m_blockman.m_check_for_pruning = true;
    if (!this->FlushStateToDisk(state, FlushStateMode::NONE)) {
        LogPrintf("%s: failed to flush state (%s)\n", __func__, state.ToString());
    }
}

/** Private helper function that concatenates warning messages. */
static void AppendWarning(bilingual_str& res, const bilingual_str& warn)
{
    if (!res.empty()) res += Untranslated(", ");
    res += warn;
}

static void UpdateTipLog(
    const CCoinsViewCache& coins_tip,
    const CBlockIndex* tip,
    const CChainParams& params,
    const std::string& func_name,
    const std::string& prefix,
    const std::string& warning_messages) EXCLUSIVE_LOCKS_REQUIRED(::cs_main)
{

    AssertLockHeld(::cs_main);
    LogPrintf("%s%s: new best=%s height=%d version=0x%08x log2_work=%f tx=%lu date='%s' progress=%f cache=%.1fMiB(%utxo)%s\n",
        prefix, func_name,
        tip->GetBlockHash().ToString(), tip->nHeight, tip->nVersion,
        log(tip->nChainWork.getdouble()) / log(2.0), (unsigned long)tip->nChainTx,
        FormatISO8601DateTime(tip->GetBlockTime()),
        GuessVerificationProgress(params.TxData(), tip),
        coins_tip.DynamicMemoryUsage() * (1.0 / (1 << 20)),
        coins_tip.GetCacheSize(),
        !warning_messages.empty() ? strprintf(" warning='%s'", warning_messages) : "");
}

void Chainstate::UpdateTip(const CBlockIndex* pindexNew)
{
    const auto& coins_tip = this->CoinsTip();

    const CChainParams& params{m_chainman.GetParams()};

    // The remainder of the function isn't relevant if we are not acting on
    // the active chainstate, so return if need be.
    if (this != &m_chainman.ActiveChainstate()) {
        // Only log every so often so that we don't bury log messages at the tip.
        constexpr int BACKGROUND_LOG_INTERVAL = 2000;
        if (pindexNew->nHeight % BACKGROUND_LOG_INTERVAL == 0) {
            UpdateTipLog(coins_tip, pindexNew, params, __func__, "[background validation] ", "");
        }
        return;
    }

    // New best block
    if (m_mempool) {
        m_mempool->AddTransactionsUpdated(1);
    }

    {
        LOCK(g_best_block_mutex);
        g_best_block = pindexNew->GetBlockHash();
        g_best_block_cv.notify_all();
    }

    bilingual_str warning_messages;
    if (!this->IsInitialBlockDownload()) {
        const CBlockIndex* pindex = pindexNew;
        for (int bit = 0; bit < VERSIONBITS_NUM_BITS; bit++) {
            WarningBitsConditionChecker checker(m_chainman, bit);
            ThresholdState state = checker.GetStateFor(pindex, params.GetConsensus(), m_chainman.m_warningcache.at(bit));
            if (state == ThresholdState::ACTIVE || state == ThresholdState::LOCKED_IN) {
                const bilingual_str warning = strprintf(_("Unknown new rules activated (versionbit %i)"), bit);
                if (state == ThresholdState::ACTIVE) {
                    m_chainman.GetNotifications().warning(warning);
                } else {
                    AppendWarning(warning_messages, warning);
                }
            }
        }
    }
    UpdateTipLog(coins_tip, pindexNew, params, __func__, "", warning_messages.original);
}

/** Disconnect m_chain's tip.
  * After calling, the mempool will be in an inconsistent state, with
  * transactions from disconnected blocks being added to disconnectpool.  You
  * should make the mempool consistent again by calling MaybeUpdateMempoolForReorg.
  * with cs_main held.
  *
  * If disconnectpool is nullptr, then no disconnected transactions are added to
  * disconnectpool (note that the caller is responsible for mempool consistency
  * in any case).
  */
 // SYSCOIN
bool Chainstate::DisconnectTip(BlockValidationState& state, DisconnectedBlockTransactions* disconnectpool, bool bReverify)
{
    AssertLockHeld(cs_main);
    if (m_mempool) AssertLockHeld(m_mempool->cs);

    CBlockIndex *pindexDelete = m_chain.Tip();
    assert(pindexDelete);
    assert(pindexDelete->pprev);
    // Read block from disk.
    std::shared_ptr<CBlock> pblock = std::make_shared<CBlock>();
    CBlock& block = *pblock;
    if (!m_blockman.ReadBlockFromDisk(block, *pindexDelete)) {
        return error("DisconnectTip(): Failed to read block");
    }
    // Apply the block atomically to the chain state.
    // SYSCOIN
    NEVMMintTxMap mapMintKeys;
    NEVMDataVec NEVMDataVecOut;
    std::vector<uint256> vecNEVMBlocks;
    std::vector<std::pair<uint256,uint32_t> > vecTXIDPairs;
    const auto time_start{SteadyClock::now()};
    {
        // SYSCOIN
        auto dbTx = evoDb->BeginTransaction();
        CCoinsViewCache view(&CoinsTip());
        assert(view.GetBestBlock() == pindexDelete->GetBlockHash());
        if (DisconnectBlock(block, pindexDelete, view, mapMintKeys, NEVMDataVecOut, vecNEVMBlocks, vecTXIDPairs, bReverify) != DISCONNECT_OK)
            return error("DisconnectTip(): DisconnectBlock %s failed", pindexDelete->GetBlockHash().ToString());
        bool flushed = view.Flush();
        assert(flushed);
        // SYSCOIN
        dbTx->Commit();
    }
    // SYSCOIN 
    if(pnevmtxmintdb != nullptr){
        if(!pnevmtxmintdb->FlushErase(mapMintKeys) || !pnevmtxrootsdb->FlushErase(vecNEVMBlocks) || !pblockindexdb->FlushErase(vecTXIDPairs) || !pnevmdatadb->FlushEraseMTPs(NEVMDataVecOut)){
            return error("DisconnectTip(): Error flushing to asset dbs on disconnect %s", pindexDelete->GetBlockHash().ToString());
        }
    }
    LogPrint(BCLog::BENCHMARK, "- Disconnect block: %.2fms\n",
             Ticks<MillisecondsDouble>(SteadyClock::now() - time_start));

    {
        // Prune locks that began at or after the tip should be moved backward so they get a chance to reorg
        const int max_height_first{pindexDelete->nHeight - 1};
        for (auto& prune_lock : m_blockman.m_prune_locks) {
            if (prune_lock.second.height_first <= max_height_first) continue;

            prune_lock.second.height_first = max_height_first;
            LogPrint(BCLog::PRUNE, "%s prune lock moved back to %d\n", prune_lock.first, max_height_first);
        }
    }

    // Write the chain state to disk, if necessary.
    if (!FlushStateToDisk(state, FlushStateMode::IF_NEEDED)) {
        return false;
    }

    if (disconnectpool && m_mempool) {
        // Save transactions to re-add to mempool at end of reorg
        for (auto it = block.vtx.rbegin(); it != block.vtx.rend(); ++it) {
            disconnectpool->addTransaction(*it);
        }
        while (disconnectpool->DynamicMemoryUsage() > MAX_DISCONNECTED_TX_POOL_SIZE * 1000) {
            // Drop the earliest entry, and remove its children from the mempool.
            auto it = disconnectpool->queuedTx.get<insertion_order>().begin();
            m_mempool->removeRecursive(**it, MemPoolRemovalReason::REORG);
            disconnectpool->removeEntry(it);
        }
    }

    m_chain.SetTip(*pindexDelete->pprev);

    UpdateTip(pindexDelete->pprev);
    // Let wallets know transactions went from 1-confirmed to
    // 0-confirmed or conflicted:
    GetMainSignals().BlockDisconnected(pblock, pindexDelete);
    return true;
}

static SteadyClock::duration time_connect_total{};
static SteadyClock::duration time_flush{};
static SteadyClock::duration time_chainstate{};
static SteadyClock::duration time_post_connect{};

struct PerBlockConnectTrace {
    CBlockIndex* pindex = nullptr;
    std::shared_ptr<const CBlock> pblock;
    PerBlockConnectTrace() = default;
};
/**
 * Used to track blocks whose transactions were applied to the UTXO state as a
 * part of a single ActivateBestChainStep call.
 *
 * This class is single-use, once you call GetBlocksConnected() you have to throw
 * it away and make a new one.
 */
class ConnectTrace {
private:
    std::vector<PerBlockConnectTrace> blocksConnected;

public:
    explicit ConnectTrace() : blocksConnected(1) {}

    void BlockConnected(CBlockIndex* pindex, std::shared_ptr<const CBlock> pblock) {
        assert(!blocksConnected.back().pindex);
        assert(pindex);
        assert(pblock);
        blocksConnected.back().pindex = pindex;
        blocksConnected.back().pblock = std::move(pblock);
        blocksConnected.emplace_back();
    }

    std::vector<PerBlockConnectTrace>& GetBlocksConnected() {
        // We always keep one extra block at the end of our list because
        // blocks are added after all the conflicted transactions have
        // been filled in. Thus, the last entry should always be an empty
        // one waiting for the transactions from the next block. We pop
        // the last entry here to make sure the list we return is sane.
        assert(!blocksConnected.back().pindex);
        blocksConnected.pop_back();
        return blocksConnected;
    }
};

/**
 * Connect a new block to m_chain. pblock is either nullptr or a pointer to a CBlock
 * corresponding to pindexNew, to bypass loading it again from disk.
 *
 * The block is added to connectTrace if connection succeeds.
 */
// SYSCOIN
bool Chainstate::ConnectTip(BlockValidationState& state, CBlockIndex* pindexNew, const std::shared_ptr<const CBlock>& pblock, ConnectTrace& connectTrace, DisconnectedBlockTransactions &disconnectpool)
{
    AssertLockHeld(cs_main);
    if (m_mempool) AssertLockHeld(m_mempool->cs);

    assert(pindexNew->pprev == m_chain.Tip());
    // Read block from disk.
    const auto time_1{SteadyClock::now()};
    std::shared_ptr<const CBlock> pthisBlock;
    
    if (!pblock) {
        std::shared_ptr<CBlock> pblockNew = std::make_shared<CBlock>();
        if (!m_blockman.ReadBlockFromDisk(*pblockNew, *pindexNew)) {
            return FatalError(m_chainman.GetNotifications(), state, "Failed to read block");
        }
        pthisBlock = pblockNew;
    } else {
        LogPrint(BCLog::BENCHMARK, "  - Using cached block\n");
        pthisBlock = pblock;
    }
    const CBlock& blockConnecting = *pthisBlock;
    // Apply the block atomically to the chain state.
    const auto time_2{SteadyClock::now()};
    SteadyClock::time_point time_3;
    // When adding aggregate statistics in the future, keep in mind that
    // num_blocks_total may be zero until the ConnectBlock() call below.
    LogPrint(BCLog::BENCHMARK, "  - Load block from disk: %.2fms\n",
             Ticks<MillisecondsDouble>(time_2 - time_1));
    // SYSCOIN
    NEVMMintTxMap mapMintKeys;
    NEVMTxRootMap mapNEVMTxRoots;
    PoDAMAPMemory mapPoDA;
    std::vector<std::pair<uint256, uint32_t> > vecTXIDPairs;
    {
        // SYSCOIN
        auto dbTx = evoDb->BeginTransaction();

        CCoinsViewCache view(&CoinsTip());
        bool rv = ConnectBlock(blockConnecting, state, pindexNew, view, false, mapMintKeys, mapNEVMTxRoots, mapPoDA, vecTXIDPairs);
        GetMainSignals().BlockChecked(blockConnecting, state);
        if (!rv) {
            if (state.IsInvalid())
                InvalidBlockFound(pindexNew, state);
            return error("%s: ConnectBlock %s failed, %s", __func__, pindexNew->GetBlockHash().ToString(), state.ToString());
        }
        time_3 = SteadyClock::now();
        time_connect_total += time_3 - time_2;
        assert(num_blocks_total > 0);
        LogPrint(BCLog::BENCHMARK, "  - Connect total: %.2fms [%.2fs (%.2fms/blk)]\n",
                 Ticks<MillisecondsDouble>(time_3 - time_2),
                 Ticks<SecondsDouble>(time_connect_total),
                 Ticks<MillisecondsDouble>(time_connect_total) / num_blocks_total);
        bool flushed = view.Flush();
        assert(flushed); 
        // SYSCOIN
        dbTx->Commit();      
    }
    if(pnevmdatadb)
        pnevmdatadb->FlushDataToCache(mapPoDA, pindexNew->GetMedianTimePast());
    if(pnevmtxmintdb)
        pnevmtxmintdb->FlushDataToCache(mapMintKeys);
    if(pblockindexdb)
        pblockindexdb->FlushDataToCache(vecTXIDPairs);
    if(pnevmtxrootsdb)
        pnevmtxrootsdb->FlushDataToCache(mapNEVMTxRoots);
    const auto time_4{SteadyClock::now()};
    time_flush += time_4 - time_3;
    LogPrint(BCLog::BENCHMARK, "  - Flush: %.2fms [%.2fs (%.2fms/blk)]\n",
             Ticks<MillisecondsDouble>(time_4 - time_3),
             Ticks<SecondsDouble>(time_flush),
             Ticks<MillisecondsDouble>(time_flush) / num_blocks_total);
    // Write the chain state to disk, if necessary.
    if (!FlushStateToDisk(state, FlushStateMode::IF_NEEDED)) {
        return false;
    }
    const auto time_5{SteadyClock::now()};
    time_chainstate += time_5 - time_4;
    LogPrint(BCLog::BENCHMARK, "  - Writing chainstate: %.2fms [%.2fs (%.2fms/blk)]\n",
             Ticks<MillisecondsDouble>(time_5 - time_4),
             Ticks<SecondsDouble>(time_chainstate),
             Ticks<MillisecondsDouble>(time_chainstate) / num_blocks_total);
    // Remove conflicting transactions from the mempool.;
    if (m_mempool) {
        m_mempool->removeForBlock(blockConnecting.vtx, pindexNew->nHeight);
        disconnectpool.removeForBlock(blockConnecting.vtx);
    }
    // Update m_chain & related variables.
    m_chain.SetTip(*pindexNew);
    UpdateTip(pindexNew);

    const auto time_6{SteadyClock::now()};
    time_post_connect += time_6 - time_5;
    time_total += time_6 - time_1;
    LogPrint(BCLog::BENCHMARK, "  - Connect postprocess: %.2fms [%.2fs (%.2fms/blk)]\n",
             Ticks<MillisecondsDouble>(time_6 - time_5),
             Ticks<SecondsDouble>(time_post_connect),
             Ticks<MillisecondsDouble>(time_post_connect) / num_blocks_total);
    LogPrint(BCLog::BENCHMARK, "- Connect block: %.2fms [%.2fs (%.2fms/blk)]\n",
             Ticks<MillisecondsDouble>(time_6 - time_1),
             Ticks<SecondsDouble>(time_total),
             Ticks<MillisecondsDouble>(time_total) / num_blocks_total);

    // If we are the background validation chainstate, check to see if we are done
    // validating the snapshot (i.e. our tip has reached the snapshot's base block).
    if (this != &m_chainman.ActiveChainstate()) {
        // This call may set `m_disabled`, which is referenced immediately afterwards in
        // ActivateBestChain, so that we stop connecting blocks past the snapshot base.
        m_chainman.MaybeCompleteSnapshotValidation();
    }

    connectTrace.BlockConnected(pindexNew, std::move(pthisBlock));
    return true;
}

/**
 * Return the tip of the chain with the most work in it, that isn't
 * known to be invalid (it's however far from certain to be valid).
 */
CBlockIndex* Chainstate::FindMostWorkChain()
{
    AssertLockHeld(::cs_main);
    do {
        CBlockIndex *pindexNew = nullptr;

        // Find the best candidate header.
        {
            std::set<CBlockIndex*, CBlockIndexWorkComparator>::reverse_iterator it = setBlockIndexCandidates.rbegin();
            if (it == setBlockIndexCandidates.rend())
                return nullptr;
            pindexNew = *it;
        }

        // Check whether all blocks on the path between the currently active chain and the candidate are valid.
        // Just going until the active chain is an optimization, as we know all blocks in it are valid already.
        CBlockIndex *pindexTest = pindexNew;
        bool fInvalidAncestor = false;
        while (pindexTest && !m_chain.Contains(pindexTest)) {
            assert(pindexTest->HaveTxsDownloaded() || pindexTest->nHeight == 0);

            // Pruned nodes may have entries in setBlockIndexCandidates for
            // which block files have been deleted.  Remove those as candidates
            // for the most work chain if we come across them; we can't switch
            // to a chain unless we have all the non-active-chain parent blocks.
            bool fFailedChain = pindexTest->nStatus & BLOCK_FAILED_MASK;
            // SYSCOIN
            bool fConflictingChain = pindexTest->nStatus & BLOCK_CONFLICT_CHAINLOCK;
            bool fMissingData = !(pindexTest->nStatus & BLOCK_HAVE_DATA);
            // SYSCOIN
            if (fFailedChain || fMissingData || fConflictingChain) {
                // Candidate chain is not usable (either invalid or conflicting or missing data)
                if (fFailedChain && (m_chainman.m_best_invalid == nullptr || pindexNew->nChainWork > m_chainman.m_best_invalid->nChainWork)) {
                    m_chainman.m_best_invalid = pindexNew;
                }
                CBlockIndex *pindexFailed = pindexNew;
                // Remove the entire chain from the set.
                while (pindexTest != pindexFailed) {
                    if (fFailedChain) {
                        pindexFailed->nStatus |= BLOCK_FAILED_CHILD;
                        m_blockman.m_dirty_blockindex.insert(pindexFailed);
                    // SYSCOIN
                    }   else if (fConflictingChain) {
                        // We don't need data for conflicting blocks
                        pindexFailed->nStatus |= BLOCK_CONFLICT_CHAINLOCK;
                        m_blockman.m_dirty_blockindex.insert(pindexFailed);
                    } else if (fMissingData) {
                        // If we're missing data, then add back to m_blocks_unlinked,
                        // so that if the block arrives in the future we can try adding
                        // to setBlockIndexCandidates again.
                        m_blockman.m_blocks_unlinked.insert(
                            std::make_pair(pindexFailed->pprev, pindexFailed));
                    }
                    setBlockIndexCandidates.erase(pindexFailed);
                    pindexFailed = pindexFailed->pprev;
                }
                setBlockIndexCandidates.erase(pindexTest);
                fInvalidAncestor = true;
                break;
            }
            pindexTest = pindexTest->pprev;
        }
        if (!fInvalidAncestor)
            return pindexNew;
    } while(true);
}

/** Delete all entries in setBlockIndexCandidates that are worse than the current tip. */
void Chainstate::PruneBlockIndexCandidates() {
    // Note that we can't delete the current block itself, as we may need to return to it later in case a
    // reorganization to a better block fails.
    std::set<CBlockIndex*, CBlockIndexWorkComparator>::iterator it = setBlockIndexCandidates.begin();
    while (it != setBlockIndexCandidates.end() && setBlockIndexCandidates.value_comp()(*it, m_chain.Tip())) {
        setBlockIndexCandidates.erase(it++);
    }
    // Either the current tip or a successor of it we're working towards is left in setBlockIndexCandidates.
    assert(!setBlockIndexCandidates.empty());
}

/**
 * Try to make some progress towards making pindexMostWork the active block.
 * pblock is either nullptr or a pointer to a CBlock corresponding to pindexMostWork.
 *
 * @returns true unless a system error occurred
 */
bool Chainstate::ActivateBestChainStep(BlockValidationState& state, CBlockIndex* pindexMostWork, const std::shared_ptr<const CBlock>& pblock, bool& fInvalidFound, ConnectTrace& connectTrace)
{
    AssertLockHeld(cs_main);
    if (m_mempool) AssertLockHeld(m_mempool->cs);

    const CBlockIndex* pindexOldTip = m_chain.Tip();
    const CBlockIndex* pindexFork = m_chain.FindFork(pindexMostWork);

    // Disconnect active blocks which are no longer in the best chain.
    bool fBlocksDisconnected = false;
    DisconnectedBlockTransactions disconnectpool;
    while (m_chain.Tip() && m_chain.Tip() != pindexFork) {
        if (!DisconnectTip(state, &disconnectpool)) {
            // This is likely a fatal error, but keep the mempool consistent,
            // just in case. Only remove from the mempool in this case.
            MaybeUpdateMempoolForReorg(disconnectpool, false);

            // If we're unable to disconnect a block during normal operation,
            // then that is a failure of our local system -- we should abort
            // rather than stay on a less work chain.
            FatalError(m_chainman.GetNotifications(), state, "Failed to disconnect block; see debug.log for details");
            return false;
        }
        fBlocksDisconnected = true;
    }

    // Build list of new blocks to connect (in descending height order).
    std::vector<CBlockIndex*> vpindexToConnect;
    bool fContinue = true;
    int nHeight = pindexFork ? pindexFork->nHeight : -1;
    while (fContinue && nHeight != pindexMostWork->nHeight) {
        // Don't iterate the entire list of potential improvements toward the best tip, as we likely only need
        // a few blocks along the way.
        int nTargetHeight = std::min(nHeight + 32, pindexMostWork->nHeight);
        vpindexToConnect.clear();
        vpindexToConnect.reserve(nTargetHeight - nHeight);
        CBlockIndex* pindexIter = pindexMostWork->GetAncestor(nTargetHeight);
        while (pindexIter && pindexIter->nHeight != nHeight) {
            vpindexToConnect.push_back(pindexIter);
            pindexIter = pindexIter->pprev;
        }
        nHeight = nTargetHeight;

        // Connect new blocks.
        for (CBlockIndex* pindexConnect : reverse_iterate(vpindexToConnect)) {
            if (!ConnectTip(state, pindexConnect, pindexConnect == pindexMostWork ? pblock : std::shared_ptr<const CBlock>(), connectTrace, disconnectpool)) {
                if (state.IsInvalid()) {
                    // The block violates a consensus rule.
                    if (state.GetResult() != BlockValidationResult::BLOCK_MUTATED) {
                        InvalidChainFound(vpindexToConnect.front());
                    }
                    state = BlockValidationState();
                    fInvalidFound = true;
                    fContinue = false;
                    break;
                } else {
                    // A system error occurred (disk space, database error, ...).
                    // Make the mempool consistent with the current tip, just in case
                    // any observers try to use it before shutdown.
                    MaybeUpdateMempoolForReorg(disconnectpool, false);
                    return false;
                }
            } else {
                PruneBlockIndexCandidates();
                if (!pindexOldTip || m_chain.Tip()->nChainWork > pindexOldTip->nChainWork) {
                    // We're in a better position than we were. Return temporarily to release the lock.
                    fContinue = false;
                    break;
                }
            }
        }
    }

    if (fBlocksDisconnected) {
        // If any blocks were disconnected, disconnectpool may be non empty.  Add
        // any disconnected transactions back to the mempool.
        MaybeUpdateMempoolForReorg(disconnectpool, true);
    }
    if (m_mempool) m_mempool->check(this->CoinsTip(), this->m_chain.Height() + 1);

    CheckForkWarningConditions();

    return true;
}

static SynchronizationState GetSynchronizationState(bool init)
{
    if (!init) return SynchronizationState::POST_INIT;
    if (::fReindex) return SynchronizationState::INIT_REINDEX;
    return SynchronizationState::INIT_DOWNLOAD;
}

static bool NotifyHeaderTip(Chainstate& chainstate) LOCKS_EXCLUDED(cs_main) {
    bool fNotify = false;
    bool fInitialBlockDownload = false;
    static CBlockIndex* pindexHeaderOld = nullptr;
    CBlockIndex* pindexHeader = nullptr;
    {
        LOCK(cs_main);
        pindexHeader = chainstate.m_chainman.m_best_header;

        if (pindexHeader != pindexHeaderOld) {
            fNotify = true;
            fInitialBlockDownload = chainstate.IsInitialBlockDownload();
            pindexHeaderOld = pindexHeader;
        }
    }
    // Send block tip changed notifications without cs_main
    if (fNotify) {
        chainstate.m_chainman.GetNotifications().headerTip(GetSynchronizationState(fInitialBlockDownload), pindexHeader->nHeight, pindexHeader->nTime, false);
        // SYSCOIN
        GetMainSignals().NotifyHeaderTip(pindexHeader);
    }
    return fNotify;
}

static void LimitValidationInterfaceQueue() LOCKS_EXCLUDED(cs_main) {
    AssertLockNotHeld(cs_main);
    if (GetMainSignals().CallbacksPending() > 10) {
        SyncWithValidationInterfaceQueue();
    }
}

bool Chainstate::ActivateBestChain(BlockValidationState& state, std::shared_ptr<const CBlock> pblock)
{
    AssertLockNotHeld(m_chainstate_mutex);

    // Note that while we're often called here from ProcessNewBlock, this is
    // far from a guarantee. Things in the P2P/RPC will often end up calling
    // us in the middle of ProcessNewBlock - do not assume pblock is set
    // sanely for performance or correctness!
    AssertLockNotHeld(cs_main);
    // ABC maintains a fair degree of expensive-to-calculate internal state
    // because this function periodically releases cs_main so that it does not lock up other threads for too long
    // during large connects - and to allow for e.g. the callback queue to drain
    // we use m_chainstate_mutex to enforce mutual exclusion so that only one caller may execute this function at a time
    LOCK(m_chainstate_mutex);

    // Belt-and-suspenders check that we aren't attempting to advance the background
    // chainstate past the snapshot base block.
    if (WITH_LOCK(::cs_main, return m_disabled)) {
        LogPrintf("m_disabled is set - this chainstate should not be in operation. "
            "Please report this as a bug. %s\n", PACKAGE_BUGREPORT);
        return false;
    }

    CBlockIndex *pindexMostWork = nullptr;
    CBlockIndex *pindexNewTip = nullptr;
    do {
        // Block until the validation queue drains. This should largely
        // never happen in normal operation, however may happen during
        // reindex, causing memory blowup if we run too far ahead.
        // Note that if a validationinterface callback ends up calling
        // ActivateBestChain this may lead to a deadlock! We should
        // probably have a DEBUG_LOCKORDER test for this in the future.
        LimitValidationInterfaceQueue();
        {
            LOCK(cs_main);
            // Lock transaction pool for at least as long as it takes for connectTrace to be consumed
            LOCK(MempoolMutex());
            CBlockIndex* starting_tip = m_chain.Tip();
            bool blocks_connected = false;
            do {
                // We absolutely may not unlock cs_main until we've made forward progress
                // (with the exception of shutdown due to hardware issues, low disk space, etc).
                ConnectTrace connectTrace; // Destructed before cs_main is unlocked

                if (pindexMostWork == nullptr) {
                    pindexMostWork = FindMostWorkChain();
                }

                // Whether we have anything to do at all.
                if (pindexMostWork == nullptr || pindexMostWork == m_chain.Tip()) {
                    break;
                }

                bool fInvalidFound = false;
                std::shared_ptr<const CBlock> nullBlockPtr;
                // SYSCOIN
                if (!ActivateBestChainStep(state, pindexMostWork, pblock && pblock->GetHash() == pindexMostWork->GetBlockHash() ? pblock : nullBlockPtr, fInvalidFound, connectTrace)) {
                    // A system error occurred
                    return false;
                }
                blocks_connected = true;

                if (fInvalidFound) {
                    // Wipe cache, we may need another branch now.
                    pindexMostWork = nullptr;
                }
                pindexNewTip = m_chain.Tip();

                for (const PerBlockConnectTrace& trace : connectTrace.GetBlocksConnected()) {
                    assert(trace.pblock && trace.pindex);
                    GetMainSignals().BlockConnected(trace.pblock, trace.pindex);
                }

                // This will have been toggled in
                // ActivateBestChainStep -> ConnectTip -> MaybeCompleteSnapshotValidation,
                // if at all, so we should catch it here.
                //
                // Break this do-while to ensure we don't advance past the base snapshot.
                if (m_disabled) {
                    break;
                }
            } while (!m_chain.Tip() || (starting_tip && CBlockIndexWorkComparator()(m_chain.Tip(), starting_tip)));
            if (!blocks_connected) return true;
            const CBlockIndex* pindexFork = m_chain.FindFork(starting_tip);
            bool fInitialDownload = IsInitialBlockDownload();

            // Notify external listeners about the new tip.
            // Enqueue while holding cs_main to ensure that UpdatedBlockTip is called in the order in which blocks are connected
            if (pindexFork != pindexNewTip) {
                // Notify ValidationInterface subscribers
                // SYSCOIN
                GetMainSignals().SynchronousUpdatedBlockTip(pindexNewTip, pindexFork);
                GetMainSignals().UpdatedBlockTip(pindexNewTip, pindexFork, m_chainman, fInitialDownload);
                // Always notify the UI if a new block tip was connected
                if (kernel::IsInterrupted(m_chainman.GetNotifications().blockTip(GetSynchronizationState(fInitialDownload), *pindexNewTip))) {
                    // Just breaking and returning success for now. This could
                    // be changed to bubble up the kernel::Interrupted value to
                    // the caller so the caller could distinguish between
                    // completed and interrupted operations.
                    break;
                }
            }
        }
        // When we reach this point, we switched to a new tip (stored in pindexNewTip).

        if (WITH_LOCK(::cs_main, return m_disabled)) {
            // Background chainstate has reached the snapshot base block, so exit.
            break;
        }

        // We check interrupt only after giving ActivateBestChainStep a chance to run once so that we
        // never interrupt before connecting the genesis block during LoadChainTip(). Previously this
        // caused an assert() failure during interrupt in such cases as the UTXO DB flushing checks
        // that the best block hash is non-null.
        if (m_chainman.m_interrupt) break;
    } while (pindexNewTip != pindexMostWork);

    m_chainman.CheckBlockIndex();

    // Write changes periodically to disk, after relay.
    if (!FlushStateToDisk(state, FlushStateMode::PERIODIC)) {
        return false;
    }
    return true;
}

bool Chainstate::PreciousBlock(BlockValidationState& state, CBlockIndex* pindex)
{
    {
        LOCK(cs_main);
        if (pindex->nChainWork < m_chain.Tip()->nChainWork) {
            // Nothing to do, this block is not at the tip.
            return true;
        }
        if (m_chain.Tip()->nChainWork > m_chainman.nLastPreciousChainwork) {
            // The chain has been extended since the last call, reset the counter.
            m_chainman.nBlockReverseSequenceId = -1;
        }
        m_chainman.nLastPreciousChainwork = m_chain.Tip()->nChainWork;
        setBlockIndexCandidates.erase(pindex);
        pindex->nSequenceId = m_chainman.nBlockReverseSequenceId;
        if (m_chainman.nBlockReverseSequenceId > std::numeric_limits<int32_t>::min()) {
            // We can't keep reducing the counter if somebody really wants to
            // call preciousblock 2**31-1 times on the same set of tips...
            m_chainman.nBlockReverseSequenceId--;
        }
        // SYSCOIN
        if (pindex->IsValid(BLOCK_VALID_TRANSACTIONS) && !(pindex->nStatus & BLOCK_CONFLICT_CHAINLOCK) && pindex->HaveTxsDownloaded()) {
            setBlockIndexCandidates.insert(pindex);
            PruneBlockIndexCandidates();
        }
    }

    return ActivateBestChain(state, std::shared_ptr<const CBlock>());
}
bool Chainstate::EnforceBestChainLock(const CBlockIndex* bestChainLockBlockIndex)
{
    AssertLockNotHeld(m_chainstate_mutex);
    AssertLockNotHeld(cs_main);
    if (!bestChainLockBlockIndex) {
        // we don't have the header/block, so we can't do anything right now
        return true;
    }
    BlockValidationState state;
    // Go backwards through the chain referenced by clsig until we find a block that is part of the main chain and invalidate the fork block (next block in main chain).
    LogPrint(BCLog::CHAINLOCKS, "Chainstate::%s -- enforcing block %s via CLSIG\n", __func__, bestChainLockBlockIndex->GetBlockHash().ToString());
    EnforceBlock(state, bestChainLockBlockIndex);
    // no cs_main allowed
    bool activateNeeded = WITH_LOCK(::cs_main, return m_chain.Tip()->GetAncestor(bestChainLockBlockIndex->nHeight)) != bestChainLockBlockIndex;
    if (activateNeeded) {
        if(!ActivateBestChain(state, nullptr)) {
            LogPrintf("Chainstate::%s -- ActivateBestChain failed: %s\n", __func__, state.ToString());
            return false;
        }
    }
    return true;
}
void Chainstate::EnforceBlock(BlockValidationState& state, const CBlockIndex *pindex)
{
    AssertLockNotHeld(m_chainstate_mutex);
    AssertLockNotHeld(cs_main);
    // We do not allow ActivateBestChain() to run while InvalidateBlock()/MarkConflictingBlock() is
    // running, as that could cause the tip to change while we disconnect
    // blocks.
    LOCK(m_chainstate_mutex);
    LOCK(cs_main);
    const CBlockIndex* pindex_walk = pindex;

    while (pindex_walk && !m_chain.Contains(pindex_walk)) {
        // Mark all blocks that have the same prevBlockHash but are not equal to blockHash as conflicting
        auto itp = m_blockman.LookupBlockIndexPrev(pindex_walk->pprev->GetBlockHash());
        for (auto jt = itp.first; jt != itp.second; ++jt) {
            if (jt->second == pindex_walk) {
                continue;
            }
            if (!MarkConflictingBlock(state, jt->second)) {
                LogPrintf("Chainstate::%s -- MarkConflictingBlock failed: %s\n", __func__, state.ToString());
                // This should not have happened and we are in a state were it's not safe to continue anymore
                assert(false);
            }
            LogPrintf("Chainstate::%s -- marked block %s as conflicting\n",
                      __func__, jt->second->GetBlockHash().ToString());
        }
        pindex_walk = pindex_walk->pprev;
    }
    // In case blocks from the enforced chain are invalid at the moment, reconsider them.
    if (!pindex->IsValid()) {
        LogPrintf("Chainstate::%s -- ResetBlockFailureFlags: %s\n", __func__, pindex->GetBlockHash().ToString());
        ResetBlockFailureFlags(m_blockman.LookupBlockIndex(pindex->GetBlockHash()));
    }
}
// SYSCOIN
bool Chainstate::InvalidateBlock(BlockValidationState& state, CBlockIndex *pindex, bool bReverify)
{
    AssertLockNotHeld(m_chainstate_mutex);

    // Genesis block can't be invalidated
    assert(pindex);
    if (pindex->nHeight == 0) return false;

    CBlockIndex* to_mark_failed = pindex;
    bool pindex_was_in_chain = false;
    int disconnected = 0;

    // We do not allow ActivateBestChain() to run while InvalidateBlock() is
    // running, as that could cause the tip to change while we disconnect
    // blocks.
    LOCK(m_chainstate_mutex);

    // We'll be acquiring and releasing cs_main below, to allow the validation
    // callbacks to run. However, we should keep the block index in a
    // consistent state as we disconnect blocks -- in particular we need to
    // add equal-work blocks to setBlockIndexCandidates as we disconnect.
    // To avoid walking the block index repeatedly in search of candidates,
    // build a map once so that we can look up candidate blocks by chain
    // work as we go.
    std::multimap<const arith_uint256, CBlockIndex *> candidate_blocks_by_work;

    {
        LOCK(cs_main);
        for (auto& entry : m_blockman.m_block_index) {
            CBlockIndex* candidate = &entry.second;
            // We don't need to put anything in our active chain into the
            // multimap, because those candidates will be found and considered
            // as we disconnect.
            // Instead, consider only non-active-chain blocks that have at
            // least as much work as where we expect the new tip to end up.
            if (!m_chain.Contains(candidate) &&
                    !CBlockIndexWorkComparator()(candidate, pindex->pprev) &&
                    candidate->IsValid(BLOCK_VALID_TRANSACTIONS) &&
                    candidate->HaveTxsDownloaded()) {
                candidate_blocks_by_work.insert(std::make_pair(candidate->nChainWork, candidate));
            }
        }
    }

    // Disconnect (descendants of) pindex, and mark them invalid.
    while (true) {
        if (m_chainman.m_interrupt) break;

        // Make sure the queue of validation callbacks doesn't grow unboundedly.
        LimitValidationInterfaceQueue();

        LOCK(cs_main);
        // Lock for as long as disconnectpool is in scope to make sure MaybeUpdateMempoolForReorg is
        // called after DisconnectTip without unlocking in between
        LOCK(MempoolMutex());
        if (!m_chain.Contains(pindex)) break;
        pindex_was_in_chain = true;
        CBlockIndex *invalid_walk_tip = m_chain.Tip();

        // ActivateBestChain considers blocks already in m_chain
        // unconditionally valid already, so force disconnect away from it.
        DisconnectedBlockTransactions disconnectpool;
        bool ret = DisconnectTip(state, &disconnectpool, bReverify);
        // DisconnectTip will add transactions to disconnectpool.
        // Adjust the mempool to be consistent with the new tip, adding
        // transactions back to the mempool if disconnecting was successful,
        // and we're not doing a very deep invalidation (in which case
        // keeping the mempool up to date is probably futile anyway).
        MaybeUpdateMempoolForReorg(disconnectpool, /* fAddToMempool = */ (++disconnected <= 10) && ret);
        if (!ret) return false;
        assert(invalid_walk_tip->pprev == m_chain.Tip());

        // We immediately mark the disconnected blocks as invalid.
        // This prevents a case where pruned nodes may fail to invalidateblock
        // and be left unable to start as they have no tip candidates (as there
        // are no blocks that meet the "have data and are not invalid per
        // nStatus" criteria for inclusion in setBlockIndexCandidates).
        invalid_walk_tip->nStatus |= BLOCK_FAILED_VALID;
        m_blockman.m_dirty_blockindex.insert(invalid_walk_tip);
        setBlockIndexCandidates.erase(invalid_walk_tip);
        setBlockIndexCandidates.insert(invalid_walk_tip->pprev);
        if (invalid_walk_tip->pprev == to_mark_failed && (to_mark_failed->nStatus & BLOCK_FAILED_VALID)) {
            // We only want to mark the last disconnected block as BLOCK_FAILED_VALID; its children
            // need to be BLOCK_FAILED_CHILD instead.
            to_mark_failed->nStatus = (to_mark_failed->nStatus ^ BLOCK_FAILED_VALID) | BLOCK_FAILED_CHILD;
            m_blockman.m_dirty_blockindex.insert(to_mark_failed);
        }

        // Add any equal or more work headers to setBlockIndexCandidates
        auto candidate_it = candidate_blocks_by_work.lower_bound(invalid_walk_tip->pprev->nChainWork);
        while (candidate_it != candidate_blocks_by_work.end()) {
            if (!CBlockIndexWorkComparator()(candidate_it->second, invalid_walk_tip->pprev)) {
                setBlockIndexCandidates.insert(candidate_it->second);
                candidate_it = candidate_blocks_by_work.erase(candidate_it);
            } else {
                ++candidate_it;
            }
        }

        // Track the last disconnected block, so we can correct its BLOCK_FAILED_CHILD status in future
        // iterations, or, if it's the last one, call InvalidChainFound on it.
        to_mark_failed = invalid_walk_tip;
    }

    m_chainman.CheckBlockIndex();

    {
        LOCK(cs_main);
        if (m_chain.Contains(to_mark_failed)) {
            // If the to-be-marked invalid block is in the active chain, something is interfering and we can't proceed.
            return false;
        }

        // Mark pindex (or the last disconnected block) as invalid, even when it never was in the main chain
        to_mark_failed->nStatus |= BLOCK_FAILED_VALID;
        m_blockman.m_dirty_blockindex.insert(to_mark_failed);
        setBlockIndexCandidates.erase(to_mark_failed);
        m_chainman.m_failed_blocks.insert(to_mark_failed);

        // If any new blocks somehow arrived while we were disconnecting
        // (above), then the pre-calculation of what should go into
        // setBlockIndexCandidates may have missed entries. This would
        // technically be an inconsistency in the block index, but if we clean
        // it up here, this should be an essentially unobservable error.
        // Loop back over all block index entries and add any missing entries
        // to setBlockIndexCandidates.
        for (auto& [_, block_index] : m_blockman.m_block_index) {
            // SYSCOIN
            if (!(block_index.nStatus & BLOCK_CONFLICT_CHAINLOCK) && block_index.IsValid(BLOCK_VALID_TRANSACTIONS) && block_index.HaveTxsDownloaded() && !setBlockIndexCandidates.value_comp()(&block_index, m_chain.Tip())) {
                setBlockIndexCandidates.insert(&block_index);
            }
        }

        InvalidChainFound(to_mark_failed);
    }
    // Only notify about a new block tip if the active chain was modified.
    if (pindex_was_in_chain) {
        // Ignoring return value for now, this could be changed to bubble up
        // kernel::Interrupted value to the caller so the caller could
        // distinguish between completed and interrupted operations. It might
        // also make sense for the blockTip notification to have an enum
        // parameter indicating the source of the tip change so hooks can
        // distinguish user-initiated invalidateblock changes from other
        // changes.
        (void)m_chainman.GetNotifications().blockTip(GetSynchronizationState(IsInitialBlockDownload()), *to_mark_failed->pprev);
        // SYSCOIN for MN list to update
        GetMainSignals().SynchronousUpdatedBlockTip(to_mark_failed->pprev, nullptr);
    }
    return true;
}
// SYSCOIN
bool Chainstate::MarkConflictingBlock(BlockValidationState& state, CBlockIndex *pindex)
{
    AssertLockHeld(cs_main);
    AssertLockNotHeld(m_mempool->cs);
    bool pindex_was_in_chain = false;
    int disconnected = 0;
    CBlockIndex *conflicting_walk_tip = m_chain.Tip();


    if (pindex == m_chainman.m_best_header) {
        m_chainman.m_best_header = m_chainman.m_best_header->pprev;
    }
    DisconnectedBlockTransactions disconnectpool;
    while (true) {
        if (m_chainman.m_interrupt) break;

        // Lock for as long as disconnectpool is in scope to make sure MaybeUpdateMempoolForReorg is
        // called after DisconnectTip without unlocking in between
        LOCK(MempoolMutex());
        if(!m_chain.Contains(pindex)) break;
        const CBlockIndex* pindexOldTip = m_chain.Tip();
        pindex_was_in_chain = true;
        // ActivateBestChain considers blocks already in m_chain
        // unconditionally valid already, so force disconnect away from it.
        bool ret = DisconnectTip(state, &disconnectpool);
        // DisconnectTip will add transactions to disconnectpool.
        // Adjust the mempool to be consistent with the new tip, adding
        // transactions back to the mempool if disconnecting was successful,
        // and we're not doing a very deep invalidation (in which case
        // keeping the mempool up to date is probably futile anyway).
        MaybeUpdateMempoolForReorg(disconnectpool, /* fAddToMempool = */ (++disconnected <= 10) && ret);
        if (!ret) return false;
        if (pindexOldTip == m_chainman.m_best_header) {
            m_chainman.m_best_header = m_chainman.m_best_header->pprev;
        }
    }

    // Now mark the blocks we just disconnected as descendants conflicting
    // (note this may not be all descendants).
    while (pindex_was_in_chain && conflicting_walk_tip != pindex) {
        conflicting_walk_tip->nStatus |= BLOCK_CONFLICT_CHAINLOCK;
        setBlockIndexCandidates.erase(conflicting_walk_tip);
        conflicting_walk_tip = conflicting_walk_tip->pprev;
    }


    if (m_chain.Contains(pindex)) {
        // If the to-be-marked invalid block is in the active chain, something is interfering and we can't proceed.
        return false;
    }
    // Mark the block itself as conflicting.
    pindex->nStatus |= BLOCK_CONFLICT_CHAINLOCK;
    setBlockIndexCandidates.erase(pindex);

    // DisconnectTip will add transactions to disconnectpool; try to add these
    // back to the mempool.
    {
        LOCK(MempoolMutex());
        MaybeUpdateMempoolForReorg(disconnectpool, true);
    }

    // The resulting new best tip may not be in setBlockIndexCandidates anymore, so
    // add it again.
    for (auto& [_, block_index] : m_blockman.m_block_index) {
        // SYSCOIN
        if (!(block_index.nStatus & BLOCK_CONFLICT_CHAINLOCK) && block_index.IsValid(BLOCK_VALID_TRANSACTIONS) && block_index.HaveTxsDownloaded() && !setBlockIndexCandidates.value_comp()(&block_index, m_chain.Tip())) {
            setBlockIndexCandidates.insert(&block_index);
        }
    }

    ConflictingChainFound(pindex);
    GetMainSignals().SynchronousUpdatedBlockTip(m_chain.Tip(), nullptr);
    GetMainSignals().UpdatedBlockTip(m_chain.Tip(), nullptr, m_chainman, false);

    // Only notify about a new block tip if the active chain was modified.
    if (pindex_was_in_chain) {
        // SYSCOIN for MN list to update
        (void)m_chainman.GetNotifications().blockTip(GetSynchronizationState(IsInitialBlockDownload()), *pindex->pprev);
    }
    return true;
}
bool Chainstate::ResetLastBlock() {
    AssertLockHeld(cs_main);
    if(m_chainman.m_best_invalid && m_chainman.m_best_invalid->GetAncestor(m_chain.Height()) == m_chain.Tip()) {
        LogPrintf("%s: Found invalid best block, resetting %s\n", __func__, m_chainman.m_best_invalid->GetBlockHash().ToString());
        uint256 hash(m_chainman.m_best_invalid->GetBlockHash());
        CBlockIndex* pblockindex = m_blockman.LookupBlockIndex(hash);
        if (!pblockindex) {
            LogPrintf("%s: Block not found\n", __func__);
            return false;
        }
        ResetBlockFailureFlags(pblockindex);
    }
    return true;
}
void Chainstate::ResetBlockFailureFlags(CBlockIndex *pindex) {
    AssertLockHeld(cs_main);
    // SYSCOIN
    if ( !pindex) {
        if (llmq::AreChainLocksEnabled() && m_chainman.m_best_invalid && m_chainman.m_best_invalid->GetAncestor(m_chain.Height()) == m_chain.Tip()) {
            LogPrintf("%s: the best known invalid block (%s) is ahead of our tip, reconsidering\n",
                    __func__, m_chainman.m_best_invalid->GetBlockHash().ToString());
            pindex = m_chainman.m_best_invalid;
        } else {
            return;
        }
    }
    int nHeight = pindex->nHeight;

    // Remove the invalidity flag from this block and all its descendants.
    for (auto& [_, block_index] : m_blockman.m_block_index) {
        if (!block_index.IsValid() && block_index.GetAncestor(nHeight) == pindex) {
            block_index.nStatus &= ~BLOCK_FAILED_MASK;
            m_blockman.m_dirty_blockindex.insert(&block_index);
            // SYSCOIN
            if (!(block_index.nStatus & BLOCK_CONFLICT_CHAINLOCK) && block_index.IsValid(BLOCK_VALID_TRANSACTIONS) && block_index.HaveTxsDownloaded() && setBlockIndexCandidates.value_comp()(m_chain.Tip(), &block_index)) {
                setBlockIndexCandidates.insert(&block_index);
            }
            if (&block_index == m_chainman.m_best_invalid) {
                // Reset invalid block marker if it was pointing to one of those.
                m_chainman.m_best_invalid = nullptr;
            }
            m_chainman.m_failed_blocks.erase(&block_index);
        }
    }

    // Remove the invalidity flag from all ancestors too.
    while (pindex != nullptr) {
        if (pindex->nStatus & BLOCK_FAILED_MASK) {
            pindex->nStatus &= ~BLOCK_FAILED_MASK;
            m_blockman.m_dirty_blockindex.insert(pindex);
            // SYSCOIN
            if (pindex->IsValid(BLOCK_VALID_TRANSACTIONS) && !(pindex->nStatus & BLOCK_CONFLICT_CHAINLOCK) && pindex->HaveTxsDownloaded() && setBlockIndexCandidates.value_comp()(m_chain.Tip(), pindex)) {
                setBlockIndexCandidates.insert(pindex);
            }
            if (pindex == m_chainman.m_best_invalid) {
                // Reset invalid block marker if it was pointing to one of those.
                m_chainman.m_best_invalid = nullptr;
            }
            m_chainman.m_failed_blocks.erase(pindex);
            // Mark all nearest BLOCK_FAILED_CHILD descendants (if any) as BLOCK_FAILED_VALID
            auto itp = m_blockman.m_prev_block_index.equal_range(pindex->GetBlockHash());
            for (auto jt = itp.first; jt != itp.second; ++jt) {
                if (jt->second->nStatus & BLOCK_FAILED_CHILD) {
                    jt->second->nStatus |= BLOCK_FAILED_VALID;
                    m_chainman.m_failed_blocks.insert(jt->second);
                    m_blockman.m_dirty_blockindex.insert(jt->second);
                    setBlockIndexCandidates.erase(jt->second);
                }
            }
        }
        pindex = pindex->pprev;
    }
}

void Chainstate::TryAddBlockIndexCandidate(CBlockIndex* pindex)
{
    AssertLockHeld(cs_main);
    // The block only is a candidate for the most-work-chain if it has more work than our current tip.
    if (m_chain.Tip() != nullptr && setBlockIndexCandidates.value_comp()(pindex, m_chain.Tip())) {
        return;
    }
    bool is_active_chainstate = this == &m_chainman.ActiveChainstate();
    if (is_active_chainstate) {
        // The active chainstate should always add entries that have more
        // work than the tip.
        setBlockIndexCandidates.insert(pindex);
    } else if (!m_disabled) {
        // For the background chainstate, we only consider connecting blocks
        // towards the snapshot base (which can't be nullptr or else we'll
        // never make progress).
        const CBlockIndex* snapshot_base{Assert(m_chainman.GetSnapshotBaseBlock())};
        if (snapshot_base->GetAncestor(pindex->nHeight) == pindex) {
            setBlockIndexCandidates.insert(pindex);
        }
    }
}

/** Mark a block as having its data received and checked (up to BLOCK_VALID_TRANSACTIONS). */
void ChainstateManager::ReceivedBlockTransactions(const CBlock& block, CBlockIndex* pindexNew, const FlatFilePos& pos)
{
    pindexNew->nTx = block.vtx.size();
    pindexNew->nChainTx = 0;
    pindexNew->nFile = pos.nFile;
    pindexNew->nDataPos = pos.nPos;
    pindexNew->nUndoPos = 0;
    pindexNew->nStatus |= BLOCK_HAVE_DATA;
    if (DeploymentActiveAt(*pindexNew, *this, Consensus::DEPLOYMENT_SEGWIT)) {
        pindexNew->nStatus |= BLOCK_OPT_WITNESS;
    }
    pindexNew->RaiseValidity(BLOCK_VALID_TRANSACTIONS);
    m_blockman.m_dirty_blockindex.insert(pindexNew);

    if (pindexNew->pprev == nullptr || pindexNew->pprev->HaveTxsDownloaded()) {
        // If pindexNew is the genesis block or all parents are BLOCK_VALID_TRANSACTIONS.
        std::deque<CBlockIndex*> queue;
        queue.push_back(pindexNew);

        // Recursively process any descendant blocks that now may be eligible to be connected.
        while (!queue.empty()) {
            CBlockIndex *pindex = queue.front();
            queue.pop_front();
            pindex->nChainTx = (pindex->pprev ? pindex->pprev->nChainTx : 0) + pindex->nTx;
            pindex->nSequenceId = nBlockSequenceId++;
            // SYSCOIN
            if (!(pindex->nStatus & BLOCK_CONFLICT_CHAINLOCK)) {
                for (Chainstate *c : GetAll()) {
                    c->TryAddBlockIndexCandidate(pindex);
                }
            }
            std::pair<std::multimap<CBlockIndex*, CBlockIndex*>::iterator, std::multimap<CBlockIndex*, CBlockIndex*>::iterator> range = m_blockman.m_blocks_unlinked.equal_range(pindex);
            while (range.first != range.second) {
                std::multimap<CBlockIndex*, CBlockIndex*>::iterator it = range.first;
                queue.push_back(it->second);
                range.first++;
                m_blockman.m_blocks_unlinked.erase(it);
            }
        }
    } else {
        if (pindexNew->pprev && pindexNew->pprev->IsValid(BLOCK_VALID_TREE)) {
            m_blockman.m_blocks_unlinked.insert(std::make_pair(pindexNew->pprev, pindexNew));
        }
    }
}

static bool CheckBlockHeader(const CBlockHeader& block, BlockValidationState& state, const Consensus::Params& consensusParams, bool fCheckPOW = true)
{
    // Check proof of work matches claimed amount
    if (fCheckPOW && !CheckProofOfWork(block, consensusParams))
        return state.Invalid(BlockValidationResult::BLOCK_INVALID_HEADER, "high-hash", "proof of work failed");

    return true;
}

bool CheckBlock(const CBlock& block, BlockValidationState& state, const Consensus::Params& consensusParams, bool fCheckPOW, bool fCheckMerkleRoot)
{
    // These are checks that are independent of context.

    if (block.fChecked)
        return true;

    // Check that the header is valid (particularly PoW).  This is mostly
    // redundant with the call in AcceptBlockHeader.
    if (!CheckBlockHeader(block, state, consensusParams, fCheckPOW))
        return false;

    // Signet only: check block solution
    if (consensusParams.signet_blocks && fCheckPOW && !CheckSignetBlockSolution(block, consensusParams)) {
        return state.Invalid(BlockValidationResult::BLOCK_CONSENSUS, "bad-signet-blksig", "signet block signature validation failure");
    }

    // Check the merkle root.
    if (fCheckMerkleRoot) {
        bool mutated;
        uint256 hashMerkleRoot2 = BlockMerkleRoot(block, &mutated);
        if (block.hashMerkleRoot != hashMerkleRoot2)
            return state.Invalid(BlockValidationResult::BLOCK_MUTATED, "bad-txnmrklroot", "hashMerkleRoot mismatch");

        // Check for merkle tree malleability (CVE-2012-2459): repeating sequences
        // of transactions in a block without affecting the merkle root of a block,
        // while still invalidating it.
        if (mutated)
            return state.Invalid(BlockValidationResult::BLOCK_MUTATED, "bad-txns-duplicate", "duplicate transaction");
    }

    // All potential-corruption validation must be done before we do any
    // transaction validation, as otherwise we may mark the header as invalid
    // because we receive the wrong transactions for it.
    // Note that witness malleability is checked in ContextualCheckBlock, so no
    // checks that use witness data may be performed here.

    // Size limits
    if (block.vtx.empty() || block.vtx.size() * WITNESS_SCALE_FACTOR > MAX_BLOCK_WEIGHT || ::GetSerializeSize(block, PROTOCOL_VERSION | SERIALIZE_TRANSACTION_NO_WITNESS) * WITNESS_SCALE_FACTOR > MAX_BLOCK_WEIGHT) {
        // SYSCOIN
        if(block.IsNEVM() || fRegTest) {
            return state.Invalid(BlockValidationResult::BLOCK_CONSENSUS, "bad-blk-length", "size limits failed");
        }
    }
    // SYSCOIN
    if(block.IsNEVM() && block.vchNEVMBlockData.empty() && !fRegTest) {
        return state.Invalid(BlockValidationResult::BLOCK_INVALID_HEADER, "nevm-data-not-found");
    }
    if(block.vchNEVMBlockData.size() > MAX_NEVM_BLOCK_SIZE) {
        return state.Invalid(BlockValidationResult::BLOCK_CONSENSUS, "nevm-block-size");
    }
    // First transaction must be coinbase, the rest must not be
    if (block.vtx.empty() || !block.vtx[0]->IsCoinBase())
        return state.Invalid(BlockValidationResult::BLOCK_CONSENSUS, "bad-cb-missing", "first tx is not coinbase");
    for (unsigned int i = 1; i < block.vtx.size(); i++)
        if (block.vtx[i]->IsCoinBase())
            return state.Invalid(BlockValidationResult::BLOCK_CONSENSUS, "bad-cb-multiple", "more than one coinbase");

    // Check transactions
    // Must check for duplicate inputs (see CVE-2018-17144)
    for (const auto& tx : block.vtx) {
        TxValidationState tx_state;
        if (!CheckTransaction(*tx, tx_state)) {
            // CheckBlock() does context-free validation checks. The only
            // possible failures are consensus failures.
            assert(tx_state.GetResult() == TxValidationResult::TX_CONSENSUS);
            return state.Invalid(BlockValidationResult::BLOCK_CONSENSUS, tx_state.GetRejectReason(),
                                 strprintf("Transaction check failed (tx hash %s) %s", tx->GetHash().ToString(), tx_state.GetDebugMessage()));
        }
    }
    unsigned int nSigOps = 0;
    for (const auto& tx : block.vtx)
    {
        nSigOps += GetLegacySigOpCount(*tx);
    }
    if (nSigOps * WITNESS_SCALE_FACTOR > MAX_BLOCK_SIGOPS_COST)
        return state.Invalid(BlockValidationResult::BLOCK_CONSENSUS, "bad-blk-sigops", "out-of-bounds SigOpCount");

    if (fCheckPOW && fCheckMerkleRoot)
        block.fChecked = true;
    return true;
}

void ChainstateManager::UpdateUncommittedBlockStructures(CBlock& block, const CBlockIndex* pindexPrev) const
{
    int commitpos = GetWitnessCommitmentIndex(block);
    static const std::vector<unsigned char> nonce(32, 0x00);
    if (commitpos != NO_WITNESS_COMMITMENT && DeploymentActiveAfter(pindexPrev, *this, Consensus::DEPLOYMENT_SEGWIT) && !block.vtx[0]->HasWitness()) {
        CMutableTransaction tx(*block.vtx[0]);
        tx.vin[0].scriptWitness.stack.resize(1);
        tx.vin[0].scriptWitness.stack[0] = nonce;
        block.vtx[0] = MakeTransactionRef(std::move(tx));
    }
}
// SYSCOIN
std::vector<unsigned char> ChainstateManager::GenerateCoinbaseCommitment(CBlock& block, const CBlockIndex* pindexPrev, const std::vector<unsigned char> &vchExtraData) const
{
    std::vector<unsigned char> commitment;
    int commitpos = GetWitnessCommitmentIndex(block);
    std::vector<unsigned char> ret(32, 0x00);
    if (commitpos == NO_WITNESS_COMMITMENT) {
        uint256 witnessroot = BlockWitnessMerkleRoot(block, nullptr);
        CHash256().Write(witnessroot).Write(ret).Finalize(witnessroot);
        CTxOut out;
        out.nValue = 0;
        out.scriptPubKey.resize(MINIMUM_WITNESS_COMMITMENT);
        out.scriptPubKey[0] = OP_RETURN;
        out.scriptPubKey[1] = 0x24;
        out.scriptPubKey[2] = 0xaa;
        out.scriptPubKey[3] = 0x21;
        out.scriptPubKey[4] = 0xa9;
        out.scriptPubKey[5] = 0xed;
        memcpy(&out.scriptPubKey[6], witnessroot.begin(), 32);
        // SYSCOIN push extra data to stack
        if(!vchExtraData.empty())
            out.scriptPubKey << vchExtraData;
        commitment = std::vector<unsigned char>(out.scriptPubKey.begin(), out.scriptPubKey.end());
        CMutableTransaction tx(*block.vtx[0]);
        tx.vout.push_back(out);
        block.vtx[0] = MakeTransactionRef(std::move(tx));
    }
    UpdateUncommittedBlockStructures(block, pindexPrev);
    return commitment;
}

bool HasValidProofOfWork(const std::vector<CBlockHeader>& headers, const Consensus::Params& consensusParams)
{
    // SYSCOIN
    return std::all_of(headers.cbegin(), headers.cend(),
            [&](const auto& header) { return CheckProofOfWork(header, consensusParams);});
}

arith_uint256 CalculateHeadersWork(const std::vector<CBlockHeader>& headers)
{
    arith_uint256 total_work{0};
    for (const CBlockHeader& header : headers) {
        CBlockIndex dummy(header);
        total_work += GetBlockProof(dummy);
    }
    return total_work;
}

/** Context-dependent validity checks.
 *  By "context", we mean only the previous block headers, but not the UTXO
 *  set; UTXO-related validity checks are done in ConnectBlock().
 *  NOTE: This function is not currently invoked by ConnectBlock(), so we
 *  should consider upgrade issues if we change which consensus rules are
 *  enforced in this function (eg by adding a new consensus rule). See comment
 *  in ConnectBlock().
 *  Note that -reindex-chainstate skips the validation that happens here!
 */
static bool ContextualCheckBlockHeader(const CBlockHeader& block, BlockValidationState& state, BlockManager& blockman, const ChainstateManager& chainman, const CBlockIndex* pindexPrev, NodeClock::time_point now) EXCLUSIVE_LOCKS_REQUIRED(::cs_main)
{
    assert(pindexPrev != nullptr);
    const int nHeight = pindexPrev->nHeight + 1;

    // Check proof of work
    const Consensus::Params& consensusParams = chainman.GetConsensus();
    // Disallow legacy blocks after merge-mining start.
    if (!consensusParams.AllowLegacyBlocks(nHeight) && block.IsLegacy()){
        LogPrintf("ERROR: %s: legacy block after auxpow start\n", __func__);
        return state.Invalid(BlockValidationResult::BLOCK_INVALID_HEADER, "late-legacy-block");
     }
    if (block.nBits != GetNextWorkRequired(pindexPrev, &block, consensusParams))
        return state.Invalid(BlockValidationResult::BLOCK_INVALID_HEADER, "bad-diffbits", "incorrect proof of work");

    // Check against checkpoints
    if (chainman.m_options.checkpoints_enabled) {
        // Don't accept any forks from the main chain prior to last checkpoint.
        // GetLastCheckpoint finds the last checkpoint in MapCheckpoints that's in our
        // BlockIndex().
        const CBlockIndex* pcheckpoint = blockman.GetLastCheckpoint(chainman.GetParams().Checkpoints());
        if (pcheckpoint && nHeight < pcheckpoint->nHeight) {
            LogPrintf("ERROR: %s: forked chain older than last checkpoint (height %d)\n", __func__, nHeight);
            return state.Invalid(BlockValidationResult::BLOCK_CHECKPOINT, "bad-fork-prior-to-checkpoint");
        }
    }

    // Check timestamp against prev
    if (block.GetBlockTime() <= pindexPrev->GetMedianTimePast())
        return state.Invalid(BlockValidationResult::BLOCK_INVALID_HEADER, "time-too-old", "block's timestamp is too early");

    // Check timestamp
    if (block.Time() > now + std::chrono::seconds{MAX_FUTURE_BLOCK_TIME}) {
        return state.Invalid(BlockValidationResult::BLOCK_TIME_FUTURE, "time-too-new", "block timestamp too far in the future");
    }
    // SYSCOIN
    if((pindexPrev->nHeight+1) >= consensusParams.nNEVMStartBlock) {
        if(!block.IsNEVM() && !fRegTest) {
            return state.Invalid(BlockValidationResult::BLOCK_INVALID_HEADER, "nevm-version-expected");
        }
    }
    // Reject outdated version blocks when 95% (75% on testnet) of the network has upgraded:
    // check for version 2, 3 and 4 upgrades
    // SYSCOIN
    if(nHeight >= consensusParams.nUTXOAssetsBlock) {
        // if valid Chain ID (> 0) then it should always be nAuxpowChainId after nUTXOAssetsBlock block
        const int32_t& nChainID = block.GetChainId();
        const auto& baseVer = block.GetBaseVersion();
        if(!fTestNet && ((baseVer < 2 && nHeight >= consensusParams.BIP34Height) ||
        (baseVer < 3 && nHeight >= consensusParams.BIP66Height) ||
        (baseVer < 4 && nHeight >= consensusParams.BIP65Height) ||
        !CPureBlockHeader::IsValidBaseVersion(baseVer) ||
        (nChainID > 0 && nChainID != consensusParams.nAuxpowChainId)))
                return state.Invalid(BlockValidationResult::BLOCK_INVALID_HEADER, strprintf("bad-version(0x%08x)", baseVer),
                                    strprintf("rejected nVersion=0x%08x block", block.nVersion));
    } else {
        const auto& baseVer = block.GetOldBaseVersion();
        if((baseVer < 2 && nHeight >= consensusParams.BIP34Height) ||
        (baseVer < 3 && nHeight >= consensusParams.BIP66Height) ||
        (baseVer < 4 && nHeight >= consensusParams.BIP65Height))
                return state.Invalid(BlockValidationResult::BLOCK_INVALID_HEADER, strprintf("bad-version-old(0x%08x)", baseVer),
                                    strprintf("rejected nVersion=0x%08x block", block.nVersion));
    }
    return true;
}

/** NOTE: This function is not currently invoked by ConnectBlock(), so we
 *  should consider upgrade issues if we change which consensus rules are
 *  enforced in this function (eg by adding a new consensus rule). See comment
 *  in ConnectBlock().
 *  Note that -reindex-chainstate skips the validation that happens here!
 */
static bool ContextualCheckBlock(const CBlock& block, BlockValidationState& state, const ChainstateManager& chainman, const CBlockIndex* pindexPrev)
{
    const int nHeight = pindexPrev == nullptr ? 0 : pindexPrev->nHeight + 1;

    // Enforce BIP113 (Median Time Past).
    bool enforce_locktime_median_time_past{false};
    if (DeploymentActiveAfter(pindexPrev, chainman, Consensus::DEPLOYMENT_CSV)) {
        assert(pindexPrev != nullptr);
        enforce_locktime_median_time_past = true;
    }

    const int64_t nLockTimeCutoff{enforce_locktime_median_time_past ?
                                      pindexPrev->GetMedianTimePast() :
                                      block.GetBlockTime()};

    // Check that all transactions are finalized
    for (const auto& tx : block.vtx) {
        if (!IsFinalTx(*tx, nHeight, nLockTimeCutoff)) {
            return state.Invalid(BlockValidationResult::BLOCK_CONSENSUS, "bad-txns-nonfinal", "non-final transaction");
        }
    }
    // Enforce rule that the coinbase starts with serialized block height
    if (DeploymentActiveAfter(pindexPrev, chainman, Consensus::DEPLOYMENT_HEIGHTINCB))
    {
        CScript expect = CScript() << nHeight;
        if (block.vtx[0]->vin[0].scriptSig.size() < expect.size() ||
            !std::equal(expect.begin(), expect.end(), block.vtx[0]->vin[0].scriptSig.begin())) {
            return state.Invalid(BlockValidationResult::BLOCK_CONSENSUS, "bad-cb-height", "block height mismatch in coinbase");
        }
    }

    // Validation for witness commitments.
    // * We compute the witness hash (which is the hash including witnesses) of all the block's transactions, except the
    //   coinbase (where 0x0000....0000 is used instead).
    // * The coinbase scriptWitness is a stack of a single 32-byte vector, containing a witness reserved value (unconstrained).
    // * We build a merkle tree with all those witness hashes as leaves (similar to the hashMerkleRoot in the block header).
    // * There must be at least one output whose scriptPubKey is a single 36-byte push, the first 4 bytes of which are
    //   {0xaa, 0x21, 0xa9, 0xed}, and the following 32 bytes are SHA256^2(witness root, witness reserved value). In case there are
    //   multiple, the last one is used.
    bool fHaveWitness = false;
    if (DeploymentActiveAfter(pindexPrev, chainman, Consensus::DEPLOYMENT_SEGWIT)) {
        int commitpos = GetWitnessCommitmentIndex(block);
        if (commitpos != NO_WITNESS_COMMITMENT) {
            bool malleated = false;
            uint256 hashWitness = BlockWitnessMerkleRoot(block, &malleated);
            // The malleation check is ignored; as the transaction tree itself
            // already does not permit it, it is impossible to trigger in the
            // witness tree.
            if (block.vtx[0]->vin[0].scriptWitness.stack.size() != 1 || block.vtx[0]->vin[0].scriptWitness.stack[0].size() != 32) {
                return state.Invalid(BlockValidationResult::BLOCK_MUTATED, "bad-witness-nonce-size", strprintf("%s : invalid witness reserved value size", __func__));
            }
            CHash256().Write(hashWitness).Write(block.vtx[0]->vin[0].scriptWitness.stack[0]).Finalize(hashWitness);
            if (memcmp(hashWitness.begin(), &block.vtx[0]->vout[commitpos].scriptPubKey[6], 32)) {
                return state.Invalid(BlockValidationResult::BLOCK_MUTATED, "bad-witness-merkle-match", strprintf("%s : witness merkle commitment mismatch", __func__));
            }
            fHaveWitness = true;
        }
    }

    // No witness data is allowed in blocks that don't commit to witness data, as this would otherwise leave room for spam
    if (!fHaveWitness) {
      for (const auto& tx : block.vtx) {
            if (tx->HasWitness()) {
                return state.Invalid(BlockValidationResult::BLOCK_MUTATED, "unexpected-witness", strprintf("%s : unexpected witness data found", __func__));
            }
        }
    }

    // After the coinbase witness reserved value and commitment are verified,
    // we can check if the block weight passes (before we've checked the
    // coinbase witness, it would be possible for the weight to be too
    // large by filling up the coinbase witness, which doesn't change
    // the block hash, so we couldn't mark the block as permanently
    // failed).
    const auto& consensusParams = chainman.GetParams().GetConsensus();
    bool nevmContext = nHeight >= consensusParams.nNEVMStartBlock;
    if ((fRegTest || nevmContext) && GetBlockWeight(block) > MAX_BLOCK_WEIGHT) {
        return state.Invalid(BlockValidationResult::BLOCK_CONSENSUS, "bad-blk-weight", strprintf("%s : weight limit failed", __func__));
    }
    // SYSCOIN
    bool fDIP0003Active_context = nHeight >= consensusParams.DIP0003Height;
    if(fDIP0003Active_context && block.vtx[0]->nVersion != SYSCOIN_TX_VERSION_MN_COINBASE && block.vtx[0]->nVersion != SYSCOIN_TX_VERSION_MN_QUORUM_COMMITMENT) {
        return state.Invalid(BlockValidationResult::BLOCK_CONSENSUS, "bad-txns-cb-type", strprintf("%s : Incorrect version of coinbase transaction", __func__));
    }
    for (const auto& txRef : block.vtx)
    {
        if (!txRef->IsCoinBase() && (txRef->nVersion == SYSCOIN_TX_VERSION_MN_COINBASE || txRef->nVersion == SYSCOIN_TX_VERSION_MN_QUORUM_COMMITMENT)) {
            return state.Invalid(BlockValidationResult::BLOCK_CONSENSUS, "bad-mn-version", "Bad version for non-coinbase masternode transaction");
        }
    }
    return true;
}
bool ChainstateManager::AcceptBlockHeader(const CBlockHeader& block, BlockValidationState& state, CBlockIndex** ppindex, bool min_pow_checked, bool bForBlock)
{
    AssertLockHeld(cs_main);

    // Check for duplicate
    uint256 hash = block.GetHash();
    BlockMap::iterator miSelf{m_blockman.m_block_index.find(hash)};
    // SYSCOIN
    BlockStatus nStatus = BLOCK_VALID_TREE;
    CBlockIndex *pindex = nullptr;
    if (hash != GetConsensus().hashGenesisBlock) {
        if (miSelf != m_blockman.m_block_index.end()) {
            // Block header is already known.
            pindex = &(miSelf->second);
            if (ppindex)
                *ppindex = pindex;
            if (pindex->nStatus & BLOCK_FAILED_MASK) {
                LogPrint(BCLog::VALIDATION, "%s: block %s is marked invalid\n", __func__, hash.ToString());
                return state.Invalid(BlockValidationResult::BLOCK_CACHED_INVALID, "duplicate");
            }
            // SYSCOIN
            if (pindex->nStatus & BLOCK_CONFLICT_CHAINLOCK) {
                LogPrintf("ERROR: %s: block %s is marked conflicting\n", __func__, hash.ToString());
                return state.Invalid(BlockValidationResult::BLOCK_CHAINLOCK, "duplicate");
            }
            return true;
        }

        if (!CheckBlockHeader(block, state, GetConsensus())) {
            LogPrint(BCLog::VALIDATION, "%s: Consensus::CheckBlockHeader: %s, %s\n", __func__, hash.ToString(), state.ToString());
            return false;
        }

        // Get prev block index
        CBlockIndex* pindexPrev = nullptr;
        BlockMap::iterator mi{m_blockman.m_block_index.find(block.hashPrevBlock)};
        if (mi == m_blockman.m_block_index.end()) {
            LogPrint(BCLog::VALIDATION, "header %s has prev block not found: %s\n", hash.ToString(), block.hashPrevBlock.ToString());
            return state.Invalid(BlockValidationResult::BLOCK_MISSING_PREV, "prev-blk-not-found");
        }
        pindexPrev = &((*mi).second);
        if (pindexPrev->nStatus & BLOCK_FAILED_MASK) {
            LogPrint(BCLog::VALIDATION, "header %s has prev block invalid: %s\n", hash.ToString(), block.hashPrevBlock.ToString());
            return state.Invalid(BlockValidationResult::BLOCK_INVALID_PREV, "bad-prevblk");
        }
        // SYSCOIN
        if (pindexPrev->nStatus & BLOCK_CONFLICT_CHAINLOCK) {
            // it's ok-ish, the other node is probably missing the latest chainlock
            return state.Invalid(BlockValidationResult::BLOCK_MISSING_PREV, "bad-prevblk-chainlock");
        }
        if (!ContextualCheckBlockHeader(block, state, m_blockman, *this, pindexPrev, m_options.adjusted_time_callback())) {
            LogPrint(BCLog::VALIDATION, "%s: Consensus::ContextualCheckBlockHeader: %s, %s\n", __func__, hash.ToString(), state.ToString());
            return false;
        }

        /* Determine if this block descends from any block which has been found
         * invalid (m_failed_blocks), then mark pindexPrev and any blocks between
         * them as failed. For example:
         *
         *                D3
         *              /
         *      B2 - C2
         *    /         \
         *  A             D2 - E2 - F2
         *    \
         *      B1 - C1 - D1 - E1
         *
         * In the case that we attempted to reorg from E1 to F2, only to find
         * C2 to be invalid, we would mark D2, E2, and F2 as BLOCK_FAILED_CHILD
         * but NOT D3 (it was not in any of our candidate sets at the time).
         *
         * In any case D3 will also be marked as BLOCK_FAILED_CHILD at restart
         * in LoadBlockIndex.
         */
        if (!pindexPrev->IsValid(BLOCK_VALID_SCRIPTS)) {
            // The above does not mean "invalid": it checks if the previous block
            // hasn't been validated up to BLOCK_VALID_SCRIPTS. This is a performance
            // optimization, in the common case of adding a new block to the tip,
            // we don't need to iterate over the failed blocks list.
            for (const CBlockIndex* failedit : m_failed_blocks) {
                if (pindexPrev->GetAncestor(failedit->nHeight) == failedit) {
                    assert(failedit->nStatus & BLOCK_FAILED_VALID);
                    CBlockIndex* invalid_walk = pindexPrev;
                    while (invalid_walk != failedit) {
                        invalid_walk->nStatus |= BLOCK_FAILED_CHILD;
                        m_blockman.m_dirty_blockindex.insert(invalid_walk);
                        invalid_walk = invalid_walk->pprev;
                    }
                    LogPrint(BCLog::VALIDATION, "header %s has prev block invalid: %s\n", hash.ToString(), block.hashPrevBlock.ToString());
                    return state.Invalid(BlockValidationResult::BLOCK_INVALID_PREV, "bad-prevblk");
                }
            }
        }
        // SYSCOIN
        if (llmq::chainLocksHandler->HasConflictingChainLock(pindexPrev->nHeight + 1, hash)) {
            // if processing block or if min_pow_checked is true (otherwise we want to reject block as semantically invalid so lock is removed)
            // for block it will check in ConnectBlock() for a conflicting chainlock and return state back to ActivateBestChainStep which will call InvalidBlockFound
            // there if the block is semantically invalid (anything other than BLOCK_CHAINLOCK) we will remove the lock if it exists on the block
            // the nuance here is that we want to check the header here but we want to check for the rest of the block consensus including transactions to know if its semantically valid
            // before deciding to enforce a chainlock in a conflict
            nStatus = BLOCK_CONFLICT_CHAINLOCK;
            if(min_pow_checked && !bForBlock) {
                if(pindex == nullptr)
                    pindex = m_blockman.AddToBlockIndex(block, m_best_header, nStatus);

                if (ppindex)
                    *ppindex = pindex;
                return state.Invalid(BlockValidationResult::BLOCK_CHAINLOCK, "bad-chainlock");
            }
        }
    }
    if (!min_pow_checked) {
        LogPrint(BCLog::VALIDATION, "%s: not adding new block header %s, missing anti-dos proof-of-work validation\n", __func__, hash.ToString());
        return state.Invalid(BlockValidationResult::BLOCK_HEADER_LOW_WORK, "too-little-chainwork");
    }
    if(pindex == nullptr)
        pindex = m_blockman.AddToBlockIndex(block, m_best_header, nStatus);

    if (ppindex)
        *ppindex = pindex;

    // Since this is the earliest point at which we have determined that a
    // header is both new and valid, log here.
    //
    // These messages are valuable for detecting potential selfish mining behavior;
    // if multiple displacing headers are seen near simultaneously across many
    // nodes in the network, this might be an indication of selfish mining. Having
    // this log by default when not in IBD ensures broad availability of this data
    // in case investigation is merited.
    const auto msg = strprintf(
        "Saw new header hash=%s height=%d", hash.ToString(), pindex->nHeight);

    if (ActiveChainstate().IsInitialBlockDownload()) {
        LogPrintLevel(BCLog::VALIDATION, BCLog::Level::Debug, "%s\n", msg);
    } else {
        LogPrintf("%s\n", msg);
    }

    return true;
}

// Exposed wrapper for AcceptBlockHeader
bool ChainstateManager::ProcessNewBlockHeaders(const std::vector<CBlockHeader>& headers, bool min_pow_checked, BlockValidationState& state, const CBlockIndex** ppindex)
{
    AssertLockNotHeld(cs_main);
    {
        LOCK(cs_main);
        for (const CBlockHeader& header : headers) {
            CBlockIndex *pindex = nullptr; // Use a temp pindex instead of ppindex to avoid a const_cast
            // SYSCOIN
            bool accepted{AcceptBlockHeader(header, state, &pindex, min_pow_checked, false)};
            CheckBlockIndex();

            if (!accepted) {
                return false;
            }
            if (ppindex) {
                *ppindex = pindex;
            }
        }
    }
    if (NotifyHeaderTip(ActiveChainstate())) {
        if (ActiveChainstate().IsInitialBlockDownload() && ppindex && *ppindex) {
            const CBlockIndex& last_accepted{**ppindex};
            const int64_t blocks_left{(GetTime() - last_accepted.GetBlockTime()) / GetConsensus().nPowTargetSpacing};
            const double progress{100.0 * last_accepted.nHeight / (last_accepted.nHeight + blocks_left)};
            LogPrintf("Synchronizing blockheaders, height: %d (~%.2f%%)\n", last_accepted.nHeight, progress);
        }
    }
    return true;
}

void ChainstateManager::ReportHeadersPresync(const arith_uint256& work, int64_t height, int64_t timestamp)
{
    AssertLockNotHeld(cs_main);
    const auto& chainstate = ActiveChainstate();
    {
        LOCK(cs_main);
        // Don't report headers presync progress if we already have a post-minchainwork header chain.
        // This means we lose reporting for potentially legimate, but unlikely, deep reorgs, but
        // prevent attackers that spam low-work headers from filling our logs.
        if (m_best_header->nChainWork >= UintToArith256(GetConsensus().nMinimumChainWork)) return;
        // Rate limit headers presync updates to 4 per second, as these are not subject to DoS
        // protection.
        auto now = std::chrono::steady_clock::now();
        if (now < m_last_presync_update + std::chrono::milliseconds{250}) return;
        m_last_presync_update = now;
    }
    bool initial_download = chainstate.IsInitialBlockDownload();
    GetNotifications().headerTip(GetSynchronizationState(initial_download), height, timestamp, /*presync=*/true);
    if (initial_download) {
        const int64_t blocks_left{(GetTime() - timestamp) / GetConsensus().nPowTargetSpacing};
        const double progress{100.0 * height / (height + blocks_left)};
        LogPrintf("Pre-synchronizing blockheaders, height: %d (~%.2f%%)\n", height, progress);
    }
}

/** Store block on disk. If dbp is non-nullptr, the file is known to already reside on disk */
bool ChainstateManager::AcceptBlock(const std::shared_ptr<const CBlock>& pblock, BlockValidationState& state, CBlockIndex** ppindex, bool fRequested, const FlatFilePos* dbp, bool* fNewBlock, bool min_pow_checked)
{
    const CBlock& block = *pblock;

    if (fNewBlock) *fNewBlock = false;
    AssertLockHeld(cs_main);

    CBlockIndex *pindexDummy = nullptr;
    CBlockIndex *&pindex = ppindex ? *ppindex : pindexDummy;

    bool accepted_header{AcceptBlockHeader(block, state, &pindex, min_pow_checked)};
    CheckBlockIndex();

    if (!accepted_header)
        return false;

    // Check all requested blocks that we do not already have for validity and
    // save them to disk. Skip processing of unrequested blocks as an anti-DoS
    // measure, unless the blocks have more work than the active chain tip, and
    // aren't too far ahead of it, so are likely to be attached soon.
    bool fAlreadyHave = pindex->nStatus & BLOCK_HAVE_DATA;
    bool fHasMoreOrSameWork = (ActiveTip() ? pindex->nChainWork >= ActiveTip()->nChainWork : true);
    // Blocks that are too out-of-order needlessly limit the effectiveness of
    // pruning, because pruning will not delete block files that contain any
    // blocks which are too close in height to the tip.  Apply this test
    // regardless of whether pruning is enabled; it should generally be safe to
    // not process unrequested blocks.
    bool fTooFarAhead{pindex->nHeight > ActiveHeight() + int(MIN_BLOCKS_TO_KEEP)};

    // TODO: Decouple this function from the block download logic by removing fRequested
    // This requires some new chain data structure to efficiently look up if a
    // block is in a chain leading to a candidate for best tip, despite not
    // being such a candidate itself.
    // Note that this would break the getblockfrompeer RPC

    // TODO: deal better with return value and error conditions for duplicate
    // and unrequested blocks.
    if (fAlreadyHave) return true;
    if (!fRequested) {  // If we didn't ask for it:
        if (pindex->nTx != 0) return true;    // This is a previously-processed block that was pruned
        if (!fHasMoreOrSameWork) return true; // Don't process less-work chains
        if (fTooFarAhead) return true;        // Block height is too high

        // Protect against DoS attacks from low-work chains.
        // If our tip is behind, a peer could try to send us
        // low-work blocks on a fake chain that we would never
        // request; don't process these.
        if (pindex->nChainWork < MinimumChainWork()) return true;
    }

    const CChainParams& params{GetParams()};

    if (!CheckBlock(block, state, params.GetConsensus()) ||
        !ContextualCheckBlock(block, state, *this, pindex->pprev)) {
        if (state.IsInvalid() && state.GetResult() != BlockValidationResult::BLOCK_MUTATED) {
            pindex->nStatus |= BLOCK_FAILED_VALID;
            m_blockman.m_dirty_blockindex.insert(pindex);
        }
        return error("%s: %s", __func__, state.ToString());
    }
    // SYSCOIN ProcessNEVMData/FlushDataToCache so we have the data from processing out-of-order blocks and it reads from disk (recreating PoDA data in block) prior to validation in ConnectTip()
    bool PODAContext = pindex->nHeight >= params.GetConsensus().nPODAStartBlock;
    PoDAMAPMemory mapPoDA;
    if(PODAContext && !ProcessNEVMData(m_blockman, block, ActiveTip()? ActiveTip()->GetMedianTimePast(): 0, TicksSinceEpoch<std::chrono::seconds>(this->m_options.adjusted_time_callback()), mapPoDA)) {
        state.Invalid(BlockValidationResult::BLOCK_CONSENSUS, "poda-validation-failed");
        pindex->nStatus |= BLOCK_FAILED_VALID;
        m_blockman.m_dirty_blockindex.insert(pindex);
        return error("%s: %s", __func__, state.ToString());
    }
    if(pnevmdatadb)
        pnevmdatadb->FlushDataToCache(mapPoDA, pindex->GetMedianTimePast());

    // Header is valid/has work, merkle tree and segwit merkle tree are good...RELAY NOW
    // (but if it does not build on our best tip, let the SendMessages loop relay it)
    if (!ActiveChainstate().IsInitialBlockDownload() && ActiveTip() == pindex->pprev)
        GetMainSignals().NewPoWValidBlock(pindex, pblock);

    // Write block to history file
    if (fNewBlock) *fNewBlock = true;
    try {
        FlatFilePos blockPos{m_blockman.SaveBlockToDisk(block, pindex->nHeight, dbp)};
        if (blockPos.IsNull()) {
            state.Error(strprintf("%s: Failed to find position to write new block to disk", __func__));
            return false;
        }
        ReceivedBlockTransactions(block, pindex, blockPos);
    } catch (const std::runtime_error& e) {
        return FatalError(GetNotifications(), state, std::string("System error: ") + e.what());
    }

    // TODO: FlushStateToDisk() handles flushing of both block and chainstate
    // data, so we should move this to ChainstateManager so that we can be more
    // intelligent about how we flush.
    // For now, since FlushStateMode::NONE is used, all that can happen is that
    // the block files may be pruned, so we can just call this on one
    // chainstate (particularly if we haven't implemented pruning with
    // background validation yet).
    ActiveChainstate().FlushStateToDisk(state, FlushStateMode::NONE);

    CheckBlockIndex();

    return true;
}
bool ChainstateManager::ProcessNewBlock(const std::shared_ptr<const CBlock>& block, bool force_processing, bool min_pow_checked, bool* new_block)
{
    AssertLockNotHeld(cs_main);

    {
        CBlockIndex *pindex = nullptr;
        if (new_block) *new_block = false;
        BlockValidationState state;

        // CheckBlock() does not support multi-threaded block validation because CBlock::fChecked can cause data race.
        // Therefore, the following critical section must include the CheckBlock() call as well.
        LOCK(cs_main);

        // Skipping AcceptBlock() for CheckBlock() failures means that we will never mark a block as invalid if
        // CheckBlock() fails.  This is protective against consensus failure if there are any unknown forms of block
        // malleability that cause CheckBlock() to fail; see e.g. CVE-2012-2459 and
        // https://lists.linuxfoundation.org/pipermail/bitcoin-dev/2019-February/016697.html.  Because CheckBlock() is
        // not very expensive, the anti-DoS benefits of caching failure (of a definitely-invalid block) are not substantial.
        bool ret = CheckBlock(*block, state, GetConsensus());
        if (ret) {
            // Store to disk
            ret = AcceptBlock(block, state, &pindex, force_processing, nullptr, new_block, min_pow_checked);
        }
        if (!ret) {
            GetMainSignals().BlockChecked(*block, state);
            return error("%s: AcceptBlock FAILED (%s)", __func__, state.ToString());
        }
    }

    NotifyHeaderTip(ActiveChainstate());

    BlockValidationState state; // Only used to report errors, not invalidity - ignore it
    if (!ActiveChainstate().ActivateBestChain(state, block)) {
        return error("%s: ActivateBestChain failed (%s)", __func__, state.ToString());
    }
    return true;
}

MempoolAcceptResult ChainstateManager::ProcessTransaction(const CTransactionRef& tx, bool test_accept)
{
    AssertLockHeld(cs_main);
    Chainstate& active_chainstate = ActiveChainstate();
    if (!active_chainstate.GetMempool()) {
        TxValidationState state;
        state.Invalid(TxValidationResult::TX_NO_MEMPOOL, "no-mempool");
        return MempoolAcceptResult::Failure(state);
    }
    auto result = AcceptToMemoryPool(active_chainstate, tx, GetTime(), /*bypass_limits=*/ false, test_accept);
    active_chainstate.GetMempool()->check(active_chainstate.CoinsTip(), active_chainstate.m_chain.Height() + 1);
    return result;
}

bool TestBlockValidity(BlockValidationState& state,
                       const CChainParams& chainparams,
                       Chainstate& chainstate,
                       const CBlock& block,
                       CBlockIndex* pindexPrev,
                       const std::function<NodeClock::time_point()>& adjusted_time_callback,
                       bool fCheckPOW,
                       bool fCheckMerkleRoot)
{
    AssertLockHeld(cs_main);
    assert(pindexPrev && pindexPrev == chainstate.m_chain.Tip());
    CCoinsViewCache viewNew(&chainstate.CoinsTip());
    // SYSCOIN
    uint256 block_hash(block.GetHash());
    if (llmq::chainLocksHandler->HasConflictingChainLock(pindexPrev->nHeight + 1, block_hash)) {
        return state.Invalid(BlockValidationResult::BLOCK_CHAINLOCK, "bad-chainlock");
    }
    
    CBlockIndex indexDummy(block);
    indexDummy.pprev = pindexPrev;
    indexDummy.nHeight = pindexPrev->nHeight + 1;
    indexDummy.phashBlock = &block_hash;

    // SYSCOIN begin tx and let it rollback
    auto dbTx = evoDb->BeginTransaction();

    // NOTE: CheckBlockHeader is called by CheckBlock
    if (!ContextualCheckBlockHeader(block, state, chainstate.m_blockman, chainstate.m_chainman, pindexPrev, adjusted_time_callback()))
        return error("%s: Consensus::ContextualCheckBlockHeader: %s", __func__, state.ToString());
    if (!CheckBlock(block, state, chainparams.GetConsensus(), fCheckPOW, fCheckMerkleRoot))
        return error("%s: Consensus::CheckBlock: %s", __func__, state.ToString());
    if (!ContextualCheckBlock(block, state, chainstate.m_chainman, pindexPrev))
        return error("%s: Consensus::ContextualCheckBlock: %s", __func__, state.ToString());
    if (!chainstate.ConnectBlock(block, state, &indexDummy, viewNew, true)) {
        return false;
    }
    assert(state.IsValid());

    return true;
}

/* This function is called from the RPC code for pruneblockchain */
void PruneBlockFilesManual(Chainstate& active_chainstate, int nManualPruneHeight)
{
    BlockValidationState state;
    if (!active_chainstate.FlushStateToDisk(
            state, FlushStateMode::NONE, nManualPruneHeight)) {
        LogPrintf("%s: failed to flush state (%s)\n", __func__, state.ToString());
    }
}

bool Chainstate::LoadChainTip()
{
    AssertLockHeld(cs_main);
    const CCoinsViewCache& coins_cache = CoinsTip();
    assert(!coins_cache.GetBestBlock().IsNull()); // Never called when the coins view is empty
    const CBlockIndex* tip = m_chain.Tip();

    if (tip && tip->GetBlockHash() == coins_cache.GetBestBlock()) {
        return true;
    }

    // Load pointer to end of best chain
    CBlockIndex* pindex = m_blockman.LookupBlockIndex(coins_cache.GetBestBlock());
    if (!pindex) {
        return false;
    }
    m_chain.SetTip(*pindex);
    PruneBlockIndexCandidates();

    tip = m_chain.Tip();
    LogPrintf("Loaded best chain: hashBestChain=%s height=%d date=%s progress=%f\n",
              tip->GetBlockHash().ToString(),
              m_chain.Height(),
              FormatISO8601DateTime(tip->GetBlockTime()),
              GuessVerificationProgress(m_chainman.GetParams().TxData(), tip));
    return true;
}

CVerifyDB::CVerifyDB(Notifications& notifications)
    : m_notifications{notifications}
{
    m_notifications.progress(_("Verifying blocks…"), 0, false);
}

CVerifyDB::~CVerifyDB()
{
    m_notifications.progress(bilingual_str{}, 100, false);
}

VerifyDBResult CVerifyDB::VerifyDB(
    Chainstate& chainstate,
    const Consensus::Params& consensus_params,
    CCoinsView& coinsview,
    int nCheckLevel, int nCheckDepth)
{
    AssertLockHeld(cs_main);

    if (chainstate.m_chain.Tip() == nullptr || chainstate.m_chain.Tip()->pprev == nullptr) {
        return VerifyDBResult::SUCCESS;
    }
    // SYSCOIN begin tx and let it rollback
    auto dbTx = evoDb->BeginTransaction();
    // Verify blocks in the best chain
    if (nCheckDepth <= 0 || nCheckDepth > chainstate.m_chain.Height()) {
        nCheckDepth = chainstate.m_chain.Height();
    }
    nCheckLevel = std::max(0, std::min(4, nCheckLevel));
    LogPrintf("Verifying last %i blocks at level %i\n", nCheckDepth, nCheckLevel);
    CCoinsViewCache coins(&coinsview);
    CBlockIndex* pindex;
    CBlockIndex* pindexFailure = nullptr;
    int nGoodTransactions = 0;
    BlockValidationState state;
    int reportDone = 0;
    bool skipped_no_block_data{false};
    bool skipped_l3_checks{false};
    LogPrintf("Verification progress: 0%%\n");

    const bool is_snapshot_cs{!chainstate.m_from_snapshot_blockhash};
    // SYSCOIN
    NEVMMintTxMap mapMintKeys;
    std::vector<uint256> vecNEVMBlocks;
    NEVMDataVec NEVMDataVecOut;
    std::vector<std::pair<uint256,uint32_t> > vecTXIDPairs;
    for (pindex = chainstate.m_chain.Tip(); pindex && pindex->pprev; pindex = pindex->pprev) {
        const int percentageDone = std::max(1, std::min(99, (int)(((double)(chainstate.m_chain.Height() - pindex->nHeight)) / (double)nCheckDepth * (nCheckLevel >= 4 ? 50 : 100))));
        if (reportDone < percentageDone / 10) {
            // report every 10% step
            LogPrintf("Verification progress: %d%%\n", percentageDone);
            reportDone = percentageDone / 10;
        }
        m_notifications.progress(_("Verifying blocks…"), percentageDone, false);
        if (pindex->nHeight <= chainstate.m_chain.Height() - nCheckDepth) {
            break;
        }
        if ((chainstate.m_blockman.IsPruneMode() || is_snapshot_cs) && !(pindex->nStatus & BLOCK_HAVE_DATA)) {
            // If pruning or running under an assumeutxo snapshot, only go
            // back as far as we have data.
            LogPrintf("VerifyDB(): block verification stopping at height %d (no data). This could be due to pruning or use of an assumeutxo snapshot.\n", pindex->nHeight);
            skipped_no_block_data = true;
            break;
        }
        CBlock block;
        // check level 0: read from disk
        if (!chainstate.m_blockman.ReadBlockFromDisk(block, *pindex)) {
            LogPrintf("Verification error: ReadBlockFromDisk failed at %d, hash=%s\n", pindex->nHeight, pindex->GetBlockHash().ToString());
            return VerifyDBResult::CORRUPTED_BLOCK_DB;
        }
        // check level 1: verify block validity
        if (nCheckLevel >= 1 && !CheckBlock(block, state, consensus_params)) {
            LogPrintf("Verification error: found bad block at %d, hash=%s (%s)\n",
                      pindex->nHeight, pindex->GetBlockHash().ToString(), state.ToString());
            return VerifyDBResult::CORRUPTED_BLOCK_DB;
        }
        // check level 2: verify undo validity
        if (nCheckLevel >= 2 && pindex) {
            CBlockUndo undo;
            if (!pindex->GetUndoPos().IsNull()) {
                if (!chainstate.m_blockman.UndoReadFromDisk(undo, *pindex)) {
                    LogPrintf("Verification error: found bad undo data at %d, hash=%s\n", pindex->nHeight, pindex->GetBlockHash().ToString());
                    return VerifyDBResult::CORRUPTED_BLOCK_DB;
                }
            }
        }
        // check level 3: check for inconsistencies during memory-only disconnect of tip blocks
        size_t curr_coins_usage = coins.DynamicMemoryUsage() + chainstate.CoinsTip().DynamicMemoryUsage();

        if (nCheckLevel >= 3) {
            if (curr_coins_usage <= chainstate.m_coinstip_cache_size_bytes) {
                // SYSCOIN
                DisconnectResult res = chainstate.DisconnectBlock(block, pindex, coins, mapMintKeys, NEVMDataVecOut, vecNEVMBlocks, vecTXIDPairs, false);
                if (res == DISCONNECT_FAILED) {
                    LogPrintf("Verification error: irrecoverable inconsistency in block data at %d, hash=%s\n", pindex->nHeight, pindex->GetBlockHash().ToString());
                    return VerifyDBResult::CORRUPTED_BLOCK_DB;
                }
                if (res == DISCONNECT_UNCLEAN) {
                    nGoodTransactions = 0;
                    pindexFailure = pindex;
                } else {
                    nGoodTransactions += block.vtx.size();
                }
            } else {
                skipped_l3_checks = true;
            }
        }
        if (chainstate.m_chainman.m_interrupt) return VerifyDBResult::INTERRUPTED;
    }
    if (pindexFailure) {
        LogPrintf("Verification error: coin database inconsistencies found (last %i blocks, %i good transactions before that)\n", chainstate.m_chain.Height() - pindexFailure->nHeight + 1, nGoodTransactions);
        return VerifyDBResult::CORRUPTED_BLOCK_DB;
    }
    if (skipped_l3_checks) {
        LogPrintf("Skipped verification of level >=3 (insufficient database cache size). Consider increasing -dbcache.\n");
    }

    // store block count as we move pindex at check level >= 4
    int block_count = chainstate.m_chain.Height() - pindex->nHeight;

    // check level 4: try reconnecting blocks
    if (nCheckLevel >= 4 && !skipped_l3_checks) {
        while (pindex != chainstate.m_chain.Tip()) {
            const int percentageDone = std::max(1, std::min(99, 100 - (int)(((double)(chainstate.m_chain.Height() - pindex->nHeight)) / (double)nCheckDepth * 50)));
            if (reportDone < percentageDone / 10) {
                // report every 10% step
                LogPrintf("Verification progress: %d%%\n", percentageDone);
                reportDone = percentageDone / 10;
            }
            m_notifications.progress(_("Verifying blocks…"), percentageDone, false);
            pindex = chainstate.m_chain.Next(pindex);
            CBlock block;
            if (!chainstate.m_blockman.ReadBlockFromDisk(block, *pindex)) {
                LogPrintf("Verification error: ReadBlockFromDisk failed at %d, hash=%s\n", pindex->nHeight, pindex->GetBlockHash().ToString());
                return VerifyDBResult::CORRUPTED_BLOCK_DB;
            }
            // SYSCOIN
            if (!chainstate.ConnectBlock(block, state, pindex, coins, false, false)) {
                LogPrintf("Verification error: found unconnectable block at %d, hash=%s (%s)\n", pindex->nHeight, pindex->GetBlockHash().ToString(), state.ToString());
                return VerifyDBResult::CORRUPTED_BLOCK_DB;
            }
            if (chainstate.m_chainman.m_interrupt) return VerifyDBResult::INTERRUPTED;
        }
    }

    LogPrintf("Verification: No coin database inconsistencies in last %i blocks (%i transactions)\n", block_count, nGoodTransactions);

    if (skipped_l3_checks) {
        return VerifyDBResult::SKIPPED_L3_CHECKS;
    }
    if (skipped_no_block_data) {
        return VerifyDBResult::SKIPPED_MISSING_BLOCKS;
    }
    return VerifyDBResult::SUCCESS;
}

/** Apply the effects of a block on the utxo cache, ignoring that it may already have been applied. */
bool Chainstate::RollforwardBlock(const CBlockIndex* pindex, CCoinsViewCache& inputs, NEVMTxRootMap &mapNEVMTxRoots, NEVMMintTxMap &mapMintKeys, PoDAMAPMemory &mapPoDA, std::vector<std::pair<uint256, uint32_t> > &vecTXIDPairs)
{
    // TODO: merge with ConnectBlock
    CBlock block;
    // SYSCOIN 
    const auto& chainParams = m_chainman.GetParams().GetConsensus();
    if (!m_blockman.ReadBlockFromDisk(block, *pindex)) {
        return error("ReplayBlock(): ReadBlockFromDisk failed at %d, hash=%s", pindex->nHeight, pindex->GetBlockHash().ToString());
    }
    // SYSCOIN
    // MUST process special txes before updating UTXO to ensure consistency between mempool and block processing
    BlockValidationState state;
    if (!ProcessSpecialTxsInBlock(m_blockman, block, pindex, state, inputs, false /*fJustCheck*/, false /*fScriptChecks*/)) {
        return error("%s: ProcessSpecialTxsInBlock for block %s failed with %s", __func__,
            pindex->GetBlockHash().ToString(), state.ToString());
    }
    if(!ProcessNEVMData(m_chainman.m_blockman, block, m_chain.Tip()->GetMedianTimePast(), TicksSinceEpoch<std::chrono::seconds>(m_chainman.m_options.adjusted_time_callback()), mapPoDA)) {
        return state.Invalid(BlockValidationResult::BLOCK_CONSENSUS, "poda-validation-failed");
    }
    for (const CTransactionRef& tx : block.vtx) {
        if (!tx->IsCoinBase()) {
            // SYSCOIN
            const uint256& txHash = tx->GetHash();
            if(tx->IsMintTx()){
                TxValidationState tx_state;
                CAmount txfee = 0;
                if (!Consensus::CheckTxInputs(*tx, tx_state, inputs, pindex->nHeight, txfee, false, mapMintKeys)) {
                    return error("%s: Consensus::CheckTxInputs: %s, %s", __func__, txHash.ToString(), tx_state.ToString());
                }
            }
            for (const CTxIn &txin : tx->vin) {
                inputs.SpendCoin(txin.prevout);
            }
            vecTXIDPairs.emplace_back(txHash, pindex->nHeight);

        }
        // Pass check = true as every addition may be an overwrite.
        AddCoins(inputs, *tx, pindex->nHeight, true);
    }
    bool bRegTestContext = !fRegTest || (fRegTest && fNEVMConnection);
    if (bRegTestContext && pindex->nHeight >= chainParams.nNEVMStartBlock && !ConnectNEVMCommitment(state, mapNEVMTxRoots, block, pindex->GetBlockHash(), pindex->nHeight, false, mapPoDA)) {
        return error("RollforwardBlock(): ConnectNEVMCommitment() failed at %d, hash=%s state=%s", pindex->nHeight, pindex->GetBlockHash().ToString(), state.ToString());
    }
    return true;
}

bool Chainstate::ReplayBlocks()
{
    LOCK(cs_main);
    CCoinsView& db = this->CoinsDB();
    CCoinsViewCache cache(&db);
    std::vector<uint256> hashHeads = db.GetHeadBlocks();
    // SYSCOIN
    PoDAMAPMemory mapPoDAConnect;
    NEVMDataVec vecNEVMDataDisconnect;
    NEVMMintTxMap mapMintKeysDisconnect, mapMintKeysConnect;
    std::vector<uint256> vecNEVMBlocks;
    std::vector<std::pair<uint256,uint32_t> > vecTXIDPairs;
    BlockValidationState state;
    if (hashHeads.empty()) return true; // We're already in a consistent state.
    if (hashHeads.size() != 2) return error("ReplayBlocks(): unknown inconsistent state");

    m_chainman.GetNotifications().progress(_("Replaying blocks…"), 0, false);
    LogPrintf("Replaying blocks\n");

    const CBlockIndex* pindexOld = nullptr;  // Old tip during the interrupted flush.
    const CBlockIndex* pindexNew;            // New tip during the interrupted flush.
    const CBlockIndex* pindexFork = nullptr; // Latest block common to both the old and the new tip.

    if (m_blockman.m_block_index.count(hashHeads[0]) == 0) {
        return error("ReplayBlocks(): reorganization to unknown block requested");
    }
    pindexNew = &(m_blockman.m_block_index[hashHeads[0]]);

    if (!hashHeads[1].IsNull()) { // The old tip is allowed to be 0, indicating it's the first flush.
        if (m_blockman.m_block_index.count(hashHeads[1]) == 0) {
            return error("ReplayBlocks(): reorganization from unknown block requested");
        }
        pindexOld = &(m_blockman.m_block_index[hashHeads[1]]);
        pindexFork = LastCommonAncestor(pindexOld, pindexNew);
        assert(pindexFork != nullptr);
    }
    // SYSCOIN
    auto dbTx = evoDb->BeginTransaction();
    // Rollback along the old branch.
    while (pindexOld != pindexFork) {
        if (pindexOld->nHeight > 0) { // Never disconnect the genesis block.
            CBlock block;
            if (!m_blockman.ReadBlockFromDisk(block, *pindexOld)) {
                return error("RollbackBlock(): ReadBlockFromDisk() failed at %d, hash=%s", pindexOld->nHeight, pindexOld->GetBlockHash().ToString());
            }
            LogPrintf("Rolling back %s (%i)\n", pindexOld->GetBlockHash().ToString(), pindexOld->nHeight);
            // SYSCOIN
            DisconnectResult res = DisconnectBlock(block, pindexOld, cache, mapMintKeysDisconnect, vecNEVMDataDisconnect, vecNEVMBlocks, vecTXIDPairs);
            if (res == DISCONNECT_FAILED) {
                return error("RollbackBlock(): DisconnectBlock failed at %d, hash=%s", pindexOld->nHeight, pindexOld->GetBlockHash().ToString());
            }
            // If DISCONNECT_UNCLEAN is returned, it means a non-existing UTXO was deleted, or an existing UTXO was
            // overwritten. It corresponds to cases where the block-to-be-disconnect never had all its operations
            // applied to the UTXO set. However, as both writing a UTXO and deleting a UTXO are idempotent operations,
            // the result is still a version of the UTXO set with the effects of that block undone.
        }
        pindexOld = pindexOld->pprev;
    }
    // SYSCOIN must flush for now because disconnect may remove data and rolling forward expects it to be clean from db
    if(pnevmtxmintdb != nullptr){
        if(!pnevmtxmintdb->FlushErase(mapMintKeysDisconnect) || !pnevmtxrootsdb->FlushErase(vecNEVMBlocks) || !pblockindexdb->FlushErase(vecTXIDPairs) || !pnevmdatadb->FlushEraseMTPs(vecNEVMDataDisconnect)){
            return error("RollbackBlock(): Error flushing to asset dbs on disconnect %s", pindexOld->GetBlockHash().ToString());
        }
    }
    NEVMTxRootMap mapNEVMTxRoots;
    vecTXIDPairs.clear();
    // Roll forward from the forking point to the new tip.
    int nForkHeight = pindexFork ? pindexFork->nHeight : 0;
    for (int nHeight = nForkHeight + 1; nHeight <= pindexNew->nHeight; ++nHeight) {
        const CBlockIndex& pindex{*Assert(pindexNew->GetAncestor(nHeight))};
        LogPrintf("Rolling forward %s (%i)\n", pindex.GetBlockHash().ToString(), nHeight);
        m_chainman.GetNotifications().progress(_("Replaying blocks…"), (int)((nHeight - nForkHeight) * 100.0 / (pindexNew->nHeight - nForkHeight)), false);
        // SYSCOIN
<<<<<<< HEAD
        uiInterface.ShowProgress(_("Replaying blocks…").translated, (int) ((nHeight - nForkHeight) * 100.0 / (pindexNew->nHeight - nForkHeight)) , false);
        if (!RollforwardBlock(&pindex, cache, mapNEVMTxRoots, mapMintKeysConnect, mapPoDAConnect, vecTXIDPairs)) return false;
=======
        if (!RollforwardBlock(&pindex, cache, mapAssetsConnect, mapNEVMTxRoots, mapMintKeysConnect, mapPoDAConnect, vecTXIDPairs)) return false;
>>>>>>> c8a24cd0
    }

    cache.SetBestBlock(pindexNew->GetBlockHash());
    // SYSCOIN
    evoDb->WriteBestBlock(pindexNew->GetBlockHash());
    cache.Flush();
    if(pnevmdatadb) {
        pnevmdatadb->FlushDataToCache(mapPoDAConnect, pindexNew->GetMedianTimePast());
    }
    if(pnevmdatadb) {
        pnevmtxmintdb->FlushDataToCache(mapMintKeysConnect);
    }
    if(pblockindexdb) {
        pblockindexdb->FlushDataToCache(vecTXIDPairs);
    }
    if(pnevmtxrootsdb) {
        pnevmtxrootsdb->FlushDataToCache(mapNEVMTxRoots);
    }
    dbTx->Commit();
    m_chainman.GetNotifications().progress(bilingual_str{}, 100, false);
    return true;
}

bool Chainstate::NeedsRedownload() const
{
    AssertLockHeld(cs_main);

    // At and above m_params.SegwitHeight, segwit consensus rules must be validated
    CBlockIndex* block{m_chain.Tip()};

    while (block != nullptr && DeploymentActiveAt(*block, m_chainman, Consensus::DEPLOYMENT_SEGWIT)) {
        if (!(block->nStatus & BLOCK_OPT_WITNESS)) {
            // block is insufficiently validated for a segwit client
            return true;
        }
        block = block->pprev;
    }

    return false;
}

void Chainstate::ClearBlockIndexCandidates()
{
    AssertLockHeld(::cs_main);
    setBlockIndexCandidates.clear();
}

bool ChainstateManager::LoadBlockIndex()
{
    AssertLockHeld(cs_main);
    // Load block index from databases
    bool needs_init = fReindex;
    if (!fReindex) {
        bool ret{m_blockman.LoadBlockIndexDB()};
        if (!ret) return false;

        m_blockman.ScanAndUnlinkAlreadyPrunedFiles();

        std::vector<CBlockIndex*> vSortedByHeight{m_blockman.GetAllBlockIndices()};
        std::sort(vSortedByHeight.begin(), vSortedByHeight.end(),
                  CBlockIndexHeightOnlyComparator());

        for (CBlockIndex* pindex : vSortedByHeight) {
            if (m_interrupt) return false;
            // If we have an assumeutxo-based chainstate, then the snapshot
            // block will be a candidate for the tip, but it may not be
            // VALID_TRANSACTIONS (eg if we haven't yet downloaded the block),
            // so we special-case the snapshot block as a potential candidate
            // here.
            if (pindex == GetSnapshotBaseBlock() ||
                    (pindex->IsValid(BLOCK_VALID_TRANSACTIONS) &&
                    // SYSCOIN
                    !(pindex->nStatus & BLOCK_CONFLICT_CHAINLOCK) && 
                     (pindex->HaveTxsDownloaded() || pindex->pprev == nullptr))) {

                for (Chainstate* chainstate : GetAll()) {
                    chainstate->TryAddBlockIndexCandidate(pindex);
                }
            }
            if (pindex->nStatus & BLOCK_FAILED_MASK && (!m_best_invalid || pindex->nChainWork > m_best_invalid->nChainWork)) {
                m_best_invalid = pindex;
            }
            if (pindex->IsValid(BLOCK_VALID_TREE) && (m_best_header == nullptr || CBlockIndexWorkComparator()(m_best_header, pindex)))
                m_best_header = pindex;
        }

        needs_init = m_blockman.m_block_index.empty();
    }

    if (needs_init) {
        // Everything here is for *new* reindex/DBs. Thus, though
        // LoadBlockIndexDB may have set fReindex if we shut down
        // mid-reindex previously, we don't check fReindex and
        // instead only check it prior to LoadBlockIndexDB to set
        // needs_init.

        LogPrintf("Initializing databases...\n");
    }
    return true;
}

bool Chainstate::LoadGenesisBlock()
{
    LOCK(cs_main);

    const CChainParams& params{m_chainman.GetParams()};

    // Check whether we're already initialized by checking for genesis in
    // m_blockman.m_block_index. Note that we can't use m_chain here, since it is
    // set based on the coins db, not the block index db, which is the only
    // thing loaded at this point.
    if (m_blockman.m_block_index.count(params.GenesisBlock().GetHash()))
        return true;

    try {
        const CBlock& block = params.GenesisBlock();
        FlatFilePos blockPos{m_blockman.SaveBlockToDisk(block, 0, nullptr)};
        if (blockPos.IsNull()) {
            return error("%s: writing genesis block to disk failed", __func__);
        }
        CBlockIndex* pindex = m_blockman.AddToBlockIndex(block, m_chainman.m_best_header);
        m_chainman.ReceivedBlockTransactions(block, pindex, blockPos);
    } catch (const std::runtime_error& e) {
        return error("%s: failed to write genesis block: %s", __func__, e.what());
    }

    return true;
}

void ChainstateManager::LoadExternalBlockFile(
    FILE* fileIn,
    FlatFilePos* dbp,
    std::multimap<uint256, FlatFilePos>* blocks_with_unknown_parent)
{
    // Either both should be specified (-reindex), or neither (-loadblock).
    assert(!dbp == !blocks_with_unknown_parent);

    const auto start{SteadyClock::now()};
    const CChainParams& params{GetParams()};

    int nLoaded = 0;
    try {
        // This takes over fileIn and calls fclose() on it in the CBufferedFile destructor
        CBufferedFile blkdat(fileIn, 2*MAX_BLOCK_SERIALIZED_SIZE, MAX_BLOCK_SERIALIZED_SIZE+8, SER_DISK, CLIENT_VERSION);
        // nRewind indicates where to resume scanning in case something goes wrong,
        // such as a block fails to deserialize.
        uint64_t nRewind = blkdat.GetPos();
        while (!blkdat.eof()) {
            if (m_interrupt) return;

            blkdat.SetPos(nRewind);
            nRewind++; // start one byte further next time, in case of failure
            blkdat.SetLimit(); // remove former limit
            unsigned int nSize = 0;
            try {
                // locate a header
                unsigned char buf[CMessageHeader::MESSAGE_START_SIZE];
                blkdat.FindByte(std::byte(params.MessageStart()[0]));
                nRewind = blkdat.GetPos() + 1;
                blkdat >> buf;
                if (memcmp(buf, params.MessageStart(), CMessageHeader::MESSAGE_START_SIZE)) {
                    continue;
                }
                // read size
                blkdat >> nSize;
                if (nSize < 80 || nSize > MAX_BLOCK_SERIALIZED_SIZE)
                    continue;
            } catch (const std::exception&) {
                // no valid block header found; don't complain
                // (this happens at the end of every blk.dat file)
                break;
            }
            try {
                // read block header
                const uint64_t nBlockPos{blkdat.GetPos()};
                if (dbp)
                    dbp->nPos = nBlockPos;
                blkdat.SetLimit(nBlockPos + nSize);
                CBlockHeader header;
                blkdat >> header;
                const uint256 hash{header.GetHash()};
                // Skip the rest of this block (this may read from disk into memory); position to the marker before the
                // next block, but it's still possible to rewind to the start of the current block (without a disk read).
                nRewind = nBlockPos + nSize;
                blkdat.SkipTo(nRewind);

                std::shared_ptr<CBlock> pblock{}; // needs to remain available after the cs_main lock is released to avoid duplicate reads from disk

                {
                    LOCK(cs_main);
                    // detect out of order blocks, and store them for later
                    if (hash != params.GetConsensus().hashGenesisBlock && !m_blockman.LookupBlockIndex(header.hashPrevBlock)) {
                        LogPrint(BCLog::REINDEX, "%s: Out of order block %s, parent %s not known\n", __func__, hash.ToString(),
                                 header.hashPrevBlock.ToString());
                        if (dbp && blocks_with_unknown_parent) {
                            blocks_with_unknown_parent->emplace(header.hashPrevBlock, *dbp);
                        }
                        continue;
                    }

                    // process in case the block isn't known yet
                    const CBlockIndex* pindex = m_blockman.LookupBlockIndex(hash);
                    if (!pindex || (pindex->nStatus & BLOCK_HAVE_DATA) == 0) {
                        // This block can be processed immediately; rewind to its start, read and deserialize it.
                        blkdat.SetPos(nBlockPos);
                        pblock = std::make_shared<CBlock>();
                        blkdat >> *pblock;
                        nRewind = blkdat.GetPos();

                        BlockValidationState state;
                        if (AcceptBlock(pblock, state, nullptr, true, dbp, nullptr, true)) {
                            nLoaded++;
                        }
                        if (state.IsError()) {
                            break;
                        }
                    } else if (hash != params.GetConsensus().hashGenesisBlock && pindex->nHeight % 1000 == 0) {
                        LogPrint(BCLog::REINDEX, "Block Import: already had block %s at height %d\n", hash.ToString(), pindex->nHeight);
                    }
                }

                // Activate the genesis block so normal node progress can continue
                if (hash == params.GetConsensus().hashGenesisBlock) {
                    bool genesis_activation_failure = false;
                    for (auto c : GetAll()) {
                        BlockValidationState state;
                        if (!c->ActivateBestChain(state, nullptr)) {
                            genesis_activation_failure = true;
                            break;
                        }
                    }
                    if (genesis_activation_failure) {
                        break;
                    }
                }

                if (m_blockman.IsPruneMode() && !fReindex && pblock) {
                    // must update the tip for pruning to work while importing with -loadblock.
                    // this is a tradeoff to conserve disk space at the expense of time
                    // spent updating the tip to be able to prune.
                    // otherwise, ActivateBestChain won't be called by the import process
                    // until after all of the block files are loaded. ActivateBestChain can be
                    // called by concurrent network message processing. but, that is not
                    // reliable for the purpose of pruning while importing.
                    bool activation_failure = false;
                    for (auto c : GetAll()) {
                        BlockValidationState state;
                        if (!c->ActivateBestChain(state, pblock)) {
                            LogPrint(BCLog::REINDEX, "failed to activate chain (%s)\n", state.ToString());
                            activation_failure = true;
                            break;
                        }
                    }
                    if (activation_failure) {
                        break;
                    }
                }

                NotifyHeaderTip(ActiveChainstate());

                if (!blocks_with_unknown_parent) continue;

                // Recursively process earlier encountered successors of this block
                std::deque<uint256> queue;
                queue.push_back(hash);
                while (!queue.empty()) {
                    uint256 head = queue.front();
                    queue.pop_front();
                    auto range = blocks_with_unknown_parent->equal_range(head);
                    while (range.first != range.second) {
                        std::multimap<uint256, FlatFilePos>::iterator it = range.first;
                        std::shared_ptr<CBlock> pblockrecursive = std::make_shared<CBlock>();
                        if (m_blockman.ReadBlockFromDisk(*pblockrecursive, it->second)) {
                            LogPrint(BCLog::REINDEX, "%s: Processing out of order child %s of %s\n", __func__, pblockrecursive->GetHash().ToString(),
                                    head.ToString());
                            LOCK(cs_main);
                            BlockValidationState dummy;
                            if (AcceptBlock(pblockrecursive, dummy, nullptr, true, &it->second, nullptr, true)) {
                                nLoaded++;
                                queue.push_back(pblockrecursive->GetHash());
                            }
                        }
                        range.first++;
                        blocks_with_unknown_parent->erase(it);
                        NotifyHeaderTip(ActiveChainstate());
                    }
                }
            } catch (const std::exception& e) {
                // historical bugs added extra data to the block files that does not deserialize cleanly.
                // commonly this data is between readable blocks, but it does not really matter. such data is not fatal to the import process.
                // the code that reads the block files deals with invalid data by simply ignoring it.
                // it continues to search for the next {4 byte magic message start bytes + 4 byte length + block} that does deserialize cleanly
                // and passes all of the other block validation checks dealing with POW and the merkle root, etc...
                // we merely note with this informational log message when unexpected data is encountered.
                // we could also be experiencing a storage system read error, or a read of a previous bad write. these are possible, but
                // less likely scenarios. we don't have enough information to tell a difference here.
                // the reindex process is not the place to attempt to clean and/or compact the block files. if so desired, a studious node operator
                // may use knowledge of the fact that the block files are not entirely pristine in order to prepare a set of pristine, and
                // perhaps ordered, block files for later reindexing.
                LogPrint(BCLog::REINDEX, "%s: unexpected data at file offset 0x%x - %s. continuing\n", __func__, (nRewind - 1), e.what());
            }
        }
    } catch (const std::runtime_error& e) {
        GetNotifications().fatalError(std::string("System error: ") + e.what());
    }
    LogPrintf("Loaded %i blocks from external file in %dms\n", nLoaded, Ticks<std::chrono::milliseconds>(SteadyClock::now() - start));
}

void ChainstateManager::CheckBlockIndex()
{
    if (!ShouldCheckBlockIndex()) {
        return;
    }

    LOCK(cs_main);

    // During a reindex, we read the genesis block and call CheckBlockIndex before ActivateBestChain,
    // so we have the genesis block in m_blockman.m_block_index but no active chain. (A few of the
    // tests when iterating the block tree require that m_chain has been initialized.)
    if (ActiveChain().Height() < 0) {
        assert(m_blockman.m_block_index.size() <= 1);
        return;
    }

    // Build forward-pointing map of the entire block tree.
    std::multimap<CBlockIndex*,CBlockIndex*> forward;
    for (auto& [_, block_index] : m_blockman.m_block_index) {
        forward.emplace(block_index.pprev, &block_index);
    }

    assert(forward.size() == m_blockman.m_block_index.size());

    std::pair<std::multimap<CBlockIndex*,CBlockIndex*>::iterator,std::multimap<CBlockIndex*,CBlockIndex*>::iterator> rangeGenesis = forward.equal_range(nullptr);
    CBlockIndex *pindex = rangeGenesis.first->second;
    rangeGenesis.first++;
    assert(rangeGenesis.first == rangeGenesis.second); // There is only one index entry with parent nullptr.

    // Iterate over the entire block tree, using depth-first search.
    // Along the way, remember whether there are blocks on the path from genesis
    // block being explored which are the first to have certain properties.
    size_t nNodes = 0;
    int nHeight = 0;
    CBlockIndex* pindexFirstInvalid = nullptr; // Oldest ancestor of pindex which is invalid.
    // SYSCOIN
    CBlockIndex* pindexFirstConflicting = nullptr; // Oldest ancestor of pindex which has BLOCK_CONFLICT_CHAINLOCK
    CBlockIndex* pindexFirstMissing = nullptr; // Oldest ancestor of pindex which does not have BLOCK_HAVE_DATA.
    CBlockIndex* pindexFirstNeverProcessed = nullptr; // Oldest ancestor of pindex for which nTx == 0.
    CBlockIndex* pindexFirstNotTreeValid = nullptr; // Oldest ancestor of pindex which does not have BLOCK_VALID_TREE (regardless of being valid or not).
    CBlockIndex* pindexFirstNotTransactionsValid = nullptr; // Oldest ancestor of pindex which does not have BLOCK_VALID_TRANSACTIONS (regardless of being valid or not).
    CBlockIndex* pindexFirstNotChainValid = nullptr; // Oldest ancestor of pindex which does not have BLOCK_VALID_CHAIN (regardless of being valid or not).
    CBlockIndex* pindexFirstNotScriptsValid = nullptr; // Oldest ancestor of pindex which does not have BLOCK_VALID_SCRIPTS (regardless of being valid or not).
    CBlockIndex* pindexFirstAssumeValid = nullptr; // Oldest ancestor of pindex which has BLOCK_ASSUMED_VALID
    while (pindex != nullptr) {
        nNodes++;
        if (pindexFirstAssumeValid == nullptr && pindex->nStatus & BLOCK_ASSUMED_VALID) pindexFirstAssumeValid = pindex;
        if (pindexFirstInvalid == nullptr && pindex->nStatus & BLOCK_FAILED_VALID) pindexFirstInvalid = pindex;
        // SYSCOIN
        if (pindexFirstConflicting == nullptr && pindex->nStatus & BLOCK_CONFLICT_CHAINLOCK) {
            pindexFirstConflicting = pindex;
        }
        if (pindexFirstMissing == nullptr && !(pindex->nStatus & BLOCK_HAVE_DATA)) {
            pindexFirstMissing = pindex;
        }
        if (pindexFirstNeverProcessed == nullptr && pindex->nTx == 0) pindexFirstNeverProcessed = pindex;
        if (pindex->pprev != nullptr && pindexFirstNotTreeValid == nullptr && (pindex->nStatus & BLOCK_VALID_MASK) < BLOCK_VALID_TREE) pindexFirstNotTreeValid = pindex;

        if (pindex->pprev != nullptr && !pindex->IsAssumedValid()) {
            // Skip validity flag checks for BLOCK_ASSUMED_VALID index entries, since these
            // *_VALID_MASK flags will not be present for index entries we are temporarily assuming
            // valid.
            if (pindexFirstNotTransactionsValid == nullptr &&
                    (pindex->nStatus & BLOCK_VALID_MASK) < BLOCK_VALID_TRANSACTIONS) {
                pindexFirstNotTransactionsValid = pindex;
            }

            if (pindexFirstNotChainValid == nullptr &&
                    (pindex->nStatus & BLOCK_VALID_MASK) < BLOCK_VALID_CHAIN) {
                pindexFirstNotChainValid = pindex;
            }

            if (pindexFirstNotScriptsValid == nullptr &&
                    (pindex->nStatus & BLOCK_VALID_MASK) < BLOCK_VALID_SCRIPTS) {
                pindexFirstNotScriptsValid = pindex;
            }
        }

        // Begin: actual consistency checks.
        if (pindex->pprev == nullptr) {
            // Genesis block checks.
            assert(pindex->GetBlockHash() == GetConsensus().hashGenesisBlock); // Genesis block's hash must match.
            for (auto c : GetAll()) {
                if (c->m_chain.Genesis() != nullptr) {
                    assert(pindex == c->m_chain.Genesis()); // The chain's genesis block must be this block.
                }
            }
        }
        if (!pindex->HaveTxsDownloaded()) assert(pindex->nSequenceId <= 0); // nSequenceId can't be set positive for blocks that aren't linked (negative is used for preciousblock)
        // VALID_TRANSACTIONS is equivalent to nTx > 0 for all nodes (whether or not pruning has occurred).
        // HAVE_DATA is only equivalent to nTx > 0 (or VALID_TRANSACTIONS) if no pruning has occurred.
        // Unless these indexes are assumed valid and pending block download on a
        // background chainstate.
        if (!m_blockman.m_have_pruned && !pindex->IsAssumedValid()) {
            // If we've never pruned, then HAVE_DATA should be equivalent to nTx > 0
            assert(!(pindex->nStatus & BLOCK_HAVE_DATA) == (pindex->nTx == 0));
            if (pindexFirstAssumeValid == nullptr) {
                // If we've got some assume valid blocks, then we might have
                // missing blocks (not HAVE_DATA) but still treat them as
                // having been processed (with a fake nTx value). Otherwise, we
                // can assert that these are the same.
                assert(pindexFirstMissing == pindexFirstNeverProcessed);
            }
        } else {
            // If we have pruned, then we can only say that HAVE_DATA implies nTx > 0
            if (pindex->nStatus & BLOCK_HAVE_DATA) assert(pindex->nTx > 0);
        }
        if (pindex->nStatus & BLOCK_HAVE_UNDO) assert(pindex->nStatus & BLOCK_HAVE_DATA);
        if (pindex->IsAssumedValid()) {
            // Assumed-valid blocks should have some nTx value.
            assert(pindex->nTx > 0);
            // Assumed-valid blocks should connect to the main chain.
            assert((pindex->nStatus & BLOCK_VALID_MASK) >= BLOCK_VALID_TREE);
        } else {
            // Otherwise there should only be an nTx value if we have
            // actually seen a block's transactions.
            assert(((pindex->nStatus & BLOCK_VALID_MASK) >= BLOCK_VALID_TRANSACTIONS) == (pindex->nTx > 0)); // This is pruning-independent.
        }
        // All parents having had data (at some point) is equivalent to all parents being VALID_TRANSACTIONS, which is equivalent to HaveTxsDownloaded().
        assert((pindexFirstNeverProcessed == nullptr) == pindex->HaveTxsDownloaded());
        assert((pindexFirstNotTransactionsValid == nullptr) == pindex->HaveTxsDownloaded());
        assert(pindex->nHeight == nHeight); // nHeight must be consistent.
        assert(pindex->pprev == nullptr || pindex->nChainWork >= pindex->pprev->nChainWork); // For every block except the genesis block, the chainwork must be larger than the parent's.
        assert(nHeight < 2 || (pindex->pskip && (pindex->pskip->nHeight < nHeight))); // The pskip pointer must point back for all but the first 2 blocks.
        assert(pindexFirstNotTreeValid == nullptr); // All m_blockman.m_block_index entries must at least be TREE valid
        if ((pindex->nStatus & BLOCK_VALID_MASK) >= BLOCK_VALID_TREE) assert(pindexFirstNotTreeValid == nullptr); // TREE valid implies all parents are TREE valid
        if ((pindex->nStatus & BLOCK_VALID_MASK) >= BLOCK_VALID_CHAIN) assert(pindexFirstNotChainValid == nullptr); // CHAIN valid implies all parents are CHAIN valid
        if ((pindex->nStatus & BLOCK_VALID_MASK) >= BLOCK_VALID_SCRIPTS) assert(pindexFirstNotScriptsValid == nullptr); // SCRIPTS valid implies all parents are SCRIPTS valid
        if (pindexFirstInvalid == nullptr) {
            // Checks for not-invalid blocks.
            assert((pindex->nStatus & BLOCK_FAILED_MASK) == 0); // The failed mask cannot be set for blocks without invalid parents.
        }
        // SYSCOIN
        if (pindexFirstConflicting == nullptr) {
            // Checks for not-conflicting blocks.
            assert((pindex->nStatus & BLOCK_CONFLICT_CHAINLOCK) == 0); // The conflicting mask cannot be set for blocks without conflicting parents.
        }
        // Chainstate-specific checks on setBlockIndexCandidates
        for (auto c : GetAll()) {
            if (c->m_chain.Tip() == nullptr) continue;
            if (!CBlockIndexWorkComparator()(pindex, c->m_chain.Tip()) && pindexFirstNeverProcessed == nullptr) {
                // SYSCOIN
                if (pindexFirstInvalid == nullptr && pindexFirstConflicting == nullptr) {
                    const bool is_active = c == &ActiveChainstate();
                    // If this block sorts at least as good as the current tip and
                    // is valid and we have all data for its parents, it must be in
                    // setBlockIndexCandidates.  m_chain.Tip() must also be there
                    // even if some data has been pruned.
                    //
                    if ((pindexFirstMissing == nullptr || pindex == c->m_chain.Tip())) {
                        // The active chainstate should always have this block
                        // as a candidate, but a background chainstate should
                        // only have it if it is an ancestor of the snapshot base.
                        if (is_active || GetSnapshotBaseBlock()->GetAncestor(pindex->nHeight) == pindex) {
                            assert(c->setBlockIndexCandidates.count(pindex));
                        }
                    }
                    // If some parent is missing, then it could be that this block was in
                    // setBlockIndexCandidates but had to be removed because of the missing data.
                    // In this case it must be in m_blocks_unlinked -- see test below.
                }
            } else { // If this block sorts worse than the current tip or some ancestor's block has never been seen, it cannot be in setBlockIndexCandidates.
                assert(c->setBlockIndexCandidates.count(pindex) == 0);
            }
        }
        // Check whether this block is in m_blocks_unlinked.
        std::pair<std::multimap<CBlockIndex*,CBlockIndex*>::iterator,std::multimap<CBlockIndex*,CBlockIndex*>::iterator> rangeUnlinked = m_blockman.m_blocks_unlinked.equal_range(pindex->pprev);
        bool foundInUnlinked = false;
        while (rangeUnlinked.first != rangeUnlinked.second) {
            assert(rangeUnlinked.first->first == pindex->pprev);
            if (rangeUnlinked.first->second == pindex) {
                foundInUnlinked = true;
                break;
            }
            rangeUnlinked.first++;
        }
        if (pindex->pprev && (pindex->nStatus & BLOCK_HAVE_DATA) && pindexFirstNeverProcessed != nullptr && pindexFirstInvalid == nullptr) {
            // If this block has block data available, some parent was never received, and has no invalid parents, it must be in m_blocks_unlinked.
            assert(foundInUnlinked);
        }
        if (!(pindex->nStatus & BLOCK_HAVE_DATA)) assert(!foundInUnlinked); // Can't be in m_blocks_unlinked if we don't HAVE_DATA
        if (pindexFirstMissing == nullptr) assert(!foundInUnlinked); // We aren't missing data for any parent -- cannot be in m_blocks_unlinked.
        if (pindex->pprev && (pindex->nStatus & BLOCK_HAVE_DATA) && pindexFirstNeverProcessed == nullptr && pindexFirstMissing != nullptr) {
            // We HAVE_DATA for this block, have received data for all parents at some point, but we're currently missing data for some parent.
            assert(m_blockman.m_have_pruned || pindexFirstAssumeValid != nullptr); // We must have pruned, or else we're using a snapshot (causing us to have faked the received data for some parent(s)).
            // This block may have entered m_blocks_unlinked if:
            //  - it has a descendant that at some point had more work than the
            //    tip, and
            //  - we tried switching to that descendant but were missing
            //    data for some intermediate block between m_chain and the
            //    tip.
            // So if this block is itself better than any m_chain.Tip() and it wasn't in
            // setBlockIndexCandidates, then it must be in m_blocks_unlinked.
            for (auto c : GetAll()) {
                const bool is_active = c == &ActiveChainstate();
                if (!CBlockIndexWorkComparator()(pindex, c->m_chain.Tip()) && c->setBlockIndexCandidates.count(pindex) == 0) {
                    if (pindexFirstInvalid == nullptr) {
                        if (is_active || GetSnapshotBaseBlock()->GetAncestor(pindex->nHeight) == pindex) {
                            assert(foundInUnlinked);
                        }
                    }
                }
            }
        }
        // assert(pindex->GetBlockHash() == pindex->GetBlockHeader().GetHash()); // Perhaps too slow
        // End: actual consistency checks.

        // Try descending into the first subnode.
        std::pair<std::multimap<CBlockIndex*,CBlockIndex*>::iterator,std::multimap<CBlockIndex*,CBlockIndex*>::iterator> range = forward.equal_range(pindex);
        if (range.first != range.second) {
            // A subnode was found.
            pindex = range.first->second;
            nHeight++;
            continue;
        }
        // This is a leaf node.
        // Move upwards until we reach a node of which we have not yet visited the last child.
        while (pindex) {
            // We are going to either move to a parent or a sibling of pindex.
            // If pindex was the first with a certain property, unset the corresponding variable.
            if (pindex == pindexFirstInvalid) pindexFirstInvalid = nullptr;
            // SYSCOIN
            if (pindex == pindexFirstConflicting) pindexFirstConflicting = nullptr;
            if (pindex == pindexFirstMissing) pindexFirstMissing = nullptr;
            if (pindex == pindexFirstNeverProcessed) pindexFirstNeverProcessed = nullptr;
            if (pindex == pindexFirstNotTreeValid) pindexFirstNotTreeValid = nullptr;
            if (pindex == pindexFirstNotTransactionsValid) pindexFirstNotTransactionsValid = nullptr;
            if (pindex == pindexFirstNotChainValid) pindexFirstNotChainValid = nullptr;
            if (pindex == pindexFirstNotScriptsValid) pindexFirstNotScriptsValid = nullptr;
            if (pindex == pindexFirstAssumeValid) pindexFirstAssumeValid = nullptr;
            // Find our parent.
            CBlockIndex* pindexPar = pindex->pprev;
            // Find which child we just visited.
            std::pair<std::multimap<CBlockIndex*,CBlockIndex*>::iterator,std::multimap<CBlockIndex*,CBlockIndex*>::iterator> rangePar = forward.equal_range(pindexPar);
            while (rangePar.first->second != pindex) {
                assert(rangePar.first != rangePar.second); // Our parent must have at least the node we're coming from as child.
                rangePar.first++;
            }
            // Proceed to the next one.
            rangePar.first++;
            if (rangePar.first != rangePar.second) {
                // Move to the sibling.
                pindex = rangePar.first->second;
                break;
            } else {
                // Move up further.
                pindex = pindexPar;
                nHeight--;
                continue;
            }
        }
    }

    // Check that we actually traversed the entire map.
    assert(nNodes == forward.size());
}

std::string Chainstate::ToString()
{
    CBlockIndex* tip = m_chain.Tip();
    return strprintf("Chainstate [%s] @ height %d (%s)",
                     m_from_snapshot_blockhash ? "snapshot" : "ibd",
                     tip ? tip->nHeight : -1, tip ? tip->GetBlockHash().ToString() : "null");
}

bool Chainstate::ResizeCoinsCaches(size_t coinstip_size, size_t coinsdb_size)
{
    if (coinstip_size == m_coinstip_cache_size_bytes &&
            coinsdb_size == m_coinsdb_cache_size_bytes) {
        // Cache sizes are unchanged, no need to continue.
        return true;
    }
    size_t old_coinstip_size = m_coinstip_cache_size_bytes;
    m_coinstip_cache_size_bytes = coinstip_size;
    m_coinsdb_cache_size_bytes = coinsdb_size;
    CoinsDB().ResizeCache(coinsdb_size);

    LogPrintf("[%s] resized coinsdb cache to %.1f MiB\n",
        this->ToString(), coinsdb_size * (1.0 / 1024 / 1024));
    LogPrintf("[%s] resized coinstip cache to %.1f MiB\n",
        this->ToString(), coinstip_size * (1.0 / 1024 / 1024));

    BlockValidationState state;
    bool ret;

    if (coinstip_size > old_coinstip_size) {
        // Likely no need to flush if cache sizes have grown.
        ret = FlushStateToDisk(state, FlushStateMode::IF_NEEDED);
    } else {
        // Otherwise, flush state to disk and deallocate the in-memory coins map.
        ret = FlushStateToDisk(state, FlushStateMode::ALWAYS);
    }
    return ret;
}

//! Guess how far we are in the verification process at the given block index
//! require cs_main if pindex has not been validated yet (because nChainTx might be unset)
double GuessVerificationProgress(const ChainTxData& data, const CBlockIndex *pindex) {
    if (pindex == nullptr)
        return 0.0;

    int64_t nNow = time(nullptr);

    double fTxTotal;

    if (pindex->nChainTx <= data.nTxCount) {
        fTxTotal = data.nTxCount + (nNow - data.nTime) * data.dTxRate;
    } else {
        fTxTotal = pindex->nChainTx + (nNow - pindex->GetBlockTime()) * data.dTxRate;
    }

    return std::min<double>(pindex->nChainTx / fTxTotal, 1.0);
}

std::optional<uint256> ChainstateManager::SnapshotBlockhash() const
{
    LOCK(::cs_main);
    if (m_active_chainstate && m_active_chainstate->m_from_snapshot_blockhash) {
        // If a snapshot chainstate exists, it will always be our active.
        return m_active_chainstate->m_from_snapshot_blockhash;
    }
    return std::nullopt;
}

std::vector<Chainstate*> ChainstateManager::GetAll()
{
    LOCK(::cs_main);
    std::vector<Chainstate*> out;

    for (Chainstate* cs : {m_ibd_chainstate.get(), m_snapshot_chainstate.get()}) {
        if (this->IsUsable(cs)) out.push_back(cs);
    }

    return out;
}

Chainstate& ChainstateManager::InitializeChainstate(CTxMemPool* mempool)
{
    AssertLockHeld(::cs_main);
    assert(!m_ibd_chainstate);
    assert(!m_active_chainstate);

    m_ibd_chainstate = std::make_unique<Chainstate>(mempool, m_blockman, *this);
    m_active_chainstate = m_ibd_chainstate.get();
    return *m_active_chainstate;
}

const AssumeutxoData* ExpectedAssumeutxo(
    const int height, const CChainParams& chainparams)
{
    const MapAssumeutxo& valid_assumeutxos_map = chainparams.Assumeutxo();
    const auto assumeutxo_found = valid_assumeutxos_map.find(height);

    if (assumeutxo_found != valid_assumeutxos_map.end()) {
        return &assumeutxo_found->second;
    }
    return nullptr;
}

static bool DeleteCoinsDBFromDisk(const fs::path db_path, bool is_snapshot)
    EXCLUSIVE_LOCKS_REQUIRED(::cs_main)
{
    AssertLockHeld(::cs_main);

    if (is_snapshot) {
        fs::path base_blockhash_path = db_path / node::SNAPSHOT_BLOCKHASH_FILENAME;

        try {
            bool existed = fs::remove(base_blockhash_path);
            if (!existed) {
                LogPrintf("[snapshot] snapshot chainstate dir being removed lacks %s file\n",
                          fs::PathToString(node::SNAPSHOT_BLOCKHASH_FILENAME));
            }
        } catch (const fs::filesystem_error& e) {
            LogPrintf("[snapshot] failed to remove file %s: %s\n",
                    fs::PathToString(base_blockhash_path), fsbridge::get_filesystem_error_message(e));
        }
    }

    std::string path_str = fs::PathToString(db_path);
    LogPrintf("Removing leveldb dir at %s\n", path_str);

    // We have to destruct before this call leveldb::DB in order to release the db
    // lock, otherwise `DestroyDB` will fail. See `leveldb::~DBImpl()`.
    const bool destroyed = DestroyDB(path_str);

    if (!destroyed) {
        LogPrintf("error: leveldb DestroyDB call failed on %s\n", path_str);
    }

    // Datadir should be removed from filesystem; otherwise initialization may detect
    // it on subsequent statups and get confused.
    //
    // If the base_blockhash_path removal above fails in the case of snapshot
    // chainstates, this will return false since leveldb won't remove a non-empty
    // directory.
    return destroyed && !fs::exists(db_path);
}

bool ChainstateManager::ActivateSnapshot(
        AutoFile& coins_file,
        const SnapshotMetadata& metadata,
        bool in_memory)
{
    uint256 base_blockhash = metadata.m_base_blockhash;

    if (this->SnapshotBlockhash()) {
        LogPrintf("[snapshot] can't activate a snapshot-based chainstate more than once\n");
        return false;
    }

    int64_t current_coinsdb_cache_size{0};
    int64_t current_coinstip_cache_size{0};

    // Cache percentages to allocate to each chainstate.
    //
    // These particular percentages don't matter so much since they will only be
    // relevant during snapshot activation; caches are rebalanced at the conclusion of
    // this function. We want to give (essentially) all available cache capacity to the
    // snapshot to aid the bulk load later in this function.
    static constexpr double IBD_CACHE_PERC = 0.01;
    static constexpr double SNAPSHOT_CACHE_PERC = 0.99;

    {
        LOCK(::cs_main);
        // Resize the coins caches to ensure we're not exceeding memory limits.
        //
        // Allocate the majority of the cache to the incoming snapshot chainstate, since
        // (optimistically) getting to its tip will be the top priority. We'll need to call
        // `MaybeRebalanceCaches()` once we're done with this function to ensure
        // the right allocation (including the possibility that no snapshot was activated
        // and that we should restore the active chainstate caches to their original size).
        //
        current_coinsdb_cache_size = this->ActiveChainstate().m_coinsdb_cache_size_bytes;
        current_coinstip_cache_size = this->ActiveChainstate().m_coinstip_cache_size_bytes;

        // Temporarily resize the active coins cache to make room for the newly-created
        // snapshot chain.
        this->ActiveChainstate().ResizeCoinsCaches(
            static_cast<size_t>(current_coinstip_cache_size * IBD_CACHE_PERC),
            static_cast<size_t>(current_coinsdb_cache_size * IBD_CACHE_PERC));
    }

    auto snapshot_chainstate = WITH_LOCK(::cs_main,
        return std::make_unique<Chainstate>(
            /*mempool=*/nullptr, m_blockman, *this, base_blockhash));

    {
        LOCK(::cs_main);
        snapshot_chainstate->InitCoinsDB(
            static_cast<size_t>(current_coinsdb_cache_size * SNAPSHOT_CACHE_PERC),
            in_memory, false, "chainstate");
        snapshot_chainstate->InitCoinsCache(
            static_cast<size_t>(current_coinstip_cache_size * SNAPSHOT_CACHE_PERC));
    }

    bool snapshot_ok = this->PopulateAndValidateSnapshot(
        *snapshot_chainstate, coins_file, metadata);

    // If not in-memory, persist the base blockhash for use during subsequent
    // initialization.
    if (!in_memory) {
        LOCK(::cs_main);
        if (!node::WriteSnapshotBaseBlockhash(*snapshot_chainstate)) {
            snapshot_ok = false;
        }
    }
    if (!snapshot_ok) {
        LOCK(::cs_main);
        this->MaybeRebalanceCaches();

        // PopulateAndValidateSnapshot can return (in error) before the leveldb datadir
        // has been created, so only attempt removal if we got that far.
        if (auto snapshot_datadir = node::FindSnapshotChainstateDir(m_options.datadir)) {
            // We have to destruct leveldb::DB in order to release the db lock, otherwise
            // DestroyDB() (in DeleteCoinsDBFromDisk()) will fail. See `leveldb::~DBImpl()`.
            // Destructing the chainstate (and so resetting the coinsviews object) does this.
            snapshot_chainstate.reset();
            bool removed = DeleteCoinsDBFromDisk(*snapshot_datadir, /*is_snapshot=*/true);
            if (!removed) {
                GetNotifications().fatalError(strprintf("Failed to remove snapshot chainstate dir (%s). "
                    "Manually remove it before restarting.\n", fs::PathToString(*snapshot_datadir)));
            }
        }
        return false;
    }

    {
        LOCK(::cs_main);
        assert(!m_snapshot_chainstate);
        m_snapshot_chainstate.swap(snapshot_chainstate);
        const bool chaintip_loaded = m_snapshot_chainstate->LoadChainTip();
        assert(chaintip_loaded);

        m_active_chainstate = m_snapshot_chainstate.get();

        LogPrintf("[snapshot] successfully activated snapshot %s\n", base_blockhash.ToString());
        LogPrintf("[snapshot] (%.2f MB)\n",
            m_snapshot_chainstate->CoinsTip().DynamicMemoryUsage() / (1000 * 1000));

        this->MaybeRebalanceCaches();
    }
    return true;
}

static void FlushSnapshotToDisk(CCoinsViewCache& coins_cache, bool snapshot_loaded)
{
    LOG_TIME_MILLIS_WITH_CATEGORY_MSG_ONCE(
        strprintf("%s (%.2f MB)",
                  snapshot_loaded ? "saving snapshot chainstate" : "flushing coins cache",
                  coins_cache.DynamicMemoryUsage() / (1000 * 1000)),
        BCLog::LogFlags::ALL);

    coins_cache.Flush();
}

struct StopHashingException : public std::exception
{
    const char* what() const noexcept override
    {
        return "ComputeUTXOStats interrupted.";
    }
};

static void SnapshotUTXOHashBreakpoint(const util::SignalInterrupt& interrupt)
{
    if (interrupt) throw StopHashingException();
}

bool ChainstateManager::PopulateAndValidateSnapshot(
    Chainstate& snapshot_chainstate,
    AutoFile& coins_file,
    const SnapshotMetadata& metadata)
{
    // It's okay to release cs_main before we're done using `coins_cache` because we know
    // that nothing else will be referencing the newly created snapshot_chainstate yet.
    CCoinsViewCache& coins_cache = *WITH_LOCK(::cs_main, return &snapshot_chainstate.CoinsTip());

    uint256 base_blockhash = metadata.m_base_blockhash;

    CBlockIndex* snapshot_start_block = WITH_LOCK(::cs_main, return m_blockman.LookupBlockIndex(base_blockhash));

    if (!snapshot_start_block) {
        // Needed for ComputeUTXOStats and ExpectedAssumeutxo to determine the
        // height and to avoid a crash when base_blockhash.IsNull()
        LogPrintf("[snapshot] Did not find snapshot start blockheader %s\n",
                  base_blockhash.ToString());
        return false;
    }

    int base_height = snapshot_start_block->nHeight;
    auto maybe_au_data = ExpectedAssumeutxo(base_height, GetParams());

    if (!maybe_au_data) {
        LogPrintf("[snapshot] assumeutxo height in snapshot metadata not recognized "
                  "(%d) - refusing to load snapshot\n", base_height);
        return false;
    }

    const AssumeutxoData& au_data = *maybe_au_data;

    COutPoint outpoint;
    Coin coin;
    const uint64_t coins_count = metadata.m_coins_count;
    uint64_t coins_left = metadata.m_coins_count;

    LogPrintf("[snapshot] loading coins from snapshot %s\n", base_blockhash.ToString());
    int64_t coins_processed{0};

    while (coins_left > 0) {
        try {
            coins_file >> outpoint;
            coins_file >> coin;
        } catch (const std::ios_base::failure&) {
            LogPrintf("[snapshot] bad snapshot format or truncated snapshot after deserializing %d coins\n",
                      coins_count - coins_left);
            return false;
        }
        if (coin.nHeight > base_height ||
            outpoint.n >= std::numeric_limits<decltype(outpoint.n)>::max() // Avoid integer wrap-around in coinstats.cpp:ApplyHash
        ) {
            LogPrintf("[snapshot] bad snapshot data after deserializing %d coins\n",
                      coins_count - coins_left);
            return false;
        }

        coins_cache.EmplaceCoinInternalDANGER(std::move(outpoint), std::move(coin));

        --coins_left;
        ++coins_processed;

        if (coins_processed % 1000000 == 0) {
            LogPrintf("[snapshot] %d coins loaded (%.2f%%, %.2f MB)\n",
                coins_processed,
                static_cast<float>(coins_processed) * 100 / static_cast<float>(coins_count),
                coins_cache.DynamicMemoryUsage() / (1000 * 1000));
        }

        // Batch write and flush (if we need to) every so often.
        //
        // If our average Coin size is roughly 41 bytes, checking every 120,000 coins
        // means <5MB of memory imprecision.
        if (coins_processed % 120000 == 0) {
            if (m_interrupt) {
                return false;
            }

            const auto snapshot_cache_state = WITH_LOCK(::cs_main,
                return snapshot_chainstate.GetCoinsCacheSizeState());

            if (snapshot_cache_state >= CoinsCacheSizeState::CRITICAL) {
                // This is a hack - we don't know what the actual best block is, but that
                // doesn't matter for the purposes of flushing the cache here. We'll set this
                // to its correct value (`base_blockhash`) below after the coins are loaded.
                coins_cache.SetBestBlock(GetRandHash());

                // No need to acquire cs_main since this chainstate isn't being used yet.
                FlushSnapshotToDisk(coins_cache, /*snapshot_loaded=*/false);
            }
        }
    }

    // Important that we set this. This and the coins_cache accesses above are
    // sort of a layer violation, but either we reach into the innards of
    // CCoinsViewCache here or we have to invert some of the Chainstate to
    // embed them in a snapshot-activation-specific CCoinsViewCache bulk load
    // method.
    coins_cache.SetBestBlock(base_blockhash);

    bool out_of_coins{false};
    try {
        coins_file >> outpoint;
    } catch (const std::ios_base::failure&) {
        // We expect an exception since we should be out of coins.
        out_of_coins = true;
    }
    if (!out_of_coins) {
        LogPrintf("[snapshot] bad snapshot - coins left over after deserializing %d coins\n",
            coins_count);
        return false;
    }

    LogPrintf("[snapshot] loaded %d (%.2f MB) coins from snapshot %s\n",
        coins_count,
        coins_cache.DynamicMemoryUsage() / (1000 * 1000),
        base_blockhash.ToString());

    // No need to acquire cs_main since this chainstate isn't being used yet.
    FlushSnapshotToDisk(coins_cache, /*snapshot_loaded=*/true);

    assert(coins_cache.GetBestBlock() == base_blockhash);

    // As above, okay to immediately release cs_main here since no other context knows
    // about the snapshot_chainstate.
    CCoinsViewDB* snapshot_coinsdb = WITH_LOCK(::cs_main, return &snapshot_chainstate.CoinsDB());

    std::optional<CCoinsStats> maybe_stats;

    try {
        maybe_stats = ComputeUTXOStats(
            CoinStatsHashType::HASH_SERIALIZED, snapshot_coinsdb, m_blockman, [&interrupt = m_interrupt] { SnapshotUTXOHashBreakpoint(interrupt); });
    } catch (StopHashingException const&) {
        return false;
    }
    if (!maybe_stats.has_value()) {
        LogPrintf("[snapshot] failed to generate coins stats\n");
        return false;
    }

    // Assert that the deserialized chainstate contents match the expected assumeutxo value.
    if (AssumeutxoHash{maybe_stats->hashSerialized} != au_data.hash_serialized) {
        LogPrintf("[snapshot] bad snapshot content hash: expected %s, got %s\n",
            au_data.hash_serialized.ToString(), maybe_stats->hashSerialized.ToString());
        return false;
    }

    snapshot_chainstate.m_chain.SetTip(*snapshot_start_block);

    // The remainder of this function requires modifying data protected by cs_main.
    LOCK(::cs_main);

    // Fake various pieces of CBlockIndex state:
    CBlockIndex* index = nullptr;

    // Don't make any modifications to the genesis block.
    // This is especially important because we don't want to erroneously
    // apply BLOCK_ASSUMED_VALID to genesis, which would happen if we didn't skip
    // it here (since it apparently isn't BLOCK_VALID_SCRIPTS).
    constexpr int AFTER_GENESIS_START{1};

    for (int i = AFTER_GENESIS_START; i <= snapshot_chainstate.m_chain.Height(); ++i) {
        index = snapshot_chainstate.m_chain[i];

        // Fake nTx so that LoadBlockIndex() loads assumed-valid CBlockIndex
        // entries (among other things)
        if (!index->nTx) {
            index->nTx = 1;
        }
        // Fake nChainTx so that GuessVerificationProgress reports accurately
        index->nChainTx = index->pprev->nChainTx + index->nTx;

        // Mark unvalidated block index entries beneath the snapshot base block as assumed-valid.
        if (!index->IsValid(BLOCK_VALID_SCRIPTS)) {
            // This flag will be removed once the block is fully validated by a
            // background chainstate.
            index->nStatus |= BLOCK_ASSUMED_VALID;
        }

        // Fake BLOCK_OPT_WITNESS so that Chainstate::NeedsRedownload()
        // won't ask to rewind the entire assumed-valid chain on startup.
        if (DeploymentActiveAt(*index, *this, Consensus::DEPLOYMENT_SEGWIT)) {
            index->nStatus |= BLOCK_OPT_WITNESS;
        }

        m_blockman.m_dirty_blockindex.insert(index);
        // Changes to the block index will be flushed to disk after this call
        // returns in `ActivateSnapshot()`, when `MaybeRebalanceCaches()` is
        // called, since we've added a snapshot chainstate and therefore will
        // have to downsize the IBD chainstate, which will result in a call to
        // `FlushStateToDisk(ALWAYS)`.
    }

    assert(index);
    index->nChainTx = au_data.nChainTx;
    snapshot_chainstate.setBlockIndexCandidates.insert(snapshot_start_block);

    LogPrintf("[snapshot] validated snapshot (%.2f MB)\n",
        coins_cache.DynamicMemoryUsage() / (1000 * 1000));
    return true;
}

// Currently, this function holds cs_main for its duration, which could be for
// multiple minutes due to the ComputeUTXOStats call. This hold is necessary
// because we need to avoid advancing the background validation chainstate
// farther than the snapshot base block - and this function is also invoked
// from within ConnectTip, i.e. from within ActivateBestChain, so cs_main is
// held anyway.
//
// Eventually (TODO), we could somehow separate this function's runtime from
// maintenance of the active chain, but that will either require
//
//  (i) setting `m_disabled` immediately and ensuring all chainstate accesses go
//      through IsUsable() checks, or
//
//  (ii) giving each chainstate its own lock instead of using cs_main for everything.
SnapshotCompletionResult ChainstateManager::MaybeCompleteSnapshotValidation()
{
    AssertLockHeld(cs_main);
    if (m_ibd_chainstate.get() == &this->ActiveChainstate() ||
            !this->IsUsable(m_snapshot_chainstate.get()) ||
            !this->IsUsable(m_ibd_chainstate.get()) ||
            !m_ibd_chainstate->m_chain.Tip()) {
       // Nothing to do - this function only applies to the background
       // validation chainstate.
       return SnapshotCompletionResult::SKIPPED;
    }
    const int snapshot_tip_height = this->ActiveHeight();
    const int snapshot_base_height = *Assert(this->GetSnapshotBaseHeight());
    const CBlockIndex& index_new = *Assert(m_ibd_chainstate->m_chain.Tip());

    if (index_new.nHeight < snapshot_base_height) {
        // Background IBD not complete yet.
        return SnapshotCompletionResult::SKIPPED;
    }

    assert(SnapshotBlockhash());
    uint256 snapshot_blockhash = *Assert(SnapshotBlockhash());

    auto handle_invalid_snapshot = [&]() EXCLUSIVE_LOCKS_REQUIRED(::cs_main) {
        bilingual_str user_error = strprintf(_(
            "%s failed to validate the -assumeutxo snapshot state. "
            "This indicates a hardware problem, or a bug in the software, or a "
            "bad software modification that allowed an invalid snapshot to be "
            "loaded. As a result of this, the node will shut down and stop using any "
            "state that was built on the snapshot, resetting the chain height "
            "from %d to %d. On the next "
            "restart, the node will resume syncing from %d "
            "without using any snapshot data. "
            "Please report this incident to %s, including how you obtained the snapshot. "
            "The invalid snapshot chainstate will be left on disk in case it is "
            "helpful in diagnosing the issue that caused this error."),
            PACKAGE_NAME, snapshot_tip_height, snapshot_base_height, snapshot_base_height, PACKAGE_BUGREPORT
        );

        LogPrintf("[snapshot] !!! %s\n", user_error.original);
        LogPrintf("[snapshot] deleting snapshot, reverting to validated chain, and stopping node\n");

        m_active_chainstate = m_ibd_chainstate.get();
        m_snapshot_chainstate->m_disabled = true;
        assert(!this->IsUsable(m_snapshot_chainstate.get()));
        assert(this->IsUsable(m_ibd_chainstate.get()));

        auto rename_result = m_snapshot_chainstate->InvalidateCoinsDBOnDisk();
        if (!rename_result) {
            user_error = strprintf(Untranslated("%s\n%s"), user_error, util::ErrorString(rename_result));
        }

        GetNotifications().fatalError(user_error.original, user_error);
    };

    if (index_new.GetBlockHash() != snapshot_blockhash) {
        LogPrintf("[snapshot] supposed base block %s does not match the "
          "snapshot base block %s (height %d). Snapshot is not valid.\n",
          index_new.ToString(), snapshot_blockhash.ToString(), snapshot_base_height);
        handle_invalid_snapshot();
        return SnapshotCompletionResult::BASE_BLOCKHASH_MISMATCH;
    }

    assert(index_new.nHeight == snapshot_base_height);

    int curr_height = m_ibd_chainstate->m_chain.Height();

    assert(snapshot_base_height == curr_height);
    assert(snapshot_base_height == index_new.nHeight);
    assert(this->IsUsable(m_snapshot_chainstate.get()));
    assert(this->GetAll().size() == 2);

    CCoinsViewDB& ibd_coins_db = m_ibd_chainstate->CoinsDB();
    m_ibd_chainstate->ForceFlushStateToDisk();

    auto maybe_au_data = ExpectedAssumeutxo(curr_height, m_options.chainparams);
    if (!maybe_au_data) {
        LogPrintf("[snapshot] assumeutxo data not found for height "
            "(%d) - refusing to validate snapshot\n", curr_height);
        handle_invalid_snapshot();
        return SnapshotCompletionResult::MISSING_CHAINPARAMS;
    }

    const AssumeutxoData& au_data = *maybe_au_data;
    std::optional<CCoinsStats> maybe_ibd_stats;
    LogPrintf("[snapshot] computing UTXO stats for background chainstate to validate "
        "snapshot - this could take a few minutes\n");
    try {
        maybe_ibd_stats = ComputeUTXOStats(
            CoinStatsHashType::HASH_SERIALIZED,
            &ibd_coins_db,
            m_blockman,
            [&interrupt = m_interrupt] { SnapshotUTXOHashBreakpoint(interrupt); });
    } catch (StopHashingException const&) {
        return SnapshotCompletionResult::STATS_FAILED;
    }

    // XXX note that this function is slow and will hold cs_main for potentially minutes.
    if (!maybe_ibd_stats) {
        LogPrintf("[snapshot] failed to generate stats for validation coins db\n");
        // While this isn't a problem with the snapshot per se, this condition
        // prevents us from validating the snapshot, so we should shut down and let the
        // user handle the issue manually.
        handle_invalid_snapshot();
        return SnapshotCompletionResult::STATS_FAILED;
    }
    const auto& ibd_stats = *maybe_ibd_stats;

    // Compare the background validation chainstate's UTXO set hash against the hard-coded
    // assumeutxo hash we expect.
    //
    // TODO: For belt-and-suspenders, we could cache the UTXO set
    // hash for the snapshot when it's loaded in its chainstate's leveldb. We could then
    // reference that here for an additional check.
    if (AssumeutxoHash{ibd_stats.hashSerialized} != au_data.hash_serialized) {
        LogPrintf("[snapshot] hash mismatch: actual=%s, expected=%s\n",
            ibd_stats.hashSerialized.ToString(),
            au_data.hash_serialized.ToString());
        handle_invalid_snapshot();
        return SnapshotCompletionResult::HASH_MISMATCH;
    }

    LogPrintf("[snapshot] snapshot beginning at %s has been fully validated\n",
        snapshot_blockhash.ToString());

    m_ibd_chainstate->m_disabled = true;
    this->MaybeRebalanceCaches();

    return SnapshotCompletionResult::SUCCESS;
}

Chainstate& ChainstateManager::ActiveChainstate() const
{
    LOCK(::cs_main);
    assert(m_active_chainstate);
    return *m_active_chainstate;
}

bool ChainstateManager::IsSnapshotActive() const
{
    LOCK(::cs_main);
    return m_snapshot_chainstate && m_active_chainstate == m_snapshot_chainstate.get();
}


// SYSCOIN
bool CBlockIndexDB::ReadBlockHeight(const uint256& txid, uint32_t& nHeight) {
    auto it = mapCache.find(txid);
    if(it != mapCache.end()){
        nHeight = it->second;
        return true;
    } else {
        return Read(txid, nHeight);
    }
    return false;
}
bool CBlockIndexDB::FlushErase(const std::vector<std::pair<uint256,uint32_t> > &vecTXIDPairs) {	
    if(vecTXIDPairs.empty())	
        return true;
    CDBBatch batch(*this);
    FlushErase(vecTXIDPairs, batch);
    return WriteBatch(batch, true);
}	
bool CBlockIndexDB::FlushErase(const std::vector<std::pair<uint256,uint32_t> > &vecTXIDPairs, CDBBatch &batch) {	
    if(vecTXIDPairs.empty())	
        return true;
    for (const auto &pair : vecTXIDPairs) {	
        batch.Erase(pair.first);
        auto it = mapCache.find(pair.first);
        if(it != mapCache.end()){
            mapCache.erase(it);
        }
    }
    LogPrint(BCLog::SYS, "Flushing %d block index removals\n", vecTXIDPairs.size());	
    return true;
}
void CBlockIndexDB::FlushDataToCache(const std::vector<std::pair<uint256,uint32_t> > &vecTXIDPairs) {
    if(vecTXIDPairs.empty()) {
        return;
    }
    for (auto const& [key, val] : vecTXIDPairs) {
        mapCache.try_emplace(key, val);
    }
    LogPrint(BCLog::SYS, "Flushing to cache, storing %d block indexes\n", vecTXIDPairs.size());
}
bool CBlockIndexDB::FlushCacheToDisk(const uint32_t &nHeight) {	
    if(mapCache.empty()) {
        return true;
    }
    CDBBatch batch(*this);  
    Prune(nHeight, batch);
    for (auto const& [key, val] : mapCache) {
        batch.Write(key, val);
    }
    batch.Write(LAST_KNOWN_HEIGHT_TAG, nHeight);
    LogPrint(BCLog::SYS, "Flush writing %d block indexes\n", mapCache.size());	
    mapCache.clear();
    return WriteBatch(batch, true);
}
bool CBlockIndexDB::Prune(const uint32_t &nHeight, CDBBatch &batch) {
    if(MAX_BLOCK_INDEX > nHeight) {
        LogPrintf("PruneIndex not enough blocks, not pruning\n");
        return true;
    }
    std::unique_ptr<CDBIterator> pcursor(NewIterator());
    pcursor->SeekToFirst();
    uint32_t nValue = 0;
    uint32_t cutoffHeight = nHeight - MAX_BLOCK_INDEX;
    std::vector<std::pair<uint256,uint32_t> > vecTXIDPairs;
    uint256 nKey;
    while (pcursor->Valid()) {
        try {
            if(pcursor->GetValue(nValue) && nValue < cutoffHeight && pcursor->GetKey(nKey)) {
                vecTXIDPairs.emplace_back(std::make_pair(nKey, nValue));
            }
            pcursor->Next();
        }
        catch (std::exception &e) {
            return error("%s() : deserialize error", __PRETTY_FUNCTION__);
        }
    }
    return FlushErase(vecTXIDPairs, batch);
}


void recursive_copy(const fs::path &src, const fs::path &dst)
{
  if (fs::exists(dst)){
    throw std::runtime_error(dst.generic_string() + " exists");
  }

  if (fs::is_directory(src)) {
    TryCreateDirectories(dst);
    for (const auto &item : fs::directory_iterator(src)) {
      recursive_copy(item.path(), dst/fs::u8path(fs::PathToString(item.path().filename())));
    }
  } 
  else if (fs::is_regular_file(src)) {
    fs::copy(src, dst);
  } 
  else {
    throw std::runtime_error(dst.generic_string() + " not dir or file");
  }
}
#ifdef WIN32
    #include <windows.h>
    #include <winnt.h>
    #include <winternl.h>
    #include <stdio.h>
    #include <errno.h>
    #include <assert.h>
    #include <process.h>
    pid_t fork(fs::path appIn, std::string arg)
    {
        std::string app = fs::PathToString(appIn);
        std::string appQuoted = strprintf("%s", fs::quoted(app));
        PROCESS_INFORMATION pi;
        STARTUPINFOW si;
        ZeroMemory(&pi, sizeof(pi));
        ZeroMemory(&si, sizeof(si));
        GetStartupInfoW (&si);
        si.cb = sizeof(si); 
        //Prepare CreateProcess args
        std::wstring appQuoted_w(appQuoted.length(), L' '); // Make room for characters
        std::copy(appQuoted.begin(), appQuoted.end(), appQuoted_w.begin()); // Copy string to wstring.

        std::wstring app_w(app.length(), L' '); // Make room for characters
        std::copy(app.begin(), app.end(), app_w.begin()); // Copy string to wstring.

        std::wstring arg_w(arg.length(), L' '); // Make room for characters
        std::copy(arg.begin(), arg.end(), arg_w.begin()); // Copy string to wstring.

        std::wstring input = appQuoted_w + L" " + arg_w;
        wchar_t* arg_concat = const_cast<wchar_t*>( input.c_str() );
        const wchar_t* app_const = app_w.c_str();
        LogPrintf("CreateProcessW app %s %s\n",app,arg);
        int result = CreateProcessW(app_const, arg_concat, nullptr, nullptr, FALSE, 
              CREATE_NO_WINDOW, nullptr, nullptr, &si, &pi);
        if(!result)
        {
            LogPrintf("CreateProcess failed (%d)\n", GetLastError());
            return 0;
        }
        pid_t pid = (pid_t)pi.dwProcessId;
        hProcessGeth = pi.hProcess;
        CloseHandle(pi.hThread);
        return pid;
    }
#endif
size_t write_data(void *ptr, size_t size, size_t nmemb, FILE *stream) {
    size_t written = fwrite(ptr, size, nmemb, stream);
    return written;
}

std::vector<std::string> SanitizeGethCmdLine(const std::vector<std::string> &cmdLine, const fs::path& binaryURL, const fs::path& dataDir) {
    std::vector<std::string> cmdLineRet;
    cmdLineRet.push_back(fs::PathToString(binaryURL));
    for(const auto &cmd: cmdLine){
        cmdLineRet.push_back(cmd);
    }
    cmdLineRet.push_back("--datadir");
    cmdLineRet.push_back(fs::PathToString(dataDir));
    if(fTestNet || fRegTest) {
        cmdLineRet.push_back("--tanenbaum");
    } else {
        cmdLineRet.push_back("--mainnet");
    }
    // Geth should subscribe to our publisher
    cmdLineRet.push_back("--nevmpub");
#if ENABLE_ZMQ
    cmdLineRet.push_back(fNEVMSub);
#endif
    return cmdLineRet;
}
bool Chainstate::RestartGethNode() {
#if ENABLE_ZMQ
    if(fNEVMSub.empty()) {
        LogPrintf("RestartGethNode: Could not start Geth. zmqpubnevm not defined\n");
        return false;
    }
#endif
    StopGethNode();
#if ENABLE_ZMQ
    if (g_zmq_notification_interface) {
        UnregisterValidationInterface(g_zmq_notification_interface.get());
        g_zmq_notification_interface.reset();
    }
    g_zmq_notification_interface = CZMQNotificationInterface::Create(
        [&chainman = m_chainman](CBlock& block, const CBlockIndex& index) {
            return chainman.m_blockman.ReadBlockFromDisk(block, index);
        });
    if(fNEVMConnection) {
        if(!g_zmq_notification_interface) {
            LogPrintf("RestartGethNode: Could not establish ZMQ interface connections, check your ZMQ settings and try again...\n");
        }
    }
    if (g_zmq_notification_interface) {
        RegisterValidationInterface(g_zmq_notification_interface.get());
    }
#endif
    if(!StartGethNode()) {
        LogPrintf("RestartGethNode: Could not start Geth\n");
        return false;
    }
    {
        LOCK(cs_main);
        if(!ResetLastBlock()) {
            LogPrintf("RestartGethNode: Could not reset last invalid block\n");
            return false;
        }
    }
    bool bResponse = false;
    GetMainSignals().NotifyNEVMComms("startnetwork", bResponse);
    if(!bResponse) {
        LogPrintf("RestartGethNode: Could not start network\n");
        return false;  
    }
    return true;
}
#ifdef WIN32
// Convert a wide Unicode string to an UTF8 string
std::string utf8_encode(const std::wstring &wstr)
{
    int size_needed = WideCharToMultiByte(CP_UTF8, 0, &wstr[0], (int)wstr.size(), NULL, 0, NULL, NULL);
    std::string strTo( size_needed, 0 );
    WideCharToMultiByte (CP_UTF8, 0, &wstr[0], (int)wstr.size(), &strTo[0], size_needed, NULL, NULL);
    return strTo;
}
#endif
fs::path FindExecPath(std::string &binArchitectureTag) {
    fs::path fpathDefault;
    #ifdef WIN32
        binArchitectureTag = "windows";
        WCHAR pszExePath[MAX_PATH];
        GetModuleFileNameW(nullptr, pszExePath, ARRAYSIZE(pszExePath));
        fpathDefault = fs::u8path(utf8_encode(std::wstring(pszExePath)));
        fpathDefault = fpathDefault.parent_path();
        return fpathDefault;
    #endif    
    #ifdef MAC_OSX
        binArchitectureTag = "darwin";
        char buf [PATH_MAX];
        uint32_t bufsize = PATH_MAX;
        if(!_NSGetExecutablePath(buf, &bufsize))
            puts(buf);
        fpathDefault = fs::u8path(std::string(buf));
        fpathDefault = fpathDefault.parent_path();
        return fpathDefault;
    #endif
    #ifndef WIN32
        binArchitectureTag = "linux";
        char pszExePath[MAX_PATH+1];
        ssize_t r = readlink("/proc/self/exe", pszExePath, sizeof(pszExePath) - 1);
        if (r == -1)
            return fpathDefault;
        pszExePath[r] = '\0';
        fpathDefault = fs::u8path(std::string(pszExePath));
        fpathDefault = fpathDefault.parent_path();
        return fpathDefault;
    #endif
    return fpathDefault;
}
std::string GetGethFilename(){
    // For Windows:
    #ifdef WIN32
       return "sysgeth.exe";
    #endif    
    #ifdef MAC_OSX
        // Mac
        return "sysgeth";
    #else
        // Linux
        return "sysgeth";
    #endif
}
bool Chainstate::StartGethNode()
{
    LOCK(cs_geth);

    LogPrintf("%s: Starting SysGeth\n", __func__);
    fs::path gethFilename = fs::u8path(GetGethFilename());
    std::string binArchitectureTag;
    const fs::path &fpathDefault = FindExecPath(binArchitectureTag);

    fs::path binaryURL = fpathDefault / "../Resources" / gethFilename;
    binaryURL = binaryURL.make_preferred();
    // current executable path
    if(!fs::exists(binaryURL)) {
        fs::path binaryURLTmp = binaryURL;
        binaryURL = fpathDefault / gethFilename;
        binaryURL = binaryURL.make_preferred();
        LogPrintf("Could not find sysgeth in %s, trying %s\n", fs::PathToString(binaryURLTmp), fs::PathToString(binaryURL));
        // current executable path + daemon subdirectory (for windows installer users)
        if(!fs::exists(binaryURL)) {
            fs::path binaryURLTmp = binaryURL;
            binaryURL = fpathDefault / "daemon" / gethFilename;
            binaryURL = binaryURL.make_preferred();
            LogPrintf("Could not find sysgeth in %s, trying %s\n", fs::PathToString(binaryURLTmp), fs::PathToString(binaryURL));
            // current executable path + bin/[os]
            if(!fs::exists(binaryURL)) {
                fs::path binaryURLTmp = binaryURL;
                binaryURL = fpathDefault / fs::u8path("bin") / fs::u8path(binArchitectureTag) / gethFilename;
                binaryURL = binaryURL.make_preferred();
                LogPrintf("Could not find sysgeth in %s, trying %s\n", fs::PathToString(binaryURLTmp), fs::PathToString(binaryURL));
                // $path
                if(!fs::exists(binaryURL)) {
                    fs::path binaryURLTmp = binaryURL;
                    binaryURL = gethFilename;
                    binaryURL = binaryURL.make_preferred();
                    LogPrintf("Could not find sysgeth in %s, trying %s\n", fs::PathToString(binaryURLTmp), fs::PathToString(binaryURL));
                    // $path + bin/[os]
                    if(!fs::exists(binaryURL)) {
                        fs::path binaryURLTmp = binaryURL;
                        binaryURL = fs::u8path("bin") / fs::u8path(binArchitectureTag) / gethFilename;
                        binaryURL = binaryURL.make_preferred();
                        LogPrintf("Could not find sysgeth in %s, trying %s\n", fs::PathToString(binaryURLTmp), fs::PathToString(binaryURL));
                        // usr/local/bin
                        if(!fs::exists(binaryURL)) {
                            fs::path binaryURLTmp = binaryURL;
                            binaryURL = fs::u8path("/usr/local/bin") / gethFilename;
                            binaryURL = binaryURL.make_preferred();
                            LogPrintf("Could not find sysgeth in %s, trying %s\n", fs::PathToString(binaryURLTmp), fs::PathToString(binaryURL));
                            if(!fs::exists(binaryURL)) {
                                fs::path binaryURLTmp = binaryURL;
                                binaryURL = m_chainman.m_options.datadir_base / gethFilename;
                                binaryURL = binaryURL.make_preferred();
                                LogPrintf("Could not find sysgeth in %s, trying %s\n", fs::PathToString(binaryURLTmp), fs::PathToString(binaryURL));
                            }
                        }
                    }
                }
            }
        }
    }
    if(!fs::exists(binaryURL)) {
        LogPrintf("Could not find sysgeth\n");
        return false;
    }
    const fs::path &dataDir = m_chainman.m_options.datadir / "geth";
    std::vector<std::string> vecCmdLineStr = SanitizeGethCmdLine(m_chainman.GethCommandLine(), binaryURL, dataDir);
    const fs::path &log = m_chainman.m_options.datadir / "sysgeth.log";

    #ifndef WIN32
    // Prevent killed child-processes remaining as "defunct"
    struct sigaction sa;
    sa.sa_handler = SIG_DFL;
    sa.sa_flags = SA_NOCLDWAIT;
        
    sigaction( SIGCHLD, &sa, nullptr ) ;
        
    // Duplicate ("fork") the process. Will return zero in the child
    // process, and the child's PID in the parent (or negative on error).
    gethpid = fork() ;
    if( gethpid < 0 ) {
        LogPrintf("Could not start Geth, pid < 0 %d\n", gethpid);
        return false;
    }  
    // TODO: sanitize environment variables as per
    // https://wiki.sei.cmu.edu/confluence/display/c/ENV03-C.+Sanitize+the+environment+when+invoking+external+programs
    if( gethpid == 0 ) {  
        std::vector<char*> commandVector;
        commandVector.reserve(vecCmdLineStr.size());
        for(const std::string &cmdStr: vecCmdLineStr) {
            commandVector.push_back(const_cast<char*>(cmdStr.c_str()));
        }  
    
        // push NULL to the end of the vector (execvp expects NULL as last element)
        commandVector.push_back(nullptr);
        char **command = commandVector.data();  
        LogPrintf("%s: Starting geth with command line: %s...\n", __func__, command[0]); 
        int err = open(fs::PathToString(log).c_str(), O_RDWR|O_CREAT|O_APPEND, 0600);
        if (err == -1) {
            LogPrintf("Could not open sysgeth.log\n");
        }
        if (-1 == dup2(err, fileno(stderr))) { LogPrintf("Cannot redirect stderr for syssgeth\n"); return false; }   
        fflush(stderr); close(err);                            
        execvp(command[0], &command[0]);
        if (errno != 0) {
            LogPrintf("Geth not found at %s\n", fs::PathToString(binaryURL));
        }
    }
    #else
        std::string commandStr;
        // the first cmd is the binary file which is not needed as binaryURL is that, in windows we only need params passed as commandStr
        vecCmdLineStr.erase(vecCmdLineStr.begin());
        for(const std::string &cmdStr: vecCmdLineStr) {
            commandStr += cmdStr + " ";
        }
        gethpid = fork(binaryURL, commandStr);
        if( gethpid <= 0 ) {
            LogPrintf("Geth not found at %s\n", fs::PathToString(binaryURL));
            return false;
        }
    #endif
    if(gethpid > 0)
        LogPrintf("%s: Geth Started with pid %d\n", __func__, gethpid);
    return true;
}
bool Chainstate::StopGethNode(bool bOnStart)
{
    if(!fNEVMConnection) {
        return false;
    }
    if(!bOnStart) {
        bool bResponse = false;
        // returns without waiting, signals sysgeth to shutdown
        GetMainSignals().NotifyNEVMComms("disconnect", bResponse);
        if(bResponse) {
            LogPrintf("Waiting for sysgeth to shutdown...\n");
            #ifdef WIN32
            if(hProcessGeth) {
                for (int i = 0; i < 50; ++i) {
                    LogPrintf("Geth shutdown check (%d)\n", i);
                    if(WaitForSingleObject(hProcessGeth, 0) == WAIT_OBJECT_0) {
                        CloseHandle(hProcessGeth);
                        return true;
                    }
                    UninterruptibleSleep(std::chrono::milliseconds{2000});
                }
                CloseHandle(hProcessGeth);
            }
            #else
            for (int i = 0; i < 50; ++i) {
                LogPrintf("Geth shutdown check (%d)\n", i);
                int status;
                if(waitpid(gethpid, &status, WNOHANG) != 0 && !WIFEXITED(status)){
                    return true;
                }
                UninterruptibleSleep(std::chrono::milliseconds{2000});
            }
            #endif
        }
    }
    
    #ifndef USE_SYSCALL_SANDBOX
    #if HAVE_SYSTEM
    LogPrintf("Killing any sysgeth processes that may be already running...\n");
    std::string cmd = "pkill -9 -f sysgeth";
    #ifdef WIN32
        cmd = "taskkill /F /T /IM sysgeth.exe >nul 2>&1";
    #endif
    std::thread t(runCommand, cmd);
    if (t.joinable())
        t.join();
    #endif
    #endif
    
    return true;
}
bool Chainstate::DoGethStartupProcedure() {
    if(m_chainman.m_interrupt) {
        return false;
    }
    // hasn't started yet so start
    if(!fReindexGeth ) {
        LogPrintf("%s: Stopping Geth\n", __func__); 
        StopGethNode(true);
        LogPrintf("%s: Starting Geth because PID's were uninitialized\n", __func__);
        if(!StartGethNode()) {
            LogPrintf("%s: Failed to start Geth\n", __func__); 
            return false;
        }
    } else {
        fReindexGeth = false;
        LogPrintf("%s: Stopping Geth\n", __func__); 
        StopGethNode(true);
        // copy wallet dir if exists
        const fs::path &dataDir = m_chainman.m_options.datadir;
        const fs::path &gethDir = dataDir / "geth";
        const fs::path &gethKeyStoreDir = gethDir / "keystore";
        const fs::path &gethNodeKeyPath = gethDir / "geth" / "nodekey";
        const fs::path &keyStoreTmpDir = dataDir / "keystoretmp";
        const fs::path &nodeKeyTmpDir = dataDir / "nodekeytmp";
        bool existedKeystore = fs::exists(gethKeyStoreDir);
        bool existedKeystoreTmp = fs::exists(keyStoreTmpDir);
        if(existedKeystore && !existedKeystoreTmp){
            LogPrintf("%s: Copying keystore for Geth to a temp directory\n", __func__); 
            try{
                recursive_copy(gethKeyStoreDir, keyStoreTmpDir);
            } catch(const  std::runtime_error& e) {
                LogPrintf("Failed copying keystore geth directory to keystoretmp %s\n", e.what());
                return false;
            }
        }
        bool existedNodekey = fs::exists(gethNodeKeyPath);
        bool existedNodekeyTmp = fs::exists(nodeKeyTmpDir);
        if(existedNodekey && !existedNodekeyTmp){
            LogPrintf("%s: Copying temporary nodekey\n", __func__); 
            try{
                recursive_copy(gethNodeKeyPath, nodeKeyTmpDir);
            } catch(const  std::runtime_error& e) {
                LogPrintf("Failed copying nodekey %s\n", e.what());
                return false;
            }
        }
        LogPrintf("%s: Removing Geth data directory\n", __func__);
        // clean geth data dir
        fs::remove_all(gethDir);
        UninterruptibleSleep(std::chrono::milliseconds{100});
        // replace keystore dir
        if(existedKeystore){
            LogPrintf("%s: Replacing keystore with temp keystore directory\n", __func__);
            try{
                fs::create_directory(gethDir);
                recursive_copy(keyStoreTmpDir, gethKeyStoreDir);
            } catch(const  std::runtime_error& e) {
                LogPrintf("Failed copying keystore geth keystoretmp directory to keystore %s\n", e.what());
                return false;
            }
            fs::remove_all(keyStoreTmpDir);
        }
        // preserve nodekey file
        if(existedNodekey){
            LogPrintf("%s: Replacing nodekey with temp nodekey\n", __func__);
            try{
                fs::create_directory(gethDir / "geth");
                recursive_copy(nodeKeyTmpDir, gethNodeKeyPath);
            } catch(const  std::runtime_error& e) {
                LogPrintf("Failed copying temporary nodekey %s\n", e.what());
                return false;
            }
            fs::remove_all(nodeKeyTmpDir);
        }
        LogPrintf("%s: Restarting Geth \n", __func__);
        if(!StartGethNode()) {
            LogPrintf("%s: Failed to start Geth\n", __func__); 
            return false;
        }
        LogPrintf("%s: Done, waiting for resync...\n", __func__);
    }
    return true;
}

void ChainstateManager::MaybeRebalanceCaches()
{
    AssertLockHeld(::cs_main);
    bool ibd_usable = this->IsUsable(m_ibd_chainstate.get());
    bool snapshot_usable = this->IsUsable(m_snapshot_chainstate.get());
    assert(ibd_usable || snapshot_usable);

    if (ibd_usable && !snapshot_usable) {
        LogPrintf("[snapshot] allocating all cache to the IBD chainstate\n");
        // Allocate everything to the IBD chainstate.
        m_ibd_chainstate->ResizeCoinsCaches(m_total_coinstip_cache, m_total_coinsdb_cache);
    }
    else if (snapshot_usable && !ibd_usable) {
        // If background validation has completed and snapshot is our active chain...
        LogPrintf("[snapshot] allocating all cache to the snapshot chainstate\n");
        // Allocate everything to the snapshot chainstate.
        m_snapshot_chainstate->ResizeCoinsCaches(m_total_coinstip_cache, m_total_coinsdb_cache);
    }
    else if (ibd_usable && snapshot_usable) {
        // If both chainstates exist, determine who needs more cache based on IBD status.
        //
        // Note: shrink caches first so that we don't inadvertently overwhelm available memory.
        if (m_snapshot_chainstate->IsInitialBlockDownload()) {
            m_ibd_chainstate->ResizeCoinsCaches(
                m_total_coinstip_cache * 0.05, m_total_coinsdb_cache * 0.05);
            m_snapshot_chainstate->ResizeCoinsCaches(
                m_total_coinstip_cache * 0.95, m_total_coinsdb_cache * 0.95);
        } else {
            m_snapshot_chainstate->ResizeCoinsCaches(
                m_total_coinstip_cache * 0.05, m_total_coinsdb_cache * 0.05);
            m_ibd_chainstate->ResizeCoinsCaches(
                m_total_coinstip_cache * 0.95, m_total_coinsdb_cache * 0.95);
        }
    }
}

void ChainstateManager::ResetChainstates()
{
    m_ibd_chainstate.reset();
    m_snapshot_chainstate.reset();
    m_active_chainstate = nullptr;
}

/**
 * Apply default chain params to nullopt members.
 * This helps to avoid coding errors around the accidental use of the compare
 * operators that accept nullopt, thus ignoring the intended default value.
 */
static ChainstateManager::Options&& Flatten(ChainstateManager::Options&& opts)
{
    if (!opts.check_block_index.has_value()) opts.check_block_index = opts.chainparams.DefaultConsistencyChecks();
    if (!opts.minimum_chain_work.has_value()) opts.minimum_chain_work = UintToArith256(opts.chainparams.GetConsensus().nMinimumChainWork);
    if (!opts.assumed_valid_block.has_value()) opts.assumed_valid_block = opts.chainparams.GetConsensus().defaultAssumeValid;
    Assert(opts.adjusted_time_callback);
    return std::move(opts);
}

ChainstateManager::ChainstateManager(const util::SignalInterrupt& interrupt, Options options, node::BlockManager::Options blockman_options)
    : m_interrupt{interrupt},
      m_options{Flatten(std::move(options))},
      m_blockman{interrupt, std::move(blockman_options)} {}

ChainstateManager::~ChainstateManager()
{
    LOCK(::cs_main);

    m_versionbitscache.Clear();
}
// SYSCOIN
int RPCSerializationFlags()
{
    int flag = 0;
    if (fRPCSerialVersion == 0)
        flag |= SERIALIZE_TRANSACTION_NO_WITNESS;
    return flag;
}
bool ChainstateManager::DetectSnapshotChainstate(CTxMemPool* mempool)
{
    assert(!m_snapshot_chainstate);
    std::optional<fs::path> path = node::FindSnapshotChainstateDir(m_options.datadir);
    if (!path) {
        return false;
    }
    std::optional<uint256> base_blockhash = node::ReadSnapshotBaseBlockhash(*path);
    if (!base_blockhash) {
        return false;
    }
    LogPrintf("[snapshot] detected active snapshot chainstate (%s) - loading\n",
        fs::PathToString(*path));

    this->ActivateExistingSnapshot(mempool, *base_blockhash);
    return true;
}

Chainstate& ChainstateManager::ActivateExistingSnapshot(CTxMemPool* mempool, uint256 base_blockhash)
{
    assert(!m_snapshot_chainstate);
    m_snapshot_chainstate =
        std::make_unique<Chainstate>(mempool, m_blockman, *this, base_blockhash);
    LogPrintf("[snapshot] switching active chainstate to %s\n", m_snapshot_chainstate->ToString());
    m_active_chainstate = m_snapshot_chainstate.get();
    return *m_snapshot_chainstate;
}

bool IsBIP30Repeat(const CBlockIndex& block_index)
{
    return (block_index.nHeight==91842 && block_index.GetBlockHash() == uint256S("0x00000000000a4d0a398161ffc163c503763b1f4360639393e0e4c8e300e0caec")) ||
           (block_index.nHeight==91880 && block_index.GetBlockHash() == uint256S("0x00000000000743f190a18c5577a3c2d2a1f610ae9601ac046a38084ccb7cd721"));
}

bool IsBIP30Unspendable(const CBlockIndex& block_index)
{
    return (block_index.nHeight==91722 && block_index.GetBlockHash() == uint256S("0x00000000000271a2dc26e7667f8419f2e15416dc6955e5a6c6cdf3f2574dd08e")) ||
           (block_index.nHeight==91812 && block_index.GetBlockHash() == uint256S("0x00000000000af0aed4792b1acee3d966af36cf5def14935db8de83d6f9306f2f"));
}

util::Result<void> Chainstate::InvalidateCoinsDBOnDisk()
{
    AssertLockHeld(::cs_main);
    // Should never be called on a non-snapshot chainstate.
    assert(m_from_snapshot_blockhash);
    auto storage_path_maybe = this->CoinsDB().StoragePath();
    // Should never be called with a non-existent storage path.
    assert(storage_path_maybe);
    fs::path snapshot_datadir = *storage_path_maybe;

    // Coins views no longer usable.
    m_coins_views.reset();

    auto invalid_path = snapshot_datadir + "_INVALID";
    std::string dbpath = fs::PathToString(snapshot_datadir);
    std::string target = fs::PathToString(invalid_path);
    LogPrintf("[snapshot] renaming snapshot datadir %s to %s\n", dbpath, target);

    // The invalid snapshot datadir is simply moved and not deleted because we may
    // want to do forensics later during issue investigation. The user is instructed
    // accordingly in MaybeCompleteSnapshotValidation().
    try {
        fs::rename(snapshot_datadir, invalid_path);
    } catch (const fs::filesystem_error& e) {
        auto src_str = fs::PathToString(snapshot_datadir);
        auto dest_str = fs::PathToString(invalid_path);

        LogPrintf("%s: error renaming file '%s' -> '%s': %s\n",
                __func__, src_str, dest_str, e.what());
        return util::Error{strprintf(_(
            "Rename of '%s' -> '%s' failed. "
            "You should resolve this by manually moving or deleting the invalid "
            "snapshot directory %s, otherwise you will encounter the same error again "
            "on the next startup."),
            src_str, dest_str, src_str)};
    }
    return {};
}

const CBlockIndex* ChainstateManager::GetSnapshotBaseBlock() const
{
    return m_active_chainstate ? m_active_chainstate->SnapshotBase() : nullptr;
}

std::optional<int> ChainstateManager::GetSnapshotBaseHeight() const
{
    const CBlockIndex* base = this->GetSnapshotBaseBlock();
    return base ? std::make_optional(base->nHeight) : std::nullopt;
}

bool ChainstateManager::ValidatedSnapshotCleanup()
{
    AssertLockHeld(::cs_main);
    auto get_storage_path = [](auto& chainstate) EXCLUSIVE_LOCKS_REQUIRED(::cs_main) -> std::optional<fs::path> {
        if (!(chainstate && chainstate->HasCoinsViews())) {
            return {};
        }
        return chainstate->CoinsDB().StoragePath();
    };
    std::optional<fs::path> ibd_chainstate_path_maybe = get_storage_path(m_ibd_chainstate);
    std::optional<fs::path> snapshot_chainstate_path_maybe = get_storage_path(m_snapshot_chainstate);

    if (!this->IsSnapshotValidated()) {
        // No need to clean up.
        return false;
    }
    // If either path doesn't exist, that means at least one of the chainstates
    // is in-memory, in which case we can't do on-disk cleanup. You'd better be
    // in a unittest!
    if (!ibd_chainstate_path_maybe || !snapshot_chainstate_path_maybe) {
        LogPrintf("[snapshot] snapshot chainstate cleanup cannot happen with "
                  "in-memory chainstates. You are testing, right?\n");
        return false;
    }

    const auto& snapshot_chainstate_path = *snapshot_chainstate_path_maybe;
    const auto& ibd_chainstate_path = *ibd_chainstate_path_maybe;

    // Since we're going to be moving around the underlying leveldb filesystem content
    // for each chainstate, make sure that the chainstates (and their constituent
    // CoinsViews members) have been destructed first.
    //
    // The caller of this method will be responsible for reinitializing chainstates
    // if they want to continue operation.
    this->ResetChainstates();

    // No chainstates should be considered usable.
    assert(this->GetAll().size() == 0);

    LogPrintf("[snapshot] deleting background chainstate directory (now unnecessary) (%s)\n",
              fs::PathToString(ibd_chainstate_path));

    fs::path tmp_old{ibd_chainstate_path + "_todelete"};

    auto rename_failed_abort = [this](
                                   fs::path p_old,
                                   fs::path p_new,
                                   const fs::filesystem_error& err) {
        LogPrintf("%s: error renaming file (%s): %s\n",
                __func__, fs::PathToString(p_old), err.what());
        GetNotifications().fatalError(strprintf(
            "Rename of '%s' -> '%s' failed. "
            "Cannot clean up the background chainstate leveldb directory.",
            fs::PathToString(p_old), fs::PathToString(p_new)));
    };

    try {
        fs::rename(ibd_chainstate_path, tmp_old);
    } catch (const fs::filesystem_error& e) {
        rename_failed_abort(ibd_chainstate_path, tmp_old, e);
        throw;
    }

    LogPrintf("[snapshot] moving snapshot chainstate (%s) to "
              "default chainstate directory (%s)\n",
              fs::PathToString(snapshot_chainstate_path), fs::PathToString(ibd_chainstate_path));

    try {
        fs::rename(snapshot_chainstate_path, ibd_chainstate_path);
    } catch (const fs::filesystem_error& e) {
        rename_failed_abort(snapshot_chainstate_path, ibd_chainstate_path, e);
        throw;
    }

    if (!DeleteCoinsDBFromDisk(tmp_old, /*is_snapshot=*/false)) {
        // No need to FatalError because once the unneeded bg chainstate data is
        // moved, it will not interfere with subsequent initialization.
        LogPrintf("Deletion of %s failed. Please remove it manually, as the "
                  "directory is now unnecessary.\n",
                  fs::PathToString(tmp_old));
    } else {
        LogPrintf("[snapshot] deleted background chainstate directory (%s)\n",
                  fs::PathToString(ibd_chainstate_path));
    }
    return true;
}<|MERGE_RESOLUTION|>--- conflicted
+++ resolved
@@ -873,27 +873,12 @@
         }
     }
 
-<<<<<<< HEAD
-    entry.reset(new CTxMemPoolEntry(ptx, ws.m_base_fees, nAcceptTime, m_active_chainstate.m_chain.Height(),
-            fSpendsCoinbase, nSigOpsCost, lock_points.value()));
-    ws.m_vsize = entry->GetTxSize();
-=======
     // Set entry_sequence to 0 when bypass_limits is used; this allows txs from a block
     // reorg to be marked earlier than any child txs that were already in the mempool.
     const uint64_t entry_sequence = bypass_limits ? 0 : m_pool.GetSequence();
     entry.reset(new CTxMemPoolEntry(ptx, ws.m_base_fees, nAcceptTime, m_active_chainstate.m_chain.Height(), entry_sequence,
                                     fSpendsCoinbase, nSigOpsCost, lock_points.value()));
-    // SYSCOIN only double fee-rate requirement for allocation spends if not RBF
-    const bool& isZDAGNoRBF = IsZTx && !SignalsOptInRBF(tx);
-    if (isZDAGNoRBF) {
-        const size_t& txTotalSize = tx.GetTotalSize();
-        if(txTotalSize > MAX_STANDARD_ZDAG_TX_SIZE) {
-            return state.Invalid(TxValidationResult::TX_MEMPOOL_POLICY, "mempool-zdag-too-large", strprintf("%d > %d", txTotalSize, MAX_STANDARD_ZDAG_TX_SIZE));
-        }
-    }
-    // ensure we apply double the bandwidth costs for zdag to account for 1 double-spend allowance per zdag tx
-    ws.m_vsize = isZDAGNoRBF? entry->GetTxSize()*2: entry->GetTxSize();
->>>>>>> c8a24cd0
+    ws.m_vsize = entry->GetTxSize();
 
     if (nSigOpsCost > MAX_STANDARD_TX_SIGOPS_COST)
         return state.Invalid(TxValidationResult::TX_NOT_STANDARD, "bad-txns-too-many-sigops",
@@ -2826,24 +2811,6 @@
         return state.Invalid(BlockValidationResult::BLOCK_CONSENSUS, "block-validation-failed");
     }
     // SYSCOIN : MODIFIED TO CHECK MASTERNODE PAYMENTS AND SUPERBLOCKS
-<<<<<<< HEAD
-    const CAmount &blockReward = GetBlockSubsidy(pindex->nHeight, params.GetConsensus());
-    CAmount nMNSeniorityRet = 0;
-    CAmount nMNFloorDiffRet = 0;
-    // detect MN was paid properly, accounting for seniority which is added to subsidy
-    if ((fRegTest || pindex->nHeight >= params.GetConsensus().nRolluxStartBlock) && !IsBlockPayeeValid(m_chain, *block.vtx[0], pindex->nHeight, blockReward, nFees, nMNSeniorityRet, nMNFloorDiffRet)) {
-        LogPrintf("ERROR: ConnectBlock(): couldn't find masternode or superblock payments\n");
-        return state.Invalid(BlockValidationResult::BLOCK_CONSENSUS, "bad-cb-payee");
-    }
-
-    std::string strError;
-    // add seniority to reward when checking for limit
-    if (!fTestSetting && (fRegTest || pindex->nHeight >= params.GetConsensus().nRolluxStartBlock) && !IsBlockValueValid(block, pindex->nHeight, blockReward+nFees+nMNSeniorityRet+nMNFloorDiffRet, strError)) {
-        LogPrintf("ERROR: ConnectBlock(): coinbase pays too much (actual=%lld vs limit=%lld)\n", block.vtx[0]->GetValueOut(), blockReward+nFees+nMNSeniorityRet+nMNFloorDiffRet);
-        // hack for feature_signet.py to pass which uses bitcoin blocks signed by the signet witness
-        if(!fSigNet || pindex->nHeight > 100) {
-            return state.Invalid(BlockValidationResult::BLOCK_CONSENSUS, "bad-cb-amount");
-=======
     if(fScriptChecks) {
         const CAmount &blockReward = GetBlockSubsidy(pindex->nHeight, params.GetConsensus());
         CAmount nMNSeniorityRet = 0;
@@ -2865,7 +2832,6 @@
         }
         if (pindex->pprev && pindex->phashBlock && llmq::chainLocksHandler->HasConflictingChainLock(pindex->nHeight, pindex->GetBlockHash())) {
             return state.Invalid(BlockValidationResult::BLOCK_CHAINLOCK, "bad-chainlock");
->>>>>>> c8a24cd0
         }
     }
     // END SYSCOIN
@@ -5286,12 +5252,7 @@
         LogPrintf("Rolling forward %s (%i)\n", pindex.GetBlockHash().ToString(), nHeight);
         m_chainman.GetNotifications().progress(_("Replaying blocks…"), (int)((nHeight - nForkHeight) * 100.0 / (pindexNew->nHeight - nForkHeight)), false);
         // SYSCOIN
-<<<<<<< HEAD
-        uiInterface.ShowProgress(_("Replaying blocks…").translated, (int) ((nHeight - nForkHeight) * 100.0 / (pindexNew->nHeight - nForkHeight)) , false);
         if (!RollforwardBlock(&pindex, cache, mapNEVMTxRoots, mapMintKeysConnect, mapPoDAConnect, vecTXIDPairs)) return false;
-=======
-        if (!RollforwardBlock(&pindex, cache, mapAssetsConnect, mapNEVMTxRoots, mapMintKeysConnect, mapPoDAConnect, vecTXIDPairs)) return false;
->>>>>>> c8a24cd0
     }
 
     cache.SetBestBlock(pindexNew->GetBlockHash());
