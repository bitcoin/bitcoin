// Copyright (c) 2009-2010 Satoshi Nakamoto
// Copyright (c) 2009-2016 The Bitcoin Core developers
// Copyright (c) 2017 IoP Ventures LLC
// Distributed under the MIT software license, see the accompanying
// file COPYING or http://www.opensource.org/licenses/mit-license.php.

#include "validation.h"

#include "arith_uint256.h"
#include "base58.h"
#include "chain.h"
#include "chainparams.h"
#include "checkpoints.h"
#include "checkqueue.h"
#include "consensus/consensus.h"
#include "consensus/merkle.h"
#include "consensus/tx_verify.h"
#include "consensus/validation.h"
#include "cuckoocache.h"
#include "fs.h"
#include "hash.h"
#include "init.h"
#include "policy/fees.h"
#include "policy/policy.h"
#include "policy/rbf.h"
#include "pow.h"
#include "primitives/block.h"
#include "primitives/transaction.h"
#include "pubkey.h"
#include "random.h"
#include "reverse_iterator.h"
#include "script/interpreter.h"
#include "script/script.h"
#include "script/sigcache.h"
#include "script/standard.h"
#include "timedata.h"
#include "tinyformat.h"
#include "txdb.h"
#include "txmempool.h"
#include "ui_interface.h"
#include "undo.h"
#include "util.h"
#include "utilmoneystr.h"
#include "utilstrencodings.h"
#include "validationinterface.h"
#include "versionbits.h"
#include "warnings.h"

#include <atomic>
#include <sstream>

#include <boost/algorithm/string/replace.hpp>
#include <boost/algorithm/string/join.hpp>
#include <boost/thread.hpp>

#if defined(NDEBUG)
# error "IoP cannot be compiled without assertions."
#endif

/**
 * Global state
 */

CCriticalSection cs_main;

BlockMap mapBlockIndex;
CChain chainActive;
CBlockIndex *pindexBestHeader = nullptr;
CWaitableCriticalSection csBestBlock;
CConditionVariable cvBlockChange;
int nScriptCheckThreads = 0;
std::atomic_bool fImporting(false);
bool fReindex = false;
bool fTxIndex = false;
bool fHavePruned = false;
bool fPruneMode = false;
bool fIsBareMultisigStd = DEFAULT_PERMIT_BAREMULTISIG;
bool fRequireStandard = true;
bool fCheckBlockIndex = false;
bool fCheckpointsEnabled = DEFAULT_CHECKPOINTS_ENABLED;
size_t nCoinCacheUsage = 5000 * 300;
uint64_t nPruneTarget = 0;
int64_t nMaxTipAge = DEFAULT_MAX_TIP_AGE;
bool fEnableReplacement = DEFAULT_ENABLE_REPLACEMENT;

uint256 hashAssumeValid;

CFeeRate minRelayTxFee = CFeeRate(DEFAULT_MIN_RELAY_TX_FEE);
CAmount maxTxFee = DEFAULT_TRANSACTION_MAXFEE;

CBlockPolicyEstimator feeEstimator;
CTxMemPool mempool(&feeEstimator);

static void CheckBlockIndex(const Consensus::Params& consensusParams);

/** Constant stuff for coinbase transactions we create: */
CScript COINBASE_FLAGS;

const std::string strMessageMagic = "IoP Signed Message:\n";

// Internal stuff
namespace {

    struct CBlockIndexWorkComparator
    {
        bool operator()(const CBlockIndex *pa, const CBlockIndex *pb) const {
            // First sort by most total work, ...
            if (pa->nChainWork > pb->nChainWork) return false;
            if (pa->nChainWork < pb->nChainWork) return true;

            // ... then by earliest time received, ...
            if (pa->nSequenceId < pb->nSequenceId) return false;
            if (pa->nSequenceId > pb->nSequenceId) return true;

            // Use pointer address as tie breaker (should only happen with blocks
            // loaded from disk, as those all have id 0).
            if (pa < pb) return false;
            if (pa > pb) return true;

            // Identical blocks.
            return false;
        }
    };

    CBlockIndex *pindexBestInvalid;

    /**
     * The set of all CBlockIndex entries with BLOCK_VALID_TRANSACTIONS (for itself and all ancestors) and
     * as good as our current tip or better. Entries may be failed, though, and pruning nodes may be
     * missing the data for the block.
     */
    std::set<CBlockIndex*, CBlockIndexWorkComparator> setBlockIndexCandidates;
    /** All pairs A->B, where A (or one of its ancestors) misses transactions, but B has transactions.
     * Pruned nodes may have entries where B is missing data.
     */
    std::multimap<CBlockIndex*, CBlockIndex*> mapBlocksUnlinked;

    CCriticalSection cs_LastBlockFile;
    std::vector<CBlockFileInfo> vinfoBlockFile;
    int nLastBlockFile = 0;
    /** Global flag to indicate we should check to see if there are
     *  block/undo files that should be deleted.  Set on startup
     *  or if we allocate more file space when we're in prune mode
     */
    bool fCheckForPruning = false;

    /**
     * Every received block is assigned a unique and increasing identifier, so we
     * know which one to give priority in case of a fork.
     */
    CCriticalSection cs_nBlockSequenceId;
    /** Blocks loaded from disk are assigned id 0, so start the counter at 1. */
    int32_t nBlockSequenceId = 1;
    /** Decreasing counter (used by subsequent preciousblock calls). */
    int32_t nBlockReverseSequenceId = -1;
    /** chainwork for the last block that preciousblock has been applied to. */
    arith_uint256 nLastPreciousChainwork = 0;

    /** Dirty block index entries. */
    std::set<CBlockIndex*> setDirtyBlockIndex;

    /** Dirty block file entries. */
    std::set<int> setDirtyFileInfo;
} // anon namespace

CBlockIndex* FindForkInGlobalIndex(const CChain& chain, const CBlockLocator& locator)
{
    // Find the first block the caller has in the main chain
    for (const uint256& hash : locator.vHave) {
        BlockMap::iterator mi = mapBlockIndex.find(hash);
        if (mi != mapBlockIndex.end())
        {
            CBlockIndex* pindex = (*mi).second;
            if (chain.Contains(pindex))
                return pindex;
            if (pindex->GetAncestor(chain.Height()) == chain.Tip()) {
                return chain.Tip();
            }
        }
    }
    return chain.Genesis();
}

CCoinsViewDB *pcoinsdbview = nullptr;
CCoinsViewCache *pcoinsTip = nullptr;
CBlockTreeDB *pblocktree = nullptr;
CMinerWhitelistDB *pminerwhitelist = nullptr;

enum FlushStateMode {
    FLUSH_STATE_NONE,
    FLUSH_STATE_IF_NEEDED,
    FLUSH_STATE_PERIODIC,
    FLUSH_STATE_ALWAYS
};

// See definition for documentation
static bool FlushStateToDisk(const CChainParams& chainParams, CValidationState &state, FlushStateMode mode, int nManualPruneHeight=0);
static void FindFilesToPruneManual(std::set<int>& setFilesToPrune, int nManualPruneHeight);
static void FindFilesToPrune(std::set<int>& setFilesToPrune, uint64_t nPruneAfterHeight);
bool CheckInputs(const CTransaction& tx, CValidationState &state, const CCoinsViewCache &inputs, bool fScriptChecks, unsigned int flags, bool cacheSigStore, bool cacheFullScriptStore, PrecomputedTransactionData& txdata, std::vector<CScriptCheck> *pvChecks = nullptr);
static FILE* OpenUndoFile(const CDiskBlockPos &pos, bool fReadOnly = false);

bool CheckFinalTx(const CTransaction &tx, int flags)
{
    AssertLockHeld(cs_main);

    // By convention a negative value for flags indicates that the
    // current network-enforced consensus rules should be used. In
    // a future soft-fork scenario that would mean checking which
    // rules would be enforced for the next block and setting the
    // appropriate flags. At the present time no soft-forks are
    // scheduled, so no flags are set.
    flags = std::max(flags, 0);

    // CheckFinalTx() uses chainActive.Height()+1 to evaluate
    // nLockTime because when IsFinalTx() is called within
    // CBlock::AcceptBlock(), the height of the block *being*
    // evaluated is what is used. Thus if we want to know if a
    // transaction can be part of the *next* block, we need to call
    // IsFinalTx() with one more than chainActive.Height().
    const int nBlockHeight = chainActive.Height() + 1;

    // BIP113 will require that time-locked transactions have nLockTime set to
    // less than the median time of the previous block they're contained in.
    // When the next block is created its previous block will be the current
    // chain tip, so we use that to calculate the median time passed to
    // IsFinalTx() if LOCKTIME_MEDIAN_TIME_PAST is set.
    const int64_t nBlockTime = (flags & LOCKTIME_MEDIAN_TIME_PAST)
                             ? chainActive.Tip()->GetMedianTimePast()
                             : GetAdjustedTime();

    return IsFinalTx(tx, nBlockHeight, nBlockTime);
}

bool TestLockPointValidity(const LockPoints* lp)
{
    AssertLockHeld(cs_main);
    assert(lp);
    // If there are relative lock times then the maxInputBlock will be set
    // If there are no relative lock times, the LockPoints don't depend on the chain
    if (lp->maxInputBlock) {
        // Check whether chainActive is an extension of the block at which the LockPoints
        // calculation was valid.  If not LockPoints are no longer valid
        if (!chainActive.Contains(lp->maxInputBlock)) {
            return false;
        }
    }

    // LockPoints still valid
    return true;
}

bool CheckSequenceLocks(const CTransaction &tx, int flags, LockPoints* lp, bool useExistingLockPoints)
{
    AssertLockHeld(cs_main);
    AssertLockHeld(mempool.cs);

    CBlockIndex* tip = chainActive.Tip();
    CBlockIndex index;
    index.pprev = tip;
    // CheckSequenceLocks() uses chainActive.Height()+1 to evaluate
    // height based locks because when SequenceLocks() is called within
    // ConnectBlock(), the height of the block *being*
    // evaluated is what is used.
    // Thus if we want to know if a transaction can be part of the
    // *next* block, we need to use one more than chainActive.Height()
    index.nHeight = tip->nHeight + 1;

    std::pair<int, int64_t> lockPair;
    if (useExistingLockPoints) {
        assert(lp);
        lockPair.first = lp->height;
        lockPair.second = lp->time;
    }
    else {
        // pcoinsTip contains the UTXO set for chainActive.Tip()
        CCoinsViewMemPool viewMemPool(pcoinsTip, mempool);
        std::vector<int> prevheights;
        prevheights.resize(tx.vin.size());
        for (size_t txinIndex = 0; txinIndex < tx.vin.size(); txinIndex++) {
            const CTxIn& txin = tx.vin[txinIndex];
            Coin coin;
            if (!viewMemPool.GetCoin(txin.prevout, coin)) {
                return error("%s: Missing input", __func__);
            }
            if (coin.nHeight == MEMPOOL_HEIGHT) {
                // Assume all mempool transaction confirm in the next block
                prevheights[txinIndex] = tip->nHeight + 1;
            } else {
                prevheights[txinIndex] = coin.nHeight;
            }
        }
        lockPair = CalculateSequenceLocks(tx, flags, &prevheights, index);
        if (lp) {
            lp->height = lockPair.first;
            lp->time = lockPair.second;
            // Also store the hash of the block with the highest height of
            // all the blocks which have sequence locked prevouts.
            // This hash needs to still be on the chain
            // for these LockPoint calculations to be valid
            // Note: It is impossible to correctly calculate a maxInputBlock
            // if any of the sequence locked inputs depend on unconfirmed txs,
            // except in the special case where the relative lock time/height
            // is 0, which is equivalent to no sequence lock. Since we assume
            // input height of tip+1 for mempool txs and test the resulting
            // lockPair from CalculateSequenceLocks against tip+1.  We know
            // EvaluateSequenceLocks will fail if there was a non-zero sequence
            // lock on a mempool input, so we can use the return value of
            // CheckSequenceLocks to indicate the LockPoints validity
            int maxInputHeight = 0;
            for (int height : prevheights) {
                // Can ignore mempool inputs since we'll fail if they had non-zero locks
                if (height != tip->nHeight+1) {
                    maxInputHeight = std::max(maxInputHeight, height);
                }
            }
            lp->maxInputBlock = tip->GetAncestor(maxInputHeight);
        }
    }
    return EvaluateSequenceLocks(index, lockPair);
}

// Returns the script flags which should be checked for a given block
static unsigned int GetBlockScriptFlags(const CBlockIndex* pindex, const Consensus::Params& chainparams);

static void LimitMempoolSize(CTxMemPool& pool, size_t limit, unsigned long age) {
    int expired = pool.Expire(GetTime() - age);
    if (expired != 0) {
        LogPrint(BCLog::MEMPOOL, "Expired %i transactions from the memory pool\n", expired);
    }

    std::vector<COutPoint> vNoSpendsRemaining;
    pool.TrimToSize(limit, &vNoSpendsRemaining);
    for (const COutPoint& removed : vNoSpendsRemaining)
        pcoinsTip->Uncache(removed);
}

/** Convert CValidationState to a human-readable message for logging */
std::string FormatStateMessage(const CValidationState &state)
{
    return strprintf("%s%s (code %i)",
        state.GetRejectReason(),
        state.GetDebugMessage().empty() ? "" : ", "+state.GetDebugMessage(),
        state.GetRejectCode());
}

static bool IsCurrentForFeeEstimation()
{
    AssertLockHeld(cs_main);
    if (IsInitialBlockDownload())
        return false;
    if (chainActive.Tip()->GetBlockTime() < (GetTime() - MAX_FEE_ESTIMATION_TIP_AGE))
        return false;
    if (chainActive.Height() < pindexBestHeader->nHeight - 1)
        return false;
    return true;
}

/* Make mempool consistent after a reorg, by re-adding or recursively erasing
 * disconnected block transactions from the mempool, and also removing any
 * other transactions from the mempool that are no longer valid given the new
 * tip/height.
 *
 * Note: we assume that disconnectpool only contains transactions that are NOT
 * confirmed in the current chain nor already in the mempool (otherwise,
 * in-mempool descendants of such transactions would be removed).
 *
 * Passing fAddToMempool=false will skip trying to add the transactions back,
 * and instead just erase from the mempool as needed.
 */

void UpdateMempoolForReorg(DisconnectedBlockTransactions &disconnectpool, bool fAddToMempool)
{
    AssertLockHeld(cs_main);
    std::vector<uint256> vHashUpdate;
    // disconnectpool's insertion_order index sorts the entries from
    // oldest to newest, but the oldest entry will be the last tx from the
    // latest mined block that was disconnected.
    // Iterate disconnectpool in reverse, so that we add transactions
    // back to the mempool starting with the earliest transaction that had
    // been previously seen in a block.
    auto it = disconnectpool.queuedTx.get<insertion_order>().rbegin();
    while (it != disconnectpool.queuedTx.get<insertion_order>().rend()) {
        // ignore validation errors in resurrected transactions
        CValidationState stateDummy;
        if (!fAddToMempool || (*it)->IsCoinBase() || !AcceptToMemoryPool(mempool, stateDummy, *it, false, nullptr, nullptr, true)) {
            // If the transaction doesn't make it in to the mempool, remove any
            // transactions that depend on it (which would now be orphans).
            mempool.removeRecursive(**it, MemPoolRemovalReason::REORG);
        } else if (mempool.exists((*it)->GetHash())) {
            vHashUpdate.push_back((*it)->GetHash());
        }
        ++it;
    }
    disconnectpool.queuedTx.clear();
    // AcceptToMemoryPool/addUnchecked all assume that new mempool entries have
    // no in-mempool children, which is generally not true when adding
    // previously-confirmed transactions back to the mempool.
    // UpdateTransactionsFromBlock finds descendants of any transactions in
    // the disconnectpool that were added back and cleans up the mempool state.
    mempool.UpdateTransactionsFromBlock(vHashUpdate);

    // We also need to remove any now-immature transactions
    mempool.removeForReorg(pcoinsTip, chainActive.Tip()->nHeight + 1, STANDARD_LOCKTIME_VERIFY_FLAGS);
    // Re-limit mempool size, in case we added any transactions
    LimitMempoolSize(mempool, gArgs.GetArg("-maxmempool", DEFAULT_MAX_MEMPOOL_SIZE) * 1000000, gArgs.GetArg("-mempoolexpiry", DEFAULT_MEMPOOL_EXPIRY) * 60 * 60);
}

// Used to avoid mempool polluting consensus critical paths if CCoinsViewMempool
// were somehow broken and returning the wrong scriptPubKeys
static bool CheckInputsFromMempoolAndCache(const CTransaction& tx, CValidationState &state, const CCoinsViewCache &view, CTxMemPool& pool,
                 unsigned int flags, bool cacheSigStore, PrecomputedTransactionData& txdata) {
    AssertLockHeld(cs_main);

    // pool.cs should be locked already, but go ahead and re-take the lock here
    // to enforce that mempool doesn't change between when we check the view
    // and when we actually call through to CheckInputs
    LOCK(pool.cs);

    assert(!tx.IsCoinBase());
    for (const CTxIn& txin : tx.vin) {
        const Coin& coin = view.AccessCoin(txin.prevout);

        // At this point we haven't actually checked if the coins are all
        // available (or shouldn't assume we have, since CheckInputs does).
        // So we just return failure if the inputs are not available here,
        // and then only have to check equivalence for available inputs.
        if (coin.IsSpent()) return false;

        const CTransactionRef& txFrom = pool.get(txin.prevout.hash);
        if (txFrom) {
            assert(txFrom->GetHash() == txin.prevout.hash);
            assert(txFrom->vout.size() > txin.prevout.n);
            assert(txFrom->vout[txin.prevout.n] == coin.out);
        } else {
            const Coin& coinFromDisk = pcoinsTip->AccessCoin(txin.prevout);
            assert(!coinFromDisk.IsSpent());
            assert(coinFromDisk.out == coin.out);
        }
    }

    return CheckInputs(tx, state, view, true, flags, cacheSigStore, true, txdata);
}

static bool AcceptToMemoryPoolWorker(const CChainParams& chainparams, CTxMemPool& pool, CValidationState& state, const CTransactionRef& ptx, bool fLimitFree,
                              bool* pfMissingInputs, int64_t nAcceptTime, std::list<CTransactionRef>* plTxnReplaced,
                              bool fOverrideMempoolLimit, const CAmount& nAbsurdFee, std::vector<COutPoint>& coins_to_uncache)
{
    const CTransaction& tx = *ptx;
    const uint256 hash = tx.GetHash();
    AssertLockHeld(cs_main);
    if (pfMissingInputs)
        *pfMissingInputs = false;

    if (!CheckTransaction(tx, state))
        return false; // state filled in by CheckTransaction

    // Coinbase is only valid in a block, not as a loose transaction
    if (tx.IsCoinBase())
        return state.DoS(100, false, REJECT_INVALID, "coinbase");

    // Reject transactions with witness before segregated witness activates (override with -prematurewitness)
    bool witnessEnabled = IsWitnessEnabled(chainActive.Tip(), chainparams.GetConsensus());
    if (!gArgs.GetBoolArg("-prematurewitness", false) && tx.HasWitness() && !witnessEnabled) {
        return state.DoS(0, false, REJECT_NONSTANDARD, "no-witness-yet", true);
    }

    // Rather not work on nonstandard transactions (unless -testnet/-regtest)
    std::string reason;
    if (fRequireStandard && !IsStandardTx(tx, reason, witnessEnabled))
        return state.DoS(0, false, REJECT_NONSTANDARD, reason);

    // Only accept nLockTime-using transactions that can be mined in the next
    // block; we don't want our mempool filled up with transactions that can't
    // be mined yet.
    if (!CheckFinalTx(tx, STANDARD_LOCKTIME_VERIFY_FLAGS))
        return state.DoS(0, false, REJECT_NONSTANDARD, "non-final");

    // is it already in the memory pool?
    if (pool.exists(hash)) {
        return state.Invalid(false, REJECT_DUPLICATE, "txn-already-in-mempool");
    }

    // Check for conflicts with in-memory transactions
    std::set<uint256> setConflicts;
    {
    LOCK(pool.cs); // protect pool.mapNextTx
    for (const CTxIn &txin : tx.vin)
    {
        auto itConflicting = pool.mapNextTx.find(txin.prevout);
        if (itConflicting != pool.mapNextTx.end())
        {
            const CTransaction *ptxConflicting = itConflicting->second;
            if (!setConflicts.count(ptxConflicting->GetHash()))
            {
                // Allow opt-out of transaction replacement by setting
                // nSequence > MAX_BIP125_RBF_SEQUENCE (SEQUENCE_FINAL-2) on all inputs.
                //
                // SEQUENCE_FINAL-1 is picked to still allow use of nLockTime by
                // non-replaceable transactions. All inputs rather than just one
                // is for the sake of multi-party protocols, where we don't
                // want a single party to be able to disable replacement.
                //
                // The opt-out ignores descendants as anyone relying on
                // first-seen mempool behavior should be checking all
                // unconfirmed ancestors anyway; doing otherwise is hopelessly
                // insecure.
                bool fReplacementOptOut = true;
                if (fEnableReplacement)
                {
                    for (const CTxIn &_txin : ptxConflicting->vin)
                    {
                        if (_txin.nSequence <= MAX_BIP125_RBF_SEQUENCE)
                        {
                            fReplacementOptOut = false;
                            break;
                        }
                    }
                }
                if (fReplacementOptOut) {
                    return state.Invalid(false, REJECT_DUPLICATE, "txn-mempool-conflict");
                }

                setConflicts.insert(ptxConflicting->GetHash());
            }
        }
    }
    }

    {
        CCoinsView dummy;
        CCoinsViewCache view(&dummy);

        CAmount nValueIn = 0;
        LockPoints lp;
        {
        LOCK(pool.cs);
        CCoinsViewMemPool viewMemPool(pcoinsTip, pool);
        view.SetBackend(viewMemPool);

        // do all inputs exist?
        for (const CTxIn txin : tx.vin) {
            if (!pcoinsTip->HaveCoinInCache(txin.prevout)) {
                coins_to_uncache.push_back(txin.prevout);
            }
            if (!view.HaveCoin(txin.prevout)) {
                // Are inputs missing because we already have the tx?
                for (size_t out = 0; out < tx.vout.size(); out++) {
                    // Optimistically just do efficient check of cache for outputs
                    if (pcoinsTip->HaveCoinInCache(COutPoint(hash, out))) {
                        return state.Invalid(false, REJECT_DUPLICATE, "txn-already-known");
                    }
                }
                // Otherwise assume this might be an orphan tx for which we just haven't seen parents yet
                if (pfMissingInputs) {
                    *pfMissingInputs = true;
                }
                return false; // fMissingInputs and !state.IsInvalid() is used to detect this condition, don't set state.Invalid()
            }
        }

        // Bring the best block into scope
        view.GetBestBlock();

        nValueIn = view.GetValueIn(tx);

        // we have all inputs cached now, so switch back to dummy, so we don't need to keep lock on mempool
        view.SetBackend(dummy);

        // Only accept BIP68 sequence locked transactions that can be mined in the next
        // block; we don't want our mempool filled up with transactions that can't
        // be mined yet.
        // Must keep pool.cs for this unless we change CheckSequenceLocks to take a
        // CoinsViewCache instead of create its own
        if (!CheckSequenceLocks(tx, STANDARD_LOCKTIME_VERIFY_FLAGS, &lp))
            return state.DoS(0, false, REJECT_NONSTANDARD, "non-BIP68-final");
        }

        // Check for non-standard pay-to-script-hash in inputs
        if (fRequireStandard && !AreInputsStandard(tx, view))
            return state.Invalid(false, REJECT_NONSTANDARD, "bad-txns-nonstandard-inputs");

        // Check for non-standard witness in P2WSH
        if (tx.HasWitness() && fRequireStandard && !IsWitnessStandard(tx, view))
            return state.DoS(0, false, REJECT_NONSTANDARD, "bad-witness-nonstandard", true);

        int64_t nSigOpsCost = GetTransactionSigOpCost(tx, view, STANDARD_SCRIPT_VERIFY_FLAGS);

        CAmount nValueOut = tx.GetValueOut();
        CAmount nFees = nValueIn-nValueOut;
        // nModifiedFees includes any fee deltas from PrioritiseTransaction
        CAmount nModifiedFees = nFees;
        pool.ApplyDelta(hash, nModifiedFees);

        // Keep track of transactions that spend a coinbase, which we re-scan
        // during reorgs to ensure COINBASE_MATURITY is still met.
        bool fSpendsCoinbase = false;
        for (const CTxIn &txin : tx.vin) {
            const Coin &coin = view.AccessCoin(txin.prevout);
            if (coin.IsCoinBase()) {
                fSpendsCoinbase = true;
                break;
            }
        }

        CTxMemPoolEntry entry(ptx, nFees, nAcceptTime, chainActive.Height(),
                              fSpendsCoinbase, nSigOpsCost, lp);
        unsigned int nSize = entry.GetTxSize();

        // Check that the transaction doesn't have an excessive number of
        // sigops, making it impossible to mine. Since the coinbase transaction
        // itself can contain sigops MAX_STANDARD_TX_SIGOPS is less than
        // MAX_BLOCK_SIGOPS; we still consider this an invalid rather than
        // merely non-standard transaction.
        if (nSigOpsCost > MAX_STANDARD_TX_SIGOPS_COST)
            return state.DoS(0, false, REJECT_NONSTANDARD, "bad-txns-too-many-sigops", false,
                strprintf("%d", nSigOpsCost));

        CAmount mempoolRejectFee = pool.GetMinFee(gArgs.GetArg("-maxmempool", DEFAULT_MAX_MEMPOOL_SIZE) * 1000000).GetFee(nSize);
        if (mempoolRejectFee > 0 && nModifiedFees < mempoolRejectFee) {
            return state.DoS(0, false, REJECT_INSUFFICIENTFEE, "mempool min fee not met", false, strprintf("%d < %d", nFees, mempoolRejectFee));
        }

        // No transactions are allowed below minRelayTxFee except from disconnected blocks
        if (fLimitFree && nModifiedFees < ::minRelayTxFee.GetFee(nSize)) {
            return state.DoS(0, false, REJECT_INSUFFICIENTFEE, "min relay fee not met");
        }

        if (nAbsurdFee && nFees > nAbsurdFee)
            return state.Invalid(false,
                REJECT_HIGHFEE, "absurdly-high-fee",
                strprintf("%d > %d", nFees, nAbsurdFee));

        // Calculate in-mempool ancestors, up to a limit.
        CTxMemPool::setEntries setAncestors;
        size_t nLimitAncestors = gArgs.GetArg("-limitancestorcount", DEFAULT_ANCESTOR_LIMIT);
        size_t nLimitAncestorSize = gArgs.GetArg("-limitancestorsize", DEFAULT_ANCESTOR_SIZE_LIMIT)*1000;
        size_t nLimitDescendants = gArgs.GetArg("-limitdescendantcount", DEFAULT_DESCENDANT_LIMIT);
        size_t nLimitDescendantSize = gArgs.GetArg("-limitdescendantsize", DEFAULT_DESCENDANT_SIZE_LIMIT)*1000;
        std::string errString;
        if (!pool.CalculateMemPoolAncestors(entry, setAncestors, nLimitAncestors, nLimitAncestorSize, nLimitDescendants, nLimitDescendantSize, errString)) {
            return state.DoS(0, false, REJECT_NONSTANDARD, "too-long-mempool-chain", false, errString);
        }

        // A transaction that spends outputs that would be replaced by it is invalid. Now
        // that we have the set of all ancestors we can detect this
        // pathological case by making sure setConflicts and setAncestors don't
        // intersect.
        for (CTxMemPool::txiter ancestorIt : setAncestors)
        {
            const uint256 &hashAncestor = ancestorIt->GetTx().GetHash();
            if (setConflicts.count(hashAncestor))
            {
                return state.DoS(10, false,
                                 REJECT_INVALID, "bad-txns-spends-conflicting-tx", false,
                                 strprintf("%s spends conflicting transaction %s",
                                           hash.ToString(),
                                           hashAncestor.ToString()));
            }
        }

        // Check if it's economically rational to mine this transaction rather
        // than the ones it replaces.
        CAmount nConflictingFees = 0;
        size_t nConflictingSize = 0;
        uint64_t nConflictingCount = 0;
        CTxMemPool::setEntries allConflicting;

        // If we don't hold the lock allConflicting might be incomplete; the
        // subsequent RemoveStaged() and addUnchecked() calls don't guarantee
        // mempool consistency for us.
        LOCK(pool.cs);
        const bool fReplacementTransaction = setConflicts.size();
        if (fReplacementTransaction)
        {
            CFeeRate newFeeRate(nModifiedFees, nSize);
            std::set<uint256> setConflictsParents;
            const int maxDescendantsToVisit = 100;
            CTxMemPool::setEntries setIterConflicting;
            for (const uint256 &hashConflicting : setConflicts)
            {
                CTxMemPool::txiter mi = pool.mapTx.find(hashConflicting);
                if (mi == pool.mapTx.end())
                    continue;

                // Save these to avoid repeated lookups
                setIterConflicting.insert(mi);

                // Don't allow the replacement to reduce the feerate of the
                // mempool.
                //
                // We usually don't want to accept replacements with lower
                // feerates than what they replaced as that would lower the
                // feerate of the next block. Requiring that the feerate always
                // be increased is also an easy-to-reason about way to prevent
                // DoS attacks via replacements.
                //
                // The mining code doesn't (currently) take children into
                // account (CPFP) so we only consider the feerates of
                // transactions being directly replaced, not their indirect
                // descendants. While that does mean high feerate children are
                // ignored when deciding whether or not to replace, we do
                // require the replacement to pay more overall fees too,
                // mitigating most cases.
                CFeeRate oldFeeRate(mi->GetModifiedFee(), mi->GetTxSize());
                if (newFeeRate <= oldFeeRate)
                {
                    return state.DoS(0, false,
                            REJECT_INSUFFICIENTFEE, "insufficient fee", false,
                            strprintf("rejecting replacement %s; new feerate %s <= old feerate %s",
                                  hash.ToString(),
                                  newFeeRate.ToString(),
                                  oldFeeRate.ToString()));
                }

                for (const CTxIn &txin : mi->GetTx().vin)
                {
                    setConflictsParents.insert(txin.prevout.hash);
                }

                nConflictingCount += mi->GetCountWithDescendants();
            }
            // This potentially overestimates the number of actual descendants
            // but we just want to be conservative to avoid doing too much
            // work.
            if (nConflictingCount <= maxDescendantsToVisit) {
                // If not too many to replace, then calculate the set of
                // transactions that would have to be evicted
                for (CTxMemPool::txiter it : setIterConflicting) {
                    pool.CalculateDescendants(it, allConflicting);
                }
                for (CTxMemPool::txiter it : allConflicting) {
                    nConflictingFees += it->GetModifiedFee();
                    nConflictingSize += it->GetTxSize();
                }
            } else {
                return state.DoS(0, false,
                        REJECT_NONSTANDARD, "too many potential replacements", false,
                        strprintf("rejecting replacement %s; too many potential replacements (%d > %d)\n",
                            hash.ToString(),
                            nConflictingCount,
                            maxDescendantsToVisit));
            }

            for (unsigned int j = 0; j < tx.vin.size(); j++)
            {
                // We don't want to accept replacements that require low
                // feerate junk to be mined first. Ideally we'd keep track of
                // the ancestor feerates and make the decision based on that,
                // but for now requiring all new inputs to be confirmed works.
                if (!setConflictsParents.count(tx.vin[j].prevout.hash))
                {
                    // Rather than check the UTXO set - potentially expensive -
                    // it's cheaper to just check if the new input refers to a
                    // tx that's in the mempool.
                    if (pool.mapTx.find(tx.vin[j].prevout.hash) != pool.mapTx.end())
                        return state.DoS(0, false,
                                         REJECT_NONSTANDARD, "replacement-adds-unconfirmed", false,
                                         strprintf("replacement %s adds unconfirmed input, idx %d",
                                                  hash.ToString(), j));
                }
            }

            // The replacement must pay greater fees than the transactions it
            // replaces - if we did the bandwidth used by those conflicting
            // transactions would not be paid for.
            if (nModifiedFees < nConflictingFees)
            {
                return state.DoS(0, false,
                                 REJECT_INSUFFICIENTFEE, "insufficient fee", false,
                                 strprintf("rejecting replacement %s, less fees than conflicting txs; %s < %s",
                                          hash.ToString(), FormatMoney(nModifiedFees), FormatMoney(nConflictingFees)));
            }

            // Finally in addition to paying more fees than the conflicts the
            // new transaction must pay for its own bandwidth.
            CAmount nDeltaFees = nModifiedFees - nConflictingFees;
            if (nDeltaFees < ::incrementalRelayFee.GetFee(nSize))
            {
                return state.DoS(0, false,
                        REJECT_INSUFFICIENTFEE, "insufficient fee", false,
                        strprintf("rejecting replacement %s, not enough additional fees to relay; %s < %s",
                              hash.ToString(),
                              FormatMoney(nDeltaFees),
                              FormatMoney(::incrementalRelayFee.GetFee(nSize))));
            }
        }

        unsigned int scriptVerifyFlags = STANDARD_SCRIPT_VERIFY_FLAGS;
        if (!chainparams.RequireStandard()) {
            scriptVerifyFlags = gArgs.GetArg("-promiscuousmempoolflags", scriptVerifyFlags);
        }

        // Check against previous transactions
        // This is done last to help prevent CPU exhaustion denial-of-service attacks.
        PrecomputedTransactionData txdata(tx);
        if (!CheckInputs(tx, state, view, true, scriptVerifyFlags, true, false, txdata)) {
            // SCRIPT_VERIFY_CLEANSTACK requires SCRIPT_VERIFY_WITNESS, so we
            // need to turn both off, and compare against just turning off CLEANSTACK
            // to see if the failure is specifically due to witness validation.
            CValidationState stateDummy; // Want reported failures to be from first CheckInputs
            if (!tx.HasWitness() && CheckInputs(tx, stateDummy, view, true, scriptVerifyFlags & ~(SCRIPT_VERIFY_WITNESS | SCRIPT_VERIFY_CLEANSTACK), true, false, txdata) &&
                !CheckInputs(tx, stateDummy, view, true, scriptVerifyFlags & ~SCRIPT_VERIFY_CLEANSTACK, true, false, txdata)) {
                // Only the witness is missing, so the transaction itself may be fine.
                state.SetCorruptionPossible();
            }
            return false; // state filled in by CheckInputs
        }

        // Check again against the current block tip's script verification
        // flags to cache our script execution flags. This is, of course,
        // useless if the next block has different script flags from the
        // previous one, but because the cache tracks script flags for us it
        // will auto-invalidate and we'll just have a few blocks of extra
        // misses on soft-fork activation.
        //
        // This is also useful in case of bugs in the standard flags that cause
        // transactions to pass as valid when they're actually invalid. For
        // instance the STRICTENC flag was incorrectly allowing certain
        // CHECKSIG NOT scripts to pass, even though they were invalid.
        //
        // There is a similar check in CreateNewBlock() to prevent creating
        // invalid blocks (using TestBlockValidity), however allowing such
        // transactions into the mempool can be exploited as a DoS attack.
        unsigned int currentBlockScriptVerifyFlags = GetBlockScriptFlags(chainActive.Tip(), Params().GetConsensus());
        if (!CheckInputsFromMempoolAndCache(tx, state, view, pool, currentBlockScriptVerifyFlags, true, txdata))
        {
            // If we're using promiscuousmempoolflags, we may hit this normally
            // Check if current block has some flags that scriptVerifyFlags
            // does not before printing an ominous warning
            if (!(~scriptVerifyFlags & currentBlockScriptVerifyFlags)) {
                return error("%s: BUG! PLEASE REPORT THIS! ConnectInputs failed against latest-block but not STANDARD flags %s, %s",
                    __func__, hash.ToString(), FormatStateMessage(state));
            } else {
                if (!CheckInputs(tx, state, view, true, MANDATORY_SCRIPT_VERIFY_FLAGS, true, false, txdata)) {
                    return error("%s: ConnectInputs failed against MANDATORY but not STANDARD flags due to promiscuous mempool %s, %s",
                        __func__, hash.ToString(), FormatStateMessage(state));
                } else {
                    LogPrintf("Warning: -promiscuousmempool flags set to not include currently enforced soft forks, this may break mining or otherwise cause instability!\n");
                }
            }
        }

        // Remove conflicting transactions from the mempool
        for (const CTxMemPool::txiter it : allConflicting)
        {
            LogPrint(BCLog::MEMPOOL, "replacing tx %s with %s for %s IOP additional fees, %d delta bytes\n",
                    it->GetTx().GetHash().ToString(),
                    hash.ToString(),
                    FormatMoney(nModifiedFees - nConflictingFees),
                    (int)nSize - (int)nConflictingSize);
            if (plTxnReplaced)
                plTxnReplaced->push_back(it->GetSharedTx());
        }
        pool.RemoveStaged(allConflicting, false, MemPoolRemovalReason::REPLACED);

        // This transaction should only count for fee estimation if it isn't a
        // BIP 125 replacement transaction (may not be widely supported), the
        // node is not behind, and the transaction is not dependent on any other
        // transactions in the mempool.
        bool validForFeeEstimation = !fReplacementTransaction && IsCurrentForFeeEstimation() && pool.HasNoInputsOf(tx);

        // Store transaction in memory
        pool.addUnchecked(hash, entry, setAncestors, validForFeeEstimation);

        // trim mempool and check if tx was trimmed
        if (!fOverrideMempoolLimit) {
            LimitMempoolSize(pool, gArgs.GetArg("-maxmempool", DEFAULT_MAX_MEMPOOL_SIZE) * 1000000, gArgs.GetArg("-mempoolexpiry", DEFAULT_MEMPOOL_EXPIRY) * 60 * 60);
            if (!pool.exists(hash))
                return state.DoS(0, false, REJECT_INSUFFICIENTFEE, "mempool full");
        }
    }

    GetMainSignals().TransactionAddedToMempool(ptx);

    return true;
}

/** (try to) add transaction to memory pool with a specified acceptance time **/
static bool AcceptToMemoryPoolWithTime(const CChainParams& chainparams, CTxMemPool& pool, CValidationState &state, const CTransactionRef &tx, bool fLimitFree,
                        bool* pfMissingInputs, int64_t nAcceptTime, std::list<CTransactionRef>* plTxnReplaced,
                        bool fOverrideMempoolLimit, const CAmount nAbsurdFee)
{
    std::vector<COutPoint> coins_to_uncache;
    bool res = AcceptToMemoryPoolWorker(chainparams, pool, state, tx, fLimitFree, pfMissingInputs, nAcceptTime, plTxnReplaced, fOverrideMempoolLimit, nAbsurdFee, coins_to_uncache);
    if (!res) {
        for (const COutPoint& hashTx : coins_to_uncache)
            pcoinsTip->Uncache(hashTx);
    }
    // After we've (potentially) uncached entries, ensure our coins cache is still within its size limits
    CValidationState stateDummy;
    FlushStateToDisk(chainparams, stateDummy, FLUSH_STATE_PERIODIC);
    return res;
}

bool AcceptToMemoryPool(CTxMemPool& pool, CValidationState &state, const CTransactionRef &tx, bool fLimitFree,
                        bool* pfMissingInputs, std::list<CTransactionRef>* plTxnReplaced,
                        bool fOverrideMempoolLimit, const CAmount nAbsurdFee)
{
    const CChainParams& chainparams = Params();
    return AcceptToMemoryPoolWithTime(chainparams, pool, state, tx, fLimitFree, pfMissingInputs, GetTime(), plTxnReplaced, fOverrideMempoolLimit, nAbsurdFee);
}

/** Return transaction in txOut, and if it was found inside a block, its hash is placed in hashBlock */
bool GetTransaction(const uint256 &hash, CTransactionRef &txOut, const Consensus::Params& consensusParams, uint256 &hashBlock, bool fAllowSlow)
{
    CBlockIndex *pindexSlow = nullptr;

    LOCK(cs_main);

    CTransactionRef ptx = mempool.get(hash);
    if (ptx)
    {
        txOut = ptx;
        return true;
    }

    if (fTxIndex) {
        CDiskTxPos postx;
        if (pblocktree->ReadTxIndex(hash, postx)) {
            CAutoFile file(OpenBlockFile(postx, true), SER_DISK, CLIENT_VERSION);
            if (file.IsNull())
                return error("%s: OpenBlockFile failed", __func__);
            CBlockHeader header;
            try {
                file >> header;
                fseek(file.Get(), postx.nTxOffset, SEEK_CUR);
                file >> txOut;
            } catch (const std::exception& e) {
                return error("%s: Deserialize or I/O error - %s", __func__, e.what());
            }
            hashBlock = header.GetHash();
            if (txOut->GetHash() != hash)
                return error("%s: txid mismatch", __func__);
            return true;
        }
    }

    if (fAllowSlow) { // use coin database to locate block that contains transaction, and scan it
        const Coin& coin = AccessByTxid(*pcoinsTip, hash);
        if (!coin.IsSpent()) pindexSlow = chainActive[coin.nHeight];
    }

    if (pindexSlow) {
        CBlock block;
        if (ReadBlockFromDisk(block, pindexSlow, consensusParams)) {
            for (const auto& tx : block.vtx) {
                if (tx->GetHash() == hash) {
                    txOut = tx;
                    hashBlock = pindexSlow->GetBlockHash();
                    return true;
                }
            }
        }
    }

    return false;
}






//////////////////////////////////////////////////////////////////////////////
//
// CBlock and CBlockIndex
//

static bool WriteBlockToDisk(const CBlock& block, CDiskBlockPos& pos, const CMessageHeader::MessageStartChars& messageStart)
{
    // Open history file to append
    CAutoFile fileout(OpenBlockFile(pos), SER_DISK, CLIENT_VERSION);
    if (fileout.IsNull())
        return error("WriteBlockToDisk: OpenBlockFile failed");

    // Write index header
    unsigned int nSize = GetSerializeSize(fileout, block);
    fileout << FLATDATA(messageStart) << nSize;

    // Write block
    long fileOutPos = ftell(fileout.Get());
    if (fileOutPos < 0)
        return error("WriteBlockToDisk: ftell failed");
    pos.nPos = (unsigned int)fileOutPos;
    fileout << block;

    return true;
}

bool ReadBlockFromDisk(CBlock& block, const CDiskBlockPos& pos, const Consensus::Params& consensusParams)
{
    block.SetNull();

    // Open history file to read
    CAutoFile filein(OpenBlockFile(pos, true), SER_DISK, CLIENT_VERSION);
    if (filein.IsNull())
        return error("ReadBlockFromDisk: OpenBlockFile failed for %s", pos.ToString());

    // Read block
    try {
        filein >> block;
    }
    catch (const std::exception& e) {
        return error("%s: Deserialize or I/O error - %s at %s", __func__, e.what(), pos.ToString());
    }

    // Check the header
    if (!CheckProofOfWork(block.GetHash(), block.nBits, consensusParams))
        return error("ReadBlockFromDisk: Errors in block header at %s", pos.ToString());

    return true;
}

bool ReadBlockFromDisk(CBlock& block, const CBlockIndex* pindex, const Consensus::Params& consensusParams)
{
    if (!ReadBlockFromDisk(block, pindex->GetBlockPos(), consensusParams))
        return false;
    if (block.GetHash() != pindex->GetBlockHash())
        return error("ReadBlockFromDisk(CBlock&, CBlockIndex*): GetHash() doesn't match index for %s at %s",
                pindex->ToString(), pindex->GetBlockPos().ToString());
    return true;
}

CAmount GetBlockSubsidy(int nHeight, const Consensus::Params& consensusParams)
{
    int halvings = nHeight / consensusParams.nSubsidyHalvingInterval;
    // Force block reward to zero when right shift is undefined.
    if (halvings >= 64)
        return 0;

    /* IoP CHANGE */
    CAmount nSubsidy;
	if (nHeight == 1) {
		nSubsidy = 2100000 * COIN;
    // } else if (nHeight < consensusParams.nPowSubsidyIncreaseHeight) {
	// 	nSubsidy = 2 * COIN; //this code line to be removed after beta release. We are forcing 1 IoP per block during this phase. Then will be 50 coins per block.
    } else {
        nSubsidy = 50 * COIN;
    }

    // Subsidy is cut in half every 210,000 blocks which will occur approximately every 4 years.
    nSubsidy >>= halvings;
    return nSubsidy;
}

bool IsInitialBlockDownload()
{
    const CChainParams& chainParams = Params();

    // Once this function has returned false, it must remain false.
    static std::atomic<bool> latchToFalse{false};
    // Optimization: pre-test latch before taking the lock.
    if (latchToFalse.load(std::memory_order_relaxed))
        return false;

    LOCK(cs_main);
    if (latchToFalse.load(std::memory_order_relaxed))
        return false;
    if (fImporting || fReindex)
        return true;
    if (chainActive.Tip() == nullptr)
        return true;
    if (chainActive.Tip()->nChainWork < UintToArith256(chainParams.GetConsensus().nMinimumChainWork))
        return true;
    if (chainActive.Tip()->GetBlockTime() < (GetTime() - nMaxTipAge))
        return true;
    LogPrintf("Leaving InitialBlockDownload (latching to false)\n");
    latchToFalse.store(true, std::memory_order_relaxed);
    return false;
}

CBlockIndex *pindexBestForkTip = nullptr, *pindexBestForkBase = nullptr;

static void AlertNotify(const std::string& strMessage)
{
    uiInterface.NotifyAlertChanged();
    std::string strCmd = gArgs.GetArg("-alertnotify", "");
    if (strCmd.empty()) return;

    // Alert text should be plain ascii coming from a trusted source, but to
    // be safe we first strip anything not in safeChars, then add single quotes around
    // the whole string before passing it to the shell:
    std::string singleQuote("'");
    std::string safeStatus = SanitizeString(strMessage);
    safeStatus = singleQuote+safeStatus+singleQuote;
    boost::replace_all(strCmd, "%s", safeStatus);

    boost::thread t(runCommand, strCmd); // thread runs free
}

static void CheckForkWarningConditions()
{
    AssertLockHeld(cs_main);
    // Before we get past initial download, we cannot reliably alert about forks
    // (we assume we don't get stuck on a fork before finishing our initial sync)
    if (IsInitialBlockDownload())
        return;

    // If our best fork is no longer within 72 blocks (+/- 12 hours if no one mines it)
    // of our head, drop it
    if (pindexBestForkTip && chainActive.Height() - pindexBestForkTip->nHeight >= 72)
        pindexBestForkTip = nullptr;

    if (pindexBestForkTip || (pindexBestInvalid && pindexBestInvalid->nChainWork > chainActive.Tip()->nChainWork + (GetBlockProof(*chainActive.Tip()) * 6)))
    {
        if (!GetfLargeWorkForkFound() && pindexBestForkBase)
        {
            std::string warning = std::string("'Warning: Large-work fork detected, forking after block ") +
                pindexBestForkBase->phashBlock->ToString() + std::string("'");
            AlertNotify(warning);
        }
        if (pindexBestForkTip && pindexBestForkBase)
        {
            LogPrintf("%s: Warning: Large valid fork found\n  forking the chain at height %d (%s)\n  lasting to height %d (%s).\nChain state database corruption likely.\n", __func__,
                   pindexBestForkBase->nHeight, pindexBestForkBase->phashBlock->ToString(),
                   pindexBestForkTip->nHeight, pindexBestForkTip->phashBlock->ToString());
            SetfLargeWorkForkFound(true);
        }
        else
        {
            LogPrintf("%s: Warning: Found invalid chain at least ~6 blocks longer than our best chain.\nChain state database corruption likely.\n", __func__);
            SetfLargeWorkInvalidChainFound(true);
        }
    }
    else
    {
        SetfLargeWorkForkFound(false);
        SetfLargeWorkInvalidChainFound(false);
    }
}

static void CheckForkWarningConditionsOnNewFork(CBlockIndex* pindexNewForkTip)
{
    AssertLockHeld(cs_main);
    // If we are on a fork that is sufficiently large, set a warning flag
    CBlockIndex* pfork = pindexNewForkTip;
    CBlockIndex* plonger = chainActive.Tip();
    while (pfork && pfork != plonger)
    {
        while (plonger && plonger->nHeight > pfork->nHeight)
            plonger = plonger->pprev;
        if (pfork == plonger)
            break;
        pfork = pfork->pprev;
    }

    // We define a condition where we should warn the user about as a fork of at least 7 blocks
    // with a tip within 72 blocks (+/- 12 hours if no one mines it) of ours
    // We use 7 blocks rather arbitrarily as it represents just under 10% of sustained network
    // hash rate operating on the fork.
    // or a chain that is entirely longer than ours and invalid (note that this should be detected by both)
    // We define it this way because it allows us to only store the highest fork tip (+ base) which meets
    // the 7-block condition and from this always have the most-likely-to-cause-warning fork
    if (pfork && (!pindexBestForkTip || pindexNewForkTip->nHeight > pindexBestForkTip->nHeight) &&
            pindexNewForkTip->nChainWork - pfork->nChainWork > (GetBlockProof(*pfork) * 7) &&
            chainActive.Height() - pindexNewForkTip->nHeight < 72)
    {
        pindexBestForkTip = pindexNewForkTip;
        pindexBestForkBase = pfork;
    }

    CheckForkWarningConditions();
}

void static InvalidChainFound(CBlockIndex* pindexNew)
{
    if (!pindexBestInvalid || pindexNew->nChainWork > pindexBestInvalid->nChainWork)
        pindexBestInvalid = pindexNew;

    LogPrintf("%s: invalid block=%s  height=%d  log2_work=%.8g  date=%s\n", __func__,
      pindexNew->GetBlockHash().ToString(), pindexNew->nHeight,
      log(pindexNew->nChainWork.getdouble())/log(2.0), DateTimeStrFormat("%Y-%m-%d %H:%M:%S",
      pindexNew->GetBlockTime()));
    CBlockIndex *tip = chainActive.Tip();
    assert (tip);
    LogPrintf("%s:  current best=%s  height=%d  log2_work=%.8g  date=%s\n", __func__,
      tip->GetBlockHash().ToString(), chainActive.Height(), log(tip->nChainWork.getdouble())/log(2.0),
      DateTimeStrFormat("%Y-%m-%d %H:%M:%S", tip->GetBlockTime()));
    CheckForkWarningConditions();
}

void static InvalidBlockFound(CBlockIndex *pindex, const CValidationState &state) {
    if (!state.CorruptionPossible()) {
        pindex->nStatus |= BLOCK_FAILED_VALID;
        setDirtyBlockIndex.insert(pindex);
        setBlockIndexCandidates.erase(pindex);
        InvalidChainFound(pindex);
    }
}

void UpdateCoins(const CTransaction& tx, CCoinsViewCache& inputs, CTxUndo &txundo, int nHeight)
{
    // mark inputs spent
    if (!tx.IsCoinBase()) {
        txundo.vprevout.reserve(tx.vin.size());
        for (const CTxIn &txin : tx.vin) {
            txundo.vprevout.emplace_back();
            bool is_spent = inputs.SpendCoin(txin.prevout, &txundo.vprevout.back());
            assert(is_spent);
        }
    }
    // add outputs
    AddCoins(inputs, tx, nHeight);
}

void UpdateCoins(const CTransaction& tx, CCoinsViewCache& inputs, int nHeight)
{
    CTxUndo txundo;
    UpdateCoins(tx, inputs, txundo, nHeight);
}

bool CScriptCheck::operator()() {
    const CScript &scriptSig = ptxTo->vin[nIn].scriptSig;
    const CScriptWitness *witness = &ptxTo->vin[nIn].scriptWitness;
    return VerifyScript(scriptSig, scriptPubKey, witness, nFlags, CachingTransactionSignatureChecker(ptxTo, nIn, amount, cacheStore, *txdata), &error);
}

int GetSpendHeight(const CCoinsViewCache& inputs)
{
    LOCK(cs_main);
    CBlockIndex* pindexPrev = mapBlockIndex.find(inputs.GetBestBlock())->second;
    return pindexPrev->nHeight + 1;
}


static CuckooCache::cache<uint256, SignatureCacheHasher> scriptExecutionCache;
static uint256 scriptExecutionCacheNonce(GetRandHash());

void InitScriptExecutionCache() {
    // nMaxCacheSize is unsigned. If -maxsigcachesize is set to zero,
    // setup_bytes creates the minimum possible cache (2 elements).
    size_t nMaxCacheSize = std::min(std::max((int64_t)0, gArgs.GetArg("-maxsigcachesize", DEFAULT_MAX_SIG_CACHE_SIZE) / 2), MAX_MAX_SIG_CACHE_SIZE) * ((size_t) 1 << 20);
    size_t nElems = scriptExecutionCache.setup_bytes(nMaxCacheSize);
    LogPrintf("Using %zu MiB out of %zu/2 requested for script execution cache, able to store %zu elements\n",
            (nElems*sizeof(uint256)) >>20, (nMaxCacheSize*2)>>20, nElems);
}

/**
 * Check whether all inputs of this transaction are valid (no double spends, scripts & sigs, amounts)
 * This does not modify the UTXO set.
 *
 * If pvChecks is not nullptr, script checks are pushed onto it instead of being performed inline. Any
 * script checks which are not necessary (eg due to script execution cache hits) are, obviously,
 * not pushed onto pvChecks/run.
 *
 * Setting cacheSigStore/cacheFullScriptStore to false will remove elements from the corresponding cache
 * which are matched. This is useful for checking blocks where we will likely never need the cache
 * entry again.
 *
 * Non-static (and re-declared) in src/test/txvalidationcache_tests.cpp
 */
bool CheckInputs(const CTransaction& tx, CValidationState &state, const CCoinsViewCache &inputs, bool fScriptChecks, unsigned int flags, bool cacheSigStore, bool cacheFullScriptStore, PrecomputedTransactionData& txdata, std::vector<CScriptCheck> *pvChecks)
{
    if (!tx.IsCoinBase())
    {
        if (!Consensus::CheckTxInputs(tx, state, inputs, GetSpendHeight(inputs)))
            return false;

        if (pvChecks)
            pvChecks->reserve(tx.vin.size());

        // The first loop above does all the inexpensive checks.
        // Only if ALL inputs pass do we perform expensive ECDSA signature checks.
        // Helps prevent CPU exhaustion attacks.

        // Skip script verification when connecting blocks under the
        // assumevalid block. Assuming the assumevalid block is valid this
        // is safe because block merkle hashes are still computed and checked,
        // Of course, if an assumed valid block is invalid due to false scriptSigs
        // this optimization would allow an invalid chain to be accepted.
        if (fScriptChecks) {
            // First check if script executions have been cached with the same
            // flags. Note that this assumes that the inputs provided are
            // correct (ie that the transaction hash which is in tx's prevouts
            // properly commits to the scriptPubKey in the inputs view of that
            // transaction).
            uint256 hashCacheEntry;
            // We only use the first 19 bytes of nonce to avoid a second SHA
            // round - giving us 19 + 32 + 4 = 55 bytes (+ 8 + 1 = 64)
            static_assert(55 - sizeof(flags) - 32 >= 128/8, "Want at least 128 bits of nonce for script execution cache");
            CSHA256().Write(scriptExecutionCacheNonce.begin(), 55 - sizeof(flags) - 32).Write(tx.GetWitnessHash().begin(), 32).Write((unsigned char*)&flags, sizeof(flags)).Finalize(hashCacheEntry.begin());
            AssertLockHeld(cs_main); //TODO: Remove this requirement by making CuckooCache not require external locks
            if (scriptExecutionCache.contains(hashCacheEntry, !cacheFullScriptStore)) {
                return true;
            }

            for (unsigned int i = 0; i < tx.vin.size(); i++) {
                const COutPoint &prevout = tx.vin[i].prevout;
                const Coin& coin = inputs.AccessCoin(prevout);
                assert(!coin.IsSpent());

                // We very carefully only pass in things to CScriptCheck which
                // are clearly committed to by tx' witness hash. This provides
                // a sanity check that our caching is not introducing consensus
                // failures through additional data in, eg, the coins being
                // spent being checked as a part of CScriptCheck.
                const CScript& scriptPubKey = coin.out.scriptPubKey;
                const CAmount amount = coin.out.nValue;

                // Verify signature
                CScriptCheck check(scriptPubKey, amount, tx, i, flags, cacheSigStore, &txdata);
                if (pvChecks) {
                    pvChecks->push_back(CScriptCheck());
                    check.swap(pvChecks->back());
                } else if (!check()) {
                    if (flags & STANDARD_NOT_MANDATORY_VERIFY_FLAGS) {
                        // Check whether the failure was caused by a
                        // non-mandatory script verification check, such as
                        // non-standard DER encodings or non-null dummy
                        // arguments; if so, don't trigger DoS protection to
                        // avoid splitting the network between upgraded and
                        // non-upgraded nodes.
                        CScriptCheck check2(scriptPubKey, amount, tx, i,
                                flags & ~STANDARD_NOT_MANDATORY_VERIFY_FLAGS, cacheSigStore, &txdata);
                        if (check2())
                            return state.Invalid(false, REJECT_NONSTANDARD, strprintf("non-mandatory-script-verify-flag (%s)", ScriptErrorString(check.GetScriptError())));
                    }
                    // Failures of other flags indicate a transaction that is
                    // invalid in new blocks, e.g. an invalid P2SH. We DoS ban
                    // such nodes as they are not following the protocol. That
                    // said during an upgrade careful thought should be taken
                    // as to the correct behavior - we may want to continue
                    // peering with non-upgraded nodes even after soft-fork
                    // super-majority signaling has occurred.
                    return state.DoS(100,false, REJECT_INVALID, strprintf("mandatory-script-verify-flag-failed (%s)", ScriptErrorString(check.GetScriptError())));
                }
            }

            if (cacheFullScriptStore && !pvChecks) {
                // We executed all of the provided scripts, and were told to
                // cache the result. Do so now.
                scriptExecutionCache.insert(hashCacheEntry);
            }
        }
    }

    return true;
}

namespace {

bool UndoWriteToDisk(const CBlockUndo& blockundo, CDiskBlockPos& pos, const uint256& hashBlock, const CMessageHeader::MessageStartChars& messageStart)
{
    // Open history file to append
    CAutoFile fileout(OpenUndoFile(pos), SER_DISK, CLIENT_VERSION);
    if (fileout.IsNull())
        return error("%s: OpenUndoFile failed", __func__);

    // Write index header
    unsigned int nSize = GetSerializeSize(fileout, blockundo);
    fileout << FLATDATA(messageStart) << nSize;

    // Write undo data
    long fileOutPos = ftell(fileout.Get());
    if (fileOutPos < 0)
        return error("%s: ftell failed", __func__);
    pos.nPos = (unsigned int)fileOutPos;
    fileout << blockundo;

    // calculate & write checksum
    CHashWriter hasher(SER_GETHASH, PROTOCOL_VERSION);
    hasher << hashBlock;
    hasher << blockundo;
    fileout << hasher.GetHash();

    return true;
}

bool UndoReadFromDisk(CBlockUndo& blockundo, const CDiskBlockPos& pos, const uint256& hashBlock)
{
    // Open history file to read
    CAutoFile filein(OpenUndoFile(pos, true), SER_DISK, CLIENT_VERSION);
    if (filein.IsNull())
        return error("%s: OpenUndoFile failed", __func__);

    // Read block
    uint256 hashChecksum;
    CHashVerifier<CAutoFile> verifier(&filein); // We need a CHashVerifier as reserializing may lose data
    try {
        verifier << hashBlock;
        verifier >> blockundo;
        filein >> hashChecksum;
    }
    catch (const std::exception& e) {
        return error("%s: Deserialize or I/O error - %s", __func__, e.what());
    }

    // Verify checksum
    if (hashChecksum != verifier.GetHash())
        return error("%s: Checksum mismatch", __func__);

    return true;
}

/** Abort with a message */
bool AbortNode(const std::string& strMessage, const std::string& userMessage="")
{
    SetMiscWarning(strMessage);
    LogPrintf("*** %s\n", strMessage);
    uiInterface.ThreadSafeMessageBox(
        userMessage.empty() ? _("Error: A fatal internal error occurred, see debug.log for details") : userMessage,
        "", CClientUIInterface::MSG_ERROR);
    StartShutdown();
    return false;
}

bool AbortNode(CValidationState& state, const std::string& strMessage, const std::string& userMessage="")
{
    AbortNode(strMessage, userMessage);
    return state.Error(strMessage);
}

} // namespace

enum DisconnectResult
{
    DISCONNECT_OK,      // All good.
    DISCONNECT_UNCLEAN, // Rolled back, but UTXO set was inconsistent with block.
    DISCONNECT_FAILED   // Something else went wrong.
};

/**
 * Restore the UTXO in a Coin at a given COutPoint
 * @param undo The Coin to be restored.
 * @param view The coins view to which to apply the changes.
 * @param out The out point that corresponds to the tx input.
 * @return A DisconnectResult as an int
 */
int ApplyTxInUndo(Coin&& undo, CCoinsViewCache& view, const COutPoint& out)
{
    bool fClean = true;

    if (view.HaveCoin(out)) fClean = false; // overwriting transaction output

    if (undo.nHeight == 0) {
        // Missing undo metadata (height and coinbase). Older versions included this
        // information only in undo records for the last spend of a transactions'
        // outputs. This implies that it must be present for some other output of the same tx.
        const Coin& alternate = AccessByTxid(view, out.hash);
        if (!alternate.IsSpent()) {
            undo.nHeight = alternate.nHeight;
            undo.fCoinBase = alternate.fCoinBase;
        } else {
            return DISCONNECT_FAILED; // adding output for transaction without known metadata
        }
    }
    // The potential_overwrite parameter to AddCoin is only allowed to be false if we know for
    // sure that the coin did not already exist in the cache. As we have queried for that above
    // using HaveCoin, we don't need to guess. When fClean is false, a coin already existed and
    // it is an overwrite.
    view.AddCoin(out, std::move(undo), !fClean);

    return fClean ? DISCONNECT_OK : DISCONNECT_UNCLEAN;
}

/** Undo the effects of this block (with given index) on the UTXO set represented by coins.
 *  When FAILED is returned, view is left in an indeterminate state. */
static DisconnectResult DisconnectBlock(const CBlock& block, const CBlockIndex* pindex, CCoinsViewCache& view)
{
    bool fClean = true;

    CBlockUndo blockUndo;
    CDiskBlockPos pos = pindex->GetUndoPos();
    if (pos.IsNull()) {
        error("DisconnectBlock(): no undo data available");
        return DISCONNECT_FAILED;
    }
    if (!UndoReadFromDisk(blockUndo, pos, pindex->pprev->GetBlockHash())) {
        error("DisconnectBlock(): failure reading undo data");
        return DISCONNECT_FAILED;
    }

    if (blockUndo.vtxundo.size() + 1 != block.vtx.size()) {
        error("DisconnectBlock(): block and undo data inconsistent");
        return DISCONNECT_FAILED;
    }

    // undo transactions in reverse order
    for (int i = block.vtx.size() - 1; i >= 0; i--) {
        const CTransaction &tx = *(block.vtx[i]);
        uint256 hash = tx.GetHash();
        bool is_coinbase = tx.IsCoinBase();

        // Check that all outputs are available and match the outputs in the block itself
        // exactly.
        for (size_t o = 0; o < tx.vout.size(); o++) {
            if (!tx.vout[o].scriptPubKey.IsUnspendable()) {
                COutPoint out(hash, o);
                Coin coin;
                bool is_spent = view.SpendCoin(out, &coin);
                if (!is_spent || tx.vout[o] != coin.out || pindex->nHeight != coin.nHeight || is_coinbase != coin.fCoinBase) {
                    fClean = false; // transaction output mismatch
                }
            }
        }

        // restore inputs
        if (i > 0) { // not coinbases
            CTxUndo &txundo = blockUndo.vtxundo[i-1];
            if (txundo.vprevout.size() != tx.vin.size()) {
                error("DisconnectBlock(): transaction and undo data inconsistent");
                return DISCONNECT_FAILED;
            }
            for (unsigned int j = tx.vin.size(); j-- > 0;) {
                const COutPoint &out = tx.vin[j].prevout;
                int res = ApplyTxInUndo(std::move(txundo.vprevout[j]), view, out);
                if (res == DISCONNECT_FAILED) return DISCONNECT_FAILED;
                fClean = fClean && res != DISCONNECT_UNCLEAN;
            }
            // At this point, all of txundo.vprevout should have been moved out.
        }
    }

    // // revert effects to minerwhitelist:
    // for (unsigned int i = 0; i < block.vtx.size(); i++){
    //     const CTransaction &tx = *(block.vtx[i]);
    //     if (!tx.IsCoinBase()) {
    //         for (const CTxIn& in : tx.vin) {
    //             CScript::const_iterator pc = in.scriptSig.begin();
    //             opcodetype opcode;
    //             std::vector<unsigned char> value;

    //             while (pc < in.scriptSig.end()){
    //                 in.scriptSig.GetOp(pc, opcode, value);
    //             }

    //             // last OPCode is publicKey from ScriptSig
    //             std::string pkey = HexStr(value);

    //             // this transaction has been identified as a white miner list transaction.
    //             // no check of admin rights needed, because the block would not be connected if they key was invalid.
    //             // fist output script must be OP_RETURN to identify the action
    //             if (tx.vout[0].scriptPubKey[0] == OP_RETURN){
    //                 CScript outScript = tx.vout[0].scriptPubKey;
    //                 CScript::const_iterator pc = outScript.begin();
    //                 opcodetype opcode;
    //                 std::vector<unsigned char> value;

    //                 while (pc < outScript.end()){
    //                     outScript.GetOp(pc, opcode, value);
    //                 }

    //                 // we get the OP_Return data into the string.
    //                 std::string opreturn = HexStr(value);

    //                 CMinerWhitelistDB::WhitelistAction action = CMinerWhitelistDB::NONE;

    //                 if (opreturn.compare("616464") == 0) //add
    //                     action = CMinerWhitelistDB::ADD_MINER;

    //                 if (opreturn.compare("72656d") == 0) //rem
    //                     action = CMinerWhitelistDB::REMOVE_MINER;

    //                 // enable_cap command includes the factor that sets the cap in the form of enable_cap:n where n can be 1, 2, 3, etc.
    //                 // cap for miners is stablished like (2016 / amount of miners) * n
    //                 // the factor is a 1 byte size, or 2 characters, so we compare the enable_cap: string to identify the action.
    //                 if (opreturn.substr(0, opreturn.size()-2).compare("656e61626c655f6361703a") == 0) //enable_cap:
    //                 action = CMinerWhitelistDB::ENABLE_CAP;

    //                 if (opreturn.compare("64697361626c655f636170") == 0) //disable_cap
    //                 action = CMinerWhitelistDB::DISABLE_CAP;


    //                 // once the action has been identifed, lets extract the address from each output
    //                 // and perform the action on the white list db.
    //                 for (const CTxOut& out : tx.vout) {
    //                     CScript redeemScript = out.scriptPubKey;
    //                     CTxDestination destinationAddress;
    //                     ExtractDestination(redeemScript, destinationAddress);
    //                     CIoPAddress address(destinationAddress);

    //                     if (address.IsValid()){
    //                         switch(action)
    //                         {
    //                             case CMinerWhitelistDB::ADD_MINER: // revert adding, so remove
    //                                 pminerwhitelist->BlacklistMiner(address.ToString());
    //                                 //LogPrint("MinerWhitelistTransaction", "Miner address added: %s \n", strAddress);
    //                                 break;
    //                             case CMinerWhitelistDB::REMOVE_MINER: // revert removing, so add 
    //                                 // will remove the address only if is not the admin.
    //                                 pminerwhitelist->WhitelistMiner(address.ToString());
    //                                 // LogPrint("MinerWhitelistTransaction", "Miner address removed: %s \n", strAddress);
    //                                 break;
    //                             case CMinerWhitelistDB::ENABLE_CAP: // revert enabling, so disable
    //                                 //LogPrint("MinerWhitelistTransaction", "Miner Cap enabled.\n");
    //                                 // the last two characters of the opreturn are the factor for the cap calculation.
    //                                 pminerwhitelist->DisableCap(); //we are enabling with the factor passed.
    //                                 break;
    //                             case CMinerWhitelistDB::DISABLE_CAP: //revert disabling, so enable
    //                                 //LogPrint("MinerWhitelistTransaction", "Miner Cap disabled.\n");
    //                                 pminerwhitelist->ReEnableCap();
    //                                 break;
    //                             default:
    //                                 // do nothing
    //                                 //LogPrint("MinerWhitelistTransaction", "Unrecognized Action from admin.");
    //                                 break;
    //                         }
    //                     }
    //                 }
    //             }
    //         }
    //     } 
    // }
    // move best block pointer to prevout block
    view.SetBestBlock(pindex->pprev->GetBlockHash());
    //pminerwhitelist->RewindBlock(pindex->nHeight);

    return fClean ? DISCONNECT_OK : DISCONNECT_UNCLEAN;
}

void static FlushBlockFile(bool fFinalize = false)
{
    LOCK(cs_LastBlockFile);

    CDiskBlockPos posOld(nLastBlockFile, 0);

    FILE *fileOld = OpenBlockFile(posOld);
    if (fileOld) {
        if (fFinalize)
            TruncateFile(fileOld, vinfoBlockFile[nLastBlockFile].nSize);
        FileCommit(fileOld);
        fclose(fileOld);
    }

    fileOld = OpenUndoFile(posOld);
    if (fileOld) {
        if (fFinalize)
            TruncateFile(fileOld, vinfoBlockFile[nLastBlockFile].nUndoSize);
        FileCommit(fileOld);
        fclose(fileOld);
    }
}

static bool FindUndoPos(CValidationState &state, int nFile, CDiskBlockPos &pos, unsigned int nAddSize);

static CCheckQueue<CScriptCheck> scriptcheckqueue(128);

void ThreadScriptCheck() {
    RenameThread("iop-scriptch");
    scriptcheckqueue.Thread();
}

// Protected by cs_main
VersionBitsCache versionbitscache;

int32_t ComputeBlockVersion(const CBlockIndex* pindexPrev, const Consensus::Params& params)
{
    LOCK(cs_main);
    int32_t nVersion = VERSIONBITS_TOP_BITS;

    for (int i = 0; i < (int)Consensus::MAX_VERSION_BITS_DEPLOYMENTS; i++) {
        ThresholdState state = VersionBitsState(pindexPrev, params, (Consensus::DeploymentPos)i, versionbitscache);
        if (state == THRESHOLD_LOCKED_IN || state == THRESHOLD_STARTED) {
            nVersion |= VersionBitsMask(params, (Consensus::DeploymentPos)i);
        }
    }

    return nVersion;
}

/**
 * Threshold condition checker that triggers when unknown versionbits are seen on the network.
 */
class WarningBitsConditionChecker : public AbstractThresholdConditionChecker
{
private:
    int bit;

public:
    WarningBitsConditionChecker(int bitIn) : bit(bitIn) {}

    int64_t BeginTime(const Consensus::Params& params) const override { return 0; }
    int64_t EndTime(const Consensus::Params& params) const override { return std::numeric_limits<int64_t>::max(); }
    int Period(const Consensus::Params& params) const override { return params.nMinerConfirmationWindow; }
    int Threshold(const Consensus::Params& params) const override { return params.nRuleChangeActivationThreshold; }

    bool Condition(const CBlockIndex* pindex, const Consensus::Params& params) const override
    {
        return ((pindex->nVersion & VERSIONBITS_TOP_MASK) == VERSIONBITS_TOP_BITS) &&
               ((pindex->nVersion >> bit) & 1) != 0 &&
               ((ComputeBlockVersion(pindex->pprev, params) >> bit) & 1) == 0;
    }
};

// Protected by cs_main
static ThresholdConditionCache warningcache[VERSIONBITS_NUM_BITS];

static unsigned int GetBlockScriptFlags(const CBlockIndex* pindex, const Consensus::Params& consensusparams) {
    AssertLockHeld(cs_main);

    // BIP16 didn't become active until Apr 1 2012
    int64_t nBIP16SwitchTime = 1333238400;
    bool fStrictPayToScriptHash = (pindex->GetBlockTime() >= nBIP16SwitchTime);

    unsigned int flags = fStrictPayToScriptHash ? SCRIPT_VERIFY_P2SH : SCRIPT_VERIFY_NONE;
    

    /* IOP CHANGE **** //
    We enforce BIP65 and BIP66 from the beginning
    // **** IOP CHANGE */
    flags |= SCRIPT_VERIFY_DERSIG;
    flags |= SCRIPT_VERIFY_CHECKLOCKTIMEVERIFY;

    // // Start enforcing the DERSIG (BIP66) rule
    // if (pindex->nHeight >= consensusparams.BIP66Height) {
    //     flags |= SCRIPT_VERIFY_DERSIG;
    // }

    // // Start enforcing CHECKLOCKTIMEVERIFY (BIP65) rule
    // if (pindex->nHeight >= consensusparams.BIP65Height) {
    //     flags |= SCRIPT_VERIFY_CHECKLOCKTIMEVERIFY;
    // }

    // Start enforcing BIP68 (sequence locks) and BIP112 (CHECKSEQUENCEVERIFY) using versionbits logic.
    if (VersionBitsState(pindex->pprev, consensusparams, Consensus::DEPLOYMENT_CSV, versionbitscache) == THRESHOLD_ACTIVE) {
        flags |= SCRIPT_VERIFY_CHECKSEQUENCEVERIFY;
    }

    // Start enforcing WITNESS rules using versionbits logic.
    if (IsWitnessEnabled(pindex->pprev, consensusparams)) {
        flags |= SCRIPT_VERIFY_WITNESS;
        flags |= SCRIPT_VERIFY_NULLDUMMY;
    }

    return flags;
}



static int64_t nTimeCheck = 0;
static int64_t nTimeForks = 0;
static int64_t nTimeVerify = 0;
static int64_t nTimeConnect = 0;
static int64_t nTimeIndex = 0;
static int64_t nTimeCallbacks = 0;
static int64_t nTimeTotal = 0;

/** Apply the effects of this block (with given index) on the UTXO set represented by coins.
 *  Validity checks that depend on the UTXO set are also done; ConnectBlock()
 *  can fail if those validity checks fail (among other reasons). */
static bool ConnectBlock(const CBlock& block, CValidationState& state, CBlockIndex* pindex,
                  CCoinsViewCache& view, const CChainParams& chainparams, bool fJustCheck = false)
{
    
    AssertLockHeld(cs_main);
    assert(pindex);
    // pindex->phashBlock can be null if called by CreateNewBlock/TestBlockValidity
    assert((pindex->phashBlock == nullptr) ||
           (*pindex->phashBlock == block.GetHash()));
    int64_t nTimeStart = GetTimeMicros();

    // Check it again in case a previous version let a bad block in
    if (!CheckBlock(block, state, chainparams.GetConsensus(), !fJustCheck, !fJustCheck))
        return error("%s: Consensus::CheckBlock: %s", __func__, FormatStateMessage(state));

    // verify that the view's current state corresponds to the previous block
    uint256 hashPrevBlock = pindex->pprev == nullptr ? uint256() : pindex->pprev->GetBlockHash();
    assert(hashPrevBlock == view.GetBestBlock());

    // Special case for the genesis block, skipping connection of its transactions
    // (its coinbase is unspendable)
    if (block.GetHash() == chainparams.GetConsensus().hashGenesisBlock) {
        if (!fJustCheck)
            view.SetBestBlock(pindex->GetBlockHash());
        return true;
    }

    bool fScriptChecks = true;
    if (!hashAssumeValid.IsNull()) {
        // We've been configured with the hash of a block which has been externally verified to have a valid history.
        // A suitable default value is included with the software and updated from time to time.  Because validity
        //  relative to a piece of software is an objective fact these defaults can be easily reviewed.
        // This setting doesn't force the selection of any particular chain but makes validating some faster by
        //  effectively caching the result of part of the verification.
        BlockMap::const_iterator  it = mapBlockIndex.find(hashAssumeValid);
        if (it != mapBlockIndex.end()) {
            if (it->second->GetAncestor(pindex->nHeight) == pindex &&
                pindexBestHeader->GetAncestor(pindex->nHeight) == pindex &&
                pindexBestHeader->nChainWork >= UintToArith256(chainparams.GetConsensus().nMinimumChainWork)) {
                // This block is a member of the assumed verified chain and an ancestor of the best header.
                // The equivalent time check discourages hash power from extorting the network via DOS attack
                //  into accepting an invalid block through telling users they must manually set assumevalid.
                //  Requiring a software change or burying the invalid block, regardless of the setting, makes
                //  it hard to hide the implication of the demand.  This also avoids having release candidates
                //  that are hardly doing any signature verification at all in testing without having to
                //  artificially set the default assumed verified block further back.
                // The test against nMinimumChainWork prevents the skipping when denied access to any chain at
                //  least as good as the expected chain.
                fScriptChecks = (GetBlockProofEquivalentTime(*pindexBestHeader, *pindex, *pindexBestHeader, chainparams.GetConsensus()) <= 60 * 60 * 24 * 7 * 2);
            }
        }
    }

    int64_t nTime1 = GetTimeMicros(); nTimeCheck += nTime1 - nTimeStart;
    LogPrint(BCLog::BENCH, "    - Sanity checks: %.2fms [%.2fs]\n", 0.001 * (nTime1 - nTimeStart), nTimeCheck * 0.000001);

    // Do not allow blocks that contain transactions which 'overwrite' older transactions,
    // unless those are already completely spent.
    // If such overwrites are allowed, coinbases and transactions depending upon those
    // can be duplicated to remove the ability to spend the first instance -- even after
    // being sent to another address.
    // See BIP30 and http://r6.ca/blog/20120206T005236Z.html for more information.
    // This logic is not necessary for memory pool transactions, as AcceptToMemoryPool
    // already refuses previously-known transaction ids entirely.
    // This rule was originally applied to all blocks with a timestamp after March 15, 2012, 0:00 UTC.
    // Now that the whole chain is irreversibly beyond that time it is applied to all blocks except the
    // two in the chain that violate it. This prevents exploiting the issue against nodes during their
    // initial block download.
    
                    
    /* **** IOP CHANGE //
    IoP Chain uses the coinbase content to store the miner signature, so we can not enforce BIP34 in its current form.
    Deactivate the check for BIP34 completely, but always enforce BIP30
    // **** IOP CHANGE */
    bool fEnforceBIP30 = true;

    // // Once BIP34 activated it was not possible to create new duplicate coinbases and thus other than starting
    // // with the 2 existing duplicate coinbase pairs, not possible to create overwriting txs.  But by the
    // // time BIP34 activated, in each of the existing pairs the duplicate coinbase had overwritten the first
    // // before the first had been spent.  Since those coinbases are sufficiently buried its no longer possible to create further
    // // duplicate transactions descending from the known pairs either.
    // // If we're on the known chain at height greater than where BIP34 activated, we can save the db accesses needed for the BIP30 check.
    // CBlockIndex *pindexBIP34height = pindex->pprev->GetAncestor(chainparams.GetConsensus().BIP34Height);
    // //Only continue to enforce if we're below BIP34 activation height or the block hash at that height doesn't correspond.
    // fEnforceBIP30 = fEnforceBIP30 && (!pindexBIP34height || !(pindexBIP34height->GetBlockHash() == chainparams.GetConsensus().BIP34Hash));

    if (fEnforceBIP30) {
        for (const auto& tx : block.vtx) {
            for (size_t o = 0; o < tx->vout.size(); o++) {
                if (view.HaveCoin(COutPoint(tx->GetHash(), o))) {
                    return state.DoS(100, error("ConnectBlock(): tried to overwrite transaction"),
                                     REJECT_INVALID, "bad-txns-BIP30");
                }
            }
        }
    }

    // Start enforcing BIP68 (sequence locks) and BIP112 (CHECKSEQUENCEVERIFY) using versionbits logic.
    int nLockTimeFlags = 0;
    if (VersionBitsState(pindex->pprev, chainparams.GetConsensus(), Consensus::DEPLOYMENT_CSV, versionbitscache) == THRESHOLD_ACTIVE) {
        nLockTimeFlags |= LOCKTIME_VERIFY_SEQUENCE;
    }

    // Get the script flags for this block
    unsigned int flags = GetBlockScriptFlags(pindex, chainparams.GetConsensus());

    int64_t nTime2 = GetTimeMicros(); nTimeForks += nTime2 - nTime1;
    LogPrint(BCLog::BENCH, "    - Fork checks: %.2fms [%.2fs]\n", 0.001 * (nTime2 - nTime1), nTimeForks * 0.000001);

    CBlockUndo blockundo;

    CCheckQueueControl<CScriptCheck> control(fScriptChecks && nScriptCheckThreads ? &scriptcheckqueue : nullptr);

    std::vector<int> prevheights;
    CAmount nFees = 0;
    int nInputs = 0;
    int64_t nSigOpsCost = 0;
    CDiskTxPos pos(pindex->GetBlockPos(), GetSizeOfCompactSize(block.vtx.size()));
    std::vector<std::pair<uint256, CDiskTxPos> > vPos;
    vPos.reserve(block.vtx.size());
    blockundo.vtxundo.reserve(block.vtx.size() - 1);
    std::vector<PrecomputedTransactionData> txdata;
    txdata.reserve(block.vtx.size()); // Required so that pointers to individual PrecomputedTransactionData don't get invalidated
    
     // check if whitelist functionality is activated.
    bool fIsMinerWhitelist = pindex->nHeight > chainparams.GetConsensus().minerWhiteListActivationHeight;
     
<<<<<<< HEAD
    // get height of last checkpoint
    CBlockIndex* pcheckpoint = Checkpoints::GetLastCheckpoint(params.Checkpoints());
    bool fCheckMinerSig = pindex->nHeight > pcheckpoint->nHeight;

    if (fIsMinerWhitelist && fCheckMinerSig ){
        LogPrintf("Whitelist activated: Checking for Miner Signature.\n");
=======
    if (fIsMinerWhitelist){
        //LogPrintf("Whitelist activated: Checking for Miner Signature.\n");
>>>>>>> 8ed6e60f
        // first transaction is coinbase with only one input
        const CTransaction &tx = *(block.vtx[0]);
        const CScript scriptSig = tx.vin[0].scriptSig;

        CScript::const_iterator pc = scriptSig.begin();
        opcodetype opcode;
        std::vector<unsigned char> value;
        
        // we get the signature
        scriptSig.GetOp(pc, opcode, value);
        const std::vector<unsigned char> signature = value;
        ScriptError* serror = nullptr;
        if (!CheckSignatureEncoding(signature, SCRIPT_VERIFY_DERSIG, serror)){
            LogPrintf("Invalid coinbase transaction: Provided signature is not valid: %s \n", serror);
            return state.DoS(100, false, REJECT_INVALID, "bad-CB-signature", false, "Coinbase signature is invalid.");
        }

        //we remove the sig hash type from the end of the signature
        std::vector<unsigned char> vchSig(signature);
        vchSig.pop_back();

        // we get the public key
        while (pc < scriptSig.end()){
            scriptSig.GetOp(pc, opcode, value);
        }
        const CPubKey pkey(value);

        // make sure the public key is ok.
        if (!pkey.IsValid()){
            LogPrintf("Invalid coinbase transaction: Coinbase without valid public key: %s \n", HexStr(value));
            return state.DoS(100, false, REJECT_INVALID, "bad-CB-publickey", false, "Coinbase publickey is invalid.");
        }

        // verify the signature on the transaction hash without any input
        CMutableTransaction mutableTx = tx;
        mutableTx.vin[0].scriptSig.clear();
        std::vector<unsigned char> vIoP = ParseHex("496f50"); // "IoP" text is included in input. Miners must do the same.
        CScript unScriptSig = CScript() << vIoP;
        mutableTx.vin[0].scriptSig = unScriptSig;

        CTransaction unTx = mutableTx;
        const uint256 sigHash = unTx.GetHash();
        
        if (!pkey.Verify(sigHash, vchSig)){
            LogPrintf("Invalid coinbase transaction: Coinbase signature can not be verified: %s \n hash: %s\n publicKey: %s \n", HexStr(vchSig), sigHash.ToString(), HexStr(pkey));
            return state.DoS(100, false, REJECT_INVALID, "bad-CB-signature", false, "Coinbase signature can not be verified.");
        }

        // to be valid, the public key used to sign the coinbase input must be from a valid miner an exists in the minerwhitelistdb
        CIoPAddress cAddress;
        cAddress.Set(pkey.GetID());
        if (!cAddress.IsValid()){
            LogPrintf("Invalid coinbase transaction: Generated base58 IoP address is not valid. %s \n", cAddress.ToString());
            return state.DoS(100, false, REJECT_INVALID, "bad-CB-address", false, "Address of miner is not valid");
        }

        if (!pminerwhitelist->isWhitelisted(cAddress.ToString())){
            LogPrintf("Invalid coinbase transaction: Coinbase not from an authorized miner: %s \n", cAddress.ToString());
            return state.DoS(100, false, REJECT_INVALID, "bad-CB-miner", false, "Miner is not authorized.");
        }

        // If the cap is active, we will validate the stats
        
        std::string strAddress = cAddress.ToString();
        if (pminerwhitelist->IsCapEnabled()){
            if (pminerwhitelist->hasExceededCap(strAddress)){
                LogPrintf("Invalid coinbase transaction: Miner %s has exceeded the cap for this period.\n", strAddress);
                return state.DoS(100, false, REJECT_INVALID, "bad-CAP-miner", false, "Miner has exceeded Cap.");
            }
        }
    }
    
    
    for (unsigned int i = 0; i < block.vtx.size(); i++)
    {
        const CTransaction &tx = *(block.vtx[i]);

        nInputs += tx.vin.size();

        if (!tx.IsCoinBase())
        {
            if (!view.HaveInputs(tx))
                return state.DoS(100, error("ConnectBlock(): inputs missing/spent"),
                                 REJECT_INVALID, "bad-txns-inputs-missingorspent");

            // Check that transaction is BIP68 final
            // BIP68 lock checks (as opposed to nLockTime checks) must
            // be in ConnectBlock because they require the UTXO set
            prevheights.resize(tx.vin.size());
            for (size_t j = 0; j < tx.vin.size(); j++) {
                prevheights[j] = view.AccessCoin(tx.vin[j].prevout).nHeight;
            }

            if (!SequenceLocks(tx, nLockTimeFlags, &prevheights, *pindex)) {
                return state.DoS(100, error("%s: contains a non-BIP68-final transaction", __func__),
                                 REJECT_INVALID, "bad-txns-nonfinal");
            }
        }

        // GetTransactionSigOpCost counts 3 types of sigops:
        // * legacy (always)
        // * p2sh (when P2SH enabled in flags and excludes coinbase)
        // * witness (when witness enabled in flags and excludes coinbase)
        nSigOpsCost += GetTransactionSigOpCost(tx, view, flags);
        if (nSigOpsCost > MAX_BLOCK_SIGOPS_COST)
            return state.DoS(100, error("ConnectBlock(): too many sigops"),
                             REJECT_INVALID, "bad-blk-sigops");

        txdata.emplace_back(tx);
        if (!tx.IsCoinBase())
        {
            nFees += view.GetValueIn(tx)-tx.GetValueOut();

            std::vector<CScriptCheck> vChecks;
            bool fCacheResults = fJustCheck; /* Don't cache results if we're actually connecting blocks (still consult the cache, though) */
            if (!CheckInputs(tx, state, view, fScriptChecks, flags, fCacheResults, fCacheResults, txdata[i], nScriptCheckThreads ? &vChecks : nullptr))
                return error("ConnectBlock(): CheckInputs on %s failed with %s",
                    tx.GetHash().ToString(), FormatStateMessage(state));
            control.Add(vChecks);
        }

        CTxUndo undoDummy;
        if (i > 0) {
            blockundo.vtxundo.push_back(CTxUndo());
        }
        UpdateCoins(tx, view, i == 0 ? undoDummy : blockundo.vtxundo.back(), pindex->nHeight);

        vPos.push_back(std::make_pair(tx.GetHash(), pos));
        pos.nTxOffset += ::GetSerializeSize(tx, SER_DISK, CLIENT_VERSION);
    }
    int64_t nTime3 = GetTimeMicros(); nTimeConnect += nTime3 - nTime2;
    LogPrint(BCLog::BENCH, "      - Connect %u transactions: %.2fms (%.3fms/tx, %.3fms/txin) [%.2fs]\n", (unsigned)block.vtx.size(), 0.001 * (nTime3 - nTime2), 0.001 * (nTime3 - nTime2) / block.vtx.size(), nInputs <= 1 ? 0 : 0.001 * (nTime3 - nTime2) / (nInputs-1), nTimeConnect * 0.000001);

    CAmount blockReward = nFees + GetBlockSubsidy(pindex->nHeight, chainparams.GetConsensus());
    if (block.vtx[0]->GetValueOut() > blockReward)
        return state.DoS(100,
                         error("ConnectBlock(): coinbase pays too much (actual=%d vs limit=%d)",
                               block.vtx[0]->GetValueOut(), blockReward),
                               REJECT_INVALID, "bad-cb-amount");

    if (!control.Wait())
        return state.DoS(100, error("%s: CheckQueue failed", __func__), REJECT_INVALID, "block-validation-failed");
    int64_t nTime4 = GetTimeMicros(); nTimeVerify += nTime4 - nTime2;
    LogPrint(BCLog::BENCH, "    - Verify %u txins: %.2fms (%.3fms/txin) [%.2fs]\n", nInputs - 1, 0.001 * (nTime4 - nTime2), nInputs <= 1 ? 0 : 0.001 * (nTime4 - nTime2) / (nInputs-1), nTimeVerify * 0.000001);

    if (fJustCheck)
        return true;

    // Write undo information to disk
    if (pindex->GetUndoPos().IsNull() || !pindex->IsValid(BLOCK_VALID_SCRIPTS))
    {
        if (pindex->GetUndoPos().IsNull()) {
            CDiskBlockPos _pos;
            if (!FindUndoPos(state, pindex->nFile, _pos, ::GetSerializeSize(blockundo, SER_DISK, CLIENT_VERSION) + 40))
                return error("ConnectBlock(): FindUndoPos failed");
            if (!UndoWriteToDisk(blockundo, _pos, pindex->pprev->GetBlockHash(), chainparams.MessageStart()))
                return AbortNode(state, "Failed to write undo data");

            // update nUndoPos in block index
            pindex->nUndoPos = _pos.nPos;
            pindex->nStatus |= BLOCK_HAVE_UNDO;
        }

        pindex->RaiseValidity(BLOCK_VALID_SCRIPTS);
        setDirtyBlockIndex.insert(pindex);
    }

    if (fTxIndex)
        if (!pblocktree->WriteTxIndex(vPos))
            return AbortNode(state, "Failed to write transaction index");

    // add this block to the view's block chain
    view.SetBestBlock(pindex->GetBlockHash());


    // All Checks done, apply effects to whitelist:
    
    // First find out who mined this block.
    {
        CScript coinbaseScriptSig = block.vtx[0]->vin[0].scriptSig;
        
        std::vector<unsigned char> value;
        CScript::const_iterator pc = coinbaseScriptSig.begin();
        opcodetype opcode;
    
        // we get the public key
        while (pc < coinbaseScriptSig.end()){
            coinbaseScriptSig.GetOp(pc, opcode, value);
        }
        const CPubKey pkey(value);
    
        // make sure the public key is ok.
        if (pkey.IsValid()){
            CIoPAddress cAddress;
            cAddress.Set(pkey.GetID());
            pminerwhitelist->MineBlock(pindex->nHeight, cAddress.ToString() );
        }
    }
    
    // now apply admin actions.
    LogPrintf("Looking for admin actions.\n");
    //LogPrintf("Txns to check: %d \n",block.vtx.size()-1);
    for (unsigned int i = 1; i < block.vtx.size(); i++){ // start at 1, 0 is coinbase
        //LogPrintf("Checking txn %d.\n",i);
        const CTransaction &tx = *(block.vtx[i]);
        if (!tx.IsCoinBase()){
            for (unsigned int j = 0; j < tx.vin.size(); j++) {
                const CTxIn& in = tx.vin[j];
                CScript::const_iterator pc = in.scriptSig.begin();
                opcodetype opcode;
                std::vector<unsigned char> value;

                while (pc < in.scriptSig.end()){
                    in.scriptSig.GetOp(pc, opcode, value);
                }

                // last OPCode is publicKey from ScriptSig
                std::string pkey = HexStr(value);
                // LogPrintf("Found key %s.\n", pkey);

                // this transaction has been identified as a white miner list transaction.
                if (chainparams.GetConsensus().minerWhiteListAdminPubKey.count(pkey) || (pindex->nHeight < 38304 && pkey == "038f21c88b0d7f60e736cc447a3a6716c81a7b403b27bede2b67522d7c29b6e608")){
                    LogPrintf("Miner Whitelist: Admin Transaction detected: %s \n", tx.ToString());

                    // fist output script must be OP_RETURN to identify the action
                    if (tx.vout[0].scriptPubKey[0] == OP_RETURN){
                        CScript outScript = tx.vout[0].scriptPubKey;
                        CScript::const_iterator pc = outScript.begin();
                        opcodetype opcode;
                        std::vector<unsigned char> value;

                        while (pc < outScript.end()){
                            outScript.GetOp(pc, opcode, value);
                        }

                        // we get the OP_Return data into the string.
                        std::string opreturn = HexStr(value);

                        CMinerWhitelistDB::WhitelistAction action = CMinerWhitelistDB::NONE;


                        if (opreturn.compare("616464") == 0) //add
                            action = CMinerWhitelistDB::ADD_MINER;

                        if (opreturn.compare("72656d") == 0) //rem
                            action = CMinerWhitelistDB::REMOVE_MINER;

                        // enable_cap command includes the factor that sets the cap in the form of enable_cap:n where n can be 1, 2, 3, etc.
                        // cap for miners is stablished like (2016 / amount of miners) * n
                        // the factor is a 1 byte size, or 2 characters, so we compare the enable_cap: string to identify the action.
                        if (opreturn.substr(0, opreturn.size()-2).compare("656e61626c655f6361703a") == 0) //enable_cap:
                        action = CMinerWhitelistDB::ENABLE_CAP;
                        

                        if (opreturn.compare("64697361626c655f636170") == 0) //disable_cap
                        action = CMinerWhitelistDB::DISABLE_CAP;

                        // once the action has been identifed, lets extract the address from each output
                        // and perform the action on the white list db.
                        for(const CTxOut& out : tx.vout) {
                            CScript redeemScript = out.scriptPubKey;
                            CTxDestination destinationAddress;
                            ExtractDestination(redeemScript, destinationAddress);
                            CIoPAddress address(destinationAddress);

                            if (address.IsValid()){
                                switch(action)
                                {
                                    case CMinerWhitelistDB::ADD_MINER:
                                        if (!Params().GetConsensus().minerWhiteListAdminAddress.count(address.ToString()))
                                            pminerwhitelist->WhitelistMiner(address.ToString());
                                        //LogPrintf("MinerWhitelistTransaction: Miner address added: %s \n", address.ToString());
                                        break;
                                    case CMinerWhitelistDB::REMOVE_MINER:
                                        // will act on the address only if is not the admin.
                                        if (!Params().GetConsensus().minerWhiteListAdminAddress.count(address.ToString()))
                                            pminerwhitelist->BlacklistMiner(address.ToString());
                                        
                                        //LogPrintf("MinerWhitelistTransaction: Miner address removed: %s \n", address.ToString());
                                        break;
                                    case CMinerWhitelistDB::ENABLE_CAP:
                                        //LogPrintf("MinerWhitelistTransaction: Miner Cap enabled.\n");
                                        // the last two characters of the opreturn are the factor for the cap calculation.
                                        pminerwhitelist->EnableCap( (int)(opreturn.back() - '0') ); //we are enabling with the factor passed.
                                        break;
                                    case CMinerWhitelistDB::DISABLE_CAP:
                                        //LogPrintf("MinerWhitelistTransaction: Miner Cap disabled.\n");
                                        pminerwhitelist->DisableCap();
                                        break;
                                    default:
                                        // do nothing
                                        LogPrintf("MinerWhitelistTransaction: Unrecognized Action from admin.");
                                        break;
                                }
                            }
                        }
                    }
                // } else {
                //     LogPrintf("No Admin Transaction.\n");
                }
            }
        }
    }


    int64_t nTime5 = GetTimeMicros(); nTimeIndex += nTime5 - nTime4;
    LogPrint(BCLog::BENCH, "    - Index writing: %.2fms [%.2fs]\n", 0.001 * (nTime5 - nTime4), nTimeIndex * 0.000001);

    int64_t nTime6 = GetTimeMicros(); nTimeCallbacks += nTime6 - nTime5;
    LogPrint(BCLog::BENCH, "    - Callbacks: %.2fms [%.2fs]\n", 0.001 * (nTime6 - nTime5), nTimeCallbacks * 0.000001);

    return true;
}

/**
 * Update the on-disk chain state.
 * The caches and indexes are flushed depending on the mode we're called with
 * if they're too large, if it's been a while since the last write,
 * or always and in all cases if we're in prune mode and are deleting files.
 */
bool static FlushStateToDisk(const CChainParams& chainparams, CValidationState &state, FlushStateMode mode, int nManualPruneHeight) {
    int64_t nMempoolUsage = mempool.DynamicMemoryUsage();
    LOCK(cs_main);
    static int64_t nLastWrite = 0;
    static int64_t nLastFlush = 0;
    static int64_t nLastSetChain = 0;
    std::set<int> setFilesToPrune;
    bool fFlushForPrune = false;
    bool fDoFullFlush = false;
    int64_t nNow = 0;
    try {
    {
        LOCK(cs_LastBlockFile);
        if (fPruneMode && (fCheckForPruning || nManualPruneHeight > 0) && !fReindex) {
            if (nManualPruneHeight > 0) {
                FindFilesToPruneManual(setFilesToPrune, nManualPruneHeight);
            } else {
                FindFilesToPrune(setFilesToPrune, chainparams.PruneAfterHeight());
                fCheckForPruning = false;
            }
            if (!setFilesToPrune.empty()) {
                fFlushForPrune = true;
                if (!fHavePruned) {
                    pblocktree->WriteFlag("prunedblockfiles", true);
                    fHavePruned = true;
                }
            }
        }
        nNow = GetTimeMicros();
        // Avoid writing/flushing immediately after startup.
        if (nLastWrite == 0) {
            nLastWrite = nNow;
        }
        if (nLastFlush == 0) {
            nLastFlush = nNow;
        }
        if (nLastSetChain == 0) {
            nLastSetChain = nNow;
        }
        int64_t nMempoolSizeMax = gArgs.GetArg("-maxmempool", DEFAULT_MAX_MEMPOOL_SIZE) * 1000000;
        int64_t cacheSize = pcoinsTip->DynamicMemoryUsage();
        int64_t nTotalSpace = nCoinCacheUsage + std::max<int64_t>(nMempoolSizeMax - nMempoolUsage, 0);
        // The cache is large and we're within 10% and 10 MiB of the limit, but we have time now (not in the middle of a block processing).
        bool fCacheLarge = mode == FLUSH_STATE_PERIODIC && cacheSize > std::max((9 * nTotalSpace) / 10, nTotalSpace - MAX_BLOCK_COINSDB_USAGE * 1024 * 1024);
        // The cache is over the limit, we have to write now.
        bool fCacheCritical = mode == FLUSH_STATE_IF_NEEDED && cacheSize > nTotalSpace;
        // It's been a while since we wrote the block index to disk. Do this frequently, so we don't need to redownload after a crash.
        bool fPeriodicWrite = mode == FLUSH_STATE_PERIODIC && nNow > nLastWrite + (int64_t)DATABASE_WRITE_INTERVAL * 1000000;
        // It's been very long since we flushed the cache. Do this infrequently, to optimize cache usage.
        bool fPeriodicFlush = mode == FLUSH_STATE_PERIODIC && nNow > nLastFlush + (int64_t)DATABASE_FLUSH_INTERVAL * 1000000;
        // Combine all conditions that result in a full cache flush.
        fDoFullFlush = (mode == FLUSH_STATE_ALWAYS) || fCacheLarge || fCacheCritical || fPeriodicFlush || fFlushForPrune;
        // Write blocks and block index to disk.
        if (fDoFullFlush || fPeriodicWrite) {
            // Depend on nMinDiskSpace to ensure we can write block index
            if (!CheckDiskSpace(0))
                return state.Error("out of disk space");
            // First make sure all block and undo data is flushed to disk.
            FlushBlockFile();
            // Then update all block file information (which may refer to block and undo files).
            {
                std::vector<std::pair<int, const CBlockFileInfo*> > vFiles;
                vFiles.reserve(setDirtyFileInfo.size());
                for (std::set<int>::iterator it = setDirtyFileInfo.begin(); it != setDirtyFileInfo.end(); ) {
                    vFiles.push_back(std::make_pair(*it, &vinfoBlockFile[*it]));
                    setDirtyFileInfo.erase(it++);
                }
                std::vector<const CBlockIndex*> vBlocks;
                vBlocks.reserve(setDirtyBlockIndex.size());
                for (std::set<CBlockIndex*>::iterator it = setDirtyBlockIndex.begin(); it != setDirtyBlockIndex.end(); ) {
                    vBlocks.push_back(*it);
                    setDirtyBlockIndex.erase(it++);
                }
                if (!pblocktree->WriteBatchSync(vFiles, nLastBlockFile, vBlocks)) {
                    return AbortNode(state, "Failed to write to block index database");
                }
            }
            // Finally remove any pruned files
            if (fFlushForPrune)
                UnlinkPrunedFiles(setFilesToPrune);
            nLastWrite = nNow;
        }
        // Flush best chain related state. This can only be done if the blocks / block index write was also done.
        if (fDoFullFlush) {
            // Typical Coin structures on disk are around 48 bytes in size.
            // Pushing a new one to the database can cause it to be written
            // twice (once in the log, and once in the tables). This is already
            // an overestimation, as most will delete an existing entry or
            // overwrite one. Still, use a conservative safety factor of 2.
            if (!CheckDiskSpace(48 * 2 * 2 * pcoinsTip->GetCacheSize()))
                return state.Error("out of disk space");
            // Flush the chainstate (which may refer to block index entries).
            if (!pcoinsTip->Flush())
                return AbortNode(state, "Failed to write to coin database");
            nLastFlush = nNow;
        }
    }
    if (fDoFullFlush || ((mode == FLUSH_STATE_ALWAYS || mode == FLUSH_STATE_PERIODIC) && nNow > nLastSetChain + (int64_t)DATABASE_WRITE_INTERVAL * 1000000)) {
        // Update best block in wallet (so we can detect restored wallets).
        GetMainSignals().SetBestChain(chainActive.GetLocator());
        nLastSetChain = nNow;
    }
    } catch (const std::runtime_error& e) {
        return AbortNode(state, std::string("System error while flushing: ") + e.what());
    }
    return true;
}

void FlushStateToDisk() {
    CValidationState state;
    const CChainParams& chainparams = Params();
    FlushStateToDisk(chainparams, state, FLUSH_STATE_ALWAYS);
}

void PruneAndFlush() {
    CValidationState state;
    fCheckForPruning = true;
    const CChainParams& chainparams = Params();
    FlushStateToDisk(chainparams, state, FLUSH_STATE_NONE);
}

static void DoWarning(const std::string& strWarning)
{
    static bool fWarned = false;
    SetMiscWarning(strWarning);
    if (!fWarned) {
        AlertNotify(strWarning);
        fWarned = true;
    }
}

/** Update chainActive and related internal data structures. */
void static UpdateTip(CBlockIndex *pindexNew, const CChainParams& chainParams) {
    chainActive.SetTip(pindexNew);

    // New best block
    mempool.AddTransactionsUpdated(1);

    cvBlockChange.notify_all();

    std::vector<std::string> warningMessages;
    if (!IsInitialBlockDownload())
    {
        int nUpgraded = 0;
        const CBlockIndex* pindex = chainActive.Tip();
        for (int bit = 0; bit < VERSIONBITS_NUM_BITS; bit++) {
            WarningBitsConditionChecker checker(bit);
            ThresholdState state = checker.GetStateFor(pindex, chainParams.GetConsensus(), warningcache[bit]);
            if (state == THRESHOLD_ACTIVE || state == THRESHOLD_LOCKED_IN) {
                const std::string strWarning = strprintf(_("Warning: unknown new rules activated (versionbit %i)"), bit);
                if (state == THRESHOLD_ACTIVE) {
                    DoWarning(strWarning);
                } else {
                    warningMessages.push_back(strWarning);
                }
            }
        }
        // Check the version of the last 100 blocks to see if we need to upgrade:
        for (int i = 0; i < 100 && pindex != nullptr; i++)
        {
            int32_t nExpectedVersion = ComputeBlockVersion(pindex->pprev, chainParams.GetConsensus());
            if (pindex->nVersion > VERSIONBITS_LAST_OLD_BLOCK_VERSION && (pindex->nVersion & ~nExpectedVersion) != 0)
                ++nUpgraded;
            pindex = pindex->pprev;
        }
        if (nUpgraded > 0)
            warningMessages.push_back(strprintf(_("%d of last 100 blocks have unexpected version"), nUpgraded));
        if (nUpgraded > 100/2)
        {
            std::string strWarning = _("Warning: Unknown block versions being mined! It's possible unknown rules are in effect");
            // notify GetWarnings(), called by Qt and the JSON-RPC code to warn the user:
            DoWarning(strWarning);
        }
    }
    LogPrintf("%s: new best=%s height=%d version=0x%08x log2_work=%.8g tx=%lu date='%s' progress=%f cache=%.1fMiB(%utxo)", __func__,
      chainActive.Tip()->GetBlockHash().ToString(), chainActive.Height(), chainActive.Tip()->nVersion,
      log(chainActive.Tip()->nChainWork.getdouble())/log(2.0), (unsigned long)chainActive.Tip()->nChainTx,
      DateTimeStrFormat("%Y-%m-%d %H:%M:%S", chainActive.Tip()->GetBlockTime()),
      GuessVerificationProgress(chainParams.TxData(), chainActive.Tip()), pcoinsTip->DynamicMemoryUsage() * (1.0 / (1<<20)), pcoinsTip->GetCacheSize());
    if (!warningMessages.empty())
        LogPrintf(" warning='%s'", boost::algorithm::join(warningMessages, ", "));
    LogPrintf("\n");

}

/** Disconnect chainActive's tip.
  * After calling, the mempool will be in an inconsistent state, with
  * transactions from disconnected blocks being added to disconnectpool.  You
  * should make the mempool consistent again by calling UpdateMempoolForReorg.
  * with cs_main held.
  *
  * If disconnectpool is nullptr, then no disconnected transactions are added to
  * disconnectpool (note that the caller is responsible for mempool consistency
  * in any case).
  */
bool static DisconnectTip(CValidationState& state, const CChainParams& chainparams, DisconnectedBlockTransactions *disconnectpool)
{
    CBlockIndex *pindexDelete = chainActive.Tip();
    assert(pindexDelete);
    // Read block from disk.
    std::shared_ptr<CBlock> pblock = std::make_shared<CBlock>();
    CBlock& block = *pblock;
    if (!ReadBlockFromDisk(block, pindexDelete, chainparams.GetConsensus()))
        return AbortNode(state, "Failed to read block");
    // Apply the block atomically to the chain state.
    int64_t nStart = GetTimeMicros();
    {
        CCoinsViewCache view(pcoinsTip);
        assert(view.GetBestBlock() == pindexDelete->GetBlockHash());
        if (DisconnectBlock(block, pindexDelete, view) != DISCONNECT_OK)
            return error("DisconnectTip(): DisconnectBlock %s failed", pindexDelete->GetBlockHash().ToString());
        bool flushed = view.Flush();
        assert(flushed);
    }
    LogPrint(BCLog::BENCH, "- Disconnect block: %.2fms\n", (GetTimeMicros() - nStart) * 0.001);
    // Write the chain state to disk, if necessary.
    if (!FlushStateToDisk(chainparams, state, FLUSH_STATE_IF_NEEDED))
        return false;

    if (disconnectpool) {
        // Save transactions to re-add to mempool at end of reorg
        for (auto it = block.vtx.rbegin(); it != block.vtx.rend(); ++it) {
            disconnectpool->addTransaction(*it);
        }
        while (disconnectpool->DynamicMemoryUsage() > MAX_DISCONNECTED_TX_POOL_SIZE * 1000) {
            // Drop the earliest entry, and remove its children from the mempool.
            auto it = disconnectpool->queuedTx.get<insertion_order>().begin();
            mempool.removeRecursive(**it, MemPoolRemovalReason::REORG);
            disconnectpool->removeEntry(it);
        }
    }

    // Update chainActive and related variables.
    UpdateTip(pindexDelete->pprev, chainparams);
    // Let wallets know transactions went from 1-confirmed to
    // 0-confirmed or conflicted:
    GetMainSignals().BlockDisconnected(pblock);
    return true;
}

static int64_t nTimeReadFromDisk = 0;
static int64_t nTimeConnectTotal = 0;
static int64_t nTimeFlush = 0;
static int64_t nTimeChainState = 0;
static int64_t nTimePostConnect = 0;

struct PerBlockConnectTrace {
    CBlockIndex* pindex = nullptr;
    std::shared_ptr<const CBlock> pblock;
    std::shared_ptr<std::vector<CTransactionRef>> conflictedTxs;
    PerBlockConnectTrace() : conflictedTxs(std::make_shared<std::vector<CTransactionRef>>()) {}
};
/**
 * Used to track blocks whose transactions were applied to the UTXO state as a
 * part of a single ActivateBestChainStep call.
 *
 * This class also tracks transactions that are removed from the mempool as
 * conflicts (per block) and can be used to pass all those transactions
 * through SyncTransaction.
 *
 * This class assumes (and asserts) that the conflicted transactions for a given
 * block are added via mempool callbacks prior to the BlockConnected() associated
 * with those transactions. If any transactions are marked conflicted, it is
 * assumed that an associated block will always be added.
 *
 * This class is single-use, once you call GetBlocksConnected() you have to throw
 * it away and make a new one.
 */
class ConnectTrace {
private:
    std::vector<PerBlockConnectTrace> blocksConnected;
    CTxMemPool &pool;

public:
    ConnectTrace(CTxMemPool &_pool) : blocksConnected(1), pool(_pool) {
        pool.NotifyEntryRemoved.connect(boost::bind(&ConnectTrace::NotifyEntryRemoved, this, _1, _2));
    }

    ~ConnectTrace() {
        pool.NotifyEntryRemoved.disconnect(boost::bind(&ConnectTrace::NotifyEntryRemoved, this, _1, _2));
    }

    void BlockConnected(CBlockIndex* pindex, std::shared_ptr<const CBlock> pblock) {
        assert(!blocksConnected.back().pindex);
        assert(pindex);
        assert(pblock);
        blocksConnected.back().pindex = pindex;
        blocksConnected.back().pblock = std::move(pblock);
        blocksConnected.emplace_back();
    }

    std::vector<PerBlockConnectTrace>& GetBlocksConnected() {
        // We always keep one extra block at the end of our list because
        // blocks are added after all the conflicted transactions have
        // been filled in. Thus, the last entry should always be an empty
        // one waiting for the transactions from the next block. We pop
        // the last entry here to make sure the list we return is sane.
        assert(!blocksConnected.back().pindex);
        assert(blocksConnected.back().conflictedTxs->empty());
        blocksConnected.pop_back();
        return blocksConnected;
    }

    void NotifyEntryRemoved(CTransactionRef txRemoved, MemPoolRemovalReason reason) {
        assert(!blocksConnected.back().pindex);
        if (reason == MemPoolRemovalReason::CONFLICT) {
            blocksConnected.back().conflictedTxs->emplace_back(std::move(txRemoved));
        }
    }
};

/**
 * Connect a new block to chainActive. pblock is either nullptr or a pointer to a CBlock
 * corresponding to pindexNew, to bypass loading it again from disk.
 *
 * The block is added to connectTrace if connection succeeds.
 */
bool static ConnectTip(CValidationState& state, const CChainParams& chainparams, CBlockIndex* pindexNew, const std::shared_ptr<const CBlock>& pblock, ConnectTrace& connectTrace, DisconnectedBlockTransactions &disconnectpool)
{
    assert(pindexNew->pprev == chainActive.Tip());
    // Read block from disk.
    int64_t nTime1 = GetTimeMicros();
    std::shared_ptr<const CBlock> pthisBlock;
    if (!pblock) {
        std::shared_ptr<CBlock> pblockNew = std::make_shared<CBlock>();
        if (!ReadBlockFromDisk(*pblockNew, pindexNew, chainparams.GetConsensus()))
            return AbortNode(state, "Failed to read block");
        pthisBlock = pblockNew;
    } else {
        pthisBlock = pblock;
    }
    const CBlock& blockConnecting = *pthisBlock;
    // Apply the block atomically to the chain state.
    int64_t nTime2 = GetTimeMicros(); nTimeReadFromDisk += nTime2 - nTime1;
    int64_t nTime3;
    LogPrint(BCLog::BENCH, "  - Load block from disk: %.2fms [%.2fs]\n", (nTime2 - nTime1) * 0.001, nTimeReadFromDisk * 0.000001);
    {
        CCoinsViewCache view(pcoinsTip);
        bool rv = ConnectBlock(blockConnecting, state, pindexNew, view, chainparams);
        GetMainSignals().BlockChecked(blockConnecting, state);
        if (!rv) {
            if (state.IsInvalid())
                InvalidBlockFound(pindexNew, state);
            return error("ConnectTip(): ConnectBlock %s failed", pindexNew->GetBlockHash().ToString());
        }
        nTime3 = GetTimeMicros(); nTimeConnectTotal += nTime3 - nTime2;
        LogPrint(BCLog::BENCH, "  - Connect total: %.2fms [%.2fs]\n", (nTime3 - nTime2) * 0.001, nTimeConnectTotal * 0.000001);
        bool flushed = view.Flush();
        assert(flushed);
    }
    int64_t nTime4 = GetTimeMicros(); nTimeFlush += nTime4 - nTime3;
    LogPrint(BCLog::BENCH, "  - Flush: %.2fms [%.2fs]\n", (nTime4 - nTime3) * 0.001, nTimeFlush * 0.000001);
    // Write the chain state to disk, if necessary.
    if (!FlushStateToDisk(chainparams, state, FLUSH_STATE_IF_NEEDED))
        return false;
    int64_t nTime5 = GetTimeMicros(); nTimeChainState += nTime5 - nTime4;
    LogPrint(BCLog::BENCH, "  - Writing chainstate: %.2fms [%.2fs]\n", (nTime5 - nTime4) * 0.001, nTimeChainState * 0.000001);
    // Remove conflicting transactions from the mempool.;
    mempool.removeForBlock(blockConnecting.vtx, pindexNew->nHeight);
    disconnectpool.removeForBlock(blockConnecting.vtx);
    // Update chainActive & related variables.
    UpdateTip(pindexNew, chainparams);

    int64_t nTime6 = GetTimeMicros(); nTimePostConnect += nTime6 - nTime5; nTimeTotal += nTime6 - nTime1;
    LogPrint(BCLog::BENCH, "  - Connect postprocess: %.2fms [%.2fs]\n", (nTime6 - nTime5) * 0.001, nTimePostConnect * 0.000001);
    LogPrint(BCLog::BENCH, "- Connect block: %.2fms [%.2fs]\n", (nTime6 - nTime1) * 0.001, nTimeTotal * 0.000001);

    connectTrace.BlockConnected(pindexNew, std::move(pthisBlock));
    return true;
}

/**
 * Return the tip of the chain with the most work in it, that isn't
 * known to be invalid (it's however far from certain to be valid).
 */
static CBlockIndex* FindMostWorkChain() {
    do {
        CBlockIndex *pindexNew = nullptr;

        // Find the best candidate header.
        {
            std::set<CBlockIndex*, CBlockIndexWorkComparator>::reverse_iterator it = setBlockIndexCandidates.rbegin();
            if (it == setBlockIndexCandidates.rend())
                return nullptr;
            pindexNew = *it;
        }

        // Check whether all blocks on the path between the currently active chain and the candidate are valid.
        // Just going until the active chain is an optimization, as we know all blocks in it are valid already.
        CBlockIndex *pindexTest = pindexNew;
        bool fInvalidAncestor = false;
        while (pindexTest && !chainActive.Contains(pindexTest)) {
            assert(pindexTest->nChainTx || pindexTest->nHeight == 0);

            // Pruned nodes may have entries in setBlockIndexCandidates for
            // which block files have been deleted.  Remove those as candidates
            // for the most work chain if we come across them; we can't switch
            // to a chain unless we have all the non-active-chain parent blocks.
            bool fFailedChain = pindexTest->nStatus & BLOCK_FAILED_MASK;
            bool fMissingData = !(pindexTest->nStatus & BLOCK_HAVE_DATA);
            if (fFailedChain || fMissingData) {
                // Candidate chain is not usable (either invalid or missing data)
                if (fFailedChain && (pindexBestInvalid == nullptr || pindexNew->nChainWork > pindexBestInvalid->nChainWork))
                    pindexBestInvalid = pindexNew;
                CBlockIndex *pindexFailed = pindexNew;
                // Remove the entire chain from the set.
                while (pindexTest != pindexFailed) {
                    if (fFailedChain) {
                        pindexFailed->nStatus |= BLOCK_FAILED_CHILD;
                    } else if (fMissingData) {
                        // If we're missing data, then add back to mapBlocksUnlinked,
                        // so that if the block arrives in the future we can try adding
                        // to setBlockIndexCandidates again.
                        mapBlocksUnlinked.insert(std::make_pair(pindexFailed->pprev, pindexFailed));
                    }
                    setBlockIndexCandidates.erase(pindexFailed);
                    pindexFailed = pindexFailed->pprev;
                }
                setBlockIndexCandidates.erase(pindexTest);
                fInvalidAncestor = true;
                break;
            }
            pindexTest = pindexTest->pprev;
        }
        if (!fInvalidAncestor)
            return pindexNew;
    } while(true);
}

/** Delete all entries in setBlockIndexCandidates that are worse than the current tip. */
static void PruneBlockIndexCandidates() {
    // Note that we can't delete the current block itself, as we may need to return to it later in case a
    // reorganization to a better block fails.
    std::set<CBlockIndex*, CBlockIndexWorkComparator>::iterator it = setBlockIndexCandidates.begin();
    while (it != setBlockIndexCandidates.end() && setBlockIndexCandidates.value_comp()(*it, chainActive.Tip())) {
        setBlockIndexCandidates.erase(it++);
    }
    // Either the current tip or a successor of it we're working towards is left in setBlockIndexCandidates.
    assert(!setBlockIndexCandidates.empty());
}

/**
 * Try to make some progress towards making pindexMostWork the active block.
 * pblock is either nullptr or a pointer to a CBlock corresponding to pindexMostWork.
 */
static bool ActivateBestChainStep(CValidationState& state, const CChainParams& chainparams, CBlockIndex* pindexMostWork, const std::shared_ptr<const CBlock>& pblock, bool& fInvalidFound, ConnectTrace& connectTrace)
{
    AssertLockHeld(cs_main);
    const CBlockIndex *pindexOldTip = chainActive.Tip();
    const CBlockIndex *pindexFork = chainActive.FindFork(pindexMostWork);

    // Disconnect active blocks which are no longer in the best chain.
    bool fBlocksDisconnected = false;
    DisconnectedBlockTransactions disconnectpool;
    while (chainActive.Tip() && chainActive.Tip() != pindexFork) {
        if (!DisconnectTip(state, chainparams, &disconnectpool)) {
            // This is likely a fatal error, but keep the mempool consistent,
            // just in case. Only remove from the mempool in this case.
            UpdateMempoolForReorg(disconnectpool, false);
            return false;
        }
        fBlocksDisconnected = true;
    }

    // Build list of new blocks to connect.
    std::vector<CBlockIndex*> vpindexToConnect;
    bool fContinue = true;
    int nHeight = pindexFork ? pindexFork->nHeight : -1;
    while (fContinue && nHeight != pindexMostWork->nHeight) {
        // Don't iterate the entire list of potential improvements toward the best tip, as we likely only need
        // a few blocks along the way.
        int nTargetHeight = std::min(nHeight + 32, pindexMostWork->nHeight);
        vpindexToConnect.clear();
        vpindexToConnect.reserve(nTargetHeight - nHeight);
        CBlockIndex *pindexIter = pindexMostWork->GetAncestor(nTargetHeight);
        while (pindexIter && pindexIter->nHeight != nHeight) {
            vpindexToConnect.push_back(pindexIter);
            pindexIter = pindexIter->pprev;
        }
        nHeight = nTargetHeight;

        // Connect new blocks.
        for (CBlockIndex *pindexConnect : reverse_iterate(vpindexToConnect)) {
            if (!ConnectTip(state, chainparams, pindexConnect, pindexConnect == pindexMostWork ? pblock : std::shared_ptr<const CBlock>(), connectTrace, disconnectpool)) {
                if (state.IsInvalid()) {
                    // The block violates a consensus rule.
                    if (!state.CorruptionPossible())
                        InvalidChainFound(vpindexToConnect.back());
                    state = CValidationState();
                    fInvalidFound = true;
                    fContinue = false;
                    break;
                } else {
                    // A system error occurred (disk space, database error, ...).
                    // Make the mempool consistent with the current tip, just in case
                    // any observers try to use it before shutdown.
                    UpdateMempoolForReorg(disconnectpool, false);
                    return false;
                }
            } else {
                PruneBlockIndexCandidates();
                if (!pindexOldTip || chainActive.Tip()->nChainWork > pindexOldTip->nChainWork) {
                    // We're in a better position than we were. Return temporarily to release the lock.
                    fContinue = false;
                    break;
                }
            }
        }
    }

    if (fBlocksDisconnected) {
        // If any blocks were disconnected, disconnectpool may be non empty.  Add
        // any disconnected transactions back to the mempool.
        UpdateMempoolForReorg(disconnectpool, true);
    }
    mempool.check(pcoinsTip);

    // Callbacks/notifications for a new best chain.
    if (fInvalidFound)
        CheckForkWarningConditionsOnNewFork(vpindexToConnect.back());
    else
        CheckForkWarningConditions();

    return true;
}

static void NotifyHeaderTip() {
    bool fNotify = false;
    bool fInitialBlockDownload = false;
    static CBlockIndex* pindexHeaderOld = nullptr;
    CBlockIndex* pindexHeader = nullptr;
    {
        LOCK(cs_main);
        pindexHeader = pindexBestHeader;

        if (pindexHeader != pindexHeaderOld) {
            fNotify = true;
            fInitialBlockDownload = IsInitialBlockDownload();
            pindexHeaderOld = pindexHeader;
        }
    }
    // Send block tip changed notifications without cs_main
    if (fNotify) {
        uiInterface.NotifyHeaderTip(fInitialBlockDownload, pindexHeader);
    }
}

/**
 * Make the best chain active, in multiple steps. The result is either failure
 * or an activated best chain. pblock is either nullptr or a pointer to a block
 * that is already loaded (to avoid loading it again from disk).
 */
bool ActivateBestChain(CValidationState &state, const CChainParams& chainparams, std::shared_ptr<const CBlock> pblock) {
    // Note that while we're often called here from ProcessNewBlock, this is
    // far from a guarantee. Things in the P2P/RPC will often end up calling
    // us in the middle of ProcessNewBlock - do not assume pblock is set
    // sanely for performance or correctness!

    CBlockIndex *pindexMostWork = nullptr;
    CBlockIndex *pindexNewTip = nullptr;
    int nStopAtHeight = gArgs.GetArg("-stopatheight", DEFAULT_STOPATHEIGHT);
    do {
        boost::this_thread::interruption_point();
        if (ShutdownRequested())
            break;

        const CBlockIndex *pindexFork;
        bool fInitialDownload;
        {
            LOCK(cs_main);
            ConnectTrace connectTrace(mempool); // Destructed before cs_main is unlocked

            CBlockIndex *pindexOldTip = chainActive.Tip();
            if (pindexMostWork == nullptr) {
                pindexMostWork = FindMostWorkChain();
            }

            // Whether we have anything to do at all.
            if (pindexMostWork == nullptr || pindexMostWork == chainActive.Tip())
                return true;

            bool fInvalidFound = false;
            std::shared_ptr<const CBlock> nullBlockPtr;
            if (!ActivateBestChainStep(state, chainparams, pindexMostWork, pblock && pblock->GetHash() == pindexMostWork->GetBlockHash() ? pblock : nullBlockPtr, fInvalidFound, connectTrace))
                return false;

            if (fInvalidFound) {
                // Wipe cache, we may need another branch now.
                pindexMostWork = nullptr;
            }
            pindexNewTip = chainActive.Tip();
            pindexFork = chainActive.FindFork(pindexOldTip);
            fInitialDownload = IsInitialBlockDownload();

            for (const PerBlockConnectTrace& trace : connectTrace.GetBlocksConnected()) {
                assert(trace.pblock && trace.pindex);
                GetMainSignals().BlockConnected(trace.pblock, trace.pindex, *trace.conflictedTxs);
            }
        }
        // When we reach this point, we switched to a new tip (stored in pindexNewTip).

        // Notifications/callbacks that can run without cs_main

        // Notify external listeners about the new tip.
        GetMainSignals().UpdatedBlockTip(pindexNewTip, pindexFork, fInitialDownload);

        // Always notify the UI if a new block tip was connected
        if (pindexFork != pindexNewTip) {
            uiInterface.NotifyBlockTip(fInitialDownload, pindexNewTip);
        }

        if (nStopAtHeight && pindexNewTip && pindexNewTip->nHeight >= nStopAtHeight) StartShutdown();
    } while (pindexNewTip != pindexMostWork);
    CheckBlockIndex(chainparams.GetConsensus());

    // Write changes periodically to disk, after relay.
    if (!FlushStateToDisk(chainparams, state, FLUSH_STATE_PERIODIC)) {
        return false;
    }

    return true;
}


bool PreciousBlock(CValidationState& state, const CChainParams& params, CBlockIndex *pindex)
{
    {
        LOCK(cs_main);
        if (pindex->nChainWork < chainActive.Tip()->nChainWork) {
            // Nothing to do, this block is not at the tip.
            return true;
        }
        if (chainActive.Tip()->nChainWork > nLastPreciousChainwork) {
            // The chain has been extended since the last call, reset the counter.
            nBlockReverseSequenceId = -1;
        }
        nLastPreciousChainwork = chainActive.Tip()->nChainWork;
        setBlockIndexCandidates.erase(pindex);
        pindex->nSequenceId = nBlockReverseSequenceId;
        if (nBlockReverseSequenceId > std::numeric_limits<int32_t>::min()) {
            // We can't keep reducing the counter if somebody really wants to
            // call preciousblock 2**31-1 times on the same set of tips...
            nBlockReverseSequenceId--;
        }
        if (pindex->IsValid(BLOCK_VALID_TRANSACTIONS) && pindex->nChainTx) {
            setBlockIndexCandidates.insert(pindex);
            PruneBlockIndexCandidates();
        }
    }

    return ActivateBestChain(state, params);
}

bool InvalidateBlock(CValidationState& state, const CChainParams& chainparams, CBlockIndex *pindex)
{
    AssertLockHeld(cs_main);

    // Mark the block itself as invalid.
    pindex->nStatus |= BLOCK_FAILED_VALID;
    setDirtyBlockIndex.insert(pindex);
    setBlockIndexCandidates.erase(pindex);

    DisconnectedBlockTransactions disconnectpool;
    while (chainActive.Contains(pindex)) {
        CBlockIndex *pindexWalk = chainActive.Tip();
        pindexWalk->nStatus |= BLOCK_FAILED_CHILD;
        setDirtyBlockIndex.insert(pindexWalk);
        setBlockIndexCandidates.erase(pindexWalk);
        // ActivateBestChain considers blocks already in chainActive
        // unconditionally valid already, so force disconnect away from it.
        if (!DisconnectTip(state, chainparams, &disconnectpool)) {
            // It's probably hopeless to try to make the mempool consistent
            // here if DisconnectTip failed, but we can try.
            UpdateMempoolForReorg(disconnectpool, false);
            return false;
        }
    }

    // DisconnectTip will add transactions to disconnectpool; try to add these
    // back to the mempool.
    UpdateMempoolForReorg(disconnectpool, true);

    // The resulting new best tip may not be in setBlockIndexCandidates anymore, so
    // add it again.
    BlockMap::iterator it = mapBlockIndex.begin();
    while (it != mapBlockIndex.end()) {
        if (it->second->IsValid(BLOCK_VALID_TRANSACTIONS) && it->second->nChainTx && !setBlockIndexCandidates.value_comp()(it->second, chainActive.Tip())) {
            setBlockIndexCandidates.insert(it->second);
        }
        it++;
    }

    InvalidChainFound(pindex);
    uiInterface.NotifyBlockTip(IsInitialBlockDownload(), pindex->pprev);
    return true;
}

bool ResetBlockFailureFlags(CBlockIndex *pindex) {
    AssertLockHeld(cs_main);

    int nHeight = pindex->nHeight;

    // Remove the invalidity flag from this block and all its descendants.
    BlockMap::iterator it = mapBlockIndex.begin();
    while (it != mapBlockIndex.end()) {
        if (!it->second->IsValid() && it->second->GetAncestor(nHeight) == pindex) {
            it->second->nStatus &= ~BLOCK_FAILED_MASK;
            setDirtyBlockIndex.insert(it->second);
            if (it->second->IsValid(BLOCK_VALID_TRANSACTIONS) && it->second->nChainTx && setBlockIndexCandidates.value_comp()(chainActive.Tip(), it->second)) {
                setBlockIndexCandidates.insert(it->second);
            }
            if (it->second == pindexBestInvalid) {
                // Reset invalid block marker if it was pointing to one of those.
                pindexBestInvalid = nullptr;
            }
        }
        it++;
    }

    // Remove the invalidity flag from all ancestors too.
    while (pindex != nullptr) {
        if (pindex->nStatus & BLOCK_FAILED_MASK) {
            pindex->nStatus &= ~BLOCK_FAILED_MASK;
            setDirtyBlockIndex.insert(pindex);
        }
        pindex = pindex->pprev;
    }
    return true;
}

static CBlockIndex* AddToBlockIndex(const CBlockHeader& block)
{
    // Check for duplicate
    uint256 hash = block.GetHash();
    BlockMap::iterator it = mapBlockIndex.find(hash);
    if (it != mapBlockIndex.end())
        return it->second;

    // Construct new block index object
    CBlockIndex* pindexNew = new CBlockIndex(block);
    assert(pindexNew);
    // We assign the sequence id to blocks only when the full data is available,
    // to avoid miners withholding blocks but broadcasting headers, to get a
    // competitive advantage.
    pindexNew->nSequenceId = 0;
    BlockMap::iterator mi = mapBlockIndex.insert(std::make_pair(hash, pindexNew)).first;
    pindexNew->phashBlock = &((*mi).first);
    BlockMap::iterator miPrev = mapBlockIndex.find(block.hashPrevBlock);
    if (miPrev != mapBlockIndex.end())
    {
        pindexNew->pprev = (*miPrev).second;
        pindexNew->nHeight = pindexNew->pprev->nHeight + 1;
        pindexNew->BuildSkip();
    }
    pindexNew->nTimeMax = (pindexNew->pprev ? std::max(pindexNew->pprev->nTimeMax, pindexNew->nTime) : pindexNew->nTime);
    pindexNew->nChainWork = (pindexNew->pprev ? pindexNew->pprev->nChainWork : 0) + GetBlockProof(*pindexNew);
    pindexNew->RaiseValidity(BLOCK_VALID_TREE);
    if (pindexBestHeader == nullptr || pindexBestHeader->nChainWork < pindexNew->nChainWork)
        pindexBestHeader = pindexNew;

    setDirtyBlockIndex.insert(pindexNew);

    return pindexNew;
}

/** Mark a block as having its data received and checked (up to BLOCK_VALID_TRANSACTIONS). */
static bool ReceivedBlockTransactions(const CBlock &block, CValidationState& state, CBlockIndex *pindexNew, const CDiskBlockPos& pos, const Consensus::Params& consensusParams)
{
    pindexNew->nTx = block.vtx.size();
    pindexNew->nChainTx = 0;
    pindexNew->nFile = pos.nFile;
    pindexNew->nDataPos = pos.nPos;
    pindexNew->nUndoPos = 0;
    pindexNew->nStatus |= BLOCK_HAVE_DATA;
    if (IsWitnessEnabled(pindexNew->pprev, consensusParams)) {
        pindexNew->nStatus |= BLOCK_OPT_WITNESS;
    }
    pindexNew->RaiseValidity(BLOCK_VALID_TRANSACTIONS);
    setDirtyBlockIndex.insert(pindexNew);

    if (pindexNew->pprev == nullptr || pindexNew->pprev->nChainTx) {
        // If pindexNew is the genesis block or all parents are BLOCK_VALID_TRANSACTIONS.
        std::deque<CBlockIndex*> queue;
        queue.push_back(pindexNew);

        // Recursively process any descendant blocks that now may be eligible to be connected.
        while (!queue.empty()) {
            CBlockIndex *pindex = queue.front();
            queue.pop_front();
            pindex->nChainTx = (pindex->pprev ? pindex->pprev->nChainTx : 0) + pindex->nTx;
            {
                LOCK(cs_nBlockSequenceId);
                pindex->nSequenceId = nBlockSequenceId++;
            }
            if (chainActive.Tip() == nullptr || !setBlockIndexCandidates.value_comp()(pindex, chainActive.Tip())) {
                setBlockIndexCandidates.insert(pindex);
            }
            std::pair<std::multimap<CBlockIndex*, CBlockIndex*>::iterator, std::multimap<CBlockIndex*, CBlockIndex*>::iterator> range = mapBlocksUnlinked.equal_range(pindex);
            while (range.first != range.second) {
                std::multimap<CBlockIndex*, CBlockIndex*>::iterator it = range.first;
                queue.push_back(it->second);
                range.first++;
                mapBlocksUnlinked.erase(it);
            }
        }
    } else {
        if (pindexNew->pprev && pindexNew->pprev->IsValid(BLOCK_VALID_TREE)) {
            mapBlocksUnlinked.insert(std::make_pair(pindexNew->pprev, pindexNew));
        }
    }

    return true;
}

static bool FindBlockPos(CValidationState &state, CDiskBlockPos &pos, unsigned int nAddSize, unsigned int nHeight, uint64_t nTime, bool fKnown = false)
{
    LOCK(cs_LastBlockFile);

    unsigned int nFile = fKnown ? pos.nFile : nLastBlockFile;
    if (vinfoBlockFile.size() <= nFile) {
        vinfoBlockFile.resize(nFile + 1);
    }

    if (!fKnown) {
        while (vinfoBlockFile[nFile].nSize + nAddSize >= MAX_BLOCKFILE_SIZE) {
            nFile++;
            if (vinfoBlockFile.size() <= nFile) {
                vinfoBlockFile.resize(nFile + 1);
            }
        }
        pos.nFile = nFile;
        pos.nPos = vinfoBlockFile[nFile].nSize;
    }

    if ((int)nFile != nLastBlockFile) {
        if (!fKnown) {
            LogPrintf("Leaving block file %i: %s\n", nLastBlockFile, vinfoBlockFile[nLastBlockFile].ToString());
        }
        FlushBlockFile(!fKnown);
        nLastBlockFile = nFile;
    }

    vinfoBlockFile[nFile].AddBlock(nHeight, nTime);
    if (fKnown)
        vinfoBlockFile[nFile].nSize = std::max(pos.nPos + nAddSize, vinfoBlockFile[nFile].nSize);
    else
        vinfoBlockFile[nFile].nSize += nAddSize;

    if (!fKnown) {
        unsigned int nOldChunks = (pos.nPos + BLOCKFILE_CHUNK_SIZE - 1) / BLOCKFILE_CHUNK_SIZE;
        unsigned int nNewChunks = (vinfoBlockFile[nFile].nSize + BLOCKFILE_CHUNK_SIZE - 1) / BLOCKFILE_CHUNK_SIZE;
        if (nNewChunks > nOldChunks) {
            if (fPruneMode)
                fCheckForPruning = true;
            if (CheckDiskSpace(nNewChunks * BLOCKFILE_CHUNK_SIZE - pos.nPos)) {
                FILE *file = OpenBlockFile(pos);
                if (file) {
                    LogPrintf("Pre-allocating up to position 0x%x in blk%05u.dat\n", nNewChunks * BLOCKFILE_CHUNK_SIZE, pos.nFile);
                    AllocateFileRange(file, pos.nPos, nNewChunks * BLOCKFILE_CHUNK_SIZE - pos.nPos);
                    fclose(file);
                }
            }
            else
                return state.Error("out of disk space");
        }
    }

    setDirtyFileInfo.insert(nFile);
    return true;
}

static bool FindUndoPos(CValidationState &state, int nFile, CDiskBlockPos &pos, unsigned int nAddSize)
{
    pos.nFile = nFile;

    LOCK(cs_LastBlockFile);

    unsigned int nNewSize;
    pos.nPos = vinfoBlockFile[nFile].nUndoSize;
    nNewSize = vinfoBlockFile[nFile].nUndoSize += nAddSize;
    setDirtyFileInfo.insert(nFile);

    unsigned int nOldChunks = (pos.nPos + UNDOFILE_CHUNK_SIZE - 1) / UNDOFILE_CHUNK_SIZE;
    unsigned int nNewChunks = (nNewSize + UNDOFILE_CHUNK_SIZE - 1) / UNDOFILE_CHUNK_SIZE;
    if (nNewChunks > nOldChunks) {
        if (fPruneMode)
            fCheckForPruning = true;
        if (CheckDiskSpace(nNewChunks * UNDOFILE_CHUNK_SIZE - pos.nPos)) {
            FILE *file = OpenUndoFile(pos);
            if (file) {
                LogPrintf("Pre-allocating up to position 0x%x in rev%05u.dat\n", nNewChunks * UNDOFILE_CHUNK_SIZE, pos.nFile);
                AllocateFileRange(file, pos.nPos, nNewChunks * UNDOFILE_CHUNK_SIZE - pos.nPos);
                fclose(file);
            }
        }
        else
            return state.Error("out of disk space");
    }

    return true;
}

static bool CheckBlockHeader(const CBlockHeader& block, CValidationState& state, const Consensus::Params& consensusParams, bool fCheckPOW = true)
{
    // Check proof of work matches claimed amount
    if (fCheckPOW && !CheckProofOfWork(block.GetHash(), block.nBits, consensusParams))
        return state.DoS(50, false, REJECT_INVALID, "high-hash", false, "proof of work failed");

    return true;
}

bool CheckBlock(const CBlock& block, CValidationState& state, const Consensus::Params& consensusParams, bool fCheckPOW, bool fCheckMerkleRoot)
{
    // These are checks that are independent of context.

    if (block.fChecked)
        return true;

    // Check that the header is valid (particularly PoW).  This is mostly
    // redundant with the call in AcceptBlockHeader.
    if (!CheckBlockHeader(block, state, consensusParams, fCheckPOW))
        return false;

    // Check the merkle root.
    if (fCheckMerkleRoot) {
        bool mutated;
        uint256 hashMerkleRoot2 = BlockMerkleRoot(block, &mutated);
        if (block.hashMerkleRoot != hashMerkleRoot2)
            return state.DoS(100, false, REJECT_INVALID, "bad-txnmrklroot", true, "hashMerkleRoot mismatch");

        // Check for merkle tree malleability (CVE-2012-2459): repeating sequences
        // of transactions in a block without affecting the merkle root of a block,
        // while still invalidating it.
        if (mutated)
            return state.DoS(100, false, REJECT_INVALID, "bad-txns-duplicate", true, "duplicate transaction");
    }

    // All potential-corruption validation must be done before we do any
    // transaction validation, as otherwise we may mark the header as invalid
    // because we receive the wrong transactions for it.
    // Note that witness malleability is checked in ContextualCheckBlock, so no
    // checks that use witness data may be performed here.

    // Size limits
    if (block.vtx.empty() || block.vtx.size() * WITNESS_SCALE_FACTOR > MAX_BLOCK_WEIGHT || ::GetSerializeSize(block, SER_NETWORK, PROTOCOL_VERSION | SERIALIZE_TRANSACTION_NO_WITNESS) * WITNESS_SCALE_FACTOR > MAX_BLOCK_WEIGHT)
        return state.DoS(100, false, REJECT_INVALID, "bad-blk-length", false, "size limits failed");

    // First transaction must be coinbase, the rest must not be
    if (block.vtx.empty() || !block.vtx[0]->IsCoinBase())
        return state.DoS(100, false, REJECT_INVALID, "bad-cb-missing", false, "first tx is not coinbase");
    for (unsigned int i = 1; i < block.vtx.size(); i++)
        if (block.vtx[i]->IsCoinBase())
            return state.DoS(100, false, REJECT_INVALID, "bad-cb-multiple", false, "more than one coinbase");

    // Check transactions
    for (const auto& tx : block.vtx)
        if (!CheckTransaction(*tx, state, false))
            return state.Invalid(false, state.GetRejectCode(), state.GetRejectReason(),
                                 strprintf("Transaction check failed (tx hash %s) %s", tx->GetHash().ToString(), state.GetDebugMessage()));

    unsigned int nSigOps = 0;
    for (const auto& tx : block.vtx)
    {
        nSigOps += GetLegacySigOpCount(*tx);
    }
    if (nSigOps * WITNESS_SCALE_FACTOR > MAX_BLOCK_SIGOPS_COST)
        return state.DoS(100, false, REJECT_INVALID, "bad-blk-sigops", false, "out-of-bounds SigOpCount");

    if (fCheckPOW && fCheckMerkleRoot)
        block.fChecked = true;

    return true;
}

bool IsWitnessEnabled(const CBlockIndex* pindexPrev, const Consensus::Params& params)
{
    LOCK(cs_main);
    return (VersionBitsState(pindexPrev, params, Consensus::DEPLOYMENT_SEGWIT, versionbitscache) == THRESHOLD_ACTIVE);
}

// Compute at which vout of the block's coinbase transaction the witness
// commitment occurs, or -1 if not found.
static int GetWitnessCommitmentIndex(const CBlock& block)
{
    int commitpos = -1;
    if (!block.vtx.empty()) {
        for (size_t o = 0; o < block.vtx[0]->vout.size(); o++) {
            if (block.vtx[0]->vout[o].scriptPubKey.size() >= 38 && block.vtx[0]->vout[o].scriptPubKey[0] == OP_RETURN && block.vtx[0]->vout[o].scriptPubKey[1] == 0x24 && block.vtx[0]->vout[o].scriptPubKey[2] == 0xaa && block.vtx[0]->vout[o].scriptPubKey[3] == 0x21 && block.vtx[0]->vout[o].scriptPubKey[4] == 0xa9 && block.vtx[0]->vout[o].scriptPubKey[5] == 0xed) {
                commitpos = o;
            }
        }
    }
    return commitpos;
}

void UpdateUncommittedBlockStructures(CBlock& block, const CBlockIndex* pindexPrev, const Consensus::Params& consensusParams)
{
    int commitpos = GetWitnessCommitmentIndex(block);
    static const std::vector<unsigned char> nonce(32, 0x00);
    if (commitpos != -1 && IsWitnessEnabled(pindexPrev, consensusParams) && !block.vtx[0]->HasWitness()) {
        CMutableTransaction tx(*block.vtx[0]);
        tx.vin[0].scriptWitness.stack.resize(1);
        tx.vin[0].scriptWitness.stack[0] = nonce;
        block.vtx[0] = MakeTransactionRef(std::move(tx));
    }
}

std::vector<unsigned char> GenerateCoinbaseCommitment(CBlock& block, const CBlockIndex* pindexPrev, const Consensus::Params& consensusParams)
{
    std::vector<unsigned char> commitment;
    int commitpos = GetWitnessCommitmentIndex(block);
    std::vector<unsigned char> ret(32, 0x00);
    if (consensusParams.vDeployments[Consensus::DEPLOYMENT_SEGWIT].nTimeout != 0) {
        if (commitpos == -1) {
            uint256 witnessroot = BlockWitnessMerkleRoot(block, nullptr);
            CHash256().Write(witnessroot.begin(), 32).Write(ret.data(), 32).Finalize(witnessroot.begin());
            CTxOut out;
            out.nValue = 0;
            out.scriptPubKey.resize(38);
            out.scriptPubKey[0] = OP_RETURN;
            out.scriptPubKey[1] = 0x24;
            out.scriptPubKey[2] = 0xaa;
            out.scriptPubKey[3] = 0x21;
            out.scriptPubKey[4] = 0xa9;
            out.scriptPubKey[5] = 0xed;
            memcpy(&out.scriptPubKey[6], witnessroot.begin(), 32);
            commitment = std::vector<unsigned char>(out.scriptPubKey.begin(), out.scriptPubKey.end());
            CMutableTransaction tx(*block.vtx[0]);
            tx.vout.push_back(out);
            block.vtx[0] = MakeTransactionRef(std::move(tx));
        }
    }
    UpdateUncommittedBlockStructures(block, pindexPrev, consensusParams);
    return commitment;
}

/** Context-dependent validity checks.
 *  By "context", we mean only the previous block headers, but not the UTXO
 *  set; UTXO-related validity checks are done in ConnectBlock(). */
static bool ContextualCheckBlockHeader(const CBlockHeader& block, CValidationState& state, const CChainParams& params, const CBlockIndex* pindexPrev, int64_t nAdjustedTime)
{
    assert(pindexPrev != nullptr);
    const int nHeight = pindexPrev->nHeight + 1;

    // Check proof of work
    const Consensus::Params& consensusParams = params.GetConsensus();
    if (block.nBits != GetNextWorkRequired(pindexPrev, &block, consensusParams))
        return state.DoS(100, false, REJECT_INVALID, "bad-diffbits", false, "incorrect proof of work");

    // Check against checkpoints
    if (fCheckpointsEnabled) {
        // Don't accept any forks from the main chain prior to last checkpoint.
        // GetLastCheckpoint finds the last checkpoint in MapCheckpoints that's in our
        // MapBlockIndex.
        CBlockIndex* pcheckpoint = Checkpoints::GetLastCheckpoint(params.Checkpoints());
        if (pcheckpoint && nHeight < pcheckpoint->nHeight)
            return state.DoS(100, error("%s: forked chain older than last checkpoint (height %d)", __func__, nHeight), REJECT_CHECKPOINT, "bad-fork-prior-to-checkpoint");
    }

    // Check timestamp against prev
    if (block.GetBlockTime() <= pindexPrev->GetMedianTimePast())
        return state.Invalid(false, REJECT_INVALID, "time-too-old", "block's timestamp is too early");

    // Check timestamp
    if (block.GetBlockTime() > nAdjustedTime + MAX_FUTURE_BLOCK_TIME)
        return state.Invalid(false, REJECT_INVALID, "time-too-new", "block timestamp too far in the future");

    /* IOP CHANGE **** //
    // Reject blocks that dont use BIP9 style bit signalling
    // **** IOP CHANGE */
    if(block.nVersion < 536870912 )
            return state.Invalid(false, REJECT_OBSOLETE, strprintf("bad-version(0x%08x)", block.nVersion),
                                 strprintf("rejected nVersion=0x%08x block", block.nVersion));

    return true;
}

static bool ContextualCheckBlock(const CBlock& block, CValidationState& state, const Consensus::Params& consensusParams, const CBlockIndex* pindexPrev)
{
    const int nHeight = pindexPrev == nullptr ? 0 : pindexPrev->nHeight + 1;

    // Start enforcing BIP113 (Median Time Past) using versionbits logic.
    int nLockTimeFlags = 0;
    if (VersionBitsState(pindexPrev, consensusParams, Consensus::DEPLOYMENT_CSV, versionbitscache) == THRESHOLD_ACTIVE) {
        nLockTimeFlags |= LOCKTIME_MEDIAN_TIME_PAST;
    }

    int64_t nLockTimeCutoff = (nLockTimeFlags & LOCKTIME_MEDIAN_TIME_PAST)
                              ? pindexPrev->GetMedianTimePast()
                              : block.GetBlockTime();

    // Check that all transactions are finalized
    for (const auto& tx : block.vtx) {
        if (!IsFinalTx(*tx, nHeight, nLockTimeCutoff)) {
            return state.DoS(10, false, REJECT_INVALID, "bad-txns-nonfinal", false, "non-final transaction");
        }
    }

    // Enforce rule that the coinbase starts with serialized block height
    /* IOP CHANGE **** //
    We can not do this, as we need the coinbase for miner's signature
    **** IOP CHANGE */
    // if (nHeight < consensusParams.minerWhiteListActivationHeight)
    // {
    //     CScript expect = CScript() << nHeight;
    //     if (block.vtx[0]->vin[0].scriptSig.size() < expect.size() ||
    //         !std::equal(expect.begin(), expect.end(), block.vtx[0]->vin[0].scriptSig.begin())) {
    //         return state.DoS(100, false, REJECT_INVALID, "bad-cb-height", false, "block height mismatch in coinbase");
    //     }
    // }

   

    // Validation for witness commitments.
    // * We compute the witness hash (which is the hash including witnesses) of all the block's transactions, except the
    //   coinbase (where 0x0000....0000 is used instead).
    // * The coinbase scriptWitness is a stack of a single 32-byte vector, containing a witness nonce (unconstrained).
    // * We build a merkle tree with all those witness hashes as leaves (similar to the hashMerkleRoot in the block header).
    // * There must be at least one output whose scriptPubKey is a single 36-byte push, the first 4 bytes of which are
    //   {0xaa, 0x21, 0xa9, 0xed}, and the following 32 bytes are SHA256^2(witness root, witness nonce). In case there are
    //   multiple, the last one is used.
    bool fHaveWitness = false;
    if (VersionBitsState(pindexPrev, consensusParams, Consensus::DEPLOYMENT_SEGWIT, versionbitscache) == THRESHOLD_ACTIVE) {
        int commitpos = GetWitnessCommitmentIndex(block);
        if (commitpos != -1) {
            bool malleated = false;
            uint256 hashWitness = BlockWitnessMerkleRoot(block, &malleated);
            // The malleation check is ignored; as the transaction tree itself
            // already does not permit it, it is impossible to trigger in the
            // witness tree.
            if (block.vtx[0]->vin[0].scriptWitness.stack.size() != 1 || block.vtx[0]->vin[0].scriptWitness.stack[0].size() != 32) {
                return state.DoS(100, false, REJECT_INVALID, "bad-witness-nonce-size", true, strprintf("%s : invalid witness nonce size", __func__));
            }
            CHash256().Write(hashWitness.begin(), 32).Write(&block.vtx[0]->vin[0].scriptWitness.stack[0][0], 32).Finalize(hashWitness.begin());
            if (memcmp(hashWitness.begin(), &block.vtx[0]->vout[commitpos].scriptPubKey[6], 32)) {
                return state.DoS(100, false, REJECT_INVALID, "bad-witness-merkle-match", true, strprintf("%s : witness merkle commitment mismatch", __func__));
            }
            fHaveWitness = true;
        }
    }

    // No witness data is allowed in blocks that don't commit to witness data, as this would otherwise leave room for spam
    if (!fHaveWitness) {
      for (const auto& tx : block.vtx) {
            if (tx->HasWitness()) {
                return state.DoS(100, false, REJECT_INVALID, "unexpected-witness", true, strprintf("%s : unexpected witness data found", __func__));
            }
        }
    }

    // After the coinbase witness nonce and commitment are verified,
    // we can check if the block weight passes (before we've checked the
    // coinbase witness, it would be possible for the weight to be too
    // large by filling up the coinbase witness, which doesn't change
    // the block hash, so we couldn't mark the block as permanently
    // failed).
    if (GetBlockWeight(block) > MAX_BLOCK_WEIGHT) {
        return state.DoS(100, false, REJECT_INVALID, "bad-blk-weight", false, strprintf("%s : weight limit failed", __func__));
    }

    return true;
}

static bool AcceptBlockHeader(const CBlockHeader& block, CValidationState& state, const CChainParams& chainparams, CBlockIndex** ppindex)
{
    AssertLockHeld(cs_main);
    // Check for duplicate
    uint256 hash = block.GetHash();
    BlockMap::iterator miSelf = mapBlockIndex.find(hash);
    CBlockIndex *pindex = nullptr;
    if (hash != chainparams.GetConsensus().hashGenesisBlock) {

        if (miSelf != mapBlockIndex.end()) {
            // Block header is already known.
            pindex = miSelf->second;
            if (ppindex)
                *ppindex = pindex;
            if (pindex->nStatus & BLOCK_FAILED_MASK)
                return state.Invalid(error("%s: block %s is marked invalid", __func__, hash.ToString()), 0, "duplicate");
            return true;
        }

        if (!CheckBlockHeader(block, state, chainparams.GetConsensus()))
            return error("%s: Consensus::CheckBlockHeader: %s, %s", __func__, hash.ToString(), FormatStateMessage(state));

        // Get prev block index
        CBlockIndex* pindexPrev = nullptr;
        BlockMap::iterator mi = mapBlockIndex.find(block.hashPrevBlock);
        if (mi == mapBlockIndex.end())
            return state.DoS(10, error("%s: prev block not found", __func__), 0, "prev-blk-not-found");
        pindexPrev = (*mi).second;
        if (pindexPrev->nStatus & BLOCK_FAILED_MASK)
            return state.DoS(100, error("%s: prev block invalid", __func__), REJECT_INVALID, "bad-prevblk");
        if (!ContextualCheckBlockHeader(block, state, chainparams, pindexPrev, GetAdjustedTime()))
            return error("%s: Consensus::ContextualCheckBlockHeader: %s, %s", __func__, hash.ToString(), FormatStateMessage(state));
    }
    if (pindex == nullptr)
        pindex = AddToBlockIndex(block);

    if (ppindex)
        *ppindex = pindex;

    CheckBlockIndex(chainparams.GetConsensus());

    return true;
}

// Exposed wrapper for AcceptBlockHeader
bool ProcessNewBlockHeaders(const std::vector<CBlockHeader>& headers, CValidationState& state, const CChainParams& chainparams, const CBlockIndex** ppindex)
{
    {
        LOCK(cs_main);
        for (const CBlockHeader& header : headers) {
            CBlockIndex *pindex = nullptr; // Use a temp pindex instead of ppindex to avoid a const_cast
            if (!AcceptBlockHeader(header, state, chainparams, &pindex)) {
                return false;
            }
            if (ppindex) {
                *ppindex = pindex;
            }
        }
    }
    NotifyHeaderTip();
    return true;
}

/** Store block on disk. If dbp is non-nullptr, the file is known to already reside on disk */
static bool AcceptBlock(const std::shared_ptr<const CBlock>& pblock, CValidationState& state, const CChainParams& chainparams, CBlockIndex** ppindex, bool fRequested, const CDiskBlockPos* dbp, bool* fNewBlock)
{
    const CBlock& block = *pblock;

    if (fNewBlock) *fNewBlock = false;
    AssertLockHeld(cs_main);

    CBlockIndex *pindexDummy = nullptr;
    CBlockIndex *&pindex = ppindex ? *ppindex : pindexDummy;

    if (!AcceptBlockHeader(block, state, chainparams, &pindex))
        return false;

    // Try to process all requested blocks that we don't have, but only
    // process an unrequested block if it's new and has enough work to
    // advance our tip, and isn't too many blocks ahead.
    bool fAlreadyHave = pindex->nStatus & BLOCK_HAVE_DATA;
    bool fHasMoreWork = (chainActive.Tip() ? pindex->nChainWork > chainActive.Tip()->nChainWork : true);
    // Blocks that are too out-of-order needlessly limit the effectiveness of
    // pruning, because pruning will not delete block files that contain any
    // blocks which are too close in height to the tip.  Apply this test
    // regardless of whether pruning is enabled; it should generally be safe to
    // not process unrequested blocks.
    bool fTooFarAhead = (pindex->nHeight > int(chainActive.Height() + MIN_BLOCKS_TO_KEEP));

    // TODO: Decouple this function from the block download logic by removing fRequested
    // This requires some new chain data structure to efficiently look up if a
    // block is in a chain leading to a candidate for best tip, despite not
    // being such a candidate itself.

    // TODO: deal better with return value and error conditions for duplicate
    // and unrequested blocks.
    if (fAlreadyHave) return true;
    if (!fRequested) {  // If we didn't ask for it:
        if (pindex->nTx != 0) return true;  // This is a previously-processed block that was pruned
        if (!fHasMoreWork) return true;     // Don't process less-work chains
        if (fTooFarAhead) return true;      // Block height is too high
    }
    if (fNewBlock) *fNewBlock = true;

    if (!CheckBlock(block, state, chainparams.GetConsensus()) ||
        !ContextualCheckBlock(block, state, chainparams.GetConsensus(), pindex->pprev)) {
        if (state.IsInvalid() && !state.CorruptionPossible()) {
            pindex->nStatus |= BLOCK_FAILED_VALID;
            setDirtyBlockIndex.insert(pindex);
        }
        return error("%s: %s", __func__, FormatStateMessage(state));
    }

    // Header is valid/has work, merkle tree and segwit merkle tree are good...RELAY NOW
    // (but if it does not build on our best tip, let the SendMessages loop relay it)
    if (!IsInitialBlockDownload() && chainActive.Tip() == pindex->pprev)
        GetMainSignals().NewPoWValidBlock(pindex, pblock);

    int nHeight = pindex->nHeight;

    // Write block to history file
    try {
        unsigned int nBlockSize = ::GetSerializeSize(block, SER_DISK, CLIENT_VERSION);
        CDiskBlockPos blockPos;
        if (dbp != nullptr)
            blockPos = *dbp;
        if (!FindBlockPos(state, blockPos, nBlockSize+8, nHeight, block.GetBlockTime(), dbp != nullptr))
            return error("AcceptBlock(): FindBlockPos failed");
        if (dbp == nullptr)
            if (!WriteBlockToDisk(block, blockPos, chainparams.MessageStart()))
                AbortNode(state, "Failed to write block");
        if (!ReceivedBlockTransactions(block, state, pindex, blockPos, chainparams.GetConsensus()))
            return error("AcceptBlock(): ReceivedBlockTransactions failed");
    } catch (const std::runtime_error& e) {
        return AbortNode(state, std::string("System error: ") + e.what());
    }

    if (fCheckForPruning)
        FlushStateToDisk(chainparams, state, FLUSH_STATE_NONE); // we just allocated more disk space for block files

    return true;
}

bool ProcessNewBlock(const CChainParams& chainparams, const std::shared_ptr<const CBlock> pblock, bool fForceProcessing, bool *fNewBlock)
{
    {
        CBlockIndex *pindex = nullptr;
        if (fNewBlock) *fNewBlock = false;
        CValidationState state;
        // Ensure that CheckBlock() passes before calling AcceptBlock, as
        // belt-and-suspenders.
        bool ret = CheckBlock(*pblock, state, chainparams.GetConsensus());

        LOCK(cs_main);

        if (ret) {
            // Store to disk
            ret = AcceptBlock(pblock, state, chainparams, &pindex, fForceProcessing, nullptr, fNewBlock);
        }
        CheckBlockIndex(chainparams.GetConsensus());
        if (!ret) {
            GetMainSignals().BlockChecked(*pblock, state);
            return error("%s: AcceptBlock FAILED", __func__);
        }
    }

    NotifyHeaderTip();

    CValidationState state; // Only used to report errors, not invalidity - ignore it
    if (!ActivateBestChain(state, chainparams, pblock))
        return error("%s: ActivateBestChain failed", __func__);

    return true;
}

bool TestBlockValidity(CValidationState& state, const CChainParams& chainparams, const CBlock& block, CBlockIndex* pindexPrev, bool fCheckPOW, bool fCheckMerkleRoot)
{
    AssertLockHeld(cs_main);
    assert(pindexPrev && pindexPrev == chainActive.Tip());
    CCoinsViewCache viewNew(pcoinsTip);
    CBlockIndex indexDummy(block);
    indexDummy.pprev = pindexPrev;
    indexDummy.nHeight = pindexPrev->nHeight + 1;

    // NOTE: CheckBlockHeader is called by CheckBlock
    if (!ContextualCheckBlockHeader(block, state, chainparams, pindexPrev, GetAdjustedTime()))
        return error("%s: Consensus::ContextualCheckBlockHeader: %s", __func__, FormatStateMessage(state));
    if (!CheckBlock(block, state, chainparams.GetConsensus(), fCheckPOW, fCheckMerkleRoot))
        return error("%s: Consensus::CheckBlock: %s", __func__, FormatStateMessage(state));
    if (!ContextualCheckBlock(block, state, chainparams.GetConsensus(), pindexPrev))
        return error("%s: Consensus::ContextualCheckBlock: %s", __func__, FormatStateMessage(state));
    if (!ConnectBlock(block, state, &indexDummy, viewNew, chainparams, true))
        return false;
    assert(state.IsValid());

    return true;
}

/**
 * BLOCK PRUNING CODE
 */

/* Calculate the amount of disk space the block & undo files currently use */
static uint64_t CalculateCurrentUsage()
{
    uint64_t retval = 0;
    for (const CBlockFileInfo &file : vinfoBlockFile) {
        retval += file.nSize + file.nUndoSize;
    }
    return retval;
}

/* Prune a block file (modify associated database entries)*/
void PruneOneBlockFile(const int fileNumber)
{
    for (BlockMap::iterator it = mapBlockIndex.begin(); it != mapBlockIndex.end(); ++it) {
        CBlockIndex* pindex = it->second;
        if (pindex->nFile == fileNumber) {
            pindex->nStatus &= ~BLOCK_HAVE_DATA;
            pindex->nStatus &= ~BLOCK_HAVE_UNDO;
            pindex->nFile = 0;
            pindex->nDataPos = 0;
            pindex->nUndoPos = 0;
            setDirtyBlockIndex.insert(pindex);

            // Prune from mapBlocksUnlinked -- any block we prune would have
            // to be downloaded again in order to consider its chain, at which
            // point it would be considered as a candidate for
            // mapBlocksUnlinked or setBlockIndexCandidates.
            std::pair<std::multimap<CBlockIndex*, CBlockIndex*>::iterator, std::multimap<CBlockIndex*, CBlockIndex*>::iterator> range = mapBlocksUnlinked.equal_range(pindex->pprev);
            while (range.first != range.second) {
                std::multimap<CBlockIndex *, CBlockIndex *>::iterator _it = range.first;
                range.first++;
                if (_it->second == pindex) {
                    mapBlocksUnlinked.erase(_it);
                }
            }
        }
    }

    vinfoBlockFile[fileNumber].SetNull();
    setDirtyFileInfo.insert(fileNumber);
}


void UnlinkPrunedFiles(const std::set<int>& setFilesToPrune)
{
    for (std::set<int>::iterator it = setFilesToPrune.begin(); it != setFilesToPrune.end(); ++it) {
        CDiskBlockPos pos(*it, 0);
        fs::remove(GetBlockPosFilename(pos, "blk"));
        fs::remove(GetBlockPosFilename(pos, "rev"));
        LogPrintf("Prune: %s deleted blk/rev (%05u)\n", __func__, *it);
    }
}

/* Calculate the block/rev files to delete based on height specified by user with RPC command pruneblockchain */
static void FindFilesToPruneManual(std::set<int>& setFilesToPrune, int nManualPruneHeight)
{
    assert(fPruneMode && nManualPruneHeight > 0);

    LOCK2(cs_main, cs_LastBlockFile);
    if (chainActive.Tip() == nullptr)
        return;

    // last block to prune is the lesser of (user-specified height, MIN_BLOCKS_TO_KEEP from the tip)
    unsigned int nLastBlockWeCanPrune = std::min((unsigned)nManualPruneHeight, chainActive.Tip()->nHeight - MIN_BLOCKS_TO_KEEP);
    int count=0;
    for (int fileNumber = 0; fileNumber < nLastBlockFile; fileNumber++) {
        if (vinfoBlockFile[fileNumber].nSize == 0 || vinfoBlockFile[fileNumber].nHeightLast > nLastBlockWeCanPrune)
            continue;
        PruneOneBlockFile(fileNumber);
        setFilesToPrune.insert(fileNumber);
        count++;
    }
    LogPrintf("Prune (Manual): prune_height=%d removed %d blk/rev pairs\n", nLastBlockWeCanPrune, count);
}

/* This function is called from the RPC code for pruneblockchain */
void PruneBlockFilesManual(int nManualPruneHeight)
{
    CValidationState state;
    const CChainParams& chainparams = Params();
    FlushStateToDisk(chainparams, state, FLUSH_STATE_NONE, nManualPruneHeight);
}

/**
 * Prune block and undo files (blk???.dat and undo???.dat) so that the disk space used is less than a user-defined target.
 * The user sets the target (in MB) on the command line or in config file.  This will be run on startup and whenever new
 * space is allocated in a block or undo file, staying below the target. Changing back to unpruned requires a reindex
 * (which in this case means the blockchain must be re-downloaded.)
 *
 * Pruning functions are called from FlushStateToDisk when the global fCheckForPruning flag has been set.
 * Block and undo files are deleted in lock-step (when blk00003.dat is deleted, so is rev00003.dat.)
 * Pruning cannot take place until the longest chain is at least a certain length (100000 on mainnet, 1000 on testnet, 1000 on regtest).
 * Pruning will never delete a block within a defined distance (currently 288) from the active chain's tip.
 * The block index is updated by unsetting HAVE_DATA and HAVE_UNDO for any blocks that were stored in the deleted files.
 * A db flag records the fact that at least some block files have been pruned.
 *
 * @param[out]   setFilesToPrune   The set of file indices that can be unlinked will be returned
 */
static void FindFilesToPrune(std::set<int>& setFilesToPrune, uint64_t nPruneAfterHeight)
{
    LOCK2(cs_main, cs_LastBlockFile);
    if (chainActive.Tip() == nullptr || nPruneTarget == 0) {
        return;
    }
    if ((uint64_t)chainActive.Tip()->nHeight <= nPruneAfterHeight) {
        return;
    }

    unsigned int nLastBlockWeCanPrune = chainActive.Tip()->nHeight - MIN_BLOCKS_TO_KEEP;
    uint64_t nCurrentUsage = CalculateCurrentUsage();
    // We don't check to prune until after we've allocated new space for files
    // So we should leave a buffer under our target to account for another allocation
    // before the next pruning.
    uint64_t nBuffer = BLOCKFILE_CHUNK_SIZE + UNDOFILE_CHUNK_SIZE;
    uint64_t nBytesToPrune;
    int count=0;

    if (nCurrentUsage + nBuffer >= nPruneTarget) {
        for (int fileNumber = 0; fileNumber < nLastBlockFile; fileNumber++) {
            nBytesToPrune = vinfoBlockFile[fileNumber].nSize + vinfoBlockFile[fileNumber].nUndoSize;

            if (vinfoBlockFile[fileNumber].nSize == 0)
                continue;

            if (nCurrentUsage + nBuffer < nPruneTarget)  // are we below our target?
                break;

            // don't prune files that could have a block within MIN_BLOCKS_TO_KEEP of the main chain's tip but keep scanning
            if (vinfoBlockFile[fileNumber].nHeightLast > nLastBlockWeCanPrune)
                continue;

            PruneOneBlockFile(fileNumber);
            // Queue up the files for removal
            setFilesToPrune.insert(fileNumber);
            nCurrentUsage -= nBytesToPrune;
            count++;
        }
    }

    LogPrint(BCLog::PRUNE, "Prune: target=%dMiB actual=%dMiB diff=%dMiB max_prune_height=%d removed %d blk/rev pairs\n",
           nPruneTarget/1024/1024, nCurrentUsage/1024/1024,
           ((int64_t)nPruneTarget - (int64_t)nCurrentUsage)/1024/1024,
           nLastBlockWeCanPrune, count);
}

bool CheckDiskSpace(uint64_t nAdditionalBytes)
{
    uint64_t nFreeBytesAvailable = fs::space(GetDataDir()).available;

    // Check for nMinDiskSpace bytes (currently 50MB)
    if (nFreeBytesAvailable < nMinDiskSpace + nAdditionalBytes)
        return AbortNode("Disk space is low!", _("Error: Disk space is low!"));

    return true;
}

static FILE* OpenDiskFile(const CDiskBlockPos &pos, const char *prefix, bool fReadOnly)
{
    if (pos.IsNull())
        return nullptr;
    fs::path path = GetBlockPosFilename(pos, prefix);
    fs::create_directories(path.parent_path());
    FILE* file = fsbridge::fopen(path, "rb+");
    if (!file && !fReadOnly)
        file = fsbridge::fopen(path, "wb+");
    if (!file) {
        LogPrintf("Unable to open file %s\n", path.string());
        return nullptr;
    }
    if (pos.nPos) {
        if (fseek(file, pos.nPos, SEEK_SET)) {
            LogPrintf("Unable to seek to position %u of %s\n", pos.nPos, path.string());
            fclose(file);
            return nullptr;
        }
    }
    return file;
}

FILE* OpenBlockFile(const CDiskBlockPos &pos, bool fReadOnly) {
    return OpenDiskFile(pos, "blk", fReadOnly);
}

/** Open an undo file (rev?????.dat) */
static FILE* OpenUndoFile(const CDiskBlockPos &pos, bool fReadOnly) {
    return OpenDiskFile(pos, "rev", fReadOnly);
}

fs::path GetBlockPosFilename(const CDiskBlockPos &pos, const char *prefix)
{
    return GetDataDir() / "blocks" / strprintf("%s%05u.dat", prefix, pos.nFile);
}

CBlockIndex * InsertBlockIndex(uint256 hash)
{
    if (hash.IsNull())
        return nullptr;

    // Return existing
    BlockMap::iterator mi = mapBlockIndex.find(hash);
    if (mi != mapBlockIndex.end())
        return (*mi).second;

    // Create new
    CBlockIndex* pindexNew = new CBlockIndex();
    if (!pindexNew)
        throw std::runtime_error(std::string(__func__) + ": new CBlockIndex failed");
    mi = mapBlockIndex.insert(std::make_pair(hash, pindexNew)).first;
    pindexNew->phashBlock = &((*mi).first);

    return pindexNew;
}

bool static LoadBlockIndexDB(const CChainParams& chainparams)
{
    if (!pblocktree->LoadBlockIndexGuts(chainparams.GetConsensus(), InsertBlockIndex))
        return false;

    boost::this_thread::interruption_point();

    // Calculate nChainWork
    std::vector<std::pair<int, CBlockIndex*> > vSortedByHeight;
    vSortedByHeight.reserve(mapBlockIndex.size());
    for (const std::pair<uint256, CBlockIndex*>& item : mapBlockIndex)
    {
        CBlockIndex* pindex = item.second;
        vSortedByHeight.push_back(std::make_pair(pindex->nHeight, pindex));
    }
    sort(vSortedByHeight.begin(), vSortedByHeight.end());
    for (const std::pair<int, CBlockIndex*>& item : vSortedByHeight)
    {
        CBlockIndex* pindex = item.second;
        pindex->nChainWork = (pindex->pprev ? pindex->pprev->nChainWork : 0) + GetBlockProof(*pindex);
        pindex->nTimeMax = (pindex->pprev ? std::max(pindex->pprev->nTimeMax, pindex->nTime) : pindex->nTime);
        // We can link the chain of blocks for which we've received transactions at some point.
        // Pruned nodes may have deleted the block.
        if (pindex->nTx > 0) {
            if (pindex->pprev) {
                if (pindex->pprev->nChainTx) {
                    pindex->nChainTx = pindex->pprev->nChainTx + pindex->nTx;
                } else {
                    pindex->nChainTx = 0;
                    mapBlocksUnlinked.insert(std::make_pair(pindex->pprev, pindex));
                }
            } else {
                pindex->nChainTx = pindex->nTx;
            }
        }
        if (pindex->IsValid(BLOCK_VALID_TRANSACTIONS) && (pindex->nChainTx || pindex->pprev == nullptr))
            setBlockIndexCandidates.insert(pindex);
        if (pindex->nStatus & BLOCK_FAILED_MASK && (!pindexBestInvalid || pindex->nChainWork > pindexBestInvalid->nChainWork))
            pindexBestInvalid = pindex;
        if (pindex->pprev)
            pindex->BuildSkip();
        if (pindex->IsValid(BLOCK_VALID_TREE) && (pindexBestHeader == nullptr || CBlockIndexWorkComparator()(pindexBestHeader, pindex)))
            pindexBestHeader = pindex;
    }

    // Load block file info
    pblocktree->ReadLastBlockFile(nLastBlockFile);
    vinfoBlockFile.resize(nLastBlockFile + 1);
    LogPrintf("%s: last block file = %i\n", __func__, nLastBlockFile);
    for (int nFile = 0; nFile <= nLastBlockFile; nFile++) {
        pblocktree->ReadBlockFileInfo(nFile, vinfoBlockFile[nFile]);
    }
    LogPrintf("%s: last block file info: %s\n", __func__, vinfoBlockFile[nLastBlockFile].ToString());
    for (int nFile = nLastBlockFile + 1; true; nFile++) {
        CBlockFileInfo info;
        if (pblocktree->ReadBlockFileInfo(nFile, info)) {
            vinfoBlockFile.push_back(info);
        } else {
            break;
        }
    }

    // Check presence of blk files
    LogPrintf("Checking all blk files are present...\n");
    std::set<int> setBlkDataFiles;
    for (const std::pair<uint256, CBlockIndex*>& item : mapBlockIndex)
    {
        CBlockIndex* pindex = item.second;
        if (pindex->nStatus & BLOCK_HAVE_DATA) {
            setBlkDataFiles.insert(pindex->nFile);
        }
    }
    for (std::set<int>::iterator it = setBlkDataFiles.begin(); it != setBlkDataFiles.end(); it++)
    {
        CDiskBlockPos pos(*it, 0);
        if (CAutoFile(OpenBlockFile(pos, true), SER_DISK, CLIENT_VERSION).IsNull()) {
            return false;
        }
    }

    // Check whether we have ever pruned block & undo files
    pblocktree->ReadFlag("prunedblockfiles", fHavePruned);
    if (fHavePruned)
        LogPrintf("LoadBlockIndexDB(): Block files have previously been pruned\n");

    // Check whether we need to continue reindexing
    bool fReindexing = false;
    pblocktree->ReadReindexing(fReindexing);
    fReindex |= fReindexing;

    // Check whether we have a transaction index
    pblocktree->ReadFlag("txindex", fTxIndex);
    LogPrintf("%s: transaction index %s\n", __func__, fTxIndex ? "enabled" : "disabled");

    return true;
}

bool LoadChainTip(const CChainParams& chainparams)
{
    if (chainActive.Tip() && chainActive.Tip()->GetBlockHash() == pcoinsTip->GetBestBlock()) return true;

    if (pcoinsTip->GetBestBlock().IsNull() && mapBlockIndex.size() == 1) {
        // In case we just added the genesis block, connect it now, so
        // that we always have a chainActive.Tip() when we return.
        LogPrintf("%s: Connecting genesis block...\n", __func__);
        CValidationState state;
        if (!ActivateBestChain(state, chainparams)) {
            return false;
        }
    }

    // Load pointer to end of best chain
    BlockMap::iterator it = mapBlockIndex.find(pcoinsTip->GetBestBlock());
    if (it == mapBlockIndex.end())
        return false;
    chainActive.SetTip(it->second);

    PruneBlockIndexCandidates();

    LogPrintf("Loaded best chain: hashBestChain=%s height=%d date=%s progress=%f\n",
        chainActive.Tip()->GetBlockHash().ToString(), chainActive.Height(),
        DateTimeStrFormat("%Y-%m-%d %H:%M:%S", chainActive.Tip()->GetBlockTime()),
        GuessVerificationProgress(chainparams.TxData(), chainActive.Tip()));
    return true;
}

CVerifyDB::CVerifyDB()
{
    uiInterface.ShowProgress(_("Verifying blocks..."), 0);
}

CVerifyDB::~CVerifyDB()
{
    uiInterface.ShowProgress("", 100);
}

bool CVerifyDB::VerifyDB(const CChainParams& chainparams, CCoinsView *coinsview, int nCheckLevel, int nCheckDepth)
{
    LOCK(cs_main);
    if (chainActive.Tip() == nullptr || chainActive.Tip()->pprev == nullptr)
        return true;

    // Verify blocks in the best chain
    if (nCheckDepth <= 0 || nCheckDepth > chainActive.Height())
        nCheckDepth = chainActive.Height();
    nCheckLevel = std::max(0, std::min(4, nCheckLevel));
    LogPrintf("Verifying last %i blocks at level %i\n", nCheckDepth, nCheckLevel);
    CCoinsViewCache coins(coinsview);
    CBlockIndex* pindexState = chainActive.Tip();
    CBlockIndex* pindexFailure = nullptr;
    int nGoodTransactions = 0;
    CValidationState state;
    int reportDone = 0;
    LogPrintf("[0%%]...");
    for (CBlockIndex* pindex = chainActive.Tip(); pindex && pindex->pprev; pindex = pindex->pprev)
    {
        boost::this_thread::interruption_point();
        int percentageDone = std::max(1, std::min(99, (int)(((double)(chainActive.Height() - pindex->nHeight)) / (double)nCheckDepth * (nCheckLevel >= 4 ? 50 : 100))));
        if (reportDone < percentageDone/10) {
            // report every 10% step
            LogPrintf("[%d%%]...", percentageDone);
            reportDone = percentageDone/10;
        }
        uiInterface.ShowProgress(_("Verifying blocks..."), percentageDone);
        if (pindex->nHeight < chainActive.Height()-nCheckDepth)
            break;
        if (fPruneMode && !(pindex->nStatus & BLOCK_HAVE_DATA)) {
            // If pruning, only go back as far as we have data.
            LogPrintf("VerifyDB(): block verification stopping at height %d (pruning, no data)\n", pindex->nHeight);
            break;
        }
        CBlock block;
        // check level 0: read from disk
        if (!ReadBlockFromDisk(block, pindex, chainparams.GetConsensus()))
            return error("VerifyDB(): *** ReadBlockFromDisk failed at %d, hash=%s", pindex->nHeight, pindex->GetBlockHash().ToString());
        // check level 1: verify block validity
        if (nCheckLevel >= 1 && !CheckBlock(block, state, chainparams.GetConsensus()))
            return error("%s: *** found bad block at %d, hash=%s (%s)\n", __func__,
                         pindex->nHeight, pindex->GetBlockHash().ToString(), FormatStateMessage(state));
        // check level 2: verify undo validity
        if (nCheckLevel >= 2 && pindex) {
            CBlockUndo undo;
            CDiskBlockPos pos = pindex->GetUndoPos();
            if (!pos.IsNull()) {
                if (!UndoReadFromDisk(undo, pos, pindex->pprev->GetBlockHash()))
                    return error("VerifyDB(): *** found bad undo data at %d, hash=%s\n", pindex->nHeight, pindex->GetBlockHash().ToString());
            }
        }
        // check level 3: check for inconsistencies during memory-only disconnect of tip blocks
        if (nCheckLevel >= 3 && pindex == pindexState && (coins.DynamicMemoryUsage() + pcoinsTip->DynamicMemoryUsage()) <= nCoinCacheUsage) {
            assert(coins.GetBestBlock() == pindex->GetBlockHash());
            DisconnectResult res = DisconnectBlock(block, pindex, coins);
            if (res == DISCONNECT_FAILED) {
                return error("VerifyDB(): *** irrecoverable inconsistency in block data at %d, hash=%s", pindex->nHeight, pindex->GetBlockHash().ToString());
            }
            pindexState = pindex->pprev;
            if (res == DISCONNECT_UNCLEAN) {
                nGoodTransactions = 0;
                pindexFailure = pindex;
            } else {
                nGoodTransactions += block.vtx.size();
            }
        }
        if (ShutdownRequested())
            return true;
    }
    if (pindexFailure)
        return error("VerifyDB(): *** coin database inconsistencies found (last %i blocks, %i good transactions before that)\n", chainActive.Height() - pindexFailure->nHeight + 1, nGoodTransactions);

    // check level 4: try reconnecting blocks
    if (nCheckLevel >= 4) {
        CBlockIndex *pindex = pindexState;
        while (pindex != chainActive.Tip()) {
            boost::this_thread::interruption_point();
            uiInterface.ShowProgress(_("Verifying blocks..."), std::max(1, std::min(99, 100 - (int)(((double)(chainActive.Height() - pindex->nHeight)) / (double)nCheckDepth * 50))));
            pindex = chainActive.Next(pindex);
            CBlock block;
            if (!ReadBlockFromDisk(block, pindex, chainparams.GetConsensus()))
                return error("VerifyDB(): *** ReadBlockFromDisk failed at %d, hash=%s", pindex->nHeight, pindex->GetBlockHash().ToString());
            if (!ConnectBlock(block, state, pindex, coins, chainparams))
                return error("VerifyDB(): *** found unconnectable block at %d, hash=%s", pindex->nHeight, pindex->GetBlockHash().ToString());
        }
    }

    LogPrintf("[DONE].\n");
    LogPrintf("No coin database inconsistencies in last %i blocks (%i transactions)\n", chainActive.Height() - pindexState->nHeight, nGoodTransactions);

    return true;
}

/** Apply the effects of a block on the utxo cache, ignoring that it may already have been applied. */
static bool RollforwardBlock(const CBlockIndex* pindex, CCoinsViewCache& inputs, const CChainParams& params)
{
    // TODO: merge with ConnectBlock
    CBlock block;
    if (!ReadBlockFromDisk(block, pindex, params.GetConsensus())) {
        return error("ReplayBlock(): ReadBlockFromDisk failed at %d, hash=%s", pindex->nHeight, pindex->GetBlockHash().ToString());
    }

    for (const CTransactionRef& tx : block.vtx) {
        if (!tx->IsCoinBase()) {
            for (const CTxIn &txin : tx->vin) {
                inputs.SpendCoin(txin.prevout);
            }
        }
        // Pass check = true as every addition may be an overwrite.
        AddCoins(inputs, *tx, pindex->nHeight, true);
    }
    return true;
}

bool ReplayBlocks(const CChainParams& params, CCoinsView* view)
{
    LOCK(cs_main);

    CCoinsViewCache cache(view);

    std::vector<uint256> hashHeads = view->GetHeadBlocks();
    if (hashHeads.empty()) return true; // We're already in a consistent state.
    if (hashHeads.size() != 2) return error("ReplayBlocks(): unknown inconsistent state");

    uiInterface.ShowProgress(_("Replaying blocks..."), 0);
    LogPrintf("Replaying blocks\n");

    const CBlockIndex* pindexOld = nullptr;  // Old tip during the interrupted flush.
    const CBlockIndex* pindexNew;            // New tip during the interrupted flush.
    const CBlockIndex* pindexFork = nullptr; // Latest block common to both the old and the new tip.

    if (mapBlockIndex.count(hashHeads[0]) == 0) {
        return error("ReplayBlocks(): reorganization to unknown block requested");
    }
    pindexNew = mapBlockIndex[hashHeads[0]];

    if (!hashHeads[1].IsNull()) { // The old tip is allowed to be 0, indicating it's the first flush.
        if (mapBlockIndex.count(hashHeads[1]) == 0) {
            return error("ReplayBlocks(): reorganization from unknown block requested");
        }
        pindexOld = mapBlockIndex[hashHeads[1]];
        pindexFork = LastCommonAncestor(pindexOld, pindexNew);
        assert(pindexFork != nullptr);
    }

    // Rollback along the old branch.
    while (pindexOld != pindexFork) {
        if (pindexOld->nHeight > 0) { // Never disconnect the genesis block.
            CBlock block;
            if (!ReadBlockFromDisk(block, pindexOld, params.GetConsensus())) {
                return error("RollbackBlock(): ReadBlockFromDisk() failed at %d, hash=%s", pindexOld->nHeight, pindexOld->GetBlockHash().ToString());
            }
            LogPrintf("Rolling back %s (%i)\n", pindexOld->GetBlockHash().ToString(), pindexOld->nHeight);
            DisconnectResult res = DisconnectBlock(block, pindexOld, cache);
            if (res == DISCONNECT_FAILED) {
                return error("RollbackBlock(): DisconnectBlock failed at %d, hash=%s", pindexOld->nHeight, pindexOld->GetBlockHash().ToString());
            }
            // If DISCONNECT_UNCLEAN is returned, it means a non-existing UTXO was deleted, or an existing UTXO was
            // overwritten. It corresponds to cases where the block-to-be-disconnect never had all its operations
            // applied to the UTXO set. However, as both writing a UTXO and deleting a UTXO are idempotent operations,
            // the result is still a version of the UTXO set with the effects of that block undone.
        }
        pindexOld = pindexOld->pprev;
    }

    // Roll forward from the forking point to the new tip.
    int nForkHeight = pindexFork ? pindexFork->nHeight : 0;
    for (int nHeight = nForkHeight + 1; nHeight <= pindexNew->nHeight; ++nHeight) {
        const CBlockIndex* pindex = pindexNew->GetAncestor(nHeight);
        LogPrintf("Rolling forward %s (%i)\n", pindex->GetBlockHash().ToString(), nHeight);
        if (!RollforwardBlock(pindex, cache, params)) return false;
    }

    cache.SetBestBlock(pindexNew->GetBlockHash());
    cache.Flush();
    uiInterface.ShowProgress("", 100);
    return true;
}

bool RewindBlockIndex(const CChainParams& params)
{
    LOCK(cs_main);

    // Note that during -reindex-chainstate we are called with an empty chainActive!

    int nHeight = 1;
    while (nHeight <= chainActive.Height()) {
        if (IsWitnessEnabled(chainActive[nHeight - 1], params.GetConsensus()) && !(chainActive[nHeight]->nStatus & BLOCK_OPT_WITNESS)) {
            break;
        }
        nHeight++;
    }

    // nHeight is now the height of the first insufficiently-validated block, or tipheight + 1
    CValidationState state;
    CBlockIndex* pindex = chainActive.Tip();
    while (chainActive.Height() >= nHeight) {
        if (fPruneMode && !(chainActive.Tip()->nStatus & BLOCK_HAVE_DATA)) {
            // If pruning, don't try rewinding past the HAVE_DATA point;
            // since older blocks can't be served anyway, there's
            // no need to walk further, and trying to DisconnectTip()
            // will fail (and require a needless reindex/redownload
            // of the blockchain).
            break;
        }
        if (!DisconnectTip(state, params, nullptr)) {
            return error("RewindBlockIndex: unable to disconnect block at height %i", pindex->nHeight);
        }
        // Occasionally flush state to disk.
        if (!FlushStateToDisk(params, state, FLUSH_STATE_PERIODIC))
            return false;
    }

    // Reduce validity flag and have-data flags.
    // We do this after actual disconnecting, otherwise we'll end up writing the lack of data
    // to disk before writing the chainstate, resulting in a failure to continue if interrupted.
    for (BlockMap::iterator it = mapBlockIndex.begin(); it != mapBlockIndex.end(); it++) {
        CBlockIndex* pindexIter = it->second;

        // Note: If we encounter an insufficiently validated block that
        // is on chainActive, it must be because we are a pruning node, and
        // this block or some successor doesn't HAVE_DATA, so we were unable to
        // rewind all the way.  Blocks remaining on chainActive at this point
        // must not have their validity reduced.
        if (IsWitnessEnabled(pindexIter->pprev, params.GetConsensus()) && !(pindexIter->nStatus & BLOCK_OPT_WITNESS) && !chainActive.Contains(pindexIter)) {
            // Reduce validity
            pindexIter->nStatus = std::min<unsigned int>(pindexIter->nStatus & BLOCK_VALID_MASK, BLOCK_VALID_TREE) | (pindexIter->nStatus & ~BLOCK_VALID_MASK);
            // Remove have-data flags.
            pindexIter->nStatus &= ~(BLOCK_HAVE_DATA | BLOCK_HAVE_UNDO);
            // Remove storage location.
            pindexIter->nFile = 0;
            pindexIter->nDataPos = 0;
            pindexIter->nUndoPos = 0;
            // Remove various other things
            pindexIter->nTx = 0;
            pindexIter->nChainTx = 0;
            pindexIter->nSequenceId = 0;
            // Make sure it gets written.
            setDirtyBlockIndex.insert(pindexIter);
            // Update indexes
            setBlockIndexCandidates.erase(pindexIter);
            std::pair<std::multimap<CBlockIndex*, CBlockIndex*>::iterator, std::multimap<CBlockIndex*, CBlockIndex*>::iterator> ret = mapBlocksUnlinked.equal_range(pindexIter->pprev);
            while (ret.first != ret.second) {
                if (ret.first->second == pindexIter) {
                    mapBlocksUnlinked.erase(ret.first++);
                } else {
                    ++ret.first;
                }
            }
        } else if (pindexIter->IsValid(BLOCK_VALID_TRANSACTIONS) && pindexIter->nChainTx) {
            setBlockIndexCandidates.insert(pindexIter);
        }
    }

    if (chainActive.Tip() != nullptr) {
        // We can't prune block index candidates based on our tip if we have
        // no tip due to chainActive being empty!
        PruneBlockIndexCandidates();

        CheckBlockIndex(params.GetConsensus());

        // FlushStateToDisk can possibly read chainActive. Be conservative
        // and skip it here, we're about to -reindex-chainstate anyway, so
        // it'll get called a bunch real soon.
        if (!FlushStateToDisk(params, state, FLUSH_STATE_ALWAYS)) {
            return false;
        }
    }

    return true;
}

// May NOT be used after any connections are up as much
// of the peer-processing logic assumes a consistent
// block index state
void UnloadBlockIndex()
{
    LOCK(cs_main);
    setBlockIndexCandidates.clear();
    chainActive.SetTip(nullptr);
    pindexBestInvalid = nullptr;
    pindexBestHeader = nullptr;
    mempool.clear();
    mapBlocksUnlinked.clear();
    vinfoBlockFile.clear();
    nLastBlockFile = 0;
    nBlockSequenceId = 1;
    setDirtyBlockIndex.clear();
    setDirtyFileInfo.clear();
    versionbitscache.Clear();
    for (int b = 0; b < VERSIONBITS_NUM_BITS; b++) {
        warningcache[b].clear();
    }

    for (BlockMap::value_type& entry : mapBlockIndex) {
        delete entry.second;
    }
    mapBlockIndex.clear();
    fHavePruned = false;
}

bool LoadBlockIndex(const CChainParams& chainparams)
{
    // Load block index from databases
    bool needs_init = fReindex;
    if (!fReindex) {
        bool ret = LoadBlockIndexDB(chainparams);
        if (!ret) return false;
        needs_init = mapBlockIndex.empty();
    }

    if (needs_init) {
        // Everything here is for *new* reindex/DBs. Thus, though
        // LoadBlockIndexDB may have set fReindex if we shut down
        // mid-reindex previously, we don't check fReindex and
        // instead only check it prior to LoadBlockIndexDB to set
        // needs_init.

        LogPrintf("Initializing databases...\n");
        // Use the provided setting for -txindex in the new database
        fTxIndex = gArgs.GetBoolArg("-txindex", DEFAULT_TXINDEX);
        pblocktree->WriteFlag("txindex", fTxIndex);
    }
    return true;
}

bool LoadGenesisBlock(const CChainParams& chainparams)
{
    LOCK(cs_main);

    // Check whether we're already initialized by checking for genesis in
    // mapBlockIndex. Note that we can't use chainActive here, since it is
    // set based on the coins db, not the block index db, which is the only
    // thing loaded at this point.
    if (mapBlockIndex.count(chainparams.GenesisBlock().GetHash()))
        return true;

    try {
        CBlock &block = const_cast<CBlock&>(chainparams.GenesisBlock());
        // Start new block file
        unsigned int nBlockSize = ::GetSerializeSize(block, SER_DISK, CLIENT_VERSION);
        CDiskBlockPos blockPos;
        CValidationState state;
        if (!FindBlockPos(state, blockPos, nBlockSize+8, 0, block.GetBlockTime()))
            return error("%s: FindBlockPos failed", __func__);
        if (!WriteBlockToDisk(block, blockPos, chainparams.MessageStart()))
            return error("%s: writing genesis block to disk failed", __func__);
        CBlockIndex *pindex = AddToBlockIndex(block);
        if (!ReceivedBlockTransactions(block, state, pindex, blockPos, chainparams.GetConsensus()))
            return error("%s: genesis block not accepted", __func__);
    } catch (const std::runtime_error& e) {
        return error("%s: failed to write genesis block: %s", __func__, e.what());
    }

    return true;
}

bool LoadExternalBlockFile(const CChainParams& chainparams, FILE* fileIn, CDiskBlockPos *dbp)
{
    // Map of disk positions for blocks with unknown parent (only used for reindex)
    static std::multimap<uint256, CDiskBlockPos> mapBlocksUnknownParent;
    int64_t nStart = GetTimeMillis();

    int nLoaded = 0;
    try {
        // This takes over fileIn and calls fclose() on it in the CBufferedFile destructor
        CBufferedFile blkdat(fileIn, 2*MAX_BLOCK_SERIALIZED_SIZE, MAX_BLOCK_SERIALIZED_SIZE+8, SER_DISK, CLIENT_VERSION);
        uint64_t nRewind = blkdat.GetPos();
        while (!blkdat.eof()) {
            boost::this_thread::interruption_point();

            blkdat.SetPos(nRewind);
            nRewind++; // start one byte further next time, in case of failure
            blkdat.SetLimit(); // remove former limit
            unsigned int nSize = 0;
            try {
                // locate a header
                unsigned char buf[CMessageHeader::MESSAGE_START_SIZE];
                blkdat.FindByte(chainparams.MessageStart()[0]);
                nRewind = blkdat.GetPos()+1;
                blkdat >> FLATDATA(buf);
                if (memcmp(buf, chainparams.MessageStart(), CMessageHeader::MESSAGE_START_SIZE))
                    continue;
                // read size
                blkdat >> nSize;
                if (nSize < 80 || nSize > MAX_BLOCK_SERIALIZED_SIZE)
                    continue;
            } catch (const std::exception&) {
                // no valid block header found; don't complain
                break;
            }
            try {
                // read block
                uint64_t nBlockPos = blkdat.GetPos();
                if (dbp)
                    dbp->nPos = nBlockPos;
                blkdat.SetLimit(nBlockPos + nSize);
                blkdat.SetPos(nBlockPos);
                std::shared_ptr<CBlock> pblock = std::make_shared<CBlock>();
                CBlock& block = *pblock;
                blkdat >> block;
                nRewind = blkdat.GetPos();

                // detect out of order blocks, and store them for later
                uint256 hash = block.GetHash();
                if (hash != chainparams.GetConsensus().hashGenesisBlock && mapBlockIndex.find(block.hashPrevBlock) == mapBlockIndex.end()) {
                    LogPrint(BCLog::REINDEX, "%s: Out of order block %s, parent %s not known\n", __func__, hash.ToString(),
                            block.hashPrevBlock.ToString());
                    if (dbp)
                        mapBlocksUnknownParent.insert(std::make_pair(block.hashPrevBlock, *dbp));
                    continue;
                }

                // process in case the block isn't known yet
                if (mapBlockIndex.count(hash) == 0 || (mapBlockIndex[hash]->nStatus & BLOCK_HAVE_DATA) == 0) {
                    LOCK(cs_main);
                    CValidationState state;
                    if (AcceptBlock(pblock, state, chainparams, nullptr, true, dbp, nullptr))
                        nLoaded++;
                    if (state.IsError())
                        break;
                } else if (hash != chainparams.GetConsensus().hashGenesisBlock && mapBlockIndex[hash]->nHeight % 1000 == 0) {
                    LogPrint(BCLog::REINDEX, "Block Import: already had block %s at height %d\n", hash.ToString(), mapBlockIndex[hash]->nHeight);
                }

                // Activate the genesis block so normal node progress can continue
                if (hash == chainparams.GetConsensus().hashGenesisBlock) {
                    CValidationState state;
                    if (!ActivateBestChain(state, chainparams)) {
                        break;
                    }
                }

                NotifyHeaderTip();

                // Recursively process earlier encountered successors of this block
                std::deque<uint256> queue;
                queue.push_back(hash);
                while (!queue.empty()) {
                    uint256 head = queue.front();
                    queue.pop_front();
                    std::pair<std::multimap<uint256, CDiskBlockPos>::iterator, std::multimap<uint256, CDiskBlockPos>::iterator> range = mapBlocksUnknownParent.equal_range(head);
                    while (range.first != range.second) {
                        std::multimap<uint256, CDiskBlockPos>::iterator it = range.first;
                        std::shared_ptr<CBlock> pblockrecursive = std::make_shared<CBlock>();
                        if (ReadBlockFromDisk(*pblockrecursive, it->second, chainparams.GetConsensus()))
                        {
                            LogPrint(BCLog::REINDEX, "%s: Processing out of order child %s of %s\n", __func__, pblockrecursive->GetHash().ToString(),
                                    head.ToString());
                            LOCK(cs_main);
                            CValidationState dummy;
                            if (AcceptBlock(pblockrecursive, dummy, chainparams, nullptr, true, &it->second, nullptr))
                            {
                                nLoaded++;
                                queue.push_back(pblockrecursive->GetHash());
                            }
                        }
                        range.first++;
                        mapBlocksUnknownParent.erase(it);
                        NotifyHeaderTip();
                    }
                }
            } catch (const std::exception& e) {
                LogPrintf("%s: Deserialize or I/O error - %s\n", __func__, e.what());
            }
        }
    } catch (const std::runtime_error& e) {
        AbortNode(std::string("System error: ") + e.what());
    }
    if (nLoaded > 0)
        LogPrintf("Loaded %i blocks from external file in %dms\n", nLoaded, GetTimeMillis() - nStart);
    return nLoaded > 0;
}

void static CheckBlockIndex(const Consensus::Params& consensusParams)
{
    if (!fCheckBlockIndex) {
        return;
    }

    LOCK(cs_main);

    // During a reindex, we read the genesis block and call CheckBlockIndex before ActivateBestChain,
    // so we have the genesis block in mapBlockIndex but no active chain.  (A few of the tests when
    // iterating the block tree require that chainActive has been initialized.)
    if (chainActive.Height() < 0) {
        assert(mapBlockIndex.size() <= 1);
        return;
    }

    // Build forward-pointing map of the entire block tree.
    std::multimap<CBlockIndex*,CBlockIndex*> forward;
    for (BlockMap::iterator it = mapBlockIndex.begin(); it != mapBlockIndex.end(); it++) {
        forward.insert(std::make_pair(it->second->pprev, it->second));
    }

    assert(forward.size() == mapBlockIndex.size());

    std::pair<std::multimap<CBlockIndex*,CBlockIndex*>::iterator,std::multimap<CBlockIndex*,CBlockIndex*>::iterator> rangeGenesis = forward.equal_range(nullptr);
    CBlockIndex *pindex = rangeGenesis.first->second;
    rangeGenesis.first++;
    assert(rangeGenesis.first == rangeGenesis.second); // There is only one index entry with parent nullptr.

    // Iterate over the entire block tree, using depth-first search.
    // Along the way, remember whether there are blocks on the path from genesis
    // block being explored which are the first to have certain properties.
    size_t nNodes = 0;
    int nHeight = 0;
    CBlockIndex* pindexFirstInvalid = nullptr; // Oldest ancestor of pindex which is invalid.
    CBlockIndex* pindexFirstMissing = nullptr; // Oldest ancestor of pindex which does not have BLOCK_HAVE_DATA.
    CBlockIndex* pindexFirstNeverProcessed = nullptr; // Oldest ancestor of pindex for which nTx == 0.
    CBlockIndex* pindexFirstNotTreeValid = nullptr; // Oldest ancestor of pindex which does not have BLOCK_VALID_TREE (regardless of being valid or not).
    CBlockIndex* pindexFirstNotTransactionsValid = nullptr; // Oldest ancestor of pindex which does not have BLOCK_VALID_TRANSACTIONS (regardless of being valid or not).
    CBlockIndex* pindexFirstNotChainValid = nullptr; // Oldest ancestor of pindex which does not have BLOCK_VALID_CHAIN (regardless of being valid or not).
    CBlockIndex* pindexFirstNotScriptsValid = nullptr; // Oldest ancestor of pindex which does not have BLOCK_VALID_SCRIPTS (regardless of being valid or not).
    while (pindex != nullptr) {
        nNodes++;
        if (pindexFirstInvalid == nullptr && pindex->nStatus & BLOCK_FAILED_VALID) pindexFirstInvalid = pindex;
        if (pindexFirstMissing == nullptr && !(pindex->nStatus & BLOCK_HAVE_DATA)) pindexFirstMissing = pindex;
        if (pindexFirstNeverProcessed == nullptr && pindex->nTx == 0) pindexFirstNeverProcessed = pindex;
        if (pindex->pprev != nullptr && pindexFirstNotTreeValid == nullptr && (pindex->nStatus & BLOCK_VALID_MASK) < BLOCK_VALID_TREE) pindexFirstNotTreeValid = pindex;
        if (pindex->pprev != nullptr && pindexFirstNotTransactionsValid == nullptr && (pindex->nStatus & BLOCK_VALID_MASK) < BLOCK_VALID_TRANSACTIONS) pindexFirstNotTransactionsValid = pindex;
        if (pindex->pprev != nullptr && pindexFirstNotChainValid == nullptr && (pindex->nStatus & BLOCK_VALID_MASK) < BLOCK_VALID_CHAIN) pindexFirstNotChainValid = pindex;
        if (pindex->pprev != nullptr && pindexFirstNotScriptsValid == nullptr && (pindex->nStatus & BLOCK_VALID_MASK) < BLOCK_VALID_SCRIPTS) pindexFirstNotScriptsValid = pindex;

        // Begin: actual consistency checks.
        if (pindex->pprev == nullptr) {
            // Genesis block checks.
            assert(pindex->GetBlockHash() == consensusParams.hashGenesisBlock); // Genesis block's hash must match.
            assert(pindex == chainActive.Genesis()); // The current active chain's genesis block must be this block.
        }
        if (pindex->nChainTx == 0) assert(pindex->nSequenceId <= 0);  // nSequenceId can't be set positive for blocks that aren't linked (negative is used for preciousblock)
        // VALID_TRANSACTIONS is equivalent to nTx > 0 for all nodes (whether or not pruning has occurred).
        // HAVE_DATA is only equivalent to nTx > 0 (or VALID_TRANSACTIONS) if no pruning has occurred.
        if (!fHavePruned) {
            // If we've never pruned, then HAVE_DATA should be equivalent to nTx > 0
            assert(!(pindex->nStatus & BLOCK_HAVE_DATA) == (pindex->nTx == 0));
            assert(pindexFirstMissing == pindexFirstNeverProcessed);
        } else {
            // If we have pruned, then we can only say that HAVE_DATA implies nTx > 0
            if (pindex->nStatus & BLOCK_HAVE_DATA) assert(pindex->nTx > 0);
        }
        if (pindex->nStatus & BLOCK_HAVE_UNDO) assert(pindex->nStatus & BLOCK_HAVE_DATA);
        assert(((pindex->nStatus & BLOCK_VALID_MASK) >= BLOCK_VALID_TRANSACTIONS) == (pindex->nTx > 0)); // This is pruning-independent.
        // All parents having had data (at some point) is equivalent to all parents being VALID_TRANSACTIONS, which is equivalent to nChainTx being set.
        assert((pindexFirstNeverProcessed != nullptr) == (pindex->nChainTx == 0)); // nChainTx != 0 is used to signal that all parent blocks have been processed (but may have been pruned).
        assert((pindexFirstNotTransactionsValid != nullptr) == (pindex->nChainTx == 0));
        assert(pindex->nHeight == nHeight); // nHeight must be consistent.
        assert(pindex->pprev == nullptr || pindex->nChainWork >= pindex->pprev->nChainWork); // For every block except the genesis block, the chainwork must be larger than the parent's.
        assert(nHeight < 2 || (pindex->pskip && (pindex->pskip->nHeight < nHeight))); // The pskip pointer must point back for all but the first 2 blocks.
        assert(pindexFirstNotTreeValid == nullptr); // All mapBlockIndex entries must at least be TREE valid
        if ((pindex->nStatus & BLOCK_VALID_MASK) >= BLOCK_VALID_TREE) assert(pindexFirstNotTreeValid == nullptr); // TREE valid implies all parents are TREE valid
        if ((pindex->nStatus & BLOCK_VALID_MASK) >= BLOCK_VALID_CHAIN) assert(pindexFirstNotChainValid == nullptr); // CHAIN valid implies all parents are CHAIN valid
        if ((pindex->nStatus & BLOCK_VALID_MASK) >= BLOCK_VALID_SCRIPTS) assert(pindexFirstNotScriptsValid == nullptr); // SCRIPTS valid implies all parents are SCRIPTS valid
        if (pindexFirstInvalid == nullptr) {
            // Checks for not-invalid blocks.
            assert((pindex->nStatus & BLOCK_FAILED_MASK) == 0); // The failed mask cannot be set for blocks without invalid parents.
        }
        if (!CBlockIndexWorkComparator()(pindex, chainActive.Tip()) && pindexFirstNeverProcessed == nullptr) {
            if (pindexFirstInvalid == nullptr) {
                // If this block sorts at least as good as the current tip and
                // is valid and we have all data for its parents, it must be in
                // setBlockIndexCandidates.  chainActive.Tip() must also be there
                // even if some data has been pruned.
                if (pindexFirstMissing == nullptr || pindex == chainActive.Tip()) {
                    assert(setBlockIndexCandidates.count(pindex));
                }
                // If some parent is missing, then it could be that this block was in
                // setBlockIndexCandidates but had to be removed because of the missing data.
                // In this case it must be in mapBlocksUnlinked -- see test below.
            }
        } else { // If this block sorts worse than the current tip or some ancestor's block has never been seen, it cannot be in setBlockIndexCandidates.
            assert(setBlockIndexCandidates.count(pindex) == 0);
        }
        // Check whether this block is in mapBlocksUnlinked.
        std::pair<std::multimap<CBlockIndex*,CBlockIndex*>::iterator,std::multimap<CBlockIndex*,CBlockIndex*>::iterator> rangeUnlinked = mapBlocksUnlinked.equal_range(pindex->pprev);
        bool foundInUnlinked = false;
        while (rangeUnlinked.first != rangeUnlinked.second) {
            assert(rangeUnlinked.first->first == pindex->pprev);
            if (rangeUnlinked.first->second == pindex) {
                foundInUnlinked = true;
                break;
            }
            rangeUnlinked.first++;
        }
        if (pindex->pprev && (pindex->nStatus & BLOCK_HAVE_DATA) && pindexFirstNeverProcessed != nullptr && pindexFirstInvalid == nullptr) {
            // If this block has block data available, some parent was never received, and has no invalid parents, it must be in mapBlocksUnlinked.
            assert(foundInUnlinked);
        }
        if (!(pindex->nStatus & BLOCK_HAVE_DATA)) assert(!foundInUnlinked); // Can't be in mapBlocksUnlinked if we don't HAVE_DATA
        if (pindexFirstMissing == nullptr) assert(!foundInUnlinked); // We aren't missing data for any parent -- cannot be in mapBlocksUnlinked.
        if (pindex->pprev && (pindex->nStatus & BLOCK_HAVE_DATA) && pindexFirstNeverProcessed == nullptr && pindexFirstMissing != nullptr) {
            // We HAVE_DATA for this block, have received data for all parents at some point, but we're currently missing data for some parent.
            assert(fHavePruned); // We must have pruned.
            // This block may have entered mapBlocksUnlinked if:
            //  - it has a descendant that at some point had more work than the
            //    tip, and
            //  - we tried switching to that descendant but were missing
            //    data for some intermediate block between chainActive and the
            //    tip.
            // So if this block is itself better than chainActive.Tip() and it wasn't in
            // setBlockIndexCandidates, then it must be in mapBlocksUnlinked.
            if (!CBlockIndexWorkComparator()(pindex, chainActive.Tip()) && setBlockIndexCandidates.count(pindex) == 0) {
                if (pindexFirstInvalid == nullptr) {
                    assert(foundInUnlinked);
                }
            }
        }
        // assert(pindex->GetBlockHash() == pindex->GetBlockHeader().GetHash()); // Perhaps too slow
        // End: actual consistency checks.

        // Try descending into the first subnode.
        std::pair<std::multimap<CBlockIndex*,CBlockIndex*>::iterator,std::multimap<CBlockIndex*,CBlockIndex*>::iterator> range = forward.equal_range(pindex);
        if (range.first != range.second) {
            // A subnode was found.
            pindex = range.first->second;
            nHeight++;
            continue;
        }
        // This is a leaf node.
        // Move upwards until we reach a node of which we have not yet visited the last child.
        while (pindex) {
            // We are going to either move to a parent or a sibling of pindex.
            // If pindex was the first with a certain property, unset the corresponding variable.
            if (pindex == pindexFirstInvalid) pindexFirstInvalid = nullptr;
            if (pindex == pindexFirstMissing) pindexFirstMissing = nullptr;
            if (pindex == pindexFirstNeverProcessed) pindexFirstNeverProcessed = nullptr;
            if (pindex == pindexFirstNotTreeValid) pindexFirstNotTreeValid = nullptr;
            if (pindex == pindexFirstNotTransactionsValid) pindexFirstNotTransactionsValid = nullptr;
            if (pindex == pindexFirstNotChainValid) pindexFirstNotChainValid = nullptr;
            if (pindex == pindexFirstNotScriptsValid) pindexFirstNotScriptsValid = nullptr;
            // Find our parent.
            CBlockIndex* pindexPar = pindex->pprev;
            // Find which child we just visited.
            std::pair<std::multimap<CBlockIndex*,CBlockIndex*>::iterator,std::multimap<CBlockIndex*,CBlockIndex*>::iterator> rangePar = forward.equal_range(pindexPar);
            while (rangePar.first->second != pindex) {
                assert(rangePar.first != rangePar.second); // Our parent must have at least the node we're coming from as child.
                rangePar.first++;
            }
            // Proceed to the next one.
            rangePar.first++;
            if (rangePar.first != rangePar.second) {
                // Move to the sibling.
                pindex = rangePar.first->second;
                break;
            } else {
                // Move up further.
                pindex = pindexPar;
                nHeight--;
                continue;
            }
        }
    }

    // Check that we actually traversed the entire map.
    assert(nNodes == forward.size());
}

std::string CBlockFileInfo::ToString() const
{
    return strprintf("CBlockFileInfo(blocks=%u, size=%u, heights=%u...%u, time=%s...%s)", nBlocks, nSize, nHeightFirst, nHeightLast, DateTimeStrFormat("%Y-%m-%d", nTimeFirst), DateTimeStrFormat("%Y-%m-%d", nTimeLast));
}

CBlockFileInfo* GetBlockFileInfo(size_t n)
{
    return &vinfoBlockFile.at(n);
}

ThresholdState VersionBitsTipState(const Consensus::Params& params, Consensus::DeploymentPos pos)
{
    LOCK(cs_main);
    return VersionBitsState(chainActive.Tip(), params, pos, versionbitscache);
}

BIP9Stats VersionBitsTipStatistics(const Consensus::Params& params, Consensus::DeploymentPos pos)
{
    LOCK(cs_main);
    return VersionBitsStatistics(chainActive.Tip(), params, pos);
}

int VersionBitsTipStateSinceHeight(const Consensus::Params& params, Consensus::DeploymentPos pos)
{
    LOCK(cs_main);
    return VersionBitsStateSinceHeight(chainActive.Tip(), params, pos, versionbitscache);
}

static const uint64_t MEMPOOL_DUMP_VERSION = 1;

bool LoadMempool(void)
{
    const CChainParams& chainparams = Params();
    int64_t nExpiryTimeout = gArgs.GetArg("-mempoolexpiry", DEFAULT_MEMPOOL_EXPIRY) * 60 * 60;
    FILE* filestr = fsbridge::fopen(GetDataDir() / "mempool.dat", "rb");
    CAutoFile file(filestr, SER_DISK, CLIENT_VERSION);
    if (file.IsNull()) {
        LogPrintf("Failed to open mempool file from disk. Continuing anyway.\n");
        return false;
    }

    int64_t count = 0;
    int64_t skipped = 0;
    int64_t failed = 0;
    int64_t nNow = GetTime();

    try {
        uint64_t version;
        file >> version;
        if (version != MEMPOOL_DUMP_VERSION) {
            return false;
        }
        uint64_t num;
        file >> num;
        while (num--) {
            CTransactionRef tx;
            int64_t nTime;
            int64_t nFeeDelta;
            file >> tx;
            file >> nTime;
            file >> nFeeDelta;

            CAmount amountdelta = nFeeDelta;
            if (amountdelta) {
                mempool.PrioritiseTransaction(tx->GetHash(), amountdelta);
            }
            CValidationState state;
            if (nTime + nExpiryTimeout > nNow) {
                LOCK(cs_main);
                AcceptToMemoryPoolWithTime(chainparams, mempool, state, tx, true, nullptr, nTime, nullptr, false, 0);
                if (state.IsValid()) {
                    ++count;
                } else {
                    ++failed;
                }
            } else {
                ++skipped;
            }
            if (ShutdownRequested())
                return false;
        }
        std::map<uint256, CAmount> mapDeltas;
        file >> mapDeltas;

        for (const auto& i : mapDeltas) {
            mempool.PrioritiseTransaction(i.first, i.second);
        }
    } catch (const std::exception& e) {
        LogPrintf("Failed to deserialize mempool data on disk: %s. Continuing anyway.\n", e.what());
        return false;
    }

    LogPrintf("Imported mempool transactions from disk: %i successes, %i failed, %i expired\n", count, failed, skipped);
    return true;
}

void DumpMempool(void)
{
    int64_t start = GetTimeMicros();

    std::map<uint256, CAmount> mapDeltas;
    std::vector<TxMempoolInfo> vinfo;

    {
        LOCK(mempool.cs);
        for (const auto &i : mempool.mapDeltas) {
            mapDeltas[i.first] = i.second;
        }
        vinfo = mempool.infoAll();
    }

    int64_t mid = GetTimeMicros();

    try {
        FILE* filestr = fsbridge::fopen(GetDataDir() / "mempool.dat.new", "wb");
        if (!filestr) {
            return;
        }

        CAutoFile file(filestr, SER_DISK, CLIENT_VERSION);

        uint64_t version = MEMPOOL_DUMP_VERSION;
        file << version;

        file << (uint64_t)vinfo.size();
        for (const auto& i : vinfo) {
            file << *(i.tx);
            file << (int64_t)i.nTime;
            file << (int64_t)i.nFeeDelta;
            mapDeltas.erase(i.tx->GetHash());
        }

        file << mapDeltas;
        FileCommit(file.Get());
        file.fclose();
        RenameOver(GetDataDir() / "mempool.dat.new", GetDataDir() / "mempool.dat");
        int64_t last = GetTimeMicros();
        LogPrintf("Dumped mempool: %gs to copy, %gs to dump\n", (mid-start)*0.000001, (last-mid)*0.000001);
    } catch (const std::exception& e) {
        LogPrintf("Failed to dump mempool: %s. Continuing anyway.\n", e.what());
    }
}

//! Guess how far we are in the verification process at the given block index
double GuessVerificationProgress(const ChainTxData& data, CBlockIndex *pindex) {
    if (pindex == nullptr)
        return 0.0;

    int64_t nNow = time(nullptr);

    double fTxTotal;

    if (pindex->nChainTx <= data.nTxCount) {
        fTxTotal = data.nTxCount + (nNow - data.nTime) * data.dTxRate;
    } else {
        fTxTotal = pindex->nChainTx + (nNow - pindex->GetBlockTime()) * data.dTxRate;
    }

    return pindex->nChainTx / fTxTotal;
}

class CMainCleanup
{
public:
    CMainCleanup() {}
    ~CMainCleanup() {
        // block headers
        BlockMap::iterator it1 = mapBlockIndex.begin();
        for (; it1 != mapBlockIndex.end(); it1++)
            delete (*it1).second;
        mapBlockIndex.clear();
    }
} instance_of_cmaincleanup;<|MERGE_RESOLUTION|>--- conflicted
+++ resolved
@@ -1866,17 +1866,12 @@
      // check if whitelist functionality is activated.
     bool fIsMinerWhitelist = pindex->nHeight > chainparams.GetConsensus().minerWhiteListActivationHeight;
      
-<<<<<<< HEAD
     // get height of last checkpoint
     CBlockIndex* pcheckpoint = Checkpoints::GetLastCheckpoint(params.Checkpoints());
     bool fCheckMinerSig = pindex->nHeight > pcheckpoint->nHeight;
 
     if (fIsMinerWhitelist && fCheckMinerSig ){
         LogPrintf("Whitelist activated: Checking for Miner Signature.\n");
-=======
-    if (fIsMinerWhitelist){
-        //LogPrintf("Whitelist activated: Checking for Miner Signature.\n");
->>>>>>> 8ed6e60f
         // first transaction is coinbase with only one input
         const CTransaction &tx = *(block.vtx[0]);
         const CScript scriptSig = tx.vin[0].scriptSig;
