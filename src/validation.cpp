// Copyright (c) 2009-2010 Satoshi Nakamoto
// Copyright (c) 2009-present The Bitcoin Core developers
// Distributed under the MIT software license, see the accompanying
// file COPYING or http://www.opensource.org/licenses/mit-license.php.

#include <config/bitcoin-config.h> // IWYU pragma: keep

#include <validation.h>

#include <arith_uint256.h>
#include <chain.h>
#include <checkqueue.h>
#include <clientversion.h>
#include <common/system.h>
#include <consensus/amount.h>
#include <consensus/consensus.h>
#include <consensus/merkle.h>
#include <consensus/tx_check.h>
#include <consensus/tx_verify.h>
#include <consensus/validation.h>
#include <cuckoocache.h>
#include <flatfile.h>
#include <hash.h>
#include <kernel/chain.h>
#include <kernel/chainparams.h>
#include <kernel/coinstats.h>
#include <kernel/disconnected_transactions.h>
#include <kernel/mempool_entry.h>
#include <kernel/messagestartchars.h>
#include <kernel/notifications_interface.h>
#include <kernel/warning.h>
#include <logging.h>
#include <logging/timer.h>
#include <node/blockstorage.h>
#include <node/utxo_snapshot.h>
#include <policy/coin_age_priority.h>
#include <policy/policy.h>
#include <policy/rbf.h>
#include <policy/settings.h>
#include <policy/truc_policy.h>
#include <pow.h>
#include <primitives/block.h>
#include <primitives/transaction.h>
#include <random.h>
#include <script/script.h>
#include <script/sigcache.h>
#include <signet.h>
#include <tinyformat.h>
#include <txdb.h>
#include <txmempool.h>
#include <uint256.h>
#include <undo.h>
#include <util/check.h>
#include <util/fs.h>
#include <util/fs_helpers.h>
#include <util/hasher.h>
#include <util/moneystr.h>
#include <util/rbf.h>
#include <util/result.h>
#include <util/signalinterrupt.h>
#include <util/strencodings.h>
#include <util/string.h>
#include <util/time.h>
#include <util/trace.h>
#include <util/translation.h>
#include <validationinterface.h>

#include <algorithm>
#include <cassert>
#include <chrono>
#include <deque>
#include <numeric>
#include <optional>
#include <ranges>
#include <string>
#include <tuple>
#include <utility>

using kernel::CCoinsStats;
using kernel::CoinStatsHashType;
using kernel::ComputeUTXOStats;
using kernel::Notifications;

using fsbridge::FopenFn;
using node::BlockManager;
using node::BlockMap;
using node::CBlockIndexHeightOnlyComparator;
using node::CBlockIndexWorkComparator;
using node::SnapshotMetadata;

/** Time to wait between writing blocks/block index to disk. */
static constexpr std::chrono::hours DATABASE_WRITE_INTERVAL{1};
/** Time to wait between flushing chainstate to disk. */
static constexpr std::chrono::hours DATABASE_FLUSH_INTERVAL{24};
/** Maximum age of our tip for us to be considered current for fee estimation */
static constexpr std::chrono::hours MAX_FEE_ESTIMATION_TIP_AGE{3};
const std::vector<std::string> CHECKLEVEL_DOC {
    "level 0 reads the blocks from disk",
    "level 1 verifies block validity",
    "level 2 verifies undo data",
    "level 3 checks disconnection of tip blocks",
    "level 4 tries to reconnect the blocks",
    "each level includes the checks of the previous levels",
};
/** The number of blocks to keep below the deepest prune lock.
 *  There is nothing special about this number. It is higher than what we
 *  expect to see in regular mainnet reorgs, but not so high that it would
 *  noticeably interfere with the pruning mechanism.
 * */
static constexpr int PRUNE_LOCK_BUFFER{10};

GlobalMutex g_best_block_mutex;
std::condition_variable g_best_block_cv;
uint256 g_best_block;

const CBlockIndex* Chainstate::FindForkInGlobalIndex(const CBlockLocator& locator) const
{
    AssertLockHeld(cs_main);

    // Find the latest block common to locator and chain - we expect that
    // locator.vHave is sorted descending by height.
    for (const uint256& hash : locator.vHave) {
        const CBlockIndex* pindex{m_blockman.LookupBlockIndex(hash)};
        if (pindex) {
            if (m_chain.Contains(pindex)) {
                return pindex;
            }
            if (pindex->GetAncestor(m_chain.Height()) == m_chain.Tip()) {
                return m_chain.Tip();
            }
        }
    }
    return m_chain.Genesis();
}

bool CheckInputScripts(const CTransaction& tx, TxValidationState& state,
                       const CCoinsViewCache& inputs, unsigned int flags, bool cacheSigStore,
                       bool cacheFullScriptStore, PrecomputedTransactionData& txdata,
                       ValidationCache& validation_cache,
                       std::vector<CScriptCheck>* pvChecks = nullptr)
                       EXCLUSIVE_LOCKS_REQUIRED(cs_main);

bool CheckFinalTxAtTip(const CBlockIndex& active_chain_tip, const CTransaction& tx)
{
    AssertLockHeld(cs_main);

    // CheckFinalTxAtTip() uses active_chain_tip.Height()+1 to evaluate
    // nLockTime because when IsFinalTx() is called within
    // AcceptBlock(), the height of the block *being*
    // evaluated is what is used. Thus if we want to know if a
    // transaction can be part of the *next* block, we need to call
    // IsFinalTx() with one more than active_chain_tip.Height().
    const int nBlockHeight = active_chain_tip.nHeight + 1;

    // BIP113 requires that time-locked transactions have nLockTime set to
    // less than the median time of the previous block they're contained in.
    // When the next block is created its previous block will be the current
    // chain tip, so we use that to calculate the median time passed to
    // IsFinalTx().
    const int64_t nBlockTime{active_chain_tip.GetMedianTimePast()};

    return IsFinalTx(tx, nBlockHeight, nBlockTime);
}

namespace {
/**
 * A helper which calculates heights of inputs of a given transaction.
 *
 * @param[in] tip    The current chain tip. If an input belongs to a mempool
 *                   transaction, we assume it will be confirmed in the next block.
 * @param[in] coins  Any CCoinsView that provides access to the relevant coins.
 * @param[in] tx     The transaction being evaluated.
 *
 * @returns A vector of input heights or nullopt, in case of an error.
 */
std::optional<std::vector<int>> CalculatePrevHeights(
    const CBlockIndex& tip,
    const CCoinsView& coins,
    const CTransaction& tx)
{
    std::vector<int> prev_heights;
    prev_heights.resize(tx.vin.size());
    for (size_t i = 0; i < tx.vin.size(); ++i) {
        const CTxIn& txin = tx.vin[i];
        Coin coin;
        if (!coins.GetCoin(txin.prevout, coin)) {
            LogPrintf("ERROR: %s: Missing input %d in transaction \'%s\'\n", __func__, i, tx.GetHash().GetHex());
            return std::nullopt;
        }
        if (coin.nHeight == MEMPOOL_HEIGHT) {
            // Assume all mempool transaction confirm in the next block.
            prev_heights[i] = tip.nHeight + 1;
        } else {
            prev_heights[i] = coin.nHeight;
        }
    }
    return prev_heights;
}
} // namespace

std::optional<LockPoints> CalculateLockPointsAtTip(
    CBlockIndex* tip,
    const CCoinsView& coins_view,
    const CTransaction& tx)
{
    assert(tip);

    auto prev_heights{CalculatePrevHeights(*tip, coins_view, tx)};
    if (!prev_heights.has_value()) return std::nullopt;

    CBlockIndex next_tip;
    next_tip.pprev = tip;
    // When SequenceLocks() is called within ConnectBlock(), the height
    // of the block *being* evaluated is what is used.
    // Thus if we want to know if a transaction can be part of the
    // *next* block, we need to use one more than active_chainstate.m_chain.Height()
    next_tip.nHeight = tip->nHeight + 1;
    const auto [min_height, min_time] = CalculateSequenceLocks(tx, STANDARD_LOCKTIME_VERIFY_FLAGS, prev_heights.value(), next_tip);

    // Also store the hash of the block with the highest height of
    // all the blocks which have sequence locked prevouts.
    // This hash needs to still be on the chain
    // for these LockPoint calculations to be valid
    // Note: It is impossible to correctly calculate a maxInputBlock
    // if any of the sequence locked inputs depend on unconfirmed txs,
    // except in the special case where the relative lock time/height
    // is 0, which is equivalent to no sequence lock. Since we assume
    // input height of tip+1 for mempool txs and test the resulting
    // min_height and min_time from CalculateSequenceLocks against tip+1.
    int max_input_height{0};
    for (const int height : prev_heights.value()) {
        // Can ignore mempool inputs since we'll fail if they had non-zero locks
        if (height != next_tip.nHeight) {
            max_input_height = std::max(max_input_height, height);
        }
    }

    // tip->GetAncestor(max_input_height) should never return a nullptr
    // because max_input_height is always less than the tip height.
    // It would, however, be a bad bug to continue execution, since a
    // LockPoints object with the maxInputBlock member set to nullptr
    // signifies no relative lock time.
    return LockPoints{min_height, min_time, Assert(tip->GetAncestor(max_input_height))};
}

bool CheckSequenceLocksAtTip(CBlockIndex* tip,
                             const LockPoints& lock_points)
{
    assert(tip != nullptr);

    CBlockIndex index;
    index.pprev = tip;
    // CheckSequenceLocksAtTip() uses active_chainstate.m_chain.Height()+1 to evaluate
    // height based locks because when SequenceLocks() is called within
    // ConnectBlock(), the height of the block *being*
    // evaluated is what is used.
    // Thus if we want to know if a transaction can be part of the
    // *next* block, we need to use one more than active_chainstate.m_chain.Height()
    index.nHeight = tip->nHeight + 1;

    return EvaluateSequenceLocks(index, {lock_points.height, lock_points.time});
}

// Returns the script flags which should be checked for a given block
static unsigned int GetBlockScriptFlags(const CBlockIndex& block_index, const ChainstateManager& chainman);

/** Compute accurate total signature operation cost of a transaction.
 *  Not consensus-critical, since legacy sigops counting is always used in the protocol.
 */
int64_t GetAccurateTransactionSigOpCost(const CTransaction& tx, const CCoinsViewCache& inputs, int flags)
{
    if (tx.IsCoinBase()) {
        return 0;
    }

    unsigned int nSigOps = 0;
    for (const auto& txin : tx.vin) {
        nSigOps += txin.scriptSig.GetSigOpCount(false);
    }

    if (flags & SCRIPT_VERIFY_P2SH) {
        nSigOps += GetP2SHSigOpCount(tx, inputs);
    }

    nSigOps *= WITNESS_SCALE_FACTOR;

    if (flags & SCRIPT_VERIFY_WITNESS) {
        for (const auto& txin : tx.vin) {
            const Coin& coin = inputs.AccessCoin(txin.prevout);
            assert(!coin.IsSpent());
            const CTxOut &prevout = coin.out;
            nSigOps += CountWitnessSigOps(txin.scriptSig, prevout.scriptPubKey, &txin.scriptWitness, flags);
        }
    }

    return nSigOps;
}

void LimitMempoolSize(CTxMemPool& pool, CCoinsViewCache& coins_cache)
    EXCLUSIVE_LOCKS_REQUIRED(::cs_main, pool.cs)
{
    AssertLockHeld(::cs_main);
    AssertLockHeld(pool.cs);
    int expired = pool.Expire(GetTime<std::chrono::seconds>() - pool.m_opts.expiry);
    if (expired != 0) {
        LogPrint(BCLog::MEMPOOL, "Expired %i transactions from the memory pool\n", expired);
    }

    std::vector<COutPoint> vNoSpendsRemaining;
    pool.TrimToSize(pool.m_opts.max_size_bytes, &vNoSpendsRemaining);
    for (const COutPoint& removed : vNoSpendsRemaining)
        coins_cache.Uncache(removed);
}

static bool IsCurrentForFeeEstimation(Chainstate& active_chainstate) EXCLUSIVE_LOCKS_REQUIRED(cs_main)
{
    AssertLockHeld(cs_main);
    if (active_chainstate.m_chainman.IsInitialBlockDownload()) {
        return false;
    }
    if (active_chainstate.m_chain.Tip()->GetBlockTime() < count_seconds(GetTime<std::chrono::seconds>() - MAX_FEE_ESTIMATION_TIP_AGE))
        return false;
    if (active_chainstate.m_chain.Height() < active_chainstate.m_chainman.m_best_header->nHeight - 1) {
        return false;
    }
    return true;
}

void Chainstate::MaybeUpdateMempoolForReorg(
    DisconnectedBlockTransactions& disconnectpool,
    bool fAddToMempool)
{
    if (!m_mempool) return;

    AssertLockHeld(cs_main);
    AssertLockHeld(m_mempool->cs);
    std::vector<uint256> vHashUpdate;
    {
        // disconnectpool is ordered so that the front is the most recently-confirmed
        // transaction (the last tx of the block at the tip) in the disconnected chain.
        // Iterate disconnectpool in reverse, so that we add transactions
        // back to the mempool starting with the earliest transaction that had
        // been previously seen in a block.
        const auto queuedTx = disconnectpool.take();
        auto it = queuedTx.rbegin();
        while (it != queuedTx.rend()) {
            // ignore validation errors in resurrected transactions
            if (!fAddToMempool || (*it)->IsCoinBase() ||
                AcceptToMemoryPool(*this, *it, GetTime(),
                    /*bypass_limits=*/true, /*test_accept=*/false).m_result_type !=
                        MempoolAcceptResult::ResultType::VALID) {
                // If the transaction doesn't make it in to the mempool, remove any
                // transactions that depend on it (which would now be orphans).
                m_mempool->removeRecursive(**it, MemPoolRemovalReason::REORG);
            } else if (m_mempool->exists(GenTxid::Txid((*it)->GetHash()))) {
                vHashUpdate.push_back((*it)->GetHash());
            }
            ++it;
        }
    }

    // AcceptToMemoryPool/addUnchecked all assume that new mempool entries have
    // no in-mempool children, which is generally not true when adding
    // previously-confirmed transactions back to the mempool.
    // UpdateTransactionsFromBlock finds descendants of any transactions in
    // the disconnectpool that were added back and cleans up the mempool state.
    m_mempool->UpdateTransactionsFromBlock(vHashUpdate);

    // Predicate to use for filtering transactions in removeForReorg.
    // Checks whether the transaction is still final and, if it spends a coinbase output, mature.
    // Also updates valid entries' cached LockPoints if needed.
    // If false, the tx is still valid and its lockpoints are updated.
    // If true, the tx would be invalid in the next block; remove this entry and all of its descendants.
    // Note that TRUC rules are not applied here, so reorgs may cause violations of TRUC inheritance or
    // topology restrictions.
    const auto filter_final_and_mature = [&](CTxMemPool::txiter it)
        EXCLUSIVE_LOCKS_REQUIRED(m_mempool->cs, ::cs_main) {
        AssertLockHeld(m_mempool->cs);
        AssertLockHeld(::cs_main);
        const CTransaction& tx = it->GetTx();

        // The transaction must be final.
        if (!CheckFinalTxAtTip(*Assert(m_chain.Tip()), tx)) return true;

        const LockPoints& lp = it->GetLockPoints();
        // CheckSequenceLocksAtTip checks if the transaction will be final in the next block to be
        // created on top of the new chain.
        if (TestLockPointValidity(m_chain, lp)) {
            if (!CheckSequenceLocksAtTip(m_chain.Tip(), lp)) {
                return true;
            }
        } else {
            const CCoinsViewMemPool view_mempool{&CoinsTip(), *m_mempool};
            const std::optional<LockPoints> new_lock_points{CalculateLockPointsAtTip(m_chain.Tip(), view_mempool, tx)};
            if (new_lock_points.has_value() && CheckSequenceLocksAtTip(m_chain.Tip(), *new_lock_points)) {
                // Now update the mempool entry lockpoints as well.
                it->UpdateLockPoints(*new_lock_points);
            } else {
                return true;
            }
        }

        // If the transaction spends any coinbase outputs, it must be mature.
        if (it->GetSpendsCoinbase()) {
            for (const CTxIn& txin : tx.vin) {
                if (m_mempool->exists(GenTxid::Txid(txin.prevout.hash))) continue;
                const Coin& coin{CoinsTip().AccessCoin(txin.prevout)};
                assert(!coin.IsSpent());
                const auto mempool_spend_height{m_chain.Tip()->nHeight + 1};
                if (coin.IsCoinBase() && mempool_spend_height - coin.nHeight < COINBASE_MATURITY) {
                    return true;
                }
            }
        }
        // Transaction is still valid and cached LockPoints are updated.
        return false;
    };

    // We also need to remove any now-immature transactions
    m_mempool->removeForReorg(m_chain, filter_final_and_mature);
    // Re-limit mempool size, in case we added any transactions
    LimitMempoolSize(*m_mempool, this->CoinsTip());
}

/**
* Checks to avoid mempool polluting consensus critical paths since cached
* signature and script validity results will be reused if we validate this
* transaction again during block validation.
* */
static bool CheckInputsFromMempoolAndCache(const CTransaction& tx, TxValidationState& state,
                const CCoinsViewCache& view, const CTxMemPool& pool,
                unsigned int flags, PrecomputedTransactionData& txdata, CCoinsViewCache& coins_tip,
                ValidationCache& validation_cache)
                EXCLUSIVE_LOCKS_REQUIRED(cs_main, pool.cs)
{
    AssertLockHeld(cs_main);
    AssertLockHeld(pool.cs);

    assert(!tx.IsCoinBase());
    for (const CTxIn& txin : tx.vin) {
        const Coin& coin = view.AccessCoin(txin.prevout);

        // This coin was checked in PreChecks and MemPoolAccept
        // has been holding cs_main since then.
        Assume(!coin.IsSpent());
        if (coin.IsSpent()) return false;

        // If the Coin is available, there are 2 possibilities:
        // it is available in our current ChainstateActive UTXO set,
        // or it's a UTXO provided by a transaction in our mempool.
        // Ensure the scriptPubKeys in Coins from CoinsView are correct.
        const CTransactionRef& txFrom = pool.get(txin.prevout.hash);
        if (txFrom) {
            assert(txFrom->GetHash() == txin.prevout.hash);
            assert(txFrom->vout.size() > txin.prevout.n);
            assert(txFrom->vout[txin.prevout.n] == coin.out);
        } else {
            const Coin& coinFromUTXOSet = coins_tip.AccessCoin(txin.prevout);
            assert(!coinFromUTXOSet.IsSpent());
            assert(coinFromUTXOSet.out == coin.out);
        }
    }

    // Call CheckInputScripts() to cache signature and script validity against current tip consensus rules.
    return CheckInputScripts(tx, state, view, flags, /* cacheSigStore= */ true, /* cacheFullScriptStore= */ true, txdata, validation_cache);
}

namespace {

class MemPoolAccept
{
public:
    explicit MemPoolAccept(CTxMemPool& mempool, Chainstate& active_chainstate) :
        m_pool(mempool),
        m_view(&m_dummy),
        m_viewmempool(&active_chainstate.CoinsTip(), m_pool),
        m_active_chainstate(active_chainstate)
    {
    }

    // We put the arguments we're handed into a struct, so we can pass them
    // around easier.
    struct ATMPArgs {
        const CChainParams& m_chainparams;
        const int64_t m_accept_time;
        const ignore_rejects_type& m_ignore_rejects;
        /*
         * Return any outpoints which were not previously present in the coins
         * cache, but were added as a result of validating the tx for mempool
         * acceptance. This allows the caller to optionally remove the cache
         * additions if the associated transaction ends up being rejected by
         * the mempool.
         */
        std::vector<COutPoint>& m_coins_to_uncache;
        /** When true, the transaction or package will not be submitted to the mempool. */
        const bool m_test_accept;
        /** Whether we allow transactions to replace mempool transactions. If false,
         * any transaction spending the same inputs as a transaction in the mempool is considered
         * a conflict. */
        const bool m_allow_replacement;
        /** When true, allow sibling eviction. This only occurs in single transaction package settings. */
        const bool m_allow_sibling_eviction;
        /** When true, the mempool will not be trimmed when any transactions are submitted in
         * Finalize(). Instead, limits should be enforced at the end to ensure the package is not
         * partially submitted.
         */
        const bool m_package_submission;
        /** When true, use package feerates instead of individual transaction feerates for fee-based
         * policies such as mempool min fee and min relay fee.
         */
        const bool m_package_feerates;
        /** Used for local submission of transactions to catch "absurd" fees
         * due to fee miscalculation by wallets. std:nullopt implies unset, allowing any feerates.
         * Any individual transaction failing this check causes immediate failure.
         */
        const std::optional<CFeeRate> m_client_maxfeerate;

        /** Whether CPFP carveout and RBF carveout are granted. */
        const bool m_allow_carveouts;

        /** Parameters for single transaction mempool validation. */
        static ATMPArgs SingleAccept(const CChainParams& chainparams, int64_t accept_time,
                                     const ignore_rejects_type& ignore_rejects, std::vector<COutPoint>& coins_to_uncache,
                                     bool test_accept) {
            return ATMPArgs{/* m_chainparams */ chainparams,
                            /* m_accept_time */ accept_time,
                            /* m_ignore_rejects */ ignore_rejects,
                            /* m_coins_to_uncache */ coins_to_uncache,
                            /* m_test_accept */ test_accept,
                            /* m_allow_replacement */ true,
                            /* m_allow_sibling_eviction */ true,
                            /* m_package_submission */ false,
                            /* m_package_feerates */ false,
                            /* m_client_maxfeerate */ {}, // checked by caller
                            /* m_allow_carveouts */ true,
            };
        }

        /** Parameters for test package mempool validation through testmempoolaccept. */
        static ATMPArgs PackageTestAccept(const CChainParams& chainparams, int64_t accept_time,
                                          const ignore_rejects_type& ignore_rejects, std::vector<COutPoint>& coins_to_uncache) {
            return ATMPArgs{/* m_chainparams */ chainparams,
                            /* m_accept_time */ accept_time,
                            /* m_ignore_rejects */ ignore_rejects,
                            /* m_coins_to_uncache */ coins_to_uncache,
                            /* m_test_accept */ true,
                            /* m_allow_replacement */ false,
                            /* m_allow_sibling_eviction */ false,
                            /* m_package_submission */ false, // not submitting to mempool
                            /* m_package_feerates */ false,
                            /* m_client_maxfeerate */ {}, // checked by caller
                            /* m_allow_carveouts */ false,
            };
        }

        /** Parameters for child-with-unconfirmed-parents package validation. */
        static ATMPArgs PackageChildWithParents(const CChainParams& chainparams, int64_t accept_time,
                                                std::vector<COutPoint>& coins_to_uncache, const std::optional<CFeeRate>& client_maxfeerate, const ignore_rejects_type& ignore_rejects) {
            return ATMPArgs{/* m_chainparams */ chainparams,
                            /* m_accept_time */ accept_time,
                            /* m_ignore_rejects */ ignore_rejects,
                            /* m_coins_to_uncache */ coins_to_uncache,
                            /* m_test_accept */ false,
                            /* m_allow_replacement */ true,
                            /* m_allow_sibling_eviction */ false,
                            /* m_package_submission */ true,
                            /* m_package_feerates */ true,
                            /* m_client_maxfeerate */ client_maxfeerate,
                            /* m_allow_carveouts */ false,
            };
        }

        /** Parameters for a single transaction within a package. */
        static ATMPArgs SingleInPackageAccept(const ATMPArgs& package_args) {
            return ATMPArgs{/* m_chainparams */ package_args.m_chainparams,
                            /* m_accept_time */ package_args.m_accept_time,
                            empty_ignore_rejects,
                            /* m_coins_to_uncache */ package_args.m_coins_to_uncache,
                            /* m_test_accept */ package_args.m_test_accept,
                            /* m_allow_replacement */ true,
                            /* m_allow_sibling_eviction */ true,
                            /* m_package_submission */ true, // do not LimitMempoolSize in Finalize()
                            /* m_package_feerates */ false, // only 1 transaction
                            /* m_client_maxfeerate */ package_args.m_client_maxfeerate,
                            /* m_allow_carveouts */ false,
            };
        }

    private:
        // Private ctor to avoid exposing details to clients and allowing the possibility of
        // mixing up the order of the arguments. Use static functions above instead.
        ATMPArgs(const CChainParams& chainparams,
                 int64_t accept_time,
                 const ignore_rejects_type& ignore_rejects,
                 std::vector<COutPoint>& coins_to_uncache,
                 bool test_accept,
                 bool allow_replacement,
                 bool allow_sibling_eviction,
                 bool package_submission,
                 bool package_feerates,
                 std::optional<CFeeRate> client_maxfeerate,
                 bool allow_carveouts)
            : m_chainparams{chainparams},
              m_accept_time{accept_time},
              m_ignore_rejects{ignore_rejects},
              m_coins_to_uncache{coins_to_uncache},
              m_test_accept{test_accept},
              m_allow_replacement{allow_replacement},
              m_allow_sibling_eviction{allow_sibling_eviction},
              m_package_submission{package_submission},
              m_package_feerates{package_feerates},
              m_client_maxfeerate{client_maxfeerate},
              m_allow_carveouts{allow_carveouts}
        {
            // If we are using package feerates, we must be doing package submission.
            // It also means carveouts and sibling eviction are not permitted.
            if (m_package_feerates) {
                Assume(m_package_submission);
                Assume(!m_allow_carveouts);
                Assume(!m_allow_sibling_eviction);
            }
            if (m_allow_sibling_eviction) Assume(m_allow_replacement);
        }
    };

    /** Clean up all non-chainstate coins from m_view and m_viewmempool. */
    void CleanupTemporaryCoins() EXCLUSIVE_LOCKS_REQUIRED(cs_main, m_pool.cs);

    // Single transaction acceptance
    MempoolAcceptResult AcceptSingleTransaction(const CTransactionRef& ptx, ATMPArgs& args) EXCLUSIVE_LOCKS_REQUIRED(cs_main);

    /**
    * Multiple transaction acceptance. Transactions may or may not be interdependent, but must not
    * conflict with each other, and the transactions cannot already be in the mempool. Parents must
    * come before children if any dependencies exist.
    */
    PackageMempoolAcceptResult AcceptMultipleTransactions(const std::vector<CTransactionRef>& txns, ATMPArgs& args) EXCLUSIVE_LOCKS_REQUIRED(cs_main);

    /**
     * Submission of a subpackage.
     * If subpackage size == 1, calls AcceptSingleTransaction() with adjusted ATMPArgs to avoid
     * package policy restrictions like no CPFP carve out (PackageMempoolChecks)
     * and creates a PackageMempoolAcceptResult wrapping the result.
     *
     * If subpackage size > 1, calls AcceptMultipleTransactions() with the provided ATMPArgs.
     *
     * Also cleans up all non-chainstate coins from m_view at the end.
    */
    PackageMempoolAcceptResult AcceptSubPackage(const std::vector<CTransactionRef>& subpackage, ATMPArgs& args)
        EXCLUSIVE_LOCKS_REQUIRED(cs_main, m_pool.cs);

    /**
     * Package (more specific than just multiple transactions) acceptance. Package must be a child
     * with all of its unconfirmed parents, and topologically sorted.
     */
    PackageMempoolAcceptResult AcceptPackage(const Package& package, ATMPArgs& args) EXCLUSIVE_LOCKS_REQUIRED(cs_main);

private:
    // All the intermediate state that gets passed between the various levels
    // of checking a given transaction.
    struct Workspace {
        explicit Workspace(const CTransactionRef& ptx) : m_ptx(ptx), m_hash(ptx->GetHash()) {}
        /** Txids of mempool transactions that this transaction directly conflicts with or may
         * replace via sibling eviction. */
        std::set<Txid> m_conflicts;
        /** Iterators to mempool entries that this transaction directly conflicts with or may
         * replace via sibling eviction. */
        CTxMemPool::setEntries m_iters_conflicting;
        /** All mempool ancestors of this transaction. */
        CTxMemPool::setEntries m_ancestors;
        /** Mempool entry constructed for this transaction. Constructed in PreChecks() but not
         * inserted into the mempool until Finalize(). */
        std::unique_ptr<CTxMemPoolEntry> m_entry;
        /** Whether RBF-related data structures (m_conflicts, m_iters_conflicting, m_all_conflicting,
         * m_replaced_transactions) include a sibling in addition to txns with conflicting inputs. */
        bool m_sibling_eviction{false};

        /** Virtual size of the transaction as used by the mempool, calculated using serialized size
         * of the transaction and sigops. */
        int64_t m_vsize;
        /** Fees paid by this transaction: total input amounts subtracted by total output amounts. */
        CAmount m_base_fees;
        /** Base fees + any fee delta set by the user with prioritisetransaction. */
        CAmount m_modified_fees;

        /** If we're doing package validation (i.e. m_package_feerates=true), the "effective"
         * package feerate of this transaction is the total fees divided by the total size of
         * transactions (which may include its ancestors and/or descendants). */
        CFeeRate m_package_feerate{0};

        const CTransactionRef& m_ptx;
        /** Txid. */
        const Txid& m_hash;
        TxValidationState m_state;
        /** A temporary cache containing serialized transaction data for signature verification.
         * Reused across PolicyScriptChecks and ConsensusScriptChecks. */
        PrecomputedTransactionData m_precomputed_txdata;
    };

    static inline bool MaybeReject_(TxValidationResult reason, const std::string& reason_str, const std::string& debug_msg, const ignore_rejects_type& ignore_rejects, TxValidationState& state) {
        if (ignore_rejects.count(reason_str)) {
            return false;
        }

        state.Invalid(reason, reason_str, debug_msg);
        return true;
    }

#define MaybeRejectDbg(reason, reason_str, debug_msg)  do {  \
    if (MaybeReject_(reason, reason_str, debug_msg, ignore_rejects, state)) {  \
        return false;  \
    }  \
} while(0)

#define MaybeReject(reason, reason_str)  MaybeRejectDbg(reason, reason_str, "")

    // Run the policy checks on a given transaction, excluding any script checks.
    // Looks up inputs, calculates feerate, considers replacement, evaluates
    // package limits, etc. As this function can be invoked for "free" by a peer,
    // only tests that are fast should be done here (to avoid CPU DoS).
    bool PreChecks(ATMPArgs& args, Workspace& ws) EXCLUSIVE_LOCKS_REQUIRED(cs_main, m_pool.cs);

    // Run checks for mempool replace-by-fee, only used in AcceptSingleTransaction.
    bool ReplacementChecks(ATMPArgs& args, Workspace& ws) EXCLUSIVE_LOCKS_REQUIRED(cs_main, m_pool.cs);

    // Enforce package mempool ancestor/descendant limits (distinct from individual
    // ancestor/descendant limits done in PreChecks) and run Package RBF checks.
    bool PackageMempoolChecks(const ATMPArgs& args, const std::vector<CTransactionRef>& txns,
                              std::vector<Workspace>& workspaces,
                              int64_t total_vsize,
                              PackageValidationState& package_state) EXCLUSIVE_LOCKS_REQUIRED(cs_main, m_pool.cs);

    // Run the script checks using our policy flags. As this can be slow, we should
    // only invoke this on transactions that have otherwise passed policy checks.
    bool PolicyScriptChecks(const ATMPArgs& args, Workspace& ws) EXCLUSIVE_LOCKS_REQUIRED(cs_main, m_pool.cs);

    // Re-run the script checks, using consensus flags, and try to cache the
    // result in the scriptcache. This should be done after
    // PolicyScriptChecks(). This requires that all inputs either be in our
    // utxo set or in the mempool.
    bool ConsensusScriptChecks(const ATMPArgs& args, Workspace& ws) EXCLUSIVE_LOCKS_REQUIRED(cs_main, m_pool.cs);

    // Try to add the transaction to the mempool, removing any conflicts first.
    // Returns true if the transaction is in the mempool after any size
    // limiting is performed, false otherwise.
    bool Finalize(const ATMPArgs& args, Workspace& ws) EXCLUSIVE_LOCKS_REQUIRED(cs_main, m_pool.cs);

    // Submit all transactions to the mempool and call ConsensusScriptChecks to add to the script
    // cache - should only be called after successful validation of all transactions in the package.
    // Does not call LimitMempoolSize(), so mempool max_size_bytes may be temporarily exceeded.
    bool SubmitPackage(const ATMPArgs& args, std::vector<Workspace>& workspaces, PackageValidationState& package_state,
                       std::map<uint256, MempoolAcceptResult>& results)
         EXCLUSIVE_LOCKS_REQUIRED(cs_main, m_pool.cs);

    // Compare a package's feerate against minimum allowed.
    bool CheckFeeRate(size_t package_size, CAmount package_fee, TxValidationState& state, const ignore_rejects_type& ignore_rejects) EXCLUSIVE_LOCKS_REQUIRED(::cs_main, m_pool.cs)
    {
        AssertLockHeld(::cs_main);
        AssertLockHeld(m_pool.cs);
        CAmount mempoolRejectFee = m_pool.GetMinFee().GetFee(package_size);
        if (mempoolRejectFee > 0 && package_fee < mempoolRejectFee && !ignore_rejects.count(rejectmsg_lowfee_mempool)) {
            return state.Invalid(TxValidationResult::TX_RECONSIDERABLE, "mempool min fee not met", strprintf("%d < %d", package_fee, mempoolRejectFee));
        }

        if (package_fee < m_pool.m_opts.min_relay_feerate.GetFee(package_size) && !ignore_rejects.count(rejectmsg_lowfee_relay)) {
            return state.Invalid(TxValidationResult::TX_RECONSIDERABLE, "min relay fee not met",
                                 strprintf("%d < %d", package_fee, m_pool.m_opts.min_relay_feerate.GetFee(package_size)));
        }
        return true;
    }

    ValidationCache& GetValidationCache()
    {
        return m_active_chainstate.m_chainman.m_validation_cache;
    }

private:
    CTxMemPool& m_pool;
    CCoinsViewCache m_view;
    CCoinsViewMemPool m_viewmempool;
    CCoinsView m_dummy;

    Chainstate& m_active_chainstate;

    // Fields below are per *sub*package state and must be reset prior to subsequent
    // AcceptSingleTransaction and AcceptMultipleTransactions invocations
    struct SubPackageState {
        /** Aggregated modified fees of all transactions, used to calculate package feerate. */
        CAmount m_total_modified_fees{0};
        /** Aggregated virtual size of all transactions, used to calculate package feerate. */
        int64_t m_total_vsize{0};

        // RBF-related members
        /** Whether the transaction(s) would replace any mempool transactions and/or evict any siblings.
         * If so, RBF rules apply. */
        bool m_rbf{false};
        /** All directly conflicting mempool transactions and their descendants. */
        CTxMemPool::setEntries m_all_conflicts;
        /** Mempool transactions that were replaced. */
        std::list<CTransactionRef> m_replaced_transactions;

        /** Total modified fees of mempool transactions being replaced. */
        CAmount m_conflicting_fees{0};
        /** Total size (in virtual bytes) of mempool transactions being replaced. */
        size_t m_conflicting_size{0};
    };

    struct SubPackageState m_subpackage;

    /** Re-set sub-package state to not leak between evaluations */
    void ClearSubPackageState() EXCLUSIVE_LOCKS_REQUIRED(cs_main, m_pool.cs)
    {
        m_subpackage = SubPackageState{};

        // And clean coins while at it
        CleanupTemporaryCoins();
    }
};

bool MemPoolAccept::PreChecks(ATMPArgs& args, Workspace& ws)
{
    AssertLockHeld(cs_main);
    AssertLockHeld(m_pool.cs);
    const CTransactionRef& ptx = ws.m_ptx;
    const CTransaction& tx = *ws.m_ptx;
    const Txid& hash = ws.m_hash;

    // Copy/alias what we need out of args
    const int64_t nAcceptTime = args.m_accept_time;
    const ignore_rejects_type& ignore_rejects = args.m_ignore_rejects;
    std::vector<COutPoint>& coins_to_uncache = args.m_coins_to_uncache;

    // Alias what we need out of ws
    TxValidationState& state = ws.m_state;
    std::unique_ptr<CTxMemPoolEntry>& entry = ws.m_entry;

    if (!CheckTransaction(tx, state)) {
        return false; // state filled in by CheckTransaction
    }

    // Coinbase is only valid in a block, not as a loose transaction
    if (tx.IsCoinBase())
        return state.Invalid(TxValidationResult::TX_CONSENSUS, "coinbase");

    if (tx.version == TRUC_VERSION && m_pool.m_opts.truc_policy == TRUCPolicy::Reject) {
        return state.Invalid(TxValidationResult::TX_NOT_STANDARD, "version");
    }

    // Rather not work on nonstandard transactions (unless -testnet/-regtest)
    std::string reason;
<<<<<<< HEAD
    if (m_pool.m_opts.require_standard && !IsStandardTx(tx, m_pool.m_opts, reason, ignore_rejects)) {
=======
    if (m_pool.m_opts.require_standard && !IsStandardTx(tx, m_pool.m_opts.max_datacarrier_bytes, m_pool.m_opts.permit_bare_multisig, m_pool.m_opts.dust_relay_feerate, reason, ignore_rejects)) {
>>>>>>> 9272512a
        return state.Invalid(TxValidationResult::TX_NOT_STANDARD, reason);
    }

    // Transactions smaller than 65 non-witness bytes are not relayed to mitigate CVE-2017-12842.
    if (::GetSerializeSize(TX_NO_WITNESS(tx)) < MIN_STANDARD_TX_NONWITNESS_SIZE)
        MaybeReject(TxValidationResult::TX_NOT_STANDARD, "tx-size-small");

    // Only accept nLockTime-using transactions that can be mined in the next
    // block; we don't want our mempool filled up with transactions that can't
    // be mined yet.
    if (!CheckFinalTxAtTip(*Assert(m_active_chainstate.m_chain.Tip()), tx)) {
        MaybeReject(TxValidationResult::TX_PREMATURE_SPEND, "non-final");
    }

    if (m_pool.exists(GenTxid::Wtxid(tx.GetWitnessHash()))) {
        // Exact transaction already exists in the mempool.
        return state.Invalid(TxValidationResult::TX_CONFLICT, "txn-already-in-mempool");
    } else if (m_pool.exists(GenTxid::Txid(tx.GetHash()))) {
        // Transaction with the same non-witness data but different witness (same txid, different
        // wtxid) already exists in the mempool.
        return state.Invalid(TxValidationResult::TX_CONFLICT, "txn-same-nonwitness-data-in-mempool");
    }

    // Check for conflicts with in-memory transactions
    for (const CTxIn &txin : tx.vin)
    {
        const CTransaction* ptxConflicting = m_pool.GetConflictTx(txin.prevout);
        if (ptxConflicting) {
            if (!args.m_allow_replacement) {
                // Transaction conflicts with a mempool tx, but we're not allowing replacements.
                return state.Invalid(TxValidationResult::TX_MEMPOOL_POLICY, "bip125-replacement-disallowed");
            }
            if (!ws.m_conflicts.count(ptxConflicting->GetHash()))
            {
                // Transactions that don't explicitly signal replaceability are
                // *not* replaceable with the current logic, even if one of their
                // unconfirmed ancestors signals replaceability. This diverges
                // from BIP125's inherited signaling description (see CVE-2021-31876).
                // Applications relying on first-seen mempool behavior should
                // check all unconfirmed ancestors; otherwise an opt-in ancestor
                // might be replaced, causing removal of this descendant.
                //
                // All TRUC transactions are considered replaceable.
                //
                // Replaceability signaling of the original transactions may be
                // ignored due to node setting.
<<<<<<< HEAD
                bool allow_rbf;
                if (m_pool.m_opts.rbf_policy == RBFPolicy::Always || ignore_rejects.count("txn-mempool-conflict")) {
                    allow_rbf = true;
                } else if (m_pool.m_opts.rbf_policy == RBFPolicy::Never) {
                    allow_rbf = false;
                } else {
                    allow_rbf = SignalsOptInRBF(*ptxConflicting) || ptxConflicting->version == TRUC_VERSION;
                }
=======
                const bool allow_rbf{(m_pool.m_opts.full_rbf || ignore_rejects.count("txn-mempool-conflict")) || SignalsOptInRBF(*ptxConflicting) || ptxConflicting->version == TRUC_VERSION};
>>>>>>> 9272512a
                if (!allow_rbf) {
                    return state.Invalid(TxValidationResult::TX_MEMPOOL_POLICY, "txn-mempool-conflict");
                }

                ws.m_conflicts.insert(ptxConflicting->GetHash());
            }
        }
    }

    m_view.SetBackend(m_viewmempool);

    const CCoinsViewCache& coins_cache = m_active_chainstate.CoinsTip();
    // do all inputs exist?
    for (const CTxIn& txin : tx.vin) {
        if (!coins_cache.HaveCoinInCache(txin.prevout)) {
            coins_to_uncache.push_back(txin.prevout);
        }

        // Note: this call may add txin.prevout to the coins cache
        // (coins_cache.cacheCoins) by way of FetchCoin(). It should be removed
        // later (via coins_to_uncache) if this tx turns out to be invalid.
        if (!m_view.HaveCoin(txin.prevout)) {
            // Are inputs missing because we already have the tx?
            for (size_t out = 0; out < tx.vout.size(); out++) {
                // Optimistically just do efficient check of cache for outputs
                if (coins_cache.HaveCoinInCache(COutPoint(hash, out))) {
                    return state.Invalid(TxValidationResult::TX_CONFLICT, "txn-already-known");
                }
            }
            // Otherwise assume this might be an orphan tx for which we just haven't seen parents yet
            return state.Invalid(TxValidationResult::TX_MISSING_INPUTS, "bad-txns-inputs-missingorspent");
        }
    }

    // This is const, but calls into the back end CoinsViews. The CCoinsViewDB at the bottom of the
    // hierarchy brings the best block into scope. See CCoinsViewDB::GetBestBlock().
    m_view.GetBestBlock();

    // we have all inputs cached now, so switch back to dummy (to protect
    // against bugs where we pull more inputs from disk that miss being added
    // to coins_to_uncache)
    m_view.SetBackend(m_dummy);

    assert(m_active_chainstate.m_blockman.LookupBlockIndex(m_view.GetBestBlock()) == m_active_chainstate.m_chain.Tip());

    // Only accept BIP68 sequence locked transactions that can be mined in the next
    // block; we don't want our mempool filled up with transactions that can't
    // be mined yet.
    // Pass in m_view which has all of the relevant inputs cached. Note that, since m_view's
    // backend was removed, it no longer pulls coins from the mempool.
    const std::optional<LockPoints> lock_points{CalculateLockPointsAtTip(m_active_chainstate.m_chain.Tip(), m_view, tx)};
    // NOTE: The miner doesn't check this again, so for now it may not be overridden.
    if (!lock_points.has_value() || !CheckSequenceLocksAtTip(m_active_chainstate.m_chain.Tip(), *lock_points)) {
        return state.Invalid(TxValidationResult::TX_PREMATURE_SPEND, "non-BIP68-final");
    }

    // The mempool holds txs for the next block, so pass height+1 to CheckTxInputs
    if (!Consensus::CheckTxInputs(tx, state, m_view, m_active_chainstate.m_chain.Height() + 1, ws.m_base_fees)) {
        return false; // state filled in by CheckTxInputs
    }

    if (m_pool.m_opts.require_standard && !AreInputsStandard(tx, m_view, "bad-txns-input-", reason, ignore_rejects)) {
        return state.Invalid(TxValidationResult::TX_INPUTS_NOT_STANDARD, reason);
<<<<<<< HEAD
    }

    if (m_pool.m_opts.datacarrier_fullcount && (!ignore_rejects.count("txn-datacarrier-exceeded")) && DatacarrierBytes(tx, m_view) > m_pool.m_opts.max_datacarrier_bytes.value_or(0)) {
        return state.Invalid(TxValidationResult::TX_INPUTS_NOT_STANDARD, "txn-datacarrier-exceeded");
=======
>>>>>>> 9272512a
    }

    // Check for non-standard witnesses.
    if (tx.HasWitness() && m_pool.m_opts.require_standard && !IsWitnessStandard(tx, m_view, "bad-witness-", reason, ignore_rejects)) {
        return state.Invalid(TxValidationResult::TX_WITNESS_MUTATED, reason);
    }

    int64_t nSigOpsCost = GetTransactionSigOpCost(tx, m_view, STANDARD_SCRIPT_VERIFY_FLAGS);

    // ws.m_modified_fees includes any fee deltas from PrioritiseTransaction
    ws.m_modified_fees = ws.m_base_fees;
    double nPriorityDummy{0};
    m_pool.ApplyDeltas(hash, nPriorityDummy, ws.m_modified_fees);

    CAmount inChainInputValue;
    // Since entries arrive *after* the tip's height, their priority is for the height+1
    const double coin_age = GetCoinAge(tx, m_view, m_active_chainstate.m_chain.Height() + 1, inChainInputValue);

    // Keep track of transactions that spend a coinbase, which we re-scan
    // during reorgs to ensure COINBASE_MATURITY is still met.
    bool fSpendsCoinbase = false;
    for (const CTxIn &txin : tx.vin) {
        const Coin &coin = m_view.AccessCoin(txin.prevout);
        if (coin.IsCoinBase()) {
            fSpendsCoinbase = true;
            break;
        }
    }

    // Set entry_sequence to 0 when rejectmsg_zero_mempool_entry_seq is used; this allows txs from a block
    // reorg to be marked earlier than any child txs that were already in the mempool.
    const uint64_t entry_sequence = args.m_ignore_rejects.count(rejectmsg_zero_mempool_entry_seq) ? 0 : m_pool.GetSequence();
    entry.reset(new CTxMemPoolEntry(ptx, ws.m_base_fees, nAcceptTime, m_active_chainstate.m_chain.Height(), entry_sequence,
                                    /*entry_tx_inputs_coin_age=*/coin_age,
                                    inChainInputValue,
                                    fSpendsCoinbase, nSigOpsCost, lock_points.value()));
    ws.m_vsize = entry->GetTxSize();

<<<<<<< HEAD
    // To avoid rejecting low-sigop bare-multisig transactions, the sigops
    // are counted a second time more accurately.
    if ((nSigOpsCost > MAX_STANDARD_TX_SIGOPS_COST) || (nBytesPerSigOpStrict && GetAccurateTransactionSigOpCost(tx, m_view, STANDARD_SCRIPT_VERIFY_FLAGS) > ws.m_vsize * WITNESS_SCALE_FACTOR / nBytesPerSigOpStrict)) {
=======
    if (nSigOpsCost > MAX_STANDARD_TX_SIGOPS_COST)
>>>>>>> 9272512a
        MaybeRejectDbg(TxValidationResult::TX_NOT_STANDARD, "bad-txns-too-many-sigops",
                strprintf("%d", nSigOpsCost));
    }

    // No individual transactions are allowed below the min relay feerate except from disconnected blocks.
    // This requirement, unlike CheckFeeRate, cannot be bypassed using m_package_feerates because,
    // while a tx could be package CPFP'd when entering the mempool, we do not have a DoS-resistant
    // method of ensuring the tx remains bumped. For example, the fee-bumping child could disappear
    // due to a replacement.
    // The only exception is TRUC transactions.
<<<<<<< HEAD
    if ((ws.m_ptx->version != TRUC_VERSION || m_pool.m_opts.truc_policy != TRUCPolicy::Enforce) && ws.m_modified_fees < m_pool.m_opts.min_relay_feerate.GetFee(ws.m_vsize) && !args.m_ignore_rejects.count(rejectmsg_lowfee_relay)) {
=======
    if (ws.m_ptx->version != TRUC_VERSION && ws.m_modified_fees < m_pool.m_opts.min_relay_feerate.GetFee(ws.m_vsize) && !args.m_ignore_rejects.count(rejectmsg_lowfee_relay)) {
>>>>>>> 9272512a
        // Even though this is a fee-related failure, this result is TX_MEMPOOL_POLICY, not
        // TX_RECONSIDERABLE, because it cannot be bypassed using package validation.
        return state.Invalid(TxValidationResult::TX_MEMPOOL_POLICY, "min relay fee not met",
                             strprintf("%d < %d", ws.m_modified_fees, m_pool.m_opts.min_relay_feerate.GetFee(ws.m_vsize)));
    }
    // No individual transactions are allowed below the mempool min feerate except from disconnected
    // blocks and transactions in a package. Package transactions will be checked using package
    // feerate later.
    if (!args.m_package_feerates && !CheckFeeRate(ws.m_vsize, ws.m_modified_fees, state, args.m_ignore_rejects)) return false;

    ws.m_iters_conflicting = m_pool.GetIterSet(ws.m_conflicts);

    // Note that these modifications are only applicable to single transaction scenarios;
    // carve-outs are disabled for multi-transaction evaluations.
    CTxMemPool::Limits maybe_rbf_limits = m_pool.m_opts.limits;

    // Calculate in-mempool ancestors, up to a limit.
    if (ws.m_conflicts.size() == 1 && args.m_allow_carveouts) {
        // In general, when we receive an RBF transaction with mempool conflicts, we want to know whether we
        // would meet the chain limits after the conflicts have been removed. However, there isn't a practical
        // way to do this short of calculating the ancestor and descendant sets with an overlay cache of
        // changed mempool entries. Due to both implementation and runtime complexity concerns, this isn't
        // very realistic, thus we only ensure a limited set of transactions are RBF'able despite mempool
        // conflicts here. Importantly, we need to ensure that some transactions which were accepted using
        // the below carve-out are able to be RBF'ed, without impacting the security the carve-out provides
        // for off-chain contract systems (see link in the comment below).
        //
        // Specifically, the subset of RBF transactions which we allow despite chain limits are those which
        // conflict directly with exactly one other transaction (but may evict children of said transaction),
        // and which are not adding any new mempool dependencies. Note that the "no new mempool dependencies"
        // check is accomplished later, so we don't bother doing anything about it here, but if our
        // policy changes, we may need to move that check to here instead of removing it wholesale.
        //
        // Such transactions are clearly not merging any existing packages, so we are only concerned with
        // ensuring that (a) no package is growing past the package size (not count) limits and (b) we are
        // not allowing something to effectively use the (below) carve-out spot when it shouldn't be allowed
        // to.
        //
        // To check these we first check if we meet the RBF criteria, above, and increment the descendant
        // limits by the direct conflict and its descendants (as these are recalculated in
        // CalculateMempoolAncestors by assuming the new transaction being added is a new descendant, with no
        // removals, of each parent's existing dependent set). The ancestor count limits are unmodified (as
        // the ancestor limits should be the same for both our new transaction and any conflicts).
        // We don't bother incrementing m_limit_descendants by the full removal count as that limit never comes
        // into force here (as we're only adding a single transaction).
        assert(ws.m_iters_conflicting.size() == 1);
        CTxMemPool::txiter conflict = *ws.m_iters_conflicting.begin();

        maybe_rbf_limits.descendant_count += 1;
        maybe_rbf_limits.descendant_size_vbytes += conflict->GetSizeWithDescendants();
    }

    CTxMemPool::Limits limits;
    if (ignore_rejects.count("too-long-mempool-chain")) {
        limits = CTxMemPool::Limits::NoLimits();
    } else {
        limits = maybe_rbf_limits;
    }
    if (auto ancestors{m_pool.CalculateMemPoolAncestors(*entry, limits)}) {
        ws.m_ancestors = std::move(*ancestors);
    } else {
        // If CalculateMemPoolAncestors fails second time, we want the original error string.
        const auto error_message{util::ErrorString(ancestors).original};

        // Carve-out is not allowed in this context; fail
        if (!args.m_allow_carveouts) {
            return state.Invalid(TxValidationResult::TX_MEMPOOL_POLICY, "too-long-mempool-chain", error_message);
        }

        // Contracting/payment channels CPFP carve-out:
        // If the new transaction is relatively small (up to 40k weight)
        // and has at most one ancestor (ie ancestor limit of 2, including
        // the new transaction), allow it if its parent has exactly the
        // descendant limit descendants. The transaction also cannot be TRUC,
        // as its topology restrictions do not allow a second child.
        //
        // This allows protocols which rely on distrusting counterparties
        // being able to broadcast descendants of an unconfirmed transaction
        // to be secure by simply only having two immediately-spendable
        // outputs - one for each counterparty. For more info on the uses for
        // this, see https://lists.linuxfoundation.org/pipermail/bitcoin-dev/2018-November/016518.html
        CTxMemPool::Limits cpfp_carve_out_limits{
            .ancestor_count = 2,
            .ancestor_size_vbytes = maybe_rbf_limits.ancestor_size_vbytes,
            .descendant_count = maybe_rbf_limits.descendant_count + 1,
            .descendant_size_vbytes = maybe_rbf_limits.descendant_size_vbytes + EXTRA_DESCENDANT_TX_SIZE_LIMIT,
        };
        if (ws.m_vsize > EXTRA_DESCENDANT_TX_SIZE_LIMIT || (ws.m_ptx->version == TRUC_VERSION && m_pool.m_opts.truc_policy == TRUCPolicy::Enforce)) {
            return state.Invalid(TxValidationResult::TX_MEMPOOL_POLICY, "too-long-mempool-chain", error_message);
        }
        if (auto ancestors_retry{m_pool.CalculateMemPoolAncestors(*entry, cpfp_carve_out_limits)}) {
            ws.m_ancestors = std::move(*ancestors_retry);
        } else {
            return state.Invalid(TxValidationResult::TX_MEMPOOL_POLICY, "too-long-mempool-chain", error_message);
        }
    }

    // Even though just checking direct mempool parents for inheritance would be sufficient, we
    // check using the full ancestor set here because it's more convenient to use what we have
    // already calculated.
<<<<<<< HEAD
    if (m_pool.m_opts.truc_policy == TRUCPolicy::Enforce) {
=======
>>>>>>> 9272512a
    if (const auto err{SingleTRUCChecks(ws.m_ptx, "truc-", reason, ignore_rejects, ws.m_ancestors, ws.m_conflicts, ws.m_vsize)}) {
        // Single transaction contexts only.
        if (args.m_allow_sibling_eviction && err->second != nullptr) {
            // We should only be considering where replacement is considered valid as well.
            Assume(args.m_allow_replacement);

            // Potential sibling eviction. Add the sibling to our list of mempool conflicts to be
            // included in RBF checks.
            ws.m_conflicts.insert(err->second->GetHash());
            // Adding the sibling to m_iters_conflicting here means that it doesn't count towards
            // RBF Carve Out above. This is correct, since removing to-be-replaced transactions from
            // the descendant count is done separately in SingleTRUCChecks for TRUC transactions.
            ws.m_iters_conflicting.insert(m_pool.GetIter(err->second->GetHash()).value());
            ws.m_sibling_eviction = true;
            // The sibling will be treated as part of the to-be-replaced set in ReplacementChecks.
            // Note that we are not checking whether it opts in to replaceability via BIP125 or TRUC
            // (which is normally done in PreChecks). However, the only way a TRUC transaction can
            // have a non-TRUC and non-BIP125 descendant is due to a reorg.
        } else {
            return state.Invalid(TxValidationResult::TX_MEMPOOL_POLICY, reason, err->first);
        }
    }}

    // A transaction that spends outputs that would be replaced by it is invalid. Now
    // that we have the set of all ancestors we can detect this
    // pathological case by making sure ws.m_conflicts and ws.m_ancestors don't
    // intersect.
    if (const auto err_string{EntriesAndTxidsDisjoint(ws.m_ancestors, ws.m_conflicts, hash)}) {
        // We classify this as a consensus error because a transaction depending on something it
        // conflicts with would be inconsistent.
        return state.Invalid(TxValidationResult::TX_CONSENSUS, "bad-txns-spends-conflicting-tx", *err_string);
    }

    // We want to detect conflicts in any tx in a package to trigger package RBF logic
    m_subpackage.m_rbf |= !ws.m_conflicts.empty();
    return true;
}

bool MemPoolAccept::ReplacementChecks(ATMPArgs& args, Workspace& ws)
{
    AssertLockHeld(cs_main);
    AssertLockHeld(m_pool.cs);

    const CTransaction& tx = *ws.m_ptx;
    const uint256& hash = ws.m_hash;
    TxValidationState& state = ws.m_state;

    CFeeRate newFeeRate(ws.m_modified_fees, ws.m_vsize);
    // Enforce Rule #6. The replacement transaction must have a higher feerate than its direct conflicts.
    // - The motivation for this check is to ensure that the replacement transaction is preferable for
    //   block-inclusion, compared to what would be removed from the mempool.
    // - This logic predates ancestor feerate-based transaction selection, which is why it doesn't
    //   consider feerates of descendants.
    // - Note: Ancestor feerate-based transaction selection has made this comparison insufficient to
    //   guarantee that this is incentive-compatible for miners, because it is possible for a
    //   descendant transaction of a direct conflict to pay a higher feerate than the transaction that
    //   might replace them, under these rules.
    if (!args.m_ignore_rejects.count("insufficient fee")) {
    if (const auto err_string{PaysMoreThanConflicts(ws.m_iters_conflicting, newFeeRate, hash)}) {
        // This fee-related failure is TX_RECONSIDERABLE because validating in a package may change
        // the result.
        return state.Invalid(TxValidationResult::TX_RECONSIDERABLE,
                             strprintf("insufficient fee%s", ws.m_sibling_eviction ? " (including sibling eviction)" : ""), *err_string);
    }
    }  // ignore_rejects

    // Calculate all conflicting entries and enforce Rule #5.
    if (const auto err_string{GetEntriesForConflicts(tx, m_pool, ws.m_iters_conflicting, m_subpackage.m_all_conflicts, args.m_ignore_rejects)}) {
        return state.Invalid(TxValidationResult::TX_MEMPOOL_POLICY,
                             strprintf("too many potential replacements%s", ws.m_sibling_eviction ? " (including sibling eviction)" : ""), *err_string);
    }
    // Enforce Rule #2.
    if (!args.m_ignore_rejects.count("replacement-adds-unconfirmed")) {
    if (const auto err_string{HasNoNewUnconfirmed(tx, m_pool, m_subpackage.m_all_conflicts)}) {
        // Sibling eviction is only done for TRUC transactions, which cannot have multiple ancestors.
        Assume(!ws.m_sibling_eviction);
        return state.Invalid(TxValidationResult::TX_MEMPOOL_POLICY,
                             strprintf("replacement-adds-unconfirmed%s", ws.m_sibling_eviction ? " (including sibling eviction)" : ""), *err_string);
    }
    }  // ignore_rejects

    // Check if it's economically rational to mine this transaction rather than the ones it
    // replaces and pays for its own relay fees. Enforce Rules #3 and #4.
    for (CTxMemPool::txiter it : m_subpackage.m_all_conflicts) {
        m_subpackage.m_conflicting_fees += it->GetModifiedFee();
        m_subpackage.m_conflicting_size += it->GetTxSize();
    }
    if (!args.m_ignore_rejects.count("insufficient fee")) {
    if (const auto err_string{PaysForRBF(m_subpackage.m_conflicting_fees, ws.m_modified_fees, ws.m_vsize,
                                         m_pool.m_opts.incremental_relay_feerate, hash)}) {
        // Result may change in a package context
        return state.Invalid(TxValidationResult::TX_RECONSIDERABLE,
                             strprintf("insufficient fee%s", ws.m_sibling_eviction ? " (including sibling eviction)" : ""), *err_string);
    }
    }  // ignore_rejects
    return true;
}

bool MemPoolAccept::PackageMempoolChecks(const ATMPArgs& args, const std::vector<CTransactionRef>& txns,
                                         std::vector<Workspace>& workspaces,
                                         const int64_t total_vsize,
                                         PackageValidationState& package_state)
{
    AssertLockHeld(cs_main);
    AssertLockHeld(m_pool.cs);

    // CheckPackageLimits expects the package transactions to not already be in the mempool.
    assert(std::all_of(txns.cbegin(), txns.cend(), [this](const auto& tx)
                       { return !m_pool.exists(GenTxid::Txid(tx->GetHash()));}));

    assert(txns.size() == workspaces.size());

    util::Result<void> result = [&]() EXCLUSIVE_LOCKS_REQUIRED(m_pool.cs) {
        if (args.m_ignore_rejects.count("package-mempool-limits")) {
            return util::Result<void>();
        } else {
            return m_pool.CheckPackageLimits(txns, total_vsize);
        }
    }();
    if (!result) {
        // This is a package-wide error, separate from an individual transaction error.
        return package_state.Invalid(PackageValidationResult::PCKG_POLICY, "package-mempool-limits", util::ErrorString(result).original);
    }

    // No conflicts means we're finished. Further checks are all RBF-only.
    if (!m_subpackage.m_rbf) return true;

    // We're in package RBF context; replacement proposal must be size 2
    if (workspaces.size() != 2 || !Assume(IsChildWithParents(txns))) {
        return package_state.Invalid(PackageValidationResult::PCKG_POLICY, "package RBF failed: package must be 1-parent-1-child");
    }

    // If the package has in-mempool ancestors, we won't consider a package RBF
    // since it would result in a cluster larger than 2.
    // N.B. To relax this constraint we will need to revisit how CCoinsViewMemPool::PackageAddTransaction
    // is being used inside AcceptMultipleTransactions to track available inputs while processing a package.
    for (const auto& ws : workspaces) {
        if (!ws.m_ancestors.empty()) {
            return package_state.Invalid(PackageValidationResult::PCKG_POLICY, "package RBF failed: new transaction cannot have mempool ancestors");
        }
    }

    // Aggregate all conflicts into one set.
    CTxMemPool::setEntries direct_conflict_iters;
    for (Workspace& ws : workspaces) {
        // Aggregate all conflicts into one set.
        direct_conflict_iters.merge(ws.m_iters_conflicting);
    }

    const auto& parent_ws = workspaces[0];
    const auto& child_ws = workspaces[1];

    // Don't consider replacements that would cause us to remove a large number of mempool entries.
    // This limit is not increased in a package RBF. Use the aggregate number of transactions.
    if (const auto err_string{GetEntriesForConflicts(*child_ws.m_ptx, m_pool, direct_conflict_iters,
                                                     m_subpackage.m_all_conflicts)}) {
        return package_state.Invalid(PackageValidationResult::PCKG_POLICY,
                                     "package RBF failed: too many potential replacements", *err_string);
    }

    for (CTxMemPool::txiter it : m_subpackage.m_all_conflicts) {
        m_subpackage.m_conflicting_fees += it->GetModifiedFee();
        m_subpackage.m_conflicting_size += it->GetTxSize();
    }

    // Use the child as the transaction for attributing errors to.
    const Txid& child_hash = child_ws.m_ptx->GetHash();
    if (const auto err_string{PaysForRBF(/*original_fees=*/m_subpackage.m_conflicting_fees,
                                         /*replacement_fees=*/m_subpackage.m_total_modified_fees,
                                         /*replacement_vsize=*/m_subpackage.m_total_vsize,
                                         m_pool.m_opts.incremental_relay_feerate, child_hash)}) {
        return package_state.Invalid(PackageValidationResult::PCKG_POLICY,
                                     "package RBF failed: insufficient anti-DoS fees", *err_string);
    }

    // Ensure this two transaction package is a "chunk" on its own; we don't want the child
    // to be only paying anti-DoS fees
    const CFeeRate parent_feerate(parent_ws.m_modified_fees, parent_ws.m_vsize);
    const CFeeRate package_feerate(m_subpackage.m_total_modified_fees, m_subpackage.m_total_vsize);
    if (package_feerate <= parent_feerate) {
        return package_state.Invalid(PackageValidationResult::PCKG_POLICY,
                                     "package RBF failed: package feerate is less than or equal to parent feerate",
                                     strprintf("package feerate %s <= parent feerate is %s", package_feerate.ToString(), parent_feerate.ToString()));
    }

    // Check if it's economically rational to mine this package rather than the ones it replaces.
    // This takes the place of ReplacementChecks()'s PaysMoreThanConflicts() in the package RBF setting.
    if (const auto err_tup{ImprovesFeerateDiagram(m_pool, direct_conflict_iters, m_subpackage.m_all_conflicts, m_subpackage.m_total_modified_fees, m_subpackage.m_total_vsize)}) {
        return package_state.Invalid(PackageValidationResult::PCKG_POLICY,
                                     "package RBF failed: " + err_tup.value().second, "");
    }

    LogPrint(BCLog::TXPACKAGES, "package RBF checks passed: parent %s (wtxid=%s), child %s (wtxid=%s)\n",
        txns.front()->GetHash().ToString(), txns.front()->GetWitnessHash().ToString(),
        txns.back()->GetHash().ToString(), txns.back()->GetWitnessHash().ToString());


    return true;
}

bool MemPoolAccept::PolicyScriptChecks(const ATMPArgs& args, Workspace& ws)
{
    AssertLockHeld(cs_main);
    AssertLockHeld(m_pool.cs);
    const CTransaction& tx = *ws.m_ptx;
    TxValidationState& state = ws.m_state;

    constexpr unsigned int scriptVerifyFlags = STANDARD_SCRIPT_VERIFY_FLAGS;

    // Check input scripts and signatures.
    // This is done last to help prevent CPU exhaustion denial-of-service attacks.
    if (!CheckInputScripts(tx, state, m_view, scriptVerifyFlags, true, false, ws.m_precomputed_txdata, GetValidationCache())) {
        // SCRIPT_VERIFY_CLEANSTACK requires SCRIPT_VERIFY_WITNESS, so we
        // need to turn both off, and compare against just turning off CLEANSTACK
        // to see if the failure is specifically due to witness validation.
        TxValidationState state_dummy; // Want reported failures to be from first CheckInputScripts
        if (!tx.HasWitness() && CheckInputScripts(tx, state_dummy, m_view, scriptVerifyFlags & ~(SCRIPT_VERIFY_WITNESS | SCRIPT_VERIFY_CLEANSTACK), true, false, ws.m_precomputed_txdata, GetValidationCache()) &&
                !CheckInputScripts(tx, state_dummy, m_view, scriptVerifyFlags & ~SCRIPT_VERIFY_CLEANSTACK, true, false, ws.m_precomputed_txdata, GetValidationCache())) {
            // Only the witness is missing, so the transaction itself may be fine.
            state.Invalid(TxValidationResult::TX_WITNESS_STRIPPED,
                    state.GetRejectReason(), state.GetDebugMessage());
        }
        return false; // state filled in by CheckInputScripts
    }

    return true;
}

bool MemPoolAccept::ConsensusScriptChecks(const ATMPArgs& args, Workspace& ws)
{
    AssertLockHeld(cs_main);
    AssertLockHeld(m_pool.cs);
    const CTransaction& tx = *ws.m_ptx;
    const uint256& hash = ws.m_hash;
    TxValidationState& state = ws.m_state;

    // Check again against the current block tip's script verification
    // flags to cache our script execution flags. This is, of course,
    // useless if the next block has different script flags from the
    // previous one, but because the cache tracks script flags for us it
    // will auto-invalidate and we'll just have a few blocks of extra
    // misses on soft-fork activation.
    //
    // This is also useful in case of bugs in the standard flags that cause
    // transactions to pass as valid when they're actually invalid. For
    // instance the STRICTENC flag was incorrectly allowing certain
    // CHECKSIG NOT scripts to pass, even though they were invalid.
    //
    // There is a similar check in CreateNewBlock() to prevent creating
    // invalid blocks (using TestBlockValidity), however allowing such
    // transactions into the mempool can be exploited as a DoS attack.
    unsigned int currentBlockScriptVerifyFlags{GetBlockScriptFlags(*m_active_chainstate.m_chain.Tip(), m_active_chainstate.m_chainman)};
    if (!CheckInputsFromMempoolAndCache(tx, state, m_view, m_pool, currentBlockScriptVerifyFlags,
                                        ws.m_precomputed_txdata, m_active_chainstate.CoinsTip(), GetValidationCache())) {
        LogPrintf("BUG! PLEASE REPORT THIS! CheckInputScripts failed against latest-block but not STANDARD flags %s, %s\n", hash.ToString(), state.ToString());
        return Assume(false);
    }

    return true;
}

bool MemPoolAccept::Finalize(const ATMPArgs& args, Workspace& ws)
{
    AssertLockHeld(cs_main);
    AssertLockHeld(m_pool.cs);
    const CTransaction& tx = *ws.m_ptx;
    const uint256& hash = ws.m_hash;
    TxValidationState& state = ws.m_state;
    std::unique_ptr<CTxMemPoolEntry>& entry = ws.m_entry;

    if (!m_subpackage.m_all_conflicts.empty()) Assume(args.m_allow_replacement);
    // Remove conflicting transactions from the mempool
    for (CTxMemPool::txiter it : m_subpackage.m_all_conflicts)
    {
        LogPrint(BCLog::MEMPOOL, "replacing mempool tx %s (wtxid=%s, fees=%s, vsize=%s). New tx %s (wtxid=%s, fees=%s, vsize=%s)\n",
                it->GetTx().GetHash().ToString(),
                it->GetTx().GetWitnessHash().ToString(),
                it->GetFee(),
                it->GetTxSize(),
                hash.ToString(),
                tx.GetWitnessHash().ToString(),
                entry->GetFee(),
                entry->GetTxSize());
        TRACE7(mempool, replaced,
                it->GetTx().GetHash().data(),
                it->GetTxSize(),
                it->GetFee(),
                std::chrono::duration_cast<std::chrono::duration<std::uint64_t>>(it->GetTime()).count(),
                hash.data(),
                entry->GetTxSize(),
                entry->GetFee()
        );
        m_subpackage.m_replaced_transactions.push_back(it->GetSharedTx());
    }
    m_pool.RemoveStaged(m_subpackage.m_all_conflicts, false, MemPoolRemovalReason::REPLACED);
    // Don't attempt to process the same conflicts repeatedly during subpackage evaluation:
    // they no longer exist on subsequent calls to Finalize() post-RemoveStaged
    m_subpackage.m_all_conflicts.clear();
    // Store transaction in memory
    m_pool.addUnchecked(*entry, ws.m_ancestors);

    // trim mempool and check if tx was trimmed
    // If we are validating a package, don't trim here because we could evict a previous transaction
    // in the package. LimitMempoolSize() should be called at the very end to make sure the mempool
    // is still within limits and package submission happens atomically.
    if (!args.m_package_submission && !args.m_ignore_rejects.count(rejectmsg_mempoolfull)) {
        LimitMempoolSize(m_pool, m_active_chainstate.CoinsTip());
        if (!m_pool.exists(GenTxid::Txid(hash)))
            // The tx no longer meets our (new) mempool minimum feerate but could be reconsidered in a package.
            return state.Invalid(TxValidationResult::TX_RECONSIDERABLE, "mempool full");
    }
    return true;
}

bool MemPoolAccept::SubmitPackage(const ATMPArgs& args, std::vector<Workspace>& workspaces,
                                  PackageValidationState& package_state,
                                  std::map<uint256, MempoolAcceptResult>& results)
{
    AssertLockHeld(cs_main);
    AssertLockHeld(m_pool.cs);
    // Sanity check: none of the transactions should be in the mempool, and none of the transactions
    // should have a same-txid-different-witness equivalent in the mempool.
    assert(std::all_of(workspaces.cbegin(), workspaces.cend(), [this](const auto& ws){
        return !m_pool.exists(GenTxid::Txid(ws.m_ptx->GetHash())); }));

    bool all_submitted = true;
    // ConsensusScriptChecks adds to the script cache and is therefore consensus-critical;
    // CheckInputsFromMempoolAndCache asserts that transactions only spend coins available from the
    // mempool or UTXO set. Submit each transaction to the mempool immediately after calling
    // ConsensusScriptChecks to make the outputs available for subsequent transactions.
    for (Workspace& ws : workspaces) {
        if (!ConsensusScriptChecks(args, ws)) {
            results.emplace(ws.m_ptx->GetWitnessHash(), MempoolAcceptResult::Failure(ws.m_state));
            // Since PolicyScriptChecks() passed, this should never fail.
            Assume(false);
            all_submitted = false;
            package_state.Invalid(PackageValidationResult::PCKG_MEMPOOL_ERROR,
                                  strprintf("BUG! PolicyScriptChecks succeeded but ConsensusScriptChecks failed: %s",
                                            ws.m_ptx->GetHash().ToString()));
        }

        // Re-calculate mempool ancestors to call addUnchecked(). They may have changed since the
        // last calculation done in PreChecks, since package ancestors have already been submitted.
        {
            auto ancestors{m_pool.CalculateMemPoolAncestors(*ws.m_entry, CTxMemPool::Limits::NoLimits())};
            if(!ancestors) {
                results.emplace(ws.m_ptx->GetWitnessHash(), MempoolAcceptResult::Failure(ws.m_state));
                // Since PreChecks() and PackageMempoolChecks() both enforce limits, this should never fail.
                Assume(false);
                all_submitted = false;
                package_state.Invalid(PackageValidationResult::PCKG_MEMPOOL_ERROR,
                                    strprintf("BUG! Mempool ancestors or descendants were underestimated: %s",
                                                ws.m_ptx->GetHash().ToString()));
            }
            ws.m_ancestors = std::move(ancestors).value_or(ws.m_ancestors);
        }
        // If we call LimitMempoolSize() for each individual Finalize(), the mempool will not take
        // the transaction's descendant feerate into account because it hasn't seen them yet. Also,
        // we risk evicting a transaction that a subsequent package transaction depends on. Instead,
        // allow the mempool to temporarily bypass limits, the maximum package size) while
        // submitting transactions individually and then trim at the very end.
        if (!Finalize(args, ws)) {
            results.emplace(ws.m_ptx->GetWitnessHash(), MempoolAcceptResult::Failure(ws.m_state));
            // Since LimitMempoolSize() won't be called, this should never fail.
            Assume(false);
            all_submitted = false;
            package_state.Invalid(PackageValidationResult::PCKG_MEMPOOL_ERROR,
                                  strprintf("BUG! Adding to mempool failed: %s", ws.m_ptx->GetHash().ToString()));
        }
    }

    std::vector<Wtxid> all_package_wtxids;
    all_package_wtxids.reserve(workspaces.size());
    std::transform(workspaces.cbegin(), workspaces.cend(), std::back_inserter(all_package_wtxids),
                   [](const auto& ws) { return ws.m_ptx->GetWitnessHash(); });

    if (!m_subpackage.m_replaced_transactions.empty()) {
        LogPrint(BCLog::MEMPOOL, "replaced %u mempool transactions with %u new one(s) for %s additional fees, %d delta bytes\n",
                 m_subpackage.m_replaced_transactions.size(), workspaces.size(),
                 m_subpackage.m_total_modified_fees - m_subpackage.m_conflicting_fees,
                 m_subpackage.m_total_vsize - static_cast<int>(m_subpackage.m_conflicting_size));
    }

    // Add successful results. The returned results may change later if LimitMempoolSize() evicts them.
    for (Workspace& ws : workspaces) {
        const auto effective_feerate = args.m_package_feerates ? ws.m_package_feerate :
            CFeeRate{ws.m_modified_fees, static_cast<uint32_t>(ws.m_vsize)};
        const auto effective_feerate_wtxids = args.m_package_feerates ? all_package_wtxids :
            std::vector<Wtxid>{ws.m_ptx->GetWitnessHash()};
        results.emplace(ws.m_ptx->GetWitnessHash(),
                        MempoolAcceptResult::Success(std::move(m_subpackage.m_replaced_transactions), ws.m_vsize,
                                         ws.m_base_fees, effective_feerate, effective_feerate_wtxids));
        if (!m_pool.m_opts.signals) continue;
        const CTransaction& tx = *ws.m_ptx;
        const auto tx_info = NewMempoolTransactionInfo(ws.m_ptx, ws.m_base_fees,
                                                       ws.m_vsize, ws.m_entry->GetHeight(),
                                                       args.m_ignore_rejects, args.m_package_submission,
                                                       IsCurrentForFeeEstimation(m_active_chainstate),
                                                       m_pool.HasNoInputsOf(tx));
        m_pool.m_opts.signals->TransactionAddedToMempool(tx_info, m_pool.GetAndIncrementSequence());
    }
    return all_submitted;
}

MempoolAcceptResult MemPoolAccept::AcceptSingleTransaction(const CTransactionRef& ptx, ATMPArgs& args)
{
    AssertLockHeld(cs_main);
    LOCK(m_pool.cs); // mempool "read lock" (held through m_pool.m_opts.signals->TransactionAddedToMempool())

    Workspace ws(ptx);
    const std::vector<Wtxid> single_wtxid{ws.m_ptx->GetWitnessHash()};

    if (!PreChecks(args, ws)) {
        if (ws.m_state.GetResult() == TxValidationResult::TX_RECONSIDERABLE) {
            // Failed for fee reasons. Provide the effective feerate and which tx was included.
            return MempoolAcceptResult::FeeFailure(ws.m_state, CFeeRate(ws.m_modified_fees, ws.m_vsize), single_wtxid);
        }
        return MempoolAcceptResult::Failure(ws.m_state);
    }

    // Individual modified feerate exceeded caller-defined max; abort
    if (args.m_client_maxfeerate && CFeeRate(ws.m_modified_fees, ws.m_vsize) > args.m_client_maxfeerate.value()) {
        ws.m_state.Invalid(TxValidationResult::TX_MEMPOOL_POLICY, "max feerate exceeded", "");
        return MempoolAcceptResult::Failure(ws.m_state);
    }

    if (m_subpackage.m_rbf && !ReplacementChecks(args, ws)) {
        if (ws.m_state.GetResult() == TxValidationResult::TX_RECONSIDERABLE) {
            // Failed for incentives-based fee reasons. Provide the effective feerate and which tx was included.
            return MempoolAcceptResult::FeeFailure(ws.m_state, CFeeRate(ws.m_modified_fees, ws.m_vsize), single_wtxid);
        }
        return MempoolAcceptResult::Failure(ws.m_state);
    }

    // Perform the inexpensive checks first and avoid hashing and signature verification unless
    // those checks pass, to mitigate CPU exhaustion denial-of-service attacks.
    if (!PolicyScriptChecks(args, ws)) return MempoolAcceptResult::Failure(ws.m_state);

    if (!ConsensusScriptChecks(args, ws)) return MempoolAcceptResult::Failure(ws.m_state);

    const CFeeRate effective_feerate{ws.m_modified_fees, static_cast<uint32_t>(ws.m_vsize)};
    // Tx was accepted, but not added
    if (args.m_test_accept) {
        return MempoolAcceptResult::Success(std::move(m_subpackage.m_replaced_transactions), ws.m_vsize,
                                            ws.m_base_fees, effective_feerate, single_wtxid);
    }

    if (!Finalize(args, ws)) {
        // The only possible failure reason is fee-related (mempool full).
        // Failed for fee reasons. Provide the effective feerate and which txns were included.
        Assume(ws.m_state.GetResult() == TxValidationResult::TX_RECONSIDERABLE);
        return MempoolAcceptResult::FeeFailure(ws.m_state, CFeeRate(ws.m_modified_fees, ws.m_vsize), {ws.m_ptx->GetWitnessHash()});
    }

    if (m_pool.m_opts.signals) {
        const CTransaction& tx = *ws.m_ptx;
        const auto tx_info = NewMempoolTransactionInfo(ws.m_ptx, ws.m_base_fees,
                                                       ws.m_vsize, ws.m_entry->GetHeight(),
                                                       args.m_ignore_rejects, args.m_package_submission,
                                                       IsCurrentForFeeEstimation(m_active_chainstate),
                                                       m_pool.HasNoInputsOf(tx));
        m_pool.m_opts.signals->TransactionAddedToMempool(tx_info, m_pool.GetAndIncrementSequence());
    }

    if (!m_subpackage.m_replaced_transactions.empty()) {
        LogPrint(BCLog::MEMPOOL, "replaced %u mempool transactions with 1 new transaction for %s additional fees, %d delta bytes\n",
                 m_subpackage.m_replaced_transactions.size(),
                 ws.m_modified_fees - m_subpackage.m_conflicting_fees,
                 ws.m_vsize - static_cast<int>(m_subpackage.m_conflicting_size));
    }

    return MempoolAcceptResult::Success(std::move(m_subpackage.m_replaced_transactions), ws.m_vsize, ws.m_base_fees,
                                        effective_feerate, single_wtxid);
}

PackageMempoolAcceptResult MemPoolAccept::AcceptMultipleTransactions(const std::vector<CTransactionRef>& txns, ATMPArgs& args)
{
    AssertLockHeld(cs_main);

    // These context-free package limits can be done before taking the mempool lock.
    PackageValidationState package_state;
    if (!IsWellFormedPackage(txns, package_state, /*require_sorted=*/true)) return PackageMempoolAcceptResult(package_state, {});

    std::vector<Workspace> workspaces{};
    workspaces.reserve(txns.size());
    std::transform(txns.cbegin(), txns.cend(), std::back_inserter(workspaces),
                   [](const auto& tx) { return Workspace(tx); });
    std::map<uint256, MempoolAcceptResult> results;

    LOCK(m_pool.cs);

    // Do all PreChecks first and fail fast to avoid running expensive script checks when unnecessary.
    for (Workspace& ws : workspaces) {
        if (!PreChecks(args, ws)) {
            package_state.Invalid(PackageValidationResult::PCKG_TX, "transaction failed");
            // Exit early to avoid doing pointless work. Update the failed tx result; the rest are unfinished.
            results.emplace(ws.m_ptx->GetWitnessHash(), MempoolAcceptResult::Failure(ws.m_state));
            return PackageMempoolAcceptResult(package_state, std::move(results));
        }

        // Individual modified feerate exceeded caller-defined max; abort
        // N.B. this doesn't take into account CPFPs. Chunk-aware validation may be more robust.
        if (args.m_client_maxfeerate && CFeeRate(ws.m_modified_fees, ws.m_vsize) > args.m_client_maxfeerate.value()) {
            // Need to set failure here both individually and at package level
            ws.m_state.Invalid(TxValidationResult::TX_MEMPOOL_POLICY, "max feerate exceeded", "");
            package_state.Invalid(PackageValidationResult::PCKG_TX, "transaction failed");
            // Exit early to avoid doing pointless work. Update the failed tx result; the rest are unfinished.
            results.emplace(ws.m_ptx->GetWitnessHash(), MempoolAcceptResult::Failure(ws.m_state));
            return PackageMempoolAcceptResult(package_state, std::move(results));
        }

        // Make the coins created by this transaction available for subsequent transactions in the
        // package to spend. If there are no conflicts within the package, no transaction can spend a coin
        // needed by another transaction in the package. We also need to make sure that no package
        // tx replaces (or replaces the ancestor of) the parent of another package tx. As long as we
        // check these two things, we don't need to track the coins spent.
        // If a package tx conflicts with a mempool tx, PackageMempoolChecks() ensures later that any package RBF attempt
        // has *no* in-mempool ancestors, so we don't have to worry about subsequent transactions in
        // same package spending the same in-mempool outpoints. This needs to be revisited for general
        // package RBF.
        m_viewmempool.PackageAddTransaction(ws.m_ptx);
    }

    // At this point we have all in-mempool ancestors, and we know every transaction's vsize.
    // Run the TRUC checks on the package.
<<<<<<< HEAD
    if (m_pool.m_opts.truc_policy == TRUCPolicy::Enforce) {
=======
>>>>>>> 9272512a
    std::string reason;
    for (Workspace& ws : workspaces) {
        if (auto err{PackageTRUCChecks(ws.m_ptx, ws.m_vsize, "truc-", reason, args.m_ignore_rejects, txns, ws.m_ancestors)}) {
            package_state.Invalid(PackageValidationResult::PCKG_POLICY, reason, err.value());
            return PackageMempoolAcceptResult(package_state, {});
        }
    }}

    // Transactions must meet two minimum feerates: the mempool minimum fee and min relay fee.
    // For transactions consisting of exactly one child and its parents, it suffices to use the
    // package feerate (total modified fees / total virtual size) to check this requirement.
    // Note that this is an aggregate feerate; this function has not checked that there are transactions
    // too low feerate to pay for themselves, or that the child transactions are higher feerate than
    // their parents. Using aggregate feerate may allow "parents pay for child" behavior and permit
    // a child that is below mempool minimum feerate. To avoid these behaviors, callers of
    // AcceptMultipleTransactions need to restrict txns topology (e.g. to ancestor sets) and check
    // the feerates of individuals and subsets.
    m_subpackage.m_total_vsize = std::accumulate(workspaces.cbegin(), workspaces.cend(), int64_t{0},
        [](int64_t sum, auto& ws) { return sum + ws.m_vsize; });
    m_subpackage.m_total_modified_fees = std::accumulate(workspaces.cbegin(), workspaces.cend(), CAmount{0},
        [](CAmount sum, auto& ws) { return sum + ws.m_modified_fees; });
    const CFeeRate package_feerate(m_subpackage.m_total_modified_fees, m_subpackage.m_total_vsize);
    std::vector<Wtxid> all_package_wtxids;
    all_package_wtxids.reserve(workspaces.size());
    std::transform(workspaces.cbegin(), workspaces.cend(), std::back_inserter(all_package_wtxids),
                   [](const auto& ws) { return ws.m_ptx->GetWitnessHash(); });
    TxValidationState placeholder_state;
    if (args.m_package_feerates &&
        (!args.m_ignore_rejects.count("package-fee-too-low")) &&
        !CheckFeeRate(m_subpackage.m_total_vsize, m_subpackage.m_total_modified_fees, placeholder_state, empty_ignore_rejects)) {
        package_state.Invalid(PackageValidationResult::PCKG_TX, "transaction failed");
        return PackageMempoolAcceptResult(package_state, {{workspaces.back().m_ptx->GetWitnessHash(),
            MempoolAcceptResult::FeeFailure(placeholder_state, CFeeRate(m_subpackage.m_total_modified_fees, m_subpackage.m_total_vsize), all_package_wtxids)}});
    }

    // Apply package mempool ancestor/descendant limits. Skip if there is only one transaction,
    // because it's unnecessary.
    if (txns.size() > 1 && !PackageMempoolChecks(args, txns, workspaces, m_subpackage.m_total_vsize, package_state)) {
        return PackageMempoolAcceptResult(package_state, std::move(results));
    }

    for (Workspace& ws : workspaces) {
        ws.m_package_feerate = package_feerate;
        if (!PolicyScriptChecks(args, ws)) {
            // Exit early to avoid doing pointless work. Update the failed tx result; the rest are unfinished.
            package_state.Invalid(PackageValidationResult::PCKG_TX, "transaction failed");
            results.emplace(ws.m_ptx->GetWitnessHash(), MempoolAcceptResult::Failure(ws.m_state));
            return PackageMempoolAcceptResult(package_state, std::move(results));
        }
        if (args.m_test_accept) {
            const auto effective_feerate = args.m_package_feerates ? ws.m_package_feerate :
                CFeeRate{ws.m_modified_fees, static_cast<uint32_t>(ws.m_vsize)};
            const auto effective_feerate_wtxids = args.m_package_feerates ? all_package_wtxids :
                std::vector<Wtxid>{ws.m_ptx->GetWitnessHash()};
            results.emplace(ws.m_ptx->GetWitnessHash(),
                            MempoolAcceptResult::Success(std::move(m_subpackage.m_replaced_transactions),
                                                         ws.m_vsize, ws.m_base_fees, effective_feerate,
                                                         effective_feerate_wtxids));
        }
    }

    if (args.m_test_accept) return PackageMempoolAcceptResult(package_state, std::move(results));

    if (!SubmitPackage(args, workspaces, package_state, results)) {
        // PackageValidationState filled in by SubmitPackage().
        return PackageMempoolAcceptResult(package_state, std::move(results));
    }

    return PackageMempoolAcceptResult(package_state, std::move(results));
}

void MemPoolAccept::CleanupTemporaryCoins()
{
    // There are 3 kinds of coins in m_view:
    // (1) Temporary coins from the transactions in subpackage, constructed by m_viewmempool.
    // (2) Mempool coins from transactions in the mempool, constructed by m_viewmempool.
    // (3) Confirmed coins fetched from our current UTXO set.
    //
    // (1) Temporary coins need to be removed, regardless of whether the transaction was submitted.
    // If the transaction was submitted to the mempool, m_viewmempool will be able to fetch them from
    // there. If it wasn't submitted to mempool, it is incorrect to keep them - future calls may try
    // to spend those coins that don't actually exist.
    // (2) Mempool coins also need to be removed. If the mempool contents have changed as a result
    // of submitting or replacing transactions, coins previously fetched from mempool may now be
    // spent or nonexistent. Those coins need to be deleted from m_view.
    // (3) Confirmed coins don't need to be removed. The chainstate has not changed (we are
    // holding cs_main and no blocks have been processed) so the confirmed tx cannot disappear like
    // a mempool tx can. The coin may now be spent after we submitted a tx to mempool, but
    // we have already checked that the package does not have 2 transactions spending the same coin.
    // Keeping them in m_view is an optimization to not re-fetch confirmed coins if we later look up
    // inputs for this transaction again.
    for (const auto& outpoint : m_viewmempool.GetNonBaseCoins()) {
        // In addition to resetting m_viewmempool, we also need to manually delete these coins from
        // m_view because it caches copies of the coins it fetched from m_viewmempool previously.
        m_view.Uncache(outpoint);
    }
    // This deletes the temporary and mempool coins.
    m_viewmempool.Reset();
}

PackageMempoolAcceptResult MemPoolAccept::AcceptSubPackage(const std::vector<CTransactionRef>& subpackage, ATMPArgs& args)
{
    AssertLockHeld(::cs_main);
    AssertLockHeld(m_pool.cs);
    auto result = [&]() EXCLUSIVE_LOCKS_REQUIRED(::cs_main, m_pool.cs) {
        if (subpackage.size() > 1) {
            return AcceptMultipleTransactions(subpackage, args);
        }
        const auto& tx = subpackage.front();
        ATMPArgs single_args = ATMPArgs::SingleInPackageAccept(args);
        const auto single_res = AcceptSingleTransaction(tx, single_args);
        PackageValidationState package_state_wrapped;
        if (single_res.m_result_type != MempoolAcceptResult::ResultType::VALID) {
            package_state_wrapped.Invalid(PackageValidationResult::PCKG_TX, "transaction failed");
        }
        return PackageMempoolAcceptResult(package_state_wrapped, {{tx->GetWitnessHash(), single_res}});
    }();

    // Clean up m_view and m_viewmempool so that other subpackage evaluations don't have access to
    // coins they shouldn't. Keep some coins in order to minimize re-fetching coins from the UTXO set.
    // Clean up package feerate and rbf calculations
    ClearSubPackageState();

    return result;
}

PackageMempoolAcceptResult MemPoolAccept::AcceptPackage(const Package& package, ATMPArgs& args)
{
    AssertLockHeld(cs_main);
    // Used if returning a PackageMempoolAcceptResult directly from this function.
    PackageValidationState package_state_quit_early;

    // Check that the package is well-formed. If it isn't, we won't try to validate any of the
    // transactions and thus won't return any MempoolAcceptResults, just a package-wide error.

    // Context-free package checks.
    if (!IsWellFormedPackage(package, package_state_quit_early, /*require_sorted=*/true)) {
        return PackageMempoolAcceptResult(package_state_quit_early, {});
    }

    // All transactions in the package must be a parent of the last transaction. This is just an
    // opportunity for us to fail fast on a context-free check without taking the mempool lock.
    if (!IsChildWithParents(package)) {
        package_state_quit_early.Invalid(PackageValidationResult::PCKG_POLICY, "package-not-child-with-parents");
        return PackageMempoolAcceptResult(package_state_quit_early, {});
    }

    // IsChildWithParents() guarantees the package is > 1 transactions.
    assert(package.size() > 1);
    // The package must be 1 child with all of its unconfirmed parents. The package is expected to
    // be sorted, so the last transaction is the child.
    const auto& child = package.back();
    std::unordered_set<uint256, SaltedTxidHasher> unconfirmed_parent_txids;
    std::transform(package.cbegin(), package.cend() - 1,
                   std::inserter(unconfirmed_parent_txids, unconfirmed_parent_txids.end()),
                   [](const auto& tx) { return tx->GetHash(); });

    // All child inputs must refer to a preceding package transaction or a confirmed UTXO. The only
    // way to verify this is to look up the child's inputs in our current coins view (not including
    // mempool), and enforce that all parents not present in the package be available at chain tip.
    // Since this check can bring new coins into the coins cache, keep track of these coins and
    // uncache them if we don't end up submitting this package to the mempool.
    const CCoinsViewCache& coins_tip_cache = m_active_chainstate.CoinsTip();
    for (const auto& input : child->vin) {
        if (!coins_tip_cache.HaveCoinInCache(input.prevout)) {
            args.m_coins_to_uncache.push_back(input.prevout);
        }
    }
    // Using the MemPoolAccept m_view cache allows us to look up these same coins faster later.
    // This should be connecting directly to CoinsTip, not to m_viewmempool, because we specifically
    // require inputs to be confirmed if they aren't in the package.
    m_view.SetBackend(m_active_chainstate.CoinsTip());
    const auto package_or_confirmed = [this, &unconfirmed_parent_txids](const auto& input) {
         return unconfirmed_parent_txids.count(input.prevout.hash) > 0 || m_view.HaveCoin(input.prevout);
    };
    if (!std::all_of(child->vin.cbegin(), child->vin.cend(), package_or_confirmed)) {
        package_state_quit_early.Invalid(PackageValidationResult::PCKG_POLICY, "package-not-child-with-unconfirmed-parents");
        return PackageMempoolAcceptResult(package_state_quit_early, {});
    }
    // Protect against bugs where we pull more inputs from disk that miss being added to
    // coins_to_uncache. The backend will be connected again when needed in PreChecks.
    m_view.SetBackend(m_dummy);

    LOCK(m_pool.cs);
    // Stores results from which we will create the returned PackageMempoolAcceptResult.
    // A result may be changed if a mempool transaction is evicted later due to LimitMempoolSize().
    std::map<uint256, MempoolAcceptResult> results_final;
    // Results from individual validation which will be returned if no other result is available for
    // this transaction. "Nonfinal" because if a transaction fails by itself but succeeds later
    // (i.e. when evaluated with a fee-bumping child), the result in this map may be discarded.
    std::map<uint256, MempoolAcceptResult> individual_results_nonfinal;
    bool quit_early{false};
    std::vector<CTransactionRef> txns_package_eval;
    for (const auto& tx : package) {
        const auto& wtxid = tx->GetWitnessHash();
        const auto& txid = tx->GetHash();
        // There are 3 possibilities: already in mempool, same-txid-diff-wtxid already in mempool,
        // or not in mempool. An already confirmed tx is treated as one not in mempool, because all
        // we know is that the inputs aren't available.
        if (m_pool.exists(GenTxid::Wtxid(wtxid))) {
            // Exact transaction already exists in the mempool.
            // Node operators are free to set their mempool policies however they please, nodes may receive
            // transactions in different orders, and malicious counterparties may try to take advantage of
            // policy differences to pin or delay propagation of transactions. As such, it's possible for
            // some package transaction(s) to already be in the mempool, and we don't want to reject the
            // entire package in that case (as that could be a censorship vector). De-duplicate the
            // transactions that are already in the mempool, and only call AcceptMultipleTransactions() with
            // the new transactions. This ensures we don't double-count transaction counts and sizes when
            // checking ancestor/descendant limits, or double-count transaction fees for fee-related policy.
            const auto& entry{*Assert(m_pool.GetEntry(txid))};
            results_final.emplace(wtxid, MempoolAcceptResult::MempoolTx(entry.GetTxSize(), entry.GetFee()));
        } else if (m_pool.exists(GenTxid::Txid(txid))) {
            // Transaction with the same non-witness data but different witness (same txid,
            // different wtxid) already exists in the mempool.
            //
            // We don't allow replacement transactions right now, so just swap the package
            // transaction for the mempool one. Note that we are ignoring the validity of the
            // package transaction passed in.
            // TODO: allow witness replacement in packages.
            const auto& entry{*Assert(m_pool.GetEntry(txid))};
            // Provide the wtxid of the mempool tx so that the caller can look it up in the mempool.
            results_final.emplace(wtxid, MempoolAcceptResult::MempoolTxDifferentWitness(entry.GetTx().GetWitnessHash()));
        } else {
            // Transaction does not already exist in the mempool.
            // Try submitting the transaction on its own.
            const auto single_package_res = AcceptSubPackage({tx}, args);
            const auto& single_res = single_package_res.m_tx_results.at(wtxid);
            if (single_res.m_result_type == MempoolAcceptResult::ResultType::VALID) {
                // The transaction succeeded on its own and is now in the mempool. Don't include it
                // in package validation, because its fees should only be "used" once.
                assert(m_pool.exists(GenTxid::Wtxid(wtxid)));
                results_final.emplace(wtxid, single_res);
            } else if (single_res.m_state.GetResult() != TxValidationResult::TX_RECONSIDERABLE &&
                       single_res.m_state.GetResult() != TxValidationResult::TX_MISSING_INPUTS) {
                // Package validation policy only differs from individual policy in its evaluation
                // of feerate. For example, if a transaction fails here due to violation of a
                // consensus rule, the result will not change when it is submitted as part of a
                // package. To minimize the amount of repeated work, unless the transaction fails
                // due to feerate or missing inputs (its parent is a previous transaction in the
                // package that failed due to feerate), don't run package validation. Note that this
                // decision might not make sense if different types of packages are allowed in the
                // future.  Continue individually validating the rest of the transactions, because
                // some of them may still be valid.
                quit_early = true;
                package_state_quit_early.Invalid(PackageValidationResult::PCKG_TX, "transaction failed");
                individual_results_nonfinal.emplace(wtxid, single_res);
            } else {
                individual_results_nonfinal.emplace(wtxid, single_res);
                txns_package_eval.push_back(tx);
            }
        }
    }

    auto multi_submission_result = quit_early || txns_package_eval.empty() ? PackageMempoolAcceptResult(package_state_quit_early, {}) :
        AcceptSubPackage(txns_package_eval, args);
    PackageValidationState& package_state_final = multi_submission_result.m_state;

    // Make sure we haven't exceeded max mempool size.
    // Package transactions that were submitted to mempool or already in mempool may be evicted.
    LimitMempoolSize(m_pool, m_active_chainstate.CoinsTip());

    for (const auto& tx : package) {
        const auto& wtxid = tx->GetWitnessHash();
        if (multi_submission_result.m_tx_results.count(wtxid) > 0) {
            // We shouldn't have re-submitted if the tx result was already in results_final.
            Assume(results_final.count(wtxid) == 0);
            // If it was submitted, check to see if the tx is still in the mempool. It could have
            // been evicted due to LimitMempoolSize() above.
            const auto& txresult = multi_submission_result.m_tx_results.at(wtxid);
            if (txresult.m_result_type == MempoolAcceptResult::ResultType::VALID && !m_pool.exists(GenTxid::Wtxid(wtxid))) {
                package_state_final.Invalid(PackageValidationResult::PCKG_TX, "transaction failed");
                TxValidationState mempool_full_state;
                mempool_full_state.Invalid(TxValidationResult::TX_MEMPOOL_POLICY, "mempool full");
                results_final.emplace(wtxid, MempoolAcceptResult::Failure(mempool_full_state));
            } else {
                results_final.emplace(wtxid, txresult);
            }
        } else if (const auto it{results_final.find(wtxid)}; it != results_final.end()) {
            // Already-in-mempool transaction. Check to see if it's still there, as it could have
            // been evicted when LimitMempoolSize() was called.
            Assume(it->second.m_result_type != MempoolAcceptResult::ResultType::INVALID);
            Assume(individual_results_nonfinal.count(wtxid) == 0);
            // Query by txid to include the same-txid-different-witness ones.
            if (!m_pool.exists(GenTxid::Txid(tx->GetHash()))) {
                package_state_final.Invalid(PackageValidationResult::PCKG_TX, "transaction failed");
                TxValidationState mempool_full_state;
                mempool_full_state.Invalid(TxValidationResult::TX_MEMPOOL_POLICY, "mempool full");
                // Replace the previous result.
                results_final.erase(wtxid);
                results_final.emplace(wtxid, MempoolAcceptResult::Failure(mempool_full_state));
            }
        } else if (const auto it{individual_results_nonfinal.find(wtxid)}; it != individual_results_nonfinal.end()) {
            Assume(it->second.m_result_type == MempoolAcceptResult::ResultType::INVALID);
            // Interesting result from previous processing.
            results_final.emplace(wtxid, it->second);
        }
    }
    Assume(results_final.size() == package.size());
    return PackageMempoolAcceptResult(package_state_final, std::move(results_final));
}

} // anon namespace

MempoolAcceptResult AcceptToMemoryPool(Chainstate& active_chainstate, const CTransactionRef& tx,
                                       int64_t accept_time, const ignore_rejects_type& ignore_rejects, bool test_accept)
{
    AssertLockHeld(::cs_main);
    const CChainParams& chainparams{active_chainstate.m_chainman.GetParams()};
    assert(active_chainstate.GetMempool() != nullptr);
    CTxMemPool& pool{*active_chainstate.GetMempool()};

    std::vector<COutPoint> coins_to_uncache;
    auto args = MemPoolAccept::ATMPArgs::SingleAccept(chainparams, accept_time, ignore_rejects, coins_to_uncache, test_accept);
    MempoolAcceptResult result = MemPoolAccept(pool, active_chainstate).AcceptSingleTransaction(tx, args);
    if (result.m_result_type != MempoolAcceptResult::ResultType::VALID) {
        // Remove coins that were not present in the coins cache before calling
        // AcceptSingleTransaction(); this is to prevent memory DoS in case we receive a large
        // number of invalid transactions that attempt to overrun the in-memory coins cache
        // (`CCoinsViewCache::cacheCoins`).

        for (const COutPoint& hashTx : coins_to_uncache)
            active_chainstate.CoinsTip().Uncache(hashTx);
        TRACE2(mempool, rejected,
                tx->GetHash().data(),
                result.m_state.GetRejectReason().c_str()
        );
    }
    // After we've (potentially) uncached entries, ensure our coins cache is still within its size limits
    BlockValidationState state_dummy;
    active_chainstate.FlushStateToDisk(state_dummy, FlushStateMode::PERIODIC);
    return result;
}

PackageMempoolAcceptResult ProcessNewPackage(Chainstate& active_chainstate, CTxMemPool& pool,
                                                   const Package& package, bool test_accept, const std::optional<CFeeRate>& client_maxfeerate, const ignore_rejects_type& ignore_rejects)
{
    AssertLockHeld(cs_main);
    assert(!package.empty());
    assert(std::all_of(package.cbegin(), package.cend(), [](const auto& tx){return tx != nullptr;}));

    std::vector<COutPoint> coins_to_uncache;
    const CChainParams& chainparams = active_chainstate.m_chainman.GetParams();
    auto result = [&]() EXCLUSIVE_LOCKS_REQUIRED(cs_main) {
        AssertLockHeld(cs_main);
        if (test_accept) {
            auto args = MemPoolAccept::ATMPArgs::PackageTestAccept(chainparams, GetTime(), ignore_rejects, coins_to_uncache);
            return MemPoolAccept(pool, active_chainstate).AcceptMultipleTransactions(package, args);
        } else {
            auto args = MemPoolAccept::ATMPArgs::PackageChildWithParents(chainparams, GetTime(), coins_to_uncache, client_maxfeerate, ignore_rejects);
            return MemPoolAccept(pool, active_chainstate).AcceptPackage(package, args);
        }
    }();

    // Uncache coins pertaining to transactions that were not submitted to the mempool.
    if (test_accept || result.m_state.IsInvalid()) {
        for (const COutPoint& hashTx : coins_to_uncache) {
            active_chainstate.CoinsTip().Uncache(hashTx);
        }
    }
    // Ensure the coins cache is still within limits.
    BlockValidationState state_dummy;
    active_chainstate.FlushStateToDisk(state_dummy, FlushStateMode::PERIODIC);
    return result;
}

CAmount GetBlockSubsidy(int nHeight, const Consensus::Params& consensusParams)
{
    int halvings = nHeight / consensusParams.nSubsidyHalvingInterval;
    // Force block reward to zero when right shift is undefined.
    if (halvings >= 64)
        return 0;

    CAmount nSubsidy = 50 * COIN;
    // Subsidy is cut in half every 210,000 blocks which will occur approximately every 4 years.
    nSubsidy >>= halvings;
    return nSubsidy;
}

CoinsViews::CoinsViews(DBParams db_params, CoinsViewOptions options)
    : m_dbview{std::move(db_params), std::move(options)},
      m_catcherview(&m_dbview) {}

void CoinsViews::InitCache()
{
    AssertLockHeld(::cs_main);
    m_cacheview = std::make_unique<CCoinsViewCache>(&m_catcherview);
}

Chainstate::Chainstate(
    CTxMemPool* mempool,
    BlockManager& blockman,
    ChainstateManager& chainman,
    std::optional<uint256> from_snapshot_blockhash)
    : m_mempool(mempool),
      m_blockman(blockman),
      m_chainman(chainman),
      m_from_snapshot_blockhash(from_snapshot_blockhash) {}

const CBlockIndex* Chainstate::SnapshotBase()
{
    if (!m_from_snapshot_blockhash) return nullptr;
    if (!m_cached_snapshot_base) m_cached_snapshot_base = Assert(m_chainman.m_blockman.LookupBlockIndex(*m_from_snapshot_blockhash));
    return m_cached_snapshot_base;
}

void Chainstate::InitCoinsDB(
    size_t cache_size_bytes,
    bool in_memory,
    bool should_wipe,
    fs::path leveldb_name)
{
    if (m_from_snapshot_blockhash) {
        leveldb_name += node::SNAPSHOT_CHAINSTATE_SUFFIX;
    }

    m_coins_views = std::make_unique<CoinsViews>(
        DBParams{
            .path = m_chainman.m_options.datadir / leveldb_name,
            .cache_bytes = cache_size_bytes,
            .memory_only = in_memory,
            .wipe_data = should_wipe,
            .obfuscate = true,
            .options = m_chainman.m_options.coins_db},
        m_chainman.m_options.coins_view);
}

void Chainstate::InitCoinsCache(size_t cache_size_bytes)
{
    AssertLockHeld(::cs_main);
    assert(m_coins_views != nullptr);
    m_coinstip_cache_size_bytes = cache_size_bytes;
    m_coins_views->InitCache();
}

// Note that though this is marked const, we may end up modifying `m_cached_finished_ibd`, which
// is a performance-related implementation detail. This function must be marked
// `const` so that `CValidationInterface` clients (which are given a `const Chainstate*`)
// can call it.
//
bool ChainstateManager::IsInitialBlockDownload() const
{
    // Optimization: pre-test latch before taking the lock.
    if (m_cached_finished_ibd.load(std::memory_order_relaxed))
        return false;

    LOCK(cs_main);
    if (m_cached_finished_ibd.load(std::memory_order_relaxed))
        return false;
    if (m_blockman.LoadingBlocks()) {
        return true;
    }
    CChain& chain{ActiveChain()};
    if (chain.Tip() == nullptr) {
        return true;
    }
    if (chain.Tip()->nChainWork < MinimumChainWork()) {
        return true;
    }
    if (chain.Tip()->Time() < Now<NodeSeconds>() - m_options.max_tip_age) {
        return true;
    }
    LogPrintf("Leaving InitialBlockDownload (latching to false)\n");
    m_cached_finished_ibd.store(true, std::memory_order_relaxed);
    return false;
}

void Chainstate::CheckForkWarningConditions()
{
    AssertLockHeld(cs_main);

    // Before we get past initial download, we cannot reliably alert about forks
    // (we assume we don't get stuck on a fork before finishing our initial sync)
    // Also not applicable to the background chainstate
    if (m_chainman.IsInitialBlockDownload() || this->GetRole() == ChainstateRole::BACKGROUND) {
        return;
    }

    if (m_chainman.m_best_invalid && m_chainman.m_best_invalid->nChainWork > m_chain.Tip()->nChainWork + (GetBlockProof(*m_chain.Tip()) * 6)) {
        LogPrintf("%s: Warning: Found invalid chain at least ~6 blocks longer than our best chain.\nChain state database corruption likely.\n", __func__);
        m_chainman.GetNotifications().warningSet(
            kernel::Warning::LARGE_WORK_INVALID_CHAIN,
            _("Warning: We do not appear to fully agree with our peers! You may need to upgrade, or other nodes may need to upgrade."));
    } else {
        m_chainman.GetNotifications().warningUnset(kernel::Warning::LARGE_WORK_INVALID_CHAIN);
    }
}

// Called both upon regular invalid block discovery *and* InvalidateBlock
void Chainstate::InvalidChainFound(CBlockIndex* pindexNew)
{
    AssertLockHeld(cs_main);
    if (!m_chainman.m_best_invalid || pindexNew->nChainWork > m_chainman.m_best_invalid->nChainWork) {
        m_chainman.m_best_invalid = pindexNew;
    }
    if (m_chainman.m_best_header != nullptr && m_chainman.m_best_header->GetAncestor(pindexNew->nHeight) == pindexNew) {
        m_chainman.m_best_header = m_chain.Tip();
    }

    LogPrintf("%s: invalid block=%s  height=%d  log2_work=%f  date=%s\n", __func__,
      pindexNew->GetBlockHash().ToString(), pindexNew->nHeight,
      log(pindexNew->nChainWork.getdouble())/log(2.0), FormatISO8601DateTime(pindexNew->GetBlockTime()));
    CBlockIndex *tip = m_chain.Tip();
    assert (tip);
    LogPrintf("%s:  current best=%s  height=%d  log2_work=%f  date=%s\n", __func__,
      tip->GetBlockHash().ToString(), m_chain.Height(), log(tip->nChainWork.getdouble())/log(2.0),
      FormatISO8601DateTime(tip->GetBlockTime()));
    CheckForkWarningConditions();
}

// Same as InvalidChainFound, above, except not called directly from InvalidateBlock,
// which does its own setBlockIndexCandidates management.
void Chainstate::InvalidBlockFound(CBlockIndex* pindex, const BlockValidationState& state)
{
    AssertLockHeld(cs_main);
    if (state.GetResult() != BlockValidationResult::BLOCK_MUTATED) {
        pindex->nStatus |= BLOCK_FAILED_VALID;
        m_chainman.m_failed_blocks.insert(pindex);
        m_blockman.m_dirty_blockindex.insert(pindex);
        setBlockIndexCandidates.erase(pindex);
        InvalidChainFound(pindex);
    }
}

void UpdateCoins(const CTransaction& tx, CCoinsViewCache& inputs, CTxUndo &txundo, int nHeight)
{
    // mark inputs spent
    if (!tx.IsCoinBase()) {
        txundo.vprevout.reserve(tx.vin.size());
        for (const CTxIn &txin : tx.vin) {
            txundo.vprevout.emplace_back();
            bool is_spent = inputs.SpendCoin(txin.prevout, &txundo.vprevout.back());
            assert(is_spent);
        }
    }
    // add outputs
    AddCoins(inputs, tx, nHeight);
}

bool CScriptCheck::operator()() {
    const CScript &scriptSig = ptxTo->vin[nIn].scriptSig;
    const CScriptWitness *witness = &ptxTo->vin[nIn].scriptWitness;
    return VerifyScript(scriptSig, m_tx_out.scriptPubKey, witness, nFlags, CachingTransactionSignatureChecker(ptxTo, nIn, m_tx_out.nValue, cacheStore, *m_signature_cache, *txdata), &error);
}

ValidationCache::ValidationCache(const size_t script_execution_cache_bytes, const size_t signature_cache_bytes)
    : m_signature_cache{signature_cache_bytes}
{
    // Setup the salted hasher
    uint256 nonce = GetRandHash();
    // We want the nonce to be 64 bytes long to force the hasher to process
    // this chunk, which makes later hash computations more efficient. We
    // just write our 32-byte entropy twice to fill the 64 bytes.
    m_script_execution_cache_hasher.Write(nonce.begin(), 32);
    m_script_execution_cache_hasher.Write(nonce.begin(), 32);

    const auto [num_elems, approx_size_bytes] = m_script_execution_cache.setup_bytes(script_execution_cache_bytes);
    LogPrintf("Using %zu MiB out of %zu MiB requested for script execution cache, able to store %zu elements\n",
              approx_size_bytes >> 20, script_execution_cache_bytes >> 20, num_elems);
}

/**
 * Check whether all of this transaction's input scripts succeed.
 *
 * This involves ECDSA signature checks so can be computationally intensive. This function should
 * only be called after the cheap sanity checks in CheckTxInputs passed.
 *
 * If pvChecks is not nullptr, script checks are pushed onto it instead of being performed inline. Any
 * script checks which are not necessary (eg due to script execution cache hits) are, obviously,
 * not pushed onto pvChecks/run.
 *
 * Setting cacheSigStore/cacheFullScriptStore to false will remove elements from the corresponding cache
 * which are matched. This is useful for checking blocks where we will likely never need the cache
 * entry again.
 *
 * Note that we may set state.reason to NOT_STANDARD for extra soft-fork flags in flags, block-checking
 * callers should probably reset it to CONSENSUS in such cases.
 *
 * Non-static (and redeclared) in src/test/txvalidationcache_tests.cpp
 */
bool CheckInputScripts(const CTransaction& tx, TxValidationState& state,
                       const CCoinsViewCache& inputs, unsigned int flags, bool cacheSigStore,
                       bool cacheFullScriptStore, PrecomputedTransactionData& txdata,
                       ValidationCache& validation_cache,
                       std::vector<CScriptCheck>* pvChecks)
{
    if (tx.IsCoinBase()) return true;

    if (pvChecks) {
        pvChecks->reserve(tx.vin.size());
    }

    // First check if script executions have been cached with the same
    // flags. Note that this assumes that the inputs provided are
    // correct (ie that the transaction hash which is in tx's prevouts
    // properly commits to the scriptPubKey in the inputs view of that
    // transaction).
    uint256 hashCacheEntry;
    CSHA256 hasher = validation_cache.ScriptExecutionCacheHasher();
    hasher.Write(UCharCast(tx.GetWitnessHash().begin()), 32).Write((unsigned char*)&flags, sizeof(flags)).Finalize(hashCacheEntry.begin());
    AssertLockHeld(cs_main); //TODO: Remove this requirement by making CuckooCache not require external locks
    if (validation_cache.m_script_execution_cache.contains(hashCacheEntry, !cacheFullScriptStore)) {
        return true;
    }

    if (!txdata.m_spent_outputs_ready) {
        std::vector<CTxOut> spent_outputs;
        spent_outputs.reserve(tx.vin.size());

        for (const auto& txin : tx.vin) {
            const COutPoint& prevout = txin.prevout;
            const Coin& coin = inputs.AccessCoin(prevout);
            assert(!coin.IsSpent());
            spent_outputs.emplace_back(coin.out);
        }
        txdata.Init(tx, std::move(spent_outputs));
    }
    assert(txdata.m_spent_outputs.size() == tx.vin.size());

    for (unsigned int i = 0; i < tx.vin.size(); i++) {

        // We very carefully only pass in things to CScriptCheck which
        // are clearly committed to by tx' witness hash. This provides
        // a sanity check that our caching is not introducing consensus
        // failures through additional data in, eg, the coins being
        // spent being checked as a part of CScriptCheck.

        // Verify signature
        CScriptCheck check(txdata.m_spent_outputs[i], tx, validation_cache.m_signature_cache, i, flags, cacheSigStore, &txdata);
        if (pvChecks) {
            pvChecks->emplace_back(std::move(check));
        } else if (!check()) {
            if (flags & STANDARD_NOT_MANDATORY_VERIFY_FLAGS) {
                // Check whether the failure was caused by a
                // non-mandatory script verification check, such as
                // non-standard DER encodings or non-null dummy
                // arguments; if so, ensure we return NOT_STANDARD
                // instead of CONSENSUS to avoid downstream users
                // splitting the network between upgraded and
                // non-upgraded nodes by banning CONSENSUS-failing
                // data providers.
                CScriptCheck check2(txdata.m_spent_outputs[i], tx, validation_cache.m_signature_cache, i,
                        flags & ~STANDARD_NOT_MANDATORY_VERIFY_FLAGS, cacheSigStore, &txdata);
                if (check2())
                    return state.Invalid(TxValidationResult::TX_NOT_STANDARD, strprintf("non-mandatory-script-verify-flag (%s)", ScriptErrorString(check.GetScriptError())));
            }
            // MANDATORY flag failures correspond to
            // TxValidationResult::TX_CONSENSUS. Because CONSENSUS
            // failures are the most serious case of validation
            // failures, we may need to consider using
            // RECENT_CONSENSUS_CHANGE for any script failure that
            // could be due to non-upgraded nodes which we may want to
            // support, to avoid splitting the network (but this
            // depends on the details of how net_processing handles
            // such errors).
            return state.Invalid(TxValidationResult::TX_CONSENSUS, strprintf("mandatory-script-verify-flag-failed (%s)", ScriptErrorString(check.GetScriptError())));
        }
    }

    if (cacheFullScriptStore && !pvChecks) {
        // We executed all of the provided scripts, and were told to
        // cache the result. Do so now.
        validation_cache.m_script_execution_cache.insert(hashCacheEntry);
    }

    return true;
}

bool FatalError(Notifications& notifications, BlockValidationState& state, const bilingual_str& message)
{
    notifications.fatalError(message);
    return state.Error(message.original);
}

/**
 * Restore the UTXO in a Coin at a given COutPoint
 * @param undo The Coin to be restored.
 * @param view The coins view to which to apply the changes.
 * @param out The out point that corresponds to the tx input.
 * @return A DisconnectResult as an int
 */
int ApplyTxInUndo(Coin&& undo, CCoinsViewCache& view, const COutPoint& out)
{
    bool fClean = true;

    if (view.HaveCoin(out)) fClean = false; // overwriting transaction output

    if (undo.nHeight == 0) {
        // Missing undo metadata (height and coinbase). Older versions included this
        // information only in undo records for the last spend of a transactions'
        // outputs. This implies that it must be present for some other output of the same tx.
        const Coin& alternate = AccessByTxid(view, out.hash);
        if (!alternate.IsSpent()) {
            undo.nHeight = alternate.nHeight;
            undo.fCoinBase = alternate.fCoinBase;
        } else {
            return DISCONNECT_FAILED; // adding output for transaction without known metadata
        }
    }
    // If the coin already exists as an unspent coin in the cache, then the
    // possible_overwrite parameter to AddCoin must be set to true. We have
    // already checked whether an unspent coin exists above using HaveCoin, so
    // we don't need to guess. When fClean is false, an unspent coin already
    // existed and it is an overwrite.
    view.AddCoin(out, std::move(undo), !fClean);

    return fClean ? DISCONNECT_OK : DISCONNECT_UNCLEAN;
}

/** Undo the effects of this block (with given index) on the UTXO set represented by coins.
 *  When FAILED is returned, view is left in an indeterminate state. */
DisconnectResult Chainstate::DisconnectBlock(const CBlock& block, const CBlockIndex* pindex, CCoinsViewCache& view)
{
    AssertLockHeld(::cs_main);
    bool fClean = true;

    CBlockUndo blockUndo;
    if (!m_blockman.UndoReadFromDisk(blockUndo, *pindex)) {
        LogError("DisconnectBlock(): failure reading undo data\n");
        return DISCONNECT_FAILED;
    }

    if (blockUndo.vtxundo.size() + 1 != block.vtx.size()) {
        LogError("DisconnectBlock(): block and undo data inconsistent\n");
        return DISCONNECT_FAILED;
    }

    // Ignore blocks that contain transactions which are 'overwritten' by later transactions,
    // unless those are already completely spent.
    // See https://github.com/bitcoin/bitcoin/issues/22596 for additional information.
    // Note: the blocks specified here are different than the ones used in ConnectBlock because DisconnectBlock
    // unwinds the blocks in reverse. As a result, the inconsistency is not discovered until the earlier
    // blocks with the duplicate coinbase transactions are disconnected.
    bool fEnforceBIP30 = !((pindex->nHeight==91722 && pindex->GetBlockHash() == uint256{"00000000000271a2dc26e7667f8419f2e15416dc6955e5a6c6cdf3f2574dd08e"}) ||
                           (pindex->nHeight==91812 && pindex->GetBlockHash() == uint256{"00000000000af0aed4792b1acee3d966af36cf5def14935db8de83d6f9306f2f"}));

    // undo transactions in reverse order
    for (int i = block.vtx.size() - 1; i >= 0; i--) {
        const CTransaction &tx = *(block.vtx[i]);
        Txid hash = tx.GetHash();
        bool is_coinbase = tx.IsCoinBase();
        bool is_bip30_exception = (is_coinbase && !fEnforceBIP30);

        // Check that all outputs are available and match the outputs in the block itself
        // exactly.
        for (size_t o = 0; o < tx.vout.size(); o++) {
            if (!tx.vout[o].scriptPubKey.IsUnspendable()) {
                COutPoint out(hash, o);
                Coin coin;
                bool is_spent = view.SpendCoin(out, &coin);
                if (!is_spent || tx.vout[o] != coin.out || pindex->nHeight != coin.nHeight || is_coinbase != coin.fCoinBase) {
                    if (!is_bip30_exception) {
                        fClean = false; // transaction output mismatch
                    }
                }
            }
        }

        // restore inputs
        if (i > 0) { // not coinbases
            CTxUndo &txundo = blockUndo.vtxundo[i-1];
            if (txundo.vprevout.size() != tx.vin.size()) {
                LogError("DisconnectBlock(): transaction and undo data inconsistent\n");
                return DISCONNECT_FAILED;
            }
            for (unsigned int j = tx.vin.size(); j > 0;) {
                --j;
                const COutPoint& out = tx.vin[j].prevout;
                int res = ApplyTxInUndo(std::move(txundo.vprevout[j]), view, out);
                if (res == DISCONNECT_FAILED) return DISCONNECT_FAILED;
                fClean = fClean && res != DISCONNECT_UNCLEAN;
            }
            // At this point, all of txundo.vprevout should have been moved out.
        }
    }

    // move best block pointer to prevout block
    view.SetBestBlock(pindex->pprev->GetBlockHash());

    return fClean ? DISCONNECT_OK : DISCONNECT_UNCLEAN;
}

/**
 * Threshold condition checker that triggers when unknown versionbits are seen on the network.
 */
class WarningBitsConditionChecker : public AbstractThresholdConditionChecker
{
private:
    const ChainstateManager& m_chainman;
    int m_bit;

public:
    explicit WarningBitsConditionChecker(const ChainstateManager& chainman, int bit) : m_chainman{chainman}, m_bit(bit) {}

    int64_t BeginTime(const Consensus::Params& params) const override { return 0; }
    int64_t EndTime(const Consensus::Params& params) const override { return std::numeric_limits<int64_t>::max(); }
    int Period(const Consensus::Params& params) const override { return params.nMinerConfirmationWindow; }
    int Threshold(const Consensus::Params& params) const override { return params.nRuleChangeActivationThreshold; }

    bool Condition(const CBlockIndex* pindex, const Consensus::Params& params) const override
    {
        return pindex->nHeight >= params.MinBIP9WarningHeight &&
               ((pindex->nVersion & VERSIONBITS_TOP_MASK) == VERSIONBITS_TOP_BITS) &&
               ((pindex->nVersion >> m_bit) & 1) != 0 &&
               ((m_chainman.m_versionbitscache.ComputeBlockVersion(pindex->pprev, params) >> m_bit) & 1) == 0;
    }
};

static unsigned int GetBlockScriptFlags(const CBlockIndex& block_index, const ChainstateManager& chainman)
{
    const Consensus::Params& consensusparams = chainman.GetConsensus();

    // BIP16 didn't become active until Apr 1 2012 (on mainnet, and
    // retroactively applied to testnet)
    // However, only one historical block violated the P2SH rules (on both
    // mainnet and testnet).
    // Similarly, only one historical block violated the TAPROOT rules on
    // mainnet.
    // For simplicity, always leave P2SH+WITNESS+TAPROOT on except for the two
    // violating blocks.
    uint32_t flags{SCRIPT_VERIFY_P2SH | SCRIPT_VERIFY_WITNESS | SCRIPT_VERIFY_TAPROOT};
    const auto it{consensusparams.script_flag_exceptions.find(*Assert(block_index.phashBlock))};
    if (it != consensusparams.script_flag_exceptions.end()) {
        flags = it->second;
    }

    // Enforce the DERSIG (BIP66) rule
    if (DeploymentActiveAt(block_index, chainman, Consensus::DEPLOYMENT_DERSIG)) {
        flags |= SCRIPT_VERIFY_DERSIG;
    }

    // Enforce CHECKLOCKTIMEVERIFY (BIP65)
    if (DeploymentActiveAt(block_index, chainman, Consensus::DEPLOYMENT_CLTV)) {
        flags |= SCRIPT_VERIFY_CHECKLOCKTIMEVERIFY;
    }

    // Enforce CHECKSEQUENCEVERIFY (BIP112)
    if (DeploymentActiveAt(block_index, chainman, Consensus::DEPLOYMENT_CSV)) {
        flags |= SCRIPT_VERIFY_CHECKSEQUENCEVERIFY;
    }

    // Enforce BIP147 NULLDUMMY (activated simultaneously with segwit)
    if (DeploymentActiveAt(block_index, chainman, Consensus::DEPLOYMENT_SEGWIT)) {
        flags |= SCRIPT_VERIFY_NULLDUMMY;
    }

    return flags;
}


/** Apply the effects of this block (with given index) on the UTXO set represented by coins.
 *  Validity checks that depend on the UTXO set are also done; ConnectBlock()
 *  can fail if those validity checks fail (among other reasons). */
bool Chainstate::ConnectBlock(const CBlock& block, BlockValidationState& state, CBlockIndex* pindex,
                               CCoinsViewCache& view, bool fJustCheck)
{
    AssertLockHeld(cs_main);
    assert(pindex);

    uint256 block_hash{block.GetHash()};
    assert(*pindex->phashBlock == block_hash);
    const bool parallel_script_checks{m_chainman.GetCheckQueue().HasThreads()};

    const auto time_start{SteadyClock::now()};
    const CChainParams& params{m_chainman.GetParams()};

    // Check it again in case a previous version let a bad block in
    // NOTE: We don't currently (re-)invoke ContextualCheckBlock() or
    // ContextualCheckBlockHeader() here. This means that if we add a new
    // consensus rule that is enforced in one of those two functions, then we
    // may have let in a block that violates the rule prior to updating the
    // software, and we would NOT be enforcing the rule here. Fully solving
    // upgrade from one software version to the next after a consensus rule
    // change is potentially tricky and issue-specific (see NeedsRedownload()
    // for one approach that was used for BIP 141 deployment).
    // Also, currently the rule against blocks more than 2 hours in the future
    // is enforced in ContextualCheckBlockHeader(); we wouldn't want to
    // re-enforce that rule here (at least until we make it impossible for
    // the clock to go backward).
    if (!CheckBlock(block, state, params.GetConsensus(), !fJustCheck, !fJustCheck)) {
        if (state.GetResult() == BlockValidationResult::BLOCK_MUTATED) {
            // We don't write down blocks to disk if they may have been
            // corrupted, so this should be impossible unless we're having hardware
            // problems.
            return FatalError(m_chainman.GetNotifications(), state, _("Corrupt block found indicating potential hardware failure."));
        }
        LogError("%s: Consensus::CheckBlock: %s\n", __func__, state.ToString());
        return false;
    }

    // verify that the view's current state corresponds to the previous block
    uint256 hashPrevBlock = pindex->pprev == nullptr ? uint256() : pindex->pprev->GetBlockHash();
    assert(hashPrevBlock == view.GetBestBlock());

    m_chainman.num_blocks_total++;

    // Special case for the genesis block, skipping connection of its transactions
    // (its coinbase is unspendable)
    if (block_hash == params.GetConsensus().hashGenesisBlock) {
        if (!fJustCheck)
            view.SetBestBlock(pindex->GetBlockHash());
        return true;
    }

    bool fScriptChecks = true;
    if (!m_chainman.AssumedValidBlock().IsNull()) {
        // We've been configured with the hash of a block which has been externally verified to have a valid history.
        // A suitable default value is included with the software and updated from time to time.  Because validity
        //  relative to a piece of software is an objective fact these defaults can be easily reviewed.
        // This setting doesn't force the selection of any particular chain but makes validating some faster by
        //  effectively caching the result of part of the verification.
        BlockMap::const_iterator it{m_blockman.m_block_index.find(m_chainman.AssumedValidBlock())};
        if (it != m_blockman.m_block_index.end()) {
            if (it->second.GetAncestor(pindex->nHeight) == pindex &&
                m_chainman.m_best_header->GetAncestor(pindex->nHeight) == pindex &&
                m_chainman.m_best_header->nChainWork >= m_chainman.MinimumChainWork()) {
                // This block is a member of the assumed verified chain and an ancestor of the best header.
                // Script verification is skipped when connecting blocks under the
                // assumevalid block. Assuming the assumevalid block is valid this
                // is safe because block merkle hashes are still computed and checked,
                // Of course, if an assumed valid block is invalid due to false scriptSigs
                // this optimization would allow an invalid chain to be accepted.
                // The equivalent time check discourages hash power from extorting the network via DOS attack
                //  into accepting an invalid block through telling users they must manually set assumevalid.
                //  Requiring a software change or burying the invalid block, regardless of the setting, makes
                //  it hard to hide the implication of the demand.  This also avoids having release candidates
                //  that are hardly doing any signature verification at all in testing without having to
                //  artificially set the default assumed verified block further back.
                // The test against the minimum chain work prevents the skipping when denied access to any chain at
                //  least as good as the expected chain.
                fScriptChecks = (GetBlockProofEquivalentTime(*m_chainman.m_best_header, *pindex, *m_chainman.m_best_header, params.GetConsensus()) <= 60 * 60 * 24 * 7 * 2);
            }
        }
    }

    const auto time_1{SteadyClock::now()};
    m_chainman.time_check += time_1 - time_start;
    LogPrint(BCLog::BENCH, "    - Sanity checks: %.2fms [%.2fs (%.2fms/blk)]\n",
             Ticks<MillisecondsDouble>(time_1 - time_start),
             Ticks<SecondsDouble>(m_chainman.time_check),
             Ticks<MillisecondsDouble>(m_chainman.time_check) / m_chainman.num_blocks_total);

    // Do not allow blocks that contain transactions which 'overwrite' older transactions,
    // unless those are already completely spent.
    // If such overwrites are allowed, coinbases and transactions depending upon those
    // can be duplicated to remove the ability to spend the first instance -- even after
    // being sent to another address.
    // See BIP30, CVE-2012-1909, and http://r6.ca/blog/20120206T005236Z.html for more information.
    // This rule was originally applied to all blocks with a timestamp after March 15, 2012, 0:00 UTC.
    // Now that the whole chain is irreversibly beyond that time it is applied to all blocks except the
    // two in the chain that violate it. This prevents exploiting the issue against nodes during their
    // initial block download.
    bool fEnforceBIP30 = !IsBIP30Repeat(*pindex);

    // Once BIP34 activated it was not possible to create new duplicate coinbases and thus other than starting
    // with the 2 existing duplicate coinbase pairs, not possible to create overwriting txs.  But by the
    // time BIP34 activated, in each of the existing pairs the duplicate coinbase had overwritten the first
    // before the first had been spent.  Since those coinbases are sufficiently buried it's no longer possible to create further
    // duplicate transactions descending from the known pairs either.
    // If we're on the known chain at height greater than where BIP34 activated, we can save the db accesses needed for the BIP30 check.

    // BIP34 requires that a block at height X (block X) has its coinbase
    // scriptSig start with a CScriptNum of X (indicated height X).  The above
    // logic of no longer requiring BIP30 once BIP34 activates is flawed in the
    // case that there is a block X before the BIP34 height of 227,931 which has
    // an indicated height Y where Y is greater than X.  The coinbase for block
    // X would also be a valid coinbase for block Y, which could be a BIP30
    // violation.  An exhaustive search of all mainnet coinbases before the
    // BIP34 height which have an indicated height greater than the block height
    // reveals many occurrences. The 3 lowest indicated heights found are
    // 209,921, 490,897, and 1,983,702 and thus coinbases for blocks at these 3
    // heights would be the first opportunity for BIP30 to be violated.

    // The search reveals a great many blocks which have an indicated height
    // greater than 1,983,702, so we simply remove the optimization to skip
    // BIP30 checking for blocks at height 1,983,702 or higher.  Before we reach
    // that block in another 25 years or so, we should take advantage of a
    // future consensus change to do a new and improved version of BIP34 that
    // will actually prevent ever creating any duplicate coinbases in the
    // future.
    static constexpr int BIP34_IMPLIES_BIP30_LIMIT = 1983702;

    // There is no potential to create a duplicate coinbase at block 209,921
    // because this is still before the BIP34 height and so explicit BIP30
    // checking is still active.

    // The final case is block 176,684 which has an indicated height of
    // 490,897. Unfortunately, this issue was not discovered until about 2 weeks
    // before block 490,897 so there was not much opportunity to address this
    // case other than to carefully analyze it and determine it would not be a
    // problem. Block 490,897 was, in fact, mined with a different coinbase than
    // block 176,684, but it is important to note that even if it hadn't been or
    // is remined on an alternate fork with a duplicate coinbase, we would still
    // not run into a BIP30 violation.  This is because the coinbase for 176,684
    // is spent in block 185,956 in transaction
    // d4f7fbbf92f4a3014a230b2dc70b8058d02eb36ac06b4a0736d9d60eaa9e8781.  This
    // spending transaction can't be duplicated because it also spends coinbase
    // 0328dd85c331237f18e781d692c92de57649529bd5edf1d01036daea32ffde29.  This
    // coinbase has an indicated height of over 4.2 billion, and wouldn't be
    // duplicatable until that height, and it's currently impossible to create a
    // chain that long. Nevertheless we may wish to consider a future soft fork
    // which retroactively prevents block 490,897 from creating a duplicate
    // coinbase. The two historical BIP30 violations often provide a confusing
    // edge case when manipulating the UTXO and it would be simpler not to have
    // another edge case to deal with.

    // testnet3 has no blocks before the BIP34 height with indicated heights
    // post BIP34 before approximately height 486,000,000. After block
    // 1,983,702 testnet3 starts doing unnecessary BIP30 checking again.
    assert(pindex->pprev);
    CBlockIndex* pindexBIP34height = pindex->pprev->GetAncestor(params.GetConsensus().BIP34Height);
    //Only continue to enforce if we're below BIP34 activation height or the block hash at that height doesn't correspond.
    fEnforceBIP30 = fEnforceBIP30 && (!pindexBIP34height || !(pindexBIP34height->GetBlockHash() == params.GetConsensus().BIP34Hash));

    // TODO: Remove BIP30 checking from block height 1,983,702 on, once we have a
    // consensus change that ensures coinbases at those heights cannot
    // duplicate earlier coinbases.
    if (fEnforceBIP30 || pindex->nHeight >= BIP34_IMPLIES_BIP30_LIMIT) {
        for (const auto& tx : block.vtx) {
            for (size_t o = 0; o < tx->vout.size(); o++) {
                if (view.HaveCoin(COutPoint(tx->GetHash(), o))) {
                    LogPrintf("ERROR: ConnectBlock(): tried to overwrite transaction\n");
                    return state.Invalid(BlockValidationResult::BLOCK_CONSENSUS, "bad-txns-BIP30");
                }
            }
        }
    }

    // Enforce BIP68 (sequence locks)
    int nLockTimeFlags = 0;
    if (DeploymentActiveAt(*pindex, m_chainman, Consensus::DEPLOYMENT_CSV)) {
        nLockTimeFlags |= LOCKTIME_VERIFY_SEQUENCE;
    }

    // Get the script flags for this block
    unsigned int flags{GetBlockScriptFlags(*pindex, m_chainman)};

    const auto time_2{SteadyClock::now()};
    m_chainman.time_forks += time_2 - time_1;
    LogPrint(BCLog::BENCH, "    - Fork checks: %.2fms [%.2fs (%.2fms/blk)]\n",
             Ticks<MillisecondsDouble>(time_2 - time_1),
             Ticks<SecondsDouble>(m_chainman.time_forks),
             Ticks<MillisecondsDouble>(m_chainman.time_forks) / m_chainman.num_blocks_total);

    CBlockUndo blockundo;

    // Precomputed transaction data pointers must not be invalidated
    // until after `control` has run the script checks (potentially
    // in multiple threads). Preallocate the vector size so a new allocation
    // doesn't invalidate pointers into the vector, and keep txsdata in scope
    // for as long as `control`.
    CCheckQueueControl<CScriptCheck> control(fScriptChecks && parallel_script_checks ? &m_chainman.GetCheckQueue() : nullptr);
    std::vector<PrecomputedTransactionData> txsdata(block.vtx.size());

    std::vector<int> prevheights;
    CAmount nFees = 0;
    int nInputs = 0;
    int64_t nSigOpsCost = 0;
    blockundo.vtxundo.reserve(block.vtx.size() - 1);
    for (unsigned int i = 0; i < block.vtx.size(); i++)
    {
        const CTransaction &tx = *(block.vtx[i]);

        nInputs += tx.vin.size();

        if (!tx.IsCoinBase())
        {
            CAmount txfee = 0;
            TxValidationState tx_state;
            if (!Consensus::CheckTxInputs(tx, tx_state, view, pindex->nHeight, txfee)) {
                // Any transaction validation failure in ConnectBlock is a block consensus failure
                state.Invalid(BlockValidationResult::BLOCK_CONSENSUS,
                            tx_state.GetRejectReason(), tx_state.GetDebugMessage());
                LogError("%s: Consensus::CheckTxInputs: %s, %s\n", __func__, tx.GetHash().ToString(), state.ToString());
                return false;
            }
            nFees += txfee;
            if (!MoneyRange(nFees)) {
                LogPrintf("ERROR: %s: accumulated fee in the block out of range.\n", __func__);
                return state.Invalid(BlockValidationResult::BLOCK_CONSENSUS, "bad-txns-accumulated-fee-outofrange");
            }

            // Check that transaction is BIP68 final
            // BIP68 lock checks (as opposed to nLockTime checks) must
            // be in ConnectBlock because they require the UTXO set
            prevheights.resize(tx.vin.size());
            for (size_t j = 0; j < tx.vin.size(); j++) {
                prevheights[j] = view.AccessCoin(tx.vin[j].prevout).nHeight;
            }

            if (!SequenceLocks(tx, nLockTimeFlags, prevheights, *pindex)) {
                LogPrintf("ERROR: %s: contains a non-BIP68-final transaction\n", __func__);
                return state.Invalid(BlockValidationResult::BLOCK_CONSENSUS, "bad-txns-nonfinal");
            }
        }

        // GetTransactionSigOpCost counts 3 types of sigops:
        // * legacy (always)
        // * p2sh (when P2SH enabled in flags and excludes coinbase)
        // * witness (when witness enabled in flags and excludes coinbase)
        nSigOpsCost += GetTransactionSigOpCost(tx, view, flags);
        if (nSigOpsCost > MAX_BLOCK_SIGOPS_COST) {
            LogPrintf("ERROR: ConnectBlock(): too many sigops\n");
            return state.Invalid(BlockValidationResult::BLOCK_CONSENSUS, "bad-blk-sigops");
        }

        if (!tx.IsCoinBase())
        {
            std::vector<CScriptCheck> vChecks;
            bool fCacheResults = fJustCheck; /* Don't cache results if we're actually connecting blocks (still consult the cache, though) */
            TxValidationState tx_state;
            if (fScriptChecks && !CheckInputScripts(tx, tx_state, view, flags, fCacheResults, fCacheResults, txsdata[i], m_chainman.m_validation_cache, parallel_script_checks ? &vChecks : nullptr)) {
                // Any transaction validation failure in ConnectBlock is a block consensus failure
                state.Invalid(BlockValidationResult::BLOCK_CONSENSUS,
                              tx_state.GetRejectReason(), tx_state.GetDebugMessage());
                LogError("ConnectBlock(): CheckInputScripts on %s failed with %s\n",
                    tx.GetHash().ToString(), state.ToString());
                return false;
            }
            control.Add(std::move(vChecks));
        }

        CTxUndo undoDummy;
        if (i > 0) {
            blockundo.vtxundo.emplace_back();
        }
        UpdateCoins(tx, view, i == 0 ? undoDummy : blockundo.vtxundo.back(), pindex->nHeight);
    }
    const auto time_3{SteadyClock::now()};
    m_chainman.time_connect += time_3 - time_2;
    LogPrint(BCLog::BENCH, "      - Connect %u transactions: %.2fms (%.3fms/tx, %.3fms/txin) [%.2fs (%.2fms/blk)]\n", (unsigned)block.vtx.size(),
             Ticks<MillisecondsDouble>(time_3 - time_2), Ticks<MillisecondsDouble>(time_3 - time_2) / block.vtx.size(),
             nInputs <= 1 ? 0 : Ticks<MillisecondsDouble>(time_3 - time_2) / (nInputs - 1),
             Ticks<SecondsDouble>(m_chainman.time_connect),
             Ticks<MillisecondsDouble>(m_chainman.time_connect) / m_chainman.num_blocks_total);

    CAmount blockReward = nFees + GetBlockSubsidy(pindex->nHeight, params.GetConsensus());
    if (block.vtx[0]->GetValueOut() > blockReward) {
        LogPrintf("ERROR: ConnectBlock(): coinbase pays too much (actual=%d vs limit=%d)\n", block.vtx[0]->GetValueOut(), blockReward);
        return state.Invalid(BlockValidationResult::BLOCK_CONSENSUS, "bad-cb-amount");
    }

    if (!control.Wait()) {
        LogPrintf("ERROR: %s: CheckQueue failed\n", __func__);
        return state.Invalid(BlockValidationResult::BLOCK_CONSENSUS, "block-validation-failed");
    }
    const auto time_4{SteadyClock::now()};
    m_chainman.time_verify += time_4 - time_2;
    LogPrint(BCLog::BENCH, "    - Verify %u txins: %.2fms (%.3fms/txin) [%.2fs (%.2fms/blk)]\n", nInputs - 1,
             Ticks<MillisecondsDouble>(time_4 - time_2),
             nInputs <= 1 ? 0 : Ticks<MillisecondsDouble>(time_4 - time_2) / (nInputs - 1),
             Ticks<SecondsDouble>(m_chainman.time_verify),
             Ticks<MillisecondsDouble>(m_chainman.time_verify) / m_chainman.num_blocks_total);

    if (fJustCheck)
        return true;

    if (!m_blockman.WriteUndoDataForBlock(blockundo, state, *pindex)) {
        return false;
    }

    const auto time_5{SteadyClock::now()};
    m_chainman.time_undo += time_5 - time_4;
    LogPrint(BCLog::BENCH, "    - Write undo data: %.2fms [%.2fs (%.2fms/blk)]\n",
             Ticks<MillisecondsDouble>(time_5 - time_4),
             Ticks<SecondsDouble>(m_chainman.time_undo),
             Ticks<MillisecondsDouble>(m_chainman.time_undo) / m_chainman.num_blocks_total);

    if (!pindex->IsValid(BLOCK_VALID_SCRIPTS)) {
        pindex->RaiseValidity(BLOCK_VALID_SCRIPTS);
        m_blockman.m_dirty_blockindex.insert(pindex);
    }

    // add this block to the view's block chain
    view.SetBestBlock(pindex->GetBlockHash());

    const auto time_6{SteadyClock::now()};
    m_chainman.time_index += time_6 - time_5;
    LogPrint(BCLog::BENCH, "    - Index writing: %.2fms [%.2fs (%.2fms/blk)]\n",
             Ticks<MillisecondsDouble>(time_6 - time_5),
             Ticks<SecondsDouble>(m_chainman.time_index),
             Ticks<MillisecondsDouble>(m_chainman.time_index) / m_chainman.num_blocks_total);

    TRACE6(validation, block_connected,
        block_hash.data(),
        pindex->nHeight,
        block.vtx.size(),
        nInputs,
        nSigOpsCost,
        time_5 - time_start // in microseconds (µs)
    );

    return true;
}

CoinsCacheSizeState Chainstate::GetCoinsCacheSizeState()
{
    AssertLockHeld(::cs_main);
    return this->GetCoinsCacheSizeState(
        m_coinstip_cache_size_bytes,
        m_mempool ? m_mempool->m_opts.max_size_bytes : 0);
}

CoinsCacheSizeState Chainstate::GetCoinsCacheSizeState(
    size_t max_coins_cache_size_bytes,
    size_t max_mempool_size_bytes)
{
    AssertLockHeld(::cs_main);
    const int64_t nMempoolUsage = m_mempool ? m_mempool->DynamicMemoryUsage() : 0;
    int64_t cacheSize = CoinsTip().DynamicMemoryUsage();
    int64_t nTotalSpace =
        max_coins_cache_size_bytes + std::max<int64_t>(int64_t(max_mempool_size_bytes) - nMempoolUsage, 0);

    //! No need to periodic flush if at least this much space still available.
    static constexpr int64_t MAX_BLOCK_COINSDB_USAGE_BYTES = 10 * 1024 * 1024;  // 10MB
    int64_t large_threshold =
        std::max((9 * nTotalSpace) / 10, nTotalSpace - MAX_BLOCK_COINSDB_USAGE_BYTES);

    if (cacheSize > nTotalSpace) {
        LogPrintf("Cache size (%s) exceeds total space (%s)\n", cacheSize, nTotalSpace);
        return CoinsCacheSizeState::CRITICAL;
    } else if (cacheSize > large_threshold) {
        return CoinsCacheSizeState::LARGE;
    }
    return CoinsCacheSizeState::OK;
}

bool Chainstate::FlushStateToDisk(
    BlockValidationState &state,
    FlushStateMode mode,
    int nManualPruneHeight)
{
    LOCK(cs_main);
    assert(this->CanFlushToDisk());
    std::set<int> setFilesToPrune;
    bool full_flush_completed = false;

    const size_t coins_count = CoinsTip().GetCacheSize();
    const size_t coins_mem_usage = CoinsTip().DynamicMemoryUsage();

    try {
    {
        bool fFlushForPrune = false;
        bool fDoFullFlush = false;

        CoinsCacheSizeState cache_state = GetCoinsCacheSizeState();
        LOCK(m_blockman.cs_LastBlockFile);
        if (m_blockman.IsPruneMode() && (m_blockman.m_check_for_pruning || nManualPruneHeight > 0) && m_chainman.m_blockman.m_blockfiles_indexed) {
            // make sure we don't prune above any of the prune locks bestblocks
            // pruning is height-based
            int last_prune{m_chain.Height()}; // last height we can prune
            std::optional<std::string> limiting_lock; // prune lock that actually was the limiting factor, only used for logging

            for (const auto& prune_lock : m_blockman.m_prune_locks) {
                if (prune_lock.second.height_first == std::numeric_limits<int>::max()) continue;
                // Remove the buffer and one additional block here to get actual height that is outside of the buffer
                const int lock_height{prune_lock.second.height_first - PRUNE_LOCK_BUFFER - 1};
                last_prune = std::max(1, std::min(last_prune, lock_height));
                if (last_prune == lock_height) {
                    limiting_lock = prune_lock.first;
                }
            }

            if (limiting_lock) {
                LogPrint(BCLog::PRUNE, "%s limited pruning to height %d\n", limiting_lock.value(), last_prune);
            }

            if (nManualPruneHeight > 0) {
                LOG_TIME_MILLIS_WITH_CATEGORY("find files to prune (manual)", BCLog::BENCH);

                m_blockman.FindFilesToPruneManual(
                    setFilesToPrune,
                    std::min(last_prune, nManualPruneHeight),
                    *this, m_chainman);
            } else {
                LOG_TIME_MILLIS_WITH_CATEGORY("find files to prune", BCLog::BENCH);

                m_blockman.FindFilesToPrune(setFilesToPrune, last_prune, *this, m_chainman);
                m_blockman.m_check_for_pruning = false;
            }
            if (!setFilesToPrune.empty()) {
                fFlushForPrune = true;
                if (!m_blockman.m_have_pruned) {
                    m_blockman.m_block_tree_db->WriteFlag("prunedblockfiles", true);
                    m_blockman.m_have_pruned = true;
                }
            }
        }
        const auto nNow{SteadyClock::now()};
        // Avoid writing/flushing immediately after startup.
        if (m_last_write == decltype(m_last_write){}) {
            m_last_write = nNow;
        }
        if (m_last_flush == decltype(m_last_flush){}) {
            m_last_flush = nNow;
        }
        // The cache is large and we're within 10% and 10 MiB of the limit, but we have time now (not in the middle of a block processing).
        bool fCacheLarge = mode == FlushStateMode::PERIODIC && cache_state >= CoinsCacheSizeState::LARGE;
        bool fCacheCritical = false;
        if (mode == FlushStateMode::IF_NEEDED) {
            if (cache_state >= CoinsCacheSizeState::CRITICAL) {
                // The cache is over the limit, we have to write now.
                fCacheCritical = true;
            } else if (SystemNeedsMemoryReleased()) {
                fCacheCritical = true;
            }
        }
        // It's been a while since we wrote the block index to disk. Do this frequently, so we don't need to redownload after a crash.
        bool fPeriodicWrite = mode == FlushStateMode::PERIODIC && nNow > m_last_write + DATABASE_WRITE_INTERVAL;
        // It's been very long since we flushed the cache. Do this infrequently, to optimize cache usage.
        bool fPeriodicFlush = mode == FlushStateMode::PERIODIC && nNow > m_last_flush + DATABASE_FLUSH_INTERVAL;
        // Combine all conditions that result in a full cache flush.
        fDoFullFlush = (mode == FlushStateMode::ALWAYS) || fCacheLarge || fCacheCritical || fPeriodicFlush || fFlushForPrune;
        // Write blocks and block index to disk.
        if (fDoFullFlush || fPeriodicWrite) {
            // Ensure we can write block index
            if (!CheckDiskSpace(m_blockman.m_opts.blocks_dir)) {
                return FatalError(m_chainman.GetNotifications(), state, _("Disk space is too low!"));
            }
            {
                LOG_TIME_MILLIS_WITH_CATEGORY("write block and undo data to disk", BCLog::BENCH);

                // First make sure all block and undo data is flushed to disk.
                // TODO: Handle return error, or add detailed comment why it is
                // safe to not return an error upon failure.
                if (!m_blockman.FlushChainstateBlockFile(m_chain.Height())) {
                    LogPrintLevel(BCLog::VALIDATION, BCLog::Level::Warning, "%s: Failed to flush block file.\n", __func__);
                }
            }

            // Then update all block file information (which may refer to block and undo files).
            {
                LOG_TIME_MILLIS_WITH_CATEGORY("write block index to disk", BCLog::BENCH);

                if (!m_blockman.WriteBlockIndexDB()) {
                    return FatalError(m_chainman.GetNotifications(), state, _("Failed to write to block index database."));
                }
            }
            // Finally remove any pruned files
            if (fFlushForPrune) {
                LOG_TIME_MILLIS_WITH_CATEGORY("unlink pruned files", BCLog::BENCH);

                m_blockman.UnlinkPrunedFiles(setFilesToPrune);
            }
            m_last_write = nNow;
        }
        // Flush best chain related state. This can only be done if the blocks / block index write was also done.
        if (fDoFullFlush && !CoinsTip().GetBestBlock().IsNull()) {
            LOG_TIME_MILLIS_WITH_CATEGORY(strprintf("write coins cache to disk (%d coins, %.2fkB)",
                coins_count, coins_mem_usage / 1000), BCLog::BENCH);

            // Typical Coin structures on disk are around 48 bytes in size.
            // Pushing a new one to the database can cause it to be written
            // twice (once in the log, and once in the tables). This is already
            // an overestimation, as most will delete an existing entry or
            // overwrite one. Still, use a conservative safety factor of 2.
            if (!CheckDiskSpace(m_chainman.m_options.datadir, 48 * 2 * 2 * CoinsTip().GetCacheSize())) {
                return FatalError(m_chainman.GetNotifications(), state, _("Disk space is too low!"));
            }
            // Flush the chainstate (which may refer to block index entries).
            const auto empty_cache{(mode == FlushStateMode::ALWAYS) || fCacheLarge || fCacheCritical};
            if (empty_cache ? !CoinsTip().Flush() : !CoinsTip().Sync()) {
                return FatalError(m_chainman.GetNotifications(), state, _("Failed to write to coin database."));
            }
            m_last_flush = nNow;
            full_flush_completed = true;
            TRACE5(utxocache, flush,
                   int64_t{Ticks<std::chrono::microseconds>(SteadyClock::now() - nNow)},
                   (uint32_t)mode,
                   (uint64_t)coins_count,
                   (uint64_t)coins_mem_usage,
                   (bool)fFlushForPrune);
        }
    }
    if (full_flush_completed && m_chainman.m_options.signals) {
        // Update best block in wallet (so we can detect restored wallets).
        m_chainman.m_options.signals->ChainStateFlushed(this->GetRole(), m_chain.GetLocator());
    }
    } catch (const std::runtime_error& e) {
        return FatalError(m_chainman.GetNotifications(), state, strprintf(_("System error while flushing: %s"), e.what()));
    }
    return true;
}

void Chainstate::ForceFlushStateToDisk()
{
    BlockValidationState state;
    if (!this->FlushStateToDisk(state, FlushStateMode::ALWAYS)) {
        LogPrintf("%s: failed to flush state (%s)\n", __func__, state.ToString());
    }
}

void Chainstate::PruneAndFlush()
{
    BlockValidationState state;
    m_blockman.m_check_for_pruning = true;
    if (!this->FlushStateToDisk(state, FlushStateMode::NONE)) {
        LogPrintf("%s: failed to flush state (%s)\n", __func__, state.ToString());
    }
}

static void UpdateTipLog(
    const CCoinsViewCache& coins_tip,
    const CBlockIndex* tip,
    const CChainParams& params,
    const std::string& func_name,
    const std::string& prefix,
    const std::string& warning_messages) EXCLUSIVE_LOCKS_REQUIRED(::cs_main)
{

    AssertLockHeld(::cs_main);
    LogPrintf("%s%s: new best=%s height=%d version=0x%08x log2_work=%f tx=%lu date='%s' progress=%f cache=%.1fMiB(%utxo)%s\n",
        prefix, func_name,
        tip->GetBlockHash().ToString(), tip->nHeight, tip->nVersion,
        log(tip->nChainWork.getdouble()) / log(2.0), tip->m_chain_tx_count,
        FormatISO8601DateTime(tip->GetBlockTime()),
        GuessVerificationProgress(params.TxData(), tip),
        coins_tip.DynamicMemoryUsage() * (1.0 / (1 << 20)),
        coins_tip.GetCacheSize(),
        !warning_messages.empty() ? strprintf(" warning='%s'", warning_messages) : "");
}

void Chainstate::UpdateTip(const CBlockIndex* pindexNew)
{
    AssertLockHeld(::cs_main);
    const auto& coins_tip = this->CoinsTip();

    const CChainParams& params{m_chainman.GetParams()};

    // The remainder of the function isn't relevant if we are not acting on
    // the active chainstate, so return if need be.
    if (this != &m_chainman.ActiveChainstate()) {
        // Only log every so often so that we don't bury log messages at the tip.
        constexpr int BACKGROUND_LOG_INTERVAL = 2000;
        if (pindexNew->nHeight % BACKGROUND_LOG_INTERVAL == 0) {
            UpdateTipLog(coins_tip, pindexNew, params, __func__, "[background validation] ", "");
        }
        return;
    }

    // New best block
    if (m_mempool) {
        m_mempool->AddTransactionsUpdated(1);
    }

    {
        LOCK(g_best_block_mutex);
        g_best_block = pindexNew->GetBlockHash();
        g_best_block_cv.notify_all();
    }

    std::vector<bilingual_str> warning_messages;
    if (!m_chainman.IsInitialBlockDownload()) {
        const CBlockIndex* pindex = pindexNew;
        for (int bit = 0; bit < VERSIONBITS_NUM_BITS; bit++) {
            WarningBitsConditionChecker checker(m_chainman, bit);
            ThresholdState state = checker.GetStateFor(pindex, params.GetConsensus(), m_chainman.m_warningcache.at(bit));
            if (state == ThresholdState::ACTIVE || state == ThresholdState::LOCKED_IN) {
                const bilingual_str warning = strprintf(_("Unknown new rules activated (versionbit %i)"), bit);
                if (state == ThresholdState::ACTIVE) {
                    m_chainman.GetNotifications().warningSet(kernel::Warning::UNKNOWN_NEW_RULES_ACTIVATED, warning);
                } else {
                    warning_messages.push_back(warning);
                }
            }
        }
    }
    UpdateTipLog(coins_tip, pindexNew, params, __func__, "",
                 util::Join(warning_messages, Untranslated(", ")).original);
}

/** Disconnect m_chain's tip.
  * After calling, the mempool will be in an inconsistent state, with
  * transactions from disconnected blocks being added to disconnectpool.  You
  * should make the mempool consistent again by calling MaybeUpdateMempoolForReorg.
  * with cs_main held.
  *
  * If disconnectpool is nullptr, then no disconnected transactions are added to
  * disconnectpool (note that the caller is responsible for mempool consistency
  * in any case).
  */
bool Chainstate::DisconnectTip(BlockValidationState& state, DisconnectedBlockTransactions* disconnectpool)
{
    AssertLockHeld(cs_main);
    if (m_mempool) AssertLockHeld(m_mempool->cs);

    CBlockIndex *pindexDelete = m_chain.Tip();
    assert(pindexDelete);
    assert(pindexDelete->pprev);
    // Read block from disk.
    std::shared_ptr<CBlock> pblock = std::make_shared<CBlock>();
    CBlock& block = *pblock;
    if (!m_blockman.ReadBlockFromDisk(block, *pindexDelete)) {
        LogError("DisconnectTip(): Failed to read block\n");
        return false;
    }
    // Apply the block atomically to the chain state.
    const auto time_start{SteadyClock::now()};
    {
        CCoinsViewCache view(&CoinsTip());
        assert(view.GetBestBlock() == pindexDelete->GetBlockHash());
        if (DisconnectBlock(block, pindexDelete, view) != DISCONNECT_OK) {
            LogError("DisconnectTip(): DisconnectBlock %s failed\n", pindexDelete->GetBlockHash().ToString());
            return false;
        }
        bool flushed = view.Flush();
        assert(flushed);
    }
    LogPrint(BCLog::BENCH, "- Disconnect block: %.2fms\n",
             Ticks<MillisecondsDouble>(SteadyClock::now() - time_start));

    {
        // Prune locks that began at or after the tip should be moved backward so they get a chance to reorg
        const int max_height_first{pindexDelete->nHeight - 1};
        for (auto& prune_lock : m_blockman.m_prune_locks) {
            if (prune_lock.second.height_first <= max_height_first) continue;

            prune_lock.second.height_first = max_height_first;
            LogPrint(BCLog::PRUNE, "%s prune lock moved back to %d\n", prune_lock.first, max_height_first);
        }
    }

    // Write the chain state to disk, if necessary.
    if (!FlushStateToDisk(state, FlushStateMode::IF_NEEDED)) {
        return false;
    }

    if (disconnectpool && m_mempool) {
        for (auto it = block.vtx.rbegin(); it != block.vtx.rend(); ++it) {
            m_mempool->UpdateDependentPriorities(*(*it), pindexDelete->nHeight, false);
        }
        // Save transactions to re-add to mempool at end of reorg. If any entries are evicted for
        // exceeding memory limits, remove them and their descendants from the mempool.
        for (auto&& evicted_tx : disconnectpool->AddTransactionsFromBlock(block.vtx)) {
            m_mempool->removeRecursive(*evicted_tx, MemPoolRemovalReason::REORG);
        }
    }

    m_chain.SetTip(*pindexDelete->pprev);

    UpdateTip(pindexDelete->pprev);
    // Let wallets know transactions went from 1-confirmed to
    // 0-confirmed or conflicted:
    if (m_chainman.m_options.signals) {
        m_chainman.m_options.signals->BlockDisconnected(pblock, pindexDelete);
    }
    return true;
}

struct PerBlockConnectTrace {
    CBlockIndex* pindex = nullptr;
    std::shared_ptr<const CBlock> pblock;
    PerBlockConnectTrace() = default;
};
/**
 * Used to track blocks whose transactions were applied to the UTXO state as a
 * part of a single ActivateBestChainStep call.
 *
 * This class is single-use, once you call GetBlocksConnected() you have to throw
 * it away and make a new one.
 */
class ConnectTrace {
private:
    std::vector<PerBlockConnectTrace> blocksConnected;

public:
    explicit ConnectTrace() : blocksConnected(1) {}

    void BlockConnected(CBlockIndex* pindex, std::shared_ptr<const CBlock> pblock) {
        assert(!blocksConnected.back().pindex);
        assert(pindex);
        assert(pblock);
        blocksConnected.back().pindex = pindex;
        blocksConnected.back().pblock = std::move(pblock);
        blocksConnected.emplace_back();
    }

    std::vector<PerBlockConnectTrace>& GetBlocksConnected() {
        // We always keep one extra block at the end of our list because
        // blocks are added after all the conflicted transactions have
        // been filled in. Thus, the last entry should always be an empty
        // one waiting for the transactions from the next block. We pop
        // the last entry here to make sure the list we return is sane.
        assert(!blocksConnected.back().pindex);
        blocksConnected.pop_back();
        return blocksConnected;
    }
};

/**
 * Connect a new block to m_chain. pblock is either nullptr or a pointer to a CBlock
 * corresponding to pindexNew, to bypass loading it again from disk.
 *
 * The block is added to connectTrace if connection succeeds.
 */
bool Chainstate::ConnectTip(BlockValidationState& state, CBlockIndex* pindexNew, const std::shared_ptr<const CBlock>& pblock, ConnectTrace& connectTrace, DisconnectedBlockTransactions& disconnectpool)
{
    AssertLockHeld(cs_main);
    if (m_mempool) AssertLockHeld(m_mempool->cs);

    assert(pindexNew->pprev == m_chain.Tip());
    // Read block from disk.
    const auto time_1{SteadyClock::now()};
    std::shared_ptr<const CBlock> pthisBlock;
    if (!pblock) {
        std::shared_ptr<CBlock> pblockNew = std::make_shared<CBlock>();
        if (!m_blockman.ReadBlockFromDisk(*pblockNew, *pindexNew)) {
            return FatalError(m_chainman.GetNotifications(), state, _("Failed to read block."));
        }
        pthisBlock = pblockNew;
    } else {
        LogPrint(BCLog::BENCH, "  - Using cached block\n");
        pthisBlock = pblock;
    }
    const CBlock& blockConnecting = *pthisBlock;
    // Apply the block atomically to the chain state.
    const auto time_2{SteadyClock::now()};
    SteadyClock::time_point time_3;
    // When adding aggregate statistics in the future, keep in mind that
    // num_blocks_total may be zero until the ConnectBlock() call below.
    LogPrint(BCLog::BENCH, "  - Load block from disk: %.2fms\n",
             Ticks<MillisecondsDouble>(time_2 - time_1));
    {
        CCoinsViewCache view(&CoinsTip());
        bool rv = ConnectBlock(blockConnecting, state, pindexNew, view);
        if (m_chainman.m_options.signals) {
            m_chainman.m_options.signals->BlockChecked(blockConnecting, state);
        }
        if (!rv) {
            if (state.IsInvalid())
                InvalidBlockFound(pindexNew, state);
            LogError("%s: ConnectBlock %s failed, %s\n", __func__, pindexNew->GetBlockHash().ToString(), state.ToString());
            return false;
        }
        time_3 = SteadyClock::now();
        m_chainman.time_connect_total += time_3 - time_2;
        assert(m_chainman.num_blocks_total > 0);
        LogPrint(BCLog::BENCH, "  - Connect total: %.2fms [%.2fs (%.2fms/blk)]\n",
                 Ticks<MillisecondsDouble>(time_3 - time_2),
                 Ticks<SecondsDouble>(m_chainman.time_connect_total),
                 Ticks<MillisecondsDouble>(m_chainman.time_connect_total) / m_chainman.num_blocks_total);
        bool flushed = view.Flush();
        assert(flushed);
    }
    const auto time_4{SteadyClock::now()};
    m_chainman.time_flush += time_4 - time_3;
    LogPrint(BCLog::BENCH, "  - Flush: %.2fms [%.2fs (%.2fms/blk)]\n",
             Ticks<MillisecondsDouble>(time_4 - time_3),
             Ticks<SecondsDouble>(m_chainman.time_flush),
             Ticks<MillisecondsDouble>(m_chainman.time_flush) / m_chainman.num_blocks_total);
    // Write the chain state to disk, if necessary.
    if (!FlushStateToDisk(state, FlushStateMode::IF_NEEDED)) {
        return false;
    }
    const auto time_5{SteadyClock::now()};
    m_chainman.time_chainstate += time_5 - time_4;
    LogPrint(BCLog::BENCH, "  - Writing chainstate: %.2fms [%.2fs (%.2fms/blk)]\n",
             Ticks<MillisecondsDouble>(time_5 - time_4),
             Ticks<SecondsDouble>(m_chainman.time_chainstate),
             Ticks<MillisecondsDouble>(m_chainman.time_chainstate) / m_chainman.num_blocks_total);
    // Remove conflicting transactions from the mempool.;
    if (m_mempool) {
        m_mempool->removeForBlock(blockConnecting.vtx, pindexNew->nHeight);
        disconnectpool.removeForBlock(blockConnecting.vtx);
    }
    // Update m_chain & related variables.
    m_chain.SetTip(*pindexNew);
    UpdateTip(pindexNew);

    const auto time_6{SteadyClock::now()};
    m_chainman.time_post_connect += time_6 - time_5;
    m_chainman.time_total += time_6 - time_1;
    LogPrint(BCLog::BENCH, "  - Connect postprocess: %.2fms [%.2fs (%.2fms/blk)]\n",
             Ticks<MillisecondsDouble>(time_6 - time_5),
             Ticks<SecondsDouble>(m_chainman.time_post_connect),
             Ticks<MillisecondsDouble>(m_chainman.time_post_connect) / m_chainman.num_blocks_total);
    LogPrint(BCLog::BENCH, "- Connect block: %.2fms [%.2fs (%.2fms/blk)]\n",
             Ticks<MillisecondsDouble>(time_6 - time_1),
             Ticks<SecondsDouble>(m_chainman.time_total),
             Ticks<MillisecondsDouble>(m_chainman.time_total) / m_chainman.num_blocks_total);

    // If we are the background validation chainstate, check to see if we are done
    // validating the snapshot (i.e. our tip has reached the snapshot's base block).
    if (this != &m_chainman.ActiveChainstate()) {
        // This call may set `m_disabled`, which is referenced immediately afterwards in
        // ActivateBestChain, so that we stop connecting blocks past the snapshot base.
        m_chainman.MaybeCompleteSnapshotValidation();
    }

    connectTrace.BlockConnected(pindexNew, std::move(pthisBlock));
    return true;
}

/**
 * Return the tip of the chain with the most work in it, that isn't
 * known to be invalid (it's however far from certain to be valid).
 */
CBlockIndex* Chainstate::FindMostWorkChain()
{
    AssertLockHeld(::cs_main);
    do {
        CBlockIndex *pindexNew = nullptr;

        // Find the best candidate header.
        {
            std::set<CBlockIndex*, CBlockIndexWorkComparator>::reverse_iterator it = setBlockIndexCandidates.rbegin();
            if (it == setBlockIndexCandidates.rend())
                return nullptr;
            pindexNew = *it;
        }

        // Check whether all blocks on the path between the currently active chain and the candidate are valid.
        // Just going until the active chain is an optimization, as we know all blocks in it are valid already.
        CBlockIndex *pindexTest = pindexNew;
        bool fInvalidAncestor = false;
        while (pindexTest && !m_chain.Contains(pindexTest)) {
            assert(pindexTest->HaveNumChainTxs() || pindexTest->nHeight == 0);

            // Pruned nodes may have entries in setBlockIndexCandidates for
            // which block files have been deleted.  Remove those as candidates
            // for the most work chain if we come across them; we can't switch
            // to a chain unless we have all the non-active-chain parent blocks.
            bool fFailedChain = pindexTest->nStatus & BLOCK_FAILED_MASK;
            bool fMissingData = !(pindexTest->nStatus & BLOCK_HAVE_DATA);
            if (fFailedChain || fMissingData) {
                // Candidate chain is not usable (either invalid or missing data)
                if (fFailedChain && (m_chainman.m_best_invalid == nullptr || pindexNew->nChainWork > m_chainman.m_best_invalid->nChainWork)) {
                    m_chainman.m_best_invalid = pindexNew;
                }
                CBlockIndex *pindexFailed = pindexNew;
                // Remove the entire chain from the set.
                while (pindexTest != pindexFailed) {
                    if (fFailedChain) {
                        pindexFailed->nStatus |= BLOCK_FAILED_CHILD;
                        m_blockman.m_dirty_blockindex.insert(pindexFailed);
                    } else if (fMissingData) {
                        // If we're missing data, then add back to m_blocks_unlinked,
                        // so that if the block arrives in the future we can try adding
                        // to setBlockIndexCandidates again.
                        m_blockman.m_blocks_unlinked.insert(
                            std::make_pair(pindexFailed->pprev, pindexFailed));
                    }
                    setBlockIndexCandidates.erase(pindexFailed);
                    pindexFailed = pindexFailed->pprev;
                }
                setBlockIndexCandidates.erase(pindexTest);
                fInvalidAncestor = true;
                break;
            }
            pindexTest = pindexTest->pprev;
        }
        if (!fInvalidAncestor)
            return pindexNew;
    } while(true);
}

/** Delete all entries in setBlockIndexCandidates that are worse than the current tip. */
void Chainstate::PruneBlockIndexCandidates() {
    // Note that we can't delete the current block itself, as we may need to return to it later in case a
    // reorganization to a better block fails.
    std::set<CBlockIndex*, CBlockIndexWorkComparator>::iterator it = setBlockIndexCandidates.begin();
    while (it != setBlockIndexCandidates.end() && setBlockIndexCandidates.value_comp()(*it, m_chain.Tip())) {
        setBlockIndexCandidates.erase(it++);
    }
    // Either the current tip or a successor of it we're working towards is left in setBlockIndexCandidates.
    assert(!setBlockIndexCandidates.empty());
}

/**
 * Try to make some progress towards making pindexMostWork the active block.
 * pblock is either nullptr or a pointer to a CBlock corresponding to pindexMostWork.
 *
 * @returns true unless a system error occurred
 */
bool Chainstate::ActivateBestChainStep(BlockValidationState& state, CBlockIndex* pindexMostWork, const std::shared_ptr<const CBlock>& pblock, bool& fInvalidFound, ConnectTrace& connectTrace)
{
    AssertLockHeld(cs_main);
    if (m_mempool) AssertLockHeld(m_mempool->cs);

    const CBlockIndex* pindexOldTip = m_chain.Tip();
    const CBlockIndex* pindexFork = m_chain.FindFork(pindexMostWork);

    // Disconnect active blocks which are no longer in the best chain.
    bool fBlocksDisconnected = false;
    DisconnectedBlockTransactions disconnectpool{MAX_DISCONNECTED_TX_POOL_BYTES};
    while (m_chain.Tip() && m_chain.Tip() != pindexFork) {
        if (!DisconnectTip(state, &disconnectpool)) {
            // This is likely a fatal error, but keep the mempool consistent,
            // just in case. Only remove from the mempool in this case.
            MaybeUpdateMempoolForReorg(disconnectpool, false);

            // If we're unable to disconnect a block during normal operation,
            // then that is a failure of our local system -- we should abort
            // rather than stay on a less work chain.
            FatalError(m_chainman.GetNotifications(), state, _("Failed to disconnect block."));
            return false;
        }
        fBlocksDisconnected = true;
    }

    // Build list of new blocks to connect (in descending height order).
    std::vector<CBlockIndex*> vpindexToConnect;
    bool fContinue = true;
    int nHeight = pindexFork ? pindexFork->nHeight : -1;
    while (fContinue && nHeight != pindexMostWork->nHeight) {
        // Don't iterate the entire list of potential improvements toward the best tip, as we likely only need
        // a few blocks along the way.
        int nTargetHeight = std::min(nHeight + 32, pindexMostWork->nHeight);
        vpindexToConnect.clear();
        vpindexToConnect.reserve(nTargetHeight - nHeight);
        CBlockIndex* pindexIter = pindexMostWork->GetAncestor(nTargetHeight);
        while (pindexIter && pindexIter->nHeight != nHeight) {
            vpindexToConnect.push_back(pindexIter);
            pindexIter = pindexIter->pprev;
        }
        nHeight = nTargetHeight;

        // Connect new blocks.
        for (CBlockIndex* pindexConnect : vpindexToConnect | std::views::reverse) {
            if (!ConnectTip(state, pindexConnect, pindexConnect == pindexMostWork ? pblock : std::shared_ptr<const CBlock>(), connectTrace, disconnectpool)) {
                if (state.IsInvalid()) {
                    // The block violates a consensus rule.
                    if (state.GetResult() != BlockValidationResult::BLOCK_MUTATED) {
                        InvalidChainFound(vpindexToConnect.front());
                    }
                    state = BlockValidationState();
                    fInvalidFound = true;
                    fContinue = false;
                    break;
                } else {
                    // A system error occurred (disk space, database error, ...).
                    // Make the mempool consistent with the current tip, just in case
                    // any observers try to use it before shutdown.
                    MaybeUpdateMempoolForReorg(disconnectpool, false);
                    return false;
                }
            } else {
                PruneBlockIndexCandidates();
                if (!pindexOldTip || m_chain.Tip()->nChainWork > pindexOldTip->nChainWork) {
                    // We're in a better position than we were. Return temporarily to release the lock.
                    fContinue = false;
                    break;
                }
            }
        }
    }

    if (fBlocksDisconnected) {
        // If any blocks were disconnected, disconnectpool may be non empty.  Add
        // any disconnected transactions back to the mempool.
        MaybeUpdateMempoolForReorg(disconnectpool, true);
    }
    if (m_mempool) m_mempool->check(this->CoinsTip(), this->m_chain.Height() + 1);

    CheckForkWarningConditions();

    return true;
}

static SynchronizationState GetSynchronizationState(bool init, bool blockfiles_indexed)
{
    if (!init) return SynchronizationState::POST_INIT;
    if (!blockfiles_indexed) return SynchronizationState::INIT_REINDEX;
    return SynchronizationState::INIT_DOWNLOAD;
}

bool ChainstateManager::NotifyHeaderTip()
{
    bool fNotify = false;
    bool fInitialBlockDownload = false;
    CBlockIndex* pindexHeader = nullptr;
    {
        LOCK(GetMutex());
        pindexHeader = m_best_header;

        if (pindexHeader != m_last_notified_header) {
            fNotify = true;
            fInitialBlockDownload = IsInitialBlockDownload();
            m_last_notified_header = pindexHeader;
        }
    }
    // Send block tip changed notifications without the lock held
    if (fNotify) {
        GetNotifications().headerTip(GetSynchronizationState(fInitialBlockDownload, m_blockman.m_blockfiles_indexed), pindexHeader->nHeight, pindexHeader->nTime, false);
    }
    return fNotify;
}

static void LimitValidationInterfaceQueue(ValidationSignals& signals) LOCKS_EXCLUDED(cs_main) {
    AssertLockNotHeld(cs_main);

    if (signals.CallbacksPending() > 10) {
        signals.SyncWithValidationInterfaceQueue();
    }
}

bool Chainstate::ActivateBestChain(BlockValidationState& state, std::shared_ptr<const CBlock> pblock)
{
    AssertLockNotHeld(m_chainstate_mutex);

    // Note that while we're often called here from ProcessNewBlock, this is
    // far from a guarantee. Things in the P2P/RPC will often end up calling
    // us in the middle of ProcessNewBlock - do not assume pblock is set
    // sanely for performance or correctness!
    AssertLockNotHeld(::cs_main);

    // ABC maintains a fair degree of expensive-to-calculate internal state
    // because this function periodically releases cs_main so that it does not lock up other threads for too long
    // during large connects - and to allow for e.g. the callback queue to drain
    // we use m_chainstate_mutex to enforce mutual exclusion so that only one caller may execute this function at a time
    LOCK(m_chainstate_mutex);

    // Belt-and-suspenders check that we aren't attempting to advance the background
    // chainstate past the snapshot base block.
    if (WITH_LOCK(::cs_main, return m_disabled)) {
        LogPrintf("m_disabled is set - this chainstate should not be in operation. "
            "Please report this as a bug. %s\n", PACKAGE_BUGREPORT);
        return false;
    }

    CBlockIndex *pindexMostWork = nullptr;
    CBlockIndex *pindexNewTip = nullptr;
    bool exited_ibd{false};
    do {
        // Block until the validation queue drains. This should largely
        // never happen in normal operation, however may happen during
        // reindex, causing memory blowup if we run too far ahead.
        // Note that if a validationinterface callback ends up calling
        // ActivateBestChain this may lead to a deadlock! We should
        // probably have a DEBUG_LOCKORDER test for this in the future.
        if (m_chainman.m_options.signals) LimitValidationInterfaceQueue(*m_chainman.m_options.signals);

        {
            LOCK(cs_main);
            {
            // Lock transaction pool for at least as long as it takes for connectTrace to be consumed
            LOCK(MempoolMutex());
            const bool was_in_ibd = m_chainman.IsInitialBlockDownload();
            CBlockIndex* starting_tip = m_chain.Tip();
            bool blocks_connected = false;
            do {
                // We absolutely may not unlock cs_main until we've made forward progress
                // (with the exception of shutdown due to hardware issues, low disk space, etc).
                ConnectTrace connectTrace; // Destructed before cs_main is unlocked

                if (pindexMostWork == nullptr) {
                    pindexMostWork = FindMostWorkChain();
                }

                // Whether we have anything to do at all.
                if (pindexMostWork == nullptr || pindexMostWork == m_chain.Tip()) {
                    break;
                }

                bool fInvalidFound = false;
                std::shared_ptr<const CBlock> nullBlockPtr;
                if (!ActivateBestChainStep(state, pindexMostWork, pblock && pblock->GetHash() == pindexMostWork->GetBlockHash() ? pblock : nullBlockPtr, fInvalidFound, connectTrace)) {
                    // A system error occurred
                    return false;
                }
                blocks_connected = true;

                if (fInvalidFound) {
                    // Wipe cache, we may need another branch now.
                    pindexMostWork = nullptr;
                }
                pindexNewTip = m_chain.Tip();

                for (const PerBlockConnectTrace& trace : connectTrace.GetBlocksConnected()) {
                    assert(trace.pblock && trace.pindex);
                    if (m_chainman.m_options.signals) {
                        m_chainman.m_options.signals->BlockConnected(this->GetRole(), trace.pblock, trace.pindex);
                    }
                }

                // This will have been toggled in
                // ActivateBestChainStep -> ConnectTip -> MaybeCompleteSnapshotValidation,
                // if at all, so we should catch it here.
                //
                // Break this do-while to ensure we don't advance past the base snapshot.
                if (m_disabled) {
                    break;
                }
            } while (!m_chain.Tip() || (starting_tip && CBlockIndexWorkComparator()(m_chain.Tip(), starting_tip)));
            if (!blocks_connected) return true;

            const CBlockIndex* pindexFork = m_chain.FindFork(starting_tip);
            bool still_in_ibd = m_chainman.IsInitialBlockDownload();

            if (was_in_ibd && !still_in_ibd) {
                // Active chainstate has exited IBD.
                exited_ibd = true;
            }

            // Notify external listeners about the new tip.
            // Enqueue while holding cs_main to ensure that UpdatedBlockTip is called in the order in which blocks are connected
            if (this == &m_chainman.ActiveChainstate() && pindexFork != pindexNewTip) {
                // Notify ValidationInterface subscribers
                if (m_chainman.m_options.signals) {
                    m_chainman.m_options.signals->UpdatedBlockTip(pindexNewTip, pindexFork, still_in_ibd);
                }

                // Always notify the UI if a new block tip was connected
                if (kernel::IsInterrupted(m_chainman.GetNotifications().blockTip(GetSynchronizationState(still_in_ibd, m_chainman.m_blockman.m_blockfiles_indexed), *pindexNewTip))) {
                    // Just breaking and returning success for now. This could
                    // be changed to bubble up the kernel::Interrupted value to
                    // the caller so the caller could distinguish between
                    // completed and interrupted operations.
                    break;
                }
            }
            } // release MempoolMutex
            // Notify external listeners about the new tip, even if pindexFork == pindexNewTip.
            if (m_chainman.m_options.signals && this == &m_chainman.ActiveChainstate()) {
                m_chainman.m_options.signals->ActiveTipChange(*Assert(pindexNewTip), m_chainman.IsInitialBlockDownload());
            }
        } // release cs_main
        // When we reach this point, we switched to a new tip (stored in pindexNewTip).

        if (exited_ibd) {
            // If a background chainstate is in use, we may need to rebalance our
            // allocation of caches once a chainstate exits initial block download.
            LOCK(::cs_main);
            m_chainman.MaybeRebalanceCaches();
        }

        if (WITH_LOCK(::cs_main, return m_disabled)) {
            // Background chainstate has reached the snapshot base block, so exit.

            // Restart indexes to resume indexing for all blocks unique to the snapshot
            // chain. This resumes indexing "in order" from where the indexing on the
            // background validation chain left off.
            //
            // This cannot be done while holding cs_main (within
            // MaybeCompleteSnapshotValidation) or a cs_main deadlock will occur.
            if (m_chainman.snapshot_download_completed) {
                m_chainman.snapshot_download_completed();
            }
            break;
        }

        // We check interrupt only after giving ActivateBestChainStep a chance to run once so that we
        // never interrupt before connecting the genesis block during LoadChainTip(). Previously this
        // caused an assert() failure during interrupt in such cases as the UTXO DB flushing checks
        // that the best block hash is non-null.
        if (m_chainman.m_interrupt) break;
    } while (pindexNewTip != pindexMostWork);

    m_chainman.CheckBlockIndex();

    // Write changes periodically to disk, after relay.
    if (!FlushStateToDisk(state, FlushStateMode::PERIODIC)) {
        return false;
    }

    return true;
}

bool Chainstate::PreciousBlock(BlockValidationState& state, CBlockIndex* pindex)
{
    AssertLockNotHeld(m_chainstate_mutex);
    AssertLockNotHeld(::cs_main);
    {
        LOCK(cs_main);
        if (pindex->nChainWork < m_chain.Tip()->nChainWork) {
            // Nothing to do, this block is not at the tip.
            return true;
        }
        if (m_chain.Tip()->nChainWork > m_chainman.nLastPreciousChainwork) {
            // The chain has been extended since the last call, reset the counter.
            m_chainman.nBlockReverseSequenceId = -1;
        }
        m_chainman.nLastPreciousChainwork = m_chain.Tip()->nChainWork;
        setBlockIndexCandidates.erase(pindex);
        pindex->nSequenceId = m_chainman.nBlockReverseSequenceId;
        if (m_chainman.nBlockReverseSequenceId > std::numeric_limits<int32_t>::min()) {
            // We can't keep reducing the counter if somebody really wants to
            // call preciousblock 2**31-1 times on the same set of tips...
            m_chainman.nBlockReverseSequenceId--;
        }
        if (pindex->IsValid(BLOCK_VALID_TRANSACTIONS) && pindex->HaveNumChainTxs()) {
            setBlockIndexCandidates.insert(pindex);
            PruneBlockIndexCandidates();
        }
    }

    return ActivateBestChain(state, std::shared_ptr<const CBlock>());
}

bool Chainstate::InvalidateBlock(BlockValidationState& state, CBlockIndex* pindex)
{
    AssertLockNotHeld(m_chainstate_mutex);
    AssertLockNotHeld(::cs_main);

    // Genesis block can't be invalidated
    assert(pindex);
    if (pindex->nHeight == 0) return false;

    CBlockIndex* to_mark_failed = pindex;
    bool pindex_was_in_chain = false;
    int disconnected = 0;

    // We do not allow ActivateBestChain() to run while InvalidateBlock() is
    // running, as that could cause the tip to change while we disconnect
    // blocks.
    LOCK(m_chainstate_mutex);

    // We'll be acquiring and releasing cs_main below, to allow the validation
    // callbacks to run. However, we should keep the block index in a
    // consistent state as we disconnect blocks -- in particular we need to
    // add equal-work blocks to setBlockIndexCandidates as we disconnect.
    // To avoid walking the block index repeatedly in search of candidates,
    // build a map once so that we can look up candidate blocks by chain
    // work as we go.
    std::multimap<const arith_uint256, CBlockIndex *> candidate_blocks_by_work;

    {
        LOCK(cs_main);
        for (auto& entry : m_blockman.m_block_index) {
            CBlockIndex* candidate = &entry.second;
            // We don't need to put anything in our active chain into the
            // multimap, because those candidates will be found and considered
            // as we disconnect.
            // Instead, consider only non-active-chain blocks that have at
            // least as much work as where we expect the new tip to end up.
            if (!m_chain.Contains(candidate) &&
                    !CBlockIndexWorkComparator()(candidate, pindex->pprev) &&
                    candidate->IsValid(BLOCK_VALID_TRANSACTIONS) &&
                    candidate->HaveNumChainTxs()) {
                candidate_blocks_by_work.insert(std::make_pair(candidate->nChainWork, candidate));
            }
        }
    }

    // Disconnect (descendants of) pindex, and mark them invalid.
    while (true) {
        if (m_chainman.m_interrupt) break;

        // Make sure the queue of validation callbacks doesn't grow unboundedly.
        if (m_chainman.m_options.signals) LimitValidationInterfaceQueue(*m_chainman.m_options.signals);

        LOCK(cs_main);
        // Lock for as long as disconnectpool is in scope to make sure MaybeUpdateMempoolForReorg is
        // called after DisconnectTip without unlocking in between
        LOCK(MempoolMutex());
        if (!m_chain.Contains(pindex)) break;
        pindex_was_in_chain = true;
        CBlockIndex *invalid_walk_tip = m_chain.Tip();

        // ActivateBestChain considers blocks already in m_chain
        // unconditionally valid already, so force disconnect away from it.
        DisconnectedBlockTransactions disconnectpool{MAX_DISCONNECTED_TX_POOL_BYTES};
        bool ret = DisconnectTip(state, &disconnectpool);
        // DisconnectTip will add transactions to disconnectpool.
        // Adjust the mempool to be consistent with the new tip, adding
        // transactions back to the mempool if disconnecting was successful,
        // and we're not doing a very deep invalidation (in which case
        // keeping the mempool up to date is probably futile anyway).
        MaybeUpdateMempoolForReorg(disconnectpool, /* fAddToMempool = */ (++disconnected <= 10) && ret);
        if (!ret) return false;
        assert(invalid_walk_tip->pprev == m_chain.Tip());

        // We immediately mark the disconnected blocks as invalid.
        // This prevents a case where pruned nodes may fail to invalidateblock
        // and be left unable to start as they have no tip candidates (as there
        // are no blocks that meet the "have data and are not invalid per
        // nStatus" criteria for inclusion in setBlockIndexCandidates).
        invalid_walk_tip->nStatus |= BLOCK_FAILED_VALID;
        m_blockman.m_dirty_blockindex.insert(invalid_walk_tip);
        setBlockIndexCandidates.erase(invalid_walk_tip);
        setBlockIndexCandidates.insert(invalid_walk_tip->pprev);
        if (invalid_walk_tip->pprev == to_mark_failed && (to_mark_failed->nStatus & BLOCK_FAILED_VALID)) {
            // We only want to mark the last disconnected block as BLOCK_FAILED_VALID; its children
            // need to be BLOCK_FAILED_CHILD instead.
            to_mark_failed->nStatus = (to_mark_failed->nStatus ^ BLOCK_FAILED_VALID) | BLOCK_FAILED_CHILD;
            m_blockman.m_dirty_blockindex.insert(to_mark_failed);
        }

        // Add any equal or more work headers to setBlockIndexCandidates
        auto candidate_it = candidate_blocks_by_work.lower_bound(invalid_walk_tip->pprev->nChainWork);
        while (candidate_it != candidate_blocks_by_work.end()) {
            if (!CBlockIndexWorkComparator()(candidate_it->second, invalid_walk_tip->pprev)) {
                setBlockIndexCandidates.insert(candidate_it->second);
                candidate_it = candidate_blocks_by_work.erase(candidate_it);
            } else {
                ++candidate_it;
            }
        }

        // Track the last disconnected block, so we can correct its BLOCK_FAILED_CHILD status in future
        // iterations, or, if it's the last one, call InvalidChainFound on it.
        to_mark_failed = invalid_walk_tip;
    }

    m_chainman.CheckBlockIndex();

    {
        LOCK(cs_main);
        if (m_chain.Contains(to_mark_failed)) {
            // If the to-be-marked invalid block is in the active chain, something is interfering and we can't proceed.
            return false;
        }

        // Mark pindex (or the last disconnected block) as invalid, even when it never was in the main chain
        to_mark_failed->nStatus |= BLOCK_FAILED_VALID;
        m_blockman.m_dirty_blockindex.insert(to_mark_failed);
        setBlockIndexCandidates.erase(to_mark_failed);
        m_chainman.m_failed_blocks.insert(to_mark_failed);

        // If any new blocks somehow arrived while we were disconnecting
        // (above), then the pre-calculation of what should go into
        // setBlockIndexCandidates may have missed entries. This would
        // technically be an inconsistency in the block index, but if we clean
        // it up here, this should be an essentially unobservable error.
        // Loop back over all block index entries and add any missing entries
        // to setBlockIndexCandidates.
        for (auto& [_, block_index] : m_blockman.m_block_index) {
            if (block_index.IsValid(BLOCK_VALID_TRANSACTIONS) && block_index.HaveNumChainTxs() && !setBlockIndexCandidates.value_comp()(&block_index, m_chain.Tip())) {
                setBlockIndexCandidates.insert(&block_index);
            }
        }

        InvalidChainFound(to_mark_failed);
    }

    // Only notify about a new block tip if the active chain was modified.
    if (pindex_was_in_chain) {
        // Ignoring return value for now, this could be changed to bubble up
        // kernel::Interrupted value to the caller so the caller could
        // distinguish between completed and interrupted operations. It might
        // also make sense for the blockTip notification to have an enum
        // parameter indicating the source of the tip change so hooks can
        // distinguish user-initiated invalidateblock changes from other
        // changes.
        (void)m_chainman.GetNotifications().blockTip(GetSynchronizationState(m_chainman.IsInitialBlockDownload(), m_chainman.m_blockman.m_blockfiles_indexed), *to_mark_failed->pprev);

        // Fire ActiveTipChange now for the current chain tip to make sure clients are notified.
        // ActivateBestChain may call this as well, but not necessarily.
        if (m_chainman.m_options.signals) {
            m_chainman.m_options.signals->ActiveTipChange(*Assert(m_chain.Tip()), m_chainman.IsInitialBlockDownload());
        }
    }
    return true;
}

void Chainstate::ResetBlockFailureFlags(CBlockIndex *pindex) {
    AssertLockHeld(cs_main);

    int nHeight = pindex->nHeight;

    // Remove the invalidity flag from this block and all its descendants.
    for (auto& [_, block_index] : m_blockman.m_block_index) {
        if (!block_index.IsValid() && block_index.GetAncestor(nHeight) == pindex) {
            block_index.nStatus &= ~BLOCK_FAILED_MASK;
            m_blockman.m_dirty_blockindex.insert(&block_index);
            if (block_index.IsValid(BLOCK_VALID_TRANSACTIONS) && block_index.HaveNumChainTxs() && setBlockIndexCandidates.value_comp()(m_chain.Tip(), &block_index)) {
                setBlockIndexCandidates.insert(&block_index);
            }
            if (&block_index == m_chainman.m_best_invalid) {
                // Reset invalid block marker if it was pointing to one of those.
                m_chainman.m_best_invalid = nullptr;
            }
            m_chainman.m_failed_blocks.erase(&block_index);
        }
    }

    // Remove the invalidity flag from all ancestors too.
    while (pindex != nullptr) {
        if (pindex->nStatus & BLOCK_FAILED_MASK) {
            pindex->nStatus &= ~BLOCK_FAILED_MASK;
            m_blockman.m_dirty_blockindex.insert(pindex);
            m_chainman.m_failed_blocks.erase(pindex);
        }
        pindex = pindex->pprev;
    }
}

void Chainstate::TryAddBlockIndexCandidate(CBlockIndex* pindex)
{
    AssertLockHeld(cs_main);
    // The block only is a candidate for the most-work-chain if it has the same
    // or more work than our current tip.
    if (m_chain.Tip() != nullptr && setBlockIndexCandidates.value_comp()(pindex, m_chain.Tip())) {
        return;
    }

    bool is_active_chainstate = this == &m_chainman.ActiveChainstate();
    if (is_active_chainstate) {
        // The active chainstate should always add entries that have more
        // work than the tip.
        setBlockIndexCandidates.insert(pindex);
    } else if (!m_disabled) {
        // For the background chainstate, we only consider connecting blocks
        // towards the snapshot base (which can't be nullptr or else we'll
        // never make progress).
        const CBlockIndex* snapshot_base{Assert(m_chainman.GetSnapshotBaseBlock())};
        if (snapshot_base->GetAncestor(pindex->nHeight) == pindex) {
            setBlockIndexCandidates.insert(pindex);
        }
    }
}

/** Mark a block as having its data received and checked (up to BLOCK_VALID_TRANSACTIONS). */
void ChainstateManager::ReceivedBlockTransactions(const CBlock& block, CBlockIndex* pindexNew, const FlatFilePos& pos)
{
    AssertLockHeld(cs_main);
    pindexNew->nTx = block.vtx.size();
    // Typically m_chain_tx_count will be 0 at this point, but it can be nonzero if this
    // is a pruned block which is being downloaded again, or if this is an
    // assumeutxo snapshot block which has a hardcoded m_chain_tx_count value from the
    // snapshot metadata. If the pindex is not the snapshot block and the
    // m_chain_tx_count value is not zero, assert that value is actually correct.
    auto prev_tx_sum = [](CBlockIndex& block) { return block.nTx + (block.pprev ? block.pprev->m_chain_tx_count : 0); };
    if (!Assume(pindexNew->m_chain_tx_count == 0 || pindexNew->m_chain_tx_count == prev_tx_sum(*pindexNew) ||
                pindexNew == GetSnapshotBaseBlock())) {
        LogWarning("Internal bug detected: block %d has unexpected m_chain_tx_count %i that should be %i (%s %s). Please report this issue here: %s\n",
            pindexNew->nHeight, pindexNew->m_chain_tx_count, prev_tx_sum(*pindexNew), PACKAGE_NAME, FormatFullVersion(), PACKAGE_BUGREPORT);
        pindexNew->m_chain_tx_count = 0;
    }
    pindexNew->nFile = pos.nFile;
    pindexNew->nDataPos = pos.nPos;
    pindexNew->nUndoPos = 0;
    pindexNew->nStatus |= BLOCK_HAVE_DATA;
    if (DeploymentActiveAt(*pindexNew, *this, Consensus::DEPLOYMENT_SEGWIT)) {
        pindexNew->nStatus |= BLOCK_OPT_WITNESS;
    }
    pindexNew->RaiseValidity(BLOCK_VALID_TRANSACTIONS);
    m_blockman.m_dirty_blockindex.insert(pindexNew);

    if (pindexNew->pprev == nullptr || pindexNew->pprev->HaveNumChainTxs()) {
        // If pindexNew is the genesis block or all parents are BLOCK_VALID_TRANSACTIONS.
        std::deque<CBlockIndex*> queue;
        queue.push_back(pindexNew);

        // Recursively process any descendant blocks that now may be eligible to be connected.
        while (!queue.empty()) {
            CBlockIndex *pindex = queue.front();
            queue.pop_front();
            // Before setting m_chain_tx_count, assert that it is 0 or already set to
            // the correct value. This assert will fail after receiving the
            // assumeutxo snapshot block if assumeutxo snapshot metadata has an
            // incorrect hardcoded AssumeutxoData::m_chain_tx_count value.
            if (!Assume(pindex->m_chain_tx_count == 0 || pindex->m_chain_tx_count == prev_tx_sum(*pindex))) {
                LogWarning("Internal bug detected: block %d has unexpected m_chain_tx_count %i that should be %i (%s %s). Please report this issue here: %s\n",
                   pindex->nHeight, pindex->m_chain_tx_count, prev_tx_sum(*pindex), PACKAGE_NAME, FormatFullVersion(), PACKAGE_BUGREPORT);
            }
            pindex->m_chain_tx_count = prev_tx_sum(*pindex);
            pindex->nSequenceId = nBlockSequenceId++;
            for (Chainstate *c : GetAll()) {
                c->TryAddBlockIndexCandidate(pindex);
            }
            std::pair<std::multimap<CBlockIndex*, CBlockIndex*>::iterator, std::multimap<CBlockIndex*, CBlockIndex*>::iterator> range = m_blockman.m_blocks_unlinked.equal_range(pindex);
            while (range.first != range.second) {
                std::multimap<CBlockIndex*, CBlockIndex*>::iterator it = range.first;
                queue.push_back(it->second);
                range.first++;
                m_blockman.m_blocks_unlinked.erase(it);
            }
        }
    } else {
        if (pindexNew->pprev && pindexNew->pprev->IsValid(BLOCK_VALID_TREE)) {
            m_blockman.m_blocks_unlinked.insert(std::make_pair(pindexNew->pprev, pindexNew));
        }
    }
}

static bool CheckBlockHeader(const CBlockHeader& block, BlockValidationState& state, const Consensus::Params& consensusParams, bool fCheckPOW = true)
{
    // Check proof of work matches claimed amount
    if (fCheckPOW && !CheckProofOfWork(block.GetHash(), block.nBits, consensusParams))
        return state.Invalid(BlockValidationResult::BLOCK_INVALID_HEADER, "high-hash", "proof of work failed");

    return true;
}

static bool CheckMerkleRoot(const CBlock& block, BlockValidationState& state)
{
    if (block.m_checked_merkle_root) return true;

    bool mutated;
    uint256 merkle_root = BlockMerkleRoot(block, &mutated);
    if (block.hashMerkleRoot != merkle_root) {
        return state.Invalid(
            /*result=*/BlockValidationResult::BLOCK_MUTATED,
            /*reject_reason=*/"bad-txnmrklroot",
            /*debug_message=*/"hashMerkleRoot mismatch");
    }

    // Check for merkle tree malleability (CVE-2012-2459): repeating sequences
    // of transactions in a block without affecting the merkle root of a block,
    // while still invalidating it.
    if (mutated) {
        return state.Invalid(
            /*result=*/BlockValidationResult::BLOCK_MUTATED,
            /*reject_reason=*/"bad-txns-duplicate",
            /*debug_message=*/"duplicate transaction");
    }

    block.m_checked_merkle_root = true;
    return true;
}

/** CheckWitnessMalleation performs checks for block malleation with regard to
 * its witnesses.
 *
 * Note: If the witness commitment is expected (i.e. `expect_witness_commitment
 * = true`), then the block is required to have at least one transaction and the
 * first transaction needs to have at least one input. */
static bool CheckWitnessMalleation(const CBlock& block, bool expect_witness_commitment, BlockValidationState& state)
{
    if (expect_witness_commitment) {
        if (block.m_checked_witness_commitment) return true;

        int commitpos = GetWitnessCommitmentIndex(block);
        if (commitpos != NO_WITNESS_COMMITMENT) {
            assert(!block.vtx.empty() && !block.vtx[0]->vin.empty());
            const auto& witness_stack{block.vtx[0]->vin[0].scriptWitness.stack};

            if (witness_stack.size() != 1 || witness_stack[0].size() != 32) {
                return state.Invalid(
                    /*result=*/BlockValidationResult::BLOCK_MUTATED,
                    /*reject_reason=*/"bad-witness-nonce-size",
                    /*debug_message=*/strprintf("%s : invalid witness reserved value size", __func__));
            }

            // The malleation check is ignored; as the transaction tree itself
            // already does not permit it, it is impossible to trigger in the
            // witness tree.
            uint256 hash_witness = BlockWitnessMerkleRoot(block, /*mutated=*/nullptr);

            CHash256().Write(hash_witness).Write(witness_stack[0]).Finalize(hash_witness);
            if (memcmp(hash_witness.begin(), &block.vtx[0]->vout[commitpos].scriptPubKey[6], 32)) {
                return state.Invalid(
                    /*result=*/BlockValidationResult::BLOCK_MUTATED,
                    /*reject_reason=*/"bad-witness-merkle-match",
                    /*debug_message=*/strprintf("%s : witness merkle commitment mismatch", __func__));
            }

            block.m_checked_witness_commitment = true;
            return true;
        }
    }

    // No witness data is allowed in blocks that don't commit to witness data, as this would otherwise leave room for spam
    for (const auto& tx : block.vtx) {
        if (tx->HasWitness()) {
            return state.Invalid(
                /*result=*/BlockValidationResult::BLOCK_MUTATED,
                /*reject_reason=*/"unexpected-witness",
                /*debug_message=*/strprintf("%s : unexpected witness data found", __func__));
        }
    }

    return true;
}

bool CheckBlock(const CBlock& block, BlockValidationState& state, const Consensus::Params& consensusParams, bool fCheckPOW, bool fCheckMerkleRoot)
{
    // These are checks that are independent of context.

    if (block.fChecked)
        return true;

    // Check that the header is valid (particularly PoW).  This is mostly
    // redundant with the call in AcceptBlockHeader.
    if (!CheckBlockHeader(block, state, consensusParams, fCheckPOW))
        return false;

    // Signet only: check block solution
    if (consensusParams.signet_blocks && fCheckPOW && !CheckSignetBlockSolution(block, consensusParams)) {
        return state.Invalid(BlockValidationResult::BLOCK_CONSENSUS, "bad-signet-blksig", "signet block signature validation failure");
    }

    // Check the merkle root.
    if (fCheckMerkleRoot && !CheckMerkleRoot(block, state)) {
        return false;
    }

    // All potential-corruption validation must be done before we do any
    // transaction validation, as otherwise we may mark the header as invalid
    // because we receive the wrong transactions for it.
    // Note that witness malleability is checked in ContextualCheckBlock, so no
    // checks that use witness data may be performed here.

    // Size limits
    if (block.vtx.empty() || block.vtx.size() * WITNESS_SCALE_FACTOR > MAX_BLOCK_WEIGHT || ::GetSerializeSize(TX_NO_WITNESS(block)) * WITNESS_SCALE_FACTOR > MAX_BLOCK_WEIGHT)
        return state.Invalid(BlockValidationResult::BLOCK_CONSENSUS, "bad-blk-length", "size limits failed");

    // First transaction must be coinbase, the rest must not be
    if (block.vtx.empty() || !block.vtx[0]->IsCoinBase())
        return state.Invalid(BlockValidationResult::BLOCK_CONSENSUS, "bad-cb-missing", "first tx is not coinbase");
    for (unsigned int i = 1; i < block.vtx.size(); i++)
        if (block.vtx[i]->IsCoinBase())
            return state.Invalid(BlockValidationResult::BLOCK_CONSENSUS, "bad-cb-multiple", "more than one coinbase");

    // Check transactions
    // Must check for duplicate inputs (see CVE-2018-17144)
    for (const auto& tx : block.vtx) {
        TxValidationState tx_state;
        if (!CheckTransaction(*tx, tx_state)) {
            // CheckBlock() does context-free validation checks. The only
            // possible failures are consensus failures.
            assert(tx_state.GetResult() == TxValidationResult::TX_CONSENSUS);
            return state.Invalid(BlockValidationResult::BLOCK_CONSENSUS, tx_state.GetRejectReason(),
                                 strprintf("Transaction check failed (tx hash %s) %s", tx->GetHash().ToString(), tx_state.GetDebugMessage()));
        }
    }
    unsigned int nSigOps = 0;
    for (const auto& tx : block.vtx)
    {
        nSigOps += GetLegacySigOpCount(*tx);
    }
    if (nSigOps * WITNESS_SCALE_FACTOR > MAX_BLOCK_SIGOPS_COST)
        return state.Invalid(BlockValidationResult::BLOCK_CONSENSUS, "bad-blk-sigops", "out-of-bounds SigOpCount");

    if (fCheckPOW && fCheckMerkleRoot)
        block.fChecked = true;

    return true;
}

void ChainstateManager::UpdateUncommittedBlockStructures(CBlock& block, const CBlockIndex* pindexPrev) const
{
    int commitpos = GetWitnessCommitmentIndex(block);
    static const std::vector<unsigned char> nonce(32, 0x00);
    if (commitpos != NO_WITNESS_COMMITMENT && DeploymentActiveAfter(pindexPrev, *this, Consensus::DEPLOYMENT_SEGWIT) && !block.vtx[0]->HasWitness()) {
        CMutableTransaction tx(*block.vtx[0]);
        tx.vin[0].scriptWitness.stack.resize(1);
        tx.vin[0].scriptWitness.stack[0] = nonce;
        block.vtx[0] = MakeTransactionRef(std::move(tx));
    }
}

std::vector<unsigned char> ChainstateManager::GenerateCoinbaseCommitment(CBlock& block, const CBlockIndex* pindexPrev) const
{
    std::vector<unsigned char> commitment;
    int commitpos = GetWitnessCommitmentIndex(block);
    std::vector<unsigned char> ret(32, 0x00);
    if (commitpos == NO_WITNESS_COMMITMENT) {
        uint256 witnessroot = BlockWitnessMerkleRoot(block, nullptr);
        CHash256().Write(witnessroot).Write(ret).Finalize(witnessroot);
        CTxOut out;
        out.nValue = 0;
        out.scriptPubKey.resize(MINIMUM_WITNESS_COMMITMENT);
        out.scriptPubKey[0] = OP_RETURN;
        out.scriptPubKey[1] = 0x24;
        out.scriptPubKey[2] = 0xaa;
        out.scriptPubKey[3] = 0x21;
        out.scriptPubKey[4] = 0xa9;
        out.scriptPubKey[5] = 0xed;
        memcpy(&out.scriptPubKey[6], witnessroot.begin(), 32);
        commitment = std::vector<unsigned char>(out.scriptPubKey.begin(), out.scriptPubKey.end());
        CMutableTransaction tx(*block.vtx[0]);
        tx.vout.push_back(out);
        block.vtx[0] = MakeTransactionRef(std::move(tx));
    }
    UpdateUncommittedBlockStructures(block, pindexPrev);
    return commitment;
}

bool HasValidProofOfWork(const std::vector<CBlockHeader>& headers, const Consensus::Params& consensusParams)
{
    return std::all_of(headers.cbegin(), headers.cend(),
            [&](const auto& header) { return CheckProofOfWork(header.GetHash(), header.nBits, consensusParams);});
}

bool IsBlockMutated(const CBlock& block, bool check_witness_root)
{
    BlockValidationState state;
    if (!CheckMerkleRoot(block, state)) {
        LogDebug(BCLog::VALIDATION, "Block mutated: %s\n", state.ToString());
        return true;
    }

    if (block.vtx.empty() || !block.vtx[0]->IsCoinBase()) {
        // Consider the block mutated if any transaction is 64 bytes in size (see 3.1
        // in "Weaknesses in Bitcoin’s Merkle Root Construction":
        // https://lists.linuxfoundation.org/pipermail/bitcoin-dev/attachments/20190225/a27d8837/attachment-0001.pdf).
        //
        // Note: This is not a consensus change as this only applies to blocks that
        // don't have a coinbase transaction and would therefore already be invalid.
        return std::any_of(block.vtx.begin(), block.vtx.end(),
                           [](auto& tx) { return GetSerializeSize(TX_NO_WITNESS(tx)) == 64; });
    } else {
        // Theoretically it is still possible for a block with a 64 byte
        // coinbase transaction to be mutated but we neglect that possibility
        // here as it requires at least 224 bits of work.
    }

    if (!CheckWitnessMalleation(block, check_witness_root, state)) {
        LogDebug(BCLog::VALIDATION, "Block mutated: %s\n", state.ToString());
        return true;
    }

    return false;
}

arith_uint256 CalculateClaimedHeadersWork(const std::vector<CBlockHeader>& headers)
{
    arith_uint256 total_work{0};
    for (const CBlockHeader& header : headers) {
        CBlockIndex dummy(header);
        total_work += GetBlockProof(dummy);
    }
    return total_work;
}

/** Context-dependent validity checks.
 *  By "context", we mean only the previous block headers, but not the UTXO
 *  set; UTXO-related validity checks are done in ConnectBlock().
 *  NOTE: This function is not currently invoked by ConnectBlock(), so we
 *  should consider upgrade issues if we change which consensus rules are
 *  enforced in this function (eg by adding a new consensus rule). See comment
 *  in ConnectBlock().
 *  Note that -reindex-chainstate skips the validation that happens here!
 */
static bool ContextualCheckBlockHeader(const CBlockHeader& block, BlockValidationState& state, BlockManager& blockman, const ChainstateManager& chainman, const CBlockIndex* pindexPrev) EXCLUSIVE_LOCKS_REQUIRED(::cs_main)
{
    AssertLockHeld(::cs_main);
    assert(pindexPrev != nullptr);
    const int nHeight = pindexPrev->nHeight + 1;

    // Check proof of work
    const Consensus::Params& consensusParams = chainman.GetConsensus();
    if (block.nBits != GetNextWorkRequired(pindexPrev, &block, consensusParams))
        return state.Invalid(BlockValidationResult::BLOCK_INVALID_HEADER, "bad-diffbits", "incorrect proof of work");

    // Check against checkpoints
    if (chainman.m_options.checkpoints_enabled) {
        // Don't accept any forks from the main chain prior to last checkpoint.
        // GetLastCheckpoint finds the last checkpoint in MapCheckpoints that's in our
        // BlockIndex().
        const CBlockIndex* pcheckpoint = blockman.GetLastCheckpoint(chainman.GetParams().Checkpoints());
        if (pcheckpoint && nHeight < pcheckpoint->nHeight) {
            LogPrintf("ERROR: %s: forked chain older than last checkpoint (height %d)\n", __func__, nHeight);
            return state.Invalid(BlockValidationResult::BLOCK_CHECKPOINT, "bad-fork-prior-to-checkpoint");
        }
    }

    // Check timestamp against prev
    if (block.GetBlockTime() <= pindexPrev->GetMedianTimePast())
        return state.Invalid(BlockValidationResult::BLOCK_INVALID_HEADER, "time-too-old", "block's timestamp is too early");

    // Testnet4 and regtest only: Check timestamp against prev for difficulty-adjustment
    // blocks to prevent timewarp attacks (see https://github.com/bitcoin/bitcoin/pull/15482).
    if (consensusParams.enforce_BIP94) {
        // Check timestamp for the first block of each difficulty adjustment
        // interval, except the genesis block.
        if (nHeight % consensusParams.DifficultyAdjustmentInterval() == 0) {
            if (block.GetBlockTime() < pindexPrev->GetBlockTime() - MAX_TIMEWARP) {
                return state.Invalid(BlockValidationResult::BLOCK_INVALID_HEADER, "time-timewarp-attack", "block's timestamp is too early on diff adjustment block");
            }
        }
    }

    // Check timestamp
    if (block.Time() > NodeClock::now() + std::chrono::seconds{MAX_FUTURE_BLOCK_TIME}) {
        return state.Invalid(BlockValidationResult::BLOCK_TIME_FUTURE, "time-too-new", "block timestamp too far in the future");
    }

    // Reject blocks with outdated version
    if ((block.nVersion < 2 && DeploymentActiveAfter(pindexPrev, chainman, Consensus::DEPLOYMENT_HEIGHTINCB)) ||
        (block.nVersion < 3 && DeploymentActiveAfter(pindexPrev, chainman, Consensus::DEPLOYMENT_DERSIG)) ||
        (block.nVersion < 4 && DeploymentActiveAfter(pindexPrev, chainman, Consensus::DEPLOYMENT_CLTV))) {
            return state.Invalid(BlockValidationResult::BLOCK_INVALID_HEADER, strprintf("bad-version(0x%08x)", block.nVersion),
                                 strprintf("rejected nVersion=0x%08x block", block.nVersion));
    }

    return true;
}

/** NOTE: This function is not currently invoked by ConnectBlock(), so we
 *  should consider upgrade issues if we change which consensus rules are
 *  enforced in this function (eg by adding a new consensus rule). See comment
 *  in ConnectBlock().
 *  Note that -reindex-chainstate skips the validation that happens here!
 */
static bool ContextualCheckBlock(const CBlock& block, BlockValidationState& state, const ChainstateManager& chainman, const CBlockIndex* pindexPrev)
{
    const int nHeight = pindexPrev == nullptr ? 0 : pindexPrev->nHeight + 1;

    // Enforce BIP113 (Median Time Past).
    bool enforce_locktime_median_time_past{false};
    if (DeploymentActiveAfter(pindexPrev, chainman, Consensus::DEPLOYMENT_CSV)) {
        assert(pindexPrev != nullptr);
        enforce_locktime_median_time_past = true;
    }

    const int64_t nLockTimeCutoff{enforce_locktime_median_time_past ?
                                      pindexPrev->GetMedianTimePast() :
                                      block.GetBlockTime()};

    // Check that all transactions are finalized
    for (const auto& tx : block.vtx) {
        if (!IsFinalTx(*tx, nHeight, nLockTimeCutoff)) {
            return state.Invalid(BlockValidationResult::BLOCK_CONSENSUS, "bad-txns-nonfinal", "non-final transaction");
        }
    }

    // Enforce rule that the coinbase starts with serialized block height
    if (DeploymentActiveAfter(pindexPrev, chainman, Consensus::DEPLOYMENT_HEIGHTINCB))
    {
        CScript expect = CScript() << nHeight;
        if (block.vtx[0]->vin[0].scriptSig.size() < expect.size() ||
            !std::equal(expect.begin(), expect.end(), block.vtx[0]->vin[0].scriptSig.begin())) {
            return state.Invalid(BlockValidationResult::BLOCK_CONSENSUS, "bad-cb-height", "block height mismatch in coinbase");
        }
    }

    // Validation for witness commitments.
    // * We compute the witness hash (which is the hash including witnesses) of all the block's transactions, except the
    //   coinbase (where 0x0000....0000 is used instead).
    // * The coinbase scriptWitness is a stack of a single 32-byte vector, containing a witness reserved value (unconstrained).
    // * We build a merkle tree with all those witness hashes as leaves (similar to the hashMerkleRoot in the block header).
    // * There must be at least one output whose scriptPubKey is a single 36-byte push, the first 4 bytes of which are
    //   {0xaa, 0x21, 0xa9, 0xed}, and the following 32 bytes are SHA256^2(witness root, witness reserved value). In case there are
    //   multiple, the last one is used.
    if (!CheckWitnessMalleation(block, DeploymentActiveAfter(pindexPrev, chainman, Consensus::DEPLOYMENT_SEGWIT), state)) {
        return false;
    }

    // After the coinbase witness reserved value and commitment are verified,
    // we can check if the block weight passes (before we've checked the
    // coinbase witness, it would be possible for the weight to be too
    // large by filling up the coinbase witness, which doesn't change
    // the block hash, so we couldn't mark the block as permanently
    // failed).
    if (GetBlockWeight(block) > MAX_BLOCK_WEIGHT) {
        return state.Invalid(BlockValidationResult::BLOCK_CONSENSUS, "bad-blk-weight", strprintf("%s : weight limit failed", __func__));
    }

    return true;
}

bool ChainstateManager::AcceptBlockHeader(const CBlockHeader& block, BlockValidationState& state, CBlockIndex** ppindex, bool min_pow_checked)
{
    AssertLockHeld(cs_main);

    // Check for duplicate
    uint256 hash = block.GetHash();
    BlockMap::iterator miSelf{m_blockman.m_block_index.find(hash)};
    if (hash != GetConsensus().hashGenesisBlock) {
        if (miSelf != m_blockman.m_block_index.end()) {
            // Block header is already known.
            CBlockIndex* pindex = &(miSelf->second);
            if (ppindex)
                *ppindex = pindex;
            if (pindex->nStatus & BLOCK_FAILED_MASK) {
                LogPrint(BCLog::VALIDATION, "%s: block %s is marked invalid\n", __func__, hash.ToString());
                return state.Invalid(BlockValidationResult::BLOCK_CACHED_INVALID, "duplicate");
            }
            return true;
        }

        if (!CheckBlockHeader(block, state, GetConsensus())) {
            LogPrint(BCLog::VALIDATION, "%s: Consensus::CheckBlockHeader: %s, %s\n", __func__, hash.ToString(), state.ToString());
            return false;
        }

        // Get prev block index
        CBlockIndex* pindexPrev = nullptr;
        BlockMap::iterator mi{m_blockman.m_block_index.find(block.hashPrevBlock)};
        if (mi == m_blockman.m_block_index.end()) {
            LogPrint(BCLog::VALIDATION, "header %s has prev block not found: %s\n", hash.ToString(), block.hashPrevBlock.ToString());
            return state.Invalid(BlockValidationResult::BLOCK_MISSING_PREV, "prev-blk-not-found");
        }
        pindexPrev = &((*mi).second);
        if (pindexPrev->nStatus & BLOCK_FAILED_MASK) {
            LogPrint(BCLog::VALIDATION, "header %s has prev block invalid: %s\n", hash.ToString(), block.hashPrevBlock.ToString());
            return state.Invalid(BlockValidationResult::BLOCK_INVALID_PREV, "bad-prevblk");
        }
        if (!ContextualCheckBlockHeader(block, state, m_blockman, *this, pindexPrev)) {
            LogPrint(BCLog::VALIDATION, "%s: Consensus::ContextualCheckBlockHeader: %s, %s\n", __func__, hash.ToString(), state.ToString());
            return false;
        }

        /* Determine if this block descends from any block which has been found
         * invalid (m_failed_blocks), then mark pindexPrev and any blocks between
         * them as failed. For example:
         *
         *                D3
         *              /
         *      B2 - C2
         *    /         \
         *  A             D2 - E2 - F2
         *    \
         *      B1 - C1 - D1 - E1
         *
         * In the case that we attempted to reorg from E1 to F2, only to find
         * C2 to be invalid, we would mark D2, E2, and F2 as BLOCK_FAILED_CHILD
         * but NOT D3 (it was not in any of our candidate sets at the time).
         *
         * In any case D3 will also be marked as BLOCK_FAILED_CHILD at restart
         * in LoadBlockIndex.
         */
        if (!pindexPrev->IsValid(BLOCK_VALID_SCRIPTS)) {
            // The above does not mean "invalid": it checks if the previous block
            // hasn't been validated up to BLOCK_VALID_SCRIPTS. This is a performance
            // optimization, in the common case of adding a new block to the tip,
            // we don't need to iterate over the failed blocks list.
            for (const CBlockIndex* failedit : m_failed_blocks) {
                if (pindexPrev->GetAncestor(failedit->nHeight) == failedit) {
                    assert(failedit->nStatus & BLOCK_FAILED_VALID);
                    CBlockIndex* invalid_walk = pindexPrev;
                    while (invalid_walk != failedit) {
                        invalid_walk->nStatus |= BLOCK_FAILED_CHILD;
                        m_blockman.m_dirty_blockindex.insert(invalid_walk);
                        invalid_walk = invalid_walk->pprev;
                    }
                    LogPrint(BCLog::VALIDATION, "header %s has prev block invalid: %s\n", hash.ToString(), block.hashPrevBlock.ToString());
                    return state.Invalid(BlockValidationResult::BLOCK_INVALID_PREV, "bad-prevblk");
                }
            }
        }
    }
    if (!min_pow_checked) {
        LogPrint(BCLog::VALIDATION, "%s: not adding new block header %s, missing anti-dos proof-of-work validation\n", __func__, hash.ToString());
        return state.Invalid(BlockValidationResult::BLOCK_HEADER_LOW_WORK, "too-little-chainwork");
    }
    CBlockIndex* pindex{m_blockman.AddToBlockIndex(block, m_best_header)};

    if (ppindex)
        *ppindex = pindex;

    // Since this is the earliest point at which we have determined that a
    // header is both new and valid, log here.
    //
    // These messages are valuable for detecting potential selfish mining behavior;
    // if multiple displacing headers are seen near simultaneously across many
    // nodes in the network, this might be an indication of selfish mining. Having
    // this log by default when not in IBD ensures broad availability of this data
    // in case investigation is merited.
    const auto msg = strprintf(
        "Saw new header hash=%s height=%d", hash.ToString(), pindex->nHeight);

    if (IsInitialBlockDownload()) {
        LogPrintLevel(BCLog::VALIDATION, BCLog::Level::Debug, "%s\n", msg);
    } else {
        LogPrintf("%s\n", msg);
    }

    return true;
}

// Exposed wrapper for AcceptBlockHeader
bool ChainstateManager::ProcessNewBlockHeaders(const std::vector<CBlockHeader>& headers, bool min_pow_checked, BlockValidationState& state, const CBlockIndex** ppindex)
{
    AssertLockNotHeld(cs_main);
    {
        LOCK(cs_main);
        for (const CBlockHeader& header : headers) {
            CBlockIndex *pindex = nullptr; // Use a temp pindex instead of ppindex to avoid a const_cast
            bool accepted{AcceptBlockHeader(header, state, &pindex, min_pow_checked)};
            CheckBlockIndex();

            if (!accepted) {
                return false;
            }
            if (ppindex) {
                *ppindex = pindex;
            }
        }
    }
    if (NotifyHeaderTip()) {
        if (IsInitialBlockDownload() && ppindex && *ppindex) {
            const CBlockIndex& last_accepted{**ppindex};
            int64_t blocks_left{(NodeClock::now() - last_accepted.Time()) / GetConsensus().PowTargetSpacing()};
            blocks_left = std::max<int64_t>(0, blocks_left);
            const double progress{100.0 * last_accepted.nHeight / (last_accepted.nHeight + blocks_left)};
            LogInfo("Synchronizing blockheaders, height: %d (~%.2f%%)\n", last_accepted.nHeight, progress);
        }
    }
    return true;
}

void ChainstateManager::ReportHeadersPresync(const arith_uint256& work, int64_t height, int64_t timestamp)
{
    AssertLockNotHeld(cs_main);
    {
        LOCK(cs_main);
        // Don't report headers presync progress if we already have a post-minchainwork header chain.
        // This means we lose reporting for potentially legitimate, but unlikely, deep reorgs, but
        // prevent attackers that spam low-work headers from filling our logs.
        if (m_best_header->nChainWork >= UintToArith256(GetConsensus().nMinimumChainWork)) return;
        // Rate limit headers presync updates to 4 per second, as these are not subject to DoS
        // protection.
        auto now = std::chrono::steady_clock::now();
        if (now < m_last_presync_update + std::chrono::milliseconds{250}) return;
        m_last_presync_update = now;
    }
    bool initial_download = IsInitialBlockDownload();
    GetNotifications().headerTip(GetSynchronizationState(initial_download, m_blockman.m_blockfiles_indexed), height, timestamp, /*presync=*/true);
    if (initial_download) {
        int64_t blocks_left{(NodeClock::now() - NodeSeconds{std::chrono::seconds{timestamp}}) / GetConsensus().PowTargetSpacing()};
        blocks_left = std::max<int64_t>(0, blocks_left);
        const double progress{100.0 * height / (height + blocks_left)};
        LogInfo("Pre-synchronizing blockheaders, height: %d (~%.2f%%)\n", height, progress);
    }
}

/** Store block on disk. If dbp is non-nullptr, the file is known to already reside on disk */
bool ChainstateManager::AcceptBlock(const std::shared_ptr<const CBlock>& pblock, BlockValidationState& state, CBlockIndex** ppindex, bool fRequested, const FlatFilePos* dbp, bool* fNewBlock, bool min_pow_checked)
{
    const CBlock& block = *pblock;

    if (fNewBlock) *fNewBlock = false;
    AssertLockHeld(cs_main);

    CBlockIndex *pindexDummy = nullptr;
    CBlockIndex *&pindex = ppindex ? *ppindex : pindexDummy;

    bool accepted_header{AcceptBlockHeader(block, state, &pindex, min_pow_checked)};
    CheckBlockIndex();

    if (!accepted_header)
        return false;

    // Check all requested blocks that we do not already have for validity and
    // save them to disk. Skip processing of unrequested blocks as an anti-DoS
    // measure, unless the blocks have more work than the active chain tip, and
    // aren't too far ahead of it, so are likely to be attached soon.
    bool fAlreadyHave = pindex->nStatus & BLOCK_HAVE_DATA;
    bool fHasMoreOrSameWork = (ActiveTip() ? pindex->nChainWork >= ActiveTip()->nChainWork : true);
    // Blocks that are too out-of-order needlessly limit the effectiveness of
    // pruning, because pruning will not delete block files that contain any
    // blocks which are too close in height to the tip.  Apply this test
    // regardless of whether pruning is enabled; it should generally be safe to
    // not process unrequested blocks.
    bool fTooFarAhead{pindex->nHeight > ActiveHeight() + int(MIN_BLOCKS_TO_KEEP)};

    // TODO: Decouple this function from the block download logic by removing fRequested
    // This requires some new chain data structure to efficiently look up if a
    // block is in a chain leading to a candidate for best tip, despite not
    // being such a candidate itself.
    // Note that this would break the getblockfrompeer RPC

    // TODO: deal better with return value and error conditions for duplicate
    // and unrequested blocks.
    if (fAlreadyHave) return true;
    if (!fRequested) {  // If we didn't ask for it:
        if (pindex->nTx != 0) return true;    // This is a previously-processed block that was pruned
        if (!fHasMoreOrSameWork) return true; // Don't process less-work chains
        if (fTooFarAhead) return true;        // Block height is too high

        // Protect against DoS attacks from low-work chains.
        // If our tip is behind, a peer could try to send us
        // low-work blocks on a fake chain that we would never
        // request; don't process these.
        if (pindex->nChainWork < MinimumChainWork()) return true;
    }

    const CChainParams& params{GetParams()};

    if (!CheckBlock(block, state, params.GetConsensus()) ||
        !ContextualCheckBlock(block, state, *this, pindex->pprev)) {
        if (state.IsInvalid() && state.GetResult() != BlockValidationResult::BLOCK_MUTATED) {
            pindex->nStatus |= BLOCK_FAILED_VALID;
            m_blockman.m_dirty_blockindex.insert(pindex);
        }
        LogError("%s: %s\n", __func__, state.ToString());
        return false;
    }

    // Header is valid/has work, merkle tree and segwit merkle tree are good...RELAY NOW
    // (but if it does not build on our best tip, let the SendMessages loop relay it)
    if (!IsInitialBlockDownload() && ActiveTip() == pindex->pprev && m_options.signals) {
        m_options.signals->NewPoWValidBlock(pindex, pblock);
    }

    // Write block to history file
    if (fNewBlock) *fNewBlock = true;
    try {
        FlatFilePos blockPos{};
        if (dbp) {
            blockPos = *dbp;
            m_blockman.UpdateBlockInfo(block, pindex->nHeight, blockPos);
        } else {
            blockPos = m_blockman.SaveBlockToDisk(block, pindex->nHeight);
            if (blockPos.IsNull()) {
                state.Error(strprintf("%s: Failed to find position to write new block to disk", __func__));
                return false;
            }
        }
        ReceivedBlockTransactions(block, pindex, blockPos);
    } catch (const std::runtime_error& e) {
        return FatalError(GetNotifications(), state, strprintf(_("System error while saving block to disk: %s"), e.what()));
    }

    // TODO: FlushStateToDisk() handles flushing of both block and chainstate
    // data, so we should move this to ChainstateManager so that we can be more
    // intelligent about how we flush.
    // For now, since FlushStateMode::NONE is used, all that can happen is that
    // the block files may be pruned, so we can just call this on one
    // chainstate (particularly if we haven't implemented pruning with
    // background validation yet).
    ActiveChainstate().FlushStateToDisk(state, FlushStateMode::NONE);

    CheckBlockIndex();

    return true;
}

bool ChainstateManager::ProcessNewBlock(const std::shared_ptr<const CBlock>& block, bool force_processing, bool min_pow_checked, bool* new_block)
{
    AssertLockNotHeld(cs_main);

    {
        CBlockIndex *pindex = nullptr;
        if (new_block) *new_block = false;
        BlockValidationState state;

        // CheckBlock() does not support multi-threaded block validation because CBlock::fChecked can cause data race.
        // Therefore, the following critical section must include the CheckBlock() call as well.
        LOCK(cs_main);

        // Skipping AcceptBlock() for CheckBlock() failures means that we will never mark a block as invalid if
        // CheckBlock() fails.  This is protective against consensus failure if there are any unknown forms of block
        // malleability that cause CheckBlock() to fail; see e.g. CVE-2012-2459 and
        // https://lists.linuxfoundation.org/pipermail/bitcoin-dev/2019-February/016697.html.  Because CheckBlock() is
        // not very expensive, the anti-DoS benefits of caching failure (of a definitely-invalid block) are not substantial.
        bool ret = CheckBlock(*block, state, GetConsensus());
        if (ret) {
            // Store to disk
            ret = AcceptBlock(block, state, &pindex, force_processing, nullptr, new_block, min_pow_checked);
        }
        if (!ret) {
            if (m_options.signals) {
                m_options.signals->BlockChecked(*block, state);
            }
            LogError("%s: AcceptBlock FAILED (%s)\n", __func__, state.ToString());
            return false;
        }
    }

    NotifyHeaderTip();

    BlockValidationState state; // Only used to report errors, not invalidity - ignore it
    if (!ActiveChainstate().ActivateBestChain(state, block)) {
        LogError("%s: ActivateBestChain failed (%s)\n", __func__, state.ToString());
        return false;
    }

    Chainstate* bg_chain{WITH_LOCK(cs_main, return BackgroundSyncInProgress() ? m_ibd_chainstate.get() : nullptr)};
    BlockValidationState bg_state;
    if (bg_chain && !bg_chain->ActivateBestChain(bg_state, block)) {
        LogError("%s: [background] ActivateBestChain failed (%s)\n", __func__, bg_state.ToString());
        return false;
     }

    return true;
}

MempoolAcceptResult ChainstateManager::ProcessTransaction(const CTransactionRef& tx, bool test_accept, const ignore_rejects_type& ignore_rejects)
{
    AssertLockHeld(cs_main);
    Chainstate& active_chainstate = ActiveChainstate();
    if (!active_chainstate.GetMempool()) {
        TxValidationState state;
        state.Invalid(TxValidationResult::TX_NO_MEMPOOL, "no-mempool");
        return MempoolAcceptResult::Failure(state);
    }
    auto result = AcceptToMemoryPool(active_chainstate, tx, GetTime(), ignore_rejects, test_accept);
    active_chainstate.GetMempool()->check(active_chainstate.CoinsTip(), active_chainstate.m_chain.Height() + 1);
    return result;
}

bool TestBlockValidity(BlockValidationState& state,
                       const CChainParams& chainparams,
                       Chainstate& chainstate,
                       const CBlock& block,
                       CBlockIndex* pindexPrev,
                       bool fCheckPOW,
                       bool fCheckMerkleRoot)
{
    AssertLockHeld(cs_main);
    assert(pindexPrev && pindexPrev == chainstate.m_chain.Tip());
    CCoinsViewCache viewNew(&chainstate.CoinsTip());
    uint256 block_hash(block.GetHash());
    CBlockIndex indexDummy(block);
    indexDummy.pprev = pindexPrev;
    indexDummy.nHeight = pindexPrev->nHeight + 1;
    indexDummy.phashBlock = &block_hash;

    // NOTE: CheckBlockHeader is called by CheckBlock
    if (!ContextualCheckBlockHeader(block, state, chainstate.m_blockman, chainstate.m_chainman, pindexPrev)) {
        LogError("%s: Consensus::ContextualCheckBlockHeader: %s\n", __func__, state.ToString());
        return false;
    }
    if (!CheckBlock(block, state, chainparams.GetConsensus(), fCheckPOW, fCheckMerkleRoot)) {
        LogError("%s: Consensus::CheckBlock: %s\n", __func__, state.ToString());
        return false;
    }
    if (!ContextualCheckBlock(block, state, chainstate.m_chainman, pindexPrev)) {
        LogError("%s: Consensus::ContextualCheckBlock: %s\n", __func__, state.ToString());
        return false;
    }
    if (!chainstate.ConnectBlock(block, state, &indexDummy, viewNew, true)) {
        return false;
    }
    assert(state.IsValid());

    return true;
}

/* This function is called from the RPC code for pruneblockchain */
void PruneBlockFilesManual(Chainstate& active_chainstate, int nManualPruneHeight)
{
    BlockValidationState state;
    if (!active_chainstate.FlushStateToDisk(
            state, FlushStateMode::NONE, nManualPruneHeight)) {
        LogPrintf("%s: failed to flush state (%s)\n", __func__, state.ToString());
    }
}

bool Chainstate::LoadChainTip()
{
    AssertLockHeld(cs_main);
    const CCoinsViewCache& coins_cache = CoinsTip();
    assert(!coins_cache.GetBestBlock().IsNull()); // Never called when the coins view is empty
    const CBlockIndex* tip = m_chain.Tip();

    if (tip && tip->GetBlockHash() == coins_cache.GetBestBlock()) {
        return true;
    }

    // Load pointer to end of best chain
    CBlockIndex* pindex = m_blockman.LookupBlockIndex(coins_cache.GetBestBlock());
    if (!pindex) {
        return false;
    }
    m_chain.SetTip(*pindex);
    PruneBlockIndexCandidates();

    tip = m_chain.Tip();
    LogPrintf("Loaded best chain: hashBestChain=%s height=%d date=%s progress=%f\n",
              tip->GetBlockHash().ToString(),
              m_chain.Height(),
              FormatISO8601DateTime(tip->GetBlockTime()),
              GuessVerificationProgress(m_chainman.GetParams().TxData(), tip));
    return true;
}

CVerifyDB::CVerifyDB(Notifications& notifications)
    : m_notifications{notifications}
{
    m_notifications.progress(_("Verifying blocks…"), 0, false);
}

CVerifyDB::~CVerifyDB()
{
    m_notifications.progress(bilingual_str{}, 100, false);
}

VerifyDBResult CVerifyDB::VerifyDB(
    Chainstate& chainstate,
    const Consensus::Params& consensus_params,
    CCoinsView& coinsview,
    int nCheckLevel, int nCheckDepth)
{
    AssertLockHeld(cs_main);

    if (chainstate.m_chain.Tip() == nullptr || chainstate.m_chain.Tip()->pprev == nullptr) {
        return VerifyDBResult::SUCCESS;
    }

    // Verify blocks in the best chain
    if (nCheckDepth <= 0 || nCheckDepth > chainstate.m_chain.Height()) {
        nCheckDepth = chainstate.m_chain.Height();
    }
    nCheckLevel = std::max(0, std::min(4, nCheckLevel));
    LogPrintf("Verifying last %i blocks at level %i\n", nCheckDepth, nCheckLevel);
    CCoinsViewCache coins(&coinsview);
    CBlockIndex* pindex;
    CBlockIndex* pindexFailure = nullptr;
    int nGoodTransactions = 0;
    BlockValidationState state;
    int reportDone = 0;
    bool skipped_no_block_data{false};
    bool skipped_l3_checks{false};
    LogPrintf("Verification progress: 0%%\n");

    const bool is_snapshot_cs{chainstate.m_from_snapshot_blockhash};

    for (pindex = chainstate.m_chain.Tip(); pindex && pindex->pprev; pindex = pindex->pprev) {
        const int percentageDone = std::max(1, std::min(99, (int)(((double)(chainstate.m_chain.Height() - pindex->nHeight)) / (double)nCheckDepth * (nCheckLevel >= 4 ? 50 : 100))));
        if (reportDone < percentageDone / 10) {
            // report every 10% step
            LogPrintf("Verification progress: %d%%\n", percentageDone);
            reportDone = percentageDone / 10;
        }
        m_notifications.progress(_("Verifying blocks…"), percentageDone, false);
        if (pindex->nHeight <= chainstate.m_chain.Height() - nCheckDepth) {
            break;
        }
        if ((chainstate.m_blockman.IsPruneMode() || is_snapshot_cs) && !(pindex->nStatus & BLOCK_HAVE_DATA)) {
            // If pruning or running under an assumeutxo snapshot, only go
            // back as far as we have data.
            LogPrintf("VerifyDB(): block verification stopping at height %d (no data). This could be due to pruning or use of an assumeutxo snapshot.\n", pindex->nHeight);
            skipped_no_block_data = true;
            break;
        }
        CBlock block;
        // check level 0: read from disk
        if (!chainstate.m_blockman.ReadBlockFromDisk(block, *pindex)) {
            LogPrintf("Verification error: ReadBlockFromDisk failed at %d, hash=%s\n", pindex->nHeight, pindex->GetBlockHash().ToString());
            return VerifyDBResult::CORRUPTED_BLOCK_DB;
        }
        // check level 1: verify block validity
        if (nCheckLevel >= 1 && !CheckBlock(block, state, consensus_params)) {
            LogPrintf("Verification error: found bad block at %d, hash=%s (%s)\n",
                      pindex->nHeight, pindex->GetBlockHash().ToString(), state.ToString());
            return VerifyDBResult::CORRUPTED_BLOCK_DB;
        }
        // check level 2: verify undo validity
        if (nCheckLevel >= 2 && pindex) {
            CBlockUndo undo;
            if (!pindex->GetUndoPos().IsNull()) {
                if (!chainstate.m_blockman.UndoReadFromDisk(undo, *pindex)) {
                    LogPrintf("Verification error: found bad undo data at %d, hash=%s\n", pindex->nHeight, pindex->GetBlockHash().ToString());
                    return VerifyDBResult::CORRUPTED_BLOCK_DB;
                }
            }
        }
        // check level 3: check for inconsistencies during memory-only disconnect of tip blocks
        size_t curr_coins_usage = coins.DynamicMemoryUsage() + chainstate.CoinsTip().DynamicMemoryUsage();

        if (nCheckLevel >= 3) {
            if (curr_coins_usage <= chainstate.m_coinstip_cache_size_bytes) {
                assert(coins.GetBestBlock() == pindex->GetBlockHash());
                DisconnectResult res = chainstate.DisconnectBlock(block, pindex, coins);
                if (res == DISCONNECT_FAILED) {
                    LogPrintf("Verification error: irrecoverable inconsistency in block data at %d, hash=%s\n", pindex->nHeight, pindex->GetBlockHash().ToString());
                    return VerifyDBResult::CORRUPTED_BLOCK_DB;
                }
                if (res == DISCONNECT_UNCLEAN) {
                    nGoodTransactions = 0;
                    pindexFailure = pindex;
                } else {
                    nGoodTransactions += block.vtx.size();
                }
            } else {
                skipped_l3_checks = true;
            }
        }
        if (chainstate.m_chainman.m_interrupt) return VerifyDBResult::INTERRUPTED;
    }
    if (pindexFailure) {
        LogPrintf("Verification error: coin database inconsistencies found (last %i blocks, %i good transactions before that)\n", chainstate.m_chain.Height() - pindexFailure->nHeight + 1, nGoodTransactions);
        return VerifyDBResult::CORRUPTED_BLOCK_DB;
    }
    if (skipped_l3_checks) {
        LogPrintf("Skipped verification of level >=3 (insufficient database cache size). Consider increasing -dbcache.\n");
    }

    // store block count as we move pindex at check level >= 4
    int block_count = chainstate.m_chain.Height() - pindex->nHeight;

    // check level 4: try reconnecting blocks
    if (nCheckLevel >= 4 && !skipped_l3_checks) {
        while (pindex != chainstate.m_chain.Tip()) {
            const int percentageDone = std::max(1, std::min(99, 100 - (int)(((double)(chainstate.m_chain.Height() - pindex->nHeight)) / (double)nCheckDepth * 50)));
            if (reportDone < percentageDone / 10) {
                // report every 10% step
                LogPrintf("Verification progress: %d%%\n", percentageDone);
                reportDone = percentageDone / 10;
            }
            m_notifications.progress(_("Verifying blocks…"), percentageDone, false);
            pindex = chainstate.m_chain.Next(pindex);
            CBlock block;
            if (!chainstate.m_blockman.ReadBlockFromDisk(block, *pindex)) {
                LogPrintf("Verification error: ReadBlockFromDisk failed at %d, hash=%s\n", pindex->nHeight, pindex->GetBlockHash().ToString());
                return VerifyDBResult::CORRUPTED_BLOCK_DB;
            }
            if (!chainstate.ConnectBlock(block, state, pindex, coins)) {
                LogPrintf("Verification error: found unconnectable block at %d, hash=%s (%s)\n", pindex->nHeight, pindex->GetBlockHash().ToString(), state.ToString());
                return VerifyDBResult::CORRUPTED_BLOCK_DB;
            }
            if (chainstate.m_chainman.m_interrupt) return VerifyDBResult::INTERRUPTED;
        }
    }

    LogPrintf("Verification: No coin database inconsistencies in last %i blocks (%i transactions)\n", block_count, nGoodTransactions);

    if (skipped_l3_checks) {
        return VerifyDBResult::SKIPPED_L3_CHECKS;
    }
    if (skipped_no_block_data) {
        return VerifyDBResult::SKIPPED_MISSING_BLOCKS;
    }
    return VerifyDBResult::SUCCESS;
}

/** Apply the effects of a block on the utxo cache, ignoring that it may already have been applied. */
bool Chainstate::RollforwardBlock(const CBlockIndex* pindex, CCoinsViewCache& inputs)
{
    AssertLockHeld(cs_main);
    // TODO: merge with ConnectBlock
    CBlock block;
    if (!m_blockman.ReadBlockFromDisk(block, *pindex)) {
        LogError("ReplayBlock(): ReadBlockFromDisk failed at %d, hash=%s\n", pindex->nHeight, pindex->GetBlockHash().ToString());
        return false;
    }

    for (const CTransactionRef& tx : block.vtx) {
        if (!tx->IsCoinBase()) {
            for (const CTxIn &txin : tx->vin) {
                inputs.SpendCoin(txin.prevout);
            }
        }
        // Pass check = true as every addition may be an overwrite.
        AddCoins(inputs, *tx, pindex->nHeight, true);
    }
    return true;
}

bool Chainstate::ReplayBlocks()
{
    LOCK(cs_main);

    CCoinsView& db = this->CoinsDB();
    CCoinsViewCache cache(&db);

    std::vector<uint256> hashHeads = db.GetHeadBlocks();
    if (hashHeads.empty()) return true; // We're already in a consistent state.
    if (hashHeads.size() != 2) {
        LogError("ReplayBlocks(): unknown inconsistent state\n");
        return false;
    }

    m_chainman.GetNotifications().progress(_("Replaying blocks…"), 0, false);
    LogPrintf("Replaying blocks\n");

    const CBlockIndex* pindexOld = nullptr;  // Old tip during the interrupted flush.
    const CBlockIndex* pindexNew;            // New tip during the interrupted flush.
    const CBlockIndex* pindexFork = nullptr; // Latest block common to both the old and the new tip.

    if (m_blockman.m_block_index.count(hashHeads[0]) == 0) {
        LogError("ReplayBlocks(): reorganization to unknown block requested\n");
        return false;
    }
    pindexNew = &(m_blockman.m_block_index[hashHeads[0]]);

    if (!hashHeads[1].IsNull()) { // The old tip is allowed to be 0, indicating it's the first flush.
        if (m_blockman.m_block_index.count(hashHeads[1]) == 0) {
            LogError("ReplayBlocks(): reorganization from unknown block requested\n");
            return false;
        }
        pindexOld = &(m_blockman.m_block_index[hashHeads[1]]);
        pindexFork = LastCommonAncestor(pindexOld, pindexNew);
        assert(pindexFork != nullptr);
    }

    // Rollback along the old branch.
    while (pindexOld != pindexFork) {
        if (pindexOld->nHeight > 0) { // Never disconnect the genesis block.
            CBlock block;
            if (!m_blockman.ReadBlockFromDisk(block, *pindexOld)) {
                LogError("RollbackBlock(): ReadBlockFromDisk() failed at %d, hash=%s\n", pindexOld->nHeight, pindexOld->GetBlockHash().ToString());
                return false;
            }
            LogPrintf("Rolling back %s (%i)\n", pindexOld->GetBlockHash().ToString(), pindexOld->nHeight);
            DisconnectResult res = DisconnectBlock(block, pindexOld, cache);
            if (res == DISCONNECT_FAILED) {
                LogError("RollbackBlock(): DisconnectBlock failed at %d, hash=%s\n", pindexOld->nHeight, pindexOld->GetBlockHash().ToString());
                return false;
            }
            // If DISCONNECT_UNCLEAN is returned, it means a non-existing UTXO was deleted, or an existing UTXO was
            // overwritten. It corresponds to cases where the block-to-be-disconnect never had all its operations
            // applied to the UTXO set. However, as both writing a UTXO and deleting a UTXO are idempotent operations,
            // the result is still a version of the UTXO set with the effects of that block undone.
        }
        pindexOld = pindexOld->pprev;
    }

    // Roll forward from the forking point to the new tip.
    int nForkHeight = pindexFork ? pindexFork->nHeight : 0;
    for (int nHeight = nForkHeight + 1; nHeight <= pindexNew->nHeight; ++nHeight) {
        const CBlockIndex& pindex{*Assert(pindexNew->GetAncestor(nHeight))};

        LogPrintf("Rolling forward %s (%i)\n", pindex.GetBlockHash().ToString(), nHeight);
        m_chainman.GetNotifications().progress(_("Replaying blocks…"), (int)((nHeight - nForkHeight) * 100.0 / (pindexNew->nHeight - nForkHeight)), false);
        if (!RollforwardBlock(&pindex, cache)) return false;
    }

    cache.SetBestBlock(pindexNew->GetBlockHash());
    cache.Flush();
    m_chainman.GetNotifications().progress(bilingual_str{}, 100, false);
    return true;
}

bool Chainstate::NeedsRedownload() const
{
    AssertLockHeld(cs_main);

    // At and above m_params.SegwitHeight, segwit consensus rules must be validated
    CBlockIndex* block{m_chain.Tip()};

    while (block != nullptr && DeploymentActiveAt(*block, m_chainman, Consensus::DEPLOYMENT_SEGWIT)) {
        if (!(block->nStatus & BLOCK_OPT_WITNESS)) {
            // block is insufficiently validated for a segwit client
            return true;
        }
        block = block->pprev;
    }

    return false;
}

void Chainstate::ClearBlockIndexCandidates()
{
    AssertLockHeld(::cs_main);
    setBlockIndexCandidates.clear();
}

bool ChainstateManager::LoadBlockIndex()
{
    AssertLockHeld(cs_main);
    // Load block index from databases
    if (m_blockman.m_blockfiles_indexed) {
        bool ret{m_blockman.LoadBlockIndexDB(SnapshotBlockhash())};
        if (!ret) return false;

        m_blockman.ScanAndUnlinkAlreadyPrunedFiles();

        std::vector<CBlockIndex*> vSortedByHeight{m_blockman.GetAllBlockIndices()};
        std::sort(vSortedByHeight.begin(), vSortedByHeight.end(),
                  CBlockIndexHeightOnlyComparator());

        for (CBlockIndex* pindex : vSortedByHeight) {
            if (m_interrupt) return false;
            // If we have an assumeutxo-based chainstate, then the snapshot
            // block will be a candidate for the tip, but it may not be
            // VALID_TRANSACTIONS (eg if we haven't yet downloaded the block),
            // so we special-case the snapshot block as a potential candidate
            // here.
            if (pindex == GetSnapshotBaseBlock() ||
                    (pindex->IsValid(BLOCK_VALID_TRANSACTIONS) &&
                     (pindex->HaveNumChainTxs() || pindex->pprev == nullptr))) {

                for (Chainstate* chainstate : GetAll()) {
                    chainstate->TryAddBlockIndexCandidate(pindex);
                }
            }
            if (pindex->nStatus & BLOCK_FAILED_MASK && (!m_best_invalid || pindex->nChainWork > m_best_invalid->nChainWork)) {
                m_best_invalid = pindex;
            }
            if (pindex->IsValid(BLOCK_VALID_TREE) && (m_best_header == nullptr || CBlockIndexWorkComparator()(m_best_header, pindex)))
                m_best_header = pindex;
        }
    }
    return true;
}

bool Chainstate::LoadGenesisBlock()
{
    LOCK(cs_main);

    const CChainParams& params{m_chainman.GetParams()};

    // Check whether we're already initialized by checking for genesis in
    // m_blockman.m_block_index. Note that we can't use m_chain here, since it is
    // set based on the coins db, not the block index db, which is the only
    // thing loaded at this point.
    if (m_blockman.m_block_index.count(params.GenesisBlock().GetHash()))
        return true;

    try {
        const CBlock& block = params.GenesisBlock();
        FlatFilePos blockPos{m_blockman.SaveBlockToDisk(block, 0)};
        if (blockPos.IsNull()) {
            LogError("%s: writing genesis block to disk failed\n", __func__);
            return false;
        }
        CBlockIndex* pindex = m_blockman.AddToBlockIndex(block, m_chainman.m_best_header);
        m_chainman.ReceivedBlockTransactions(block, pindex, blockPos);
    } catch (const std::runtime_error& e) {
        LogError("%s: failed to write genesis block: %s\n", __func__, e.what());
        return false;
    }

    return true;
}

void ChainstateManager::LoadExternalBlockFile(
    AutoFile& file_in,
    FlatFilePos* dbp,
    std::multimap<uint256, FlatFilePos>* blocks_with_unknown_parent)
{
    // Either both should be specified (-reindex), or neither (-loadblock).
    assert(!dbp == !blocks_with_unknown_parent);

    const auto start{SteadyClock::now()};
    const CChainParams& params{GetParams()};

    int nLoaded = 0;
    try {
        BufferedFile blkdat{file_in, 2 * MAX_BLOCK_SERIALIZED_SIZE, MAX_BLOCK_SERIALIZED_SIZE + 8};
        // nRewind indicates where to resume scanning in case something goes wrong,
        // such as a block fails to deserialize.
        uint64_t nRewind = blkdat.GetPos();
        while (!blkdat.eof()) {
            if (m_interrupt) return;

            blkdat.SetPos(nRewind);
            nRewind++; // start one byte further next time, in case of failure
            blkdat.SetLimit(); // remove former limit
            unsigned int nSize = 0;
            try {
                // locate a header
                MessageStartChars buf;
                blkdat.FindByte(std::byte(params.MessageStart()[0]));
                nRewind = blkdat.GetPos() + 1;
                blkdat >> buf;
                if (buf != params.MessageStart()) {
                    continue;
                }
                // read size
                blkdat >> nSize;
                if (nSize < 80 || nSize > MAX_BLOCK_SERIALIZED_SIZE)
                    continue;
            } catch (const std::exception&) {
                // no valid block header found; don't complain
                // (this happens at the end of every blk.dat file)
                break;
            }
            try {
                // read block header
                const uint64_t nBlockPos{blkdat.GetPos()};
                if (dbp)
                    dbp->nPos = nBlockPos;
                blkdat.SetLimit(nBlockPos + nSize);
                CBlockHeader header;
                blkdat >> header;
                const uint256 hash{header.GetHash()};
                // Skip the rest of this block (this may read from disk into memory); position to the marker before the
                // next block, but it's still possible to rewind to the start of the current block (without a disk read).
                nRewind = nBlockPos + nSize;
                blkdat.SkipTo(nRewind);

                std::shared_ptr<CBlock> pblock{}; // needs to remain available after the cs_main lock is released to avoid duplicate reads from disk

                {
                    LOCK(cs_main);
                    // detect out of order blocks, and store them for later
                    if (hash != params.GetConsensus().hashGenesisBlock && !m_blockman.LookupBlockIndex(header.hashPrevBlock)) {
                        LogPrint(BCLog::REINDEX, "%s: Out of order block %s, parent %s not known\n", __func__, hash.ToString(),
                                 header.hashPrevBlock.ToString());
                        if (dbp && blocks_with_unknown_parent) {
                            blocks_with_unknown_parent->emplace(header.hashPrevBlock, *dbp);
                        }
                        continue;
                    }

                    // process in case the block isn't known yet
                    const CBlockIndex* pindex = m_blockman.LookupBlockIndex(hash);
                    if (!pindex || (pindex->nStatus & BLOCK_HAVE_DATA) == 0) {
                        // This block can be processed immediately; rewind to its start, read and deserialize it.
                        blkdat.SetPos(nBlockPos);
                        pblock = std::make_shared<CBlock>();
                        blkdat >> TX_WITH_WITNESS(*pblock);
                        nRewind = blkdat.GetPos();

                        BlockValidationState state;
                        if (AcceptBlock(pblock, state, nullptr, true, dbp, nullptr, true)) {
                            nLoaded++;
                        }
                        if (state.IsError()) {
                            break;
                        }
                    } else if (hash != params.GetConsensus().hashGenesisBlock && pindex->nHeight % 1000 == 0) {
                        LogPrint(BCLog::REINDEX, "Block Import: already had block %s at height %d\n", hash.ToString(), pindex->nHeight);
                    }
                }

                // Activate the genesis block so normal node progress can continue
                if (hash == params.GetConsensus().hashGenesisBlock) {
                    bool genesis_activation_failure = false;
                    for (auto c : GetAll()) {
                        BlockValidationState state;
                        if (!c->ActivateBestChain(state, nullptr)) {
                            genesis_activation_failure = true;
                            break;
                        }
                    }
                    if (genesis_activation_failure) {
                        break;
                    }
                }

                if (m_blockman.IsPruneMode() && m_blockman.m_blockfiles_indexed && pblock) {
                    // must update the tip for pruning to work while importing with -loadblock.
                    // this is a tradeoff to conserve disk space at the expense of time
                    // spent updating the tip to be able to prune.
                    // otherwise, ActivateBestChain won't be called by the import process
                    // until after all of the block files are loaded. ActivateBestChain can be
                    // called by concurrent network message processing. but, that is not
                    // reliable for the purpose of pruning while importing.
                    bool activation_failure = false;
                    for (auto c : GetAll()) {
                        BlockValidationState state;
                        if (!c->ActivateBestChain(state, pblock)) {
                            LogPrint(BCLog::REINDEX, "failed to activate chain (%s)\n", state.ToString());
                            activation_failure = true;
                            break;
                        }
                    }
                    if (activation_failure) {
                        break;
                    }
                }

                NotifyHeaderTip();

                if (!blocks_with_unknown_parent) continue;

                // Recursively process earlier encountered successors of this block
                std::deque<uint256> queue;
                queue.push_back(hash);
                while (!queue.empty()) {
                    uint256 head = queue.front();
                    queue.pop_front();
                    auto range = blocks_with_unknown_parent->equal_range(head);
                    while (range.first != range.second) {
                        std::multimap<uint256, FlatFilePos>::iterator it = range.first;
                        std::shared_ptr<CBlock> pblockrecursive = std::make_shared<CBlock>();
                        if (m_blockman.ReadBlockFromDisk(*pblockrecursive, it->second)) {
                            LogPrint(BCLog::REINDEX, "%s: Processing out of order child %s of %s\n", __func__, pblockrecursive->GetHash().ToString(),
                                    head.ToString());
                            LOCK(cs_main);
                            BlockValidationState dummy;
                            if (AcceptBlock(pblockrecursive, dummy, nullptr, true, &it->second, nullptr, true)) {
                                nLoaded++;
                                queue.push_back(pblockrecursive->GetHash());
                            }
                        }
                        range.first++;
                        blocks_with_unknown_parent->erase(it);
                        NotifyHeaderTip();
                    }
                }
            } catch (const std::exception& e) {
                // historical bugs added extra data to the block files that does not deserialize cleanly.
                // commonly this data is between readable blocks, but it does not really matter. such data is not fatal to the import process.
                // the code that reads the block files deals with invalid data by simply ignoring it.
                // it continues to search for the next {4 byte magic message start bytes + 4 byte length + block} that does deserialize cleanly
                // and passes all of the other block validation checks dealing with POW and the merkle root, etc...
                // we merely note with this informational log message when unexpected data is encountered.
                // we could also be experiencing a storage system read error, or a read of a previous bad write. these are possible, but
                // less likely scenarios. we don't have enough information to tell a difference here.
                // the reindex process is not the place to attempt to clean and/or compact the block files. if so desired, a studious node operator
                // may use knowledge of the fact that the block files are not entirely pristine in order to prepare a set of pristine, and
                // perhaps ordered, block files for later reindexing.
                LogPrint(BCLog::REINDEX, "%s: unexpected data at file offset 0x%x - %s. continuing\n", __func__, (nRewind - 1), e.what());
            }
        }
    } catch (const std::runtime_error& e) {
        GetNotifications().fatalError(strprintf(_("System error while loading external block file: %s"), e.what()));
    }
    LogPrintf("Loaded %i blocks from external file in %dms\n", nLoaded, Ticks<std::chrono::milliseconds>(SteadyClock::now() - start));
}

bool ChainstateManager::ShouldCheckBlockIndex() const
{
    // Assert to verify Flatten() has been called.
    if (!*Assert(m_options.check_block_index)) return false;
    if (FastRandomContext().randrange(*m_options.check_block_index) >= 1) return false;
    return true;
}

void ChainstateManager::CheckBlockIndex()
{
    if (!ShouldCheckBlockIndex()) {
        return;
    }

    LOCK(cs_main);

    // During a reindex, we read the genesis block and call CheckBlockIndex before ActivateBestChain,
    // so we have the genesis block in m_blockman.m_block_index but no active chain. (A few of the
    // tests when iterating the block tree require that m_chain has been initialized.)
    if (ActiveChain().Height() < 0) {
        assert(m_blockman.m_block_index.size() <= 1);
        return;
    }

    // Build forward-pointing data structure for the entire block tree.
    // For performance reasons, indexes of the best header chain are stored in a vector (within CChain).
    // All remaining blocks are stored in a multimap.
    // The best header chain can differ from the active chain: E.g. its entries may belong to blocks that
    // are not yet validated.
    CChain best_hdr_chain;
    assert(m_best_header);
    best_hdr_chain.SetTip(*m_best_header);

    std::multimap<CBlockIndex*,CBlockIndex*> forward;
    for (auto& [_, block_index] : m_blockman.m_block_index) {
        // Only save indexes in forward that are not part of the best header chain.
        if (!best_hdr_chain.Contains(&block_index)) {
            // Only genesis, which must be part of the best header chain, can have a nullptr parent.
            assert(block_index.pprev);
            forward.emplace(block_index.pprev, &block_index);
        }
    }
    assert(forward.size() + best_hdr_chain.Height() + 1 == m_blockman.m_block_index.size());

    CBlockIndex* pindex = best_hdr_chain[0];
    assert(pindex);
    // Iterate over the entire block tree, using depth-first search.
    // Along the way, remember whether there are blocks on the path from genesis
    // block being explored which are the first to have certain properties.
    size_t nNodes = 0;
    int nHeight = 0;
    CBlockIndex* pindexFirstInvalid = nullptr; // Oldest ancestor of pindex which is invalid.
    CBlockIndex* pindexFirstMissing = nullptr; // Oldest ancestor of pindex which does not have BLOCK_HAVE_DATA, since assumeutxo snapshot if used.
    CBlockIndex* pindexFirstNeverProcessed = nullptr; // Oldest ancestor of pindex for which nTx == 0, since assumeutxo snapshot if used.
    CBlockIndex* pindexFirstNotTreeValid = nullptr; // Oldest ancestor of pindex which does not have BLOCK_VALID_TREE (regardless of being valid or not).
    CBlockIndex* pindexFirstNotTransactionsValid = nullptr; // Oldest ancestor of pindex which does not have BLOCK_VALID_TRANSACTIONS (regardless of being valid or not), since assumeutxo snapshot if used.
    CBlockIndex* pindexFirstNotChainValid = nullptr; // Oldest ancestor of pindex which does not have BLOCK_VALID_CHAIN (regardless of being valid or not), since assumeutxo snapshot if used.
    CBlockIndex* pindexFirstNotScriptsValid = nullptr; // Oldest ancestor of pindex which does not have BLOCK_VALID_SCRIPTS (regardless of being valid or not), since assumeutxo snapshot if used.

    // After checking an assumeutxo snapshot block, reset pindexFirst pointers
    // to earlier blocks that have not been downloaded or validated yet, so
    // checks for later blocks can assume the earlier blocks were validated and
    // be stricter, testing for more requirements.
    const CBlockIndex* snap_base{GetSnapshotBaseBlock()};
    CBlockIndex *snap_first_missing{}, *snap_first_notx{}, *snap_first_notv{}, *snap_first_nocv{}, *snap_first_nosv{};
    auto snap_update_firsts = [&] {
        if (pindex == snap_base) {
            std::swap(snap_first_missing, pindexFirstMissing);
            std::swap(snap_first_notx, pindexFirstNeverProcessed);
            std::swap(snap_first_notv, pindexFirstNotTransactionsValid);
            std::swap(snap_first_nocv, pindexFirstNotChainValid);
            std::swap(snap_first_nosv, pindexFirstNotScriptsValid);
        }
    };

    while (pindex != nullptr) {
        nNodes++;
        if (pindexFirstInvalid == nullptr && pindex->nStatus & BLOCK_FAILED_VALID) pindexFirstInvalid = pindex;
        if (pindexFirstMissing == nullptr && !(pindex->nStatus & BLOCK_HAVE_DATA)) {
            pindexFirstMissing = pindex;
        }
        if (pindexFirstNeverProcessed == nullptr && pindex->nTx == 0) pindexFirstNeverProcessed = pindex;
        if (pindex->pprev != nullptr && pindexFirstNotTreeValid == nullptr && (pindex->nStatus & BLOCK_VALID_MASK) < BLOCK_VALID_TREE) pindexFirstNotTreeValid = pindex;

        if (pindex->pprev != nullptr) {
            if (pindexFirstNotTransactionsValid == nullptr &&
                    (pindex->nStatus & BLOCK_VALID_MASK) < BLOCK_VALID_TRANSACTIONS) {
                pindexFirstNotTransactionsValid = pindex;
            }

            if (pindexFirstNotChainValid == nullptr &&
                    (pindex->nStatus & BLOCK_VALID_MASK) < BLOCK_VALID_CHAIN) {
                pindexFirstNotChainValid = pindex;
            }

            if (pindexFirstNotScriptsValid == nullptr &&
                    (pindex->nStatus & BLOCK_VALID_MASK) < BLOCK_VALID_SCRIPTS) {
                pindexFirstNotScriptsValid = pindex;
            }
        }

        // Begin: actual consistency checks.
        if (pindex->pprev == nullptr) {
            // Genesis block checks.
            assert(pindex->GetBlockHash() == GetConsensus().hashGenesisBlock); // Genesis block's hash must match.
            for (auto c : GetAll()) {
                if (c->m_chain.Genesis() != nullptr) {
                    assert(pindex == c->m_chain.Genesis()); // The chain's genesis block must be this block.
                }
            }
        }
        if (!pindex->HaveNumChainTxs()) assert(pindex->nSequenceId <= 0); // nSequenceId can't be set positive for blocks that aren't linked (negative is used for preciousblock)
        // VALID_TRANSACTIONS is equivalent to nTx > 0 for all nodes (whether or not pruning has occurred).
        // HAVE_DATA is only equivalent to nTx > 0 (or VALID_TRANSACTIONS) if no pruning has occurred.
        if (!m_blockman.m_have_pruned) {
            // If we've never pruned, then HAVE_DATA should be equivalent to nTx > 0
            assert(!(pindex->nStatus & BLOCK_HAVE_DATA) == (pindex->nTx == 0));
            assert(pindexFirstMissing == pindexFirstNeverProcessed);
        } else {
            // If we have pruned, then we can only say that HAVE_DATA implies nTx > 0
            if (pindex->nStatus & BLOCK_HAVE_DATA) assert(pindex->nTx > 0);
        }
        if (pindex->nStatus & BLOCK_HAVE_UNDO) assert(pindex->nStatus & BLOCK_HAVE_DATA);
        if (snap_base && snap_base->GetAncestor(pindex->nHeight) == pindex) {
            // Assumed-valid blocks should connect to the main chain.
            assert((pindex->nStatus & BLOCK_VALID_MASK) >= BLOCK_VALID_TREE);
        }
        // There should only be an nTx value if we have
        // actually seen a block's transactions.
        assert(((pindex->nStatus & BLOCK_VALID_MASK) >= BLOCK_VALID_TRANSACTIONS) == (pindex->nTx > 0)); // This is pruning-independent.
        // All parents having had data (at some point) is equivalent to all parents being VALID_TRANSACTIONS, which is equivalent to HaveNumChainTxs().
        // HaveNumChainTxs will also be set in the assumeutxo snapshot block from snapshot metadata.
        assert((pindexFirstNeverProcessed == nullptr || pindex == snap_base) == pindex->HaveNumChainTxs());
        assert((pindexFirstNotTransactionsValid == nullptr || pindex == snap_base) == pindex->HaveNumChainTxs());
        assert(pindex->nHeight == nHeight); // nHeight must be consistent.
        assert(pindex->pprev == nullptr || pindex->nChainWork >= pindex->pprev->nChainWork); // For every block except the genesis block, the chainwork must be larger than the parent's.
        assert(nHeight < 2 || (pindex->pskip && (pindex->pskip->nHeight < nHeight))); // The pskip pointer must point back for all but the first 2 blocks.
        assert(pindexFirstNotTreeValid == nullptr); // All m_blockman.m_block_index entries must at least be TREE valid
        if ((pindex->nStatus & BLOCK_VALID_MASK) >= BLOCK_VALID_TREE) assert(pindexFirstNotTreeValid == nullptr); // TREE valid implies all parents are TREE valid
        if ((pindex->nStatus & BLOCK_VALID_MASK) >= BLOCK_VALID_CHAIN) assert(pindexFirstNotChainValid == nullptr); // CHAIN valid implies all parents are CHAIN valid
        if ((pindex->nStatus & BLOCK_VALID_MASK) >= BLOCK_VALID_SCRIPTS) assert(pindexFirstNotScriptsValid == nullptr); // SCRIPTS valid implies all parents are SCRIPTS valid
        if (pindexFirstInvalid == nullptr) {
            // Checks for not-invalid blocks.
            assert((pindex->nStatus & BLOCK_FAILED_MASK) == 0); // The failed mask cannot be set for blocks without invalid parents.
        }
        // Make sure m_chain_tx_count sum is correctly computed.
        if (!pindex->pprev) {
            // If no previous block, nTx and m_chain_tx_count must be the same.
            assert(pindex->m_chain_tx_count == pindex->nTx);
        } else if (pindex->pprev->m_chain_tx_count > 0 && pindex->nTx > 0) {
            // If previous m_chain_tx_count is set and number of transactions in block is known, sum must be set.
            assert(pindex->m_chain_tx_count == pindex->nTx + pindex->pprev->m_chain_tx_count);
        } else {
            // Otherwise m_chain_tx_count should only be set if this is a snapshot
            // block, and must be set if it is.
            assert((pindex->m_chain_tx_count != 0) == (pindex == snap_base));
        }

        // Chainstate-specific checks on setBlockIndexCandidates
        for (auto c : GetAll()) {
            if (c->m_chain.Tip() == nullptr) continue;
            // Two main factors determine whether pindex is a candidate in
            // setBlockIndexCandidates:
            //
            // - If pindex has less work than the chain tip, it should not be a
            //   candidate, and this will be asserted below. Otherwise it is a
            //   potential candidate.
            //
            // - If pindex or one of its parent blocks back to the genesis block
            //   or an assumeutxo snapshot never downloaded transactions
            //   (pindexFirstNeverProcessed is non-null), it should not be a
            //   candidate, and this will be asserted below. The only exception
            //   is if pindex itself is an assumeutxo snapshot block. Then it is
            //   also a potential candidate.
            if (!CBlockIndexWorkComparator()(pindex, c->m_chain.Tip()) && (pindexFirstNeverProcessed == nullptr || pindex == snap_base)) {
                // If pindex was detected as invalid (pindexFirstInvalid is
                // non-null), it is not required to be in
                // setBlockIndexCandidates.
                if (pindexFirstInvalid == nullptr) {
                    // If pindex and all its parents back to the genesis block
                    // or an assumeutxo snapshot block downloaded transactions,
                    // and the transactions were not pruned (pindexFirstMissing
                    // is null), it is a potential candidate. The check
                    // excludes pruned blocks, because if any blocks were
                    // pruned between pindex and the current chain tip, pindex will
                    // only temporarily be added to setBlockIndexCandidates,
                    // before being moved to m_blocks_unlinked. This check
                    // could be improved to verify that if all blocks between
                    // the chain tip and pindex have data, pindex must be a
                    // candidate.
                    //
                    // If pindex is the chain tip, it also is a potential
                    // candidate.
                    //
                    // If the chainstate was loaded from a snapshot and pindex
                    // is the base of the snapshot, pindex is also a potential
                    // candidate.
                    if (pindexFirstMissing == nullptr || pindex == c->m_chain.Tip() || pindex == c->SnapshotBase()) {
                        // If this chainstate is the active chainstate, pindex
                        // must be in setBlockIndexCandidates. Otherwise, this
                        // chainstate is a background validation chainstate, and
                        // pindex only needs to be added if it is an ancestor of
                        // the snapshot that is being validated.
                        if (c == &ActiveChainstate() || snap_base->GetAncestor(pindex->nHeight) == pindex) {
                            assert(c->setBlockIndexCandidates.count(pindex));
                        }
                    }
                    // If some parent is missing, then it could be that this block was in
                    // setBlockIndexCandidates but had to be removed because of the missing data.
                    // In this case it must be in m_blocks_unlinked -- see test below.
                }
            } else { // If this block sorts worse than the current tip or some ancestor's block has never been seen, it cannot be in setBlockIndexCandidates.
                assert(c->setBlockIndexCandidates.count(pindex) == 0);
            }
        }
        // Check whether this block is in m_blocks_unlinked.
        std::pair<std::multimap<CBlockIndex*,CBlockIndex*>::iterator,std::multimap<CBlockIndex*,CBlockIndex*>::iterator> rangeUnlinked = m_blockman.m_blocks_unlinked.equal_range(pindex->pprev);
        bool foundInUnlinked = false;
        while (rangeUnlinked.first != rangeUnlinked.second) {
            assert(rangeUnlinked.first->first == pindex->pprev);
            if (rangeUnlinked.first->second == pindex) {
                foundInUnlinked = true;
                break;
            }
            rangeUnlinked.first++;
        }
        if (pindex->pprev && (pindex->nStatus & BLOCK_HAVE_DATA) && pindexFirstNeverProcessed != nullptr && pindexFirstInvalid == nullptr) {
            // If this block has block data available, some parent was never received, and has no invalid parents, it must be in m_blocks_unlinked.
            assert(foundInUnlinked);
        }
        if (!(pindex->nStatus & BLOCK_HAVE_DATA)) assert(!foundInUnlinked); // Can't be in m_blocks_unlinked if we don't HAVE_DATA
        if (pindexFirstMissing == nullptr) assert(!foundInUnlinked); // We aren't missing data for any parent -- cannot be in m_blocks_unlinked.
        if (pindex->pprev && (pindex->nStatus & BLOCK_HAVE_DATA) && pindexFirstNeverProcessed == nullptr && pindexFirstMissing != nullptr) {
            // We HAVE_DATA for this block, have received data for all parents at some point, but we're currently missing data for some parent.
            assert(m_blockman.m_have_pruned);
            // This block may have entered m_blocks_unlinked if:
            //  - it has a descendant that at some point had more work than the
            //    tip, and
            //  - we tried switching to that descendant but were missing
            //    data for some intermediate block between m_chain and the
            //    tip.
            // So if this block is itself better than any m_chain.Tip() and it wasn't in
            // setBlockIndexCandidates, then it must be in m_blocks_unlinked.
            for (auto c : GetAll()) {
                const bool is_active = c == &ActiveChainstate();
                if (!CBlockIndexWorkComparator()(pindex, c->m_chain.Tip()) && c->setBlockIndexCandidates.count(pindex) == 0) {
                    if (pindexFirstInvalid == nullptr) {
                        if (is_active || snap_base->GetAncestor(pindex->nHeight) == pindex) {
                            assert(foundInUnlinked);
                        }
                    }
                }
            }
        }
        // assert(pindex->GetBlockHash() == pindex->GetBlockHeader().GetHash()); // Perhaps too slow
        // End: actual consistency checks.


        // Try descending into the first subnode. Always process forks first and the best header chain after.
        snap_update_firsts();
        std::pair<std::multimap<CBlockIndex*,CBlockIndex*>::iterator,std::multimap<CBlockIndex*,CBlockIndex*>::iterator> range = forward.equal_range(pindex);
        if (range.first != range.second) {
            // A subnode not part of the best header chain was found.
            pindex = range.first->second;
            nHeight++;
            continue;
        } else if (best_hdr_chain.Contains(pindex)) {
            // Descend further into best header chain.
            nHeight++;
            pindex = best_hdr_chain[nHeight];
            if (!pindex) break; // we are finished, since the best header chain is always processed last
            continue;
        }
        // This is a leaf node.
        // Move upwards until we reach a node of which we have not yet visited the last child.
        while (pindex) {
            // We are going to either move to a parent or a sibling of pindex.
            snap_update_firsts();
            // If pindex was the first with a certain property, unset the corresponding variable.
            if (pindex == pindexFirstInvalid) pindexFirstInvalid = nullptr;
            if (pindex == pindexFirstMissing) pindexFirstMissing = nullptr;
            if (pindex == pindexFirstNeverProcessed) pindexFirstNeverProcessed = nullptr;
            if (pindex == pindexFirstNotTreeValid) pindexFirstNotTreeValid = nullptr;
            if (pindex == pindexFirstNotTransactionsValid) pindexFirstNotTransactionsValid = nullptr;
            if (pindex == pindexFirstNotChainValid) pindexFirstNotChainValid = nullptr;
            if (pindex == pindexFirstNotScriptsValid) pindexFirstNotScriptsValid = nullptr;
            // Find our parent.
            CBlockIndex* pindexPar = pindex->pprev;
            // Find which child we just visited.
            std::pair<std::multimap<CBlockIndex*,CBlockIndex*>::iterator,std::multimap<CBlockIndex*,CBlockIndex*>::iterator> rangePar = forward.equal_range(pindexPar);
            while (rangePar.first->second != pindex) {
                assert(rangePar.first != rangePar.second); // Our parent must have at least the node we're coming from as child.
                rangePar.first++;
            }
            // Proceed to the next one.
            rangePar.first++;
            if (rangePar.first != rangePar.second) {
                // Move to a sibling not part of the best header chain.
                pindex = rangePar.first->second;
                break;
            } else if (pindexPar == best_hdr_chain[nHeight - 1]) {
                // Move to pindex's sibling on the best-chain, if it has one.
                pindex = best_hdr_chain[nHeight];
                // There will not be a next block if (and only if) parent block is the best header.
                assert((pindex == nullptr) == (pindexPar == best_hdr_chain.Tip()));
                break;
            } else {
                // Move up further.
                pindex = pindexPar;
                nHeight--;
                continue;
            }
        }
    }

    // Check that we actually traversed the entire block index.
    assert(nNodes == forward.size() + best_hdr_chain.Height() + 1);
}

std::string Chainstate::ToString()
{
    AssertLockHeld(::cs_main);
    CBlockIndex* tip = m_chain.Tip();
    return strprintf("Chainstate [%s] @ height %d (%s)",
                     m_from_snapshot_blockhash ? "snapshot" : "ibd",
                     tip ? tip->nHeight : -1, tip ? tip->GetBlockHash().ToString() : "null");
}

bool Chainstate::ResizeCoinsCaches(size_t coinstip_size, size_t coinsdb_size)
{
    AssertLockHeld(::cs_main);
    if (coinstip_size == m_coinstip_cache_size_bytes &&
            coinsdb_size == m_coinsdb_cache_size_bytes) {
        // Cache sizes are unchanged, no need to continue.
        return true;
    }
    size_t old_coinstip_size = m_coinstip_cache_size_bytes;
    m_coinstip_cache_size_bytes = coinstip_size;
    m_coinsdb_cache_size_bytes = coinsdb_size;
    CoinsDB().ResizeCache(coinsdb_size);

    LogPrintf("[%s] resized coinsdb cache to %.1f MiB\n",
        this->ToString(), coinsdb_size * (1.0 / 1024 / 1024));
    LogPrintf("[%s] resized coinstip cache to %.1f MiB\n",
        this->ToString(), coinstip_size * (1.0 / 1024 / 1024));

    BlockValidationState state;
    bool ret;

    if (coinstip_size > old_coinstip_size) {
        // Likely no need to flush if cache sizes have grown.
        ret = FlushStateToDisk(state, FlushStateMode::IF_NEEDED);
    } else {
        // Otherwise, flush state to disk and deallocate the in-memory coins map.
        ret = FlushStateToDisk(state, FlushStateMode::ALWAYS);
    }
    return ret;
}

//! Guess how far we are in the verification process at the given block index
//! require cs_main if pindex has not been validated yet (because m_chain_tx_count might be unset)
double GuessVerificationProgress(const ChainTxData& data, const CBlockIndex *pindex) {
    if (pindex == nullptr)
        return 0.0;

    if (!Assume(pindex->m_chain_tx_count > 0)) {
        LogWarning("Internal bug detected: block %d has unset m_chain_tx_count (%s %s). Please report this issue here: %s\n",
                   pindex->nHeight, PACKAGE_NAME, FormatFullVersion(), PACKAGE_BUGREPORT);
        return 0.0;
    }

    int64_t nNow = time(nullptr);

    double fTxTotal;

    if (pindex->m_chain_tx_count <= data.tx_count) {
        fTxTotal = data.tx_count + (nNow - data.nTime) * data.dTxRate;
    } else {
        fTxTotal = pindex->m_chain_tx_count + (nNow - pindex->GetBlockTime()) * data.dTxRate;
    }

    return std::min<double>(pindex->m_chain_tx_count / fTxTotal, 1.0);
}

std::optional<uint256> ChainstateManager::SnapshotBlockhash() const
{
    LOCK(::cs_main);
    if (m_active_chainstate && m_active_chainstate->m_from_snapshot_blockhash) {
        // If a snapshot chainstate exists, it will always be our active.
        return m_active_chainstate->m_from_snapshot_blockhash;
    }
    return std::nullopt;
}

std::vector<Chainstate*> ChainstateManager::GetAll()
{
    LOCK(::cs_main);
    std::vector<Chainstate*> out;

    for (Chainstate* cs : {m_ibd_chainstate.get(), m_snapshot_chainstate.get()}) {
        if (this->IsUsable(cs)) out.push_back(cs);
    }

    return out;
}

Chainstate& ChainstateManager::InitializeChainstate(CTxMemPool* mempool)
{
    AssertLockHeld(::cs_main);
    assert(!m_ibd_chainstate);
    assert(!m_active_chainstate);

    m_ibd_chainstate = std::make_unique<Chainstate>(mempool, m_blockman, *this);
    m_active_chainstate = m_ibd_chainstate.get();
    return *m_active_chainstate;
}

[[nodiscard]] static bool DeleteCoinsDBFromDisk(const fs::path db_path, bool is_snapshot)
    EXCLUSIVE_LOCKS_REQUIRED(::cs_main)
{
    AssertLockHeld(::cs_main);

    if (is_snapshot) {
        fs::path base_blockhash_path = db_path / node::SNAPSHOT_BLOCKHASH_FILENAME;

        try {
            bool existed = fs::remove(base_blockhash_path);
            if (!existed) {
                LogPrintf("[snapshot] snapshot chainstate dir being removed lacks %s file\n",
                          fs::PathToString(node::SNAPSHOT_BLOCKHASH_FILENAME));
            }
        } catch (const fs::filesystem_error& e) {
            LogPrintf("[snapshot] failed to remove file %s: %s\n",
                    fs::PathToString(base_blockhash_path), fsbridge::get_filesystem_error_message(e));
        }
    }

    std::string path_str = fs::PathToString(db_path);
    LogPrintf("Removing leveldb dir at %s\n", path_str);

    // We have to destruct before this call leveldb::DB in order to release the db
    // lock, otherwise `DestroyDB` will fail. See `leveldb::~DBImpl()`.
    const bool destroyed = DestroyDB(path_str);

    if (!destroyed) {
        LogPrintf("error: leveldb DestroyDB call failed on %s\n", path_str);
    }

    // Datadir should be removed from filesystem; otherwise initialization may detect
    // it on subsequent statups and get confused.
    //
    // If the base_blockhash_path removal above fails in the case of snapshot
    // chainstates, this will return false since leveldb won't remove a non-empty
    // directory.
    return destroyed && !fs::exists(db_path);
}

util::Result<CBlockIndex*> ChainstateManager::ActivateSnapshot(
        AutoFile& coins_file,
        const SnapshotMetadata& metadata,
        bool in_memory)
{
    uint256 base_blockhash = metadata.m_base_blockhash;

    if (this->SnapshotBlockhash()) {
        return util::Error{Untranslated("Can't activate a snapshot-based chainstate more than once")};
    }

    CBlockIndex* snapshot_start_block{};

    {
        LOCK(::cs_main);

        if (!GetParams().AssumeutxoForBlockhash(base_blockhash).has_value()) {
            auto available_heights = GetParams().GetAvailableSnapshotHeights();
            std::string heights_formatted = util::Join(available_heights, ", ", [&](const auto& i) { return util::ToString(i); });
            return util::Error{strprintf(Untranslated("assumeutxo block hash in snapshot metadata not recognized (hash: %s). The following snapshot heights are available: %s"),
                base_blockhash.ToString(),
                heights_formatted)};
        }

        snapshot_start_block = m_blockman.LookupBlockIndex(base_blockhash);
        if (!snapshot_start_block) {
            return util::Error{strprintf(Untranslated("The base block header (%s) must appear in the headers chain. Make sure all headers are syncing, and call loadtxoutset again"),
                          base_blockhash.ToString())};
        }

        bool start_block_invalid = snapshot_start_block->nStatus & BLOCK_FAILED_MASK;
        if (start_block_invalid) {
            return util::Error{strprintf(Untranslated("The base block header (%s) is part of an invalid chain"), base_blockhash.ToString())};
        }

        if (!m_best_header || m_best_header->GetAncestor(snapshot_start_block->nHeight) != snapshot_start_block) {
            return util::Error{Untranslated("A forked headers-chain with more work than the chain with the snapshot base block header exists. Please proceed to sync without AssumeUtxo.")};
        }

        auto mempool{m_active_chainstate->GetMempool()};
        if (mempool && mempool->size() > 0) {
            return util::Error{Untranslated("Can't activate a snapshot when mempool not empty")};
        }
    }

    int64_t current_coinsdb_cache_size{0};
    int64_t current_coinstip_cache_size{0};

    // Cache percentages to allocate to each chainstate.
    //
    // These particular percentages don't matter so much since they will only be
    // relevant during snapshot activation; caches are rebalanced at the conclusion of
    // this function. We want to give (essentially) all available cache capacity to the
    // snapshot to aid the bulk load later in this function.
    static constexpr double IBD_CACHE_PERC = 0.01;
    static constexpr double SNAPSHOT_CACHE_PERC = 0.99;

    {
        LOCK(::cs_main);
        // Resize the coins caches to ensure we're not exceeding memory limits.
        //
        // Allocate the majority of the cache to the incoming snapshot chainstate, since
        // (optimistically) getting to its tip will be the top priority. We'll need to call
        // `MaybeRebalanceCaches()` once we're done with this function to ensure
        // the right allocation (including the possibility that no snapshot was activated
        // and that we should restore the active chainstate caches to their original size).
        //
        current_coinsdb_cache_size = this->ActiveChainstate().m_coinsdb_cache_size_bytes;
        current_coinstip_cache_size = this->ActiveChainstate().m_coinstip_cache_size_bytes;

        // Temporarily resize the active coins cache to make room for the newly-created
        // snapshot chain.
        this->ActiveChainstate().ResizeCoinsCaches(
            static_cast<size_t>(current_coinstip_cache_size * IBD_CACHE_PERC),
            static_cast<size_t>(current_coinsdb_cache_size * IBD_CACHE_PERC));
    }

    auto snapshot_chainstate = WITH_LOCK(::cs_main,
        return std::make_unique<Chainstate>(
            /*mempool=*/nullptr, m_blockman, *this, base_blockhash));

    {
        LOCK(::cs_main);
        snapshot_chainstate->InitCoinsDB(
            static_cast<size_t>(current_coinsdb_cache_size * SNAPSHOT_CACHE_PERC),
            in_memory, false, "chainstate");
        snapshot_chainstate->InitCoinsCache(
            static_cast<size_t>(current_coinstip_cache_size * SNAPSHOT_CACHE_PERC));
    }

    auto cleanup_bad_snapshot = [&](bilingual_str reason) EXCLUSIVE_LOCKS_REQUIRED(::cs_main) {
        this->MaybeRebalanceCaches();

        // PopulateAndValidateSnapshot can return (in error) before the leveldb datadir
        // has been created, so only attempt removal if we got that far.
        if (auto snapshot_datadir = node::FindSnapshotChainstateDir(m_options.datadir)) {
            // We have to destruct leveldb::DB in order to release the db lock, otherwise
            // DestroyDB() (in DeleteCoinsDBFromDisk()) will fail. See `leveldb::~DBImpl()`.
            // Destructing the chainstate (and so resetting the coinsviews object) does this.
            snapshot_chainstate.reset();
            bool removed = DeleteCoinsDBFromDisk(*snapshot_datadir, /*is_snapshot=*/true);
            if (!removed) {
                GetNotifications().fatalError(strprintf(_("Failed to remove snapshot chainstate dir (%s). "
                    "Manually remove it before restarting.\n"), fs::PathToString(*snapshot_datadir)));
            }
        }
        return util::Error{std::move(reason)};
    };

    if (auto res{this->PopulateAndValidateSnapshot(*snapshot_chainstate, coins_file, metadata)}; !res) {
        LOCK(::cs_main);
        return cleanup_bad_snapshot(strprintf(Untranslated("Population failed: %s"), util::ErrorString(res)));
    }

    LOCK(::cs_main);  // cs_main required for rest of snapshot activation.

    // Do a final check to ensure that the snapshot chainstate is actually a more
    // work chain than the active chainstate; a user could have loaded a snapshot
    // very late in the IBD process, and we wouldn't want to load a useless chainstate.
    if (!CBlockIndexWorkComparator()(ActiveTip(), snapshot_chainstate->m_chain.Tip())) {
        return cleanup_bad_snapshot(Untranslated("work does not exceed active chainstate"));
    }
    // If not in-memory, persist the base blockhash for use during subsequent
    // initialization.
    if (!in_memory) {
        if (!node::WriteSnapshotBaseBlockhash(*snapshot_chainstate)) {
            return cleanup_bad_snapshot(Untranslated("could not write base blockhash"));
        }
    }

    assert(!m_snapshot_chainstate);
    m_snapshot_chainstate.swap(snapshot_chainstate);
    const bool chaintip_loaded = m_snapshot_chainstate->LoadChainTip();
    assert(chaintip_loaded);

    // Transfer possession of the mempool to the snapshot chainstate.
    // Mempool is empty at this point because we're still in IBD.
    Assert(m_active_chainstate->m_mempool->size() == 0);
    Assert(!m_snapshot_chainstate->m_mempool);
    m_snapshot_chainstate->m_mempool = m_active_chainstate->m_mempool;
    m_active_chainstate->m_mempool = nullptr;
    m_active_chainstate = m_snapshot_chainstate.get();
    m_blockman.m_snapshot_height = this->GetSnapshotBaseHeight();

    LogPrintf("[snapshot] successfully activated snapshot %s\n", base_blockhash.ToString());
    LogPrintf("[snapshot] (%.2f MB)\n",
        m_snapshot_chainstate->CoinsTip().DynamicMemoryUsage() / (1000 * 1000));

    this->MaybeRebalanceCaches();
    return snapshot_start_block;
}

static void FlushSnapshotToDisk(CCoinsViewCache& coins_cache, bool snapshot_loaded)
{
    LOG_TIME_MILLIS_WITH_CATEGORY_MSG_ONCE(
        strprintf("%s (%.2f MB)",
                  snapshot_loaded ? "saving snapshot chainstate" : "flushing coins cache",
                  coins_cache.DynamicMemoryUsage() / (1000 * 1000)),
        BCLog::LogFlags::ALL);

    coins_cache.Flush();
}

struct StopHashingException : public std::exception
{
    const char* what() const noexcept override
    {
        return "ComputeUTXOStats interrupted.";
    }
};

static void SnapshotUTXOHashBreakpoint(const util::SignalInterrupt& interrupt)
{
    if (interrupt) throw StopHashingException();
}

util::Result<void> ChainstateManager::PopulateAndValidateSnapshot(
    Chainstate& snapshot_chainstate,
    AutoFile& coins_file,
    const SnapshotMetadata& metadata)
{
    // It's okay to release cs_main before we're done using `coins_cache` because we know
    // that nothing else will be referencing the newly created snapshot_chainstate yet.
    CCoinsViewCache& coins_cache = *WITH_LOCK(::cs_main, return &snapshot_chainstate.CoinsTip());

    uint256 base_blockhash = metadata.m_base_blockhash;

    CBlockIndex* snapshot_start_block = WITH_LOCK(::cs_main, return m_blockman.LookupBlockIndex(base_blockhash));

    if (!snapshot_start_block) {
        // Needed for ComputeUTXOStats to determine the
        // height and to avoid a crash when base_blockhash.IsNull()
        return util::Error{strprintf(Untranslated("Did not find snapshot start blockheader %s"),
                  base_blockhash.ToString())};
    }

    int base_height = snapshot_start_block->nHeight;
    const auto& maybe_au_data = GetParams().AssumeutxoForHeight(base_height);

    if (!maybe_au_data) {
        return util::Error{strprintf(Untranslated("Assumeutxo height in snapshot metadata not recognized "
                  "(%d) - refusing to load snapshot"), base_height)};
    }

    const AssumeutxoData& au_data = *maybe_au_data;

    // This work comparison is a duplicate check with the one performed later in
    // ActivateSnapshot(), but is done so that we avoid doing the long work of staging
    // a snapshot that isn't actually usable.
    if (WITH_LOCK(::cs_main, return !CBlockIndexWorkComparator()(ActiveTip(), snapshot_start_block))) {
        return util::Error{Untranslated("Work does not exceed active chainstate")};
    }

    const uint64_t coins_count = metadata.m_coins_count;
    uint64_t coins_left = metadata.m_coins_count;

    LogPrintf("[snapshot] loading %d coins from snapshot %s\n", coins_left, base_blockhash.ToString());
    int64_t coins_processed{0};

    while (coins_left > 0) {
        try {
            Txid txid;
            coins_file >> txid;
            size_t coins_per_txid{0};
            coins_per_txid = ReadCompactSize(coins_file);

            if (coins_per_txid > coins_left) {
                return util::Error{Untranslated("Mismatch in coins count in snapshot metadata and actual snapshot data")};
            }

            for (size_t i = 0; i < coins_per_txid; i++) {
                COutPoint outpoint;
                Coin coin;
                outpoint.n = static_cast<uint32_t>(ReadCompactSize(coins_file));
                outpoint.hash = txid;
                coins_file >> coin;
                if (coin.nHeight > base_height ||
                    outpoint.n >= std::numeric_limits<decltype(outpoint.n)>::max() // Avoid integer wrap-around in coinstats.cpp:ApplyHash
                ) {
                    return util::Error{strprintf(Untranslated("Bad snapshot data after deserializing %d coins"),
                              coins_count - coins_left)};
                }
                if (!MoneyRange(coin.out.nValue)) {
                    return util::Error{strprintf(Untranslated("Bad snapshot data after deserializing %d coins - bad tx out value"),
                              coins_count - coins_left)};
                }
                coins_cache.EmplaceCoinInternalDANGER(std::move(outpoint), std::move(coin));

                --coins_left;
                ++coins_processed;

                if (coins_processed % 1000000 == 0) {
                    LogPrintf("[snapshot] %d coins loaded (%.2f%%, %.2f MB)\n",
                        coins_processed,
                        static_cast<float>(coins_processed) * 100 / static_cast<float>(coins_count),
                        coins_cache.DynamicMemoryUsage() / (1000 * 1000));
                }

                // Batch write and flush (if we need to) every so often.
                //
                // If our average Coin size is roughly 41 bytes, checking every 120,000 coins
                // means <5MB of memory imprecision.
                if (coins_processed % 120000 == 0) {
                    if (m_interrupt) {
                        return util::Error{Untranslated("Aborting after an interrupt was requested")};
                    }

                    const auto snapshot_cache_state = WITH_LOCK(::cs_main,
                        return snapshot_chainstate.GetCoinsCacheSizeState());

                    if (snapshot_cache_state >= CoinsCacheSizeState::CRITICAL) {
                        // This is a hack - we don't know what the actual best block is, but that
                        // doesn't matter for the purposes of flushing the cache here. We'll set this
                        // to its correct value (`base_blockhash`) below after the coins are loaded.
                        coins_cache.SetBestBlock(GetRandHash());

                        // No need to acquire cs_main since this chainstate isn't being used yet.
                        FlushSnapshotToDisk(coins_cache, /*snapshot_loaded=*/false);
                    }
                }
            }
        } catch (const std::ios_base::failure&) {
            return util::Error{strprintf(Untranslated("Bad snapshot format or truncated snapshot after deserializing %d coins"),
                      coins_processed)};
        }
    }

    // Important that we set this. This and the coins_cache accesses above are
    // sort of a layer violation, but either we reach into the innards of
    // CCoinsViewCache here or we have to invert some of the Chainstate to
    // embed them in a snapshot-activation-specific CCoinsViewCache bulk load
    // method.
    coins_cache.SetBestBlock(base_blockhash);

    bool out_of_coins{false};
    try {
        std::byte left_over_byte;
        coins_file >> left_over_byte;
    } catch (const std::ios_base::failure&) {
        // We expect an exception since we should be out of coins.
        out_of_coins = true;
    }
    if (!out_of_coins) {
        return util::Error{strprintf(Untranslated("Bad snapshot - coins left over after deserializing %d coins"),
            coins_count)};
    }

    LogPrintf("[snapshot] loaded %d (%.2f MB) coins from snapshot %s\n",
        coins_count,
        coins_cache.DynamicMemoryUsage() / (1000 * 1000),
        base_blockhash.ToString());

    // No need to acquire cs_main since this chainstate isn't being used yet.
    FlushSnapshotToDisk(coins_cache, /*snapshot_loaded=*/true);

    assert(coins_cache.GetBestBlock() == base_blockhash);

    // As above, okay to immediately release cs_main here since no other context knows
    // about the snapshot_chainstate.
    CCoinsViewDB* snapshot_coinsdb = WITH_LOCK(::cs_main, return &snapshot_chainstate.CoinsDB());

    std::optional<CCoinsStats> maybe_stats;

    try {
        maybe_stats = ComputeUTXOStats(
            CoinStatsHashType::HASH_SERIALIZED, snapshot_coinsdb, m_blockman, [&interrupt = m_interrupt] { SnapshotUTXOHashBreakpoint(interrupt); });
    } catch (StopHashingException const&) {
        return util::Error{Untranslated("Aborting after an interrupt was requested")};
    }
    if (!maybe_stats.has_value()) {
        return util::Error{Untranslated("Failed to generate coins stats")};
    }

    // Assert that the deserialized chainstate contents match the expected assumeutxo value.
    if (AssumeutxoHash{maybe_stats->hashSerialized} != au_data.hash_serialized) {
        return util::Error{strprintf(Untranslated("Bad snapshot content hash: expected %s, got %s"),
            au_data.hash_serialized.ToString(), maybe_stats->hashSerialized.ToString())};
    }

    snapshot_chainstate.m_chain.SetTip(*snapshot_start_block);

    // The remainder of this function requires modifying data protected by cs_main.
    LOCK(::cs_main);

    // Fake various pieces of CBlockIndex state:
    CBlockIndex* index = nullptr;

    // Don't make any modifications to the genesis block since it shouldn't be
    // necessary, and since the genesis block doesn't have normal flags like
    // BLOCK_VALID_SCRIPTS set.
    constexpr int AFTER_GENESIS_START{1};

    for (int i = AFTER_GENESIS_START; i <= snapshot_chainstate.m_chain.Height(); ++i) {
        index = snapshot_chainstate.m_chain[i];

        // Fake BLOCK_OPT_WITNESS so that Chainstate::NeedsRedownload()
        // won't ask to rewind the entire assumed-valid chain on startup.
        if (DeploymentActiveAt(*index, *this, Consensus::DEPLOYMENT_SEGWIT)) {
            index->nStatus |= BLOCK_OPT_WITNESS;
        }

        m_blockman.m_dirty_blockindex.insert(index);
        // Changes to the block index will be flushed to disk after this call
        // returns in `ActivateSnapshot()`, when `MaybeRebalanceCaches()` is
        // called, since we've added a snapshot chainstate and therefore will
        // have to downsize the IBD chainstate, which will result in a call to
        // `FlushStateToDisk(ALWAYS)`.
    }

    assert(index);
    assert(index == snapshot_start_block);
    index->m_chain_tx_count = au_data.m_chain_tx_count;
    snapshot_chainstate.setBlockIndexCandidates.insert(snapshot_start_block);

    LogPrintf("[snapshot] validated snapshot (%.2f MB)\n",
        coins_cache.DynamicMemoryUsage() / (1000 * 1000));
    return {};
}

// Currently, this function holds cs_main for its duration, which could be for
// multiple minutes due to the ComputeUTXOStats call. This hold is necessary
// because we need to avoid advancing the background validation chainstate
// farther than the snapshot base block - and this function is also invoked
// from within ConnectTip, i.e. from within ActivateBestChain, so cs_main is
// held anyway.
//
// Eventually (TODO), we could somehow separate this function's runtime from
// maintenance of the active chain, but that will either require
//
//  (i) setting `m_disabled` immediately and ensuring all chainstate accesses go
//      through IsUsable() checks, or
//
//  (ii) giving each chainstate its own lock instead of using cs_main for everything.
SnapshotCompletionResult ChainstateManager::MaybeCompleteSnapshotValidation()
{
    AssertLockHeld(cs_main);
    if (m_ibd_chainstate.get() == &this->ActiveChainstate() ||
            !this->IsUsable(m_snapshot_chainstate.get()) ||
            !this->IsUsable(m_ibd_chainstate.get()) ||
            !m_ibd_chainstate->m_chain.Tip()) {
       // Nothing to do - this function only applies to the background
       // validation chainstate.
       return SnapshotCompletionResult::SKIPPED;
    }
    const int snapshot_tip_height = this->ActiveHeight();
    const int snapshot_base_height = *Assert(this->GetSnapshotBaseHeight());
    const CBlockIndex& index_new = *Assert(m_ibd_chainstate->m_chain.Tip());

    if (index_new.nHeight < snapshot_base_height) {
        // Background IBD not complete yet.
        return SnapshotCompletionResult::SKIPPED;
    }

    assert(SnapshotBlockhash());
    uint256 snapshot_blockhash = *Assert(SnapshotBlockhash());

    auto handle_invalid_snapshot = [&]() EXCLUSIVE_LOCKS_REQUIRED(::cs_main) {
        bilingual_str user_error = strprintf(_(
            "%s failed to validate the -assumeutxo snapshot state. "
            "This indicates a hardware problem, or a bug in the software, or a "
            "bad software modification that allowed an invalid snapshot to be "
            "loaded. As a result of this, the node will shut down and stop using any "
            "state that was built on the snapshot, resetting the chain height "
            "from %d to %d. On the next "
            "restart, the node will resume syncing from %d "
            "without using any snapshot data. "
            "Please report this incident to %s, including how you obtained the snapshot. "
            "The invalid snapshot chainstate will be left on disk in case it is "
            "helpful in diagnosing the issue that caused this error."),
            PACKAGE_NAME, snapshot_tip_height, snapshot_base_height, snapshot_base_height, PACKAGE_BUGREPORT
        );

        LogError("[snapshot] !!! %s\n", user_error.original);
        LogError("[snapshot] deleting snapshot, reverting to validated chain, and stopping node\n");

        m_active_chainstate = m_ibd_chainstate.get();
        m_snapshot_chainstate->m_disabled = true;
        assert(!this->IsUsable(m_snapshot_chainstate.get()));
        assert(this->IsUsable(m_ibd_chainstate.get()));

        auto rename_result = m_snapshot_chainstate->InvalidateCoinsDBOnDisk();
        if (!rename_result) {
            user_error = strprintf(Untranslated("%s\n%s"), user_error, util::ErrorString(rename_result));
        }

        GetNotifications().fatalError(user_error);
    };

    if (index_new.GetBlockHash() != snapshot_blockhash) {
        LogPrintf("[snapshot] supposed base block %s does not match the "
          "snapshot base block %s (height %d). Snapshot is not valid.\n",
          index_new.ToString(), snapshot_blockhash.ToString(), snapshot_base_height);
        handle_invalid_snapshot();
        return SnapshotCompletionResult::BASE_BLOCKHASH_MISMATCH;
    }

    assert(index_new.nHeight == snapshot_base_height);

    int curr_height = m_ibd_chainstate->m_chain.Height();

    assert(snapshot_base_height == curr_height);
    assert(snapshot_base_height == index_new.nHeight);
    assert(this->IsUsable(m_snapshot_chainstate.get()));
    assert(this->GetAll().size() == 2);

    CCoinsViewDB& ibd_coins_db = m_ibd_chainstate->CoinsDB();
    m_ibd_chainstate->ForceFlushStateToDisk();

    const auto& maybe_au_data = m_options.chainparams.AssumeutxoForHeight(curr_height);
    if (!maybe_au_data) {
        LogPrintf("[snapshot] assumeutxo data not found for height "
            "(%d) - refusing to validate snapshot\n", curr_height);
        handle_invalid_snapshot();
        return SnapshotCompletionResult::MISSING_CHAINPARAMS;
    }

    const AssumeutxoData& au_data = *maybe_au_data;
    std::optional<CCoinsStats> maybe_ibd_stats;
    LogPrintf("[snapshot] computing UTXO stats for background chainstate to validate "
        "snapshot - this could take a few minutes\n");
    try {
        maybe_ibd_stats = ComputeUTXOStats(
            CoinStatsHashType::HASH_SERIALIZED,
            &ibd_coins_db,
            m_blockman,
            [&interrupt = m_interrupt] { SnapshotUTXOHashBreakpoint(interrupt); });
    } catch (StopHashingException const&) {
        return SnapshotCompletionResult::STATS_FAILED;
    }

    // XXX note that this function is slow and will hold cs_main for potentially minutes.
    if (!maybe_ibd_stats) {
        LogPrintf("[snapshot] failed to generate stats for validation coins db\n");
        // While this isn't a problem with the snapshot per se, this condition
        // prevents us from validating the snapshot, so we should shut down and let the
        // user handle the issue manually.
        handle_invalid_snapshot();
        return SnapshotCompletionResult::STATS_FAILED;
    }
    const auto& ibd_stats = *maybe_ibd_stats;

    // Compare the background validation chainstate's UTXO set hash against the hard-coded
    // assumeutxo hash we expect.
    //
    // TODO: For belt-and-suspenders, we could cache the UTXO set
    // hash for the snapshot when it's loaded in its chainstate's leveldb. We could then
    // reference that here for an additional check.
    if (AssumeutxoHash{ibd_stats.hashSerialized} != au_data.hash_serialized) {
        LogPrintf("[snapshot] hash mismatch: actual=%s, expected=%s\n",
            ibd_stats.hashSerialized.ToString(),
            au_data.hash_serialized.ToString());
        handle_invalid_snapshot();
        return SnapshotCompletionResult::HASH_MISMATCH;
    }

    LogPrintf("[snapshot] snapshot beginning at %s has been fully validated\n",
        snapshot_blockhash.ToString());

    m_ibd_chainstate->m_disabled = true;
    this->MaybeRebalanceCaches();

    return SnapshotCompletionResult::SUCCESS;
}

Chainstate& ChainstateManager::ActiveChainstate() const
{
    LOCK(::cs_main);
    assert(m_active_chainstate);
    return *m_active_chainstate;
}

bool ChainstateManager::IsSnapshotActive() const
{
    LOCK(::cs_main);
    return m_snapshot_chainstate && m_active_chainstate == m_snapshot_chainstate.get();
}

void ChainstateManager::MaybeRebalanceCaches()
{
    AssertLockHeld(::cs_main);
    bool ibd_usable = this->IsUsable(m_ibd_chainstate.get());
    bool snapshot_usable = this->IsUsable(m_snapshot_chainstate.get());
    assert(ibd_usable || snapshot_usable);

    if (ibd_usable && !snapshot_usable) {
        // Allocate everything to the IBD chainstate. This will always happen
        // when we are not using a snapshot.
        m_ibd_chainstate->ResizeCoinsCaches(m_total_coinstip_cache, m_total_coinsdb_cache);
    }
    else if (snapshot_usable && !ibd_usable) {
        // If background validation has completed and snapshot is our active chain...
        LogPrintf("[snapshot] allocating all cache to the snapshot chainstate\n");
        // Allocate everything to the snapshot chainstate.
        m_snapshot_chainstate->ResizeCoinsCaches(m_total_coinstip_cache, m_total_coinsdb_cache);
    }
    else if (ibd_usable && snapshot_usable) {
        // If both chainstates exist, determine who needs more cache based on IBD status.
        //
        // Note: shrink caches first so that we don't inadvertently overwhelm available memory.
        if (IsInitialBlockDownload()) {
            m_ibd_chainstate->ResizeCoinsCaches(
                m_total_coinstip_cache * 0.05, m_total_coinsdb_cache * 0.05);
            m_snapshot_chainstate->ResizeCoinsCaches(
                m_total_coinstip_cache * 0.95, m_total_coinsdb_cache * 0.95);
        } else {
            m_snapshot_chainstate->ResizeCoinsCaches(
                m_total_coinstip_cache * 0.05, m_total_coinsdb_cache * 0.05);
            m_ibd_chainstate->ResizeCoinsCaches(
                m_total_coinstip_cache * 0.95, m_total_coinsdb_cache * 0.95);
        }
    }
}

void ChainstateManager::ResetChainstates()
{
    m_ibd_chainstate.reset();
    m_snapshot_chainstate.reset();
    m_active_chainstate = nullptr;
}

/**
 * Apply default chain params to nullopt members.
 * This helps to avoid coding errors around the accidental use of the compare
 * operators that accept nullopt, thus ignoring the intended default value.
 */
static ChainstateManager::Options&& Flatten(ChainstateManager::Options&& opts)
{
    if (!opts.check_block_index.has_value()) opts.check_block_index = opts.chainparams.DefaultConsistencyChecks();
    if (!opts.minimum_chain_work.has_value()) opts.minimum_chain_work = UintToArith256(opts.chainparams.GetConsensus().nMinimumChainWork);
    if (!opts.assumed_valid_block.has_value()) opts.assumed_valid_block = opts.chainparams.GetConsensus().defaultAssumeValid;
    return std::move(opts);
}

ChainstateManager::ChainstateManager(const util::SignalInterrupt& interrupt, Options options, node::BlockManager::Options blockman_options)
    : m_script_check_queue{/*batch_size=*/128, options.worker_threads_num},
      m_interrupt{interrupt},
      m_options{Flatten(std::move(options))},
      m_blockman{interrupt, std::move(blockman_options)},
      m_validation_cache{m_options.script_execution_cache_bytes, m_options.signature_cache_bytes}
{
}

ChainstateManager::~ChainstateManager()
{
    LOCK(::cs_main);

    m_versionbitscache.Clear();
}

bool ChainstateManager::DetectSnapshotChainstate()
{
    assert(!m_snapshot_chainstate);
    std::optional<fs::path> path = node::FindSnapshotChainstateDir(m_options.datadir);
    if (!path) {
        return false;
    }
    std::optional<uint256> base_blockhash = node::ReadSnapshotBaseBlockhash(*path);
    if (!base_blockhash) {
        return false;
    }
    LogPrintf("[snapshot] detected active snapshot chainstate (%s) - loading\n",
        fs::PathToString(*path));

    this->ActivateExistingSnapshot(*base_blockhash);
    return true;
}

Chainstate& ChainstateManager::ActivateExistingSnapshot(uint256 base_blockhash)
{
    assert(!m_snapshot_chainstate);
    m_snapshot_chainstate =
        std::make_unique<Chainstate>(nullptr, m_blockman, *this, base_blockhash);
    LogPrintf("[snapshot] switching active chainstate to %s\n", m_snapshot_chainstate->ToString());

    // Mempool is empty at this point because we're still in IBD.
    Assert(m_active_chainstate->m_mempool->size() == 0);
    Assert(!m_snapshot_chainstate->m_mempool);
    m_snapshot_chainstate->m_mempool = m_active_chainstate->m_mempool;
    m_active_chainstate->m_mempool = nullptr;
    m_active_chainstate = m_snapshot_chainstate.get();
    return *m_snapshot_chainstate;
}

bool IsBIP30Repeat(const CBlockIndex& block_index)
{
    return (block_index.nHeight==91842 && block_index.GetBlockHash() == uint256{"00000000000a4d0a398161ffc163c503763b1f4360639393e0e4c8e300e0caec"}) ||
           (block_index.nHeight==91880 && block_index.GetBlockHash() == uint256{"00000000000743f190a18c5577a3c2d2a1f610ae9601ac046a38084ccb7cd721"});
}

bool IsBIP30Unspendable(const CBlockIndex& block_index)
{
    return (block_index.nHeight==91722 && block_index.GetBlockHash() == uint256{"00000000000271a2dc26e7667f8419f2e15416dc6955e5a6c6cdf3f2574dd08e"}) ||
           (block_index.nHeight==91812 && block_index.GetBlockHash() == uint256{"00000000000af0aed4792b1acee3d966af36cf5def14935db8de83d6f9306f2f"});
}

static fs::path GetSnapshotCoinsDBPath(Chainstate& cs) EXCLUSIVE_LOCKS_REQUIRED(::cs_main)
{
    AssertLockHeld(::cs_main);
    // Should never be called on a non-snapshot chainstate.
    assert(cs.m_from_snapshot_blockhash);
    auto storage_path_maybe = cs.CoinsDB().StoragePath();
    // Should never be called with a non-existent storage path.
    assert(storage_path_maybe);
    return *storage_path_maybe;
}

util::Result<void> Chainstate::InvalidateCoinsDBOnDisk()
{
    fs::path snapshot_datadir = GetSnapshotCoinsDBPath(*this);

    // Coins views no longer usable.
    m_coins_views.reset();

    auto invalid_path = snapshot_datadir + "_INVALID";
    std::string dbpath = fs::PathToString(snapshot_datadir);
    std::string target = fs::PathToString(invalid_path);
    LogPrintf("[snapshot] renaming snapshot datadir %s to %s\n", dbpath, target);

    // The invalid snapshot datadir is simply moved and not deleted because we may
    // want to do forensics later during issue investigation. The user is instructed
    // accordingly in MaybeCompleteSnapshotValidation().
    try {
        fs::rename(snapshot_datadir, invalid_path);
    } catch (const fs::filesystem_error& e) {
        auto src_str = fs::PathToString(snapshot_datadir);
        auto dest_str = fs::PathToString(invalid_path);

        LogPrintf("%s: error renaming file '%s' -> '%s': %s\n",
                __func__, src_str, dest_str, e.what());
        return util::Error{strprintf(_(
            "Rename of '%s' -> '%s' failed. "
            "You should resolve this by manually moving or deleting the invalid "
            "snapshot directory %s, otherwise you will encounter the same error again "
            "on the next startup."),
            src_str, dest_str, src_str)};
    }
    return {};
}

bool ChainstateManager::DeleteSnapshotChainstate()
{
    AssertLockHeld(::cs_main);
    Assert(m_snapshot_chainstate);
    Assert(m_ibd_chainstate);

    fs::path snapshot_datadir = Assert(node::FindSnapshotChainstateDir(m_options.datadir)).value();
    if (!DeleteCoinsDBFromDisk(snapshot_datadir, /*is_snapshot=*/ true)) {
        LogPrintf("Deletion of %s failed. Please remove it manually to continue reindexing.\n",
                  fs::PathToString(snapshot_datadir));
        return false;
    }
    m_active_chainstate = m_ibd_chainstate.get();
    m_active_chainstate->m_mempool = m_snapshot_chainstate->m_mempool;
    m_snapshot_chainstate.reset();
    return true;
}

ChainstateRole Chainstate::GetRole() const
{
    if (m_chainman.GetAll().size() <= 1) {
        return ChainstateRole::NORMAL;
    }
    return (this != &m_chainman.ActiveChainstate()) ?
               ChainstateRole::BACKGROUND :
               ChainstateRole::ASSUMEDVALID;
}

const CBlockIndex* ChainstateManager::GetSnapshotBaseBlock() const
{
    return m_active_chainstate ? m_active_chainstate->SnapshotBase() : nullptr;
}

std::optional<int> ChainstateManager::GetSnapshotBaseHeight() const
{
    const CBlockIndex* base = this->GetSnapshotBaseBlock();
    return base ? std::make_optional(base->nHeight) : std::nullopt;
}

bool ChainstateManager::ValidatedSnapshotCleanup()
{
    AssertLockHeld(::cs_main);
    auto get_storage_path = [](auto& chainstate) EXCLUSIVE_LOCKS_REQUIRED(::cs_main) -> std::optional<fs::path> {
        if (!(chainstate && chainstate->HasCoinsViews())) {
            return {};
        }
        return chainstate->CoinsDB().StoragePath();
    };
    std::optional<fs::path> ibd_chainstate_path_maybe = get_storage_path(m_ibd_chainstate);
    std::optional<fs::path> snapshot_chainstate_path_maybe = get_storage_path(m_snapshot_chainstate);

    if (!this->IsSnapshotValidated()) {
        // No need to clean up.
        return false;
    }
    // If either path doesn't exist, that means at least one of the chainstates
    // is in-memory, in which case we can't do on-disk cleanup. You'd better be
    // in a unittest!
    if (!ibd_chainstate_path_maybe || !snapshot_chainstate_path_maybe) {
        LogPrintf("[snapshot] snapshot chainstate cleanup cannot happen with "
                  "in-memory chainstates. You are testing, right?\n");
        return false;
    }

    const auto& snapshot_chainstate_path = *snapshot_chainstate_path_maybe;
    const auto& ibd_chainstate_path = *ibd_chainstate_path_maybe;

    // Since we're going to be moving around the underlying leveldb filesystem content
    // for each chainstate, make sure that the chainstates (and their constituent
    // CoinsViews members) have been destructed first.
    //
    // The caller of this method will be responsible for reinitializing chainstates
    // if they want to continue operation.
    this->ResetChainstates();

    // No chainstates should be considered usable.
    assert(this->GetAll().size() == 0);

    LogPrintf("[snapshot] deleting background chainstate directory (now unnecessary) (%s)\n",
              fs::PathToString(ibd_chainstate_path));

    fs::path tmp_old{ibd_chainstate_path + "_todelete"};

    auto rename_failed_abort = [this](
                                   fs::path p_old,
                                   fs::path p_new,
                                   const fs::filesystem_error& err) {
        LogError("[snapshot] Error renaming path (%s) -> (%s): %s\n",
                  fs::PathToString(p_old), fs::PathToString(p_new), err.what());
        GetNotifications().fatalError(strprintf(_(
            "Rename of '%s' -> '%s' failed. "
            "Cannot clean up the background chainstate leveldb directory."),
            fs::PathToString(p_old), fs::PathToString(p_new)));
    };

    try {
        fs::rename(ibd_chainstate_path, tmp_old);
    } catch (const fs::filesystem_error& e) {
        rename_failed_abort(ibd_chainstate_path, tmp_old, e);
        throw;
    }

    LogPrintf("[snapshot] moving snapshot chainstate (%s) to "
              "default chainstate directory (%s)\n",
              fs::PathToString(snapshot_chainstate_path), fs::PathToString(ibd_chainstate_path));

    try {
        fs::rename(snapshot_chainstate_path, ibd_chainstate_path);
    } catch (const fs::filesystem_error& e) {
        rename_failed_abort(snapshot_chainstate_path, ibd_chainstate_path, e);
        throw;
    }

    if (!DeleteCoinsDBFromDisk(tmp_old, /*is_snapshot=*/false)) {
        // No need to FatalError because once the unneeded bg chainstate data is
        // moved, it will not interfere with subsequent initialization.
        LogPrintf("Deletion of %s failed. Please remove it manually, as the "
                  "directory is now unnecessary.\n",
                  fs::PathToString(tmp_old));
    } else {
        LogPrintf("[snapshot] deleted background chainstate directory (%s)\n",
                  fs::PathToString(ibd_chainstate_path));
    }
    return true;
}

Chainstate& ChainstateManager::GetChainstateForIndexing()
{
    // We can't always return `m_ibd_chainstate` because after background validation
    // has completed, `m_snapshot_chainstate == m_active_chainstate`, but it can be
    // indexed.
    return (this->GetAll().size() > 1) ? *m_ibd_chainstate : *m_active_chainstate;
}

std::pair<int, int> ChainstateManager::GetPruneRange(const Chainstate& chainstate, int last_height_can_prune)
{
    if (chainstate.m_chain.Height() <= 0) {
        return {0, 0};
    }
    int prune_start{0};

    if (this->GetAll().size() > 1 && m_snapshot_chainstate.get() == &chainstate) {
        // Leave the blocks in the background IBD chain alone if we're pruning
        // the snapshot chain.
        prune_start = *Assert(GetSnapshotBaseHeight()) + 1;
    }

    int max_prune = std::max<int>(
        0, chainstate.m_chain.Height() - static_cast<int>(MIN_BLOCKS_TO_KEEP));

    // last block to prune is the lesser of (caller-specified height, MIN_BLOCKS_TO_KEEP from the tip)
    //
    // While you might be tempted to prune the background chainstate more
    // aggressively (i.e. fewer MIN_BLOCKS_TO_KEEP), this won't work with index
    // building - specifically blockfilterindex requires undo data, and if
    // we don't maintain this trailing window, we hit indexing failures.
    int prune_end = std::min(last_height_can_prune, max_prune);

    return {prune_start, prune_end};
}<|MERGE_RESOLUTION|>--- conflicted
+++ resolved
@@ -848,11 +848,7 @@
 
     // Rather not work on nonstandard transactions (unless -testnet/-regtest)
     std::string reason;
-<<<<<<< HEAD
     if (m_pool.m_opts.require_standard && !IsStandardTx(tx, m_pool.m_opts, reason, ignore_rejects)) {
-=======
-    if (m_pool.m_opts.require_standard && !IsStandardTx(tx, m_pool.m_opts.max_datacarrier_bytes, m_pool.m_opts.permit_bare_multisig, m_pool.m_opts.dust_relay_feerate, reason, ignore_rejects)) {
->>>>>>> 9272512a
         return state.Invalid(TxValidationResult::TX_NOT_STANDARD, reason);
     }
 
@@ -899,7 +895,6 @@
                 //
                 // Replaceability signaling of the original transactions may be
                 // ignored due to node setting.
-<<<<<<< HEAD
                 bool allow_rbf;
                 if (m_pool.m_opts.rbf_policy == RBFPolicy::Always || ignore_rejects.count("txn-mempool-conflict")) {
                     allow_rbf = true;
@@ -908,9 +903,6 @@
                 } else {
                     allow_rbf = SignalsOptInRBF(*ptxConflicting) || ptxConflicting->version == TRUC_VERSION;
                 }
-=======
-                const bool allow_rbf{(m_pool.m_opts.full_rbf || ignore_rejects.count("txn-mempool-conflict")) || SignalsOptInRBF(*ptxConflicting) || ptxConflicting->version == TRUC_VERSION};
->>>>>>> 9272512a
                 if (!allow_rbf) {
                     return state.Invalid(TxValidationResult::TX_MEMPOOL_POLICY, "txn-mempool-conflict");
                 }
@@ -974,13 +966,10 @@
 
     if (m_pool.m_opts.require_standard && !AreInputsStandard(tx, m_view, "bad-txns-input-", reason, ignore_rejects)) {
         return state.Invalid(TxValidationResult::TX_INPUTS_NOT_STANDARD, reason);
-<<<<<<< HEAD
     }
 
     if (m_pool.m_opts.datacarrier_fullcount && (!ignore_rejects.count("txn-datacarrier-exceeded")) && DatacarrierBytes(tx, m_view) > m_pool.m_opts.max_datacarrier_bytes.value_or(0)) {
         return state.Invalid(TxValidationResult::TX_INPUTS_NOT_STANDARD, "txn-datacarrier-exceeded");
-=======
->>>>>>> 9272512a
     }
 
     // Check for non-standard witnesses.
@@ -1019,13 +1008,9 @@
                                     fSpendsCoinbase, nSigOpsCost, lock_points.value()));
     ws.m_vsize = entry->GetTxSize();
 
-<<<<<<< HEAD
     // To avoid rejecting low-sigop bare-multisig transactions, the sigops
     // are counted a second time more accurately.
     if ((nSigOpsCost > MAX_STANDARD_TX_SIGOPS_COST) || (nBytesPerSigOpStrict && GetAccurateTransactionSigOpCost(tx, m_view, STANDARD_SCRIPT_VERIFY_FLAGS) > ws.m_vsize * WITNESS_SCALE_FACTOR / nBytesPerSigOpStrict)) {
-=======
-    if (nSigOpsCost > MAX_STANDARD_TX_SIGOPS_COST)
->>>>>>> 9272512a
         MaybeRejectDbg(TxValidationResult::TX_NOT_STANDARD, "bad-txns-too-many-sigops",
                 strprintf("%d", nSigOpsCost));
     }
@@ -1036,11 +1021,7 @@
     // method of ensuring the tx remains bumped. For example, the fee-bumping child could disappear
     // due to a replacement.
     // The only exception is TRUC transactions.
-<<<<<<< HEAD
     if ((ws.m_ptx->version != TRUC_VERSION || m_pool.m_opts.truc_policy != TRUCPolicy::Enforce) && ws.m_modified_fees < m_pool.m_opts.min_relay_feerate.GetFee(ws.m_vsize) && !args.m_ignore_rejects.count(rejectmsg_lowfee_relay)) {
-=======
-    if (ws.m_ptx->version != TRUC_VERSION && ws.m_modified_fees < m_pool.m_opts.min_relay_feerate.GetFee(ws.m_vsize) && !args.m_ignore_rejects.count(rejectmsg_lowfee_relay)) {
->>>>>>> 9272512a
         // Even though this is a fee-related failure, this result is TX_MEMPOOL_POLICY, not
         // TX_RECONSIDERABLE, because it cannot be bypassed using package validation.
         return state.Invalid(TxValidationResult::TX_MEMPOOL_POLICY, "min relay fee not met",
@@ -1141,10 +1122,7 @@
     // Even though just checking direct mempool parents for inheritance would be sufficient, we
     // check using the full ancestor set here because it's more convenient to use what we have
     // already calculated.
-<<<<<<< HEAD
     if (m_pool.m_opts.truc_policy == TRUCPolicy::Enforce) {
-=======
->>>>>>> 9272512a
     if (const auto err{SingleTRUCChecks(ws.m_ptx, "truc-", reason, ignore_rejects, ws.m_ancestors, ws.m_conflicts, ws.m_vsize)}) {
         // Single transaction contexts only.
         if (args.m_allow_sibling_eviction && err->second != nullptr) {
@@ -1670,10 +1648,7 @@
 
     // At this point we have all in-mempool ancestors, and we know every transaction's vsize.
     // Run the TRUC checks on the package.
-<<<<<<< HEAD
     if (m_pool.m_opts.truc_policy == TRUCPolicy::Enforce) {
-=======
->>>>>>> 9272512a
     std::string reason;
     for (Workspace& ws : workspaces) {
         if (auto err{PackageTRUCChecks(ws.m_ptx, ws.m_vsize, "truc-", reason, args.m_ignore_rejects, txns, ws.m_ancestors)}) {
