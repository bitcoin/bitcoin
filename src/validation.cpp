--- conflicted
+++ resolved
@@ -1143,30 +1143,7 @@
     // check using the full ancestor set here because it's more convenient to use what we have
     // already calculated.
     if (m_pool.m_opts.truc_policy == TRUCPolicy::Enforce && !ignore_rejects.count("truc")) {
-<<<<<<< HEAD
-    if (const auto err{SingleTRUCChecks(ws.m_ptx, "truc-", reason, ignore_rejects, ws.m_ancestors, conflicts_as_a_set, ws.m_vsize)}) {
-        // Single transaction contexts only.
-        if (args.m_allow_sibling_eviction && err->second != nullptr) {
-            // We should only be considering where replacement is considered valid as well.
-            Assume(args.m_allow_replacement);
-
-            // Potential sibling eviction. Add the sibling to our list of mempool conflicts to be
-            // included in RBF checks.
-            ws.m_conflicts_incl_policy.emplace(err->second->GetHash(), false);
-            conflicts_as_a_set.insert(err->second->GetHash());
-            // Adding the sibling to m_iters_conflicting here means that it doesn't count towards
-            // RBF Carve Out above. This is correct, since removing to-be-replaced transactions from
-            // the descendant count is done separately in SingleTRUCChecks for TRUC transactions.
-            ws.m_iters_conflicting.insert(m_pool.GetIter(err->second->GetHash()).value());
-            ws.m_sibling_eviction = true;
-            // The sibling will be treated as part of the to-be-replaced set in ReplacementChecks.
-            // Note that we are not checking whether it opts in to replaceability via BIP125 or TRUC
-            // (which is normally done in PreChecks). However, the only way a TRUC transaction can
-            // have a non-TRUC and non-BIP125 descendant is due to a reorg.
-        } else {
-            return state.Invalid(TxValidationResult::TX_MEMPOOL_POLICY, reason, err->first);
-=======
-        if (const auto err{SingleTRUCChecks(ws.m_ptx, "truc-", reason, ignore_rejects, ws.m_ancestors, ws.m_conflicts, ws.m_vsize)}) {
+        if (const auto err{SingleTRUCChecks(ws.m_ptx, "truc-", reason, ignore_rejects, ws.m_ancestors, conflicts_as_a_set, ws.m_vsize)}) {
             // Single transaction contexts only.
             if (args.m_allow_sibling_eviction && err->second != nullptr) {
                 // We should only be considering where replacement is considered valid as well.
@@ -1174,7 +1151,8 @@
 
                 // Potential sibling eviction. Add the sibling to our list of mempool conflicts to be
                 // included in RBF checks.
-                ws.m_conflicts.insert(err->second->GetHash());
+                ws.m_conflicts_incl_policy.emplace(err->second->GetHash(), false);
+                conflicts_as_a_set.insert(err->second->GetHash());
                 // Adding the sibling to m_iters_conflicting here means that it doesn't count towards
                 // RBF Carve Out above. This is correct, since removing to-be-replaced transactions from
                 // the descendant count is done separately in SingleTRUCChecks for TRUC transactions.
@@ -1187,7 +1165,6 @@
             } else {
                 return state.Invalid(TxValidationResult::TX_MEMPOOL_POLICY, reason, err->first);
             }
->>>>>>> 26ad7d0f
         }
     }
 
