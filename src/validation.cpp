// Copyright (c) 2009-2010 Satoshi Nakamoto
// Copyright (c) 2009-2016 The Bitcoin Core developers
// Copyright (c) 2017 The Raven Core developers
// Distributed under the MIT software license, see the accompanying
// file COPYING or http://www.opensource.org/licenses/mit-license.php.

#include "validation.h"

#include "arith_uint256.h"
#include "chain.h"
#include "chainparams.h"
#include "checkpoints.h"
#include "checkqueue.h"
#include "consensus/consensus.h"
#include "consensus/merkle.h"
#include "consensus/tx_verify.h"
#include "consensus/validation.h"
#include "cuckoocache.h"
#include "fs.h"
#include "hash.h"
#include "init.h"
#include "policy/fees.h"
#include "policy/policy.h"
#include "policy/rbf.h"
#include "pow.h"
#include "primitives/block.h"
#include "primitives/transaction.h"
#include "random.h"
#include "reverse_iterator.h"
#include "script/script.h"
#include "script/sigcache.h"
#include "script/standard.h"
#include "timedata.h"
#include "tinyformat.h"
#include "txdb.h"
#include "txmempool.h"
#include "ui_interface.h"
#include "undo.h"
#include "util.h"
#include "utilmoneystr.h"
#include "utilstrencodings.h"
#include "validationinterface.h"
#include "versionbits.h"
#include "warnings.h"

#include <atomic>
#include <sstream>

#include <boost/algorithm/string/replace.hpp>
#include <boost/algorithm/string/join.hpp>
#include <boost/thread.hpp>

#if defined(NDEBUG)
# error "Raven cannot be compiled without assertions."
#endif

#define MICRO 0.000001
#define MILLI 0.001

/**
 * Global state
 */


CCriticalSection cs_main;

BlockMap mapBlockIndex;
CChain chainActive;
CBlockIndex *pindexBestHeader = nullptr;
CWaitableCriticalSection csBestBlock;
CConditionVariable cvBlockChange;
int nScriptCheckThreads = 0;
std::atomic_bool fImporting(false);
std::atomic_bool fReindex(false);
bool fTxIndex = false;
bool fHavePruned = false;
bool fPruneMode = false;
bool fIsBareMultisigStd = DEFAULT_PERMIT_BAREMULTISIG;
bool fRequireStandard = true;
bool fCheckBlockIndex = false;
bool fCheckpointsEnabled = DEFAULT_CHECKPOINTS_ENABLED;
size_t nCoinCacheUsage = 5000 * 300;
uint64_t nPruneTarget = 0;
int64_t nMaxTipAge = DEFAULT_MAX_TIP_AGE;
bool fEnableReplacement = DEFAULT_ENABLE_REPLACEMENT;

uint256 hashAssumeValid;
arith_uint256 nMinimumChainWork;

CFeeRate minRelayTxFee = CFeeRate(DEFAULT_MIN_RELAY_TX_FEE);
CAmount maxTxFee = DEFAULT_TRANSACTION_MAXFEE;

CBlockPolicyEstimator feeEstimator;
CTxMemPool mempool(&feeEstimator);

static void CheckBlockIndex(const Consensus::Params& consensusParams);

/** Constant stuff for coinbase transactions we create: */
CScript COINBASE_FLAGS;

const std::string strMessageMagic = "Raven Signed Message:\n";

// Internal stuff
namespace {

    struct CBlockIndexWorkComparator
    {
        bool operator()(const CBlockIndex *pa, const CBlockIndex *pb) const {
            // First sort by most total work, ...
            if (pa->nChainWork > pb->nChainWork) return false;
            if (pa->nChainWork < pb->nChainWork) return true;

            // ... then by earliest time received, ...
            if (pa->nSequenceId < pb->nSequenceId) return false;
            if (pa->nSequenceId > pb->nSequenceId) return true;

            // Use pointer address as tie breaker (should only happen with blocks
            // loaded from disk, as those all have id 0).
            if (pa < pb) return false;
            if (pa > pb) return true;

            // Identical blocks.
            return false;
        }
    };

    CBlockIndex *pindexBestInvalid;

    /**
     * The set of all CBlockIndex entries with BLOCK_VALID_TRANSACTIONS (for itself and all ancestors) and
     * as good as our current tip or better. Entries may be failed, though, and pruning nodes may be
     * missing the data for the block.
     */
    std::set<CBlockIndex*, CBlockIndexWorkComparator> setBlockIndexCandidates;
    /** All pairs A->B, where A (or one of its ancestors) misses transactions, but B has transactions.
     * Pruned nodes may have entries where B is missing data.
     */
    std::multimap<CBlockIndex*, CBlockIndex*> mapBlocksUnlinked;

    CCriticalSection cs_LastBlockFile;
    std::vector<CBlockFileInfo> vinfoBlockFile;
    int nLastBlockFile = 0;
    /** Global flag to indicate we should check to see if there are
     *  block/undo files that should be deleted.  Set on startup
     *  or if we allocate more file space when we're in prune mode
     */
    bool fCheckForPruning = false;

    /**
     * Every received block is assigned a unique and increasing identifier, so we
     * know which one to give priority in case of a fork.
     */
    CCriticalSection cs_nBlockSequenceId;
    /** Blocks loaded from disk are assigned id 0, so start the counter at 1. */
    int32_t nBlockSequenceId = 1;
    /** Decreasing counter (used by subsequent preciousblock calls). */
    int32_t nBlockReverseSequenceId = -1;
    /** chainwork for the last block that preciousblock has been applied to. */
    arith_uint256 nLastPreciousChainwork = 0;

    /** Dirty block index entries. */
    std::set<CBlockIndex*> setDirtyBlockIndex;

    /** Dirty block file entries. */
    std::set<int> setDirtyFileInfo;
} // anon namespace

CBlockIndex* FindForkInGlobalIndex(const CChain& chain, const CBlockLocator& locator)
{
    // Find the first block the caller has in the main chain
    for (const uint256& hash : locator.vHave) {
        BlockMap::iterator mi = mapBlockIndex.find(hash);
        if (mi != mapBlockIndex.end())
        {
            CBlockIndex* pindex = (*mi).second;
            if (chain.Contains(pindex))
                return pindex;
            if (pindex->GetAncestor(chain.Height()) == chain.Tip()) {
                return chain.Tip();
            }
        }
    }
    return chain.Genesis();
}

CCoinsViewDB *pcoinsdbview = nullptr;
CCoinsViewCache *pcoinsTip = nullptr;
CBlockTreeDB *pblocktree = nullptr;

enum FlushStateMode {
    FLUSH_STATE_NONE,
    FLUSH_STATE_IF_NEEDED,
    FLUSH_STATE_PERIODIC,
    FLUSH_STATE_ALWAYS
};

// See definition for documentation
static bool FlushStateToDisk(const CChainParams& chainParams, CValidationState &state, FlushStateMode mode, int nManualPruneHeight=0);
static void FindFilesToPruneManual(std::set<int>& setFilesToPrune, int nManualPruneHeight);
static void FindFilesToPrune(std::set<int>& setFilesToPrune, uint64_t nPruneAfterHeight);
bool CheckInputs(const CTransaction& tx, CValidationState &state, const CCoinsViewCache &inputs, bool fScriptChecks, unsigned int flags, bool cacheSigStore, bool cacheFullScriptStore, PrecomputedTransactionData& txdata, std::vector<CScriptCheck> *pvChecks = nullptr);
static FILE* OpenUndoFile(const CDiskBlockPos &pos, bool fReadOnly = false);

bool CheckFinalTx(const CTransaction &tx, int flags)
{
    AssertLockHeld(cs_main);

    // By convention a negative value for flags indicates that the
    // current network-enforced consensus rules should be used. In
    // a future soft-fork scenario that would mean checking which
    // rules would be enforced for the next block and setting the
    // appropriate flags. At the present time no soft-forks are
    // scheduled, so no flags are set.
    flags = std::max(flags, 0);

    // CheckFinalTx() uses chainActive.Height()+1 to evaluate
    // nLockTime because when IsFinalTx() is called within
    // CBlock::AcceptBlock(), the height of the block *being*
    // evaluated is what is used. Thus if we want to know if a
    // transaction can be part of the *next* block, we need to call
    // IsFinalTx() with one more than chainActive.Height().
    const int nBlockHeight = chainActive.Height() + 1;

    // BIP113 requires that time-locked transactions have nLockTime set to
    // less than the median time of the previous block they're contained in.
    // When the next block is created its previous block will be the current
    // chain tip, so we use that to calculate the median time passed to
    // IsFinalTx() if LOCKTIME_MEDIAN_TIME_PAST is set.
    const int64_t nBlockTime = (flags & LOCKTIME_MEDIAN_TIME_PAST)
                             ? chainActive.Tip()->GetMedianTimePast()
                             : GetAdjustedTime();

    return IsFinalTx(tx, nBlockHeight, nBlockTime);
}

bool TestLockPointValidity(const LockPoints* lp)
{
    AssertLockHeld(cs_main);
    assert(lp);
    // If there are relative lock times then the maxInputBlock will be set
    // If there are no relative lock times, the LockPoints don't depend on the chain
    if (lp->maxInputBlock) {
        // Check whether chainActive is an extension of the block at which the LockPoints
        // calculation was valid.  If not LockPoints are no longer valid
        if (!chainActive.Contains(lp->maxInputBlock)) {
            return false;
        }
    }

    // LockPoints still valid
    return true;
}

bool CheckSequenceLocks(const CTransaction &tx, int flags, LockPoints* lp, bool useExistingLockPoints)
{
    AssertLockHeld(cs_main);
    AssertLockHeld(mempool.cs);

    CBlockIndex* tip = chainActive.Tip();
    assert(tip != nullptr);
    
    CBlockIndex index;
    index.pprev = tip;
    // CheckSequenceLocks() uses chainActive.Height()+1 to evaluate
    // height based locks because when SequenceLocks() is called within
    // ConnectBlock(), the height of the block *being*
    // evaluated is what is used.
    // Thus if we want to know if a transaction can be part of the
    // *next* block, we need to use one more than chainActive.Height()
    index.nHeight = tip->nHeight + 1;

    std::pair<int, int64_t> lockPair;
    if (useExistingLockPoints) {
        assert(lp);
        lockPair.first = lp->height;
        lockPair.second = lp->time;
    }
    else {
        // pcoinsTip contains the UTXO set for chainActive.Tip()
        CCoinsViewMemPool viewMemPool(pcoinsTip, mempool);
        std::vector<int> prevheights;
        prevheights.resize(tx.vin.size());
        for (size_t txinIndex = 0; txinIndex < tx.vin.size(); txinIndex++) {
            const CTxIn& txin = tx.vin[txinIndex];
            Coin coin;
            if (!viewMemPool.GetCoin(txin.prevout, coin)) {
                return error("%s: Missing input", __func__);
            }
            if (coin.nHeight == MEMPOOL_HEIGHT) {
                // Assume all mempool transaction confirm in the next block
                prevheights[txinIndex] = tip->nHeight + 1;
            } else {
                prevheights[txinIndex] = coin.nHeight;
            }
        }
        lockPair = CalculateSequenceLocks(tx, flags, &prevheights, index);
        if (lp) {
            lp->height = lockPair.first;
            lp->time = lockPair.second;
            // Also store the hash of the block with the highest height of
            // all the blocks which have sequence locked prevouts.
            // This hash needs to still be on the chain
            // for these LockPoint calculations to be valid
            // Note: It is impossible to correctly calculate a maxInputBlock
            // if any of the sequence locked inputs depend on unconfirmed txs,
            // except in the special case where the relative lock time/height
            // is 0, which is equivalent to no sequence lock. Since we assume
            // input height of tip+1 for mempool txs and test the resulting
            // lockPair from CalculateSequenceLocks against tip+1.  We know
            // EvaluateSequenceLocks will fail if there was a non-zero sequence
            // lock on a mempool input, so we can use the return value of
            // CheckSequenceLocks to indicate the LockPoints validity
            int maxInputHeight = 0;
            for (int height : prevheights) {
                // Can ignore mempool inputs since we'll fail if they had non-zero locks
                if (height != tip->nHeight+1) {
                    maxInputHeight = std::max(maxInputHeight, height);
                }
            }
            lp->maxInputBlock = tip->GetAncestor(maxInputHeight);
        }
    }
    return EvaluateSequenceLocks(index, lockPair);
}

// Returns the script flags which should be checked for a given block
static unsigned int GetBlockScriptFlags(const CBlockIndex* pindex, const Consensus::Params& chainparams);

static void LimitMempoolSize(CTxMemPool& pool, size_t limit, unsigned long age) {
    int expired = pool.Expire(GetTime() - age);
    if (expired != 0) {
        LogPrint(BCLog::MEMPOOL, "Expired %i transactions from the memory pool\n", expired);
    }

    std::vector<COutPoint> vNoSpendsRemaining;
    pool.TrimToSize(limit, &vNoSpendsRemaining);
    for (const COutPoint& removed : vNoSpendsRemaining)
        pcoinsTip->Uncache(removed);
}

/** Convert CValidationState to a human-readable message for logging */
std::string FormatStateMessage(const CValidationState &state)
{
    return strprintf("%s%s (code %i)",
        state.GetRejectReason(),
        state.GetDebugMessage().empty() ? "" : ", "+state.GetDebugMessage(),
        state.GetRejectCode());
}

static bool IsCurrentForFeeEstimation()
{
    AssertLockHeld(cs_main);
    if (IsInitialBlockDownload())
        return false;
    if (chainActive.Tip()->GetBlockTime() < (GetTime() - MAX_FEE_ESTIMATION_TIP_AGE))
        return false;
    if (chainActive.Height() < pindexBestHeader->nHeight - 1)
        return false;
    return true;
}

/* Make mempool consistent after a reorg, by re-adding or recursively erasing
 * disconnected block transactions from the mempool, and also removing any
 * other transactions from the mempool that are no longer valid given the new
 * tip/height.
 *
 * Note: we assume that disconnectpool only contains transactions that are NOT
 * confirmed in the current chain nor already in the mempool (otherwise,
 * in-mempool descendants of such transactions would be removed).
 *
 * Passing fAddToMempool=false will skip trying to add the transactions back,
 * and instead just erase from the mempool as needed.
 */

void UpdateMempoolForReorg(DisconnectedBlockTransactions &disconnectpool, bool fAddToMempool)
{
    AssertLockHeld(cs_main);
    std::vector<uint256> vHashUpdate;
    // disconnectpool's insertion_order index sorts the entries from
    // oldest to newest, but the oldest entry will be the last tx from the
    // latest mined block that was disconnected.
    // Iterate disconnectpool in reverse, so that we add transactions
    // back to the mempool starting with the earliest transaction that had
    // been previously seen in a block.
    auto it = disconnectpool.queuedTx.get<insertion_order>().rbegin();
    while (it != disconnectpool.queuedTx.get<insertion_order>().rend()) {
        // ignore validation errors in resurrected transactions
        CValidationState stateDummy;
        if (!fAddToMempool || (*it)->IsCoinBase() ||
            !AcceptToMemoryPool(mempool, stateDummy, *it, nullptr /* pfMissingInputs */,
                                nullptr /* plTxnReplaced */, true /* bypass_limits */, 0 /* nAbsurdFee */)) {
            // If the transaction doesn't make it in to the mempool, remove any
            // transactions that depend on it (which would now be orphans).
            mempool.removeRecursive(**it, MemPoolRemovalReason::REORG);
        } else if (mempool.exists((*it)->GetHash())) {
            vHashUpdate.push_back((*it)->GetHash());
        }
        ++it;
    }
    disconnectpool.queuedTx.clear();
    // AcceptToMemoryPool/addUnchecked all assume that new mempool entries have
    // no in-mempool children, which is generally not true when adding
    // previously-confirmed transactions back to the mempool.
    // UpdateTransactionsFromBlock finds descendants of any transactions in
    // the disconnectpool that were added back and cleans up the mempool state.
    mempool.UpdateTransactionsFromBlock(vHashUpdate);

    // We also need to remove any now-immature transactions
    mempool.removeForReorg(pcoinsTip, chainActive.Tip()->nHeight + 1, STANDARD_LOCKTIME_VERIFY_FLAGS);
    // Re-limit mempool size, in case we added any transactions
    LimitMempoolSize(mempool, gArgs.GetArg("-maxmempool", DEFAULT_MAX_MEMPOOL_SIZE) * 1000000, gArgs.GetArg("-mempoolexpiry", DEFAULT_MEMPOOL_EXPIRY) * 60 * 60);
}

// Used to avoid mempool polluting consensus critical paths if CCoinsViewMempool
// were somehow broken and returning the wrong scriptPubKeys
static bool CheckInputsFromMempoolAndCache(const CTransaction& tx, CValidationState &state, const CCoinsViewCache &view, CTxMemPool& pool,
                 unsigned int flags, bool cacheSigStore, PrecomputedTransactionData& txdata) {
    AssertLockHeld(cs_main);

    // pool.cs should be locked already, but go ahead and re-take the lock here
    // to enforce that mempool doesn't change between when we check the view
    // and when we actually call through to CheckInputs
    LOCK(pool.cs);

    assert(!tx.IsCoinBase());
    for (const CTxIn& txin : tx.vin) {
        const Coin& coin = view.AccessCoin(txin.prevout);

        // At this point we haven't actually checked if the coins are all
        // available (or shouldn't assume we have, since CheckInputs does).
        // So we just return failure if the inputs are not available here,
        // and then only have to check equivalence for available inputs.
        if (coin.IsSpent()) return false;

        const CTransactionRef& txFrom = pool.get(txin.prevout.hash);
        if (txFrom) {
            assert(txFrom->GetHash() == txin.prevout.hash);
            assert(txFrom->vout.size() > txin.prevout.n);
            assert(txFrom->vout[txin.prevout.n] == coin.out);
        } else {
            const Coin& coinFromDisk = pcoinsTip->AccessCoin(txin.prevout);
            assert(!coinFromDisk.IsSpent());
            assert(coinFromDisk.out == coin.out);
        }
    }

    return CheckInputs(tx, state, view, true, flags, cacheSigStore, true, txdata);
}

static bool AcceptToMemoryPoolWorker(const CChainParams& chainparams, CTxMemPool& pool, CValidationState& state, const CTransactionRef& ptx,
                              bool* pfMissingInputs, int64_t nAcceptTime, std::list<CTransactionRef>* plTxnReplaced,
                              bool bypass_limits, const CAmount& nAbsurdFee, std::vector<COutPoint>& coins_to_uncache)
{
    const CTransaction& tx = *ptx;
    const uint256 hash = tx.GetHash();
    AssertLockHeld(cs_main);
    if (pfMissingInputs)
        *pfMissingInputs = false;

    if (!CheckTransaction(tx, state))
        return false; // state filled in by CheckTransaction

    // Coinbase is only valid in a block, not as a loose transaction
    if (tx.IsCoinBase())
        return state.DoS(100, false, REJECT_INVALID, "coinbase");

    // Reject transactions with witness before segregated witness activates (override with -prematurewitness)
    bool witnessEnabled = IsWitnessEnabled(chainActive.Tip(), chainparams.GetConsensus());
    if (!gArgs.GetBoolArg("-prematurewitness", false) && tx.HasWitness() && !witnessEnabled) {
        return state.DoS(0, false, REJECT_NONSTANDARD, "no-witness-yet", true);
    }

    // Rather not work on nonstandard transactions (unless -testnet/-regtest)
    std::string reason;
    if (fRequireStandard && !IsStandardTx(tx, reason, witnessEnabled))
        return state.DoS(0, false, REJECT_NONSTANDARD, reason);

    // Only accept nLockTime-using transactions that can be mined in the next
    // block; we don't want our mempool filled up with transactions that can't
    // be mined yet.
    if (!CheckFinalTx(tx, STANDARD_LOCKTIME_VERIFY_FLAGS))
        return state.DoS(0, false, REJECT_NONSTANDARD, "non-final");

    // is it already in the memory pool?
    if (pool.exists(hash)) {
        return state.Invalid(false, REJECT_DUPLICATE, "txn-already-in-mempool");
    }

    // Check for conflicts with in-memory transactions
    std::set<uint256> setConflicts;
    {
    LOCK(pool.cs); // protect pool.mapNextTx
    for (const CTxIn &txin : tx.vin)
    {
        auto itConflicting = pool.mapNextTx.find(txin.prevout);
        if (itConflicting != pool.mapNextTx.end())
        {
            const CTransaction *ptxConflicting = itConflicting->second;
            if (!setConflicts.count(ptxConflicting->GetHash()))
            {
                // Allow opt-out of transaction replacement by setting
                // nSequence > MAX_BIP125_RBF_SEQUENCE (SEQUENCE_FINAL-2) on all inputs.
                //
                // SEQUENCE_FINAL-1 is picked to still allow use of nLockTime by
                // non-replaceable transactions. All inputs rather than just one
                // is for the sake of multi-party protocols, where we don't
                // want a single party to be able to disable replacement.
                //
                // The opt-out ignores descendants as anyone relying on
                // first-seen mempool behavior should be checking all
                // unconfirmed ancestors anyway; doing otherwise is hopelessly
                // insecure.
                bool fReplacementOptOut = true;
                if (fEnableReplacement)
                {
                    for (const CTxIn &_txin : ptxConflicting->vin)
                    {
                        if (_txin.nSequence <= MAX_BIP125_RBF_SEQUENCE)
                        {
                            fReplacementOptOut = false;
                            break;
                        }
                    }
                }
                if (fReplacementOptOut) {
                    return state.Invalid(false, REJECT_DUPLICATE, "txn-mempool-conflict");
                }

                setConflicts.insert(ptxConflicting->GetHash());
            }
        }
    }
    }

    {
        CCoinsView dummy;
        CCoinsViewCache view(&dummy);

        LockPoints lp;
        {
        LOCK(pool.cs);
        CCoinsViewMemPool viewMemPool(pcoinsTip, pool);
        view.SetBackend(viewMemPool);

        // do all inputs exist?
        for (const CTxIn txin : tx.vin) {
            if (!pcoinsTip->HaveCoinInCache(txin.prevout)) {
                coins_to_uncache.push_back(txin.prevout);
            }
            if (!view.HaveCoin(txin.prevout)) {
                // Are inputs missing because we already have the tx?
                for (size_t out = 0; out < tx.vout.size(); out++) {
                    // Optimistically just do efficient check of cache for outputs
                    if (pcoinsTip->HaveCoinInCache(COutPoint(hash, out))) {
                        return state.Invalid(false, REJECT_DUPLICATE, "txn-already-known");
                    }
                }
                // Otherwise assume this might be an orphan tx for which we just haven't seen parents yet
                if (pfMissingInputs) {
                    *pfMissingInputs = true;
                }
                return false; // fMissingInputs and !state.IsInvalid() is used to detect this condition, don't set state.Invalid()
            }
        }

        // Bring the best block into scope
        view.GetBestBlock();

        // we have all inputs cached now, so switch back to dummy, so we don't need to keep lock on mempool
        view.SetBackend(dummy);

        // Only accept BIP68 sequence locked transactions that can be mined in the next
        // block; we don't want our mempool filled up with transactions that can't
        // be mined yet.
        // Must keep pool.cs for this unless we change CheckSequenceLocks to take a
        // CoinsViewCache instead of create its own
        if (!CheckSequenceLocks(tx, STANDARD_LOCKTIME_VERIFY_FLAGS, &lp))
            return state.DoS(0, false, REJECT_NONSTANDARD, "non-BIP68-final");

        } // end LOCK(pool.cs)

        CAmount nFees = 0;
        if (!Consensus::CheckTxInputs(tx, state, view, GetSpendHeight(view), nFees)) {
            return error("%s: Consensus::CheckTxInputs: %s, %s", __func__, tx.GetHash().ToString(), FormatStateMessage(state));
        }

        // Check for non-standard pay-to-script-hash in inputs
        if (fRequireStandard && !AreInputsStandard(tx, view))
            return state.Invalid(false, REJECT_NONSTANDARD, "bad-txns-nonstandard-inputs");

        // Check for non-standard witness in P2WSH
        if (tx.HasWitness() && fRequireStandard && !IsWitnessStandard(tx, view))
            return state.DoS(0, false, REJECT_NONSTANDARD, "bad-witness-nonstandard", true);

        int64_t nSigOpsCost = GetTransactionSigOpCost(tx, view, STANDARD_SCRIPT_VERIFY_FLAGS);

        // nModifiedFees includes any fee deltas from PrioritiseTransaction
        CAmount nModifiedFees = nFees;
        pool.ApplyDelta(hash, nModifiedFees);

        // Keep track of transactions that spend a coinbase, which we re-scan
        // during reorgs to ensure COINBASE_MATURITY is still met.
        bool fSpendsCoinbase = false;
        for (const CTxIn &txin : tx.vin) {
            const Coin &coin = view.AccessCoin(txin.prevout);
            if (coin.IsCoinBase()) {
                fSpendsCoinbase = true;
                break;
            }
        }

        CTxMemPoolEntry entry(ptx, nFees, nAcceptTime, chainActive.Height(),
                              fSpendsCoinbase, nSigOpsCost, lp);
        unsigned int nSize = entry.GetTxSize();

        // Check that the transaction doesn't have an excessive number of
        // sigops, making it impossible to mine. Since the coinbase transaction
        // itself can contain sigops MAX_STANDARD_TX_SIGOPS is less than
        // MAX_BLOCK_SIGOPS; we still consider this an invalid rather than
        // merely non-standard transaction.
        if (nSigOpsCost > MAX_STANDARD_TX_SIGOPS_COST)
            return state.DoS(0, false, REJECT_NONSTANDARD, "bad-txns-too-many-sigops", false,
                strprintf("%d", nSigOpsCost));

        CAmount mempoolRejectFee = pool.GetMinFee(gArgs.GetArg("-maxmempool", DEFAULT_MAX_MEMPOOL_SIZE) * 1000000).GetFee(nSize);
        if (!bypass_limits && mempoolRejectFee > 0 && nModifiedFees < mempoolRejectFee) {
            return state.DoS(0, false, REJECT_INSUFFICIENTFEE, "mempool min fee not met", false, strprintf("%d < %d", nFees, mempoolRejectFee));
        }

        // No transactions are allowed below minRelayTxFee except from disconnected blocks
        if (!bypass_limits && nModifiedFees < ::minRelayTxFee.GetFee(nSize)) {
            return state.DoS(0, false, REJECT_INSUFFICIENTFEE, "min relay fee not met");
        }

        if (nAbsurdFee && nFees > nAbsurdFee)
            return state.Invalid(false,
                REJECT_HIGHFEE, "absurdly-high-fee",
                strprintf("%d > %d", nFees, nAbsurdFee));

        // Calculate in-mempool ancestors, up to a limit.
        CTxMemPool::setEntries setAncestors;
        size_t nLimitAncestors = gArgs.GetArg("-limitancestorcount", DEFAULT_ANCESTOR_LIMIT);
        size_t nLimitAncestorSize = gArgs.GetArg("-limitancestorsize", DEFAULT_ANCESTOR_SIZE_LIMIT)*1000;
        size_t nLimitDescendants = gArgs.GetArg("-limitdescendantcount", DEFAULT_DESCENDANT_LIMIT);
        size_t nLimitDescendantSize = gArgs.GetArg("-limitdescendantsize", DEFAULT_DESCENDANT_SIZE_LIMIT)*1000;
        std::string errString;
        if (!pool.CalculateMemPoolAncestors(entry, setAncestors, nLimitAncestors, nLimitAncestorSize, nLimitDescendants, nLimitDescendantSize, errString)) {
            return state.DoS(0, false, REJECT_NONSTANDARD, "too-long-mempool-chain", false, errString);
        }

        // A transaction that spends outputs that would be replaced by it is invalid. Now
        // that we have the set of all ancestors we can detect this
        // pathological case by making sure setConflicts and setAncestors don't
        // intersect.
        for (CTxMemPool::txiter ancestorIt : setAncestors)
        {
            const uint256 &hashAncestor = ancestorIt->GetTx().GetHash();
            if (setConflicts.count(hashAncestor))
            {
                return state.DoS(10, false,
                                 REJECT_INVALID, "bad-txns-spends-conflicting-tx", false,
                                 strprintf("%s spends conflicting transaction %s",
                                           hash.ToString(),
                                           hashAncestor.ToString()));
            }
        }

        // Check if it's economically rational to mine this transaction rather
        // than the ones it replaces.
        CAmount nConflictingFees = 0;
        size_t nConflictingSize = 0;
        uint64_t nConflictingCount = 0;
        CTxMemPool::setEntries allConflicting;

        // If we don't hold the lock allConflicting might be incomplete; the
        // subsequent RemoveStaged() and addUnchecked() calls don't guarantee
        // mempool consistency for us.
        LOCK(pool.cs);
        const bool fReplacementTransaction = setConflicts.size();
        if (fReplacementTransaction)
        {
            CFeeRate newFeeRate(nModifiedFees, nSize);
            std::set<uint256> setConflictsParents;
            const int maxDescendantsToVisit = 100;
            CTxMemPool::setEntries setIterConflicting;
            for (const uint256 &hashConflicting : setConflicts)
            {
                CTxMemPool::txiter mi = pool.mapTx.find(hashConflicting);
                if (mi == pool.mapTx.end())
                    continue;

                // Save these to avoid repeated lookups
                setIterConflicting.insert(mi);

                // Don't allow the replacement to reduce the feerate of the
                // mempool.
                //
                // We usually don't want to accept replacements with lower
                // feerates than what they replaced as that would lower the
                // feerate of the next block. Requiring that the feerate always
                // be increased is also an easy-to-reason about way to prevent
                // DoS attacks via replacements.
                //
                // The mining code doesn't (currently) take children into
                // account (CPFP) so we only consider the feerates of
                // transactions being directly replaced, not their indirect
                // descendants. While that does mean high feerate children are
                // ignored when deciding whether or not to replace, we do
                // require the replacement to pay more overall fees too,
                // mitigating most cases.
                CFeeRate oldFeeRate(mi->GetModifiedFee(), mi->GetTxSize());
                if (newFeeRate <= oldFeeRate)
                {
                    return state.DoS(0, false,
                            REJECT_INSUFFICIENTFEE, "insufficient fee", false,
                            strprintf("rejecting replacement %s; new feerate %s <= old feerate %s",
                                  hash.ToString(),
                                  newFeeRate.ToString(),
                                  oldFeeRate.ToString()));
                }

                for (const CTxIn &txin : mi->GetTx().vin)
                {
                    setConflictsParents.insert(txin.prevout.hash);
                }

                nConflictingCount += mi->GetCountWithDescendants();
            }
            // This potentially overestimates the number of actual descendants
            // but we just want to be conservative to avoid doing too much
            // work.
            if (nConflictingCount <= maxDescendantsToVisit) {
                // If not too many to replace, then calculate the set of
                // transactions that would have to be evicted
                for (CTxMemPool::txiter it : setIterConflicting) {
                    pool.CalculateDescendants(it, allConflicting);
                }
                for (CTxMemPool::txiter it : allConflicting) {
                    nConflictingFees += it->GetModifiedFee();
                    nConflictingSize += it->GetTxSize();
                }
            } else {
                return state.DoS(0, false,
                        REJECT_NONSTANDARD, "too many potential replacements", false,
                        strprintf("rejecting replacement %s; too many potential replacements (%d > %d)\n",
                            hash.ToString(),
                            nConflictingCount,
                            maxDescendantsToVisit));
            }

            for (unsigned int j = 0; j < tx.vin.size(); j++)
            {
                // We don't want to accept replacements that require low
                // feerate junk to be mined first. Ideally we'd keep track of
                // the ancestor feerates and make the decision based on that,
                // but for now requiring all new inputs to be confirmed works.
                if (!setConflictsParents.count(tx.vin[j].prevout.hash))
                {
                    // Rather than check the UTXO set - potentially expensive -
                    // it's cheaper to just check if the new input refers to a
                    // tx that's in the mempool.
                    if (pool.mapTx.find(tx.vin[j].prevout.hash) != pool.mapTx.end())
                        return state.DoS(0, false,
                                         REJECT_NONSTANDARD, "replacement-adds-unconfirmed", false,
                                         strprintf("replacement %s adds unconfirmed input, idx %d",
                                                  hash.ToString(), j));
                }
            }

            // The replacement must pay greater fees than the transactions it
            // replaces - if we did the bandwidth used by those conflicting
            // transactions would not be paid for.
            if (nModifiedFees < nConflictingFees)
            {
                return state.DoS(0, false,
                                 REJECT_INSUFFICIENTFEE, "insufficient fee", false,
                                 strprintf("rejecting replacement %s, less fees than conflicting txs; %s < %s",
                                          hash.ToString(), FormatMoney(nModifiedFees), FormatMoney(nConflictingFees)));
            }

            // Finally in addition to paying more fees than the conflicts the
            // new transaction must pay for its own bandwidth.
            CAmount nDeltaFees = nModifiedFees - nConflictingFees;
            if (nDeltaFees < ::incrementalRelayFee.GetFee(nSize))
            {
                return state.DoS(0, false,
                        REJECT_INSUFFICIENTFEE, "insufficient fee", false,
                        strprintf("rejecting replacement %s, not enough additional fees to relay; %s < %s",
                              hash.ToString(),
                              FormatMoney(nDeltaFees),
                              FormatMoney(::incrementalRelayFee.GetFee(nSize))));
            }
        }

        unsigned int scriptVerifyFlags = STANDARD_SCRIPT_VERIFY_FLAGS;
        if (!chainparams.RequireStandard()) {
            scriptVerifyFlags = gArgs.GetArg("-promiscuousmempoolflags", scriptVerifyFlags);
        }

        // Check against previous transactions
        // This is done last to help prevent CPU exhaustion denial-of-service attacks.
        PrecomputedTransactionData txdata(tx);
        if (!CheckInputs(tx, state, view, true, scriptVerifyFlags, true, false, txdata)) {
            // SCRIPT_VERIFY_CLEANSTACK requires SCRIPT_VERIFY_WITNESS, so we
            // need to turn both off, and compare against just turning off CLEANSTACK
            // to see if the failure is specifically due to witness validation.
            CValidationState stateDummy; // Want reported failures to be from first CheckInputs
            if (!tx.HasWitness() && CheckInputs(tx, stateDummy, view, true, scriptVerifyFlags & ~(SCRIPT_VERIFY_WITNESS | SCRIPT_VERIFY_CLEANSTACK), true, false, txdata) &&
                !CheckInputs(tx, stateDummy, view, true, scriptVerifyFlags & ~SCRIPT_VERIFY_CLEANSTACK, true, false, txdata)) {
                // Only the witness is missing, so the transaction itself may be fine.
                state.SetCorruptionPossible();
            }
            return false; // state filled in by CheckInputs
        }

        // Check again against the current block tip's script verification
        // flags to cache our script execution flags. This is, of course,
        // useless if the next block has different script flags from the
        // previous one, but because the cache tracks script flags for us it
        // will auto-invalidate and we'll just have a few blocks of extra
        // misses on soft-fork activation.
        //
        // This is also useful in case of bugs in the standard flags that cause
        // transactions to pass as valid when they're actually invalid. For
        // instance the STRICTENC flag was incorrectly allowing certain
        // CHECKSIG NOT scripts to pass, even though they were invalid.
        //
        // There is a similar check in CreateNewBlock() to prevent creating
        // invalid blocks (using TestBlockValidity), however allowing such
        // transactions into the mempool can be exploited as a DoS attack.
        unsigned int currentBlockScriptVerifyFlags = GetBlockScriptFlags(chainActive.Tip(), Params().GetConsensus());
        if (!CheckInputsFromMempoolAndCache(tx, state, view, pool, currentBlockScriptVerifyFlags, true, txdata))
        {
            // If we're using promiscuousmempoolflags, we may hit this normally
            // Check if current block has some flags that scriptVerifyFlags
            // does not before printing an ominous warning
            if (!(~scriptVerifyFlags & currentBlockScriptVerifyFlags)) {
                return error("%s: BUG! PLEASE REPORT THIS! ConnectInputs failed against latest-block but not STANDARD flags %s, %s",
                    __func__, hash.ToString(), FormatStateMessage(state));
            } else {
                if (!CheckInputs(tx, state, view, true, MANDATORY_SCRIPT_VERIFY_FLAGS, true, false, txdata)) {
                    return error("%s: ConnectInputs failed against MANDATORY but not STANDARD flags due to promiscuous mempool %s, %s",
                        __func__, hash.ToString(), FormatStateMessage(state));
                } else {
                    LogPrintf("Warning: -promiscuousmempool flags set to not include currently enforced soft forks, this may break mining or otherwise cause instability!\n");
                }
            }
        }

        // Remove conflicting transactions from the mempool
        for (const CTxMemPool::txiter it : allConflicting)
        {
            LogPrint(BCLog::MEMPOOL, "replacing tx %s with %s for %s RVN additional fees, %d delta bytes\n",
                    it->GetTx().GetHash().ToString(),
                    hash.ToString(),
                    FormatMoney(nModifiedFees - nConflictingFees),
                    (int)nSize - (int)nConflictingSize);
            if (plTxnReplaced)
                plTxnReplaced->push_back(it->GetSharedTx());
        }
        pool.RemoveStaged(allConflicting, false, MemPoolRemovalReason::REPLACED);

        // This transaction should only count for fee estimation if:
        // - it isn't a BIP 125 replacement transaction (may not be widely supported)
        // - it's not being readded during a reorg which bypasses typical mempool fee limits
        // - the node is not behind
        // - the transaction is not dependent on any other transactions in the mempool
        bool validForFeeEstimation = !fReplacementTransaction && !bypass_limits && IsCurrentForFeeEstimation() && pool.HasNoInputsOf(tx);

        // Store transaction in memory
        pool.addUnchecked(hash, entry, setAncestors, validForFeeEstimation);

        // trim mempool and check if tx was trimmed
        if (!bypass_limits) {
            LimitMempoolSize(pool, gArgs.GetArg("-maxmempool", DEFAULT_MAX_MEMPOOL_SIZE) * 1000000, gArgs.GetArg("-mempoolexpiry", DEFAULT_MEMPOOL_EXPIRY) * 60 * 60);
            if (!pool.exists(hash))
                return state.DoS(0, false, REJECT_INSUFFICIENTFEE, "mempool full");
        }
    }

    GetMainSignals().TransactionAddedToMempool(ptx);

    return true;
}

/** (try to) add transaction to memory pool with a specified acceptance time **/
static bool AcceptToMemoryPoolWithTime(const CChainParams& chainparams, CTxMemPool& pool, CValidationState &state, const CTransactionRef &tx,
                        bool* pfMissingInputs, int64_t nAcceptTime, std::list<CTransactionRef>* plTxnReplaced,
                        bool bypass_limits, const CAmount nAbsurdFee)
{
    std::vector<COutPoint> coins_to_uncache;
    bool res = AcceptToMemoryPoolWorker(chainparams, pool, state, tx, pfMissingInputs, nAcceptTime, plTxnReplaced, bypass_limits, nAbsurdFee, coins_to_uncache);
    if (!res) {
        for (const COutPoint& hashTx : coins_to_uncache)
            pcoinsTip->Uncache(hashTx);
    }
    // After we've (potentially) uncached entries, ensure our coins cache is still within its size limits
    CValidationState stateDummy;
    FlushStateToDisk(chainparams, stateDummy, FLUSH_STATE_PERIODIC);
    return res;
}

bool AcceptToMemoryPool(CTxMemPool& pool, CValidationState &state, const CTransactionRef &tx,
                        bool* pfMissingInputs, std::list<CTransactionRef>* plTxnReplaced,
                        bool bypass_limits, const CAmount nAbsurdFee)
{
    const CChainParams& chainparams = Params();
    return AcceptToMemoryPoolWithTime(chainparams, pool, state, tx, pfMissingInputs, GetTime(), plTxnReplaced, bypass_limits, nAbsurdFee);
}

/** Return transaction in txOut, and if it was found inside a block, its hash is placed in hashBlock */
bool GetTransaction(const uint256 &hash, CTransactionRef &txOut, const Consensus::Params& consensusParams, uint256 &hashBlock, bool fAllowSlow)
{
    CBlockIndex *pindexSlow = nullptr;

    LOCK(cs_main);

    CTransactionRef ptx = mempool.get(hash);
    if (ptx)
    {
        txOut = ptx;
        return true;
    }

    if (fTxIndex) {
        CDiskTxPos postx;
        if (pblocktree->ReadTxIndex(hash, postx)) {
            CAutoFile file(OpenBlockFile(postx, true), SER_DISK, CLIENT_VERSION);
            if (file.IsNull())
                return error("%s: OpenBlockFile failed", __func__);
            CBlockHeader header;
            try {
                file >> header;
                fseek(file.Get(), postx.nTxOffset, SEEK_CUR);
                file >> txOut;
            } catch (const std::exception& e) {
                return error("%s: Deserialize or I/O error - %s", __func__, e.what());
            }
            hashBlock = header.GetHash();
            if (txOut->GetHash() != hash)
                return error("%s: txid mismatch", __func__);
            return true;
        }

        // transaction not found in index, nothing more can be done
        return false;
    }

    if (fAllowSlow) { // use coin database to locate block that contains transaction, and scan it
        const Coin& coin = AccessByTxid(*pcoinsTip, hash);
        if (!coin.IsSpent()) pindexSlow = chainActive[coin.nHeight];
    }

    if (pindexSlow) {
        CBlock block;
        if (ReadBlockFromDisk(block, pindexSlow, consensusParams)) {
            for (const auto& tx : block.vtx) {
                if (tx->GetHash() == hash) {
                    txOut = tx;
                    hashBlock = pindexSlow->GetBlockHash();
                    return true;
                }
            }
        }
    }

    return false;
}






//////////////////////////////////////////////////////////////////////////////
//
// CBlock and CBlockIndex
//

static bool WriteBlockToDisk(const CBlock& block, CDiskBlockPos& pos, const CMessageHeader::MessageStartChars& messageStart)
{
    // Open history file to append
    CAutoFile fileout(OpenBlockFile(pos), SER_DISK, CLIENT_VERSION);
    if (fileout.IsNull())
        return error("WriteBlockToDisk: OpenBlockFile failed");

    // Write index header
    unsigned int nSize = GetSerializeSize(fileout, block);
    fileout << FLATDATA(messageStart) << nSize;

    // Write block
    long fileOutPos = ftell(fileout.Get());
    if (fileOutPos < 0)
        return error("WriteBlockToDisk: ftell failed");
    pos.nPos = (unsigned int)fileOutPos;
    fileout << block;

    return true;
}

bool ReadBlockFromDisk(CBlock& block, const CDiskBlockPos& pos, const Consensus::Params& consensusParams)
{
    block.SetNull();

    // Open history file to read
    CAutoFile filein(OpenBlockFile(pos, true), SER_DISK, CLIENT_VERSION);
    if (filein.IsNull())
        return error("ReadBlockFromDisk: OpenBlockFile failed for %s", pos.ToString());

    // Read block
    try {
        filein >> block;
    }
    catch (const std::exception& e) {
        return error("%s: Deserialize or I/O error - %s at %s", __func__, e.what(), pos.ToString());
    }

    // Check the header
    if (!CheckProofOfWork(block.GetHash(), block.nBits, consensusParams))
        return error("ReadBlockFromDisk: Errors in block header at %s", pos.ToString());

    return true;
}

bool ReadBlockFromDisk(CBlock& block, const CBlockIndex* pindex, const Consensus::Params& consensusParams)
{
    if (!ReadBlockFromDisk(block, pindex->GetBlockPos(), consensusParams))
        return false;
    if (block.GetHash() != pindex->GetBlockHash())
        return error("ReadBlockFromDisk(CBlock&, CBlockIndex*): GetHash() doesn't match index for %s at %s",
                pindex->ToString(), pindex->GetBlockPos().ToString());
    return true;
}

CAmount GetBlockSubsidy(int nHeight, const Consensus::Params& consensusParams)
{
    int halvings = nHeight / consensusParams.nSubsidyHalvingInterval;
    // Force block reward to zero when right shift is undefined.
    if (halvings >= 64)
        return 0;

    CAmount nSubsidy = 5000 * COIN;
    // Subsidy is cut in half every 210,000 blocks which will occur approximately every 4 years.
    nSubsidy >>= halvings;
    return nSubsidy;
}

bool IsInitialBlockDownload()
{
    // Once this function has returned false, it must remain false.
    static std::atomic<bool> latchToFalse{false};
    // Optimization: pre-test latch before taking the lock.
    if (latchToFalse.load(std::memory_order_relaxed))
        return false;

    LOCK(cs_main);
    if (latchToFalse.load(std::memory_order_relaxed))
        return false;
    if (fImporting || fReindex)
    {
        LogPrintf("IsInitialBlockDownload (importing or reindex)");
        return true;
    }
    if (chainActive.Tip() == nullptr)
    {
        LogPrintf("IsInitialBlockDownload (tip is null)");
        return true;
    }
    if (chainActive.Tip()->nChainWork < nMinimumChainWork)
    {
<<<<<<< HEAD
               LogPrintf("IsInitialBlockDownload (min chain work)");
               LogPrintf("Work found: %s", chainActive.Tip()->nChainWork.GetHex());
               LogPrintf("Work needed: %s", nMinimumChainWork.GetHex());
=======
    		LogPrintf("IsInitialBlockDownload (min chain work)");
    		LogPrintf("Work found: %s", chainActive.Tip()->nChainWork.GetHex());
    		LogPrintf("Work needed: %s", nMinimumChainWork.GetHex());
>>>>>>> b3e24e4e
        return true;
    }
    if (chainActive.Tip()->GetBlockTime() < (GetTime() - nMaxTipAge))
    {
        std::cout << "BlockTime(): " << chainActive.Tip()->GetBlockTime() << std::endl;
        //LogPrintf(str.c_str());

        std::cout << "GetTime() minus nMaxTipAge: " << (GetTime() - nMaxTipAge) << std::endl;
        //LogPrintf(str2.c_str());

        LogPrintf("IsInitialBlockDownload (tip age)\n");
        return true;
    }
    LogPrintf("Leaving InitialBlockDownload (latching to false)\n");
    latchToFalse.store(true, std::memory_order_relaxed);
    return false;
}

CBlockIndex *pindexBestForkTip = nullptr, *pindexBestForkBase = nullptr;

static void AlertNotify(const std::string& strMessage)
{
    uiInterface.NotifyAlertChanged();
    std::string strCmd = gArgs.GetArg("-alertnotify", "");
    if (strCmd.empty()) return;

    // Alert text should be plain ascii coming from a trusted source, but to
    // be safe we first strip anything not in safeChars, then add single quotes around
    // the whole string before passing it to the shell:
    std::string singleQuote("'");
    std::string safeStatus = SanitizeString(strMessage);
    safeStatus = singleQuote+safeStatus+singleQuote;
    boost::replace_all(strCmd, "%s", safeStatus);

    boost::thread t(runCommand, strCmd); // thread runs free
}

static void CheckForkWarningConditions()
{
    AssertLockHeld(cs_main);
    // Before we get past initial download, we cannot reliably alert about forks
    // (we assume we don't get stuck on a fork before finishing our initial sync)
    if (IsInitialBlockDownload())
        return;

    // If our best fork is no longer within 72 blocks (+/- 12 hours if no one mines it)
    // of our head, drop it
    if (pindexBestForkTip && chainActive.Height() - pindexBestForkTip->nHeight >= 72)
        pindexBestForkTip = nullptr;

    if (pindexBestForkTip || (pindexBestInvalid && pindexBestInvalid->nChainWork > chainActive.Tip()->nChainWork + (GetBlockProof(*chainActive.Tip()) * 6)))
    {
        if (!GetfLargeWorkForkFound() && pindexBestForkBase)
        {
            std::string warning = std::string("'Warning: Large-work fork detected, forking after block ") +
                pindexBestForkBase->phashBlock->ToString() + std::string("'");
            AlertNotify(warning);
        }
        if (pindexBestForkTip && pindexBestForkBase)
        {
            LogPrintf("%s: Warning: Large valid fork found\n  forking the chain at height %d (%s)\n  lasting to height %d (%s).\nChain state database corruption likely.\n", __func__,
                   pindexBestForkBase->nHeight, pindexBestForkBase->phashBlock->ToString(),
                   pindexBestForkTip->nHeight, pindexBestForkTip->phashBlock->ToString());
            SetfLargeWorkForkFound(true);
        }
        else
        {
            LogPrintf("%s: Warning: Found invalid chain at least ~6 blocks longer than our best chain.\nChain state database corruption likely.\n", __func__);
            SetfLargeWorkInvalidChainFound(true);
        }
    }
    else
    {
        SetfLargeWorkForkFound(false);
        SetfLargeWorkInvalidChainFound(false);
    }
}

static void CheckForkWarningConditionsOnNewFork(CBlockIndex* pindexNewForkTip)
{
    AssertLockHeld(cs_main);
    // If we are on a fork that is sufficiently large, set a warning flag
    CBlockIndex* pfork = pindexNewForkTip;
    CBlockIndex* plonger = chainActive.Tip();
    while (pfork && pfork != plonger)
    {
        while (plonger && plonger->nHeight > pfork->nHeight)
            plonger = plonger->pprev;
        if (pfork == plonger)
            break;
        pfork = pfork->pprev;
    }

    // We define a condition where we should warn the user about as a fork of at least 7 blocks
    // with a tip within 72 blocks (+/- 12 hours if no one mines it) of ours
    // We use 7 blocks rather arbitrarily as it represents just under 10% of sustained network
    // hash rate operating on the fork.
    // or a chain that is entirely longer than ours and invalid (note that this should be detected by both)
    // We define it this way because it allows us to only store the highest fork tip (+ base) which meets
    // the 7-block condition and from this always have the most-likely-to-cause-warning fork
    if (pfork && (!pindexBestForkTip || pindexNewForkTip->nHeight > pindexBestForkTip->nHeight) &&
            pindexNewForkTip->nChainWork - pfork->nChainWork > (GetBlockProof(*pfork) * 7) &&
            chainActive.Height() - pindexNewForkTip->nHeight < 72)
    {
        pindexBestForkTip = pindexNewForkTip;
        pindexBestForkBase = pfork;
    }

    CheckForkWarningConditions();
}

void static InvalidChainFound(CBlockIndex* pindexNew)
{
    if (!pindexBestInvalid || pindexNew->nChainWork > pindexBestInvalid->nChainWork)
        pindexBestInvalid = pindexNew;

    LogPrintf("%s: invalid block=%s  height=%d  log2_work=%.8g  date=%s\n", __func__,
      pindexNew->GetBlockHash().ToString(), pindexNew->nHeight,
      log(pindexNew->nChainWork.getdouble())/log(2.0), DateTimeStrFormat("%Y-%m-%d %H:%M:%S",
      pindexNew->GetBlockTime()));
    CBlockIndex *tip = chainActive.Tip();
    assert (tip);
    LogPrintf("%s:  current best=%s  height=%d  log2_work=%.8g  date=%s\n", __func__,
      tip->GetBlockHash().ToString(), chainActive.Height(), log(tip->nChainWork.getdouble())/log(2.0),
      DateTimeStrFormat("%Y-%m-%d %H:%M:%S", tip->GetBlockTime()));
    CheckForkWarningConditions();
}

void static InvalidBlockFound(CBlockIndex *pindex, const CValidationState &state) {
    if (!state.CorruptionPossible()) {
        pindex->nStatus |= BLOCK_FAILED_VALID;
        setDirtyBlockIndex.insert(pindex);
        setBlockIndexCandidates.erase(pindex);
        InvalidChainFound(pindex);
    }
}

void UpdateCoins(const CTransaction& tx, CCoinsViewCache& inputs, CTxUndo &txundo, int nHeight)
{
    // mark inputs spent
    if (!tx.IsCoinBase()) {
        txundo.vprevout.reserve(tx.vin.size());
        for (const CTxIn &txin : tx.vin) {
            txundo.vprevout.emplace_back();
            bool is_spent = inputs.SpendCoin(txin.prevout, &txundo.vprevout.back());
            assert(is_spent);
        }
    }
    // add outputs
    AddCoins(inputs, tx, nHeight);
}

void UpdateCoins(const CTransaction& tx, CCoinsViewCache& inputs, int nHeight)
{
    CTxUndo txundo;
    UpdateCoins(tx, inputs, txundo, nHeight);
}

bool CScriptCheck::operator()() {
    const CScript &scriptSig = ptxTo->vin[nIn].scriptSig;
    const CScriptWitness *witness = &ptxTo->vin[nIn].scriptWitness;
    return VerifyScript(scriptSig, m_tx_out.scriptPubKey, witness, nFlags, CachingTransactionSignatureChecker(ptxTo, nIn, m_tx_out.nValue, cacheStore, *txdata), &error);
}

int GetSpendHeight(const CCoinsViewCache& inputs)
{
    LOCK(cs_main);
    CBlockIndex* pindexPrev = mapBlockIndex.find(inputs.GetBestBlock())->second;
    return pindexPrev->nHeight + 1;
}


static CuckooCache::cache<uint256, SignatureCacheHasher> scriptExecutionCache;
static uint256 scriptExecutionCacheNonce(GetRandHash());

void InitScriptExecutionCache() {
    // nMaxCacheSize is unsigned. If -maxsigcachesize is set to zero,
    // setup_bytes creates the minimum possible cache (2 elements).
    size_t nMaxCacheSize = std::min(std::max((int64_t)0, gArgs.GetArg("-maxsigcachesize", DEFAULT_MAX_SIG_CACHE_SIZE) / 2), MAX_MAX_SIG_CACHE_SIZE) * ((size_t) 1 << 20);
    size_t nElems = scriptExecutionCache.setup_bytes(nMaxCacheSize);
    LogPrintf("Using %zu MiB out of %zu/2 requested for script execution cache, able to store %zu elements\n",
            (nElems*sizeof(uint256)) >>20, (nMaxCacheSize*2)>>20, nElems);
}

/**
 * Check whether all inputs of this transaction are valid (no double spends, scripts & sigs, amounts)
 * This does not modify the UTXO set.
 *
 * If pvChecks is not nullptr, script checks are pushed onto it instead of being performed inline. Any
 * script checks which are not necessary (eg due to script execution cache hits) are, obviously,
 * not pushed onto pvChecks/run.
 *
 * Setting cacheSigStore/cacheFullScriptStore to false will remove elements from the corresponding cache
 * which are matched. This is useful for checking blocks where we will likely never need the cache
 * entry again.
 *
 * Non-static (and re-declared) in src/test/txvalidationcache_tests.cpp
 */
bool CheckInputs(const CTransaction& tx, CValidationState &state, const CCoinsViewCache &inputs, bool fScriptChecks, unsigned int flags, bool cacheSigStore, bool cacheFullScriptStore, PrecomputedTransactionData& txdata, std::vector<CScriptCheck> *pvChecks)
{
    if (!tx.IsCoinBase())
    {
        if (pvChecks)
            pvChecks->reserve(tx.vin.size());

        // The first loop above does all the inexpensive checks.
        // Only if ALL inputs pass do we perform expensive ECDSA signature checks.
        // Helps prevent CPU exhaustion attacks.

        // Skip script verification when connecting blocks under the
        // assumevalid block. Assuming the assumevalid block is valid this
        // is safe because block merkle hashes are still computed and checked,
        // Of course, if an assumed valid block is invalid due to false scriptSigs
        // this optimization would allow an invalid chain to be accepted.
        if (fScriptChecks) {
            // First check if script executions have been cached with the same
            // flags. Note that this assumes that the inputs provided are
            // correct (ie that the transaction hash which is in tx's prevouts
            // properly commits to the scriptPubKey in the inputs view of that
            // transaction).
            uint256 hashCacheEntry;
            // We only use the first 19 bytes of nonce to avoid a second SHA
            // round - giving us 19 + 32 + 4 = 55 bytes (+ 8 + 1 = 64)
            static_assert(55 - sizeof(flags) - 32 >= 128/8, "Want at least 128 bits of nonce for script execution cache");
            CSHA256().Write(scriptExecutionCacheNonce.begin(), 55 - sizeof(flags) - 32).Write(tx.GetWitnessHash().begin(), 32).Write((unsigned char*)&flags, sizeof(flags)).Finalize(hashCacheEntry.begin());
            AssertLockHeld(cs_main); //TODO: Remove this requirement by making CuckooCache not require external locks
            if (scriptExecutionCache.contains(hashCacheEntry, !cacheFullScriptStore)) {
                return true;
            }

            for (unsigned int i = 0; i < tx.vin.size(); i++) {
                const COutPoint &prevout = tx.vin[i].prevout;
                const Coin& coin = inputs.AccessCoin(prevout);
                assert(!coin.IsSpent());

                // We very carefully only pass in things to CScriptCheck which
                // are clearly committed to by tx' witness hash. This provides
                // a sanity check that our caching is not introducing consensus
                // failures through additional data in, eg, the coins being
                // spent being checked as a part of CScriptCheck.

                // Verify signature
                CScriptCheck check(coin.out, tx, i, flags, cacheSigStore, &txdata);
                if (pvChecks) {
                    pvChecks->push_back(CScriptCheck());
                    check.swap(pvChecks->back());
                } else if (!check()) {
                    if (flags & STANDARD_NOT_MANDATORY_VERIFY_FLAGS) {
                        // Check whether the failure was caused by a
                        // non-mandatory script verification check, such as
                        // non-standard DER encodings or non-null dummy
                        // arguments; if so, don't trigger DoS protection to
                        // avoid splitting the network between upgraded and
                        // non-upgraded nodes.
                        CScriptCheck check2(coin.out, tx, i,
                                flags & ~STANDARD_NOT_MANDATORY_VERIFY_FLAGS, cacheSigStore, &txdata);
                        if (check2())
                            return state.Invalid(false, REJECT_NONSTANDARD, strprintf("non-mandatory-script-verify-flag (%s)", ScriptErrorString(check.GetScriptError())));
                    }
                    // Failures of other flags indicate a transaction that is
                    // invalid in new blocks, e.g. an invalid P2SH. We DoS ban
                    // such nodes as they are not following the protocol. That
                    // said during an upgrade careful thought should be taken
                    // as to the correct behavior - we may want to continue
                    // peering with non-upgraded nodes even after soft-fork
                    // super-majority signaling has occurred.
                    return state.DoS(100,false, REJECT_INVALID, strprintf("mandatory-script-verify-flag-failed (%s)", ScriptErrorString(check.GetScriptError())));
                }
            }

            if (cacheFullScriptStore && !pvChecks) {
                // We executed all of the provided scripts, and were told to
                // cache the result. Do so now.
                scriptExecutionCache.insert(hashCacheEntry);
            }
        }
    }

    return true;
}

namespace {

bool UndoWriteToDisk(const CBlockUndo& blockundo, CDiskBlockPos& pos, const uint256& hashBlock, const CMessageHeader::MessageStartChars& messageStart)
{
    // Open history file to append
    CAutoFile fileout(OpenUndoFile(pos), SER_DISK, CLIENT_VERSION);
    if (fileout.IsNull())
        return error("%s: OpenUndoFile failed", __func__);

    // Write index header
    unsigned int nSize = GetSerializeSize(fileout, blockundo);
    fileout << FLATDATA(messageStart) << nSize;

    // Write undo data
    long fileOutPos = ftell(fileout.Get());
    if (fileOutPos < 0)
        return error("%s: ftell failed", __func__);
    pos.nPos = (unsigned int)fileOutPos;
    fileout << blockundo;

    // calculate & write checksum
    CHashWriter hasher(SER_GETHASH, PROTOCOL_VERSION);
    hasher << hashBlock;
    hasher << blockundo;
    fileout << hasher.GetHash();

    return true;
}

bool UndoReadFromDisk(CBlockUndo& blockundo, const CDiskBlockPos& pos, const uint256& hashBlock)
{
    // Open history file to read
    CAutoFile filein(OpenUndoFile(pos, true), SER_DISK, CLIENT_VERSION);
    if (filein.IsNull())
        return error("%s: OpenUndoFile failed", __func__);

    // Read block
    uint256 hashChecksum;
    CHashVerifier<CAutoFile> verifier(&filein); // We need a CHashVerifier as reserializing may lose data
    try {
        verifier << hashBlock;
        verifier >> blockundo;
        filein >> hashChecksum;
    }
    catch (const std::exception& e) {
        return error("%s: Deserialize or I/O error - %s", __func__, e.what());
    }

    // Verify checksum
    if (hashChecksum != verifier.GetHash())
        return error("%s: Checksum mismatch", __func__);

    return true;
}

/** Abort with a message */
bool AbortNode(const std::string& strMessage, const std::string& userMessage="")
{
    SetMiscWarning(strMessage);
    LogPrintf("*** %s\n", strMessage);
    uiInterface.ThreadSafeMessageBox(
        userMessage.empty() ? _("Error: A fatal internal error occurred, see debug.log for details") : userMessage,
        "", CClientUIInterface::MSG_ERROR);
    StartShutdown();
    return false;
}

bool AbortNode(CValidationState& state, const std::string& strMessage, const std::string& userMessage="")
{
    AbortNode(strMessage, userMessage);
    return state.Error(strMessage);
}

} // namespace

enum DisconnectResult
{
    DISCONNECT_OK,      // All good.
    DISCONNECT_UNCLEAN, // Rolled back, but UTXO set was inconsistent with block.
    DISCONNECT_FAILED   // Something else went wrong.
};

/**
 * Restore the UTXO in a Coin at a given COutPoint
 * @param undo The Coin to be restored.
 * @param view The coins view to which to apply the changes.
 * @param out The out point that corresponds to the tx input.
 * @return A DisconnectResult as an int
 */
int ApplyTxInUndo(Coin&& undo, CCoinsViewCache& view, const COutPoint& out)
{
    bool fClean = true;

    if (view.HaveCoin(out)) fClean = false; // overwriting transaction output

    if (undo.nHeight == 0) {
        // Missing undo metadata (height and coinbase). Older versions included this
        // information only in undo records for the last spend of a transactions'
        // outputs. This implies that it must be present for some other output of the same tx.
        const Coin& alternate = AccessByTxid(view, out.hash);
        if (!alternate.IsSpent()) {
            undo.nHeight = alternate.nHeight;
            undo.fCoinBase = alternate.fCoinBase;
        } else {
            return DISCONNECT_FAILED; // adding output for transaction without known metadata
        }
    }
    // The potential_overwrite parameter to AddCoin is only allowed to be false if we know for
    // sure that the coin did not already exist in the cache. As we have queried for that above
    // using HaveCoin, we don't need to guess. When fClean is false, a coin already existed and
    // it is an overwrite.
    view.AddCoin(out, std::move(undo), !fClean);

    return fClean ? DISCONNECT_OK : DISCONNECT_UNCLEAN;
}

/** Undo the effects of this block (with given index) on the UTXO set represented by coins.
 *  When FAILED is returned, view is left in an indeterminate state. */
static DisconnectResult DisconnectBlock(const CBlock& block, const CBlockIndex* pindex, CCoinsViewCache& view)
{
    bool fClean = true;

    CBlockUndo blockUndo;
    CDiskBlockPos pos = pindex->GetUndoPos();
    if (pos.IsNull()) {
        error("DisconnectBlock(): no undo data available");
        return DISCONNECT_FAILED;
    }
    if (!UndoReadFromDisk(blockUndo, pos, pindex->pprev->GetBlockHash())) {
        error("DisconnectBlock(): failure reading undo data");
        return DISCONNECT_FAILED;
    }

    if (blockUndo.vtxundo.size() + 1 != block.vtx.size()) {
        error("DisconnectBlock(): block and undo data inconsistent");
        return DISCONNECT_FAILED;
    }

    // undo transactions in reverse order
    for (int i = block.vtx.size() - 1; i >= 0; i--) {
        const CTransaction &tx = *(block.vtx[i]);
        uint256 hash = tx.GetHash();
        bool is_coinbase = tx.IsCoinBase();

        // Check that all outputs are available and match the outputs in the block itself
        // exactly.
        for (size_t o = 0; o < tx.vout.size(); o++) {
            if (!tx.vout[o].scriptPubKey.IsUnspendable()) {
                COutPoint out(hash, o);
                Coin coin;
                bool is_spent = view.SpendCoin(out, &coin);
                if (!is_spent || tx.vout[o] != coin.out || pindex->nHeight != coin.nHeight || is_coinbase != coin.fCoinBase) {
                    fClean = false; // transaction output mismatch
                }
            }
        }

        // restore inputs
        if (i > 0) { // not coinbases
            CTxUndo &txundo = blockUndo.vtxundo[i-1];
            if (txundo.vprevout.size() != tx.vin.size()) {
                error("DisconnectBlock(): transaction and undo data inconsistent");
                return DISCONNECT_FAILED;
            }
            for (unsigned int j = tx.vin.size(); j-- > 0;) {
                const COutPoint &out = tx.vin[j].prevout;
                int res = ApplyTxInUndo(std::move(txundo.vprevout[j]), view, out);
                if (res == DISCONNECT_FAILED) return DISCONNECT_FAILED;
                fClean = fClean && res != DISCONNECT_UNCLEAN;
            }
            // At this point, all of txundo.vprevout should have been moved out.
        }
    }

    // move best block pointer to prevout block
    view.SetBestBlock(pindex->pprev->GetBlockHash());

    return fClean ? DISCONNECT_OK : DISCONNECT_UNCLEAN;
}

void static FlushBlockFile(bool fFinalize = false)
{
    LOCK(cs_LastBlockFile);

    CDiskBlockPos posOld(nLastBlockFile, 0);

    FILE *fileOld = OpenBlockFile(posOld);
    if (fileOld) {
        if (fFinalize)
            TruncateFile(fileOld, vinfoBlockFile[nLastBlockFile].nSize);
        FileCommit(fileOld);
        fclose(fileOld);
    }

    fileOld = OpenUndoFile(posOld);
    if (fileOld) {
        if (fFinalize)
            TruncateFile(fileOld, vinfoBlockFile[nLastBlockFile].nUndoSize);
        FileCommit(fileOld);
        fclose(fileOld);
    }
}

static bool FindUndoPos(CValidationState &state, int nFile, CDiskBlockPos &pos, unsigned int nAddSize);

static CCheckQueue<CScriptCheck> scriptcheckqueue(128);

void ThreadScriptCheck() {
    RenameThread("raven-scriptch");
    scriptcheckqueue.Thread();
}

// Protected by cs_main
VersionBitsCache versionbitscache;

int32_t ComputeBlockVersion(const CBlockIndex* pindexPrev, const Consensus::Params& params)
{
    LOCK(cs_main);
    int32_t nVersion = VERSIONBITS_TOP_BITS;

    for (int i = 0; i < (int)Consensus::MAX_VERSION_BITS_DEPLOYMENTS; i++) {
        ThresholdState state = VersionBitsState(pindexPrev, params, (Consensus::DeploymentPos)i, versionbitscache);
        if (state == THRESHOLD_LOCKED_IN || state == THRESHOLD_STARTED) {
            nVersion |= VersionBitsMask(params, (Consensus::DeploymentPos)i);
        }
    }

    return nVersion;
}

/**
 * Threshold condition checker that triggers when unknown versionbits are seen on the network.
 */
class WarningBitsConditionChecker : public AbstractThresholdConditionChecker
{
private:
    int bit;

public:
    explicit WarningBitsConditionChecker(int bitIn) : bit(bitIn) {}

    int64_t BeginTime(const Consensus::Params& params) const override { return 0; }
    int64_t EndTime(const Consensus::Params& params) const override { return std::numeric_limits<int64_t>::max(); }
    int Period(const Consensus::Params& params) const override { return params.nMinerConfirmationWindow; }
    int Threshold(const Consensus::Params& params) const override { return params.nRuleChangeActivationThreshold; }

    bool Condition(const CBlockIndex* pindex, const Consensus::Params& params) const override
    {
        return ((pindex->nVersion & VERSIONBITS_TOP_MASK) == VERSIONBITS_TOP_BITS) &&
               ((pindex->nVersion >> bit) & 1) != 0 &&
               ((ComputeBlockVersion(pindex->pprev, params) >> bit) & 1) == 0;
    }
};

// Protected by cs_main
static ThresholdConditionCache warningcache[VERSIONBITS_NUM_BITS];

static unsigned int GetBlockScriptFlags(const CBlockIndex* pindex, const Consensus::Params& consensusparams) {
    AssertLockHeld(cs_main);

    // BIP16 didn't become active until Apr 1 2012
    int64_t nBIP16SwitchTime = 1333238400;
    bool fStrictPayToScriptHash = (pindex->GetBlockTime() >= nBIP16SwitchTime);

    unsigned int flags = fStrictPayToScriptHash ? SCRIPT_VERIFY_P2SH : SCRIPT_VERIFY_NONE;

    if(consensusparams.nBIP66Enabled) {
    // Start enforcing the DERSIG (BIP66) rule
    		flags |= SCRIPT_VERIFY_DERSIG;
    }

    if(consensusparams.nBIP65Enabled) {
    // Start enforcing CHECKLOCKTIMEVERIFY (BIP65) rule
    		flags |= SCRIPT_VERIFY_CHECKLOCKTIMEVERIFY;
    }

    if(consensusparams.nCSVEnabled) {
    		// Start enforcing BIP68 (sequence locks) and BIP112 (CHECKSEQUENCEVERIFY) using versionbits logic.
    		flags |= SCRIPT_VERIFY_CHECKSEQUENCEVERIFY;
    }

    // Start enforcing WITNESS rules using versionbits logic.
    if (IsWitnessEnabled(pindex->pprev, consensusparams)) {
    		flags |= SCRIPT_VERIFY_WITNESS;
    		flags |= SCRIPT_VERIFY_NULLDUMMY;
    }

    return flags;
}



static int64_t nTimeCheck = 0;
static int64_t nTimeForks = 0;
static int64_t nTimeVerify = 0;
static int64_t nTimeConnect = 0;
static int64_t nTimeIndex = 0;
static int64_t nTimeCallbacks = 0;
static int64_t nTimeTotal = 0;
static int64_t nBlocksTotal = 0;

/** Apply the effects of this block (with given index) on the UTXO set represented by coins.
 *  Validity checks that depend on the UTXO set are also done; ConnectBlock()
 *  can fail if those validity checks fail (among other reasons). */
static bool ConnectBlock(const CBlock& block, CValidationState& state, CBlockIndex* pindex,
                  CCoinsViewCache& view, const CChainParams& chainparams, bool fJustCheck = false)
{
    AssertLockHeld(cs_main);
    assert(pindex);
    // pindex->phashBlock can be null if called by CreateNewBlock/TestBlockValidity
    assert((pindex->phashBlock == nullptr) ||
           (*pindex->phashBlock == block.GetHash()));
    int64_t nTimeStart = GetTimeMicros();

    // Check it again in case a previous version let a bad block in
    if (!CheckBlock(block, state, chainparams.GetConsensus(), !fJustCheck, !fJustCheck))
        return error("%s: Consensus::CheckBlock: %s", __func__, FormatStateMessage(state));

    // verify that the view's current state corresponds to the previous block
    uint256 hashPrevBlock = pindex->pprev == nullptr ? uint256() : pindex->pprev->GetBlockHash();
    assert(hashPrevBlock == view.GetBestBlock());

    // Special case for the genesis block, skipping connection of its transactions
    // (its coinbase is unspendable)
    if (block.GetHash() == chainparams.GetConsensus().hashGenesisBlock) {
        if (!fJustCheck)
            view.SetBestBlock(pindex->GetBlockHash());
        return true;
    }

    nBlocksTotal++;

    bool fScriptChecks = true;
    if (!hashAssumeValid.IsNull()) {
        // We've been configured with the hash of a block which has been externally verified to have a valid history.
        // A suitable default value is included with the software and updated from time to time.  Because validity
        //  relative to a piece of software is an objective fact these defaults can be easily reviewed.
        // This setting doesn't force the selection of any particular chain but makes validating some faster by
        //  effectively caching the result of part of the verification.
        BlockMap::const_iterator  it = mapBlockIndex.find(hashAssumeValid);
        if (it != mapBlockIndex.end()) {
            if (it->second->GetAncestor(pindex->nHeight) == pindex &&
                pindexBestHeader->GetAncestor(pindex->nHeight) == pindex &&
                pindexBestHeader->nChainWork >= nMinimumChainWork) {
                // This block is a member of the assumed verified chain and an ancestor of the best header.
                // The equivalent time check discourages hash power from extorting the network via DOS attack
                //  into accepting an invalid block through telling users they must manually set assumevalid.
                //  Requiring a software change or burying the invalid block, regardless of the setting, makes
                //  it hard to hide the implication of the demand.  This also avoids having release candidates
                //  that are hardly doing any signature verification at all in testing without having to
                //  artificially set the default assumed verified block further back.
                // The test against nMinimumChainWork prevents the skipping when denied access to any chain at
                //  least as good as the expected chain.
                fScriptChecks = (GetBlockProofEquivalentTime(*pindexBestHeader, *pindex, *pindexBestHeader, chainparams.GetConsensus()) <= 60 * 60 * 24 * 7 * 2);
            }
        }
    }

    int64_t nTime1 = GetTimeMicros(); nTimeCheck += nTime1 - nTimeStart;
    LogPrint(BCLog::BENCH, "    - Sanity checks: %.2fms [%.2fs (%.2fms/blk)]\n", MILLI * (nTime1 - nTimeStart), nTimeCheck * MICRO, nTimeCheck * MILLI / nBlocksTotal);

    // Do not allow blocks that contain transactions which 'overwrite' older transactions,
    // unless those are already completely spent.
    // If such overwrites are allowed, coinbases and transactions depending upon those
    // can be duplicated to remove the ability to spend the first instance -- even after
    // being sent to another address.
    // See BIP30 and http://r6.ca/blog/20120206T005236Z.html for more information.
    // This logic is not necessary for memory pool transactions, as AcceptToMemoryPool
    // already refuses previously-known transaction ids entirely.
    // This rule was originally applied to all blocks with a timestamp after March 15, 2012, 0:00 UTC.
    // Now that the whole chain is irreversibly beyond that time it is applied to all blocks except the
    // two in the chain that violate it. This prevents exploiting the issue against nodes during their
    // initial block download.
    // bool fEnforceBIP30 = (!pindex->phashBlock) || // Enforce on CreateNewBlock invocations which don't have a hash.
    //                       !((pindex->nHeight==91842 && pindex->GetBlockHash() == uint256S("0x00000000000a4d0a398161ffc163c503763b1f4360639393e0e4c8e300e0caec")) ||
    //                        (pindex->nHeight==91880 && pindex->GetBlockHash() == uint256S("0x00000000000743f190a18c5577a3c2d2a1f610ae9601ac046a38084ccb7cd721")));

    // Once BIP34 activated it was not possible to create new duplicate coinbases and thus other than starting
    // with the 2 existing duplicate coinbase pairs, not possible to create overwriting txs.  But by the
    // time BIP34 activated, in each of the existing pairs the duplicate coinbase had overwritten the first
    // before the first had been spent.  Since those coinbases are sufficiently buried its no longer possible to create further
    // duplicate transactions descending from the known pairs either.
    // If we're on the known chain at height greater than where BIP34 activated, we can save the db accesses needed for the BIP30 check.
    // assert(pindex->pprev);
    // CBlockIndex *pindexBIP34height = pindex->pprev->GetAncestor(chainparams.GetConsensus().BIP34Height);
    // //Only continue to enforce if we're below BIP34 activation height or the block hash at that height doesn't correspond.
    // fEnforceBIP30 = fEnforceBIP30 && (!pindexBIP34height || !(pindexBIP34height->GetBlockHash() == chainparams.GetConsensus().BIP34Hash));

    // if (fEnforceBIP30) {
    //     for (const auto& tx : block.vtx) {
    //         for (size_t o = 0; o < tx->vout.size(); o++) {
    //             if (view.HaveCoin(COutPoint(tx->GetHash(), o))) {
    //                 return state.DoS(100, error("ConnectBlock(): tried to overwrite transaction"),
    //                                  REJECT_INVALID, "bad-txns-BIP30");
    //             }
    //         }
    //     }
    // }

    // Start enforcing BIP68 (sequence locks) and BIP112 (CHECKSEQUENCEVERIFY) using versionbits logic.
    int nLockTimeFlags = 0;
    if(chainparams.CSVEnabled()) {
    		nLockTimeFlags |= LOCKTIME_VERIFY_SEQUENCE;
    }

    // Get the script flags for this block
    unsigned int flags = GetBlockScriptFlags(pindex, chainparams.GetConsensus());

    int64_t nTime2 = GetTimeMicros(); nTimeForks += nTime2 - nTime1;
    LogPrint(BCLog::BENCH, "    - Fork checks: %.2fms [%.2fs (%.2fms/blk)]\n", MILLI * (nTime2 - nTime1), nTimeForks * MICRO, nTimeForks * MILLI / nBlocksTotal);

    CBlockUndo blockundo;

    CCheckQueueControl<CScriptCheck> control(fScriptChecks && nScriptCheckThreads ? &scriptcheckqueue : nullptr);

    std::vector<int> prevheights;
    CAmount nFees = 0;
    int nInputs = 0;
    int64_t nSigOpsCost = 0;
    CDiskTxPos pos(pindex->GetBlockPos(), GetSizeOfCompactSize(block.vtx.size()));
    std::vector<std::pair<uint256, CDiskTxPos> > vPos;
    vPos.reserve(block.vtx.size());
    blockundo.vtxundo.reserve(block.vtx.size() - 1);
    std::vector<PrecomputedTransactionData> txdata;
    txdata.reserve(block.vtx.size()); // Required so that pointers to individual PrecomputedTransactionData don't get invalidated
    for (unsigned int i = 0; i < block.vtx.size(); i++)
    {
        const CTransaction &tx = *(block.vtx[i]);

        nInputs += tx.vin.size();

        if (!tx.IsCoinBase())
        {
            CAmount txfee = 0;
            if (!Consensus::CheckTxInputs(tx, state, view, pindex->nHeight, txfee)) {
                return error("%s: Consensus::CheckTxInputs: %s, %s", __func__, tx.GetHash().ToString(), FormatStateMessage(state));
            }
            nFees += txfee;
            if (!MoneyRange(nFees)) {
                return state.DoS(100, error("%s: accumulated fee in the block out of range.", __func__),
                                 REJECT_INVALID, "bad-txns-accumulated-fee-outofrange");
            }

            // Check that transaction is BIP68 final
            // BIP68 lock checks (as opposed to nLockTime checks) must
            // be in ConnectBlock because they require the UTXO set
            prevheights.resize(tx.vin.size());
            for (size_t j = 0; j < tx.vin.size(); j++) {
                prevheights[j] = view.AccessCoin(tx.vin[j].prevout).nHeight;
            }

            if (!SequenceLocks(tx, nLockTimeFlags, &prevheights, *pindex)) {
                return state.DoS(100, error("%s: contains a non-BIP68-final transaction", __func__),
                                 REJECT_INVALID, "bad-txns-nonfinal");
            }
        }

        // GetTransactionSigOpCost counts 3 types of sigops:
        // * legacy (always)
        // * p2sh (when P2SH enabled in flags and excludes coinbase)
        // * witness (when witness enabled in flags and excludes coinbase)
        nSigOpsCost += GetTransactionSigOpCost(tx, view, flags);
        if (nSigOpsCost > MAX_BLOCK_SIGOPS_COST)
            return state.DoS(100, error("ConnectBlock(): too many sigops"),
                             REJECT_INVALID, "bad-blk-sigops");

        txdata.emplace_back(tx);
        if (!tx.IsCoinBase())
        {
            std::vector<CScriptCheck> vChecks;
            bool fCacheResults = fJustCheck; /* Don't cache results if we're actually connecting blocks (still consult the cache, though) */
            if (!CheckInputs(tx, state, view, fScriptChecks, flags, fCacheResults, fCacheResults, txdata[i], nScriptCheckThreads ? &vChecks : nullptr))
                return error("ConnectBlock(): CheckInputs on %s failed with %s",
                    tx.GetHash().ToString(), FormatStateMessage(state));
            control.Add(vChecks);
        }

        CTxUndo undoDummy;
        if (i > 0) {
            blockundo.vtxundo.push_back(CTxUndo());
        }
        UpdateCoins(tx, view, i == 0 ? undoDummy : blockundo.vtxundo.back(), pindex->nHeight);

        vPos.push_back(std::make_pair(tx.GetHash(), pos));
        pos.nTxOffset += ::GetSerializeSize(tx, SER_DISK, CLIENT_VERSION);
    }
    int64_t nTime3 = GetTimeMicros(); nTimeConnect += nTime3 - nTime2;
    LogPrint(BCLog::BENCH, "      - Connect %u transactions: %.2fms (%.3fms/tx, %.3fms/txin) [%.2fs (%.2fms/blk)]\n", (unsigned)block.vtx.size(), MILLI * (nTime3 - nTime2), MILLI * (nTime3 - nTime2) / block.vtx.size(), nInputs <= 1 ? 0 : MILLI * (nTime3 - nTime2) / (nInputs-1), nTimeConnect * MICRO, nTimeConnect * MILLI / nBlocksTotal);

    CAmount blockReward = nFees + GetBlockSubsidy(pindex->nHeight, chainparams.GetConsensus());
    if (block.vtx[0]->GetValueOut() > blockReward)
        return state.DoS(100,
                         error("ConnectBlock(): coinbase pays too much (actual=%d vs limit=%d)",
                               block.vtx[0]->GetValueOut(), blockReward),
                               REJECT_INVALID, "bad-cb-amount");

    if (!control.Wait())
        return state.DoS(100, error("%s: CheckQueue failed", __func__), REJECT_INVALID, "block-validation-failed");
    int64_t nTime4 = GetTimeMicros(); nTimeVerify += nTime4 - nTime2;
    LogPrint(BCLog::BENCH, "    - Verify %u txins: %.2fms (%.3fms/txin) [%.2fs (%.2fms/blk)]\n", nInputs - 1, MILLI * (nTime4 - nTime2), nInputs <= 1 ? 0 : MILLI * (nTime4 - nTime2) / (nInputs-1), nTimeVerify * MICRO, nTimeVerify * MILLI / nBlocksTotal);

    if (fJustCheck)
        return true;

    // Write undo information to disk
    if (pindex->GetUndoPos().IsNull() || !pindex->IsValid(BLOCK_VALID_SCRIPTS))
    {
        if (pindex->GetUndoPos().IsNull()) {
            CDiskBlockPos _pos;
            if (!FindUndoPos(state, pindex->nFile, _pos, ::GetSerializeSize(blockundo, SER_DISK, CLIENT_VERSION) + 40))
                return error("ConnectBlock(): FindUndoPos failed");
            if (!UndoWriteToDisk(blockundo, _pos, pindex->pprev->GetBlockHash(), chainparams.MessageStart()))
                return AbortNode(state, "Failed to write undo data");

            // update nUndoPos in block index
            pindex->nUndoPos = _pos.nPos;
            pindex->nStatus |= BLOCK_HAVE_UNDO;
        }

        pindex->RaiseValidity(BLOCK_VALID_SCRIPTS);
        setDirtyBlockIndex.insert(pindex);
    }

    if (fTxIndex)
        if (!pblocktree->WriteTxIndex(vPos))
            return AbortNode(state, "Failed to write transaction index");

    assert(pindex->phashBlock);
    // add this block to the view's block chain
    view.SetBestBlock(pindex->GetBlockHash());

    int64_t nTime5 = GetTimeMicros(); nTimeIndex += nTime5 - nTime4;
    LogPrint(BCLog::BENCH, "    - Index writing: %.2fms [%.2fs (%.2fms/blk)]\n", MILLI * (nTime5 - nTime4), nTimeIndex * MICRO, nTimeIndex * MILLI / nBlocksTotal);

    int64_t nTime6 = GetTimeMicros(); nTimeCallbacks += nTime6 - nTime5;
    LogPrint(BCLog::BENCH, "    - Callbacks: %.2fms [%.2fs (%.2fms/blk)]\n", MILLI * (nTime6 - nTime5), nTimeCallbacks * MICRO, nTimeCallbacks * MILLI / nBlocksTotal);

    return true;
}

/**
 * Update the on-disk chain state.
 * The caches and indexes are flushed depending on the mode we're called with
 * if they're too large, if it's been a while since the last write,
 * or always and in all cases if we're in prune mode and are deleting files.
 */
bool static FlushStateToDisk(const CChainParams& chainparams, CValidationState &state, FlushStateMode mode, int nManualPruneHeight) {
    int64_t nMempoolUsage = mempool.DynamicMemoryUsage();
    LOCK(cs_main);
    static int64_t nLastWrite = 0;
    static int64_t nLastFlush = 0;
    static int64_t nLastSetChain = 0;
    std::set<int> setFilesToPrune;
    bool fFlushForPrune = false;
    bool fDoFullFlush = false;
    int64_t nNow = 0;
    try {
    {
        LOCK(cs_LastBlockFile);
        if (fPruneMode && (fCheckForPruning || nManualPruneHeight > 0) && !fReindex) {
            if (nManualPruneHeight > 0) {
                FindFilesToPruneManual(setFilesToPrune, nManualPruneHeight);
            } else {
                FindFilesToPrune(setFilesToPrune, chainparams.PruneAfterHeight());
                fCheckForPruning = false;
            }
            if (!setFilesToPrune.empty()) {
                fFlushForPrune = true;
                if (!fHavePruned) {
                    pblocktree->WriteFlag("prunedblockfiles", true);
                    fHavePruned = true;
                }
            }
        }
        nNow = GetTimeMicros();
        // Avoid writing/flushing immediately after startup.
        if (nLastWrite == 0) {
            nLastWrite = nNow;
        }
        if (nLastFlush == 0) {
            nLastFlush = nNow;
        }
        if (nLastSetChain == 0) {
            nLastSetChain = nNow;
        }
        int64_t nMempoolSizeMax = gArgs.GetArg("-maxmempool", DEFAULT_MAX_MEMPOOL_SIZE) * 1000000;
        int64_t cacheSize = pcoinsTip->DynamicMemoryUsage();
        int64_t nTotalSpace = nCoinCacheUsage + std::max<int64_t>(nMempoolSizeMax - nMempoolUsage, 0);
        // The cache is large and we're within 10% and 10 MiB of the limit, but we have time now (not in the middle of a block processing).
        bool fCacheLarge = mode == FLUSH_STATE_PERIODIC && cacheSize > std::max((9 * nTotalSpace) / 10, nTotalSpace - MAX_BLOCK_COINSDB_USAGE * 1024 * 1024);
        // The cache is over the limit, we have to write now.
        bool fCacheCritical = mode == FLUSH_STATE_IF_NEEDED && cacheSize > nTotalSpace;
        // It's been a while since we wrote the block index to disk. Do this frequently, so we don't need to redownload after a crash.
        bool fPeriodicWrite = mode == FLUSH_STATE_PERIODIC && nNow > nLastWrite + (int64_t)DATABASE_WRITE_INTERVAL * 1000000;
        // It's been very long since we flushed the cache. Do this infrequently, to optimize cache usage.
        bool fPeriodicFlush = mode == FLUSH_STATE_PERIODIC && nNow > nLastFlush + (int64_t)DATABASE_FLUSH_INTERVAL * 1000000;
        // Combine all conditions that result in a full cache flush.
        fDoFullFlush = (mode == FLUSH_STATE_ALWAYS) || fCacheLarge || fCacheCritical || fPeriodicFlush || fFlushForPrune;
        // Write blocks and block index to disk.
        if (fDoFullFlush || fPeriodicWrite) {
            // Depend on nMinDiskSpace to ensure we can write block index
            if (!CheckDiskSpace(0))
                return state.Error("out of disk space");
            // First make sure all block and undo data is flushed to disk.
            FlushBlockFile();
            // Then update all block file information (which may refer to block and undo files).
            {
                std::vector<std::pair<int, const CBlockFileInfo*> > vFiles;
                vFiles.reserve(setDirtyFileInfo.size());
                for (std::set<int>::iterator it = setDirtyFileInfo.begin(); it != setDirtyFileInfo.end(); ) {
                    vFiles.push_back(std::make_pair(*it, &vinfoBlockFile[*it]));
                    setDirtyFileInfo.erase(it++);
                }
                std::vector<const CBlockIndex*> vBlocks;
                vBlocks.reserve(setDirtyBlockIndex.size());
                for (std::set<CBlockIndex*>::iterator it = setDirtyBlockIndex.begin(); it != setDirtyBlockIndex.end(); ) {
                    vBlocks.push_back(*it);
                    setDirtyBlockIndex.erase(it++);
                }
                if (!pblocktree->WriteBatchSync(vFiles, nLastBlockFile, vBlocks)) {
                    return AbortNode(state, "Failed to write to block index database");
                }
            }
            // Finally remove any pruned files
            if (fFlushForPrune)
                UnlinkPrunedFiles(setFilesToPrune);
            nLastWrite = nNow;
        }
        // Flush best chain related state. This can only be done if the blocks / block index write was also done.
        if (fDoFullFlush) {
            // Typical Coin structures on disk are around 48 bytes in size.
            // Pushing a new one to the database can cause it to be written
            // twice (once in the log, and once in the tables). This is already
            // an overestimation, as most will delete an existing entry or
            // overwrite one. Still, use a conservative safety factor of 2.
            if (!CheckDiskSpace(48 * 2 * 2 * pcoinsTip->GetCacheSize()))
                return state.Error("out of disk space");
            // Flush the chainstate (which may refer to block index entries).
            if (!pcoinsTip->Flush())
                return AbortNode(state, "Failed to write to coin database");
            nLastFlush = nNow;
        }
    }
    if (fDoFullFlush || ((mode == FLUSH_STATE_ALWAYS || mode == FLUSH_STATE_PERIODIC) && nNow > nLastSetChain + (int64_t)DATABASE_WRITE_INTERVAL * 1000000)) {
        // Update best block in wallet (so we can detect restored wallets).
        GetMainSignals().SetBestChain(chainActive.GetLocator());
        nLastSetChain = nNow;
    }
    } catch (const std::runtime_error& e) {
        return AbortNode(state, std::string("System error while flushing: ") + e.what());
    }
    return true;
}

void FlushStateToDisk() {
    CValidationState state;
    const CChainParams& chainparams = Params();
    FlushStateToDisk(chainparams, state, FLUSH_STATE_ALWAYS);
}

void PruneAndFlush() {
    CValidationState state;
    fCheckForPruning = true;
    const CChainParams& chainparams = Params();
    FlushStateToDisk(chainparams, state, FLUSH_STATE_NONE);
}

static void DoWarning(const std::string& strWarning)
{
    static bool fWarned = false;
    SetMiscWarning(strWarning);
    if (!fWarned) {
        AlertNotify(strWarning);
        fWarned = true;
    }
}

/** Update chainActive and related internal data structures. */
void static UpdateTip(CBlockIndex *pindexNew, const CChainParams& chainParams) {
    chainActive.SetTip(pindexNew);

    // New best block
    mempool.AddTransactionsUpdated(1);

    cvBlockChange.notify_all();

    std::vector<std::string> warningMessages;
    if (!IsInitialBlockDownload())
    {
        int nUpgraded = 0;
        const CBlockIndex* pindex = chainActive.Tip();
        for (int bit = 0; bit < VERSIONBITS_NUM_BITS; bit++) {
            WarningBitsConditionChecker checker(bit);
            ThresholdState state = checker.GetStateFor(pindex, chainParams.GetConsensus(), warningcache[bit]);
            if (state == THRESHOLD_ACTIVE || state == THRESHOLD_LOCKED_IN) {
                const std::string strWarning = strprintf(_("Warning: unknown new rules activated (versionbit %i)"), bit);
                if (state == THRESHOLD_ACTIVE) {
                    DoWarning(strWarning);
                } else {
                    warningMessages.push_back(strWarning);
                }
            }
        }
        // Check the version of the last 100 blocks to see if we need to upgrade:
        for (int i = 0; i < 100 && pindex != nullptr; i++)
        {
            int32_t nExpectedVersion = ComputeBlockVersion(pindex->pprev, chainParams.GetConsensus());
            if (pindex->nVersion > VERSIONBITS_LAST_OLD_BLOCK_VERSION && (pindex->nVersion & ~nExpectedVersion) != 0)
                ++nUpgraded;
            pindex = pindex->pprev;
        }
        if (nUpgraded > 0)
            warningMessages.push_back(strprintf(_("%d of last 100 blocks have unexpected version"), nUpgraded));
        if (nUpgraded > 100/2)
        {
            std::string strWarning = _("Warning: Unknown block versions being mined! It's possible unknown rules are in effect");
            // notify GetWarnings(), called by Qt and the JSON-RPC code to warn the user:
            DoWarning(strWarning);
        }
    }
    LogPrintf("%s: new best=%s height=%d version=0x%08x log2_work=%.8g tx=%lu date='%s' progress=%f cache=%.1fMiB(%utxo)", __func__,
      chainActive.Tip()->GetBlockHash().ToString(), chainActive.Height(), chainActive.Tip()->nVersion,
      log(chainActive.Tip()->nChainWork.getdouble())/log(2.0), (unsigned long)chainActive.Tip()->nChainTx,
      DateTimeStrFormat("%Y-%m-%d %H:%M:%S", chainActive.Tip()->GetBlockTime()),
      GuessVerificationProgress(chainParams.TxData(), chainActive.Tip()), pcoinsTip->DynamicMemoryUsage() * (1.0 / (1<<20)), pcoinsTip->GetCacheSize());
    if (!warningMessages.empty())
        LogPrintf(" warning='%s'", boost::algorithm::join(warningMessages, ", "));
    LogPrintf("\n");

}

/** Disconnect chainActive's tip.
  * After calling, the mempool will be in an inconsistent state, with
  * transactions from disconnected blocks being added to disconnectpool.  You
  * should make the mempool consistent again by calling UpdateMempoolForReorg.
  * with cs_main held.
  *
  * If disconnectpool is nullptr, then no disconnected transactions are added to
  * disconnectpool (note that the caller is responsible for mempool consistency
  * in any case).
  */
bool static DisconnectTip(CValidationState& state, const CChainParams& chainparams, DisconnectedBlockTransactions *disconnectpool)
{
    CBlockIndex *pindexDelete = chainActive.Tip();
    assert(pindexDelete);
    // Read block from disk.
    std::shared_ptr<CBlock> pblock = std::make_shared<CBlock>();
    CBlock& block = *pblock;
    if (!ReadBlockFromDisk(block, pindexDelete, chainparams.GetConsensus()))
        return AbortNode(state, "Failed to read block");
    // Apply the block atomically to the chain state.
    int64_t nStart = GetTimeMicros();
    {
        CCoinsViewCache view(pcoinsTip);
        assert(view.GetBestBlock() == pindexDelete->GetBlockHash());
        if (DisconnectBlock(block, pindexDelete, view) != DISCONNECT_OK)
            return error("DisconnectTip(): DisconnectBlock %s failed", pindexDelete->GetBlockHash().ToString());
        bool flushed = view.Flush();
        assert(flushed);
    }
    LogPrint(BCLog::BENCH, "- Disconnect block: %.2fms\n", (GetTimeMicros() - nStart) * MILLI);
    // Write the chain state to disk, if necessary.
    if (!FlushStateToDisk(chainparams, state, FLUSH_STATE_IF_NEEDED))
        return false;

    if (disconnectpool) {
        // Save transactions to re-add to mempool at end of reorg
        for (auto it = block.vtx.rbegin(); it != block.vtx.rend(); ++it) {
            disconnectpool->addTransaction(*it);
        }
        while (disconnectpool->DynamicMemoryUsage() > MAX_DISCONNECTED_TX_POOL_SIZE * 1000) {
            // Drop the earliest entry, and remove its children from the mempool.
            auto it = disconnectpool->queuedTx.get<insertion_order>().begin();
            mempool.removeRecursive(**it, MemPoolRemovalReason::REORG);
            disconnectpool->removeEntry(it);
        }
    }

    // Update chainActive and related variables.
    UpdateTip(pindexDelete->pprev, chainparams);
    // Let wallets know transactions went from 1-confirmed to
    // 0-confirmed or conflicted:
    GetMainSignals().BlockDisconnected(pblock);
    return true;
}

static int64_t nTimeReadFromDisk = 0;
static int64_t nTimeConnectTotal = 0;
static int64_t nTimeFlush = 0;
static int64_t nTimeChainState = 0;
static int64_t nTimePostConnect = 0;

struct PerBlockConnectTrace {
    CBlockIndex* pindex = nullptr;
    std::shared_ptr<const CBlock> pblock;
    std::shared_ptr<std::vector<CTransactionRef>> conflictedTxs;
    PerBlockConnectTrace() : conflictedTxs(std::make_shared<std::vector<CTransactionRef>>()) {}
};
/**
 * Used to track blocks whose transactions were applied to the UTXO state as a
 * part of a single ActivateBestChainStep call.
 *
 * This class also tracks transactions that are removed from the mempool as
 * conflicts (per block) and can be used to pass all those transactions
 * through SyncTransaction.
 *
 * This class assumes (and asserts) that the conflicted transactions for a given
 * block are added via mempool callbacks prior to the BlockConnected() associated
 * with those transactions. If any transactions are marked conflicted, it is
 * assumed that an associated block will always be added.
 *
 * This class is single-use, once you call GetBlocksConnected() you have to throw
 * it away and make a new one.
 */
class ConnectTrace {
private:
    std::vector<PerBlockConnectTrace> blocksConnected;
    CTxMemPool &pool;

public:
    explicit ConnectTrace(CTxMemPool &_pool) : blocksConnected(1), pool(_pool) {
        pool.NotifyEntryRemoved.connect(boost::bind(&ConnectTrace::NotifyEntryRemoved, this, _1, _2));
    }

    ~ConnectTrace() {
        pool.NotifyEntryRemoved.disconnect(boost::bind(&ConnectTrace::NotifyEntryRemoved, this, _1, _2));
    }

    void BlockConnected(CBlockIndex* pindex, std::shared_ptr<const CBlock> pblock) {
        assert(!blocksConnected.back().pindex);
        assert(pindex);
        assert(pblock);
        blocksConnected.back().pindex = pindex;
        blocksConnected.back().pblock = std::move(pblock);
        blocksConnected.emplace_back();
    }

    std::vector<PerBlockConnectTrace>& GetBlocksConnected() {
        // We always keep one extra block at the end of our list because
        // blocks are added after all the conflicted transactions have
        // been filled in. Thus, the last entry should always be an empty
        // one waiting for the transactions from the next block. We pop
        // the last entry here to make sure the list we return is sane.
        assert(!blocksConnected.back().pindex);
        assert(blocksConnected.back().conflictedTxs->empty());
        blocksConnected.pop_back();
        return blocksConnected;
    }

    void NotifyEntryRemoved(CTransactionRef txRemoved, MemPoolRemovalReason reason) {
        assert(!blocksConnected.back().pindex);
        if (reason == MemPoolRemovalReason::CONFLICT) {
            blocksConnected.back().conflictedTxs->emplace_back(std::move(txRemoved));
        }
    }
};

/**
 * Connect a new block to chainActive. pblock is either nullptr or a pointer to a CBlock
 * corresponding to pindexNew, to bypass loading it again from disk.
 *
 * The block is added to connectTrace if connection succeeds.
 */
bool static ConnectTip(CValidationState& state, const CChainParams& chainparams, CBlockIndex* pindexNew, const std::shared_ptr<const CBlock>& pblock, ConnectTrace& connectTrace, DisconnectedBlockTransactions &disconnectpool)
{
    assert(pindexNew->pprev == chainActive.Tip());
    // Read block from disk.
    int64_t nTime1 = GetTimeMicros();
    std::shared_ptr<const CBlock> pthisBlock;
    if (!pblock) {
        std::shared_ptr<CBlock> pblockNew = std::make_shared<CBlock>();
        if (!ReadBlockFromDisk(*pblockNew, pindexNew, chainparams.GetConsensus()))
            return AbortNode(state, "Failed to read block");
        pthisBlock = pblockNew;
    } else {
        pthisBlock = pblock;
    }
    const CBlock& blockConnecting = *pthisBlock;
    // Apply the block atomically to the chain state.
    int64_t nTime2 = GetTimeMicros(); nTimeReadFromDisk += nTime2 - nTime1;
    int64_t nTime3;
    LogPrint(BCLog::BENCH, "  - Load block from disk: %.2fms [%.2fs]\n", (nTime2 - nTime1) * MILLI, nTimeReadFromDisk * MICRO);
    {
        CCoinsViewCache view(pcoinsTip);
        bool rv = ConnectBlock(blockConnecting, state, pindexNew, view, chainparams);
        GetMainSignals().BlockChecked(blockConnecting, state);
        if (!rv) {
            if (state.IsInvalid())
                InvalidBlockFound(pindexNew, state);
            return error("ConnectTip(): ConnectBlock %s failed", pindexNew->GetBlockHash().ToString());
        }
        nTime3 = GetTimeMicros(); nTimeConnectTotal += nTime3 - nTime2;
        LogPrint(BCLog::BENCH, "  - Connect total: %.2fms [%.2fs (%.2fms/blk)]\n", (nTime3 - nTime2) * MILLI, nTimeConnectTotal * MICRO, nTimeConnectTotal * MILLI / nBlocksTotal);
        bool flushed = view.Flush();
        assert(flushed);
    }
    int64_t nTime4 = GetTimeMicros(); nTimeFlush += nTime4 - nTime3;
    LogPrint(BCLog::BENCH, "  - Flush: %.2fms [%.2fs (%.2fms/blk)]\n", (nTime4 - nTime3) * MILLI, nTimeFlush * MICRO, nTimeFlush * MILLI / nBlocksTotal);
    // Write the chain state to disk, if necessary.
    if (!FlushStateToDisk(chainparams, state, FLUSH_STATE_IF_NEEDED))
        return false;
    int64_t nTime5 = GetTimeMicros(); nTimeChainState += nTime5 - nTime4;
    LogPrint(BCLog::BENCH, "  - Writing chainstate: %.2fms [%.2fs (%.2fms/blk)]\n", (nTime5 - nTime4) * MILLI, nTimeChainState * MICRO, nTimeChainState * MILLI / nBlocksTotal);
    // Remove conflicting transactions from the mempool.;
    mempool.removeForBlock(blockConnecting.vtx, pindexNew->nHeight);
    disconnectpool.removeForBlock(blockConnecting.vtx);
    // Update chainActive & related variables.
    UpdateTip(pindexNew, chainparams);

    int64_t nTime6 = GetTimeMicros(); nTimePostConnect += nTime6 - nTime5; nTimeTotal += nTime6 - nTime1;
    LogPrint(BCLog::BENCH, "  - Connect postprocess: %.2fms [%.2fs (%.2fms/blk)]\n", (nTime6 - nTime5) * MILLI, nTimePostConnect * MICRO, nTimePostConnect * MILLI / nBlocksTotal);
    LogPrint(BCLog::BENCH, "- Connect block: %.2fms [%.2fs (%.2fms/blk)]\n", (nTime6 - nTime1) * MILLI, nTimeTotal * MICRO, nTimeTotal * MILLI / nBlocksTotal);

    connectTrace.BlockConnected(pindexNew, std::move(pthisBlock));
    return true;
}

/**
 * Return the tip of the chain with the most work in it, that isn't
 * known to be invalid (it's however far from certain to be valid).
 */
static CBlockIndex* FindMostWorkChain() {
    do {
        CBlockIndex *pindexNew = nullptr;

        // Find the best candidate header.
        {
            std::set<CBlockIndex*, CBlockIndexWorkComparator>::reverse_iterator it = setBlockIndexCandidates.rbegin();
            if (it == setBlockIndexCandidates.rend())
                return nullptr;
            pindexNew = *it;
        }

        // Check whether all blocks on the path between the currently active chain and the candidate are valid.
        // Just going until the active chain is an optimization, as we know all blocks in it are valid already.
        CBlockIndex *pindexTest = pindexNew;
        bool fInvalidAncestor = false;
        while (pindexTest && !chainActive.Contains(pindexTest)) {
            assert(pindexTest->nChainTx || pindexTest->nHeight == 0);

            // Pruned nodes may have entries in setBlockIndexCandidates for
            // which block files have been deleted.  Remove those as candidates
            // for the most work chain if we come across them; we can't switch
            // to a chain unless we have all the non-active-chain parent blocks.
            bool fFailedChain = pindexTest->nStatus & BLOCK_FAILED_MASK;
            bool fMissingData = !(pindexTest->nStatus & BLOCK_HAVE_DATA);
            if (fFailedChain || fMissingData) {
                // Candidate chain is not usable (either invalid or missing data)
                if (fFailedChain && (pindexBestInvalid == nullptr || pindexNew->nChainWork > pindexBestInvalid->nChainWork))
                    pindexBestInvalid = pindexNew;
                CBlockIndex *pindexFailed = pindexNew;
                // Remove the entire chain from the set.
                while (pindexTest != pindexFailed) {
                    if (fFailedChain) {
                        pindexFailed->nStatus |= BLOCK_FAILED_CHILD;
                    } else if (fMissingData) {
                        // If we're missing data, then add back to mapBlocksUnlinked,
                        // so that if the block arrives in the future we can try adding
                        // to setBlockIndexCandidates again.
                        mapBlocksUnlinked.insert(std::make_pair(pindexFailed->pprev, pindexFailed));
                    }
                    setBlockIndexCandidates.erase(pindexFailed);
                    pindexFailed = pindexFailed->pprev;
                }
                setBlockIndexCandidates.erase(pindexTest);
                fInvalidAncestor = true;
                break;
            }
            pindexTest = pindexTest->pprev;
        }
        if (!fInvalidAncestor)
            return pindexNew;
    } while(true);
}

/** Delete all entries in setBlockIndexCandidates that are worse than the current tip. */
static void PruneBlockIndexCandidates() {
    // Note that we can't delete the current block itself, as we may need to return to it later in case a
    // reorganization to a better block fails.
    std::set<CBlockIndex*, CBlockIndexWorkComparator>::iterator it = setBlockIndexCandidates.begin();
    while (it != setBlockIndexCandidates.end() && setBlockIndexCandidates.value_comp()(*it, chainActive.Tip())) {
        setBlockIndexCandidates.erase(it++);
    }
    // Either the current tip or a successor of it we're working towards is left in setBlockIndexCandidates.
    assert(!setBlockIndexCandidates.empty());
}

/**
 * Try to make some progress towards making pindexMostWork the active block.
 * pblock is either nullptr or a pointer to a CBlock corresponding to pindexMostWork.
 */
static bool ActivateBestChainStep(CValidationState& state, const CChainParams& chainparams, CBlockIndex* pindexMostWork, const std::shared_ptr<const CBlock>& pblock, bool& fInvalidFound, ConnectTrace& connectTrace)
{
    AssertLockHeld(cs_main);
    const CBlockIndex *pindexOldTip = chainActive.Tip();
    const CBlockIndex *pindexFork = chainActive.FindFork(pindexMostWork);

    // Disconnect active blocks which are no longer in the best chain.
    bool fBlocksDisconnected = false;
    DisconnectedBlockTransactions disconnectpool;
    while (chainActive.Tip() && chainActive.Tip() != pindexFork) {
        if (!DisconnectTip(state, chainparams, &disconnectpool)) {
            // This is likely a fatal error, but keep the mempool consistent,
            // just in case. Only remove from the mempool in this case.
            UpdateMempoolForReorg(disconnectpool, false);
            return false;
        }
        fBlocksDisconnected = true;
    }

    // Build list of new blocks to connect.
    std::vector<CBlockIndex*> vpindexToConnect;
    bool fContinue = true;
    int nHeight = pindexFork ? pindexFork->nHeight : -1;
    while (fContinue && nHeight != pindexMostWork->nHeight) {
        // Don't iterate the entire list of potential improvements toward the best tip, as we likely only need
        // a few blocks along the way.
        int nTargetHeight = std::min(nHeight + 32, pindexMostWork->nHeight);
        vpindexToConnect.clear();
        vpindexToConnect.reserve(nTargetHeight - nHeight);
        CBlockIndex *pindexIter = pindexMostWork->GetAncestor(nTargetHeight);
        while (pindexIter && pindexIter->nHeight != nHeight) {
            vpindexToConnect.push_back(pindexIter);
            pindexIter = pindexIter->pprev;
        }
        nHeight = nTargetHeight;

        // Connect new blocks.
        for (CBlockIndex *pindexConnect : reverse_iterate(vpindexToConnect)) {
            if (!ConnectTip(state, chainparams, pindexConnect, pindexConnect == pindexMostWork ? pblock : std::shared_ptr<const CBlock>(), connectTrace, disconnectpool)) {
                if (state.IsInvalid()) {
                    // The block violates a consensus rule.
                    if (!state.CorruptionPossible())
                        InvalidChainFound(vpindexToConnect.back());
                    state = CValidationState();
                    fInvalidFound = true;
                    fContinue = false;
                    break;
                } else {
                    // A system error occurred (disk space, database error, ...).
                    // Make the mempool consistent with the current tip, just in case
                    // any observers try to use it before shutdown.
                    UpdateMempoolForReorg(disconnectpool, false);
                    return false;
                }
            } else {
                PruneBlockIndexCandidates();
                if (!pindexOldTip || chainActive.Tip()->nChainWork > pindexOldTip->nChainWork) {
                    // We're in a better position than we were. Return temporarily to release the lock.
                    fContinue = false;
                    break;
                }
            }
        }
    }

    if (fBlocksDisconnected) {
        // If any blocks were disconnected, disconnectpool may be non empty.  Add
        // any disconnected transactions back to the mempool.
        UpdateMempoolForReorg(disconnectpool, true);
    }
    mempool.check(pcoinsTip);

    // Callbacks/notifications for a new best chain.
    if (fInvalidFound)
        CheckForkWarningConditionsOnNewFork(vpindexToConnect.back());
    else
        CheckForkWarningConditions();

    return true;
}

static void NotifyHeaderTip() {
    bool fNotify = false;
    bool fInitialBlockDownload = false;
    static CBlockIndex* pindexHeaderOld = nullptr;
    CBlockIndex* pindexHeader = nullptr;
    {
        LOCK(cs_main);
        pindexHeader = pindexBestHeader;

        if (pindexHeader != pindexHeaderOld) {
            fNotify = true;
            fInitialBlockDownload = IsInitialBlockDownload();
            pindexHeaderOld = pindexHeader;
        }
    }
    // Send block tip changed notifications without cs_main
    if (fNotify) {
        uiInterface.NotifyHeaderTip(fInitialBlockDownload, pindexHeader);
    }
}

/**
 * Make the best chain active, in multiple steps. The result is either failure
 * or an activated best chain. pblock is either nullptr or a pointer to a block
 * that is already loaded (to avoid loading it again from disk).
 */
bool ActivateBestChain(CValidationState &state, const CChainParams& chainparams, std::shared_ptr<const CBlock> pblock) {
    // Note that while we're often called here from ProcessNewBlock, this is
    // far from a guarantee. Things in the P2P/RPC will often end up calling
    // us in the middle of ProcessNewBlock - do not assume pblock is set
    // sanely for performance or correctness!

    CBlockIndex *pindexMostWork = nullptr;
    CBlockIndex *pindexNewTip = nullptr;
    int nStopAtHeight = gArgs.GetArg("-stopatheight", DEFAULT_STOPATHEIGHT);
    do {
        boost::this_thread::interruption_point();
        if (ShutdownRequested())
            break;

        const CBlockIndex *pindexFork;
        bool fInitialDownload;
        {
            LOCK(cs_main);
            ConnectTrace connectTrace(mempool); // Destructed before cs_main is unlocked

            CBlockIndex *pindexOldTip = chainActive.Tip();
            if (pindexMostWork == nullptr) {
                pindexMostWork = FindMostWorkChain();
            }

            // Whether we have anything to do at all.
            if (pindexMostWork == nullptr || pindexMostWork == chainActive.Tip())
                return true;

            bool fInvalidFound = false;
            std::shared_ptr<const CBlock> nullBlockPtr;
            if (!ActivateBestChainStep(state, chainparams, pindexMostWork, pblock && pblock->GetHash() == pindexMostWork->GetBlockHash() ? pblock : nullBlockPtr, fInvalidFound, connectTrace))
                return false;

            if (fInvalidFound) {
                // Wipe cache, we may need another branch now.
                pindexMostWork = nullptr;
            }
            pindexNewTip = chainActive.Tip();
            pindexFork = chainActive.FindFork(pindexOldTip);
            fInitialDownload = IsInitialBlockDownload();

            for (const PerBlockConnectTrace& trace : connectTrace.GetBlocksConnected()) {
                assert(trace.pblock && trace.pindex);
                GetMainSignals().BlockConnected(trace.pblock, trace.pindex, *trace.conflictedTxs);
            }
        }
        // When we reach this point, we switched to a new tip (stored in pindexNewTip).

        // Notifications/callbacks that can run without cs_main

        // Notify external listeners about the new tip.
        GetMainSignals().UpdatedBlockTip(pindexNewTip, pindexFork, fInitialDownload);

        // Always notify the UI if a new block tip was connected
        if (pindexFork != pindexNewTip) {
            uiInterface.NotifyBlockTip(fInitialDownload, pindexNewTip);
        }

        if (nStopAtHeight && pindexNewTip && pindexNewTip->nHeight >= nStopAtHeight) StartShutdown();
    } while (pindexNewTip != pindexMostWork);
    CheckBlockIndex(chainparams.GetConsensus());

    // Write changes periodically to disk, after relay.
    if (!FlushStateToDisk(chainparams, state, FLUSH_STATE_PERIODIC)) {
        return false;
    }

    return true;
}


bool PreciousBlock(CValidationState& state, const CChainParams& params, CBlockIndex *pindex)
{
    {
        LOCK(cs_main);
        if (pindex->nChainWork < chainActive.Tip()->nChainWork) {
            // Nothing to do, this block is not at the tip.
            return true;
        }
        if (chainActive.Tip()->nChainWork > nLastPreciousChainwork) {
            // The chain has been extended since the last call, reset the counter.
            nBlockReverseSequenceId = -1;
        }
        nLastPreciousChainwork = chainActive.Tip()->nChainWork;
        setBlockIndexCandidates.erase(pindex);
        pindex->nSequenceId = nBlockReverseSequenceId;
        if (nBlockReverseSequenceId > std::numeric_limits<int32_t>::min()) {
            // We can't keep reducing the counter if somebody really wants to
            // call preciousblock 2**31-1 times on the same set of tips...
            nBlockReverseSequenceId--;
        }
        if (pindex->IsValid(BLOCK_VALID_TRANSACTIONS) && pindex->nChainTx) {
            setBlockIndexCandidates.insert(pindex);
            PruneBlockIndexCandidates();
        }
    }

    return ActivateBestChain(state, params);
}

bool InvalidateBlock(CValidationState& state, const CChainParams& chainparams, CBlockIndex *pindex)
{
    AssertLockHeld(cs_main);

    // Mark the block itself as invalid.
    pindex->nStatus |= BLOCK_FAILED_VALID;
    setDirtyBlockIndex.insert(pindex);
    setBlockIndexCandidates.erase(pindex);

    DisconnectedBlockTransactions disconnectpool;
    while (chainActive.Contains(pindex)) {
        CBlockIndex *pindexWalk = chainActive.Tip();
        pindexWalk->nStatus |= BLOCK_FAILED_CHILD;
        setDirtyBlockIndex.insert(pindexWalk);
        setBlockIndexCandidates.erase(pindexWalk);
        // ActivateBestChain considers blocks already in chainActive
        // unconditionally valid already, so force disconnect away from it.
        if (!DisconnectTip(state, chainparams, &disconnectpool)) {
            // It's probably hopeless to try to make the mempool consistent
            // here if DisconnectTip failed, but we can try.
            UpdateMempoolForReorg(disconnectpool, false);
            return false;
        }
    }

    // DisconnectTip will add transactions to disconnectpool; try to add these
    // back to the mempool.
    UpdateMempoolForReorg(disconnectpool, true);

    // The resulting new best tip may not be in setBlockIndexCandidates anymore, so
    // add it again.
    BlockMap::iterator it = mapBlockIndex.begin();
    while (it != mapBlockIndex.end()) {
        if (it->second->IsValid(BLOCK_VALID_TRANSACTIONS) && it->second->nChainTx && !setBlockIndexCandidates.value_comp()(it->second, chainActive.Tip())) {
            setBlockIndexCandidates.insert(it->second);
        }
        it++;
    }

    InvalidChainFound(pindex);
    uiInterface.NotifyBlockTip(IsInitialBlockDownload(), pindex->pprev);
    return true;
}

bool ResetBlockFailureFlags(CBlockIndex *pindex) {
    AssertLockHeld(cs_main);

    int nHeight = pindex->nHeight;

    // Remove the invalidity flag from this block and all its descendants.
    BlockMap::iterator it = mapBlockIndex.begin();
    while (it != mapBlockIndex.end()) {
        if (!it->second->IsValid() && it->second->GetAncestor(nHeight) == pindex) {
            it->second->nStatus &= ~BLOCK_FAILED_MASK;
            setDirtyBlockIndex.insert(it->second);
            if (it->second->IsValid(BLOCK_VALID_TRANSACTIONS) && it->second->nChainTx && setBlockIndexCandidates.value_comp()(chainActive.Tip(), it->second)) {
                setBlockIndexCandidates.insert(it->second);
            }
            if (it->second == pindexBestInvalid) {
                // Reset invalid block marker if it was pointing to one of those.
                pindexBestInvalid = nullptr;
            }
        }
        it++;
    }

    // Remove the invalidity flag from all ancestors too.
    while (pindex != nullptr) {
        if (pindex->nStatus & BLOCK_FAILED_MASK) {
            pindex->nStatus &= ~BLOCK_FAILED_MASK;
            setDirtyBlockIndex.insert(pindex);
        }
        pindex = pindex->pprev;
    }
    return true;
}

static CBlockIndex* AddToBlockIndex(const CBlockHeader& block)
{
    // Check for duplicate
    uint256 hash = block.GetHash();
    BlockMap::iterator it = mapBlockIndex.find(hash);
    if (it != mapBlockIndex.end())
        return it->second;

    // Construct new block index object
    CBlockIndex* pindexNew = new CBlockIndex(block);
    // We assign the sequence id to blocks only when the full data is available,
    // to avoid miners withholding blocks but broadcasting headers, to get a
    // competitive advantage.
    pindexNew->nSequenceId = 0;
    BlockMap::iterator mi = mapBlockIndex.insert(std::make_pair(hash, pindexNew)).first;
    pindexNew->phashBlock = &((*mi).first);
    BlockMap::iterator miPrev = mapBlockIndex.find(block.hashPrevBlock);
    if (miPrev != mapBlockIndex.end())
    {
        pindexNew->pprev = (*miPrev).second;
        pindexNew->nHeight = pindexNew->pprev->nHeight + 1;
        pindexNew->BuildSkip();
    }
    pindexNew->nTimeMax = (pindexNew->pprev ? std::max(pindexNew->pprev->nTimeMax, pindexNew->nTime) : pindexNew->nTime);
    pindexNew->nChainWork = (pindexNew->pprev ? pindexNew->pprev->nChainWork : 0) + GetBlockProof(*pindexNew);
    pindexNew->RaiseValidity(BLOCK_VALID_TREE);
    if (pindexBestHeader == nullptr || pindexBestHeader->nChainWork < pindexNew->nChainWork)
        pindexBestHeader = pindexNew;

    setDirtyBlockIndex.insert(pindexNew);

    return pindexNew;
}

/** Mark a block as having its data received and checked (up to BLOCK_VALID_TRANSACTIONS). */
static bool ReceivedBlockTransactions(const CBlock &block, CValidationState& state, CBlockIndex *pindexNew, const CDiskBlockPos& pos, const Consensus::Params& consensusParams)
{
    pindexNew->nTx = block.vtx.size();
    pindexNew->nChainTx = 0;
    pindexNew->nFile = pos.nFile;
    pindexNew->nDataPos = pos.nPos;
    pindexNew->nUndoPos = 0;
    pindexNew->nStatus |= BLOCK_HAVE_DATA;
    if (IsWitnessEnabled(pindexNew->pprev, consensusParams)) {
        pindexNew->nStatus |= BLOCK_OPT_WITNESS;
    }
    pindexNew->RaiseValidity(BLOCK_VALID_TRANSACTIONS);
    setDirtyBlockIndex.insert(pindexNew);

    if (pindexNew->pprev == nullptr || pindexNew->pprev->nChainTx) {
        // If pindexNew is the genesis block or all parents are BLOCK_VALID_TRANSACTIONS.
        std::deque<CBlockIndex*> queue;
        queue.push_back(pindexNew);

        // Recursively process any descendant blocks that now may be eligible to be connected.
        while (!queue.empty()) {
            CBlockIndex *pindex = queue.front();
            queue.pop_front();
            pindex->nChainTx = (pindex->pprev ? pindex->pprev->nChainTx : 0) + pindex->nTx;
            {
                LOCK(cs_nBlockSequenceId);
                pindex->nSequenceId = nBlockSequenceId++;
            }
            if (chainActive.Tip() == nullptr || !setBlockIndexCandidates.value_comp()(pindex, chainActive.Tip())) {
                setBlockIndexCandidates.insert(pindex);
            }
            std::pair<std::multimap<CBlockIndex*, CBlockIndex*>::iterator, std::multimap<CBlockIndex*, CBlockIndex*>::iterator> range = mapBlocksUnlinked.equal_range(pindex);
            while (range.first != range.second) {
                std::multimap<CBlockIndex*, CBlockIndex*>::iterator it = range.first;
                queue.push_back(it->second);
                range.first++;
                mapBlocksUnlinked.erase(it);
            }
        }
    } else {
        if (pindexNew->pprev && pindexNew->pprev->IsValid(BLOCK_VALID_TREE)) {
            mapBlocksUnlinked.insert(std::make_pair(pindexNew->pprev, pindexNew));
        }
    }

    return true;
}

static bool FindBlockPos(CValidationState &state, CDiskBlockPos &pos, unsigned int nAddSize, unsigned int nHeight, uint64_t nTime, bool fKnown = false)
{
    LOCK(cs_LastBlockFile);

    unsigned int nFile = fKnown ? pos.nFile : nLastBlockFile;
    if (vinfoBlockFile.size() <= nFile) {
        vinfoBlockFile.resize(nFile + 1);
    }

    if (!fKnown) {
        while (vinfoBlockFile[nFile].nSize + nAddSize >= MAX_BLOCKFILE_SIZE) {
            nFile++;
            if (vinfoBlockFile.size() <= nFile) {
                vinfoBlockFile.resize(nFile + 1);
            }
        }
        pos.nFile = nFile;
        pos.nPos = vinfoBlockFile[nFile].nSize;
    }

    if ((int)nFile != nLastBlockFile) {
        if (!fKnown) {
            LogPrintf("Leaving block file %i: %s\n", nLastBlockFile, vinfoBlockFile[nLastBlockFile].ToString());
        }
        FlushBlockFile(!fKnown);
        nLastBlockFile = nFile;
    }

    vinfoBlockFile[nFile].AddBlock(nHeight, nTime);
    if (fKnown)
        vinfoBlockFile[nFile].nSize = std::max(pos.nPos + nAddSize, vinfoBlockFile[nFile].nSize);
    else
        vinfoBlockFile[nFile].nSize += nAddSize;

    if (!fKnown) {
        unsigned int nOldChunks = (pos.nPos + BLOCKFILE_CHUNK_SIZE - 1) / BLOCKFILE_CHUNK_SIZE;
        unsigned int nNewChunks = (vinfoBlockFile[nFile].nSize + BLOCKFILE_CHUNK_SIZE - 1) / BLOCKFILE_CHUNK_SIZE;
        if (nNewChunks > nOldChunks) {
            if (fPruneMode)
                fCheckForPruning = true;
            if (CheckDiskSpace(nNewChunks * BLOCKFILE_CHUNK_SIZE - pos.nPos)) {
                FILE *file = OpenBlockFile(pos);
                if (file) {
                    LogPrintf("Pre-allocating up to position 0x%x in blk%05u.dat\n", nNewChunks * BLOCKFILE_CHUNK_SIZE, pos.nFile);
                    AllocateFileRange(file, pos.nPos, nNewChunks * BLOCKFILE_CHUNK_SIZE - pos.nPos);
                    fclose(file);
                }
            }
            else
                return state.Error("out of disk space");
        }
    }

    setDirtyFileInfo.insert(nFile);
    return true;
}

static bool FindUndoPos(CValidationState &state, int nFile, CDiskBlockPos &pos, unsigned int nAddSize)
{
    pos.nFile = nFile;

    LOCK(cs_LastBlockFile);

    unsigned int nNewSize;
    pos.nPos = vinfoBlockFile[nFile].nUndoSize;
    nNewSize = vinfoBlockFile[nFile].nUndoSize += nAddSize;
    setDirtyFileInfo.insert(nFile);

    unsigned int nOldChunks = (pos.nPos + UNDOFILE_CHUNK_SIZE - 1) / UNDOFILE_CHUNK_SIZE;
    unsigned int nNewChunks = (nNewSize + UNDOFILE_CHUNK_SIZE - 1) / UNDOFILE_CHUNK_SIZE;
    if (nNewChunks > nOldChunks) {
        if (fPruneMode)
            fCheckForPruning = true;
        if (CheckDiskSpace(nNewChunks * UNDOFILE_CHUNK_SIZE - pos.nPos)) {
            FILE *file = OpenUndoFile(pos);
            if (file) {
                LogPrintf("Pre-allocating up to position 0x%x in rev%05u.dat\n", nNewChunks * UNDOFILE_CHUNK_SIZE, pos.nFile);
                AllocateFileRange(file, pos.nPos, nNewChunks * UNDOFILE_CHUNK_SIZE - pos.nPos);
                fclose(file);
            }
        }
        else
            return state.Error("out of disk space");
    }

    return true;
}

static bool CheckBlockHeader(const CBlockHeader& block, CValidationState& state, const Consensus::Params& consensusParams, bool fCheckPOW = true)
{
    // Check proof of work matches claimed amount
    if (fCheckPOW && !CheckProofOfWork(block.GetHash(), block.nBits, consensusParams))
        return state.DoS(50, false, REJECT_INVALID, "high-hash", false, "proof of work failed");
    return true;
}

bool CheckBlock(const CBlock& block, CValidationState& state, const Consensus::Params& consensusParams, bool fCheckPOW, bool fCheckMerkleRoot)
{
    // These are checks that are independent of context.

    if (block.fChecked)
        return true;

    // Check that the header is valid (particularly PoW).  This is mostly
    // redundant with the call in AcceptBlockHeader.
    if (!CheckBlockHeader(block, state, consensusParams, fCheckPOW))
        return false;
    auto successNonce = block.nNonce;

    // Check the merkle root.
    if (fCheckMerkleRoot) {
        bool mutated;
        uint256 hashMerkleRoot2 = BlockMerkleRoot(block, &mutated);
        if (block.hashMerkleRoot != hashMerkleRoot2)
            return state.DoS(100, false, REJECT_INVALID, "bad-txnmrklroot", true, "hashMerkleRoot mismatch");

        // Check for merkle tree malleability (CVE-2012-2459): repeating sequences
        // of transactions in a block without affecting the merkle root of a block,
        // while still invalidating it.
        if (mutated)
            return state.DoS(100, false, REJECT_INVALID, "bad-txns-duplicate", true, "duplicate transaction");
    }

    // All potential-corruption validation must be done before we do any
    // transaction validation, as otherwise we may mark the header as invalid
    // because we receive the wrong transactions for it.
    // Note that witness malleability is checked in ContextualCheckBlock, so no
    // checks that use witness data may be performed here.

    // Size limits
    if (block.vtx.empty() || block.vtx.size() * WITNESS_SCALE_FACTOR > MAX_BLOCK_WEIGHT || ::GetSerializeSize(block, SER_NETWORK, PROTOCOL_VERSION | SERIALIZE_TRANSACTION_NO_WITNESS) * WITNESS_SCALE_FACTOR > MAX_BLOCK_WEIGHT)
        return state.DoS(100, false, REJECT_INVALID, "bad-blk-length", false, "size limits failed");

    // First transaction must be coinbase, the rest must not be
    if (block.vtx.empty() || !block.vtx[0]->IsCoinBase())
        return state.DoS(100, false, REJECT_INVALID, "bad-cb-missing", false, "first tx is not coinbase");
    for (unsigned int i = 1; i < block.vtx.size(); i++)
        if (block.vtx[i]->IsCoinBase())
            return state.DoS(100, false, REJECT_INVALID, "bad-cb-multiple", false, "more than one coinbase");

    // Check transactions
    for (const auto& tx : block.vtx)
        if (!CheckTransaction(*tx, state, false))
            return state.Invalid(false, state.GetRejectCode(), state.GetRejectReason(),
                                 strprintf("Transaction check failed (tx hash %s) %s", tx->GetHash().ToString(), state.GetDebugMessage()));

    unsigned int nSigOps = 0;
    for (const auto& tx : block.vtx)
    {
        nSigOps += GetLegacySigOpCount(*tx);
    }
    if (nSigOps * WITNESS_SCALE_FACTOR > MAX_BLOCK_SIGOPS_COST)
        return state.DoS(100, false, REJECT_INVALID, "bad-blk-sigops", false, "out-of-bounds SigOpCount");

    if (fCheckPOW && fCheckMerkleRoot)
        block.fChecked = true;

    return true;
}

bool IsWitnessEnabled(const CBlockIndex* pindexPrev, const Consensus::Params& params)
{
    return params.nSegwitEnabled;
}

bool IsWitnessEnabled(const Consensus::Params& params) {
	return params.nSegwitEnabled;
}
// Compute at which vout of the block's coinbase transaction the witness
// commitment occurs, or -1 if not found.
static int GetWitnessCommitmentIndex(const CBlock& block)
{
    int commitpos = -1;
    if (!block.vtx.empty()) {
        for (size_t o = 0; o < block.vtx[0]->vout.size(); o++) {
            if (block.vtx[0]->vout[o].scriptPubKey.size() >= 38 && block.vtx[0]->vout[o].scriptPubKey[0] == OP_RETURN && block.vtx[0]->vout[o].scriptPubKey[1] == 0x24 && block.vtx[0]->vout[o].scriptPubKey[2] == 0xaa && block.vtx[0]->vout[o].scriptPubKey[3] == 0x21 && block.vtx[0]->vout[o].scriptPubKey[4] == 0xa9 && block.vtx[0]->vout[o].scriptPubKey[5] == 0xed) {
                commitpos = o;
            }
        }
    }
    return commitpos;
}

void UpdateUncommittedBlockStructures(CBlock& block, const CBlockIndex* pindexPrev, const Consensus::Params& consensusParams)
{
    int commitpos = GetWitnessCommitmentIndex(block);
    static const std::vector<unsigned char> nonce(32, 0x00);
    if (commitpos != -1 && IsWitnessEnabled(pindexPrev, consensusParams) && !block.vtx[0]->HasWitness()) {
        CMutableTransaction tx(*block.vtx[0]);
        tx.vin[0].scriptWitness.stack.resize(1);
        tx.vin[0].scriptWitness.stack[0] = nonce;
        block.vtx[0] = MakeTransactionRef(std::move(tx));
    }
}

std::vector<unsigned char> GenerateCoinbaseCommitment(CBlock& block, const CBlockIndex* pindexPrev, const Consensus::Params& consensusParams)
{
    std::vector<unsigned char> commitment;
    int commitpos = GetWitnessCommitmentIndex(block);
    std::vector<unsigned char> ret(32, 0x00);
    if(consensusParams.nSegwitEnabled) { // if (consensusParams.vDeployments[Consensus::DEPLOYMENT_SEGWIT].nTimeout != 0) {
<<<<<<< HEAD
               if (commitpos == -1) {
                   uint256 witnessroot = BlockWitnessMerkleRoot(block, nullptr);
                   CHash256().Write(witnessroot.begin(), 32).Write(ret.data(), 32).Finalize(witnessroot.begin());
                   CTxOut out;
                   out.nValue = 0;
                   out.scriptPubKey.resize(38);
                   out.scriptPubKey[0] = OP_RETURN;
                   out.scriptPubKey[1] = 0x24;
                   out.scriptPubKey[2] = 0xaa;
                   out.scriptPubKey[3] = 0x21;
                   out.scriptPubKey[4] = 0xa9;
                   out.scriptPubKey[5] = 0xed;
                   memcpy(&out.scriptPubKey[6], witnessroot.begin(), 32);
                   commitment = std::vector<unsigned char>(out.scriptPubKey.begin(), out.scriptPubKey.end());
                   CMutableTransaction tx(*block.vtx[0]);
                   tx.vout.push_back(out);
                   block.vtx[0] = MakeTransactionRef(std::move(tx));
               }
    }
       UpdateUncommittedBlockStructures(block, pindexPrev, consensusParams);
=======
		if (commitpos == -1) {
			uint256 witnessroot = BlockWitnessMerkleRoot(block, nullptr);
			CHash256().Write(witnessroot.begin(), 32).Write(ret.data(), 32).Finalize(witnessroot.begin());
			CTxOut out;
			out.nValue = 0;
			out.scriptPubKey.resize(38);
			out.scriptPubKey[0] = OP_RETURN;
			out.scriptPubKey[1] = 0x24;
			out.scriptPubKey[2] = 0xaa;
			out.scriptPubKey[3] = 0x21;
			out.scriptPubKey[4] = 0xa9;
			out.scriptPubKey[5] = 0xed;
			memcpy(&out.scriptPubKey[6], witnessroot.begin(), 32);
			commitment = std::vector<unsigned char>(out.scriptPubKey.begin(), out.scriptPubKey.end());
			CMutableTransaction tx(*block.vtx[0]);
			tx.vout.push_back(out);
			block.vtx[0] = MakeTransactionRef(std::move(tx));
		}
    }
	UpdateUncommittedBlockStructures(block, pindexPrev, consensusParams);
>>>>>>> b3e24e4e
    return commitment;
}

/** Context-dependent validity checks.
 *  By "context", we mean only the previous block headers, but not the UTXO
 *  set; UTXO-related validity checks are done in ConnectBlock(). */
static bool ContextualCheckBlockHeader(const CBlockHeader& block, CValidationState& state, const CChainParams& params, const CBlockIndex* pindexPrev, int64_t nAdjustedTime)
{
    assert(pindexPrev != nullptr);
    const int nHeight = pindexPrev->nHeight + 1;

    // Check proof of work
    const Consensus::Params& consensusParams = params.GetConsensus();
    if (block.nBits != GetNextWorkRequired(pindexPrev, &block, consensusParams))
        return state.DoS(100, false, REJECT_INVALID, "bad-diffbits", false, "incorrect proof of work");

    // Check against checkpoints
    if (fCheckpointsEnabled) {
        // Don't accept any forks from the main chain prior to last checkpoint.
        // GetLastCheckpoint finds the last checkpoint in MapCheckpoints that's in our
        // MapBlockIndex.
        CBlockIndex* pcheckpoint = Checkpoints::GetLastCheckpoint(params.Checkpoints());
        if (pcheckpoint && nHeight < pcheckpoint->nHeight)
            return state.DoS(100, error("%s: forked chain older than last checkpoint (height %d)", __func__, nHeight), REJECT_CHECKPOINT, "bad-fork-prior-to-checkpoint");
    }

    // Check timestamp against prev
    if (block.GetBlockTime() <= pindexPrev->GetMedianTimePast())
        return state.Invalid(false, REJECT_INVALID, "time-too-old", "block's timestamp is too early");

    // Check timestamp
    if (block.GetBlockTime() > nAdjustedTime + MAX_FUTURE_BLOCK_TIME)
        return state.Invalid(false, REJECT_INVALID, "time-too-new", "block timestamp too far in the future");

    // Reject outdated version blocks when 95% (75% on testnet) of the network has upgraded:
    // check for version 2, 3 and 4 upgrades
    // if((block.nVersion < 2 && nHeight >= consensusParams.BIP34Height) ||
    //    (block.nVersion < 3 && nHeight >= consensusParams.BIP66Height) ||
    //    (block.nVersion < 4 && nHeight >= consensusParams.BIP65Height))
    //         return state.Invalid(false, REJECT_OBSOLETE, strprintf("bad-version(0x%08x)", block.nVersion),
    //                              strprintf("rejected nVersion=0x%08x block", block.nVersion));

    return true;
}

static bool ContextualCheckBlock(const CBlock& block, CValidationState& state, const Consensus::Params& consensusParams, const CBlockIndex* pindexPrev)
{
    const int nHeight = pindexPrev == nullptr ? 0 : pindexPrev->nHeight + 1;

    // Start enforcing BIP113 (Median Time Past) using versionbits logic.
    int nLockTimeFlags = 0;
    if(consensusParams.nCSVEnabled == true) {
    		nLockTimeFlags |= LOCKTIME_MEDIAN_TIME_PAST;
    }

    int64_t nLockTimeCutoff = (nLockTimeFlags & LOCKTIME_MEDIAN_TIME_PAST)
                              ? pindexPrev->GetMedianTimePast()
                              : block.GetBlockTime();

    // Check that all transactions are finalized
    for (const auto& tx : block.vtx) {
        if (!IsFinalTx(*tx, nHeight, nLockTimeCutoff)) {
            return state.DoS(10, false, REJECT_INVALID, "bad-txns-nonfinal", false, "non-final transaction");
        }
    }

    // Enforce rule that the coinbase starts with serialized block height
    CScript expect = CScript() << nHeight;
    auto scriptHeight = block.vtx[0]->vin[0].scriptSig.size();


    if (consensusParams.nBIP34Enabled)
    {
		if (block.vtx[0]->vin[0].scriptSig.size() < expect.size() ||
			!std::equal(expect.begin(), expect.end(), block.vtx[0]->vin[0].scriptSig.begin())) {
			return state.DoS(100, false, REJECT_INVALID, "bad-cb-height", false, "block height mismatch in coinbase");
		}
    }
    // Validation for witness commitments.
    // * We compute the witness hash (which is the hash including witnesses) of all the block's transactions, except the
    //   coinbase (where 0x0000....0000 is used instead).
    // * The coinbase scriptWitness is a stack of a single 32-byte vector, containing a witness nonce (unconstrained).
    // * We build a merkle tree with all those witness hashes as leaves (similar to the hashMerkleRoot in the block header).
    // * There must be at least one output whose scriptPubKey is a single 36-byte push, the first 4 bytes of which are
    //   {0xaa, 0x21, 0xa9, 0xed}, and the following 32 bytes are SHA256^2(witness root, witness nonce). In case there are
    //   multiple, the last one is used.
    bool fHaveWitness = false;
    if(IsWitnessEnabled(consensusParams)) {
		int commitpos = GetWitnessCommitmentIndex(block);
		if (commitpos != -1) {
			bool malleated = false;
			uint256 hashWitness = BlockWitnessMerkleRoot(block, &malleated);
			// The malleation check is ignored; as the transaction tree itself
			// already does not permit it, it is impossible to trigger in the
			// witness tree.
			if (block.vtx[0]->vin[0].scriptWitness.stack.size() != 1 || block.vtx[0]->vin[0].scriptWitness.stack[0].size() != 32) {
				return state.DoS(100, false, REJECT_INVALID, "bad-witness-nonce-size", true, strprintf("%s : invalid witness nonce size", __func__));
			}
			CHash256().Write(hashWitness.begin(), 32).Write(&block.vtx[0]->vin[0].scriptWitness.stack[0][0], 32).Finalize(hashWitness.begin());
			if (memcmp(hashWitness.begin(), &block.vtx[0]->vout[commitpos].scriptPubKey[6], 32)) {
				return state.DoS(100, false, REJECT_INVALID, "bad-witness-merkle-match", true, strprintf("%s : witness merkle commitment mismatch", __func__));
			}
			fHaveWitness = true;
		}
    }
    // No witness data is allowed in blocks that don't commit to witness data, as this would otherwise leave room for spam
    if (!fHaveWitness) {
      for (const auto& tx : block.vtx) {
            if (tx->HasWitness()) {
                return state.DoS(100, false, REJECT_INVALID, "unexpected-witness", true, strprintf("%s : unexpected witness data found", __func__));
            }
        }
    }

    // After the coinbase witness nonce and commitment are verified,
    // we can check if the block weight passes (before we've checked the
    // coinbase witness, it would be possible for the weight to be too
    // large by filling up the coinbase witness, which doesn't change
    // the block hash, so we couldn't mark the block as permanently
    // failed).
    if (GetBlockWeight(block) > MAX_BLOCK_WEIGHT) {
        return state.DoS(100, false, REJECT_INVALID, "bad-blk-weight", false, strprintf("%s : weight limit failed", __func__));
    }

    return true;
}

static bool AcceptBlockHeader(const CBlockHeader& block, CValidationState& state, const CChainParams& chainparams, CBlockIndex** ppindex)
{
    AssertLockHeld(cs_main);
    // Check for duplicate
    uint256 hash = block.GetHash();
    BlockMap::iterator miSelf = mapBlockIndex.find(hash);
    CBlockIndex *pindex = nullptr;
    if (hash != chainparams.GetConsensus().hashGenesisBlock) {

        if (miSelf != mapBlockIndex.end()) {
            // Block header is already known.
            pindex = miSelf->second;
            if (ppindex)
                *ppindex = pindex;
            if (pindex->nStatus & BLOCK_FAILED_MASK)
                return state.Invalid(error("%s: block %s is marked invalid", __func__, hash.ToString()), 0, "duplicate");
            return true;
        }

        if (!CheckBlockHeader(block, state, chainparams.GetConsensus()))
            return error("%s: Consensus::CheckBlockHeader: %s, %s", __func__, hash.ToString(), FormatStateMessage(state));

        // Get prev block index
        CBlockIndex* pindexPrev = nullptr;
        BlockMap::iterator mi = mapBlockIndex.find(block.hashPrevBlock);
        if (mi == mapBlockIndex.end())
            return state.DoS(10, error("%s: prev block not found", __func__), 0, "prev-blk-not-found");
        pindexPrev = (*mi).second;
        if (pindexPrev->nStatus & BLOCK_FAILED_MASK)
            return state.DoS(100, error("%s: prev block invalid", __func__), REJECT_INVALID, "bad-prevblk");
        if (!ContextualCheckBlockHeader(block, state, chainparams, pindexPrev, GetAdjustedTime()))
            return error("%s: Consensus::ContextualCheckBlockHeader: %s, %s", __func__, hash.ToString(), FormatStateMessage(state));
    }
    if (pindex == nullptr)
        pindex = AddToBlockIndex(block);

    if (ppindex)
        *ppindex = pindex;

    CheckBlockIndex(chainparams.GetConsensus());

    return true;
}

// Exposed wrapper for AcceptBlockHeader
bool ProcessNewBlockHeaders(const std::vector<CBlockHeader>& headers, CValidationState& state, const CChainParams& chainparams, const CBlockIndex** ppindex)
{
    {
        LOCK(cs_main);
        for (const CBlockHeader& header : headers) {
            CBlockIndex *pindex = nullptr; // Use a temp pindex instead of ppindex to avoid a const_cast
            if (!AcceptBlockHeader(header, state, chainparams, &pindex)) {
                return false;
            }
            if (ppindex) {
                *ppindex = pindex;
            }
        }
    }
    NotifyHeaderTip();
    return true;
}

/** Store block on disk. If dbp is non-nullptr, the file is known to already reside on disk */
static bool AcceptBlock(const std::shared_ptr<const CBlock>& pblock, CValidationState& state, const CChainParams& chainparams, CBlockIndex** ppindex, bool fRequested, const CDiskBlockPos* dbp, bool* fNewBlock)
{
    const CBlock& block = *pblock;

    if (fNewBlock) *fNewBlock = false;
    AssertLockHeld(cs_main);

    CBlockIndex *pindexDummy = nullptr;
    CBlockIndex *&pindex = ppindex ? *ppindex : pindexDummy;

    if (!AcceptBlockHeader(block, state, chainparams, &pindex))
        return false;

    // Try to process all requested blocks that we don't have, but only
    // process an unrequested block if it's new and has enough work to
    // advance our tip, and isn't too many blocks ahead.
    bool fAlreadyHave = pindex->nStatus & BLOCK_HAVE_DATA;
    bool fHasMoreWork = (chainActive.Tip() ? pindex->nChainWork > chainActive.Tip()->nChainWork : true);
    // Blocks that are too out-of-order needlessly limit the effectiveness of
    // pruning, because pruning will not delete block files that contain any
    // blocks which are too close in height to the tip.  Apply this test
    // regardless of whether pruning is enabled; it should generally be safe to
    // not process unrequested blocks.
    bool fTooFarAhead = (pindex->nHeight > int(chainActive.Height() + MIN_BLOCKS_TO_KEEP));

    // TODO: Decouple this function from the block download logic by removing fRequested
    // This requires some new chain data structure to efficiently look up if a
    // block is in a chain leading to a candidate for best tip, despite not
    // being such a candidate itself.

    // TODO: deal better with return value and error conditions for duplicate
    // and unrequested blocks.
    if (fAlreadyHave) return true;
    if (!fRequested) {  // If we didn't ask for it:
        if (pindex->nTx != 0) return true;  // This is a previously-processed block that was pruned
        if (!fHasMoreWork) return true;     // Don't process less-work chains
        if (fTooFarAhead) return true;      // Block height is too high

        // Protect against DoS attacks from low-work chains.
        // If our tip is behind, a peer could try to send us
        // low-work blocks on a fake chain that we would never
        // request; don't process these.
        if (pindex->nChainWork < nMinimumChainWork) return true;
    }
    if (fNewBlock) *fNewBlock = true;

    if (!CheckBlock(block, state, chainparams.GetConsensus()) ||
        !ContextualCheckBlock(block, state, chainparams.GetConsensus(), pindex->pprev)) {
        if (state.IsInvalid() && !state.CorruptionPossible()) {
            pindex->nStatus |= BLOCK_FAILED_VALID;
            setDirtyBlockIndex.insert(pindex);
        }
        return error("%s: %s", __func__, FormatStateMessage(state));
    }

    // Header is valid/has work, merkle tree and segwit merkle tree are good...RELAY NOW
    // (but if it does not build on our best tip, let the SendMessages loop relay it)
    if (!IsInitialBlockDownload() && chainActive.Tip() == pindex->pprev)
        GetMainSignals().NewPoWValidBlock(pindex, pblock);

    int nHeight = pindex->nHeight;

    // Write block to history file
    try {
        unsigned int nBlockSize = ::GetSerializeSize(block, SER_DISK, CLIENT_VERSION);
        CDiskBlockPos blockPos;
        if (dbp != nullptr)
            blockPos = *dbp;
        if (!FindBlockPos(state, blockPos, nBlockSize+8, nHeight, block.GetBlockTime(), dbp != nullptr))
            return error("AcceptBlock(): FindBlockPos failed");
        if (dbp == nullptr)
            if (!WriteBlockToDisk(block, blockPos, chainparams.MessageStart()))
                AbortNode(state, "Failed to write block");
        if (!ReceivedBlockTransactions(block, state, pindex, blockPos, chainparams.GetConsensus()))
            return error("AcceptBlock(): ReceivedBlockTransactions failed");
    } catch (const std::runtime_error& e) {
        return AbortNode(state, std::string("System error: ") + e.what());
    }

    if (fCheckForPruning)
        FlushStateToDisk(chainparams, state, FLUSH_STATE_NONE); // we just allocated more disk space for block files

    return true;
}

bool ProcessNewBlock(const CChainParams& chainparams, const std::shared_ptr<const CBlock> pblock, bool fForceProcessing, bool *fNewBlock)
{
    {
        CBlockIndex *pindex = nullptr;
        if (fNewBlock) *fNewBlock = false;
        CValidationState state;
        // Ensure that CheckBlock() passes before calling AcceptBlock, as
        // belt-and-suspenders.
        bool ret = CheckBlock(*pblock, state, chainparams.GetConsensus());

        LOCK(cs_main);

        if (ret) {
            // Store to disk
            ret = AcceptBlock(pblock, state, chainparams, &pindex, fForceProcessing, nullptr, fNewBlock);
        }
        CheckBlockIndex(chainparams.GetConsensus());
        if (!ret) {
            GetMainSignals().BlockChecked(*pblock, state);
            return error("%s: AcceptBlock FAILED (%s)", __func__, state.GetDebugMessage());
        }
    }
    NotifyHeaderTip();

    CValidationState state; // Only used to report errors, not invalidity - ignore it
    if (!ActivateBestChain(state, chainparams, pblock))
        return error("%s: ActivateBestChain failed", __func__);
    auto successNonce = pblock->nNonce;
    return true;
}

bool TestBlockValidity(CValidationState& state, const CChainParams& chainparams, const CBlock& block, CBlockIndex* pindexPrev, bool fCheckPOW, bool fCheckMerkleRoot)
{
    AssertLockHeld(cs_main);
    assert(pindexPrev && pindexPrev == chainActive.Tip());
    CCoinsViewCache viewNew(pcoinsTip);
    CBlockIndex indexDummy(block);
    indexDummy.pprev = pindexPrev;
    indexDummy.nHeight = pindexPrev->nHeight + 1;

    // NOTE: CheckBlockHeader is called by CheckBlock
    if (!ContextualCheckBlockHeader(block, state, chainparams, pindexPrev, GetAdjustedTime()))
        return error("%s: Consensus::ContextualCheckBlockHeader: %s", __func__, FormatStateMessage(state));
    if (!CheckBlock(block, state, chainparams.GetConsensus(), fCheckPOW, fCheckMerkleRoot))
        return error("%s: Consensus::CheckBlock: %s", __func__, FormatStateMessage(state));
    if (!ContextualCheckBlock(block, state, chainparams.GetConsensus(), pindexPrev))
        return error("%s: Consensus::ContextualCheckBlock: %s", __func__, FormatStateMessage(state));
    if (!ConnectBlock(block, state, &indexDummy, viewNew, chainparams, true))
        return false;
    assert(state.IsValid());

    return true;
}

/**
 * BLOCK PRUNING CODE
 */

/* Calculate the amount of disk space the block & undo files currently use */
uint64_t CalculateCurrentUsage()
{
    LOCK(cs_LastBlockFile);

    uint64_t retval = 0;
    for (const CBlockFileInfo &file : vinfoBlockFile) {
        retval += file.nSize + file.nUndoSize;
    }
    return retval;
}

/* Prune a block file (modify associated database entries)*/
void PruneOneBlockFile(const int fileNumber)
{
    LOCK(cs_LastBlockFile);

    for (BlockMap::iterator it = mapBlockIndex.begin(); it != mapBlockIndex.end(); ++it) {
        CBlockIndex* pindex = it->second;
        if (pindex->nFile == fileNumber) {
            pindex->nStatus &= ~BLOCK_HAVE_DATA;
            pindex->nStatus &= ~BLOCK_HAVE_UNDO;
            pindex->nFile = 0;
            pindex->nDataPos = 0;
            pindex->nUndoPos = 0;
            setDirtyBlockIndex.insert(pindex);

            // Prune from mapBlocksUnlinked -- any block we prune would have
            // to be downloaded again in order to consider its chain, at which
            // point it would be considered as a candidate for
            // mapBlocksUnlinked or setBlockIndexCandidates.
            std::pair<std::multimap<CBlockIndex*, CBlockIndex*>::iterator, std::multimap<CBlockIndex*, CBlockIndex*>::iterator> range = mapBlocksUnlinked.equal_range(pindex->pprev);
            while (range.first != range.second) {
                std::multimap<CBlockIndex *, CBlockIndex *>::iterator _it = range.first;
                range.first++;
                if (_it->second == pindex) {
                    mapBlocksUnlinked.erase(_it);
                }
            }
        }
    }

    vinfoBlockFile[fileNumber].SetNull();
    setDirtyFileInfo.insert(fileNumber);
}


void UnlinkPrunedFiles(const std::set<int>& setFilesToPrune)
{
    for (std::set<int>::iterator it = setFilesToPrune.begin(); it != setFilesToPrune.end(); ++it) {
        CDiskBlockPos pos(*it, 0);
        fs::remove(GetBlockPosFilename(pos, "blk"));
        fs::remove(GetBlockPosFilename(pos, "rev"));
        LogPrintf("Prune: %s deleted blk/rev (%05u)\n", __func__, *it);
    }
}

/* Calculate the block/rev files to delete based on height specified by user with RPC command pruneblockchain */
static void FindFilesToPruneManual(std::set<int>& setFilesToPrune, int nManualPruneHeight)
{
    assert(fPruneMode && nManualPruneHeight > 0);

    LOCK2(cs_main, cs_LastBlockFile);
    if (chainActive.Tip() == nullptr)
        return;

    // last block to prune is the lesser of (user-specified height, MIN_BLOCKS_TO_KEEP from the tip)
    unsigned int nLastBlockWeCanPrune = std::min((unsigned)nManualPruneHeight, chainActive.Tip()->nHeight - MIN_BLOCKS_TO_KEEP);
    int count=0;
    for (int fileNumber = 0; fileNumber < nLastBlockFile; fileNumber++) {
        if (vinfoBlockFile[fileNumber].nSize == 0 || vinfoBlockFile[fileNumber].nHeightLast > nLastBlockWeCanPrune)
            continue;
        PruneOneBlockFile(fileNumber);
        setFilesToPrune.insert(fileNumber);
        count++;
    }
    LogPrintf("Prune (Manual): prune_height=%d removed %d blk/rev pairs\n", nLastBlockWeCanPrune, count);
}

/* This function is called from the RPC code for pruneblockchain */
void PruneBlockFilesManual(int nManualPruneHeight)
{
    CValidationState state;
    const CChainParams& chainparams = Params();
    FlushStateToDisk(chainparams, state, FLUSH_STATE_NONE, nManualPruneHeight);
}

/**
 * Prune block and undo files (blk???.dat and undo???.dat) so that the disk space used is less than a user-defined target.
 * The user sets the target (in MB) on the command line or in config file.  This will be run on startup and whenever new
 * space is allocated in a block or undo file, staying below the target. Changing back to unpruned requires a reindex
 * (which in this case means the blockchain must be re-downloaded.)
 *
 * Pruning functions are called from FlushStateToDisk when the global fCheckForPruning flag has been set.
 * Block and undo files are deleted in lock-step (when blk00003.dat is deleted, so is rev00003.dat.)
 * Pruning cannot take place until the longest chain is at least a certain length (100000 on mainnet, 1000 on testnet, 1000 on regtest).
 * Pruning will never delete a block within a defined distance (currently 288) from the active chain's tip.
 * The block index is updated by unsetting HAVE_DATA and HAVE_UNDO for any blocks that were stored in the deleted files.
 * A db flag records the fact that at least some block files have been pruned.
 *
 * @param[out]   setFilesToPrune   The set of file indices that can be unlinked will be returned
 */
static void FindFilesToPrune(std::set<int>& setFilesToPrune, uint64_t nPruneAfterHeight)
{
    LOCK2(cs_main, cs_LastBlockFile);
    if (chainActive.Tip() == nullptr || nPruneTarget == 0) {
        return;
    }
    if ((uint64_t)chainActive.Tip()->nHeight <= nPruneAfterHeight) {
        return;
    }

    unsigned int nLastBlockWeCanPrune = chainActive.Tip()->nHeight - MIN_BLOCKS_TO_KEEP;
    uint64_t nCurrentUsage = CalculateCurrentUsage();
    // We don't check to prune until after we've allocated new space for files
    // So we should leave a buffer under our target to account for another allocation
    // before the next pruning.
    uint64_t nBuffer = BLOCKFILE_CHUNK_SIZE + UNDOFILE_CHUNK_SIZE;
    uint64_t nBytesToPrune;
    int count=0;

    if (nCurrentUsage + nBuffer >= nPruneTarget) {
        for (int fileNumber = 0; fileNumber < nLastBlockFile; fileNumber++) {
            nBytesToPrune = vinfoBlockFile[fileNumber].nSize + vinfoBlockFile[fileNumber].nUndoSize;

            if (vinfoBlockFile[fileNumber].nSize == 0)
                continue;

            if (nCurrentUsage + nBuffer < nPruneTarget)  // are we below our target?
                break;

            // don't prune files that could have a block within MIN_BLOCKS_TO_KEEP of the main chain's tip but keep scanning
            if (vinfoBlockFile[fileNumber].nHeightLast > nLastBlockWeCanPrune)
                continue;

            PruneOneBlockFile(fileNumber);
            // Queue up the files for removal
            setFilesToPrune.insert(fileNumber);
            nCurrentUsage -= nBytesToPrune;
            count++;
        }
    }

    LogPrint(BCLog::PRUNE, "Prune: target=%dMiB actual=%dMiB diff=%dMiB max_prune_height=%d removed %d blk/rev pairs\n",
           nPruneTarget/1024/1024, nCurrentUsage/1024/1024,
           ((int64_t)nPruneTarget - (int64_t)nCurrentUsage)/1024/1024,
           nLastBlockWeCanPrune, count);
}

bool CheckDiskSpace(uint64_t nAdditionalBytes)
{
    uint64_t nFreeBytesAvailable = fs::space(GetDataDir()).available;

    // Check for nMinDiskSpace bytes (currently 50MB)
    if (nFreeBytesAvailable < nMinDiskSpace + nAdditionalBytes)
        return AbortNode("Disk space is low!", _("Error: Disk space is low!"));

    return true;
}

static FILE* OpenDiskFile(const CDiskBlockPos &pos, const char *prefix, bool fReadOnly)
{
    if (pos.IsNull())
        return nullptr;
    fs::path path = GetBlockPosFilename(pos, prefix);
    fs::create_directories(path.parent_path());
    FILE* file = fsbridge::fopen(path, "rb+");
    if (!file && !fReadOnly)
        file = fsbridge::fopen(path, "wb+");
    if (!file) {
        LogPrintf("Unable to open file %s\n", path.string());
        return nullptr;
    }
    if (pos.nPos) {
        if (fseek(file, pos.nPos, SEEK_SET)) {
            LogPrintf("Unable to seek to position %u of %s\n", pos.nPos, path.string());
            fclose(file);
            return nullptr;
        }
    }
    return file;
}

FILE* OpenBlockFile(const CDiskBlockPos &pos, bool fReadOnly) {
    return OpenDiskFile(pos, "blk", fReadOnly);
}

/** Open an undo file (rev?????.dat) */
static FILE* OpenUndoFile(const CDiskBlockPos &pos, bool fReadOnly) {
    return OpenDiskFile(pos, "rev", fReadOnly);
}

fs::path GetBlockPosFilename(const CDiskBlockPos &pos, const char *prefix)
{
    return GetDataDir() / "blocks" / strprintf("%s%05u.dat", prefix, pos.nFile);
}

CBlockIndex * InsertBlockIndex(uint256 hash)
{
    if (hash.IsNull())
        return nullptr;

    // Return existing
    BlockMap::iterator mi = mapBlockIndex.find(hash);
    if (mi != mapBlockIndex.end())
        return (*mi).second;

    // Create new
    CBlockIndex* pindexNew = new CBlockIndex();
    mi = mapBlockIndex.insert(std::make_pair(hash, pindexNew)).first;
    pindexNew->phashBlock = &((*mi).first);

    return pindexNew;
}

bool static LoadBlockIndexDB(const CChainParams& chainparams)
{
    if (!pblocktree->LoadBlockIndexGuts(chainparams.GetConsensus(), InsertBlockIndex))
        return false;

    boost::this_thread::interruption_point();

    // Calculate nChainWork
    std::vector<std::pair<int, CBlockIndex*> > vSortedByHeight;
    vSortedByHeight.reserve(mapBlockIndex.size());
    for (const std::pair<uint256, CBlockIndex*>& item : mapBlockIndex)
    {
        CBlockIndex* pindex = item.second;
        vSortedByHeight.push_back(std::make_pair(pindex->nHeight, pindex));
    }
    sort(vSortedByHeight.begin(), vSortedByHeight.end());
    for (const std::pair<int, CBlockIndex*>& item : vSortedByHeight)
    {
        CBlockIndex* pindex = item.second;
        pindex->nChainWork = (pindex->pprev ? pindex->pprev->nChainWork : 0) + GetBlockProof(*pindex);
        pindex->nTimeMax = (pindex->pprev ? std::max(pindex->pprev->nTimeMax, pindex->nTime) : pindex->nTime);
        // We can link the chain of blocks for which we've received transactions at some point.
        // Pruned nodes may have deleted the block.
        if (pindex->nTx > 0) {
            if (pindex->pprev) {
                if (pindex->pprev->nChainTx) {
                    pindex->nChainTx = pindex->pprev->nChainTx + pindex->nTx;
                } else {
                    pindex->nChainTx = 0;
                    mapBlocksUnlinked.insert(std::make_pair(pindex->pprev, pindex));
                }
            } else {
                pindex->nChainTx = pindex->nTx;
            }
        }
        if (pindex->IsValid(BLOCK_VALID_TRANSACTIONS) && (pindex->nChainTx || pindex->pprev == nullptr))
            setBlockIndexCandidates.insert(pindex);
        if (pindex->nStatus & BLOCK_FAILED_MASK && (!pindexBestInvalid || pindex->nChainWork > pindexBestInvalid->nChainWork))
            pindexBestInvalid = pindex;
        if (pindex->pprev)
            pindex->BuildSkip();
        if (pindex->IsValid(BLOCK_VALID_TREE) && (pindexBestHeader == nullptr || CBlockIndexWorkComparator()(pindexBestHeader, pindex)))
            pindexBestHeader = pindex;
    }

    // Load block file info
    pblocktree->ReadLastBlockFile(nLastBlockFile);
    vinfoBlockFile.resize(nLastBlockFile + 1);
    LogPrintf("%s: last block file = %i\n", __func__, nLastBlockFile);
    for (int nFile = 0; nFile <= nLastBlockFile; nFile++) {
        pblocktree->ReadBlockFileInfo(nFile, vinfoBlockFile[nFile]);
    }
    LogPrintf("%s: last block file info: %s\n", __func__, vinfoBlockFile[nLastBlockFile].ToString());
    for (int nFile = nLastBlockFile + 1; true; nFile++) {
        CBlockFileInfo info;
        if (pblocktree->ReadBlockFileInfo(nFile, info)) {
            vinfoBlockFile.push_back(info);
        } else {
            break;
        }
    }

    // Check presence of blk files
    LogPrintf("Checking all blk files are present...\n");
    std::set<int> setBlkDataFiles;
    for (const std::pair<uint256, CBlockIndex*>& item : mapBlockIndex)
    {
        CBlockIndex* pindex = item.second;
        if (pindex->nStatus & BLOCK_HAVE_DATA) {
            setBlkDataFiles.insert(pindex->nFile);
        }
    }
    for (std::set<int>::iterator it = setBlkDataFiles.begin(); it != setBlkDataFiles.end(); it++)
    {
        CDiskBlockPos pos(*it, 0);
        if (CAutoFile(OpenBlockFile(pos, true), SER_DISK, CLIENT_VERSION).IsNull()) {
            return false;
        }
    }

    // Check whether we have ever pruned block & undo files
    pblocktree->ReadFlag("prunedblockfiles", fHavePruned);
    if (fHavePruned)
        LogPrintf("LoadBlockIndexDB(): Block files have previously been pruned\n");

    // Check whether we need to continue reindexing
    bool fReindexing = false;
    pblocktree->ReadReindexing(fReindexing);
    if(fReindexing) fReindex = true;

    // Check whether we have a transaction index
    pblocktree->ReadFlag("txindex", fTxIndex);
    LogPrintf("%s: transaction index %s\n", __func__, fTxIndex ? "enabled" : "disabled");

    return true;
}

bool LoadChainTip(const CChainParams& chainparams)
{
    if (chainActive.Tip() && chainActive.Tip()->GetBlockHash() == pcoinsTip->GetBestBlock()) return true;

    if (pcoinsTip->GetBestBlock().IsNull() && mapBlockIndex.size() == 1) {
        // In case we just added the genesis block, connect it now, so
        // that we always have a chainActive.Tip() when we return.
        LogPrintf("%s: Connecting genesis block...\n", __func__);
        CValidationState state;
        if (!ActivateBestChain(state, chainparams)) {
            return false;
        }
    }

    // Load pointer to end of best chain
    BlockMap::iterator it = mapBlockIndex.find(pcoinsTip->GetBestBlock());
    if (it == mapBlockIndex.end())
        return false;
    chainActive.SetTip(it->second);

    PruneBlockIndexCandidates();

    LogPrintf("Loaded best chain: hashBestChain=%s height=%d date=%s progress=%f\n",
        chainActive.Tip()->GetBlockHash().ToString(), chainActive.Height(),
        DateTimeStrFormat("%Y-%m-%d %H:%M:%S", chainActive.Tip()->GetBlockTime()),
        GuessVerificationProgress(chainparams.TxData(), chainActive.Tip()));
    return true;
}

CVerifyDB::CVerifyDB()
{
    uiInterface.ShowProgress(_("Verifying blocks..."), 0, false);
}

CVerifyDB::~CVerifyDB()
{
    uiInterface.ShowProgress("", 100, false);
}

bool CVerifyDB::VerifyDB(const CChainParams& chainparams, CCoinsView *coinsview, int nCheckLevel, int nCheckDepth)
{
    LOCK(cs_main);
    if (chainActive.Tip() == nullptr || chainActive.Tip()->pprev == nullptr)
        return true;

    // Verify blocks in the best chain
    if (nCheckDepth <= 0 || nCheckDepth > chainActive.Height())
        nCheckDepth = chainActive.Height();
    nCheckLevel = std::max(0, std::min(4, nCheckLevel));
    LogPrintf("Verifying last %i blocks at level %i\n", nCheckDepth, nCheckLevel);
    CCoinsViewCache coins(coinsview);
    CBlockIndex* pindexState = chainActive.Tip();
    CBlockIndex* pindexFailure = nullptr;
    int nGoodTransactions = 0;
    CValidationState state;
    int reportDone = 0;
    LogPrintf("[0%%]...");
    for (CBlockIndex* pindex = chainActive.Tip(); pindex && pindex->pprev; pindex = pindex->pprev)
    {
        boost::this_thread::interruption_point();
        int percentageDone = std::max(1, std::min(99, (int)(((double)(chainActive.Height() - pindex->nHeight)) / (double)nCheckDepth * (nCheckLevel >= 4 ? 50 : 100))));
        if (reportDone < percentageDone/10) {
            // report every 10% step
            LogPrintf("[%d%%]...", percentageDone);
            reportDone = percentageDone/10;
        }
        uiInterface.ShowProgress(_("Verifying blocks..."), percentageDone, false);
        if (pindex->nHeight < chainActive.Height()-nCheckDepth)
            break;
        if (fPruneMode && !(pindex->nStatus & BLOCK_HAVE_DATA)) {
            // If pruning, only go back as far as we have data.
            LogPrintf("VerifyDB(): block verification stopping at height %d (pruning, no data)\n", pindex->nHeight);
            break;
        }
        CBlock block;
        // check level 0: read from disk
        if (!ReadBlockFromDisk(block, pindex, chainparams.GetConsensus()))
            return error("VerifyDB(): *** ReadBlockFromDisk failed at %d, hash=%s", pindex->nHeight, pindex->GetBlockHash().ToString());
        // check level 1: verify block validity
        if (nCheckLevel >= 1 && !CheckBlock(block, state, chainparams.GetConsensus()))
            return error("%s: *** found bad block at %d, hash=%s (%s)\n", __func__,
                         pindex->nHeight, pindex->GetBlockHash().ToString(), FormatStateMessage(state));
        // check level 2: verify undo validity
        if (nCheckLevel >= 2 && pindex) {
            CBlockUndo undo;
            CDiskBlockPos pos = pindex->GetUndoPos();
            if (!pos.IsNull()) {
                if (!UndoReadFromDisk(undo, pos, pindex->pprev->GetBlockHash()))
                    return error("VerifyDB(): *** found bad undo data at %d, hash=%s\n", pindex->nHeight, pindex->GetBlockHash().ToString());
            }
        }
        // check level 3: check for inconsistencies during memory-only disconnect of tip blocks
        if (nCheckLevel >= 3 && pindex == pindexState && (coins.DynamicMemoryUsage() + pcoinsTip->DynamicMemoryUsage()) <= nCoinCacheUsage) {
            assert(coins.GetBestBlock() == pindex->GetBlockHash());
            DisconnectResult res = DisconnectBlock(block, pindex, coins);
            if (res == DISCONNECT_FAILED) {
                return error("VerifyDB(): *** irrecoverable inconsistency in block data at %d, hash=%s", pindex->nHeight, pindex->GetBlockHash().ToString());
            }
            pindexState = pindex->pprev;
            if (res == DISCONNECT_UNCLEAN) {
                nGoodTransactions = 0;
                pindexFailure = pindex;
            } else {
                nGoodTransactions += block.vtx.size();
            }
        }
        if (ShutdownRequested())
            return true;
    }
    if (pindexFailure)
        return error("VerifyDB(): *** coin database inconsistencies found (last %i blocks, %i good transactions before that)\n", chainActive.Height() - pindexFailure->nHeight + 1, nGoodTransactions);

    // check level 4: try reconnecting blocks
    if (nCheckLevel >= 4) {
        CBlockIndex *pindex = pindexState;
        while (pindex != chainActive.Tip()) {
            boost::this_thread::interruption_point();
            uiInterface.ShowProgress(_("Verifying blocks..."), std::max(1, std::min(99, 100 - (int)(((double)(chainActive.Height() - pindex->nHeight)) / (double)nCheckDepth * 50))), false);
            pindex = chainActive.Next(pindex);
            CBlock block;
            if (!ReadBlockFromDisk(block, pindex, chainparams.GetConsensus()))
                return error("VerifyDB(): *** ReadBlockFromDisk failed at %d, hash=%s", pindex->nHeight, pindex->GetBlockHash().ToString());
            if (!ConnectBlock(block, state, pindex, coins, chainparams))
                return error("VerifyDB(): *** found unconnectable block at %d, hash=%s", pindex->nHeight, pindex->GetBlockHash().ToString());
        }
    }

    LogPrintf("[DONE].\n");
    LogPrintf("No coin database inconsistencies in last %i blocks (%i transactions)\n", chainActive.Height() - pindexState->nHeight, nGoodTransactions);

    return true;
}

/** Apply the effects of a block on the utxo cache, ignoring that it may already have been applied. */
static bool RollforwardBlock(const CBlockIndex* pindex, CCoinsViewCache& inputs, const CChainParams& params)
{
    // TODO: merge with ConnectBlock
    CBlock block;
    if (!ReadBlockFromDisk(block, pindex, params.GetConsensus())) {
        return error("ReplayBlock(): ReadBlockFromDisk failed at %d, hash=%s", pindex->nHeight, pindex->GetBlockHash().ToString());
    }

    for (const CTransactionRef& tx : block.vtx) {
        if (!tx->IsCoinBase()) {
            for (const CTxIn &txin : tx->vin) {
                inputs.SpendCoin(txin.prevout);
            }
        }
        // Pass check = true as every addition may be an overwrite.
        AddCoins(inputs, *tx, pindex->nHeight, true);
    }
    return true;
}

bool ReplayBlocks(const CChainParams& params, CCoinsView* view)
{
    LOCK(cs_main);

    CCoinsViewCache cache(view);

    std::vector<uint256> hashHeads = view->GetHeadBlocks();
    if (hashHeads.empty()) return true; // We're already in a consistent state.
    if (hashHeads.size() != 2) return error("ReplayBlocks(): unknown inconsistent state");

    uiInterface.ShowProgress(_("Replaying blocks..."), 0, false);
    LogPrintf("Replaying blocks\n");

    const CBlockIndex* pindexOld = nullptr;  // Old tip during the interrupted flush.
    const CBlockIndex* pindexNew;            // New tip during the interrupted flush.
    const CBlockIndex* pindexFork = nullptr; // Latest block common to both the old and the new tip.

    if (mapBlockIndex.count(hashHeads[0]) == 0) {
        return error("ReplayBlocks(): reorganization to unknown block requested");
    }
    pindexNew = mapBlockIndex[hashHeads[0]];

    if (!hashHeads[1].IsNull()) { // The old tip is allowed to be 0, indicating it's the first flush.
        if (mapBlockIndex.count(hashHeads[1]) == 0) {
            return error("ReplayBlocks(): reorganization from unknown block requested");
        }
        pindexOld = mapBlockIndex[hashHeads[1]];
        pindexFork = LastCommonAncestor(pindexOld, pindexNew);
        assert(pindexFork != nullptr);
    }

    // Rollback along the old branch.
    while (pindexOld != pindexFork) {
        if (pindexOld->nHeight > 0) { // Never disconnect the genesis block.
            CBlock block;
            if (!ReadBlockFromDisk(block, pindexOld, params.GetConsensus())) {
                return error("RollbackBlock(): ReadBlockFromDisk() failed at %d, hash=%s", pindexOld->nHeight, pindexOld->GetBlockHash().ToString());
            }
            LogPrintf("Rolling back %s (%i)\n", pindexOld->GetBlockHash().ToString(), pindexOld->nHeight);
            DisconnectResult res = DisconnectBlock(block, pindexOld, cache);
            if (res == DISCONNECT_FAILED) {
                return error("RollbackBlock(): DisconnectBlock failed at %d, hash=%s", pindexOld->nHeight, pindexOld->GetBlockHash().ToString());
            }
            // If DISCONNECT_UNCLEAN is returned, it means a non-existing UTXO was deleted, or an existing UTXO was
            // overwritten. It corresponds to cases where the block-to-be-disconnect never had all its operations
            // applied to the UTXO set. However, as both writing a UTXO and deleting a UTXO are idempotent operations,
            // the result is still a version of the UTXO set with the effects of that block undone.
        }
        pindexOld = pindexOld->pprev;
    }

    // Roll forward from the forking point to the new tip.
    int nForkHeight = pindexFork ? pindexFork->nHeight : 0;
    for (int nHeight = nForkHeight + 1; nHeight <= pindexNew->nHeight; ++nHeight) {
        const CBlockIndex* pindex = pindexNew->GetAncestor(nHeight);
        LogPrintf("Rolling forward %s (%i)\n", pindex->GetBlockHash().ToString(), nHeight);
        if (!RollforwardBlock(pindex, cache, params)) return false;
    }

    cache.SetBestBlock(pindexNew->GetBlockHash());
    cache.Flush();
    uiInterface.ShowProgress("", 100, false);
    return true;
}

bool RewindBlockIndex(const CChainParams& params)
{
    LOCK(cs_main);

    // Note that during -reindex-chainstate we are called with an empty chainActive!

    int nHeight = 1;
    while (nHeight <= chainActive.Height()) {
        if (IsWitnessEnabled(chainActive[nHeight - 1], params.GetConsensus()) && !(chainActive[nHeight]->nStatus & BLOCK_OPT_WITNESS)) {
            break;
        }
        nHeight++;
    }

    // nHeight is now the height of the first insufficiently-validated block, or tipheight + 1
    CValidationState state;
    CBlockIndex* pindex = chainActive.Tip();
    while (chainActive.Height() >= nHeight) {
        if (fPruneMode && !(chainActive.Tip()->nStatus & BLOCK_HAVE_DATA)) {
            // If pruning, don't try rewinding past the HAVE_DATA point;
            // since older blocks can't be served anyway, there's
            // no need to walk further, and trying to DisconnectTip()
            // will fail (and require a needless reindex/redownload
            // of the blockchain).
            break;
        }
        if (!DisconnectTip(state, params, nullptr)) {
            return error("RewindBlockIndex: unable to disconnect block at height %i", pindex->nHeight);
        }
        // Occasionally flush state to disk.
        if (!FlushStateToDisk(params, state, FLUSH_STATE_PERIODIC))
            return false;
    }

    // Reduce validity flag and have-data flags.
    // We do this after actual disconnecting, otherwise we'll end up writing the lack of data
    // to disk before writing the chainstate, resulting in a failure to continue if interrupted.
    for (BlockMap::iterator it = mapBlockIndex.begin(); it != mapBlockIndex.end(); it++) {
        CBlockIndex* pindexIter = it->second;

        // Note: If we encounter an insufficiently validated block that
        // is on chainActive, it must be because we are a pruning node, and
        // this block or some successor doesn't HAVE_DATA, so we were unable to
        // rewind all the way.  Blocks remaining on chainActive at this point
        // must not have their validity reduced.
        if (IsWitnessEnabled(pindexIter->pprev, params.GetConsensus()) && !(pindexIter->nStatus & BLOCK_OPT_WITNESS) && !chainActive.Contains(pindexIter)) {
            // Reduce validity
            pindexIter->nStatus = std::min<unsigned int>(pindexIter->nStatus & BLOCK_VALID_MASK, BLOCK_VALID_TREE) | (pindexIter->nStatus & ~BLOCK_VALID_MASK);
            // Remove have-data flags.
            pindexIter->nStatus &= ~(BLOCK_HAVE_DATA | BLOCK_HAVE_UNDO);
            // Remove storage location.
            pindexIter->nFile = 0;
            pindexIter->nDataPos = 0;
            pindexIter->nUndoPos = 0;
            // Remove various other things
            pindexIter->nTx = 0;
            pindexIter->nChainTx = 0;
            pindexIter->nSequenceId = 0;
            // Make sure it gets written.
            setDirtyBlockIndex.insert(pindexIter);
            // Update indexes
            setBlockIndexCandidates.erase(pindexIter);
            std::pair<std::multimap<CBlockIndex*, CBlockIndex*>::iterator, std::multimap<CBlockIndex*, CBlockIndex*>::iterator> ret = mapBlocksUnlinked.equal_range(pindexIter->pprev);
            while (ret.first != ret.second) {
                if (ret.first->second == pindexIter) {
                    mapBlocksUnlinked.erase(ret.first++);
                } else {
                    ++ret.first;
                }
            }
        } else if (pindexIter->IsValid(BLOCK_VALID_TRANSACTIONS) && pindexIter->nChainTx) {
            setBlockIndexCandidates.insert(pindexIter);
        }
    }

    if (chainActive.Tip() != nullptr) {
        // We can't prune block index candidates based on our tip if we have
        // no tip due to chainActive being empty!
        PruneBlockIndexCandidates();

        CheckBlockIndex(params.GetConsensus());

        // FlushStateToDisk can possibly read chainActive. Be conservative
        // and skip it here, we're about to -reindex-chainstate anyway, so
        // it'll get called a bunch real soon.
        if (!FlushStateToDisk(params, state, FLUSH_STATE_ALWAYS)) {
            return false;
        }
    }

    return true;
}

// May NOT be used after any connections are up as much
// of the peer-processing logic assumes a consistent
// block index state
void UnloadBlockIndex()
{
    LOCK(cs_main);
    setBlockIndexCandidates.clear();
    chainActive.SetTip(nullptr);
    pindexBestInvalid = nullptr;
    pindexBestHeader = nullptr;
    mempool.clear();
    mapBlocksUnlinked.clear();
    vinfoBlockFile.clear();
    nLastBlockFile = 0;
    nBlockSequenceId = 1;
    setDirtyBlockIndex.clear();
    setDirtyFileInfo.clear();
    versionbitscache.Clear();
    for (int b = 0; b < VERSIONBITS_NUM_BITS; b++) {
        warningcache[b].clear();
    }

    for (BlockMap::value_type& entry : mapBlockIndex) {
        delete entry.second;
    }
    mapBlockIndex.clear();
    fHavePruned = false;
}

bool LoadBlockIndex(const CChainParams& chainparams)
{
    // Load block index from databases
    bool needs_init = fReindex;
    if (!fReindex) {
        bool ret = LoadBlockIndexDB(chainparams);
        if (!ret) return false;
        needs_init = mapBlockIndex.empty();
    }

    if (needs_init) {
        // Everything here is for *new* reindex/DBs. Thus, though
        // LoadBlockIndexDB may have set fReindex if we shut down
        // mid-reindex previously, we don't check fReindex and
        // instead only check it prior to LoadBlockIndexDB to set
        // needs_init.

        LogPrintf("Initializing databases...\n");
        // Use the provided setting for -txindex in the new database
        fTxIndex = gArgs.GetBoolArg("-txindex", DEFAULT_TXINDEX);
        pblocktree->WriteFlag("txindex", fTxIndex);
    }
    return true;
}

bool LoadGenesisBlock(const CChainParams& chainparams)
{
    LOCK(cs_main);

    // Check whether we're already initialized by checking for genesis in
    // mapBlockIndex. Note that we can't use chainActive here, since it is
    // set based on the coins db, not the block index db, which is the only
    // thing loaded at this point.
    if (mapBlockIndex.count(chainparams.GenesisBlock().GetHash()))
        return true;

    try {
        CBlock &block = const_cast<CBlock&>(chainparams.GenesisBlock());
        // Start new block file
        unsigned int nBlockSize = ::GetSerializeSize(block, SER_DISK, CLIENT_VERSION);
        CDiskBlockPos blockPos;
        CValidationState state;
        if (!FindBlockPos(state, blockPos, nBlockSize+8, 0, block.GetBlockTime()))
            return error("%s: FindBlockPos failed", __func__);
        if (!WriteBlockToDisk(block, blockPos, chainparams.MessageStart()))
            return error("%s: writing genesis block to disk failed", __func__);
        CBlockIndex *pindex = AddToBlockIndex(block);
        if (!ReceivedBlockTransactions(block, state, pindex, blockPos, chainparams.GetConsensus()))
            return error("%s: genesis block not accepted", __func__);
    } catch (const std::runtime_error& e) {
        return error("%s: failed to write genesis block: %s", __func__, e.what());
    }

    return true;
}

bool LoadExternalBlockFile(const CChainParams& chainparams, FILE* fileIn, CDiskBlockPos *dbp)
{
    // Map of disk positions for blocks with unknown parent (only used for reindex)
    static std::multimap<uint256, CDiskBlockPos> mapBlocksUnknownParent;
    int64_t nStart = GetTimeMillis();

    int nLoaded = 0;
    try {
        // This takes over fileIn and calls fclose() on it in the CBufferedFile destructor
        CBufferedFile blkdat(fileIn, 2*MAX_BLOCK_SERIALIZED_SIZE, MAX_BLOCK_SERIALIZED_SIZE+8, SER_DISK, CLIENT_VERSION);
        uint64_t nRewind = blkdat.GetPos();
        while (!blkdat.eof()) {
            boost::this_thread::interruption_point();

            blkdat.SetPos(nRewind);
            nRewind++; // start one byte further next time, in case of failure
            blkdat.SetLimit(); // remove former limit
            unsigned int nSize = 0;
            try {
                // locate a header
                unsigned char buf[CMessageHeader::MESSAGE_START_SIZE];
                blkdat.FindByte(chainparams.MessageStart()[0]);
                nRewind = blkdat.GetPos()+1;
                blkdat >> FLATDATA(buf);
                if (memcmp(buf, chainparams.MessageStart(), CMessageHeader::MESSAGE_START_SIZE))
                    continue;
                // read size
                blkdat >> nSize;
                if (nSize < 80 || nSize > MAX_BLOCK_SERIALIZED_SIZE)
                    continue;
            } catch (const std::exception&) {
                // no valid block header found; don't complain
                break;
            }
            try {
                // read block
                uint64_t nBlockPos = blkdat.GetPos();
                if (dbp)
                    dbp->nPos = nBlockPos;
                blkdat.SetLimit(nBlockPos + nSize);
                blkdat.SetPos(nBlockPos);
                std::shared_ptr<CBlock> pblock = std::make_shared<CBlock>();
                CBlock& block = *pblock;
                blkdat >> block;
                nRewind = blkdat.GetPos();

                // detect out of order blocks, and store them for later
                uint256 hash = block.GetHash();
                if (hash != chainparams.GetConsensus().hashGenesisBlock && mapBlockIndex.find(block.hashPrevBlock) == mapBlockIndex.end()) {
                    LogPrint(BCLog::REINDEX, "%s: Out of order block %s, parent %s not known\n", __func__, hash.ToString(),
                            block.hashPrevBlock.ToString());
                    if (dbp)
                        mapBlocksUnknownParent.insert(std::make_pair(block.hashPrevBlock, *dbp));
                    continue;
                }

                // process in case the block isn't known yet
                if (mapBlockIndex.count(hash) == 0 || (mapBlockIndex[hash]->nStatus & BLOCK_HAVE_DATA) == 0) {
                    LOCK(cs_main);
                    CValidationState state;
                    if (AcceptBlock(pblock, state, chainparams, nullptr, true, dbp, nullptr))
                        nLoaded++;
                    if (state.IsError())
                        break;
                } else if (hash != chainparams.GetConsensus().hashGenesisBlock && mapBlockIndex[hash]->nHeight % 1000 == 0) {
                    LogPrint(BCLog::REINDEX, "Block Import: already had block %s at height %d\n", hash.ToString(), mapBlockIndex[hash]->nHeight);
                }

                // Activate the genesis block so normal node progress can continue
                if (hash == chainparams.GetConsensus().hashGenesisBlock) {
                    CValidationState state;
                    if (!ActivateBestChain(state, chainparams)) {
                        break;
                    }
                }

                NotifyHeaderTip();

                // Recursively process earlier encountered successors of this block
                std::deque<uint256> queue;
                queue.push_back(hash);
                while (!queue.empty()) {
                    uint256 head = queue.front();
                    queue.pop_front();
                    std::pair<std::multimap<uint256, CDiskBlockPos>::iterator, std::multimap<uint256, CDiskBlockPos>::iterator> range = mapBlocksUnknownParent.equal_range(head);
                    while (range.first != range.second) {
                        std::multimap<uint256, CDiskBlockPos>::iterator it = range.first;
                        std::shared_ptr<CBlock> pblockrecursive = std::make_shared<CBlock>();
                        if (ReadBlockFromDisk(*pblockrecursive, it->second, chainparams.GetConsensus()))
                        {
                            LogPrint(BCLog::REINDEX, "%s: Processing out of order child %s of %s\n", __func__, pblockrecursive->GetHash().ToString(),
                                    head.ToString());
                            LOCK(cs_main);
                            CValidationState dummy;
                            if (AcceptBlock(pblockrecursive, dummy, chainparams, nullptr, true, &it->second, nullptr))
                            {
                                nLoaded++;
                                queue.push_back(pblockrecursive->GetHash());
                            }
                        }
                        range.first++;
                        mapBlocksUnknownParent.erase(it);
                        NotifyHeaderTip();
                    }
                }
            } catch (const std::exception& e) {
                LogPrintf("%s: Deserialize or I/O error - %s\n", __func__, e.what());
            }
        }
    } catch (const std::runtime_error& e) {
        AbortNode(std::string("System error: ") + e.what());
    }
    if (nLoaded > 0)
        LogPrintf("Loaded %i blocks from external file in %dms\n", nLoaded, GetTimeMillis() - nStart);
    return nLoaded > 0;
}

void static CheckBlockIndex(const Consensus::Params& consensusParams)
{
    if (!fCheckBlockIndex) {
        return;
    }

    LOCK(cs_main);

    // During a reindex, we read the genesis block and call CheckBlockIndex before ActivateBestChain,
    // so we have the genesis block in mapBlockIndex but no active chain.  (A few of the tests when
    // iterating the block tree require that chainActive has been initialized.)
    if (chainActive.Height() < 0) {
        assert(mapBlockIndex.size() <= 1);
        return;
    }

    // Build forward-pointing map of the entire block tree.
    std::multimap<CBlockIndex*,CBlockIndex*> forward;
    for (BlockMap::iterator it = mapBlockIndex.begin(); it != mapBlockIndex.end(); it++) {
        forward.insert(std::make_pair(it->second->pprev, it->second));
    }

    assert(forward.size() == mapBlockIndex.size());

    std::pair<std::multimap<CBlockIndex*,CBlockIndex*>::iterator,std::multimap<CBlockIndex*,CBlockIndex*>::iterator> rangeGenesis = forward.equal_range(nullptr);
    CBlockIndex *pindex = rangeGenesis.first->second;
    rangeGenesis.first++;
    assert(rangeGenesis.first == rangeGenesis.second); // There is only one index entry with parent nullptr.

    // Iterate over the entire block tree, using depth-first search.
    // Along the way, remember whether there are blocks on the path from genesis
    // block being explored which are the first to have certain properties.
    size_t nNodes = 0;
    int nHeight = 0;
    CBlockIndex* pindexFirstInvalid = nullptr; // Oldest ancestor of pindex which is invalid.
    CBlockIndex* pindexFirstMissing = nullptr; // Oldest ancestor of pindex which does not have BLOCK_HAVE_DATA.
    CBlockIndex* pindexFirstNeverProcessed = nullptr; // Oldest ancestor of pindex for which nTx == 0.
    CBlockIndex* pindexFirstNotTreeValid = nullptr; // Oldest ancestor of pindex which does not have BLOCK_VALID_TREE (regardless of being valid or not).
    CBlockIndex* pindexFirstNotTransactionsValid = nullptr; // Oldest ancestor of pindex which does not have BLOCK_VALID_TRANSACTIONS (regardless of being valid or not).
    CBlockIndex* pindexFirstNotChainValid = nullptr; // Oldest ancestor of pindex which does not have BLOCK_VALID_CHAIN (regardless of being valid or not).
    CBlockIndex* pindexFirstNotScriptsValid = nullptr; // Oldest ancestor of pindex which does not have BLOCK_VALID_SCRIPTS (regardless of being valid or not).
    while (pindex != nullptr) {
        nNodes++;
        if (pindexFirstInvalid == nullptr && pindex->nStatus & BLOCK_FAILED_VALID) pindexFirstInvalid = pindex;
        if (pindexFirstMissing == nullptr && !(pindex->nStatus & BLOCK_HAVE_DATA)) pindexFirstMissing = pindex;
        if (pindexFirstNeverProcessed == nullptr && pindex->nTx == 0) pindexFirstNeverProcessed = pindex;
        if (pindex->pprev != nullptr && pindexFirstNotTreeValid == nullptr && (pindex->nStatus & BLOCK_VALID_MASK) < BLOCK_VALID_TREE) pindexFirstNotTreeValid = pindex;
        if (pindex->pprev != nullptr && pindexFirstNotTransactionsValid == nullptr && (pindex->nStatus & BLOCK_VALID_MASK) < BLOCK_VALID_TRANSACTIONS) pindexFirstNotTransactionsValid = pindex;
        if (pindex->pprev != nullptr && pindexFirstNotChainValid == nullptr && (pindex->nStatus & BLOCK_VALID_MASK) < BLOCK_VALID_CHAIN) pindexFirstNotChainValid = pindex;
        if (pindex->pprev != nullptr && pindexFirstNotScriptsValid == nullptr && (pindex->nStatus & BLOCK_VALID_MASK) < BLOCK_VALID_SCRIPTS) pindexFirstNotScriptsValid = pindex;

        // Begin: actual consistency checks.
        if (pindex->pprev == nullptr) {
            // Genesis block checks.
            assert(pindex->GetBlockHash() == consensusParams.hashGenesisBlock); // Genesis block's hash must match.
            assert(pindex == chainActive.Genesis()); // The current active chain's genesis block must be this block.
        }
        if (pindex->nChainTx == 0) assert(pindex->nSequenceId <= 0);  // nSequenceId can't be set positive for blocks that aren't linked (negative is used for preciousblock)
        // VALID_TRANSACTIONS is equivalent to nTx > 0 for all nodes (whether or not pruning has occurred).
        // HAVE_DATA is only equivalent to nTx > 0 (or VALID_TRANSACTIONS) if no pruning has occurred.
        if (!fHavePruned) {
            // If we've never pruned, then HAVE_DATA should be equivalent to nTx > 0
            assert(!(pindex->nStatus & BLOCK_HAVE_DATA) == (pindex->nTx == 0));
            assert(pindexFirstMissing == pindexFirstNeverProcessed);
        } else {
            // If we have pruned, then we can only say that HAVE_DATA implies nTx > 0
            if (pindex->nStatus & BLOCK_HAVE_DATA) assert(pindex->nTx > 0);
        }
        if (pindex->nStatus & BLOCK_HAVE_UNDO) assert(pindex->nStatus & BLOCK_HAVE_DATA);
        assert(((pindex->nStatus & BLOCK_VALID_MASK) >= BLOCK_VALID_TRANSACTIONS) == (pindex->nTx > 0)); // This is pruning-independent.
        // All parents having had data (at some point) is equivalent to all parents being VALID_TRANSACTIONS, which is equivalent to nChainTx being set.
        assert((pindexFirstNeverProcessed != nullptr) == (pindex->nChainTx == 0)); // nChainTx != 0 is used to signal that all parent blocks have been processed (but may have been pruned).
        assert((pindexFirstNotTransactionsValid != nullptr) == (pindex->nChainTx == 0));
        assert(pindex->nHeight == nHeight); // nHeight must be consistent.
        assert(pindex->pprev == nullptr || pindex->nChainWork >= pindex->pprev->nChainWork); // For every block except the genesis block, the chainwork must be larger than the parent's.
        assert(nHeight < 2 || (pindex->pskip && (pindex->pskip->nHeight < nHeight))); // The pskip pointer must point back for all but the first 2 blocks.
        assert(pindexFirstNotTreeValid == nullptr); // All mapBlockIndex entries must at least be TREE valid
        if ((pindex->nStatus & BLOCK_VALID_MASK) >= BLOCK_VALID_TREE) assert(pindexFirstNotTreeValid == nullptr); // TREE valid implies all parents are TREE valid
        if ((pindex->nStatus & BLOCK_VALID_MASK) >= BLOCK_VALID_CHAIN) assert(pindexFirstNotChainValid == nullptr); // CHAIN valid implies all parents are CHAIN valid
        if ((pindex->nStatus & BLOCK_VALID_MASK) >= BLOCK_VALID_SCRIPTS) assert(pindexFirstNotScriptsValid == nullptr); // SCRIPTS valid implies all parents are SCRIPTS valid
        if (pindexFirstInvalid == nullptr) {
            // Checks for not-invalid blocks.
            assert((pindex->nStatus & BLOCK_FAILED_MASK) == 0); // The failed mask cannot be set for blocks without invalid parents.
        }
        if (!CBlockIndexWorkComparator()(pindex, chainActive.Tip()) && pindexFirstNeverProcessed == nullptr) {
            if (pindexFirstInvalid == nullptr) {
                // If this block sorts at least as good as the current tip and
                // is valid and we have all data for its parents, it must be in
                // setBlockIndexCandidates.  chainActive.Tip() must also be there
                // even if some data has been pruned.
                if (pindexFirstMissing == nullptr || pindex == chainActive.Tip()) {
                    assert(setBlockIndexCandidates.count(pindex));
                }
                // If some parent is missing, then it could be that this block was in
                // setBlockIndexCandidates but had to be removed because of the missing data.
                // In this case it must be in mapBlocksUnlinked -- see test below.
            }
        } else { // If this block sorts worse than the current tip or some ancestor's block has never been seen, it cannot be in setBlockIndexCandidates.
            assert(setBlockIndexCandidates.count(pindex) == 0);
        }
        // Check whether this block is in mapBlocksUnlinked.
        std::pair<std::multimap<CBlockIndex*,CBlockIndex*>::iterator,std::multimap<CBlockIndex*,CBlockIndex*>::iterator> rangeUnlinked = mapBlocksUnlinked.equal_range(pindex->pprev);
        bool foundInUnlinked = false;
        while (rangeUnlinked.first != rangeUnlinked.second) {
            assert(rangeUnlinked.first->first == pindex->pprev);
            if (rangeUnlinked.first->second == pindex) {
                foundInUnlinked = true;
                break;
            }
            rangeUnlinked.first++;
        }
        if (pindex->pprev && (pindex->nStatus & BLOCK_HAVE_DATA) && pindexFirstNeverProcessed != nullptr && pindexFirstInvalid == nullptr) {
            // If this block has block data available, some parent was never received, and has no invalid parents, it must be in mapBlocksUnlinked.
            assert(foundInUnlinked);
        }
        if (!(pindex->nStatus & BLOCK_HAVE_DATA)) assert(!foundInUnlinked); // Can't be in mapBlocksUnlinked if we don't HAVE_DATA
        if (pindexFirstMissing == nullptr) assert(!foundInUnlinked); // We aren't missing data for any parent -- cannot be in mapBlocksUnlinked.
        if (pindex->pprev && (pindex->nStatus & BLOCK_HAVE_DATA) && pindexFirstNeverProcessed == nullptr && pindexFirstMissing != nullptr) {
            // We HAVE_DATA for this block, have received data for all parents at some point, but we're currently missing data for some parent.
            assert(fHavePruned); // We must have pruned.
            // This block may have entered mapBlocksUnlinked if:
            //  - it has a descendant that at some point had more work than the
            //    tip, and
            //  - we tried switching to that descendant but were missing
            //    data for some intermediate block between chainActive and the
            //    tip.
            // So if this block is itself better than chainActive.Tip() and it wasn't in
            // setBlockIndexCandidates, then it must be in mapBlocksUnlinked.
            if (!CBlockIndexWorkComparator()(pindex, chainActive.Tip()) && setBlockIndexCandidates.count(pindex) == 0) {
                if (pindexFirstInvalid == nullptr) {
                    assert(foundInUnlinked);
                }
            }
        }
        // assert(pindex->GetBlockHash() == pindex->GetBlockHeader().GetHash()); // Perhaps too slow
        // End: actual consistency checks.

        // Try descending into the first subnode.
        std::pair<std::multimap<CBlockIndex*,CBlockIndex*>::iterator,std::multimap<CBlockIndex*,CBlockIndex*>::iterator> range = forward.equal_range(pindex);
        if (range.first != range.second) {
            // A subnode was found.
            pindex = range.first->second;
            nHeight++;
            continue;
        }
        // This is a leaf node.
        // Move upwards until we reach a node of which we have not yet visited the last child.
        while (pindex) {
            // We are going to either move to a parent or a sibling of pindex.
            // If pindex was the first with a certain property, unset the corresponding variable.
            if (pindex == pindexFirstInvalid) pindexFirstInvalid = nullptr;
            if (pindex == pindexFirstMissing) pindexFirstMissing = nullptr;
            if (pindex == pindexFirstNeverProcessed) pindexFirstNeverProcessed = nullptr;
            if (pindex == pindexFirstNotTreeValid) pindexFirstNotTreeValid = nullptr;
            if (pindex == pindexFirstNotTransactionsValid) pindexFirstNotTransactionsValid = nullptr;
            if (pindex == pindexFirstNotChainValid) pindexFirstNotChainValid = nullptr;
            if (pindex == pindexFirstNotScriptsValid) pindexFirstNotScriptsValid = nullptr;
            // Find our parent.
            CBlockIndex* pindexPar = pindex->pprev;
            // Find which child we just visited.
            std::pair<std::multimap<CBlockIndex*,CBlockIndex*>::iterator,std::multimap<CBlockIndex*,CBlockIndex*>::iterator> rangePar = forward.equal_range(pindexPar);
            while (rangePar.first->second != pindex) {
                assert(rangePar.first != rangePar.second); // Our parent must have at least the node we're coming from as child.
                rangePar.first++;
            }
            // Proceed to the next one.
            rangePar.first++;
            if (rangePar.first != rangePar.second) {
                // Move to the sibling.
                pindex = rangePar.first->second;
                break;
            } else {
                // Move up further.
                pindex = pindexPar;
                nHeight--;
                continue;
            }
        }
    }

    // Check that we actually traversed the entire map.
    assert(nNodes == forward.size());
}

std::string CBlockFileInfo::ToString() const
{
    return strprintf("CBlockFileInfo(blocks=%u, size=%u, heights=%u...%u, time=%s...%s)", nBlocks, nSize, nHeightFirst, nHeightLast, DateTimeStrFormat("%Y-%m-%d", nTimeFirst), DateTimeStrFormat("%Y-%m-%d", nTimeLast));
}

CBlockFileInfo* GetBlockFileInfo(size_t n)
{
    LOCK(cs_LastBlockFile);

    return &vinfoBlockFile.at(n);
}

ThresholdState VersionBitsTipState(const Consensus::Params& params, Consensus::DeploymentPos pos)
{
    LOCK(cs_main);
    return VersionBitsState(chainActive.Tip(), params, pos, versionbitscache);
}

BIP9Stats VersionBitsTipStatistics(const Consensus::Params& params, Consensus::DeploymentPos pos)
{
    LOCK(cs_main);
    return VersionBitsStatistics(chainActive.Tip(), params, pos);
}

int VersionBitsTipStateSinceHeight(const Consensus::Params& params, Consensus::DeploymentPos pos)
{
    LOCK(cs_main);
    return VersionBitsStateSinceHeight(chainActive.Tip(), params, pos, versionbitscache);
}

static const uint64_t MEMPOOL_DUMP_VERSION = 1;

bool LoadMempool(void)
{
    const CChainParams& chainparams = Params();
    int64_t nExpiryTimeout = gArgs.GetArg("-mempoolexpiry", DEFAULT_MEMPOOL_EXPIRY) * 60 * 60;
    FILE* filestr = fsbridge::fopen(GetDataDir() / "mempool.dat", "rb");
    CAutoFile file(filestr, SER_DISK, CLIENT_VERSION);
    if (file.IsNull()) {
        LogPrintf("Failed to open mempool file from disk. Continuing anyway.\n");
        return false;
    }

    int64_t count = 0;
    int64_t expired = 0;
    int64_t failed = 0;
    int64_t already_there = 0;
    int64_t nNow = GetTime();

    try {
        uint64_t version;
        file >> version;
        if (version != MEMPOOL_DUMP_VERSION) {
            return false;
        }
        uint64_t num;
        file >> num;
        while (num--) {
            CTransactionRef tx;
            int64_t nTime;
            int64_t nFeeDelta;
            file >> tx;
            file >> nTime;
            file >> nFeeDelta;

            CAmount amountdelta = nFeeDelta;
            if (amountdelta) {
                mempool.PrioritiseTransaction(tx->GetHash(), amountdelta);
            }
            CValidationState state;
            if (nTime + nExpiryTimeout > nNow) {
                LOCK(cs_main);
                AcceptToMemoryPoolWithTime(chainparams, mempool, state, tx, nullptr /* pfMissingInputs */, nTime,
                                           nullptr /* plTxnReplaced */, false /* bypass_limits */, 0 /* nAbsurdFee */);
                if (state.IsValid()) {
                    ++count;
                } else {
                    // mempool may contain the transaction already, e.g. from
                    // wallet(s) having loaded it while we were processing
                    // mempool transactions; consider these as valid, instead of
                    // failed, but mark them as 'already there'
                    if (mempool.exists(tx->GetHash())) {
                        ++already_there;
                    } else {
                        ++failed;
                    }
                }
            } else {
                ++expired;
            }
            if (ShutdownRequested())
                return false;
        }
        std::map<uint256, CAmount> mapDeltas;
        file >> mapDeltas;

        for (const auto& i : mapDeltas) {
            mempool.PrioritiseTransaction(i.first, i.second);
        }
    } catch (const std::exception& e) {
        LogPrintf("Failed to deserialize mempool data on disk: %s. Continuing anyway.\n", e.what());
        return false;
    }

    LogPrintf("Imported mempool transactions from disk: %i succeeded, %i failed, %i expired, %i already there\n", count, failed, expired, already_there);
    return true;
}

bool DumpMempool(void)
{
    int64_t start = GetTimeMicros();

    std::map<uint256, CAmount> mapDeltas;
    std::vector<TxMempoolInfo> vinfo;

    {
        LOCK(mempool.cs);
        for (const auto &i : mempool.mapDeltas) {
            mapDeltas[i.first] = i.second;
        }
        vinfo = mempool.infoAll();
    }

    int64_t mid = GetTimeMicros();

    try {
        FILE* filestr = fsbridge::fopen(GetDataDir() / "mempool.dat.new", "wb");
        if (!filestr) {
            return false;
        }

        CAutoFile file(filestr, SER_DISK, CLIENT_VERSION);

        uint64_t version = MEMPOOL_DUMP_VERSION;
        file << version;

        file << (uint64_t)vinfo.size();
        for (const auto& i : vinfo) {
            file << *(i.tx);
            file << (int64_t)i.nTime;
            file << (int64_t)i.nFeeDelta;
            mapDeltas.erase(i.tx->GetHash());
        }

        file << mapDeltas;
        FileCommit(file.Get());
        file.fclose();
        RenameOver(GetDataDir() / "mempool.dat.new", GetDataDir() / "mempool.dat");
        int64_t last = GetTimeMicros();
        LogPrintf("Dumped mempool: %gs to copy, %gs to dump\n", (mid-start)*MICRO, (last-mid)*MICRO);
    } catch (const std::exception& e) {
        LogPrintf("Failed to dump mempool: %s. Continuing anyway.\n", e.what());
        return false;
    }
    return true;
}

//! Guess how far we are in the verification process at the given block index
double GuessVerificationProgress(const ChainTxData& data, CBlockIndex *pindex) {
    if (pindex == nullptr)
        return 0.0;

    int64_t nNow = time(nullptr);

    double fTxTotal;

    if (pindex->nChainTx <= data.nTxCount) {
        fTxTotal = data.nTxCount + (nNow - data.nTime) * data.dTxRate;
    } else {
        fTxTotal = pindex->nChainTx + (nNow - pindex->GetBlockTime()) * data.dTxRate;
    }

    return pindex->nChainTx / fTxTotal;
}

class CMainCleanup
{
public:
    CMainCleanup() {}
    ~CMainCleanup() {
        // block headers
        BlockMap::iterator it1 = mapBlockIndex.begin();
        for (; it1 != mapBlockIndex.end(); it1++)
            delete (*it1).second;
        mapBlockIndex.clear();
    }
} instance_of_cmaincleanup;<|MERGE_RESOLUTION|>--- conflicted
+++ resolved
@@ -1068,15 +1068,9 @@
     }
     if (chainActive.Tip()->nChainWork < nMinimumChainWork)
     {
-<<<<<<< HEAD
-               LogPrintf("IsInitialBlockDownload (min chain work)");
-               LogPrintf("Work found: %s", chainActive.Tip()->nChainWork.GetHex());
-               LogPrintf("Work needed: %s", nMinimumChainWork.GetHex());
-=======
     		LogPrintf("IsInitialBlockDownload (min chain work)");
     		LogPrintf("Work found: %s", chainActive.Tip()->nChainWork.GetHex());
     		LogPrintf("Work needed: %s", nMinimumChainWork.GetHex());
->>>>>>> b3e24e4e
         return true;
     }
     if (chainActive.Tip()->GetBlockTime() < (GetTime() - nMaxTipAge))
@@ -2918,28 +2912,6 @@
     int commitpos = GetWitnessCommitmentIndex(block);
     std::vector<unsigned char> ret(32, 0x00);
     if(consensusParams.nSegwitEnabled) { // if (consensusParams.vDeployments[Consensus::DEPLOYMENT_SEGWIT].nTimeout != 0) {
-<<<<<<< HEAD
-               if (commitpos == -1) {
-                   uint256 witnessroot = BlockWitnessMerkleRoot(block, nullptr);
-                   CHash256().Write(witnessroot.begin(), 32).Write(ret.data(), 32).Finalize(witnessroot.begin());
-                   CTxOut out;
-                   out.nValue = 0;
-                   out.scriptPubKey.resize(38);
-                   out.scriptPubKey[0] = OP_RETURN;
-                   out.scriptPubKey[1] = 0x24;
-                   out.scriptPubKey[2] = 0xaa;
-                   out.scriptPubKey[3] = 0x21;
-                   out.scriptPubKey[4] = 0xa9;
-                   out.scriptPubKey[5] = 0xed;
-                   memcpy(&out.scriptPubKey[6], witnessroot.begin(), 32);
-                   commitment = std::vector<unsigned char>(out.scriptPubKey.begin(), out.scriptPubKey.end());
-                   CMutableTransaction tx(*block.vtx[0]);
-                   tx.vout.push_back(out);
-                   block.vtx[0] = MakeTransactionRef(std::move(tx));
-               }
-    }
-       UpdateUncommittedBlockStructures(block, pindexPrev, consensusParams);
-=======
 		if (commitpos == -1) {
 			uint256 witnessroot = BlockWitnessMerkleRoot(block, nullptr);
 			CHash256().Write(witnessroot.begin(), 32).Write(ret.data(), 32).Finalize(witnessroot.begin());
@@ -2960,7 +2932,6 @@
 		}
     }
 	UpdateUncommittedBlockStructures(block, pindexPrev, consensusParams);
->>>>>>> b3e24e4e
     return commitment;
 }
 
