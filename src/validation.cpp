// Copyright (c) 2009-2010 Satoshi Nakamoto
// Copyright (c) 2009-present The Bitcoin Core developers
// Distributed under the MIT software license, see the accompanying
// file COPYING or http://www.opensource.org/licenses/mit-license.php.

#include <config/bitcoin-config.h> // IWYU pragma: keep

#include <validation.h>

#include <arith_uint256.h>
#include <chain.h>
#include <checkqueue.h>
#include <clientversion.h>
#include <common/system.h>
#include <consensus/amount.h>
#include <consensus/consensus.h>
#include <consensus/merkle.h>
#include <consensus/tx_check.h>
#include <consensus/tx_verify.h>
#include <consensus/validation.h>
#include <cuckoocache.h>
#include <flatfile.h>
#include <hash.h>
#include <kernel/chain.h>
#include <kernel/chainparams.h>
#include <kernel/coinstats.h>
#include <kernel/disconnected_transactions.h>
#include <kernel/mempool_entry.h>
#include <kernel/messagestartchars.h>
#include <kernel/notifications_interface.h>
#include <kernel/warning.h>
#include <logging.h>
#include <logging/timer.h>
#include <node/blockstorage.h>
#include <node/utxo_snapshot.h>
#include <policy/coin_age_priority.h>
#include <policy/policy.h>
#include <policy/rbf.h>
#include <policy/settings.h>
#include <policy/truc_policy.h>
#include <pow.h>
#include <primitives/block.h>
#include <primitives/transaction.h>
#include <random.h>
#include <script/script.h>
#include <script/sigcache.h>
#include <signet.h>
#include <stats/stats.h>
#include <tinyformat.h>
#include <txdb.h>
#include <txmempool.h>
#include <uint256.h>
#include <undo.h>
#include <util/check.h>
#include <util/fs.h>
#include <util/fs_helpers.h>
#include <util/hasher.h>
#include <util/ioprio.h>
#include <util/moneystr.h>
#include <util/rbf.h>
#include <util/result.h>
#include <util/signalinterrupt.h>
#include <util/strencodings.h>
#include <util/string.h>
#include <util/time.h>
#include <util/trace.h>
#include <util/translation.h>
#include <validationinterface.h>

#include <algorithm>
#include <cassert>
#include <chrono>
#include <deque>
#include <numeric>
#include <optional>
#include <ranges>
#include <string>
#include <tuple>
#include <utility>

using kernel::CCoinsStats;
using kernel::CoinStatsHashType;
using kernel::ComputeUTXOStats;
using kernel::Notifications;

using fsbridge::FopenFn;
using node::BlockManager;
using node::BlockMap;
using node::CBlockIndexHeightOnlyComparator;
using node::CBlockIndexWorkComparator;
using node::SnapshotMetadata;

/** Size threshold for warning about slow UTXO set flush to disk. */
static constexpr size_t WARN_FLUSH_COINS_SIZE = 1 << 30; // 1 GiB
/** Time to wait between writing blocks/block index to disk. */
static constexpr std::chrono::hours DATABASE_WRITE_INTERVAL{1};
/** Time to wait between flushing chainstate to disk. */
static constexpr std::chrono::hours DATABASE_FLUSH_INTERVAL{24};
/** Maximum age of our tip for us to be considered current for fee estimation */
static constexpr std::chrono::hours MAX_FEE_ESTIMATION_TIP_AGE{3};
const std::vector<std::string> CHECKLEVEL_DOC {
    "level 0 reads the blocks from disk",
    "level 1 verifies block validity",
    "level 2 verifies undo data",
    "level 3 checks disconnection of tip blocks",
    "level 4 tries to reconnect the blocks",
    "each level includes the checks of the previous levels",
};

GlobalMutex g_best_block_mutex;
std::condition_variable g_best_block_cv;
uint256 g_best_block;

const CBlockIndex* Chainstate::FindForkInGlobalIndex(const CBlockLocator& locator) const
{
    AssertLockHeld(cs_main);

    // Find the latest block common to locator and chain - we expect that
    // locator.vHave is sorted descending by height.
    for (const uint256& hash : locator.vHave) {
        const CBlockIndex* pindex{m_blockman.LookupBlockIndex(hash)};
        if (pindex) {
            if (m_chain.Contains(pindex)) {
                return pindex;
            }
            if (pindex->GetAncestor(m_chain.Height()) == m_chain.Tip()) {
                return m_chain.Tip();
            }
        }
    }
    return m_chain.Genesis();
}

bool CheckInputScripts(const CTransaction& tx, TxValidationState& state,
                       const CCoinsViewCache& inputs, unsigned int flags, bool cacheSigStore,
                       bool cacheFullScriptStore, PrecomputedTransactionData& txdata,
                       ValidationCache& validation_cache,
                       std::vector<CScriptCheck>* pvChecks = nullptr)
                       EXCLUSIVE_LOCKS_REQUIRED(cs_main);

bool CheckFinalTxAtTip(const CBlockIndex& active_chain_tip, const CTransaction& tx)
{
    AssertLockHeld(cs_main);

    // CheckFinalTxAtTip() uses active_chain_tip.Height()+1 to evaluate
    // nLockTime because when IsFinalTx() is called within
    // AcceptBlock(), the height of the block *being*
    // evaluated is what is used. Thus if we want to know if a
    // transaction can be part of the *next* block, we need to call
    // IsFinalTx() with one more than active_chain_tip.Height().
    const int nBlockHeight = active_chain_tip.nHeight + 1;

    // BIP113 requires that time-locked transactions have nLockTime set to
    // less than the median time of the previous block they're contained in.
    // When the next block is created its previous block will be the current
    // chain tip, so we use that to calculate the median time passed to
    // IsFinalTx().
    const int64_t nBlockTime{active_chain_tip.GetMedianTimePast()};

    return IsFinalTx(tx, nBlockHeight, nBlockTime);
}

namespace {
/**
 * A helper which calculates heights of inputs of a given transaction.
 *
 * @param[in] tip    The current chain tip. If an input belongs to a mempool
 *                   transaction, we assume it will be confirmed in the next block.
 * @param[in] coins  Any CCoinsView that provides access to the relevant coins.
 * @param[in] tx     The transaction being evaluated.
 *
 * @returns A vector of input heights or nullopt, in case of an error.
 */
std::optional<std::vector<int>> CalculatePrevHeights(
    const CBlockIndex& tip,
    const CCoinsView& coins,
    const CTransaction& tx)
{
    std::vector<int> prev_heights;
    prev_heights.resize(tx.vin.size());
    for (size_t i = 0; i < tx.vin.size(); ++i) {
        const CTxIn& txin = tx.vin[i];
        Coin coin;
        if (!coins.GetCoin(txin.prevout, coin)) {
            LogPrintf("ERROR: %s: Missing input %d in transaction \'%s\'\n", __func__, i, tx.GetHash().GetHex());
            return std::nullopt;
        }
        if (coin.nHeight == MEMPOOL_HEIGHT) {
            // Assume all mempool transaction confirm in the next block.
            prev_heights[i] = tip.nHeight + 1;
        } else {
            prev_heights[i] = coin.nHeight;
        }
    }
    return prev_heights;
}
} // namespace

std::optional<LockPoints> CalculateLockPointsAtTip(
    CBlockIndex* tip,
    const CCoinsView& coins_view,
    const CTransaction& tx)
{
    assert(tip);

    auto prev_heights{CalculatePrevHeights(*tip, coins_view, tx)};
    if (!prev_heights.has_value()) return std::nullopt;

    CBlockIndex next_tip;
    next_tip.pprev = tip;
    // When SequenceLocks() is called within ConnectBlock(), the height
    // of the block *being* evaluated is what is used.
    // Thus if we want to know if a transaction can be part of the
    // *next* block, we need to use one more than active_chainstate.m_chain.Height()
    next_tip.nHeight = tip->nHeight + 1;
    const auto [min_height, min_time] = CalculateSequenceLocks(tx, STANDARD_LOCKTIME_VERIFY_FLAGS, prev_heights.value(), next_tip);

    // Also store the hash of the block with the highest height of
    // all the blocks which have sequence locked prevouts.
    // This hash needs to still be on the chain
    // for these LockPoint calculations to be valid
    // Note: It is impossible to correctly calculate a maxInputBlock
    // if any of the sequence locked inputs depend on unconfirmed txs,
    // except in the special case where the relative lock time/height
    // is 0, which is equivalent to no sequence lock. Since we assume
    // input height of tip+1 for mempool txs and test the resulting
    // min_height and min_time from CalculateSequenceLocks against tip+1.
    int max_input_height{0};
    for (const int height : prev_heights.value()) {
        // Can ignore mempool inputs since we'll fail if they had non-zero locks
        if (height != next_tip.nHeight) {
            max_input_height = std::max(max_input_height, height);
        }
    }

    // tip->GetAncestor(max_input_height) should never return a nullptr
    // because max_input_height is always less than the tip height.
    // It would, however, be a bad bug to continue execution, since a
    // LockPoints object with the maxInputBlock member set to nullptr
    // signifies no relative lock time.
    return LockPoints{min_height, min_time, Assert(tip->GetAncestor(max_input_height))};
}

bool CheckSequenceLocksAtTip(CBlockIndex* tip,
                             const LockPoints& lock_points)
{
    assert(tip != nullptr);

    CBlockIndex index;
    index.pprev = tip;
    // CheckSequenceLocksAtTip() uses active_chainstate.m_chain.Height()+1 to evaluate
    // height based locks because when SequenceLocks() is called within
    // ConnectBlock(), the height of the block *being*
    // evaluated is what is used.
    // Thus if we want to know if a transaction can be part of the
    // *next* block, we need to use one more than active_chainstate.m_chain.Height()
    index.nHeight = tip->nHeight + 1;

    return EvaluateSequenceLocks(index, {lock_points.height, lock_points.time});
}

// Returns the script flags which should be checked for a given block
static unsigned int GetBlockScriptFlags(const CBlockIndex& block_index, const ChainstateManager& chainman);

<<<<<<< HEAD
=======
/** Compute accurate total signature operation cost of a transaction.
 *  Not consensus-critical, since legacy sigops counting is always used in the protocol.
 */
int64_t GetAccurateTransactionSigOpCost(const CTransaction& tx, const CCoinsViewCache& inputs, int flags)
{
    if (tx.IsCoinBase()) {
        return 0;
    }

    unsigned int nSigOps = 0;
    for (const auto& txin : tx.vin) {
        nSigOps += txin.scriptSig.GetSigOpCount(false);
    }

    if (flags & SCRIPT_VERIFY_P2SH) {
        nSigOps += GetP2SHSigOpCount(tx, inputs);
    }

    nSigOps *= WITNESS_SCALE_FACTOR;

    if (flags & SCRIPT_VERIFY_WITNESS) {
        for (const auto& txin : tx.vin) {
            const Coin& coin = inputs.AccessCoin(txin.prevout);
            assert(!coin.IsSpent());
            const CTxOut &prevout = coin.out;
            nSigOps += CountWitnessSigOps(txin.scriptSig, prevout.scriptPubKey, &txin.scriptWitness, flags);
        }
    }

    return nSigOps;
}

>>>>>>> cbecc467
void LimitMempoolSize(CTxMemPool& pool, CCoinsViewCache& coins_cache)
    EXCLUSIVE_LOCKS_REQUIRED(::cs_main, pool.cs)
{
    AssertLockHeld(::cs_main);
    AssertLockHeld(pool.cs);
    int expired = pool.Expire(GetTime<std::chrono::seconds>() - pool.m_opts.expiry);
    if (expired != 0) {
        LogPrint(BCLog::MEMPOOL, "Expired %i transactions from the memory pool\n", expired);
    }

    std::vector<COutPoint> vNoSpendsRemaining;
    pool.TrimToSize(pool.m_opts.max_size_bytes, &vNoSpendsRemaining);
    for (const COutPoint& removed : vNoSpendsRemaining)
        coins_cache.Uncache(removed);
}

static bool IsCurrentForFeeEstimation(Chainstate& active_chainstate) EXCLUSIVE_LOCKS_REQUIRED(cs_main)
{
    AssertLockHeld(cs_main);
    if (active_chainstate.m_chainman.IsInitialBlockDownload()) {
        return false;
    }
    if (active_chainstate.m_chain.Tip()->GetBlockTime() < count_seconds(GetTime<std::chrono::seconds>() - MAX_FEE_ESTIMATION_TIP_AGE))
        return false;
    if (active_chainstate.m_chain.Height() < active_chainstate.m_chainman.m_best_header->nHeight - 1) {
        return false;
    }
    return true;
}

void Chainstate::MaybeUpdateMempoolForReorg(
    DisconnectedBlockTransactions& disconnectpool,
    bool fAddToMempool)
{
    if (!m_mempool) return;

    AssertLockHeld(cs_main);
    AssertLockHeld(m_mempool->cs);
    std::vector<uint256> vHashUpdate;
    {
        // disconnectpool is ordered so that the front is the most recently-confirmed
        // transaction (the last tx of the block at the tip) in the disconnected chain.
        // Iterate disconnectpool in reverse, so that we add transactions
        // back to the mempool starting with the earliest transaction that had
        // been previously seen in a block.
        const auto queuedTx = disconnectpool.take();
        auto it = queuedTx.rbegin();
        while (it != queuedTx.rend()) {
            // ignore validation errors in resurrected transactions
            if (!fAddToMempool || (*it)->IsCoinBase() ||
                AcceptToMemoryPool(*this, *it, GetTime(),
                    /*bypass_limits=*/true, /*test_accept=*/false).m_result_type !=
                        MempoolAcceptResult::ResultType::VALID) {
                // If the transaction doesn't make it in to the mempool, remove any
                // transactions that depend on it (which would now be orphans).
                m_mempool->removeRecursive(**it, MemPoolRemovalReason::REORG);
            } else if (m_mempool->exists(GenTxid::Txid((*it)->GetHash()))) {
                vHashUpdate.push_back((*it)->GetHash());
            }
            ++it;
        }
    }

    // AcceptToMemoryPool/addUnchecked all assume that new mempool entries have
    // no in-mempool children, which is generally not true when adding
    // previously-confirmed transactions back to the mempool.
    // UpdateTransactionsFromBlock finds descendants of any transactions in
    // the disconnectpool that were added back and cleans up the mempool state.
    m_mempool->UpdateTransactionsFromBlock(vHashUpdate);

    // Predicate to use for filtering transactions in removeForReorg.
    // Checks whether the transaction is still final and, if it spends a coinbase output, mature.
    // Also updates valid entries' cached LockPoints if needed.
    // If false, the tx is still valid and its lockpoints are updated.
    // If true, the tx would be invalid in the next block; remove this entry and all of its descendants.
    // Note that TRUC rules are not applied here, so reorgs may cause violations of TRUC inheritance or
    // topology restrictions.
    const auto filter_final_and_mature = [&](CTxMemPool::txiter it)
        EXCLUSIVE_LOCKS_REQUIRED(m_mempool->cs, ::cs_main) {
        AssertLockHeld(m_mempool->cs);
        AssertLockHeld(::cs_main);
        const CTransaction& tx = it->GetTx();

        // The transaction must be final.
        if (!CheckFinalTxAtTip(*Assert(m_chain.Tip()), tx)) return true;

        const LockPoints& lp = it->GetLockPoints();
        // CheckSequenceLocksAtTip checks if the transaction will be final in the next block to be
        // created on top of the new chain.
        if (TestLockPointValidity(m_chain, lp)) {
            if (!CheckSequenceLocksAtTip(m_chain.Tip(), lp)) {
                return true;
            }
        } else {
            const CCoinsViewMemPool view_mempool{&CoinsTip(), *m_mempool};
            const std::optional<LockPoints> new_lock_points{CalculateLockPointsAtTip(m_chain.Tip(), view_mempool, tx)};
            if (new_lock_points.has_value() && CheckSequenceLocksAtTip(m_chain.Tip(), *new_lock_points)) {
                // Now update the mempool entry lockpoints as well.
                it->UpdateLockPoints(*new_lock_points);
            } else {
                return true;
            }
        }

        // If the transaction spends any coinbase outputs, it must be mature.
        if (it->GetSpendsCoinbase()) {
            for (const CTxIn& txin : tx.vin) {
                if (m_mempool->exists(GenTxid::Txid(txin.prevout.hash))) continue;
                const Coin& coin{CoinsTip().AccessCoin(txin.prevout)};
                assert(!coin.IsSpent());
                const auto mempool_spend_height{m_chain.Tip()->nHeight + 1};
                if (coin.IsCoinBase() && mempool_spend_height - coin.nHeight < COINBASE_MATURITY) {
                    return true;
                }
            }
        }
        // Transaction is still valid and cached LockPoints are updated.
        return false;
    };

    // We also need to remove any now-immature transactions
    m_mempool->removeForReorg(m_chain, filter_final_and_mature);
    // Re-limit mempool size, in case we added any transactions
    LimitMempoolSize(*m_mempool, this->CoinsTip());
}

/**
* Checks to avoid mempool polluting consensus critical paths since cached
* signature and script validity results will be reused if we validate this
* transaction again during block validation.
* */
static bool CheckInputsFromMempoolAndCache(const CTransaction& tx, TxValidationState& state,
                const CCoinsViewCache& view, const CTxMemPool& pool,
                unsigned int flags, PrecomputedTransactionData& txdata, CCoinsViewCache& coins_tip,
                ValidationCache& validation_cache)
                EXCLUSIVE_LOCKS_REQUIRED(cs_main, pool.cs)
{
    AssertLockHeld(cs_main);
    AssertLockHeld(pool.cs);

    assert(!tx.IsCoinBase());
    for (const CTxIn& txin : tx.vin) {
        const Coin& coin = view.AccessCoin(txin.prevout);

        // This coin was checked in PreChecks and MemPoolAccept
        // has been holding cs_main since then.
        Assume(!coin.IsSpent());
        if (coin.IsSpent()) return false;

        // If the Coin is available, there are 2 possibilities:
        // it is available in our current ChainstateActive UTXO set,
        // or it's a UTXO provided by a transaction in our mempool.
        // Ensure the scriptPubKeys in Coins from CoinsView are correct.
        const CTransactionRef& txFrom = pool.get(txin.prevout.hash);
        if (txFrom) {
            assert(txFrom->GetHash() == txin.prevout.hash);
            assert(txFrom->vout.size() > txin.prevout.n);
            assert(txFrom->vout[txin.prevout.n] == coin.out);
        } else {
            const Coin& coinFromUTXOSet = coins_tip.AccessCoin(txin.prevout);
            assert(!coinFromUTXOSet.IsSpent());
            assert(coinFromUTXOSet.out == coin.out);
        }
    }

    // Call CheckInputScripts() to cache signature and script validity against current tip consensus rules.
    return CheckInputScripts(tx, state, view, flags, /* cacheSigStore= */ true, /* cacheFullScriptStore= */ true, txdata, validation_cache);
}

namespace {

class MemPoolAccept
{
public:
    explicit MemPoolAccept(CTxMemPool& mempool, Chainstate& active_chainstate) :
        m_pool(mempool),
        m_view(&m_dummy),
        m_viewmempool(&active_chainstate.CoinsTip(), m_pool),
        m_active_chainstate(active_chainstate)
    {
    }

    // We put the arguments we're handed into a struct, so we can pass them
    // around easier.
    struct ATMPArgs {
        const CChainParams& m_chainparams;
        const int64_t m_accept_time;
        const ignore_rejects_type& m_ignore_rejects;
        /*
         * Return any outpoints which were not previously present in the coins
         * cache, but were added as a result of validating the tx for mempool
         * acceptance. This allows the caller to optionally remove the cache
         * additions if the associated transaction ends up being rejected by
         * the mempool.
         */
        std::vector<COutPoint>& m_coins_to_uncache;
        /** When true, the transaction or package will not be submitted to the mempool. */
        const bool m_test_accept;
        /** Whether we allow transactions to replace mempool transactions. If false,
         * any transaction spending the same inputs as a transaction in the mempool is considered
         * a conflict. */
        const bool m_allow_replacement;
        /** When true, allow sibling eviction. This only occurs in single transaction package settings. */
        const bool m_allow_sibling_eviction;
        /** When true, the mempool will not be trimmed when any transactions are submitted in
         * Finalize(). Instead, limits should be enforced at the end to ensure the package is not
         * partially submitted.
         */
        const bool m_package_submission;
        /** When true, use package feerates instead of individual transaction feerates for fee-based
         * policies such as mempool min fee and min relay fee.
         */
        const bool m_package_feerates;
        /** Used for local submission of transactions to catch "absurd" fees
         * due to fee miscalculation by wallets. std:nullopt implies unset, allowing any feerates.
         * Any individual transaction failing this check causes immediate failure.
         */
        const std::optional<CFeeRate> m_client_maxfeerate;

        /** Whether CPFP carveout and RBF carveout are granted. */
        const bool m_allow_carveouts;

        /** Parameters for single transaction mempool validation. */
        static ATMPArgs SingleAccept(const CChainParams& chainparams, int64_t accept_time,
                                     const ignore_rejects_type& ignore_rejects, std::vector<COutPoint>& coins_to_uncache,
                                     bool test_accept) {
            return ATMPArgs{/* m_chainparams */ chainparams,
                            /* m_accept_time */ accept_time,
                            /* m_ignore_rejects */ ignore_rejects,
                            /* m_coins_to_uncache */ coins_to_uncache,
                            /* m_test_accept */ test_accept,
                            /* m_allow_replacement */ true,
                            /* m_allow_sibling_eviction */ true,
                            /* m_package_submission */ false,
                            /* m_package_feerates */ false,
                            /* m_client_maxfeerate */ {}, // checked by caller
                            /* m_allow_carveouts */ true,
            };
        }

        /** Parameters for test package mempool validation through testmempoolaccept. */
        static ATMPArgs PackageTestAccept(const CChainParams& chainparams, int64_t accept_time,
                                          const ignore_rejects_type& ignore_rejects, std::vector<COutPoint>& coins_to_uncache) {
            return ATMPArgs{/* m_chainparams */ chainparams,
                            /* m_accept_time */ accept_time,
                            /* m_ignore_rejects */ ignore_rejects,
                            /* m_coins_to_uncache */ coins_to_uncache,
                            /* m_test_accept */ true,
                            /* m_allow_replacement */ false,
                            /* m_allow_sibling_eviction */ false,
                            /* m_package_submission */ false, // not submitting to mempool
                            /* m_package_feerates */ false,
                            /* m_client_maxfeerate */ {}, // checked by caller
                            /* m_allow_carveouts */ false,
            };
        }

        /** Parameters for child-with-unconfirmed-parents package validation. */
        static ATMPArgs PackageChildWithParents(const CChainParams& chainparams, int64_t accept_time,
                                                std::vector<COutPoint>& coins_to_uncache, const std::optional<CFeeRate>& client_maxfeerate, const ignore_rejects_type& ignore_rejects) {
            return ATMPArgs{/* m_chainparams */ chainparams,
                            /* m_accept_time */ accept_time,
                            /* m_ignore_rejects */ ignore_rejects,
                            /* m_coins_to_uncache */ coins_to_uncache,
                            /* m_test_accept */ false,
                            /* m_allow_replacement */ true,
                            /* m_allow_sibling_eviction */ false,
                            /* m_package_submission */ true,
                            /* m_package_feerates */ true,
                            /* m_client_maxfeerate */ client_maxfeerate,
                            /* m_allow_carveouts */ false,
            };
        }

        /** Parameters for a single transaction within a package. */
        static ATMPArgs SingleInPackageAccept(const ATMPArgs& package_args) {
            return ATMPArgs{/* m_chainparams */ package_args.m_chainparams,
                            /* m_accept_time */ package_args.m_accept_time,
                            empty_ignore_rejects,
                            /* m_coins_to_uncache */ package_args.m_coins_to_uncache,
                            /* m_test_accept */ package_args.m_test_accept,
                            /* m_allow_replacement */ true,
                            /* m_allow_sibling_eviction */ true,
                            /* m_package_submission */ true, // do not LimitMempoolSize in Finalize()
                            /* m_package_feerates */ false, // only 1 transaction
                            /* m_client_maxfeerate */ package_args.m_client_maxfeerate,
                            /* m_allow_carveouts */ false,
            };
        }

    private:
        // Private ctor to avoid exposing details to clients and allowing the possibility of
        // mixing up the order of the arguments. Use static functions above instead.
        ATMPArgs(const CChainParams& chainparams,
                 int64_t accept_time,
                 const ignore_rejects_type& ignore_rejects,
                 std::vector<COutPoint>& coins_to_uncache,
                 bool test_accept,
                 bool allow_replacement,
                 bool allow_sibling_eviction,
                 bool package_submission,
                 bool package_feerates,
                 std::optional<CFeeRate> client_maxfeerate,
                 bool allow_carveouts)
            : m_chainparams{chainparams},
              m_accept_time{accept_time},
              m_ignore_rejects{ignore_rejects},
              m_coins_to_uncache{coins_to_uncache},
              m_test_accept{test_accept},
              m_allow_replacement{allow_replacement},
              m_allow_sibling_eviction{allow_sibling_eviction},
              m_package_submission{package_submission},
              m_package_feerates{package_feerates},
              m_client_maxfeerate{client_maxfeerate},
              m_allow_carveouts{allow_carveouts}
        {
            // If we are using package feerates, we must be doing package submission.
            // It also means carveouts and sibling eviction are not permitted.
            if (m_package_feerates) {
                Assume(m_package_submission);
                Assume(!m_allow_carveouts);
                Assume(!m_allow_sibling_eviction);
            }
            if (m_allow_sibling_eviction) Assume(m_allow_replacement);
        }
    };

    /** Clean up all non-chainstate coins from m_view and m_viewmempool. */
    void CleanupTemporaryCoins() EXCLUSIVE_LOCKS_REQUIRED(cs_main, m_pool.cs);

    // Single transaction acceptance
    MempoolAcceptResult AcceptSingleTransaction(const CTransactionRef& ptx, ATMPArgs& args) EXCLUSIVE_LOCKS_REQUIRED(cs_main);

    /**
    * Multiple transaction acceptance. Transactions may or may not be interdependent, but must not
    * conflict with each other, and the transactions cannot already be in the mempool. Parents must
    * come before children if any dependencies exist.
    */
    PackageMempoolAcceptResult AcceptMultipleTransactions(const std::vector<CTransactionRef>& txns, ATMPArgs& args) EXCLUSIVE_LOCKS_REQUIRED(cs_main);

    /**
     * Submission of a subpackage.
     * If subpackage size == 1, calls AcceptSingleTransaction() with adjusted ATMPArgs to avoid
     * package policy restrictions like no CPFP carve out (PackageMempoolChecks)
     * and creates a PackageMempoolAcceptResult wrapping the result.
     *
     * If subpackage size > 1, calls AcceptMultipleTransactions() with the provided ATMPArgs.
     *
     * Also cleans up all non-chainstate coins from m_view at the end.
    */
    PackageMempoolAcceptResult AcceptSubPackage(const std::vector<CTransactionRef>& subpackage, ATMPArgs& args)
        EXCLUSIVE_LOCKS_REQUIRED(cs_main, m_pool.cs);

    /**
     * Package (more specific than just multiple transactions) acceptance. Package must be a child
     * with all of its unconfirmed parents, and topologically sorted.
     */
    PackageMempoolAcceptResult AcceptPackage(const Package& package, ATMPArgs& args) EXCLUSIVE_LOCKS_REQUIRED(cs_main);

private:
    // All the intermediate state that gets passed between the various levels
    // of checking a given transaction.
    struct Workspace {
        explicit Workspace(const CTransactionRef& ptx) : m_ptx(ptx), m_hash(ptx->GetHash()) {}
        /** Txids of mempool transactions that this transaction directly conflicts with or may
         * replace via sibling eviction. */
        std::set<Txid> m_conflicts;
        /** Iterators to mempool entries that this transaction directly conflicts with or may
         * replace via sibling eviction. */
        CTxMemPool::setEntries m_iters_conflicting;
        /** All mempool ancestors of this transaction. */
        CTxMemPool::setEntries m_ancestors;
        /** Mempool entry constructed for this transaction. Constructed in PreChecks() but not
         * inserted into the mempool until Finalize(). */
        std::unique_ptr<CTxMemPoolEntry> m_entry;
        /** Whether RBF-related data structures (m_conflicts, m_iters_conflicting, m_all_conflicting,
         * m_replaced_transactions) include a sibling in addition to txns with conflicting inputs. */
        bool m_sibling_eviction{false};

        /** Virtual size of the transaction as used by the mempool, calculated using serialized size
         * of the transaction and sigops. */
        int64_t m_vsize;
        /** Fees paid by this transaction: total input amounts subtracted by total output amounts. */
        CAmount m_base_fees;
        /** Base fees + any fee delta set by the user with prioritisetransaction. */
        CAmount m_modified_fees;

        /** If we're doing package validation (i.e. m_package_feerates=true), the "effective"
         * package feerate of this transaction is the total fees divided by the total size of
         * transactions (which may include its ancestors and/or descendants). */
        CFeeRate m_package_feerate{0};

        const CTransactionRef& m_ptx;
        /** Txid. */
        const Txid& m_hash;
        TxValidationState m_state;
        /** A temporary cache containing serialized transaction data for signature verification.
         * Reused across PolicyScriptChecks and ConsensusScriptChecks. */
        PrecomputedTransactionData m_precomputed_txdata;
    };

    static inline bool MaybeReject_(TxValidationResult reason, const std::string& reason_str, const std::string& debug_msg, const ignore_rejects_type& ignore_rejects, TxValidationState& state) {
        if (ignore_rejects.count(reason_str)) {
            return false;
        }

        state.Invalid(reason, reason_str, debug_msg);
        return true;
    }

#define MaybeRejectDbg(reason, reason_str, debug_msg)  do {  \
    if (MaybeReject_(reason, reason_str, debug_msg, ignore_rejects, state)) {  \
        return false;  \
    }  \
} while(0)

#define MaybeReject(reason, reason_str)  MaybeRejectDbg(reason, reason_str, "")

    // Run the policy checks on a given transaction, excluding any script checks.
    // Looks up inputs, calculates feerate, considers replacement, evaluates
    // package limits, etc. As this function can be invoked for "free" by a peer,
    // only tests that are fast should be done here (to avoid CPU DoS).
    bool PreChecks(ATMPArgs& args, Workspace& ws) EXCLUSIVE_LOCKS_REQUIRED(cs_main, m_pool.cs);

    // Run checks for mempool replace-by-fee, only used in AcceptSingleTransaction.
    bool ReplacementChecks(ATMPArgs& args, Workspace& ws) EXCLUSIVE_LOCKS_REQUIRED(cs_main, m_pool.cs);

    // Enforce package mempool ancestor/descendant limits (distinct from individual
    // ancestor/descendant limits done in PreChecks) and run Package RBF checks.
    bool PackageMempoolChecks(const ATMPArgs& args, const std::vector<CTransactionRef>& txns,
                              std::vector<Workspace>& workspaces,
                              int64_t total_vsize,
                              PackageValidationState& package_state) EXCLUSIVE_LOCKS_REQUIRED(cs_main, m_pool.cs);

    // Run the script checks using our policy flags. As this can be slow, we should
    // only invoke this on transactions that have otherwise passed policy checks.
    bool PolicyScriptChecks(const ATMPArgs& args, Workspace& ws) EXCLUSIVE_LOCKS_REQUIRED(cs_main, m_pool.cs);

    // Re-run the script checks, using consensus flags, and try to cache the
    // result in the scriptcache. This should be done after
    // PolicyScriptChecks(). This requires that all inputs either be in our
    // utxo set or in the mempool.
    bool ConsensusScriptChecks(const ATMPArgs& args, Workspace& ws) EXCLUSIVE_LOCKS_REQUIRED(cs_main, m_pool.cs);

    // Try to add the transaction to the mempool, removing any conflicts first.
    // Returns true if the transaction is in the mempool after any size
    // limiting is performed, false otherwise.
    bool Finalize(const ATMPArgs& args, Workspace& ws) EXCLUSIVE_LOCKS_REQUIRED(cs_main, m_pool.cs);

    // Submit all transactions to the mempool and call ConsensusScriptChecks to add to the script
    // cache - should only be called after successful validation of all transactions in the package.
    // Does not call LimitMempoolSize(), so mempool max_size_bytes may be temporarily exceeded.
    bool SubmitPackage(const ATMPArgs& args, std::vector<Workspace>& workspaces, PackageValidationState& package_state,
                       std::map<uint256, MempoolAcceptResult>& results)
         EXCLUSIVE_LOCKS_REQUIRED(cs_main, m_pool.cs);

    // Compare a package's feerate against minimum allowed.
    bool CheckFeeRate(size_t package_size, CAmount package_fee, TxValidationState& state, const ignore_rejects_type& ignore_rejects) EXCLUSIVE_LOCKS_REQUIRED(::cs_main, m_pool.cs)
    {
        AssertLockHeld(::cs_main);
        AssertLockHeld(m_pool.cs);
        CAmount mempoolRejectFee = m_pool.GetMinFee().GetFee(package_size);
        if (mempoolRejectFee > 0 && package_fee < mempoolRejectFee && !ignore_rejects.count(rejectmsg_lowfee_mempool)) {
            return state.Invalid(TxValidationResult::TX_RECONSIDERABLE, "mempool min fee not met", strprintf("%d < %d", package_fee, mempoolRejectFee));
        }

        if (package_fee < m_pool.m_opts.min_relay_feerate.GetFee(package_size) && !ignore_rejects.count(rejectmsg_lowfee_relay)) {
            return state.Invalid(TxValidationResult::TX_RECONSIDERABLE, "min relay fee not met",
                                 strprintf("%d < %d", package_fee, m_pool.m_opts.min_relay_feerate.GetFee(package_size)));
        }
        return true;
    }

    ValidationCache& GetValidationCache()
    {
        return m_active_chainstate.m_chainman.m_validation_cache;
    }

private:
    CTxMemPool& m_pool;
    CCoinsViewCache m_view;
    CCoinsViewMemPool m_viewmempool;
    CCoinsView m_dummy;

    Chainstate& m_active_chainstate;

    // Fields below are per *sub*package state and must be reset prior to subsequent
    // AcceptSingleTransaction and AcceptMultipleTransactions invocations
    struct SubPackageState {
        /** Aggregated modified fees of all transactions, used to calculate package feerate. */
        CAmount m_total_modified_fees{0};
        /** Aggregated virtual size of all transactions, used to calculate package feerate. */
        int64_t m_total_vsize{0};

        // RBF-related members
        /** Whether the transaction(s) would replace any mempool transactions and/or evict any siblings.
         * If so, RBF rules apply. */
        bool m_rbf{false};
        /** All directly conflicting mempool transactions and their descendants. */
        CTxMemPool::setEntries m_all_conflicts;
        /** Mempool transactions that were replaced. */
        std::list<CTransactionRef> m_replaced_transactions;

        /** Total modified fees of mempool transactions being replaced. */
        CAmount m_conflicting_fees{0};
        /** Total size (in virtual bytes) of mempool transactions being replaced. */
        size_t m_conflicting_size{0};
    };

    struct SubPackageState m_subpackage;

    /** Re-set sub-package state to not leak between evaluations */
    void ClearSubPackageState() EXCLUSIVE_LOCKS_REQUIRED(cs_main, m_pool.cs)
    {
        m_subpackage = SubPackageState{};

        // And clean coins while at it
        CleanupTemporaryCoins();
    }
};

bool MemPoolAccept::PreChecks(ATMPArgs& args, Workspace& ws)
{
    AssertLockHeld(cs_main);
    AssertLockHeld(m_pool.cs);
    const CTransactionRef& ptx = ws.m_ptx;
    const CTransaction& tx = *ws.m_ptx;
    const Txid& hash = ws.m_hash;

    // Copy/alias what we need out of args
    const int64_t nAcceptTime = args.m_accept_time;
    const ignore_rejects_type& ignore_rejects = args.m_ignore_rejects;
    std::vector<COutPoint>& coins_to_uncache = args.m_coins_to_uncache;

    // Alias what we need out of ws
    TxValidationState& state = ws.m_state;
    std::unique_ptr<CTxMemPoolEntry>& entry = ws.m_entry;

    if (!CheckTransaction(tx, state)) {
        return false; // state filled in by CheckTransaction
    }

    // Coinbase is only valid in a block, not as a loose transaction
    if (tx.IsCoinBase())
        return state.Invalid(TxValidationResult::TX_CONSENSUS, "coinbase");

    if (tx.version == TRUC_VERSION && m_pool.m_opts.truc_policy == TRUCPolicy::Reject) {
        return state.Invalid(TxValidationResult::TX_NOT_STANDARD, "version");
    }

    // Rather not work on nonstandard transactions (unless -testnet/-regtest)
    std::string reason;
    if (m_pool.m_opts.require_standard && !IsStandardTx(tx, m_pool.m_opts, reason, ignore_rejects)) {
        return state.Invalid(TxValidationResult::TX_NOT_STANDARD, reason);
    }

    // Transactions smaller than 65 non-witness bytes are not relayed to mitigate CVE-2017-12842.
    if (::GetSerializeSize(TX_NO_WITNESS(tx)) < MIN_STANDARD_TX_NONWITNESS_SIZE)
        MaybeReject(TxValidationResult::TX_NOT_STANDARD, "tx-size-small");

    // Only accept nLockTime-using transactions that can be mined in the next
    // block; we don't want our mempool filled up with transactions that can't
    // be mined yet.
    if (!CheckFinalTxAtTip(*Assert(m_active_chainstate.m_chain.Tip()), tx)) {
        MaybeReject(TxValidationResult::TX_PREMATURE_SPEND, "non-final");
    }

    if (m_pool.exists(GenTxid::Wtxid(tx.GetWitnessHash()))) {
        // Exact transaction already exists in the mempool.
        return state.Invalid(TxValidationResult::TX_CONFLICT, "txn-already-in-mempool");
    } else if (m_pool.exists(GenTxid::Txid(tx.GetHash()))) {
        // Transaction with the same non-witness data but different witness (same txid, different
        // wtxid) already exists in the mempool.
        return state.Invalid(TxValidationResult::TX_CONFLICT, "txn-same-nonwitness-data-in-mempool");
    }

    // Check for conflicts with in-memory transactions
    for (const CTxIn &txin : tx.vin)
    {
        const CTransaction* ptxConflicting = m_pool.GetConflictTx(txin.prevout);
        if (ptxConflicting) {
            if (!args.m_allow_replacement) {
                // Transaction conflicts with a mempool tx, but we're not allowing replacements.
                return state.Invalid(TxValidationResult::TX_MEMPOOL_POLICY, "bip125-replacement-disallowed");
            }
            if (!ws.m_conflicts.count(ptxConflicting->GetHash()))
            {
                // Transactions that don't explicitly signal replaceability are
                // *not* replaceable with the current logic, even if one of their
                // unconfirmed ancestors signals replaceability. This diverges
                // from BIP125's inherited signaling description (see CVE-2021-31876).
                // Applications relying on first-seen mempool behavior should
                // check all unconfirmed ancestors; otherwise an opt-in ancestor
                // might be replaced, causing removal of this descendant.
                //
                // All TRUC transactions are considered replaceable.
                //
                // Replaceability signaling of the original transactions may be
                // ignored due to node setting.
                bool allow_rbf;
                if (m_pool.m_opts.rbf_policy == RBFPolicy::Always || ignore_rejects.count("txn-mempool-conflict")) {
                    allow_rbf = true;
                } else if (m_pool.m_opts.rbf_policy == RBFPolicy::Never) {
                    allow_rbf = false;
                } else {
                    allow_rbf = SignalsOptInRBF(*ptxConflicting) || ptxConflicting->version == TRUC_VERSION;
                }
                if (!allow_rbf) {
                    return state.Invalid(TxValidationResult::TX_MEMPOOL_POLICY, "txn-mempool-conflict");
                }

                ws.m_conflicts.insert(ptxConflicting->GetHash());
            }
        }
    }

    m_view.SetBackend(m_viewmempool);

    const CCoinsViewCache& coins_cache = m_active_chainstate.CoinsTip();
    // do all inputs exist?
    for (const CTxIn& txin : tx.vin) {
        if (!coins_cache.HaveCoinInCache(txin.prevout)) {
            coins_to_uncache.push_back(txin.prevout);
        }

        // Note: this call may add txin.prevout to the coins cache
        // (coins_cache.cacheCoins) by way of FetchCoin(). It should be removed
        // later (via coins_to_uncache) if this tx turns out to be invalid.
        if (!m_view.HaveCoin(txin.prevout)) {
            // Are inputs missing because we already have the tx?
            for (size_t out = 0; out < tx.vout.size(); out++) {
                // Optimistically just do efficient check of cache for outputs
                if (coins_cache.HaveCoinInCache(COutPoint(hash, out))) {
                    return state.Invalid(TxValidationResult::TX_CONFLICT, "txn-already-known");
                }
            }
            // Otherwise assume this might be an orphan tx for which we just haven't seen parents yet
            return state.Invalid(TxValidationResult::TX_MISSING_INPUTS, "bad-txns-inputs-missingorspent");
        }
    }

    // This is const, but calls into the back end CoinsViews. The CCoinsViewDB at the bottom of the
    // hierarchy brings the best block into scope. See CCoinsViewDB::GetBestBlock().
    m_view.GetBestBlock();

    // we have all inputs cached now, so switch back to dummy (to protect
    // against bugs where we pull more inputs from disk that miss being added
    // to coins_to_uncache)
    m_view.SetBackend(m_dummy);

    assert(m_active_chainstate.m_blockman.LookupBlockIndex(m_view.GetBestBlock()) == m_active_chainstate.m_chain.Tip());

    // Only accept BIP68 sequence locked transactions that can be mined in the next
    // block; we don't want our mempool filled up with transactions that can't
    // be mined yet.
    // Pass in m_view which has all of the relevant inputs cached. Note that, since m_view's
    // backend was removed, it no longer pulls coins from the mempool.
    const std::optional<LockPoints> lock_points{CalculateLockPointsAtTip(m_active_chainstate.m_chain.Tip(), m_view, tx)};
    // NOTE: The miner doesn't check this again, so for now it may not be overridden.
    if (!lock_points.has_value() || !CheckSequenceLocksAtTip(m_active_chainstate.m_chain.Tip(), *lock_points)) {
        return state.Invalid(TxValidationResult::TX_PREMATURE_SPEND, "non-BIP68-final");
    }

    // The mempool holds txs for the next block, so pass height+1 to CheckTxInputs
    if (!Consensus::CheckTxInputs(tx, state, m_view, m_active_chainstate.m_chain.Height() + 1, ws.m_base_fees)) {
        return false; // state filled in by CheckTxInputs
    }

    if (m_pool.m_opts.require_standard && !AreInputsStandard(tx, m_view, "bad-txns-input-", reason, ignore_rejects)) {
        return state.Invalid(TxValidationResult::TX_INPUTS_NOT_STANDARD, reason);
    }

    // Check for non-standard witnesses.
    if (tx.HasWitness() && m_pool.m_opts.require_standard && !IsWitnessStandard(tx, m_view, "bad-witness-", reason, ignore_rejects)) {
        return state.Invalid(TxValidationResult::TX_WITNESS_MUTATED, reason);
    }

    int64_t nSigOpsCost = GetTransactionSigOpCost(tx, m_view, STANDARD_SCRIPT_VERIFY_FLAGS);

    // ws.m_modified_fees includes any fee deltas from PrioritiseTransaction
    ws.m_modified_fees = ws.m_base_fees;
    double nPriorityDummy{0};
    m_pool.ApplyDeltas(hash, nPriorityDummy, ws.m_modified_fees);

    CAmount inChainInputValue;
    // Since entries arrive *after* the tip's height, their priority is for the height+1
    const double coin_age = GetCoinAge(tx, m_view, m_active_chainstate.m_chain.Height() + 1, inChainInputValue);

    // Keep track of transactions that spend a coinbase, which we re-scan
    // during reorgs to ensure COINBASE_MATURITY is still met.
    bool fSpendsCoinbase = false;
    for (const CTxIn &txin : tx.vin) {
        const Coin &coin = m_view.AccessCoin(txin.prevout);
        if (coin.IsCoinBase()) {
            fSpendsCoinbase = true;
            break;
        }
    }

    // Set entry_sequence to 0 when rejectmsg_zero_mempool_entry_seq is used; this allows txs from a block
    // reorg to be marked earlier than any child txs that were already in the mempool.
    const uint64_t entry_sequence = args.m_ignore_rejects.count(rejectmsg_zero_mempool_entry_seq) ? 0 : m_pool.GetSequence();
    entry.reset(new CTxMemPoolEntry(ptx, ws.m_base_fees, nAcceptTime, m_active_chainstate.m_chain.Height(), entry_sequence,
                                    /*entry_tx_inputs_coin_age=*/coin_age,
                                    inChainInputValue,
                                    fSpendsCoinbase, nSigOpsCost, lock_points.value()));
    ws.m_vsize = entry->GetTxSize();

    // To avoid rejecting low-sigop bare-multisig transactions, the sigops
    // are counted a second time more accurately.
    if ((nSigOpsCost > MAX_STANDARD_TX_SIGOPS_COST) || (nBytesPerSigOpStrict && GetAccurateTransactionSigOpCost(tx, m_view, STANDARD_SCRIPT_VERIFY_FLAGS) > ws.m_vsize * WITNESS_SCALE_FACTOR / nBytesPerSigOpStrict)) {
        MaybeRejectDbg(TxValidationResult::TX_NOT_STANDARD, "bad-txns-too-many-sigops",
                strprintf("%d", nSigOpsCost));
    }

    // No individual transactions are allowed below the min relay feerate except from disconnected blocks.
    // This requirement, unlike CheckFeeRate, cannot be bypassed using m_package_feerates because,
    // while a tx could be package CPFP'd when entering the mempool, we do not have a DoS-resistant
    // method of ensuring the tx remains bumped. For example, the fee-bumping child could disappear
    // due to a replacement.
    // The only exception is TRUC transactions.
    if ((ws.m_ptx->version != TRUC_VERSION || m_pool.m_opts.truc_policy != TRUCPolicy::Enforce) && ws.m_modified_fees < m_pool.m_opts.min_relay_feerate.GetFee(ws.m_vsize) && !args.m_ignore_rejects.count(rejectmsg_lowfee_relay)) {
        // Even though this is a fee-related failure, this result is TX_MEMPOOL_POLICY, not
        // TX_RECONSIDERABLE, because it cannot be bypassed using package validation.
        return state.Invalid(TxValidationResult::TX_MEMPOOL_POLICY, "min relay fee not met",
                             strprintf("%d < %d", ws.m_modified_fees, m_pool.m_opts.min_relay_feerate.GetFee(ws.m_vsize)));
    }
    // No individual transactions are allowed below the mempool min feerate except from disconnected
    // blocks and transactions in a package. Package transactions will be checked using package
    // feerate later.
    if (!args.m_package_feerates && !CheckFeeRate(ws.m_vsize, ws.m_modified_fees, state, args.m_ignore_rejects)) return false;

    ws.m_iters_conflicting = m_pool.GetIterSet(ws.m_conflicts);

    // Note that these modifications are only applicable to single transaction scenarios;
    // carve-outs are disabled for multi-transaction evaluations.
    CTxMemPool::Limits maybe_rbf_limits = m_pool.m_opts.limits;

    // Calculate in-mempool ancestors, up to a limit.
    if (ws.m_conflicts.size() == 1 && args.m_allow_carveouts) {
        // In general, when we receive an RBF transaction with mempool conflicts, we want to know whether we
        // would meet the chain limits after the conflicts have been removed. However, there isn't a practical
        // way to do this short of calculating the ancestor and descendant sets with an overlay cache of
        // changed mempool entries. Due to both implementation and runtime complexity concerns, this isn't
        // very realistic, thus we only ensure a limited set of transactions are RBF'able despite mempool
        // conflicts here. Importantly, we need to ensure that some transactions which were accepted using
        // the below carve-out are able to be RBF'ed, without impacting the security the carve-out provides
        // for off-chain contract systems (see link in the comment below).
        //
        // Specifically, the subset of RBF transactions which we allow despite chain limits are those which
        // conflict directly with exactly one other transaction (but may evict children of said transaction),
        // and which are not adding any new mempool dependencies. Note that the "no new mempool dependencies"
        // check is accomplished later, so we don't bother doing anything about it here, but if our
        // policy changes, we may need to move that check to here instead of removing it wholesale.
        //
        // Such transactions are clearly not merging any existing packages, so we are only concerned with
        // ensuring that (a) no package is growing past the package size (not count) limits and (b) we are
        // not allowing something to effectively use the (below) carve-out spot when it shouldn't be allowed
        // to.
        //
        // To check these we first check if we meet the RBF criteria, above, and increment the descendant
        // limits by the direct conflict and its descendants (as these are recalculated in
        // CalculateMempoolAncestors by assuming the new transaction being added is a new descendant, with no
        // removals, of each parent's existing dependent set). The ancestor count limits are unmodified (as
        // the ancestor limits should be the same for both our new transaction and any conflicts).
        // We don't bother incrementing m_limit_descendants by the full removal count as that limit never comes
        // into force here (as we're only adding a single transaction).
        assert(ws.m_iters_conflicting.size() == 1);
        CTxMemPool::txiter conflict = *ws.m_iters_conflicting.begin();

        maybe_rbf_limits.descendant_count += 1;
        maybe_rbf_limits.descendant_size_vbytes += conflict->GetSizeWithDescendants();
    }

    CTxMemPool::Limits limits;
    if (ignore_rejects.count("too-long-mempool-chain")) {
        limits = CTxMemPool::Limits::NoLimits();
    } else {
        limits = maybe_rbf_limits;
    }
    if (auto ancestors{m_pool.CalculateMemPoolAncestors(*entry, limits)}) {
        ws.m_ancestors = std::move(*ancestors);
    } else {
        // If CalculateMemPoolAncestors fails second time, we want the original error string.
        const auto error_message{util::ErrorString(ancestors).original};

        // Carve-out is not allowed in this context; fail
        if (!args.m_allow_carveouts) {
            return state.Invalid(TxValidationResult::TX_MEMPOOL_POLICY, "too-long-mempool-chain", error_message);
        }

        // Contracting/payment channels CPFP carve-out:
        // If the new transaction is relatively small (up to 40k weight)
        // and has at most one ancestor (ie ancestor limit of 2, including
        // the new transaction), allow it if its parent has exactly the
        // descendant limit descendants. The transaction also cannot be TRUC,
        // as its topology restrictions do not allow a second child.
        //
        // This allows protocols which rely on distrusting counterparties
        // being able to broadcast descendants of an unconfirmed transaction
        // to be secure by simply only having two immediately-spendable
        // outputs - one for each counterparty. For more info on the uses for
        // this, see https://lists.linuxfoundation.org/pipermail/bitcoin-dev/2018-November/016518.html
        CTxMemPool::Limits cpfp_carve_out_limits{
            .ancestor_count = 2,
            .ancestor_size_vbytes = maybe_rbf_limits.ancestor_size_vbytes,
            .descendant_count = maybe_rbf_limits.descendant_count + 1,
            .descendant_size_vbytes = maybe_rbf_limits.descendant_size_vbytes + EXTRA_DESCENDANT_TX_SIZE_LIMIT,
        };
        if (ws.m_vsize > EXTRA_DESCENDANT_TX_SIZE_LIMIT || (ws.m_ptx->version == TRUC_VERSION && m_pool.m_opts.truc_policy == TRUCPolicy::Enforce)) {
            return state.Invalid(TxValidationResult::TX_MEMPOOL_POLICY, "too-long-mempool-chain", error_message);
        }
        if (auto ancestors_retry{m_pool.CalculateMemPoolAncestors(*entry, cpfp_carve_out_limits)}) {
            ws.m_ancestors = std::move(*ancestors_retry);
        } else {
            return state.Invalid(TxValidationResult::TX_MEMPOOL_POLICY, "too-long-mempool-chain", error_message);
        }
    }

    // Even though just checking direct mempool parents for inheritance would be sufficient, we
    // check using the full ancestor set here because it's more convenient to use what we have
    // already calculated.
    if (m_pool.m_opts.truc_policy == TRUCPolicy::Enforce) {
    if (const auto err{SingleTRUCChecks(ws.m_ptx, "truc-", reason, ignore_rejects, ws.m_ancestors, ws.m_conflicts, ws.m_vsize)}) {
        // Single transaction contexts only.
        if (args.m_allow_sibling_eviction && err->second != nullptr) {
            // We should only be considering where replacement is considered valid as well.
            Assume(args.m_allow_replacement);

            // Potential sibling eviction. Add the sibling to our list of mempool conflicts to be
            // included in RBF checks.
            ws.m_conflicts.insert(err->second->GetHash());
            // Adding the sibling to m_iters_conflicting here means that it doesn't count towards
            // RBF Carve Out above. This is correct, since removing to-be-replaced transactions from
            // the descendant count is done separately in SingleTRUCChecks for TRUC transactions.
            ws.m_iters_conflicting.insert(m_pool.GetIter(err->second->GetHash()).value());
            ws.m_sibling_eviction = true;
            // The sibling will be treated as part of the to-be-replaced set in ReplacementChecks.
            // Note that we are not checking whether it opts in to replaceability via BIP125 or TRUC
            // (which is normally done in PreChecks). However, the only way a TRUC transaction can
            // have a non-TRUC and non-BIP125 descendant is due to a reorg.
        } else {
            return state.Invalid(TxValidationResult::TX_MEMPOOL_POLICY, reason, err->first);
        }
    }}

    // A transaction that spends outputs that would be replaced by it is invalid. Now
    // that we have the set of all ancestors we can detect this
    // pathological case by making sure ws.m_conflicts and ws.m_ancestors don't
    // intersect.
    if (const auto err_string{EntriesAndTxidsDisjoint(ws.m_ancestors, ws.m_conflicts, hash)}) {
        // We classify this as a consensus error because a transaction depending on something it
        // conflicts with would be inconsistent.
        return state.Invalid(TxValidationResult::TX_CONSENSUS, "bad-txns-spends-conflicting-tx", *err_string);
    }

    // We want to detect conflicts in any tx in a package to trigger package RBF logic
    m_subpackage.m_rbf |= !ws.m_conflicts.empty();
    return true;
}

bool MemPoolAccept::ReplacementChecks(ATMPArgs& args, Workspace& ws)
{
    AssertLockHeld(cs_main);
    AssertLockHeld(m_pool.cs);

    const CTransaction& tx = *ws.m_ptx;
    const uint256& hash = ws.m_hash;
    TxValidationState& state = ws.m_state;

    CFeeRate newFeeRate(ws.m_modified_fees, ws.m_vsize);
    // Enforce Rule #6. The replacement transaction must have a higher feerate than its direct conflicts.
    // - The motivation for this check is to ensure that the replacement transaction is preferable for
    //   block-inclusion, compared to what would be removed from the mempool.
    // - This logic predates ancestor feerate-based transaction selection, which is why it doesn't
    //   consider feerates of descendants.
    // - Note: Ancestor feerate-based transaction selection has made this comparison insufficient to
    //   guarantee that this is incentive-compatible for miners, because it is possible for a
    //   descendant transaction of a direct conflict to pay a higher feerate than the transaction that
    //   might replace them, under these rules.
    if (!args.m_ignore_rejects.count("insufficient fee")) {
    if (const auto err_string{PaysMoreThanConflicts(ws.m_iters_conflicting, newFeeRate, hash)}) {
        // This fee-related failure is TX_RECONSIDERABLE because validating in a package may change
        // the result.
        return state.Invalid(TxValidationResult::TX_RECONSIDERABLE,
                             strprintf("insufficient fee%s", ws.m_sibling_eviction ? " (including sibling eviction)" : ""), *err_string);
    }
    }  // ignore_rejects

    // Calculate all conflicting entries and enforce Rule #5.
    if (const auto err_string{GetEntriesForConflicts(tx, m_pool, ws.m_iters_conflicting, m_subpackage.m_all_conflicts, args.m_ignore_rejects)}) {
        return state.Invalid(TxValidationResult::TX_MEMPOOL_POLICY,
                             strprintf("too many potential replacements%s", ws.m_sibling_eviction ? " (including sibling eviction)" : ""), *err_string);
    }
    // Enforce Rule #2.
    if (!args.m_ignore_rejects.count("replacement-adds-unconfirmed")) {
    if (const auto err_string{HasNoNewUnconfirmed(tx, m_pool, m_subpackage.m_all_conflicts)}) {
        // Sibling eviction is only done for TRUC transactions, which cannot have multiple ancestors.
        Assume(!ws.m_sibling_eviction);
        return state.Invalid(TxValidationResult::TX_MEMPOOL_POLICY,
                             strprintf("replacement-adds-unconfirmed%s", ws.m_sibling_eviction ? " (including sibling eviction)" : ""), *err_string);
    }
    }  // ignore_rejects

    // Check if it's economically rational to mine this transaction rather than the ones it
    // replaces and pays for its own relay fees. Enforce Rules #3 and #4.
    for (CTxMemPool::txiter it : m_subpackage.m_all_conflicts) {
        m_subpackage.m_conflicting_fees += it->GetModifiedFee();
        m_subpackage.m_conflicting_size += it->GetTxSize();
    }
    if (!args.m_ignore_rejects.count("insufficient fee")) {
    if (const auto err_string{PaysForRBF(m_subpackage.m_conflicting_fees, ws.m_modified_fees, ws.m_vsize,
                                         m_pool.m_opts.incremental_relay_feerate, hash)}) {
        // Result may change in a package context
        return state.Invalid(TxValidationResult::TX_RECONSIDERABLE,
                             strprintf("insufficient fee%s", ws.m_sibling_eviction ? " (including sibling eviction)" : ""), *err_string);
    }
    }  // ignore_rejects
    return true;
}

bool MemPoolAccept::PackageMempoolChecks(const ATMPArgs& args, const std::vector<CTransactionRef>& txns,
                                         std::vector<Workspace>& workspaces,
                                         const int64_t total_vsize,
                                         PackageValidationState& package_state)
{
    AssertLockHeld(cs_main);
    AssertLockHeld(m_pool.cs);

    // CheckPackageLimits expects the package transactions to not already be in the mempool.
    assert(std::all_of(txns.cbegin(), txns.cend(), [this](const auto& tx)
                       { return !m_pool.exists(GenTxid::Txid(tx->GetHash()));}));

    assert(txns.size() == workspaces.size());

    util::Result<void> result = [&]() EXCLUSIVE_LOCKS_REQUIRED(m_pool.cs) {
        if (args.m_ignore_rejects.count("package-mempool-limits")) {
            return util::Result<void>();
        } else {
            return m_pool.CheckPackageLimits(txns, total_vsize);
        }
    }();
    if (!result) {
        // This is a package-wide error, separate from an individual transaction error.
        return package_state.Invalid(PackageValidationResult::PCKG_POLICY, "package-mempool-limits", util::ErrorString(result).original);
    }

    // No conflicts means we're finished. Further checks are all RBF-only.
    if (!m_subpackage.m_rbf) return true;

    // We're in package RBF context; replacement proposal must be size 2
    if (workspaces.size() != 2 || !Assume(IsChildWithParents(txns))) {
        return package_state.Invalid(PackageValidationResult::PCKG_POLICY, "package RBF failed: package must be 1-parent-1-child");
    }

    // If the package has in-mempool ancestors, we won't consider a package RBF
    // since it would result in a cluster larger than 2.
    // N.B. To relax this constraint we will need to revisit how CCoinsViewMemPool::PackageAddTransaction
    // is being used inside AcceptMultipleTransactions to track available inputs while processing a package.
    for (const auto& ws : workspaces) {
        if (!ws.m_ancestors.empty()) {
            return package_state.Invalid(PackageValidationResult::PCKG_POLICY, "package RBF failed: new transaction cannot have mempool ancestors");
        }
    }

    // Aggregate all conflicts into one set.
    CTxMemPool::setEntries direct_conflict_iters;
    for (Workspace& ws : workspaces) {
        // Aggregate all conflicts into one set.
        direct_conflict_iters.merge(ws.m_iters_conflicting);
    }

    const auto& parent_ws = workspaces[0];
    const auto& child_ws = workspaces[1];

    // Don't consider replacements that would cause us to remove a large number of mempool entries.
    // This limit is not increased in a package RBF. Use the aggregate number of transactions.
    if (const auto err_string{GetEntriesForConflicts(*child_ws.m_ptx, m_pool, direct_conflict_iters,
                                                     m_subpackage.m_all_conflicts)}) {
        return package_state.Invalid(PackageValidationResult::PCKG_POLICY,
                                     "package RBF failed: too many potential replacements", *err_string);
    }

    for (CTxMemPool::txiter it : m_subpackage.m_all_conflicts) {
        m_subpackage.m_conflicting_fees += it->GetModifiedFee();
        m_subpackage.m_conflicting_size += it->GetTxSize();
    }

    // Use the child as the transaction for attributing errors to.
    const Txid& child_hash = child_ws.m_ptx->GetHash();
    if (const auto err_string{PaysForRBF(/*original_fees=*/m_subpackage.m_conflicting_fees,
                                         /*replacement_fees=*/m_subpackage.m_total_modified_fees,
                                         /*replacement_vsize=*/m_subpackage.m_total_vsize,
                                         m_pool.m_opts.incremental_relay_feerate, child_hash)}) {
        return package_state.Invalid(PackageValidationResult::PCKG_POLICY,
                                     "package RBF failed: insufficient anti-DoS fees", *err_string);
    }

    // Ensure this two transaction package is a "chunk" on its own; we don't want the child
    // to be only paying anti-DoS fees
    const CFeeRate parent_feerate(parent_ws.m_modified_fees, parent_ws.m_vsize);
    const CFeeRate package_feerate(m_subpackage.m_total_modified_fees, m_subpackage.m_total_vsize);
    if (package_feerate <= parent_feerate) {
        return package_state.Invalid(PackageValidationResult::PCKG_POLICY,
                                     "package RBF failed: package feerate is less than or equal to parent feerate",
                                     strprintf("package feerate %s <= parent feerate is %s", package_feerate.ToString(), parent_feerate.ToString()));
    }

    // Check if it's economically rational to mine this package rather than the ones it replaces.
    // This takes the place of ReplacementChecks()'s PaysMoreThanConflicts() in the package RBF setting.
    if (const auto err_tup{ImprovesFeerateDiagram(m_pool, direct_conflict_iters, m_subpackage.m_all_conflicts, m_subpackage.m_total_modified_fees, m_subpackage.m_total_vsize)}) {
        return package_state.Invalid(PackageValidationResult::PCKG_POLICY,
                                     "package RBF failed: " + err_tup.value().second, "");
    }

    LogPrint(BCLog::TXPACKAGES, "package RBF checks passed: parent %s (wtxid=%s), child %s (wtxid=%s)\n",
        txns.front()->GetHash().ToString(), txns.front()->GetWitnessHash().ToString(),
        txns.back()->GetHash().ToString(), txns.back()->GetWitnessHash().ToString());


    return true;
}

bool MemPoolAccept::PolicyScriptChecks(const ATMPArgs& args, Workspace& ws)
{
    AssertLockHeld(cs_main);
    AssertLockHeld(m_pool.cs);
    const CTransaction& tx = *ws.m_ptx;
    TxValidationState& state = ws.m_state;

    constexpr unsigned int scriptVerifyFlags = STANDARD_SCRIPT_VERIFY_FLAGS;

    // Check input scripts and signatures.
    // This is done last to help prevent CPU exhaustion denial-of-service attacks.
    if (!CheckInputScripts(tx, state, m_view, scriptVerifyFlags, true, false, ws.m_precomputed_txdata, GetValidationCache())) {
        // SCRIPT_VERIFY_CLEANSTACK requires SCRIPT_VERIFY_WITNESS, so we
        // need to turn both off, and compare against just turning off CLEANSTACK
        // to see if the failure is specifically due to witness validation.
        TxValidationState state_dummy; // Want reported failures to be from first CheckInputScripts
        if (!tx.HasWitness() && CheckInputScripts(tx, state_dummy, m_view, scriptVerifyFlags & ~(SCRIPT_VERIFY_WITNESS | SCRIPT_VERIFY_CLEANSTACK), true, false, ws.m_precomputed_txdata, GetValidationCache()) &&
                !CheckInputScripts(tx, state_dummy, m_view, scriptVerifyFlags & ~SCRIPT_VERIFY_CLEANSTACK, true, false, ws.m_precomputed_txdata, GetValidationCache())) {
            // Only the witness is missing, so the transaction itself may be fine.
            state.Invalid(TxValidationResult::TX_WITNESS_STRIPPED,
                    state.GetRejectReason(), state.GetDebugMessage());
        }
        return false; // state filled in by CheckInputScripts
    }

    return true;
}

bool MemPoolAccept::ConsensusScriptChecks(const ATMPArgs& args, Workspace& ws)
{
    AssertLockHeld(cs_main);
    AssertLockHeld(m_pool.cs);
    const CTransaction& tx = *ws.m_ptx;
    const uint256& hash = ws.m_hash;
    TxValidationState& state = ws.m_state;

    // Check again against the current block tip's script verification
    // flags to cache our script execution flags. This is, of course,
    // useless if the next block has different script flags from the
    // previous one, but because the cache tracks script flags for us it
    // will auto-invalidate and we'll just have a few blocks of extra
    // misses on soft-fork activation.
    //
    // This is also useful in case of bugs in the standard flags that cause
    // transactions to pass as valid when they're actually invalid. For
    // instance the STRICTENC flag was incorrectly allowing certain
    // CHECKSIG NOT scripts to pass, even though they were invalid.
    //
    // There is a similar check in CreateNewBlock() to prevent creating
    // invalid blocks (using TestBlockValidity), however allowing such
    // transactions into the mempool can be exploited as a DoS attack.
    unsigned int currentBlockScriptVerifyFlags{GetBlockScriptFlags(*m_active_chainstate.m_chain.Tip(), m_active_chainstate.m_chainman)};
    if (!CheckInputsFromMempoolAndCache(tx, state, m_view, m_pool, currentBlockScriptVerifyFlags,
                                        ws.m_precomputed_txdata, m_active_chainstate.CoinsTip(), GetValidationCache())) {
        LogPrintf("BUG! PLEASE REPORT THIS! CheckInputScripts failed against latest-block but not STANDARD flags %s, %s\n", hash.ToString(), state.ToString());
        return Assume(false);
    }

    return true;
}

bool MemPoolAccept::Finalize(const ATMPArgs& args, Workspace& ws)
{
    AssertLockHeld(cs_main);
    AssertLockHeld(m_pool.cs);
    const CTransaction& tx = *ws.m_ptx;
    const uint256& hash = ws.m_hash;
    TxValidationState& state = ws.m_state;
    std::unique_ptr<CTxMemPoolEntry>& entry = ws.m_entry;

    if (!m_subpackage.m_all_conflicts.empty()) Assume(args.m_allow_replacement);
    // Remove conflicting transactions from the mempool
    for (CTxMemPool::txiter it : m_subpackage.m_all_conflicts)
    {
        LogPrint(BCLog::MEMPOOL, "replacing mempool tx %s (wtxid=%s, fees=%s, vsize=%s). New tx %s (wtxid=%s, fees=%s, vsize=%s)\n",
                it->GetTx().GetHash().ToString(),
                it->GetTx().GetWitnessHash().ToString(),
                it->GetFee(),
                it->GetTxSize(),
                hash.ToString(),
                tx.GetWitnessHash().ToString(),
                entry->GetFee(),
                entry->GetTxSize());
        TRACE7(mempool, replaced,
                it->GetTx().GetHash().data(),
                it->GetTxSize(),
                it->GetFee(),
                std::chrono::duration_cast<std::chrono::duration<std::uint64_t>>(it->GetTime()).count(),
                hash.data(),
                entry->GetTxSize(),
                entry->GetFee()
        );
        m_subpackage.m_replaced_transactions.push_back(it->GetSharedTx());
    }
    m_pool.RemoveStaged(m_subpackage.m_all_conflicts, false, MemPoolRemovalReason::REPLACED);
    // Don't attempt to process the same conflicts repeatedly during subpackage evaluation:
    // they no longer exist on subsequent calls to Finalize() post-RemoveStaged
    m_subpackage.m_all_conflicts.clear();
    // Store transaction in memory
    m_pool.addUnchecked(*entry, ws.m_ancestors);

    // trim mempool and check if tx was trimmed
    // If we are validating a package, don't trim here because we could evict a previous transaction
    // in the package. LimitMempoolSize() should be called at the very end to make sure the mempool
    // is still within limits and package submission happens atomically.
    if (!args.m_package_submission && !args.m_ignore_rejects.count(rejectmsg_mempoolfull)) {
        LimitMempoolSize(m_pool, m_active_chainstate.CoinsTip());
        if (!m_pool.exists(GenTxid::Txid(hash)))
            // The tx no longer meets our (new) mempool minimum feerate but could be reconsidered in a package.
            return state.Invalid(TxValidationResult::TX_RECONSIDERABLE, "mempool full");
    }
    return true;
}

bool MemPoolAccept::SubmitPackage(const ATMPArgs& args, std::vector<Workspace>& workspaces,
                                  PackageValidationState& package_state,
                                  std::map<uint256, MempoolAcceptResult>& results)
{
    AssertLockHeld(cs_main);
    AssertLockHeld(m_pool.cs);
    // Sanity check: none of the transactions should be in the mempool, and none of the transactions
    // should have a same-txid-different-witness equivalent in the mempool.
    assert(std::all_of(workspaces.cbegin(), workspaces.cend(), [this](const auto& ws){
        return !m_pool.exists(GenTxid::Txid(ws.m_ptx->GetHash())); }));

    bool all_submitted = true;
    // ConsensusScriptChecks adds to the script cache and is therefore consensus-critical;
    // CheckInputsFromMempoolAndCache asserts that transactions only spend coins available from the
    // mempool or UTXO set. Submit each transaction to the mempool immediately after calling
    // ConsensusScriptChecks to make the outputs available for subsequent transactions.
    for (Workspace& ws : workspaces) {
        if (!ConsensusScriptChecks(args, ws)) {
            results.emplace(ws.m_ptx->GetWitnessHash(), MempoolAcceptResult::Failure(ws.m_state));
            // Since PolicyScriptChecks() passed, this should never fail.
            Assume(false);
            all_submitted = false;
            package_state.Invalid(PackageValidationResult::PCKG_MEMPOOL_ERROR,
                                  strprintf("BUG! PolicyScriptChecks succeeded but ConsensusScriptChecks failed: %s",
                                            ws.m_ptx->GetHash().ToString()));
        }

        // Re-calculate mempool ancestors to call addUnchecked(). They may have changed since the
        // last calculation done in PreChecks, since package ancestors have already been submitted.
        {
            auto ancestors{m_pool.CalculateMemPoolAncestors(*ws.m_entry, CTxMemPool::Limits::NoLimits())};
            if(!ancestors) {
                results.emplace(ws.m_ptx->GetWitnessHash(), MempoolAcceptResult::Failure(ws.m_state));
                // Since PreChecks() and PackageMempoolChecks() both enforce limits, this should never fail.
                Assume(false);
                all_submitted = false;
                package_state.Invalid(PackageValidationResult::PCKG_MEMPOOL_ERROR,
                                    strprintf("BUG! Mempool ancestors or descendants were underestimated: %s",
                                                ws.m_ptx->GetHash().ToString()));
            }
            ws.m_ancestors = std::move(ancestors).value_or(ws.m_ancestors);
        }
        // If we call LimitMempoolSize() for each individual Finalize(), the mempool will not take
        // the transaction's descendant feerate into account because it hasn't seen them yet. Also,
        // we risk evicting a transaction that a subsequent package transaction depends on. Instead,
        // allow the mempool to temporarily bypass limits, the maximum package size) while
        // submitting transactions individually and then trim at the very end.
        if (!Finalize(args, ws)) {
            results.emplace(ws.m_ptx->GetWitnessHash(), MempoolAcceptResult::Failure(ws.m_state));
            // Since LimitMempoolSize() won't be called, this should never fail.
            Assume(false);
            all_submitted = false;
            package_state.Invalid(PackageValidationResult::PCKG_MEMPOOL_ERROR,
                                  strprintf("BUG! Adding to mempool failed: %s", ws.m_ptx->GetHash().ToString()));
        }
    }

    std::vector<Wtxid> all_package_wtxids;
    all_package_wtxids.reserve(workspaces.size());
    std::transform(workspaces.cbegin(), workspaces.cend(), std::back_inserter(all_package_wtxids),
                   [](const auto& ws) { return ws.m_ptx->GetWitnessHash(); });

    if (!m_subpackage.m_replaced_transactions.empty()) {
        LogPrint(BCLog::MEMPOOL, "replaced %u mempool transactions with %u new one(s) for %s additional fees, %d delta bytes\n",
                 m_subpackage.m_replaced_transactions.size(), workspaces.size(),
                 m_subpackage.m_total_modified_fees - m_subpackage.m_conflicting_fees,
                 m_subpackage.m_total_vsize - static_cast<int>(m_subpackage.m_conflicting_size));
    }

    // Add successful results. The returned results may change later if LimitMempoolSize() evicts them.
    for (Workspace& ws : workspaces) {
        const auto effective_feerate = args.m_package_feerates ? ws.m_package_feerate :
            CFeeRate{ws.m_modified_fees, static_cast<uint32_t>(ws.m_vsize)};
        const auto effective_feerate_wtxids = args.m_package_feerates ? all_package_wtxids :
            std::vector<Wtxid>{ws.m_ptx->GetWitnessHash()};
        results.emplace(ws.m_ptx->GetWitnessHash(),
                        MempoolAcceptResult::Success(std::move(m_subpackage.m_replaced_transactions), ws.m_vsize,
                                         ws.m_base_fees, effective_feerate, effective_feerate_wtxids));
        if (!m_pool.m_opts.signals) continue;
        const CTransaction& tx = *ws.m_ptx;
        const auto tx_info = NewMempoolTransactionInfo(ws.m_ptx, ws.m_base_fees,
                                                       ws.m_vsize, ws.m_entry->GetHeight(),
                                                       args.m_ignore_rejects, args.m_package_submission,
                                                       IsCurrentForFeeEstimation(m_active_chainstate),
                                                       m_pool.HasNoInputsOf(tx));
        m_pool.m_opts.signals->TransactionAddedToMempool(tx_info, m_pool.GetAndIncrementSequence());
    }
    return all_submitted;
}

MempoolAcceptResult MemPoolAccept::AcceptSingleTransaction(const CTransactionRef& ptx, ATMPArgs& args)
{
    AssertLockHeld(cs_main);
    LOCK(m_pool.cs); // mempool "read lock" (held through m_pool.m_opts.signals->TransactionAddedToMempool())

    const CFeeRate mempool_min_fee_rate = m_pool.GetMinFee();

    Workspace ws(ptx);
    const std::vector<Wtxid> single_wtxid{ws.m_ptx->GetWitnessHash()};

    if (!PreChecks(args, ws)) {
        if (ws.m_state.GetResult() == TxValidationResult::TX_RECONSIDERABLE) {
            // Failed for fee reasons. Provide the effective feerate and which tx was included.
            return MempoolAcceptResult::FeeFailure(ws.m_state, CFeeRate(ws.m_modified_fees, ws.m_vsize), single_wtxid);
        }
        return MempoolAcceptResult::Failure(ws.m_state);
    }

    // Individual modified feerate exceeded caller-defined max; abort
    if (args.m_client_maxfeerate && CFeeRate(ws.m_modified_fees, ws.m_vsize) > args.m_client_maxfeerate.value()) {
        ws.m_state.Invalid(TxValidationResult::TX_MEMPOOL_POLICY, "max feerate exceeded", "");
        return MempoolAcceptResult::Failure(ws.m_state);
    }

    if (m_subpackage.m_rbf && !ReplacementChecks(args, ws)) {
        if (ws.m_state.GetResult() == TxValidationResult::TX_RECONSIDERABLE) {
            // Failed for incentives-based fee reasons. Provide the effective feerate and which tx was included.
            return MempoolAcceptResult::FeeFailure(ws.m_state, CFeeRate(ws.m_modified_fees, ws.m_vsize), single_wtxid);
        }
        return MempoolAcceptResult::Failure(ws.m_state);
    }

    // Perform the inexpensive checks first and avoid hashing and signature verification unless
    // those checks pass, to mitigate CPU exhaustion denial-of-service attacks.
    if (!PolicyScriptChecks(args, ws)) return MempoolAcceptResult::Failure(ws.m_state);

    if (!ConsensusScriptChecks(args, ws)) return MempoolAcceptResult::Failure(ws.m_state);

    const CFeeRate effective_feerate{ws.m_modified_fees, static_cast<uint32_t>(ws.m_vsize)};
    // Tx was accepted, but not added
    if (args.m_test_accept) {
        return MempoolAcceptResult::Success(std::move(m_subpackage.m_replaced_transactions), ws.m_vsize,
                                            ws.m_base_fees, effective_feerate, single_wtxid);
    }

    if (!Finalize(args, ws)) {
        // The only possible failure reason is fee-related (mempool full).
        // Failed for fee reasons. Provide the effective feerate and which txns were included.
        Assume(ws.m_state.GetResult() == TxValidationResult::TX_RECONSIDERABLE);
        return MempoolAcceptResult::FeeFailure(ws.m_state, CFeeRate(ws.m_modified_fees, ws.m_vsize), {ws.m_ptx->GetWitnessHash()});
    }

    if (m_pool.m_opts.signals) {
        const CTransaction& tx = *ws.m_ptx;
        const auto tx_info = NewMempoolTransactionInfo(ws.m_ptx, ws.m_base_fees,
                                                       ws.m_vsize, ws.m_entry->GetHeight(),
                                                       args.m_ignore_rejects, args.m_package_submission,
                                                       IsCurrentForFeeEstimation(m_active_chainstate),
                                                       m_pool.HasNoInputsOf(tx));
        m_pool.m_opts.signals->TransactionAddedToMempool(tx_info, m_pool.GetAndIncrementSequence());
    }

    if (!m_subpackage.m_replaced_transactions.empty()) {
        LogPrint(BCLog::MEMPOOL, "replaced %u mempool transactions with 1 new transaction for %s additional fees, %d delta bytes\n",
                 m_subpackage.m_replaced_transactions.size(),
                 ws.m_modified_fees - m_subpackage.m_conflicting_fees,
                 ws.m_vsize - static_cast<int>(m_subpackage.m_conflicting_size));
    }

    // update mempool stats cache
    CStats::DefaultStats()->addMempoolSample(m_pool.size(), m_pool.DynamicMemoryUsage(), mempool_min_fee_rate.GetFeePerK());

    return MempoolAcceptResult::Success(std::move(m_subpackage.m_replaced_transactions), ws.m_vsize, ws.m_base_fees,
                                        effective_feerate, single_wtxid);
}

PackageMempoolAcceptResult MemPoolAccept::AcceptMultipleTransactions(const std::vector<CTransactionRef>& txns, ATMPArgs& args)
{
    AssertLockHeld(cs_main);

    // These context-free package limits can be done before taking the mempool lock.
    PackageValidationState package_state;
    if (!IsWellFormedPackage(txns, package_state, /*require_sorted=*/true)) return PackageMempoolAcceptResult(package_state, {});

    std::vector<Workspace> workspaces{};
    workspaces.reserve(txns.size());
    std::transform(txns.cbegin(), txns.cend(), std::back_inserter(workspaces),
                   [](const auto& tx) { return Workspace(tx); });
    std::map<uint256, MempoolAcceptResult> results;

    LOCK(m_pool.cs);

    // Do all PreChecks first and fail fast to avoid running expensive script checks when unnecessary.
    for (Workspace& ws : workspaces) {
        if (!PreChecks(args, ws)) {
            package_state.Invalid(PackageValidationResult::PCKG_TX, "transaction failed");
            // Exit early to avoid doing pointless work. Update the failed tx result; the rest are unfinished.
            results.emplace(ws.m_ptx->GetWitnessHash(), MempoolAcceptResult::Failure(ws.m_state));
            return PackageMempoolAcceptResult(package_state, std::move(results));
        }

        // Individual modified feerate exceeded caller-defined max; abort
        // N.B. this doesn't take into account CPFPs. Chunk-aware validation may be more robust.
        if (args.m_client_maxfeerate && CFeeRate(ws.m_modified_fees, ws.m_vsize) > args.m_client_maxfeerate.value()) {
            // Need to set failure here both individually and at package level
            ws.m_state.Invalid(TxValidationResult::TX_MEMPOOL_POLICY, "max feerate exceeded", "");
            package_state.Invalid(PackageValidationResult::PCKG_TX, "transaction failed");
            // Exit early to avoid doing pointless work. Update the failed tx result; the rest are unfinished.
            results.emplace(ws.m_ptx->GetWitnessHash(), MempoolAcceptResult::Failure(ws.m_state));
            return PackageMempoolAcceptResult(package_state, std::move(results));
        }

        // Make the coins created by this transaction available for subsequent transactions in the
        // package to spend. If there are no conflicts within the package, no transaction can spend a coin
        // needed by another transaction in the package. We also need to make sure that no package
        // tx replaces (or replaces the ancestor of) the parent of another package tx. As long as we
        // check these two things, we don't need to track the coins spent.
        // If a package tx conflicts with a mempool tx, PackageMempoolChecks() ensures later that any package RBF attempt
        // has *no* in-mempool ancestors, so we don't have to worry about subsequent transactions in
        // same package spending the same in-mempool outpoints. This needs to be revisited for general
        // package RBF.
        m_viewmempool.PackageAddTransaction(ws.m_ptx);
    }

    // At this point we have all in-mempool ancestors, and we know every transaction's vsize.
    // Run the TRUC checks on the package.
    if (m_pool.m_opts.truc_policy == TRUCPolicy::Enforce) {
    std::string reason;
    for (Workspace& ws : workspaces) {
        if (auto err{PackageTRUCChecks(ws.m_ptx, ws.m_vsize, "truc-", reason, args.m_ignore_rejects, txns, ws.m_ancestors)}) {
            package_state.Invalid(PackageValidationResult::PCKG_POLICY, reason, err.value());
            return PackageMempoolAcceptResult(package_state, {});
        }
    }}

    // Transactions must meet two minimum feerates: the mempool minimum fee and min relay fee.
    // For transactions consisting of exactly one child and its parents, it suffices to use the
    // package feerate (total modified fees / total virtual size) to check this requirement.
    // Note that this is an aggregate feerate; this function has not checked that there are transactions
    // too low feerate to pay for themselves, or that the child transactions are higher feerate than
    // their parents. Using aggregate feerate may allow "parents pay for child" behavior and permit
    // a child that is below mempool minimum feerate. To avoid these behaviors, callers of
    // AcceptMultipleTransactions need to restrict txns topology (e.g. to ancestor sets) and check
    // the feerates of individuals and subsets.
    m_subpackage.m_total_vsize = std::accumulate(workspaces.cbegin(), workspaces.cend(), int64_t{0},
        [](int64_t sum, auto& ws) { return sum + ws.m_vsize; });
    m_subpackage.m_total_modified_fees = std::accumulate(workspaces.cbegin(), workspaces.cend(), CAmount{0},
        [](CAmount sum, auto& ws) { return sum + ws.m_modified_fees; });
    const CFeeRate package_feerate(m_subpackage.m_total_modified_fees, m_subpackage.m_total_vsize);
    std::vector<Wtxid> all_package_wtxids;
    all_package_wtxids.reserve(workspaces.size());
    std::transform(workspaces.cbegin(), workspaces.cend(), std::back_inserter(all_package_wtxids),
                   [](const auto& ws) { return ws.m_ptx->GetWitnessHash(); });
    TxValidationState placeholder_state;
    if (args.m_package_feerates &&
        (!args.m_ignore_rejects.count("package-fee-too-low")) &&
        !CheckFeeRate(m_subpackage.m_total_vsize, m_subpackage.m_total_modified_fees, placeholder_state, empty_ignore_rejects)) {
        package_state.Invalid(PackageValidationResult::PCKG_TX, "transaction failed");
        return PackageMempoolAcceptResult(package_state, {{workspaces.back().m_ptx->GetWitnessHash(),
            MempoolAcceptResult::FeeFailure(placeholder_state, CFeeRate(m_subpackage.m_total_modified_fees, m_subpackage.m_total_vsize), all_package_wtxids)}});
    }

    // Apply package mempool ancestor/descendant limits. Skip if there is only one transaction,
    // because it's unnecessary.
    if (txns.size() > 1 && !PackageMempoolChecks(args, txns, workspaces, m_subpackage.m_total_vsize, package_state)) {
        return PackageMempoolAcceptResult(package_state, std::move(results));
    }

    for (Workspace& ws : workspaces) {
        ws.m_package_feerate = package_feerate;
        if (!PolicyScriptChecks(args, ws)) {
            // Exit early to avoid doing pointless work. Update the failed tx result; the rest are unfinished.
            package_state.Invalid(PackageValidationResult::PCKG_TX, "transaction failed");
            results.emplace(ws.m_ptx->GetWitnessHash(), MempoolAcceptResult::Failure(ws.m_state));
            return PackageMempoolAcceptResult(package_state, std::move(results));
        }
        if (args.m_test_accept) {
            const auto effective_feerate = args.m_package_feerates ? ws.m_package_feerate :
                CFeeRate{ws.m_modified_fees, static_cast<uint32_t>(ws.m_vsize)};
            const auto effective_feerate_wtxids = args.m_package_feerates ? all_package_wtxids :
                std::vector<Wtxid>{ws.m_ptx->GetWitnessHash()};
            results.emplace(ws.m_ptx->GetWitnessHash(),
                            MempoolAcceptResult::Success(std::move(m_subpackage.m_replaced_transactions),
                                                         ws.m_vsize, ws.m_base_fees, effective_feerate,
                                                         effective_feerate_wtxids));
        }
    }

    if (args.m_test_accept) return PackageMempoolAcceptResult(package_state, std::move(results));

    if (!SubmitPackage(args, workspaces, package_state, results)) {
        // PackageValidationState filled in by SubmitPackage().
        return PackageMempoolAcceptResult(package_state, std::move(results));
    }

    return PackageMempoolAcceptResult(package_state, std::move(results));
}

void MemPoolAccept::CleanupTemporaryCoins()
{
    // There are 3 kinds of coins in m_view:
    // (1) Temporary coins from the transactions in subpackage, constructed by m_viewmempool.
    // (2) Mempool coins from transactions in the mempool, constructed by m_viewmempool.
    // (3) Confirmed coins fetched from our current UTXO set.
    //
    // (1) Temporary coins need to be removed, regardless of whether the transaction was submitted.
    // If the transaction was submitted to the mempool, m_viewmempool will be able to fetch them from
    // there. If it wasn't submitted to mempool, it is incorrect to keep them - future calls may try
    // to spend those coins that don't actually exist.
    // (2) Mempool coins also need to be removed. If the mempool contents have changed as a result
    // of submitting or replacing transactions, coins previously fetched from mempool may now be
    // spent or nonexistent. Those coins need to be deleted from m_view.
    // (3) Confirmed coins don't need to be removed. The chainstate has not changed (we are
    // holding cs_main and no blocks have been processed) so the confirmed tx cannot disappear like
    // a mempool tx can. The coin may now be spent after we submitted a tx to mempool, but
    // we have already checked that the package does not have 2 transactions spending the same coin.
    // Keeping them in m_view is an optimization to not re-fetch confirmed coins if we later look up
    // inputs for this transaction again.
    for (const auto& outpoint : m_viewmempool.GetNonBaseCoins()) {
        // In addition to resetting m_viewmempool, we also need to manually delete these coins from
        // m_view because it caches copies of the coins it fetched from m_viewmempool previously.
        m_view.Uncache(outpoint);
    }
    // This deletes the temporary and mempool coins.
    m_viewmempool.Reset();
}

PackageMempoolAcceptResult MemPoolAccept::AcceptSubPackage(const std::vector<CTransactionRef>& subpackage, ATMPArgs& args)
{
    AssertLockHeld(::cs_main);
    AssertLockHeld(m_pool.cs);
    auto result = [&]() EXCLUSIVE_LOCKS_REQUIRED(::cs_main, m_pool.cs) {
        if (subpackage.size() > 1) {
            return AcceptMultipleTransactions(subpackage, args);
        }
        const auto& tx = subpackage.front();
        ATMPArgs single_args = ATMPArgs::SingleInPackageAccept(args);
        const auto single_res = AcceptSingleTransaction(tx, single_args);
        PackageValidationState package_state_wrapped;
        if (single_res.m_result_type != MempoolAcceptResult::ResultType::VALID) {
            package_state_wrapped.Invalid(PackageValidationResult::PCKG_TX, "transaction failed");
        }
        return PackageMempoolAcceptResult(package_state_wrapped, {{tx->GetWitnessHash(), single_res}});
    }();

    // Clean up m_view and m_viewmempool so that other subpackage evaluations don't have access to
    // coins they shouldn't. Keep some coins in order to minimize re-fetching coins from the UTXO set.
    // Clean up package feerate and rbf calculations
    ClearSubPackageState();

    return result;
}

PackageMempoolAcceptResult MemPoolAccept::AcceptPackage(const Package& package, ATMPArgs& args)
{
    AssertLockHeld(cs_main);
    // Used if returning a PackageMempoolAcceptResult directly from this function.
    PackageValidationState package_state_quit_early;

    // Check that the package is well-formed. If it isn't, we won't try to validate any of the
    // transactions and thus won't return any MempoolAcceptResults, just a package-wide error.

    // Context-free package checks.
    if (!IsWellFormedPackage(package, package_state_quit_early, /*require_sorted=*/true)) {
        return PackageMempoolAcceptResult(package_state_quit_early, {});
    }

    // All transactions in the package must be a parent of the last transaction. This is just an
    // opportunity for us to fail fast on a context-free check without taking the mempool lock.
    if (!IsChildWithParents(package)) {
        package_state_quit_early.Invalid(PackageValidationResult::PCKG_POLICY, "package-not-child-with-parents");
        return PackageMempoolAcceptResult(package_state_quit_early, {});
    }

    // IsChildWithParents() guarantees the package is > 1 transactions.
    assert(package.size() > 1);
    // The package must be 1 child with all of its unconfirmed parents. The package is expected to
    // be sorted, so the last transaction is the child.
    const auto& child = package.back();
    std::unordered_set<uint256, SaltedTxidHasher> unconfirmed_parent_txids;
    std::transform(package.cbegin(), package.cend() - 1,
                   std::inserter(unconfirmed_parent_txids, unconfirmed_parent_txids.end()),
                   [](const auto& tx) { return tx->GetHash(); });

    // All child inputs must refer to a preceding package transaction or a confirmed UTXO. The only
    // way to verify this is to look up the child's inputs in our current coins view (not including
    // mempool), and enforce that all parents not present in the package be available at chain tip.
    // Since this check can bring new coins into the coins cache, keep track of these coins and
    // uncache them if we don't end up submitting this package to the mempool.
    const CCoinsViewCache& coins_tip_cache = m_active_chainstate.CoinsTip();
    for (const auto& input : child->vin) {
        if (!coins_tip_cache.HaveCoinInCache(input.prevout)) {
            args.m_coins_to_uncache.push_back(input.prevout);
        }
    }
    // Using the MemPoolAccept m_view cache allows us to look up these same coins faster later.
    // This should be connecting directly to CoinsTip, not to m_viewmempool, because we specifically
    // require inputs to be confirmed if they aren't in the package.
    m_view.SetBackend(m_active_chainstate.CoinsTip());
    const auto package_or_confirmed = [this, &unconfirmed_parent_txids](const auto& input) {
         return unconfirmed_parent_txids.count(input.prevout.hash) > 0 || m_view.HaveCoin(input.prevout);
    };
    if (!std::all_of(child->vin.cbegin(), child->vin.cend(), package_or_confirmed)) {
        package_state_quit_early.Invalid(PackageValidationResult::PCKG_POLICY, "package-not-child-with-unconfirmed-parents");
        return PackageMempoolAcceptResult(package_state_quit_early, {});
    }
    // Protect against bugs where we pull more inputs from disk that miss being added to
    // coins_to_uncache. The backend will be connected again when needed in PreChecks.
    m_view.SetBackend(m_dummy);

    LOCK(m_pool.cs);
    // Stores results from which we will create the returned PackageMempoolAcceptResult.
    // A result may be changed if a mempool transaction is evicted later due to LimitMempoolSize().
    std::map<uint256, MempoolAcceptResult> results_final;
    // Results from individual validation which will be returned if no other result is available for
    // this transaction. "Nonfinal" because if a transaction fails by itself but succeeds later
    // (i.e. when evaluated with a fee-bumping child), the result in this map may be discarded.
    std::map<uint256, MempoolAcceptResult> individual_results_nonfinal;
    bool quit_early{false};
    std::vector<CTransactionRef> txns_package_eval;
    for (const auto& tx : package) {
        const auto& wtxid = tx->GetWitnessHash();
        const auto& txid = tx->GetHash();
        // There are 3 possibilities: already in mempool, same-txid-diff-wtxid already in mempool,
        // or not in mempool. An already confirmed tx is treated as one not in mempool, because all
        // we know is that the inputs aren't available.
        if (m_pool.exists(GenTxid::Wtxid(wtxid))) {
            // Exact transaction already exists in the mempool.
            // Node operators are free to set their mempool policies however they please, nodes may receive
            // transactions in different orders, and malicious counterparties may try to take advantage of
            // policy differences to pin or delay propagation of transactions. As such, it's possible for
            // some package transaction(s) to already be in the mempool, and we don't want to reject the
            // entire package in that case (as that could be a censorship vector). De-duplicate the
            // transactions that are already in the mempool, and only call AcceptMultipleTransactions() with
            // the new transactions. This ensures we don't double-count transaction counts and sizes when
            // checking ancestor/descendant limits, or double-count transaction fees for fee-related policy.
            const auto& entry{*Assert(m_pool.GetEntry(txid))};
            results_final.emplace(wtxid, MempoolAcceptResult::MempoolTx(entry.GetTxSize(), entry.GetFee()));
        } else if (m_pool.exists(GenTxid::Txid(txid))) {
            // Transaction with the same non-witness data but different witness (same txid,
            // different wtxid) already exists in the mempool.
            //
            // We don't allow replacement transactions right now, so just swap the package
            // transaction for the mempool one. Note that we are ignoring the validity of the
            // package transaction passed in.
            // TODO: allow witness replacement in packages.
            const auto& entry{*Assert(m_pool.GetEntry(txid))};
            // Provide the wtxid of the mempool tx so that the caller can look it up in the mempool.
            results_final.emplace(wtxid, MempoolAcceptResult::MempoolTxDifferentWitness(entry.GetTx().GetWitnessHash()));
        } else {
            // Transaction does not already exist in the mempool.
            // Try submitting the transaction on its own.
            const auto single_package_res = AcceptSubPackage({tx}, args);
            const auto& single_res = single_package_res.m_tx_results.at(wtxid);
            if (single_res.m_result_type == MempoolAcceptResult::ResultType::VALID) {
                // The transaction succeeded on its own and is now in the mempool. Don't include it
                // in package validation, because its fees should only be "used" once.
                assert(m_pool.exists(GenTxid::Wtxid(wtxid)));
                results_final.emplace(wtxid, single_res);
            } else if (single_res.m_state.GetResult() != TxValidationResult::TX_RECONSIDERABLE &&
                       single_res.m_state.GetResult() != TxValidationResult::TX_MISSING_INPUTS) {
                // Package validation policy only differs from individual policy in its evaluation
                // of feerate. For example, if a transaction fails here due to violation of a
                // consensus rule, the result will not change when it is submitted as part of a
                // package. To minimize the amount of repeated work, unless the transaction fails
                // due to feerate or missing inputs (its parent is a previous transaction in the
                // package that failed due to feerate), don't run package validation. Note that this
                // decision might not make sense if different types of packages are allowed in the
                // future.  Continue individually validating the rest of the transactions, because
                // some of them may still be valid.
                quit_early = true;
                package_state_quit_early.Invalid(PackageValidationResult::PCKG_TX, "transaction failed");
                individual_results_nonfinal.emplace(wtxid, single_res);
            } else {
                individual_results_nonfinal.emplace(wtxid, single_res);
                txns_package_eval.push_back(tx);
            }
        }
    }

    auto multi_submission_result = quit_early || txns_package_eval.empty() ? PackageMempoolAcceptResult(package_state_quit_early, {}) :
        AcceptSubPackage(txns_package_eval, args);
    PackageValidationState& package_state_final = multi_submission_result.m_state;

    // Make sure we haven't exceeded max mempool size.
    // Package transactions that were submitted to mempool or already in mempool may be evicted.
    LimitMempoolSize(m_pool, m_active_chainstate.CoinsTip());

    for (const auto& tx : package) {
        const auto& wtxid = tx->GetWitnessHash();
        if (multi_submission_result.m_tx_results.count(wtxid) > 0) {
            // We shouldn't have re-submitted if the tx result was already in results_final.
            Assume(results_final.count(wtxid) == 0);
            // If it was submitted, check to see if the tx is still in the mempool. It could have
            // been evicted due to LimitMempoolSize() above.
            const auto& txresult = multi_submission_result.m_tx_results.at(wtxid);
            if (txresult.m_result_type == MempoolAcceptResult::ResultType::VALID && !m_pool.exists(GenTxid::Wtxid(wtxid))) {
                package_state_final.Invalid(PackageValidationResult::PCKG_TX, "transaction failed");
                TxValidationState mempool_full_state;
                mempool_full_state.Invalid(TxValidationResult::TX_MEMPOOL_POLICY, "mempool full");
                results_final.emplace(wtxid, MempoolAcceptResult::Failure(mempool_full_state));
            } else {
                results_final.emplace(wtxid, txresult);
            }
        } else if (const auto it{results_final.find(wtxid)}; it != results_final.end()) {
            // Already-in-mempool transaction. Check to see if it's still there, as it could have
            // been evicted when LimitMempoolSize() was called.
            Assume(it->second.m_result_type != MempoolAcceptResult::ResultType::INVALID);
            Assume(individual_results_nonfinal.count(wtxid) == 0);
            // Query by txid to include the same-txid-different-witness ones.
            if (!m_pool.exists(GenTxid::Txid(tx->GetHash()))) {
                package_state_final.Invalid(PackageValidationResult::PCKG_TX, "transaction failed");
                TxValidationState mempool_full_state;
                mempool_full_state.Invalid(TxValidationResult::TX_MEMPOOL_POLICY, "mempool full");
                // Replace the previous result.
                results_final.erase(wtxid);
                results_final.emplace(wtxid, MempoolAcceptResult::Failure(mempool_full_state));
            }
        } else if (const auto it{individual_results_nonfinal.find(wtxid)}; it != individual_results_nonfinal.end()) {
            Assume(it->second.m_result_type == MempoolAcceptResult::ResultType::INVALID);
            // Interesting result from previous processing.
            results_final.emplace(wtxid, it->second);
        }
    }
    Assume(results_final.size() == package.size());
    return PackageMempoolAcceptResult(package_state_final, std::move(results_final));
}

} // anon namespace

MempoolAcceptResult AcceptToMemoryPool(Chainstate& active_chainstate, const CTransactionRef& tx,
                                       int64_t accept_time, const ignore_rejects_type& ignore_rejects, bool test_accept)
{
    AssertLockHeld(::cs_main);
    const CChainParams& chainparams{active_chainstate.m_chainman.GetParams()};
    assert(active_chainstate.GetMempool() != nullptr);
    CTxMemPool& pool{*active_chainstate.GetMempool()};

    std::vector<COutPoint> coins_to_uncache;
    auto args = MemPoolAccept::ATMPArgs::SingleAccept(chainparams, accept_time, ignore_rejects, coins_to_uncache, test_accept);
    MempoolAcceptResult result = MemPoolAccept(pool, active_chainstate).AcceptSingleTransaction(tx, args);
    if (result.m_result_type != MempoolAcceptResult::ResultType::VALID) {
        // Remove coins that were not present in the coins cache before calling
        // AcceptSingleTransaction(); this is to prevent memory DoS in case we receive a large
        // number of invalid transactions that attempt to overrun the in-memory coins cache
        // (`CCoinsViewCache::cacheCoins`).

        for (const COutPoint& hashTx : coins_to_uncache)
            active_chainstate.CoinsTip().Uncache(hashTx);
        TRACE2(mempool, rejected,
                tx->GetHash().data(),
                result.m_state.GetRejectReason().c_str()
        );
    }
    // After we've (potentially) uncached entries, ensure our coins cache is still within its size limits
    BlockValidationState state_dummy;
    active_chainstate.FlushStateToDisk(state_dummy, FlushStateMode::PERIODIC);
    return result;
}

PackageMempoolAcceptResult ProcessNewPackage(Chainstate& active_chainstate, CTxMemPool& pool,
                                                   const Package& package, bool test_accept, const std::optional<CFeeRate>& client_maxfeerate, const ignore_rejects_type& ignore_rejects)
{
    AssertLockHeld(cs_main);
    assert(!package.empty());
    assert(std::all_of(package.cbegin(), package.cend(), [](const auto& tx){return tx != nullptr;}));

    std::vector<COutPoint> coins_to_uncache;
    const CChainParams& chainparams = active_chainstate.m_chainman.GetParams();
    auto result = [&]() EXCLUSIVE_LOCKS_REQUIRED(cs_main) {
        AssertLockHeld(cs_main);
        if (test_accept) {
            auto args = MemPoolAccept::ATMPArgs::PackageTestAccept(chainparams, GetTime(), ignore_rejects, coins_to_uncache);
            return MemPoolAccept(pool, active_chainstate).AcceptMultipleTransactions(package, args);
        } else {
            auto args = MemPoolAccept::ATMPArgs::PackageChildWithParents(chainparams, GetTime(), coins_to_uncache, client_maxfeerate, ignore_rejects);
            return MemPoolAccept(pool, active_chainstate).AcceptPackage(package, args);
        }
    }();

    // Uncache coins pertaining to transactions that were not submitted to the mempool.
    if (test_accept || result.m_state.IsInvalid()) {
        for (const COutPoint& hashTx : coins_to_uncache) {
            active_chainstate.CoinsTip().Uncache(hashTx);
        }
    }
    // Ensure the coins cache is still within limits.
    BlockValidationState state_dummy;
    active_chainstate.FlushStateToDisk(state_dummy, FlushStateMode::PERIODIC);
    return result;
}

CAmount GetBlockSubsidy(int nHeight, const Consensus::Params& consensusParams)
{
    int halvings = nHeight / consensusParams.nSubsidyHalvingInterval;
    // Force block reward to zero when right shift is undefined.
    if (halvings >= 64)
        return 0;

    CAmount nSubsidy = 50 * COIN;
    // Subsidy is cut in half every 210,000 blocks which will occur approximately every 4 years.
    nSubsidy >>= halvings;
    return nSubsidy;
}

CoinsViews::CoinsViews(DBParams db_params, CoinsViewOptions options)
    : m_dbview{std::move(db_params), std::move(options)},
      m_catcherview(&m_dbview) {}

void CoinsViews::InitCache()
{
    AssertLockHeld(::cs_main);
    m_cacheview = std::make_unique<CCoinsViewCache>(&m_catcherview);
}

Chainstate::Chainstate(
    CTxMemPool* mempool,
    BlockManager& blockman,
    ChainstateManager& chainman,
    std::optional<uint256> from_snapshot_blockhash)
    : m_mempool(mempool),
      m_blockman(blockman),
      m_chainman(chainman),
      m_from_snapshot_blockhash(from_snapshot_blockhash) {}

const CBlockIndex* Chainstate::SnapshotBase()
{
    if (!m_from_snapshot_blockhash) return nullptr;
    if (!m_cached_snapshot_base) m_cached_snapshot_base = Assert(m_chainman.m_blockman.LookupBlockIndex(*m_from_snapshot_blockhash));
    return m_cached_snapshot_base;
}

void Chainstate::InitCoinsDB(
    size_t cache_size_bytes,
    bool in_memory,
    bool should_wipe,
    fs::path leveldb_name)
{
    if (m_from_snapshot_blockhash) {
        leveldb_name += node::SNAPSHOT_CHAINSTATE_SUFFIX;
    }

    m_coins_views = std::make_unique<CoinsViews>(
        DBParams{
            .path = m_chainman.m_options.datadir / leveldb_name,
            .cache_bytes = cache_size_bytes,
            .memory_only = in_memory,
            .wipe_data = should_wipe,
            .obfuscate = true,
            .options = m_chainman.m_options.coins_db},
        m_chainman.m_options.coins_view);

    m_coinsdb_cache_size_bytes = cache_size_bytes;
}

void Chainstate::InitCoinsCache(size_t cache_size_bytes)
{
    AssertLockHeld(::cs_main);
    assert(m_coins_views != nullptr);
    m_coinstip_cache_size_bytes = cache_size_bytes;
    m_coins_views->InitCache();
}

// Note that though this is marked const, we may end up modifying `m_cached_finished_ibd`, which
// is a performance-related implementation detail. This function must be marked
// `const` so that `CValidationInterface` clients (which are given a `const Chainstate*`)
// can call it.
//
bool ChainstateManager::IsInitialBlockDownload() const
{
    // Optimization: pre-test latch before taking the lock.
    if (m_cached_finished_ibd.load(std::memory_order_relaxed))
        return false;

    LOCK(cs_main);
    if (m_cached_finished_ibd.load(std::memory_order_relaxed))
        return false;
    if (m_blockman.LoadingBlocks()) {
        return true;
    }
    CChain& chain{ActiveChain()};
    if (chain.Tip() == nullptr) {
        return true;
    }
    if (chain.Tip()->nChainWork < MinimumChainWork()) {
        return true;
    }
    if (chain.Tip()->Time() < Now<NodeSeconds>() - m_options.max_tip_age) {
        return true;
    }
    LogPrintf("Leaving InitialBlockDownload (latching to false)\n");
    m_cached_finished_ibd.store(true, std::memory_order_relaxed);
    return false;
}

void Chainstate::CheckForkWarningConditions()
{
    AssertLockHeld(cs_main);

    // Before we get past initial download, we cannot reliably alert about forks
    // (we assume we don't get stuck on a fork before finishing our initial sync)
    // Also not applicable to the background chainstate
    if (m_chainman.IsInitialBlockDownload() || this->GetRole() == ChainstateRole::BACKGROUND) {
        return;
    }

    if (m_chainman.m_best_invalid && m_chainman.m_best_invalid->nChainWork > m_chain.Tip()->nChainWork + (GetBlockProof(*m_chain.Tip()) * 6)) {
        LogPrintf("%s: Warning: Found invalid chain at least ~6 blocks longer than our best chain.\nChain state database corruption likely.\n", __func__);
        m_chainman.GetNotifications().warningSet(
            kernel::Warning::LARGE_WORK_INVALID_CHAIN,
            _("Warning: We do not appear to fully agree with our peers! You may need to upgrade, or other nodes may need to upgrade."));
    } else {
        m_chainman.GetNotifications().warningUnset(kernel::Warning::LARGE_WORK_INVALID_CHAIN);
    }
}

// Called both upon regular invalid block discovery *and* InvalidateBlock
void Chainstate::InvalidChainFound(CBlockIndex* pindexNew)
{
    AssertLockHeld(cs_main);
    if (!m_chainman.m_best_invalid || pindexNew->nChainWork > m_chainman.m_best_invalid->nChainWork) {
        m_chainman.m_best_invalid = pindexNew;
    }
    if (m_chainman.m_best_header != nullptr && m_chainman.m_best_header->GetAncestor(pindexNew->nHeight) == pindexNew) {
        m_chainman.m_best_header = m_chain.Tip();
    }

    LogPrintf("%s: invalid block=%s  height=%d  log2_work=%f  date=%s\n", __func__,
      pindexNew->GetBlockHash().ToString(), pindexNew->nHeight,
      log(pindexNew->nChainWork.getdouble())/log(2.0), FormatISO8601DateTime(pindexNew->GetBlockTime()));
    CBlockIndex *tip = m_chain.Tip();
    assert (tip);
    LogPrintf("%s:  current best=%s  height=%d  log2_work=%f  date=%s\n", __func__,
      tip->GetBlockHash().ToString(), m_chain.Height(), log(tip->nChainWork.getdouble())/log(2.0),
      FormatISO8601DateTime(tip->GetBlockTime()));
    CheckForkWarningConditions();
}

// Same as InvalidChainFound, above, except not called directly from InvalidateBlock,
// which does its own setBlockIndexCandidates management.
void Chainstate::InvalidBlockFound(CBlockIndex* pindex, const BlockValidationState& state)
{
    AssertLockHeld(cs_main);
    if (state.GetResult() != BlockValidationResult::BLOCK_MUTATED) {
        pindex->nStatus |= BLOCK_FAILED_VALID;
        m_chainman.m_failed_blocks.insert(pindex);
        m_blockman.m_dirty_blockindex.insert(pindex);
        setBlockIndexCandidates.erase(pindex);
        InvalidChainFound(pindex);
    }
}

void UpdateCoins(const CTransaction& tx, CCoinsViewCache& inputs, CTxUndo &txundo, int nHeight)
{
    // mark inputs spent
    if (!tx.IsCoinBase()) {
        txundo.vprevout.reserve(tx.vin.size());
        for (const CTxIn &txin : tx.vin) {
            txundo.vprevout.emplace_back();
            bool is_spent = inputs.SpendCoin(txin.prevout, &txundo.vprevout.back());
            assert(is_spent);
        }
    }
    // add outputs
    AddCoins(inputs, tx, nHeight);
}

bool CScriptCheck::operator()() {
    const CScript &scriptSig = ptxTo->vin[nIn].scriptSig;
    const CScriptWitness *witness = &ptxTo->vin[nIn].scriptWitness;
    return VerifyScript(scriptSig, m_tx_out.scriptPubKey, witness, nFlags, CachingTransactionSignatureChecker(ptxTo, nIn, m_tx_out.nValue, cacheStore, *m_signature_cache, *txdata), &error);
}

ValidationCache::ValidationCache(const size_t script_execution_cache_bytes, const size_t signature_cache_bytes)
    : m_signature_cache{signature_cache_bytes}
{
    // Setup the salted hasher
    uint256 nonce = GetRandHash();
    // We want the nonce to be 64 bytes long to force the hasher to process
    // this chunk, which makes later hash computations more efficient. We
    // just write our 32-byte entropy twice to fill the 64 bytes.
    m_script_execution_cache_hasher.Write(nonce.begin(), 32);
    m_script_execution_cache_hasher.Write(nonce.begin(), 32);

    const auto [num_elems, approx_size_bytes] = m_script_execution_cache.setup_bytes(script_execution_cache_bytes);
    LogPrintf("Using %zu MiB out of %zu MiB requested for script execution cache, able to store %zu elements\n",
              approx_size_bytes >> 20, script_execution_cache_bytes >> 20, num_elems);
}

/**
 * Check whether all of this transaction's input scripts succeed.
 *
 * This involves ECDSA signature checks so can be computationally intensive. This function should
 * only be called after the cheap sanity checks in CheckTxInputs passed.
 *
 * If pvChecks is not nullptr, script checks are pushed onto it instead of being performed inline. Any
 * script checks which are not necessary (eg due to script execution cache hits) are, obviously,
 * not pushed onto pvChecks/run.
 *
 * Setting cacheSigStore/cacheFullScriptStore to false will remove elements from the corresponding cache
 * which are matched. This is useful for checking blocks where we will likely never need the cache
 * entry again.
 *
 * Note that we may set state.reason to NOT_STANDARD for extra soft-fork flags in flags, block-checking
 * callers should probably reset it to CONSENSUS in such cases.
 *
 * Non-static (and redeclared) in src/test/txvalidationcache_tests.cpp
 */
bool CheckInputScripts(const CTransaction& tx, TxValidationState& state,
                       const CCoinsViewCache& inputs, unsigned int flags, bool cacheSigStore,
                       bool cacheFullScriptStore, PrecomputedTransactionData& txdata,
                       ValidationCache& validation_cache,
                       std::vector<CScriptCheck>* pvChecks)
{
    if (tx.IsCoinBase()) return true;

    if (pvChecks) {
        pvChecks->reserve(tx.vin.size());
    }

    // First check if script executions have been cached with the same
    // flags. Note that this assumes that the inputs provided are
    // correct (ie that the transaction hash which is in tx's prevouts
    // properly commits to the scriptPubKey in the inputs view of that
    // transaction).
    uint256 hashCacheEntry;
    CSHA256 hasher = validation_cache.ScriptExecutionCacheHasher();
    hasher.Write(UCharCast(tx.GetWitnessHash().begin()), 32).Write((unsigned char*)&flags, sizeof(flags)).Finalize(hashCacheEntry.begin());
    AssertLockHeld(cs_main); //TODO: Remove this requirement by making CuckooCache not require external locks
    if (validation_cache.m_script_execution_cache.contains(hashCacheEntry, !cacheFullScriptStore)) {
        return true;
    }

    if (!txdata.m_spent_outputs_ready) {
        std::vector<CTxOut> spent_outputs;
        spent_outputs.reserve(tx.vin.size());

        for (const auto& txin : tx.vin) {
            const COutPoint& prevout = txin.prevout;
            const Coin& coin = inputs.AccessCoin(prevout);
            assert(!coin.IsSpent());
            spent_outputs.emplace_back(coin.out);
        }
        txdata.Init(tx, std::move(spent_outputs));
    }
    assert(txdata.m_spent_outputs.size() == tx.vin.size());

    for (unsigned int i = 0; i < tx.vin.size(); i++) {

        // We very carefully only pass in things to CScriptCheck which
        // are clearly committed to by tx' witness hash. This provides
        // a sanity check that our caching is not introducing consensus
        // failures through additional data in, eg, the coins being
        // spent being checked as a part of CScriptCheck.

        // Verify signature
        CScriptCheck check(txdata.m_spent_outputs[i], tx, validation_cache.m_signature_cache, i, flags, cacheSigStore, &txdata);
        if (pvChecks) {
            pvChecks->emplace_back(std::move(check));
        } else if (!check()) {
            ScriptError error{check.GetScriptError()};

            if (flags & STANDARD_NOT_MANDATORY_VERIFY_FLAGS) {
                // Check whether the failure was caused by a
                // non-mandatory script verification check, such as
                // non-standard DER encodings or non-null dummy
                // arguments; if so, ensure we return NOT_STANDARD
                // instead of CONSENSUS to avoid downstream users
                // splitting the network between upgraded and
                // non-upgraded nodes by banning CONSENSUS-failing
                // data providers.
                CScriptCheck check2(txdata.m_spent_outputs[i], tx, validation_cache.m_signature_cache, i,
                        flags & ~STANDARD_NOT_MANDATORY_VERIFY_FLAGS, cacheSigStore, &txdata);
                if (check2())
                    return state.Invalid(TxValidationResult::TX_NOT_STANDARD, strprintf("non-mandatory-script-verify-flag (%s)", ScriptErrorString(check.GetScriptError())));

                // If the second check failed, it failed due to a mandatory script verification
                // flag, but the first check might have failed on a non-mandatory script
                // verification flag.
                //
                // Avoid reporting a mandatory script check failure with a non-mandatory error
                // string by reporting the error from the second check.
                error = check2.GetScriptError();
            }
            // MANDATORY flag failures correspond to
            // TxValidationResult::TX_CONSENSUS. Because CONSENSUS
            // failures are the most serious case of validation
            // failures, we may need to consider using
            // RECENT_CONSENSUS_CHANGE for any script failure that
            // could be due to non-upgraded nodes which we may want to
            // support, to avoid splitting the network (but this
            // depends on the details of how net_processing handles
            // such errors).
            return state.Invalid(TxValidationResult::TX_CONSENSUS, strprintf("mandatory-script-verify-flag-failed (%s)", ScriptErrorString(error)));
        }
    }

    if (cacheFullScriptStore && !pvChecks) {
        // We executed all of the provided scripts, and were told to
        // cache the result. Do so now.
        validation_cache.m_script_execution_cache.insert(hashCacheEntry);
    }

    return true;
}

bool FatalError(Notifications& notifications, BlockValidationState& state, const bilingual_str& message)
{
    notifications.fatalError(message);
    return state.Error(message.original);
}

/**
 * Restore the UTXO in a Coin at a given COutPoint
 * @param undo The Coin to be restored.
 * @param view The coins view to which to apply the changes.
 * @param out The out point that corresponds to the tx input.
 * @return A DisconnectResult as an int
 */
int ApplyTxInUndo(Coin&& undo, CCoinsViewCache& view, const COutPoint& out)
{
    bool fClean = true;

    if (view.HaveCoin(out)) fClean = false; // overwriting transaction output

    if (undo.nHeight == 0) {
        // Missing undo metadata (height and coinbase). Older versions included this
        // information only in undo records for the last spend of a transactions'
        // outputs. This implies that it must be present for some other output of the same tx.
        const Coin& alternate = AccessByTxid(view, out.hash);
        if (!alternate.IsSpent()) {
            undo.nHeight = alternate.nHeight;
            undo.fCoinBase = alternate.fCoinBase;
        } else {
            return DISCONNECT_FAILED; // adding output for transaction without known metadata
        }
    }
    // If the coin already exists as an unspent coin in the cache, then the
    // possible_overwrite parameter to AddCoin must be set to true. We have
    // already checked whether an unspent coin exists above using HaveCoin, so
    // we don't need to guess. When fClean is false, an unspent coin already
    // existed and it is an overwrite.
    view.AddCoin(out, std::move(undo), !fClean);

    return fClean ? DISCONNECT_OK : DISCONNECT_UNCLEAN;
}

/** Undo the effects of this block (with given index) on the UTXO set represented by coins.
 *  When FAILED is returned, view is left in an indeterminate state. */
DisconnectResult Chainstate::DisconnectBlock(const CBlock& block, const CBlockIndex* pindex, CCoinsViewCache& view)
{
    AssertLockHeld(::cs_main);
    bool fClean = true;

    CBlockUndo blockUndo;
    if (!m_blockman.UndoReadFromDisk(blockUndo, *pindex)) {
        LogError("DisconnectBlock(): failure reading undo data\n");
        return DISCONNECT_FAILED;
    }

    if (blockUndo.vtxundo.size() + 1 != block.vtx.size()) {
        LogError("DisconnectBlock(): block and undo data inconsistent\n");
        return DISCONNECT_FAILED;
    }

    // Ignore blocks that contain transactions which are 'overwritten' by later transactions,
    // unless those are already completely spent.
    // See https://github.com/bitcoin/bitcoin/issues/22596 for additional information.
    // Note: the blocks specified here are different than the ones used in ConnectBlock because DisconnectBlock
    // unwinds the blocks in reverse. As a result, the inconsistency is not discovered until the earlier
    // blocks with the duplicate coinbase transactions are disconnected.
    bool fEnforceBIP30 = !((pindex->nHeight==91722 && pindex->GetBlockHash() == uint256{"00000000000271a2dc26e7667f8419f2e15416dc6955e5a6c6cdf3f2574dd08e"}) ||
                           (pindex->nHeight==91812 && pindex->GetBlockHash() == uint256{"00000000000af0aed4792b1acee3d966af36cf5def14935db8de83d6f9306f2f"}));

    // undo transactions in reverse order
    for (int i = block.vtx.size() - 1; i >= 0; i--) {
        const CTransaction &tx = *(block.vtx[i]);
        Txid hash = tx.GetHash();
        bool is_coinbase = tx.IsCoinBase();
        bool is_bip30_exception = (is_coinbase && !fEnforceBIP30);

        // Check that all outputs are available and match the outputs in the block itself
        // exactly.
        for (size_t o = 0; o < tx.vout.size(); o++) {
            if (!tx.vout[o].scriptPubKey.IsUnspendable()) {
                COutPoint out(hash, o);
                Coin coin;
                bool is_spent = view.SpendCoin(out, &coin);
                if (!is_spent || tx.vout[o] != coin.out || pindex->nHeight != coin.nHeight || is_coinbase != coin.fCoinBase) {
                    if (!is_bip30_exception) {
                        fClean = false; // transaction output mismatch
                    }
                }
            }
        }

        // restore inputs
        if (i > 0) { // not coinbases
            CTxUndo &txundo = blockUndo.vtxundo[i-1];
            if (txundo.vprevout.size() != tx.vin.size()) {
                LogError("DisconnectBlock(): transaction and undo data inconsistent\n");
                return DISCONNECT_FAILED;
            }
            for (unsigned int j = tx.vin.size(); j > 0;) {
                --j;
                const COutPoint& out = tx.vin[j].prevout;
                int res = ApplyTxInUndo(std::move(txundo.vprevout[j]), view, out);
                if (res == DISCONNECT_FAILED) return DISCONNECT_FAILED;
                fClean = fClean && res != DISCONNECT_UNCLEAN;
            }
            // At this point, all of txundo.vprevout should have been moved out.
        }
    }

    // move best block pointer to prevout block
    view.SetBestBlock(pindex->pprev->GetBlockHash());

    return fClean ? DISCONNECT_OK : DISCONNECT_UNCLEAN;
}

/**
 * Threshold condition checker that triggers when unknown versionbits are seen on the network.
 */
class WarningBitsConditionChecker : public AbstractThresholdConditionChecker
{
private:
    const ChainstateManager& m_chainman;
    int m_bit;

public:
    explicit WarningBitsConditionChecker(const ChainstateManager& chainman, int bit) : m_chainman{chainman}, m_bit(bit) {}

    int64_t BeginTime(const Consensus::Params& params) const override { return 0; }
    int64_t EndTime(const Consensus::Params& params) const override { return std::numeric_limits<int64_t>::max(); }
    int Period(const Consensus::Params& params) const override { return params.nMinerConfirmationWindow; }
    int Threshold(const Consensus::Params& params) const override { return params.nRuleChangeActivationThreshold; }

    bool Condition(const CBlockIndex* pindex, const Consensus::Params& params) const override
    {
        return pindex->nHeight >= params.MinBIP9WarningHeight &&
               ((pindex->nVersion & VERSIONBITS_TOP_MASK) == VERSIONBITS_TOP_BITS) &&
               ((pindex->nVersion >> m_bit) & 1) != 0 &&
               ((m_chainman.m_versionbitscache.ComputeBlockVersion(pindex->pprev, params) >> m_bit) & 1) == 0;
    }
};

static unsigned int GetBlockScriptFlags(const CBlockIndex& block_index, const ChainstateManager& chainman)
{
    const Consensus::Params& consensusparams = chainman.GetConsensus();

    // BIP16 didn't become active until Apr 1 2012 (on mainnet, and
    // retroactively applied to testnet)
    // However, only one historical block violated the P2SH rules (on both
    // mainnet and testnet).
    // Similarly, only one historical block violated the TAPROOT rules on
    // mainnet.
    // For simplicity, always leave P2SH+WITNESS+TAPROOT on except for the two
    // violating blocks.
    uint32_t flags{SCRIPT_VERIFY_P2SH | SCRIPT_VERIFY_WITNESS | SCRIPT_VERIFY_TAPROOT};
    const auto it{consensusparams.script_flag_exceptions.find(*Assert(block_index.phashBlock))};
    if (it != consensusparams.script_flag_exceptions.end()) {
        flags = it->second;
    }

    // Enforce the DERSIG (BIP66) rule
    if (DeploymentActiveAt(block_index, chainman, Consensus::DEPLOYMENT_DERSIG)) {
        flags |= SCRIPT_VERIFY_DERSIG;
    }

    // Enforce CHECKLOCKTIMEVERIFY (BIP65)
    if (DeploymentActiveAt(block_index, chainman, Consensus::DEPLOYMENT_CLTV)) {
        flags |= SCRIPT_VERIFY_CHECKLOCKTIMEVERIFY;
    }

    // Enforce CHECKSEQUENCEVERIFY (BIP112)
    if (DeploymentActiveAt(block_index, chainman, Consensus::DEPLOYMENT_CSV)) {
        flags |= SCRIPT_VERIFY_CHECKSEQUENCEVERIFY;
    }

    // Enforce BIP147 NULLDUMMY (activated simultaneously with segwit)
    if (DeploymentActiveAt(block_index, chainman, Consensus::DEPLOYMENT_SEGWIT)) {
        flags |= SCRIPT_VERIFY_NULLDUMMY;
    }

    return flags;
}


/** Apply the effects of this block (with given index) on the UTXO set represented by coins.
 *  Validity checks that depend on the UTXO set are also done; ConnectBlock()
 *  can fail if those validity checks fail (among other reasons). */
bool Chainstate::ConnectBlock(const CBlock& block, BlockValidationState& state, CBlockIndex* pindex,
                               CCoinsViewCache& view, bool fJustCheck)
{
    AssertLockHeld(cs_main);
    assert(pindex);

    uint256 block_hash{block.GetHash()};
    assert(*pindex->phashBlock == block_hash);
    const bool parallel_script_checks{m_chainman.m_script_check_queue_enabled && m_chainman.GetCheckQueue().HasThreads()};

    const auto time_start{SteadyClock::now()};
    const CChainParams& params{m_chainman.GetParams()};

    // Check it again in case a previous version let a bad block in
    // NOTE: We don't currently (re-)invoke ContextualCheckBlock() or
    // ContextualCheckBlockHeader() here. This means that if we add a new
    // consensus rule that is enforced in one of those two functions, then we
    // may have let in a block that violates the rule prior to updating the
    // software, and we would NOT be enforcing the rule here. Fully solving
    // upgrade from one software version to the next after a consensus rule
    // change is potentially tricky and issue-specific (see NeedsRedownload()
    // for one approach that was used for BIP 141 deployment).
    // Also, currently the rule against blocks more than 2 hours in the future
    // is enforced in ContextualCheckBlockHeader(); we wouldn't want to
    // re-enforce that rule here (at least until we make it impossible for
    // the clock to go backward).
    if (!CheckBlock(block, state, params.GetConsensus(), !fJustCheck, !fJustCheck)) {
        if (state.GetResult() == BlockValidationResult::BLOCK_MUTATED) {
            // We don't write down blocks to disk if they may have been
            // corrupted, so this should be impossible unless we're having hardware
            // problems.
            return FatalError(m_chainman.GetNotifications(), state, _("Corrupt block found indicating potential hardware failure."));
        }
        LogError("%s: Consensus::CheckBlock: %s\n", __func__, state.ToString());
        return false;
    }

    // verify that the view's current state corresponds to the previous block
    uint256 hashPrevBlock = pindex->pprev == nullptr ? uint256() : pindex->pprev->GetBlockHash();
    assert(hashPrevBlock == view.GetBestBlock());

    m_chainman.num_blocks_total++;

    // Special case for the genesis block, skipping connection of its transactions
    // (its coinbase is unspendable)
    if (block_hash == params.GetConsensus().hashGenesisBlock) {
        if (!fJustCheck)
            view.SetBestBlock(pindex->GetBlockHash());
        return true;
    }

    bool fScriptChecks = true;
    if (!m_chainman.AssumedValidBlock().IsNull()) {
        // We've been configured with the hash of a block which has been externally verified to have a valid history.
        // A suitable default value is included with the software and updated from time to time.  Because validity
        //  relative to a piece of software is an objective fact these defaults can be easily reviewed.
        // This setting doesn't force the selection of any particular chain but makes validating some faster by
        //  effectively caching the result of part of the verification.
        BlockMap::const_iterator it{m_blockman.m_block_index.find(m_chainman.AssumedValidBlock())};
        if (it != m_blockman.m_block_index.end()) {
            if (it->second.GetAncestor(pindex->nHeight) == pindex &&
                m_chainman.m_best_header->GetAncestor(pindex->nHeight) == pindex &&
                m_chainman.m_best_header->nChainWork >= m_chainman.MinimumChainWork()) {
                // This block is a member of the assumed verified chain and an ancestor of the best header.
                // Script verification is skipped when connecting blocks under the
                // assumevalid block. Assuming the assumevalid block is valid this
                // is safe because block merkle hashes are still computed and checked,
                // Of course, if an assumed valid block is invalid due to false scriptSigs
                // this optimization would allow an invalid chain to be accepted.
                // The equivalent time check discourages hash power from extorting the network via DOS attack
                //  into accepting an invalid block through telling users they must manually set assumevalid.
                //  Requiring a software change or burying the invalid block, regardless of the setting, makes
                //  it hard to hide the implication of the demand.  This also avoids having release candidates
                //  that are hardly doing any signature verification at all in testing without having to
                //  artificially set the default assumed verified block further back.
                // The test against the minimum chain work prevents the skipping when denied access to any chain at
                //  least as good as the expected chain.
                fScriptChecks = (GetBlockProofEquivalentTime(*m_chainman.m_best_header, *pindex, *m_chainman.m_best_header, params.GetConsensus()) <= 60 * 60 * 24 * 7 * 2);
            }
        }
    }

    const auto time_1{SteadyClock::now()};
    m_chainman.time_check += time_1 - time_start;
    LogPrint(BCLog::BENCH, "    - Sanity checks: %.2fms [%.2fs (%.2fms/blk)]\n",
             Ticks<MillisecondsDouble>(time_1 - time_start),
             Ticks<SecondsDouble>(m_chainman.time_check),
             Ticks<MillisecondsDouble>(m_chainman.time_check) / m_chainman.num_blocks_total);

    // Do not allow blocks that contain transactions which 'overwrite' older transactions,
    // unless those are already completely spent.
    // If such overwrites are allowed, coinbases and transactions depending upon those
    // can be duplicated to remove the ability to spend the first instance -- even after
    // being sent to another address.
    // See BIP30, CVE-2012-1909, and http://r6.ca/blog/20120206T005236Z.html for more information.
    // This rule was originally applied to all blocks with a timestamp after March 15, 2012, 0:00 UTC.
    // Now that the whole chain is irreversibly beyond that time it is applied to all blocks except the
    // two in the chain that violate it. This prevents exploiting the issue against nodes during their
    // initial block download.
    bool fEnforceBIP30 = !IsBIP30Repeat(*pindex);

    // Once BIP34 activated it was not possible to create new duplicate coinbases and thus other than starting
    // with the 2 existing duplicate coinbase pairs, not possible to create overwriting txs.  But by the
    // time BIP34 activated, in each of the existing pairs the duplicate coinbase had overwritten the first
    // before the first had been spent.  Since those coinbases are sufficiently buried it's no longer possible to create further
    // duplicate transactions descending from the known pairs either.
    // If we're on the known chain at height greater than where BIP34 activated, we can save the db accesses needed for the BIP30 check.

    // BIP34 requires that a block at height X (block X) has its coinbase
    // scriptSig start with a CScriptNum of X (indicated height X).  The above
    // logic of no longer requiring BIP30 once BIP34 activates is flawed in the
    // case that there is a block X before the BIP34 height of 227,931 which has
    // an indicated height Y where Y is greater than X.  The coinbase for block
    // X would also be a valid coinbase for block Y, which could be a BIP30
    // violation.  An exhaustive search of all mainnet coinbases before the
    // BIP34 height which have an indicated height greater than the block height
    // reveals many occurrences. The 3 lowest indicated heights found are
    // 209,921, 490,897, and 1,983,702 and thus coinbases for blocks at these 3
    // heights would be the first opportunity for BIP30 to be violated.

    // The search reveals a great many blocks which have an indicated height
    // greater than 1,983,702, so we simply remove the optimization to skip
    // BIP30 checking for blocks at height 1,983,702 or higher.  Before we reach
    // that block in another 25 years or so, we should take advantage of a
    // future consensus change to do a new and improved version of BIP34 that
    // will actually prevent ever creating any duplicate coinbases in the
    // future.
    static constexpr int BIP34_IMPLIES_BIP30_LIMIT = 1983702;

    // There is no potential to create a duplicate coinbase at block 209,921
    // because this is still before the BIP34 height and so explicit BIP30
    // checking is still active.

    // The final case is block 176,684 which has an indicated height of
    // 490,897. Unfortunately, this issue was not discovered until about 2 weeks
    // before block 490,897 so there was not much opportunity to address this
    // case other than to carefully analyze it and determine it would not be a
    // problem. Block 490,897 was, in fact, mined with a different coinbase than
    // block 176,684, but it is important to note that even if it hadn't been or
    // is remined on an alternate fork with a duplicate coinbase, we would still
    // not run into a BIP30 violation.  This is because the coinbase for 176,684
    // is spent in block 185,956 in transaction
    // d4f7fbbf92f4a3014a230b2dc70b8058d02eb36ac06b4a0736d9d60eaa9e8781.  This
    // spending transaction can't be duplicated because it also spends coinbase
    // 0328dd85c331237f18e781d692c92de57649529bd5edf1d01036daea32ffde29.  This
    // coinbase has an indicated height of over 4.2 billion, and wouldn't be
    // duplicatable until that height, and it's currently impossible to create a
    // chain that long. Nevertheless we may wish to consider a future soft fork
    // which retroactively prevents block 490,897 from creating a duplicate
    // coinbase. The two historical BIP30 violations often provide a confusing
    // edge case when manipulating the UTXO and it would be simpler not to have
    // another edge case to deal with.

    // testnet3 has no blocks before the BIP34 height with indicated heights
    // post BIP34 before approximately height 486,000,000. After block
    // 1,983,702 testnet3 starts doing unnecessary BIP30 checking again.
    assert(pindex->pprev);
    CBlockIndex* pindexBIP34height = pindex->pprev->GetAncestor(params.GetConsensus().BIP34Height);
    //Only continue to enforce if we're below BIP34 activation height or the block hash at that height doesn't correspond.
    fEnforceBIP30 = fEnforceBIP30 && (!pindexBIP34height || !(pindexBIP34height->GetBlockHash() == params.GetConsensus().BIP34Hash));

    // TODO: Remove BIP30 checking from block height 1,983,702 on, once we have a
    // consensus change that ensures coinbases at those heights cannot
    // duplicate earlier coinbases.
    if (fEnforceBIP30 || pindex->nHeight >= BIP34_IMPLIES_BIP30_LIMIT) {
        for (const auto& tx : block.vtx) {
            for (size_t o = 0; o < tx->vout.size(); o++) {
                if (view.HaveCoin(COutPoint(tx->GetHash(), o))) {
                    LogPrintf("ERROR: ConnectBlock(): tried to overwrite transaction\n");
                    return state.Invalid(BlockValidationResult::BLOCK_CONSENSUS, "bad-txns-BIP30");
                }
            }
        }
    }

    // Enforce BIP68 (sequence locks)
    int nLockTimeFlags = 0;
    if (DeploymentActiveAt(*pindex, m_chainman, Consensus::DEPLOYMENT_CSV)) {
        nLockTimeFlags |= LOCKTIME_VERIFY_SEQUENCE;
    }

    // Get the script flags for this block
    unsigned int flags{GetBlockScriptFlags(*pindex, m_chainman)};

    const auto time_2{SteadyClock::now()};
    m_chainman.time_forks += time_2 - time_1;
    LogPrint(BCLog::BENCH, "    - Fork checks: %.2fms [%.2fs (%.2fms/blk)]\n",
             Ticks<MillisecondsDouble>(time_2 - time_1),
             Ticks<SecondsDouble>(m_chainman.time_forks),
             Ticks<MillisecondsDouble>(m_chainman.time_forks) / m_chainman.num_blocks_total);

    CBlockUndo blockundo;

    // Precomputed transaction data pointers must not be invalidated
    // until after `control` has run the script checks (potentially
    // in multiple threads). Preallocate the vector size so a new allocation
    // doesn't invalidate pointers into the vector, and keep txsdata in scope
    // for as long as `control`.
    CCheckQueueControl<CScriptCheck> control(fScriptChecks && parallel_script_checks ? &m_chainman.GetCheckQueue() : nullptr);
    std::vector<PrecomputedTransactionData> txsdata(block.vtx.size());

    std::vector<int> prevheights;
    CAmount nFees = 0;
    int nInputs = 0;
    int64_t nSigOpsCost = 0;
    blockundo.vtxundo.reserve(block.vtx.size() - 1);
    for (unsigned int i = 0; i < block.vtx.size(); i++)
    {
        const CTransaction &tx = *(block.vtx[i]);

        nInputs += tx.vin.size();

        if (!tx.IsCoinBase())
        {
            CAmount txfee = 0;
            TxValidationState tx_state;
            if (!Consensus::CheckTxInputs(tx, tx_state, view, pindex->nHeight, txfee)) {
                // Any transaction validation failure in ConnectBlock is a block consensus failure
                state.Invalid(BlockValidationResult::BLOCK_CONSENSUS,
                            tx_state.GetRejectReason(), tx_state.GetDebugMessage());
                LogError("%s: Consensus::CheckTxInputs: %s, %s\n", __func__, tx.GetHash().ToString(), state.ToString());
                return false;
            }
            nFees += txfee;
            if (!MoneyRange(nFees)) {
                LogPrintf("ERROR: %s: accumulated fee in the block out of range.\n", __func__);
                return state.Invalid(BlockValidationResult::BLOCK_CONSENSUS, "bad-txns-accumulated-fee-outofrange");
            }

            // Check that transaction is BIP68 final
            // BIP68 lock checks (as opposed to nLockTime checks) must
            // be in ConnectBlock because they require the UTXO set
            prevheights.resize(tx.vin.size());
            for (size_t j = 0; j < tx.vin.size(); j++) {
                prevheights[j] = view.AccessCoin(tx.vin[j].prevout).nHeight;
            }

            if (!SequenceLocks(tx, nLockTimeFlags, prevheights, *pindex)) {
                LogPrintf("ERROR: %s: contains a non-BIP68-final transaction\n", __func__);
                return state.Invalid(BlockValidationResult::BLOCK_CONSENSUS, "bad-txns-nonfinal");
            }
        }

        // GetTransactionSigOpCost counts 3 types of sigops:
        // * legacy (always)
        // * p2sh (when P2SH enabled in flags and excludes coinbase)
        // * witness (when witness enabled in flags and excludes coinbase)
        nSigOpsCost += GetTransactionSigOpCost(tx, view, flags);
        if (nSigOpsCost > MAX_BLOCK_SIGOPS_COST) {
            LogPrintf("ERROR: ConnectBlock(): too many sigops\n");
            return state.Invalid(BlockValidationResult::BLOCK_CONSENSUS, "bad-blk-sigops");
        }

        if (!tx.IsCoinBase())
        {
            std::vector<CScriptCheck> vChecks;
            bool fCacheResults = fJustCheck; /* Don't cache results if we're actually connecting blocks (still consult the cache, though) */
            TxValidationState tx_state;
            if (fScriptChecks && !CheckInputScripts(tx, tx_state, view, flags, fCacheResults, fCacheResults, txsdata[i], m_chainman.m_validation_cache, parallel_script_checks ? &vChecks : nullptr)) {
                // Any transaction validation failure in ConnectBlock is a block consensus failure
                state.Invalid(BlockValidationResult::BLOCK_CONSENSUS,
                              tx_state.GetRejectReason(), tx_state.GetDebugMessage());
                LogError("ConnectBlock(): CheckInputScripts on %s failed with %s\n",
                    tx.GetHash().ToString(), state.ToString());
                return false;
            }
            control.Add(std::move(vChecks));
        }

        CTxUndo undoDummy;
        if (i > 0) {
            blockundo.vtxundo.emplace_back();
        }
        UpdateCoins(tx, view, i == 0 ? undoDummy : blockundo.vtxundo.back(), pindex->nHeight);
    }
    const auto time_3{SteadyClock::now()};
    m_chainman.time_connect += time_3 - time_2;
    LogPrint(BCLog::BENCH, "      - Connect %u transactions: %.2fms (%.3fms/tx, %.3fms/txin) [%.2fs (%.2fms/blk)]\n", (unsigned)block.vtx.size(),
             Ticks<MillisecondsDouble>(time_3 - time_2), Ticks<MillisecondsDouble>(time_3 - time_2) / block.vtx.size(),
             nInputs <= 1 ? 0 : Ticks<MillisecondsDouble>(time_3 - time_2) / (nInputs - 1),
             Ticks<SecondsDouble>(m_chainman.time_connect),
             Ticks<MillisecondsDouble>(m_chainman.time_connect) / m_chainman.num_blocks_total);

    CAmount blockReward = nFees + GetBlockSubsidy(pindex->nHeight, params.GetConsensus());
    if (block.vtx[0]->GetValueOut() > blockReward) {
        LogPrintf("ERROR: ConnectBlock(): coinbase pays too much (actual=%d vs limit=%d)\n", block.vtx[0]->GetValueOut(), blockReward);
        return state.Invalid(BlockValidationResult::BLOCK_CONSENSUS, "bad-cb-amount");
    }

    if (!control.Wait()) {
        LogPrintf("ERROR: %s: CheckQueue failed\n", __func__);
        return state.Invalid(BlockValidationResult::BLOCK_CONSENSUS, "block-validation-failed");
    }
    const auto time_4{SteadyClock::now()};
    m_chainman.time_verify += time_4 - time_2;
    LogPrint(BCLog::BENCH, "    - Verify %u txins: %.2fms (%.3fms/txin) [%.2fs (%.2fms/blk)]\n", nInputs - 1,
             Ticks<MillisecondsDouble>(time_4 - time_2),
             nInputs <= 1 ? 0 : Ticks<MillisecondsDouble>(time_4 - time_2) / (nInputs - 1),
             Ticks<SecondsDouble>(m_chainman.time_verify),
             Ticks<MillisecondsDouble>(m_chainman.time_verify) / m_chainman.num_blocks_total);

    if (fJustCheck)
        return true;

    if (!m_blockman.WriteUndoDataForBlock(blockundo, state, *pindex)) {
        return false;
    }

    const auto time_5{SteadyClock::now()};
    m_chainman.time_undo += time_5 - time_4;
    LogPrint(BCLog::BENCH, "    - Write undo data: %.2fms [%.2fs (%.2fms/blk)]\n",
             Ticks<MillisecondsDouble>(time_5 - time_4),
             Ticks<SecondsDouble>(m_chainman.time_undo),
             Ticks<MillisecondsDouble>(m_chainman.time_undo) / m_chainman.num_blocks_total);

    if (!pindex->IsValid(BLOCK_VALID_SCRIPTS)) {
        pindex->RaiseValidity(BLOCK_VALID_SCRIPTS);
        m_blockman.m_dirty_blockindex.insert(pindex);
    }

    // add this block to the view's block chain
    view.SetBestBlock(pindex->GetBlockHash());

    const auto time_6{SteadyClock::now()};
    m_chainman.time_index += time_6 - time_5;
    LogPrint(BCLog::BENCH, "    - Index writing: %.2fms [%.2fs (%.2fms/blk)]\n",
             Ticks<MillisecondsDouble>(time_6 - time_5),
             Ticks<SecondsDouble>(m_chainman.time_index),
             Ticks<MillisecondsDouble>(m_chainman.time_index) / m_chainman.num_blocks_total);

    TRACE6(validation, block_connected,
        block_hash.data(),
        pindex->nHeight,
        block.vtx.size(),
        nInputs,
        nSigOpsCost,
        time_5 - time_start // in microseconds (µs)
    );

    return true;
}

CoinsCacheSizeState Chainstate::GetCoinsCacheSizeState()
{
    AssertLockHeld(::cs_main);
    return this->GetCoinsCacheSizeState(
        m_coinstip_cache_size_bytes,
        m_mempool ? m_mempool->m_opts.max_size_bytes : 0);
}

CoinsCacheSizeState Chainstate::GetCoinsCacheSizeState(
    size_t max_coins_cache_size_bytes,
    size_t max_mempool_size_bytes)
{
    AssertLockHeld(::cs_main);
    const int64_t nMempoolUsage = m_mempool ? m_mempool->DynamicMemoryUsage() : 0;
    int64_t cacheSize = CoinsTip().DynamicMemoryUsage();
    int64_t nTotalSpace =
        max_coins_cache_size_bytes + std::max<int64_t>(int64_t(max_mempool_size_bytes) - nMempoolUsage, 0);

    //! No need to periodic flush if at least this much space still available.
    static constexpr int64_t MAX_BLOCK_COINSDB_USAGE_BYTES = 10 * 1024 * 1024;  // 10MB
    int64_t large_threshold =
        std::max((9 * nTotalSpace) / 10, nTotalSpace - MAX_BLOCK_COINSDB_USAGE_BYTES);

    if (cacheSize > nTotalSpace) {
        LogPrintf("Cache size (%s) exceeds total space (%s)\n", cacheSize, nTotalSpace);
        return CoinsCacheSizeState::CRITICAL;
    } else if (cacheSize > large_threshold) {
        return CoinsCacheSizeState::LARGE;
    }
    return CoinsCacheSizeState::OK;
}

bool Chainstate::FlushStateToDisk(
    BlockValidationState &state,
    FlushStateMode mode,
    int nManualPruneHeight)
{
    LOCK(cs_main);
    assert(this->CanFlushToDisk());
    std::set<int> setFilesToPrune;
    bool full_flush_completed = false;

    const size_t coins_count = CoinsTip().GetCacheSize();
    const size_t coins_mem_usage = CoinsTip().DynamicMemoryUsage();

    try {
    {
        bool fFlushForPrune = false;
        bool fDoFullFlush = false;

        CoinsCacheSizeState cache_state = GetCoinsCacheSizeState();
        LOCK(m_blockman.cs_LastBlockFile);
        if (m_blockman.IsPruneMode() && (m_blockman.m_check_for_pruning || nManualPruneHeight > 0) && m_chainman.m_blockman.m_blockfiles_indexed) {
            // make sure we don't prune above any of the prune locks bestblocks
            // pruning is height-based
            int last_prune{m_chain.Height()}; // last height we can prune

            if (nManualPruneHeight > 0) {
                LOG_TIME_MILLIS_WITH_CATEGORY("find files to prune (manual)", BCLog::BENCH);

                m_blockman.FindFilesToPruneManual(
                    setFilesToPrune,
                    std::min(last_prune, nManualPruneHeight),
                    *this, m_chainman);
            } else {
                LOG_TIME_MILLIS_WITH_CATEGORY("find files to prune", BCLog::BENCH);

                m_blockman.FindFilesToPrune(setFilesToPrune, last_prune, *this, m_chainman);
                m_blockman.m_check_for_pruning = false;
            }
            if (!setFilesToPrune.empty()) {
                fFlushForPrune = true;
                if (!m_blockman.m_have_pruned) {
                    m_blockman.m_block_tree_db->WriteFlag("prunedblockfiles", true);
                    m_blockman.m_have_pruned = true;
                }
            }
        }
        const auto nNow{SteadyClock::now()};
        // Avoid writing/flushing immediately after startup.
        if (m_last_write == decltype(m_last_write){}) {
            m_last_write = nNow;
        }
        if (m_last_flush == decltype(m_last_flush){}) {
            m_last_flush = nNow;
        }
        // The cache is large and we're within 10% and 10 MiB of the limit, but we have time now (not in the middle of a block processing).
        bool fCacheLarge = mode == FlushStateMode::PERIODIC && cache_state >= CoinsCacheSizeState::LARGE;
        bool fCacheCritical = false;
        if (mode == FlushStateMode::IF_NEEDED) {
            if (cache_state >= CoinsCacheSizeState::CRITICAL) {
                // The cache is over the limit, we have to write now.
                fCacheCritical = true;
            } else if (SystemNeedsMemoryReleased()) {
                fCacheCritical = true;
            }
        }
        // It's been a while since we wrote the block index to disk. Do this frequently, so we don't need to redownload after a crash.
        bool fPeriodicWrite = mode == FlushStateMode::PERIODIC && nNow > m_last_write + DATABASE_WRITE_INTERVAL;
        // It's been very long since we flushed the cache. Do this infrequently, to optimize cache usage.
        bool fPeriodicFlush = mode == FlushStateMode::PERIODIC && nNow > m_last_flush + DATABASE_FLUSH_INTERVAL;
        // Combine all conditions that result in a full cache flush.
        fDoFullFlush = (mode == FlushStateMode::ALWAYS) || fCacheLarge || fCacheCritical || fPeriodicFlush || fFlushForPrune;
        // Write blocks and block index to disk.
        if (fDoFullFlush || fPeriodicWrite) {
            // Ensure we can write block index
            if (!CheckDiskSpace(m_blockman.m_opts.blocks_dir)) {
                return FatalError(m_chainman.GetNotifications(), state, _("Disk space is too low!"));
            }
            {
                LOG_TIME_MILLIS_WITH_CATEGORY("write block and undo data to disk", BCLog::BENCH);

                // First make sure all block and undo data is flushed to disk.
                // TODO: Handle return error, or add detailed comment why it is
                // safe to not return an error upon failure.
                if (!m_blockman.FlushChainstateBlockFile(m_chain.Height())) {
                    LogPrintLevel(BCLog::VALIDATION, BCLog::Level::Warning, "%s: Failed to flush block file.\n", __func__);
                }
            }

            // Then update all block file information (which may refer to block and undo files).
            {
                LOG_TIME_MILLIS_WITH_CATEGORY("write block index to disk", BCLog::BENCH);

                if (!m_blockman.WriteBlockIndexDB()) {
                    return FatalError(m_chainman.GetNotifications(), state, _("Failed to write to block index database."));
                }
            }
            // Finally remove any pruned files
            if (fFlushForPrune) {
                LOG_TIME_MILLIS_WITH_CATEGORY("unlink pruned files", BCLog::BENCH);

                m_blockman.UnlinkPrunedFiles(setFilesToPrune);
            }
            m_last_write = nNow;
        }
        // Flush best chain related state. This can only be done if the blocks / block index write was also done.
        if (fDoFullFlush && !CoinsTip().GetBestBlock().IsNull()) {
            if (coins_mem_usage >= WARN_FLUSH_COINS_SIZE) LogWarning("Flushing large (%d GiB) UTXO set to disk, it may take several minutes", coins_mem_usage >> 30);
            LOG_TIME_MILLIS_WITH_CATEGORY(strprintf("write coins cache to disk (%d coins, %.2fKiB)",
                coins_count, coins_mem_usage >> 10), BCLog::BENCH);

            // Typical Coin structures on disk are around 48 bytes in size.
            // Pushing a new one to the database can cause it to be written
            // twice (once in the log, and once in the tables). This is already
            // an overestimation, as most will delete an existing entry or
            // overwrite one. Still, use a conservative safety factor of 2.
            if (!CheckDiskSpace(m_chainman.m_options.datadir, 48 * 2 * 2 * CoinsTip().GetCacheSize())) {
                return FatalError(m_chainman.GetNotifications(), state, _("Disk space is too low!"));
            }
            // Flush the chainstate (which may refer to block index entries).
            const auto empty_cache{(mode == FlushStateMode::ALWAYS) || fCacheLarge || fCacheCritical};
            if (empty_cache ? !CoinsTip().Flush() : !CoinsTip().Sync()) {
                return FatalError(m_chainman.GetNotifications(), state, _("Failed to write to coin database."));
            }
            m_last_flush = nNow;
            full_flush_completed = true;
            TRACE5(utxocache, flush,
                   int64_t{Ticks<std::chrono::microseconds>(SteadyClock::now() - nNow)},
                   (uint32_t)mode,
                   (uint64_t)coins_count,
                   (uint64_t)coins_mem_usage,
                   (bool)fFlushForPrune);
        }
    }
    if (full_flush_completed && m_chainman.m_options.signals) {
        // Update best block in wallet (so we can detect restored wallets).
        m_chainman.m_options.signals->ChainStateFlushed(this->GetRole(), m_chain.GetLocator());
    }
    } catch (const std::runtime_error& e) {
        return FatalError(m_chainman.GetNotifications(), state, strprintf(_("System error while flushing: %s"), e.what()));
    }
    return true;
}

void Chainstate::ForceFlushStateToDisk()
{
    BlockValidationState state;
    if (!this->FlushStateToDisk(state, FlushStateMode::ALWAYS)) {
        LogPrintf("%s: failed to flush state (%s)\n", __func__, state.ToString());
    }
}

void Chainstate::PruneAndFlush()
{
    BlockValidationState state;
    m_blockman.m_check_for_pruning = true;
    if (!this->FlushStateToDisk(state, FlushStateMode::NONE)) {
        LogPrintf("%s: failed to flush state (%s)\n", __func__, state.ToString());
    }
}

static void UpdateTipLog(
    const CCoinsViewCache& coins_tip,
    const CBlockIndex* tip,
    const CChainParams& params,
    const std::string& func_name,
    const std::string& prefix,
    const std::string& warning_messages) EXCLUSIVE_LOCKS_REQUIRED(::cs_main)
{

    AssertLockHeld(::cs_main);
    LogPrintf("%s%s: new best=%s height=%d version=0x%08x log2_work=%f tx=%lu date='%s' progress=%f cache=%.1fMiB(%utxo)%s\n",
        prefix, func_name,
        tip->GetBlockHash().ToString(), tip->nHeight, tip->nVersion,
        log(tip->nChainWork.getdouble()) / log(2.0), tip->m_chain_tx_count,
        FormatISO8601DateTime(tip->GetBlockTime()),
        GuessVerificationProgress(params.TxData(), tip),
        coins_tip.DynamicMemoryUsage() * (1.0 / (1 << 20)),
        coins_tip.GetCacheSize(),
        !warning_messages.empty() ? strprintf(" warning='%s'", warning_messages) : "");
}

void Chainstate::UpdateTip(const CBlockIndex* pindexNew)
{
    AssertLockHeld(::cs_main);
    const auto& coins_tip = this->CoinsTip();

    const CChainParams& params{m_chainman.GetParams()};

    // The remainder of the function isn't relevant if we are not acting on
    // the active chainstate, so return if need be.
    if (this != &m_chainman.ActiveChainstate()) {
        // Only log every so often so that we don't bury log messages at the tip.
        constexpr int BACKGROUND_LOG_INTERVAL = 2000;
        if (pindexNew->nHeight % BACKGROUND_LOG_INTERVAL == 0) {
            UpdateTipLog(coins_tip, pindexNew, params, __func__, "[background validation] ", "");
        }
        return;
    }

    // New best block
    if (m_mempool) {
        m_mempool->AddTransactionsUpdated(1);
    }

    {
        LOCK(g_best_block_mutex);
        g_best_block = pindexNew->GetBlockHash();
        g_best_block_cv.notify_all();
    }

    std::vector<bilingual_str> warning_messages;
    if (!m_chainman.IsInitialBlockDownload()) {
        const CBlockIndex* pindex = pindexNew;
        for (int bit = 0; bit < VERSIONBITS_NUM_BITS; bit++) {
            WarningBitsConditionChecker checker(m_chainman, bit);
            ThresholdState state = checker.GetStateFor(pindex, params.GetConsensus(), m_chainman.m_warningcache.at(bit));
            if (state == ThresholdState::ACTIVE || state == ThresholdState::LOCKED_IN) {
                const bilingual_str warning = strprintf(_("WARNING: Unknown new rules activated (versionbit %i) - this software is not secure"), bit);
                m_chainman.GetNotifications().warningSet(kernel::Warning::UNKNOWN_NEW_RULES_ACTIVATED, warning);
                warning_messages.push_back(warning);
            }
        }

        // Check the version of the last 100 blocks to see if we need to upgrade:
        int unexpected_bit_count[VERSIONBITS_NUM_BITS], nonversionbit_count = 0;
        for (size_t i = 0; i < VERSIONBITS_NUM_BITS; ++i) unexpected_bit_count[i] = 0;
        // NOTE: The warning_threshold_hit* variables are static to ensure the warnings persist even after the condition changes, until the node is restarted
        static std::set<uint8_t> warning_threshold_hit_bits;
        static int32_t warning_threshold_hit_int{-1};
        for (int i = 0; i < 100 && pindex != nullptr; i++)
        {
            int32_t nExpectedVersion = m_chainman.m_versionbitscache.ComputeBlockVersion(pindex->pprev, params.GetConsensus());
            if (pindex->nVersion <= VERSIONBITS_LAST_OLD_BLOCK_VERSION) {
                // We don't care
            } else if ((pindex->nVersion & VERSIONBITS_TOP_MASK) != VERSIONBITS_TOP_BITS) {
                // Non-versionbits upgrade
                static constexpr int WARNING_THRESHOLD = 100/2;
                if (++nonversionbit_count > WARNING_THRESHOLD) {
                    if (warning_threshold_hit_int == -1) {
                        warning_threshold_hit_int = pindex->nVersion;
                    } else if (warning_threshold_hit_int != pindex->nVersion) {
                        warning_threshold_hit_int = -2;
                    }
                }
            } else if ((pindex->nVersion & ~nExpectedVersion) != 0) {
                for (int bit = 0; bit < VERSIONBITS_NUM_BITS; ++bit) {
                    const int32_t mask = 1 << bit;
                    if ((pindex->nVersion & mask) && !(nExpectedVersion & mask)) {
                        const int warning_threshold = (bit > 12 ? 75 : 50);
                        if (++unexpected_bit_count[bit] > warning_threshold) {
                            warning_threshold_hit_bits.insert(bit);
                        }
                    }
                }
            }
            pindex = pindex->pprev;
        }
        if (!warning_threshold_hit_bits.empty()) {
            const auto warning = strprintf(_("Warning: Miners are attempting to activate unknown new rules (bit %s)! You may or may not need to act to remain secure"), util::Join(warning_threshold_hit_bits, ", ", [](const uint8_t bit){ return util::ToString(int(bit)); }));
            m_chainman.GetNotifications().warningSet(kernel::Warning::UNKNOWN_NEW_RULES_SIGNAL_VBITS, warning, /*update=*/true);
            warning_messages.push_back(warning);
        }
        if (warning_threshold_hit_int != -1) {
            bilingual_str warning;
            if (warning_threshold_hit_int == -2) {
                warning = _("Warning: Unrecognised block versions are being mined! Unknown rules may or may not be in effect");
            } else {
                warning = strprintf(_("Warning: Unrecognised block version (0x%08x) is being mined! Unknown rules may or may not be in effect"), warning_threshold_hit_int);
            }
            m_chainman.GetNotifications().warningSet(kernel::Warning::UNKNOWN_NEW_RULES_SIGNAL_INTVER, warning, /*update=*/true);
            warning_messages.push_back(warning);
        }
    }

    static constexpr int32_t BIP320_MASK = 0x1fffe000UL;
    if ((pindexNew->nVersion & BIP320_MASK) && pindexNew->nVersion != m_chainman.m_versionbitscache.ComputeBlockVersion(pindexNew->pprev, params.GetConsensus())) {
        const auto warning = _("Miner violated version bit protocol");
        warning_messages.push_back(warning);
    }

    UpdateTipLog(coins_tip, pindexNew, params, __func__, "",
                 util::Join(warning_messages, Untranslated(", ")).original);
}

/** Disconnect m_chain's tip.
  * After calling, the mempool will be in an inconsistent state, with
  * transactions from disconnected blocks being added to disconnectpool.  You
  * should make the mempool consistent again by calling MaybeUpdateMempoolForReorg.
  * with cs_main held.
  *
  * If disconnectpool is nullptr, then no disconnected transactions are added to
  * disconnectpool (note that the caller is responsible for mempool consistency
  * in any case).
  */
bool Chainstate::DisconnectTip(BlockValidationState& state, DisconnectedBlockTransactions* disconnectpool)
{
    AssertLockHeld(cs_main);
    if (m_mempool) AssertLockHeld(m_mempool->cs);

    CBlockIndex *pindexDelete = m_chain.Tip();
    assert(pindexDelete);
    assert(pindexDelete->pprev);
    // Read block from disk.
    std::shared_ptr<CBlock> pblock = std::make_shared<CBlock>();
    CBlock& block = *pblock;
    if (!m_blockman.ReadBlockFromDisk(block, *pindexDelete)) {
        LogError("DisconnectTip(): Failed to read block\n");
        return false;
    }
    // Apply the block atomically to the chain state.
    const auto time_start{SteadyClock::now()};
    {
        CCoinsViewCache view(&CoinsTip());
        assert(view.GetBestBlock() == pindexDelete->GetBlockHash());
        if (DisconnectBlock(block, pindexDelete, view) != DISCONNECT_OK) {
            LogError("DisconnectTip(): DisconnectBlock %s failed\n", pindexDelete->GetBlockHash().ToString());
            return false;
        }
        bool flushed = view.Flush();
        assert(flushed);
    }
    LogPrint(BCLog::BENCH, "- Disconnect block: %.2fms\n",
             Ticks<MillisecondsDouble>(SteadyClock::now() - time_start));

    {
        // Prune locks that began around the tip should be moved backward so they get a chance to reorg
        const uint64_t max_height_first{static_cast<uint64_t>(pindexDelete->nHeight - 1)};
        for (auto& prune_lock : m_blockman.m_prune_locks) {
            if (prune_lock.second.height_first < max_height_first) continue;

            --prune_lock.second.height_first;
            LogPrint(BCLog::PRUNE, "%s prune lock moved back to %d\n", prune_lock.first, prune_lock.second.height_first);
            // NOTE: Don't need to write to db here, since it will get synced with the rest of the chainstate
        }
    }

    // Write the chain state to disk, if necessary.
    if (!FlushStateToDisk(state, FlushStateMode::IF_NEEDED)) {
        return false;
    }

    if (disconnectpool && m_mempool) {
        for (auto it = block.vtx.rbegin(); it != block.vtx.rend(); ++it) {
            m_mempool->UpdateDependentPriorities(*(*it), pindexDelete->nHeight, false);
        }
        // Save transactions to re-add to mempool at end of reorg. If any entries are evicted for
        // exceeding memory limits, remove them and their descendants from the mempool.
        for (auto&& evicted_tx : disconnectpool->AddTransactionsFromBlock(block.vtx)) {
            m_mempool->removeRecursive(*evicted_tx, MemPoolRemovalReason::REORG);
        }
    }

    m_chain.SetTip(*pindexDelete->pprev);

    UpdateTip(pindexDelete->pprev);
    // Let wallets know transactions went from 1-confirmed to
    // 0-confirmed or conflicted:
    if (m_chainman.m_options.signals) {
        m_chainman.m_options.signals->BlockDisconnected(pblock, pindexDelete);
    }

    if (m_mempool) {
        // add mempool stats sample
        CStats::DefaultStats()->addMempoolSample(m_mempool->size(), m_mempool->DynamicMemoryUsage(), m_mempool->GetMinFee().GetFeePerK());
    }

    return true;
}

struct PerBlockConnectTrace {
    CBlockIndex* pindex = nullptr;
    std::shared_ptr<const CBlock> pblock;
    PerBlockConnectTrace() = default;
};
/**
 * Used to track blocks whose transactions were applied to the UTXO state as a
 * part of a single ActivateBestChainStep call.
 *
 * This class is single-use, once you call GetBlocksConnected() you have to throw
 * it away and make a new one.
 */
class ConnectTrace {
private:
    std::vector<PerBlockConnectTrace> blocksConnected;

public:
    explicit ConnectTrace() : blocksConnected(1) {}

    void BlockConnected(CBlockIndex* pindex, std::shared_ptr<const CBlock> pblock) {
        assert(!blocksConnected.back().pindex);
        assert(pindex);
        assert(pblock);
        blocksConnected.back().pindex = pindex;
        blocksConnected.back().pblock = std::move(pblock);
        blocksConnected.emplace_back();
    }

    std::vector<PerBlockConnectTrace>& GetBlocksConnected() {
        // We always keep one extra block at the end of our list because
        // blocks are added after all the conflicted transactions have
        // been filled in. Thus, the last entry should always be an empty
        // one waiting for the transactions from the next block. We pop
        // the last entry here to make sure the list we return is sane.
        assert(!blocksConnected.back().pindex);
        blocksConnected.pop_back();
        return blocksConnected;
    }
};

/**
 * Connect a new block to m_chain. pblock is either nullptr or a pointer to a CBlock
 * corresponding to pindexNew, to bypass loading it again from disk.
 *
 * The block is added to connectTrace if connection succeeds.
 */
bool Chainstate::ConnectTip(BlockValidationState& state, CBlockIndex* pindexNew, const std::shared_ptr<const CBlock>& pblock, ConnectTrace& connectTrace, DisconnectedBlockTransactions& disconnectpool)
{
    AssertLockHeld(cs_main);
    if (m_mempool) AssertLockHeld(m_mempool->cs);

    assert(pindexNew->pprev == m_chain.Tip());
    // Read block from disk.
    const auto time_1{SteadyClock::now()};
    std::shared_ptr<const CBlock> pthisBlock;
    if (!pblock) {
        std::shared_ptr<CBlock> pblockNew = std::make_shared<CBlock>();
        if (!m_blockman.ReadBlockFromDisk(*pblockNew, *pindexNew)) {
            return FatalError(m_chainman.GetNotifications(), state, _("Failed to read block."));
        }
        pthisBlock = pblockNew;
    } else {
        LogPrint(BCLog::BENCH, "  - Using cached block\n");
        pthisBlock = pblock;
    }
    const CBlock& blockConnecting = *pthisBlock;
    // Apply the block atomically to the chain state.
    const auto time_2{SteadyClock::now()};
    SteadyClock::time_point time_3;
    // When adding aggregate statistics in the future, keep in mind that
    // num_blocks_total may be zero until the ConnectBlock() call below.
    LogPrint(BCLog::BENCH, "  - Load block from disk: %.2fms\n",
             Ticks<MillisecondsDouble>(time_2 - time_1));
    {
        CCoinsViewCache view(&CoinsTip());
        bool rv = ConnectBlock(blockConnecting, state, pindexNew, view);
        if (m_chainman.m_options.signals) {
            m_chainman.m_options.signals->BlockChecked(blockConnecting, state);
        }
        if (!rv) {
            if (state.IsInvalid())
                InvalidBlockFound(pindexNew, state);
            LogError("%s: ConnectBlock %s failed, %s\n", __func__, pindexNew->GetBlockHash().ToString(), state.ToString());
            return false;
        }
        time_3 = SteadyClock::now();
        m_chainman.time_connect_total += time_3 - time_2;
        assert(m_chainman.num_blocks_total > 0);
        LogPrint(BCLog::BENCH, "  - Connect total: %.2fms [%.2fs (%.2fms/blk)]\n",
                 Ticks<MillisecondsDouble>(time_3 - time_2),
                 Ticks<SecondsDouble>(m_chainman.time_connect_total),
                 Ticks<MillisecondsDouble>(m_chainman.time_connect_total) / m_chainman.num_blocks_total);
        bool flushed = view.Flush();
        assert(flushed);
    }
    const auto time_4{SteadyClock::now()};
    m_chainman.time_flush += time_4 - time_3;
    LogPrint(BCLog::BENCH, "  - Flush: %.2fms [%.2fs (%.2fms/blk)]\n",
             Ticks<MillisecondsDouble>(time_4 - time_3),
             Ticks<SecondsDouble>(m_chainman.time_flush),
             Ticks<MillisecondsDouble>(m_chainman.time_flush) / m_chainman.num_blocks_total);
    // Write the chain state to disk, if necessary.
    if (!FlushStateToDisk(state, FlushStateMode::IF_NEEDED)) {
        return false;
    }
    const auto time_5{SteadyClock::now()};
    m_chainman.time_chainstate += time_5 - time_4;
    LogPrint(BCLog::BENCH, "  - Writing chainstate: %.2fms [%.2fs (%.2fms/blk)]\n",
             Ticks<MillisecondsDouble>(time_5 - time_4),
             Ticks<SecondsDouble>(m_chainman.time_chainstate),
             Ticks<MillisecondsDouble>(m_chainman.time_chainstate) / m_chainman.num_blocks_total);
    // Remove conflicting transactions from the mempool.;
    if (m_mempool) {
        m_mempool->removeForBlock(blockConnecting.vtx, pindexNew->nHeight);
        disconnectpool.removeForBlock(blockConnecting.vtx);
    }
    // Update m_chain & related variables.
    m_chain.SetTip(*pindexNew);
    UpdateTip(pindexNew);

    if (m_mempool) {
        // add mempool stats sample
        CStats::DefaultStats()->addMempoolSample(m_mempool->size(), m_mempool->DynamicMemoryUsage(), m_mempool->GetMinFee().GetFeePerK());
    }

    const auto time_6{SteadyClock::now()};
    m_chainman.time_post_connect += time_6 - time_5;
    m_chainman.time_total += time_6 - time_1;
    LogPrint(BCLog::BENCH, "  - Connect postprocess: %.2fms [%.2fs (%.2fms/blk)]\n",
             Ticks<MillisecondsDouble>(time_6 - time_5),
             Ticks<SecondsDouble>(m_chainman.time_post_connect),
             Ticks<MillisecondsDouble>(m_chainman.time_post_connect) / m_chainman.num_blocks_total);
    LogPrint(BCLog::BENCH, "- Connect block: %.2fms [%.2fs (%.2fms/blk)]\n",
             Ticks<MillisecondsDouble>(time_6 - time_1),
             Ticks<SecondsDouble>(m_chainman.time_total),
             Ticks<MillisecondsDouble>(m_chainman.time_total) / m_chainman.num_blocks_total);

    // If we are the background validation chainstate, check to see if we are done
    // validating the snapshot (i.e. our tip has reached the snapshot's base block).
    if (this != &m_chainman.ActiveChainstate()) {
        // This call may set `m_disabled`, which is referenced immediately afterwards in
        // ActivateBestChain, so that we stop connecting blocks past the snapshot base.
        m_chainman.MaybeCompleteSnapshotValidation();
    }

    connectTrace.BlockConnected(pindexNew, std::move(pthisBlock));
    return true;
}

/**
 * Return the tip of the chain with the most work in it, that isn't
 * known to be invalid (it's however far from certain to be valid).
 */
CBlockIndex* Chainstate::FindMostWorkChain()
{
    AssertLockHeld(::cs_main);
    do {
        CBlockIndex *pindexNew = nullptr;

        // Find the best candidate header.
        {
            std::set<CBlockIndex*, CBlockIndexWorkComparator>::reverse_iterator it = setBlockIndexCandidates.rbegin();
            if (it == setBlockIndexCandidates.rend())
                return nullptr;
            pindexNew = *it;
        }

        // Check whether all blocks on the path between the currently active chain and the candidate are valid.
        // Just going until the active chain is an optimization, as we know all blocks in it are valid already.
        CBlockIndex *pindexTest = pindexNew;
        bool fInvalidAncestor = false;
        while (pindexTest && !m_chain.Contains(pindexTest)) {
            assert(pindexTest->HaveNumChainTxs() || pindexTest->nHeight == 0);

            // Pruned nodes may have entries in setBlockIndexCandidates for
            // which block files have been deleted.  Remove those as candidates
            // for the most work chain if we come across them; we can't switch
            // to a chain unless we have all the non-active-chain parent blocks.
            bool fFailedChain = pindexTest->nStatus & BLOCK_FAILED_MASK;
            bool fMissingData = !(pindexTest->nStatus & BLOCK_HAVE_DATA);
            if (fFailedChain || fMissingData) {
                // Candidate chain is not usable (either invalid or missing data)
                if (fFailedChain && (m_chainman.m_best_invalid == nullptr || pindexNew->nChainWork > m_chainman.m_best_invalid->nChainWork)) {
                    m_chainman.m_best_invalid = pindexNew;
                }
                CBlockIndex *pindexFailed = pindexNew;
                // Remove the entire chain from the set.
                while (pindexTest != pindexFailed) {
                    if (fFailedChain) {
                        pindexFailed->nStatus |= BLOCK_FAILED_CHILD;
                        m_blockman.m_dirty_blockindex.insert(pindexFailed);
                    } else if (fMissingData) {
                        // If we're missing data, then add back to m_blocks_unlinked,
                        // so that if the block arrives in the future we can try adding
                        // to setBlockIndexCandidates again.
                        m_blockman.m_blocks_unlinked.insert(
                            std::make_pair(pindexFailed->pprev, pindexFailed));
                    }
                    setBlockIndexCandidates.erase(pindexFailed);
                    pindexFailed = pindexFailed->pprev;
                }
                setBlockIndexCandidates.erase(pindexTest);
                fInvalidAncestor = true;
                break;
            }
            pindexTest = pindexTest->pprev;
        }
        if (!fInvalidAncestor)
            return pindexNew;
    } while(true);
}

/** Delete all entries in setBlockIndexCandidates that are worse than the current tip. */
void Chainstate::PruneBlockIndexCandidates() {
    // Note that we can't delete the current block itself, as we may need to return to it later in case a
    // reorganization to a better block fails.
    std::set<CBlockIndex*, CBlockIndexWorkComparator>::iterator it = setBlockIndexCandidates.begin();
    while (it != setBlockIndexCandidates.end() && setBlockIndexCandidates.value_comp()(*it, m_chain.Tip())) {
        setBlockIndexCandidates.erase(it++);
    }
    // Either the current tip or a successor of it we're working towards is left in setBlockIndexCandidates.
    assert(!setBlockIndexCandidates.empty());
}

/**
 * Try to make some progress towards making pindexMostWork the active block.
 * pblock is either nullptr or a pointer to a CBlock corresponding to pindexMostWork.
 *
 * @returns true unless a system error occurred
 */
bool Chainstate::ActivateBestChainStep(BlockValidationState& state, CBlockIndex* pindexMostWork, const std::shared_ptr<const CBlock>& pblock, bool& fInvalidFound, ConnectTrace& connectTrace)
{
    AssertLockHeld(cs_main);
    if (m_mempool) AssertLockHeld(m_mempool->cs);

    const CBlockIndex* pindexOldTip = m_chain.Tip();
    const CBlockIndex* pindexFork = m_chain.FindFork(pindexMostWork);

    // Disconnect active blocks which are no longer in the best chain.
    bool fBlocksDisconnected = false;
    DisconnectedBlockTransactions disconnectpool{MAX_DISCONNECTED_TX_POOL_BYTES};
    while (m_chain.Tip() && m_chain.Tip() != pindexFork) {
        if (!DisconnectTip(state, &disconnectpool)) {
            // This is likely a fatal error, but keep the mempool consistent,
            // just in case. Only remove from the mempool in this case.
            MaybeUpdateMempoolForReorg(disconnectpool, false);

            // If we're unable to disconnect a block during normal operation,
            // then that is a failure of our local system -- we should abort
            // rather than stay on a less work chain.
            FatalError(m_chainman.GetNotifications(), state, _("Failed to disconnect block."));
            return false;
        }
        fBlocksDisconnected = true;
    }

    // Build list of new blocks to connect (in descending height order).
    std::vector<CBlockIndex*> vpindexToConnect;
    bool fContinue = true;
    int nHeight = pindexFork ? pindexFork->nHeight : -1;
    while (fContinue && nHeight != pindexMostWork->nHeight) {
        // Don't iterate the entire list of potential improvements toward the best tip, as we likely only need
        // a few blocks along the way.
        int nTargetHeight = std::min(nHeight + 32, pindexMostWork->nHeight);
        vpindexToConnect.clear();
        vpindexToConnect.reserve(nTargetHeight - nHeight);
        CBlockIndex* pindexIter = pindexMostWork->GetAncestor(nTargetHeight);
        while (pindexIter && pindexIter->nHeight != nHeight) {
            vpindexToConnect.push_back(pindexIter);
            pindexIter = pindexIter->pprev;
        }
        nHeight = nTargetHeight;

        // Connect new blocks.
        for (CBlockIndex* pindexConnect : vpindexToConnect | std::views::reverse) {
            if (!ConnectTip(state, pindexConnect, pindexConnect == pindexMostWork ? pblock : std::shared_ptr<const CBlock>(), connectTrace, disconnectpool)) {
                if (state.IsInvalid()) {
                    // The block violates a consensus rule.
                    if (state.GetResult() != BlockValidationResult::BLOCK_MUTATED) {
                        InvalidChainFound(vpindexToConnect.front());
                    }
                    state = BlockValidationState();
                    fInvalidFound = true;
                    fContinue = false;
                    break;
                } else {
                    // A system error occurred (disk space, database error, ...).
                    // Make the mempool consistent with the current tip, just in case
                    // any observers try to use it before shutdown.
                    MaybeUpdateMempoolForReorg(disconnectpool, false);
                    return false;
                }
            } else {
                PruneBlockIndexCandidates();
                if (!pindexOldTip || m_chain.Tip()->nChainWork > pindexOldTip->nChainWork) {
                    // We're in a better position than we were. Return temporarily to release the lock.
                    fContinue = false;
                    break;
                }
            }
        }
    }

    if (fBlocksDisconnected) {
        // If any blocks were disconnected, disconnectpool may be non empty.  Add
        // any disconnected transactions back to the mempool.
        MaybeUpdateMempoolForReorg(disconnectpool, true);
    }
    if (m_mempool) m_mempool->check(this->CoinsTip(), this->m_chain.Height() + 1);

    CheckForkWarningConditions();

    return true;
}

static SynchronizationState GetSynchronizationState(bool init, bool blockfiles_indexed)
{
    if (!init) return SynchronizationState::POST_INIT;
    if (!blockfiles_indexed) return SynchronizationState::INIT_REINDEX;
    return SynchronizationState::INIT_DOWNLOAD;
}

bool ChainstateManager::NotifyHeaderTip()
{
    bool fNotify = false;
    bool fInitialBlockDownload = false;
    CBlockIndex* pindexHeader = nullptr;
    {
        LOCK(GetMutex());
        pindexHeader = m_best_header;

        if (pindexHeader != m_last_notified_header) {
            fNotify = true;
            fInitialBlockDownload = IsInitialBlockDownload();
            m_last_notified_header = pindexHeader;
        }
    }
    // Send block tip changed notifications without the lock held
    if (fNotify) {
        GetNotifications().headerTip(GetSynchronizationState(fInitialBlockDownload, m_blockman.m_blockfiles_indexed), pindexHeader->nHeight, pindexHeader->nTime, false);
    }
    return fNotify;
}

static void LimitValidationInterfaceQueue(ValidationSignals& signals) LOCKS_EXCLUDED(cs_main) {
    AssertLockNotHeld(cs_main);

    if (signals.CallbacksPending() > 10) {
        signals.SyncWithValidationInterfaceQueue();
    }
}

bool Chainstate::ActivateBestChain(BlockValidationState& state, std::shared_ptr<const CBlock> pblock)
{
    AssertLockNotHeld(m_chainstate_mutex);

    // Note that while we're often called here from ProcessNewBlock, this is
    // far from a guarantee. Things in the P2P/RPC will often end up calling
    // us in the middle of ProcessNewBlock - do not assume pblock is set
    // sanely for performance or correctness!
    AssertLockNotHeld(::cs_main);

    // ABC maintains a fair degree of expensive-to-calculate internal state
    // because this function periodically releases cs_main so that it does not lock up other threads for too long
    // during large connects - and to allow for e.g. the callback queue to drain
    // we use m_chainstate_mutex to enforce mutual exclusion so that only one caller may execute this function at a time
    LOCK(m_chainstate_mutex);

    // Belt-and-suspenders check that we aren't attempting to advance the background
    // chainstate past the snapshot base block.
    if (WITH_LOCK(::cs_main, return m_disabled)) {
        LogPrintf("m_disabled is set - this chainstate should not be in operation. "
            "Please report this as a bug. %s\n", PACKAGE_BUGREPORT);
        return false;
    }

    CBlockIndex *pindexMostWork = nullptr;
    CBlockIndex *pindexNewTip = nullptr;
    bool exited_ibd{false};
    do {
        // Block until the validation queue drains. This should largely
        // never happen in normal operation, however may happen during
        // reindex, causing memory blowup if we run too far ahead.
        // Note that if a validationinterface callback ends up calling
        // ActivateBestChain this may lead to a deadlock! We should
        // probably have a DEBUG_LOCKORDER test for this in the future.
        if (m_chainman.m_options.signals) LimitValidationInterfaceQueue(*m_chainman.m_options.signals);

        {
            LOCK(cs_main);
            {
            // Lock transaction pool for at least as long as it takes for connectTrace to be consumed
            LOCK(MempoolMutex());
            const bool was_in_ibd = m_chainman.IsInitialBlockDownload();
            CBlockIndex* starting_tip = m_chain.Tip();
            bool blocks_connected = false;
            do {
                // We absolutely may not unlock cs_main until we've made forward progress
                // (with the exception of shutdown due to hardware issues, low disk space, etc).
                ConnectTrace connectTrace; // Destructed before cs_main is unlocked

                if (pindexMostWork == nullptr) {
                    pindexMostWork = FindMostWorkChain();
                }

                // Whether we have anything to do at all.
                if (pindexMostWork == nullptr || pindexMostWork == m_chain.Tip()) {
                    break;
                }

                bool fInvalidFound = false;
                std::shared_ptr<const CBlock> nullBlockPtr;
                if (!ActivateBestChainStep(state, pindexMostWork, pblock && pblock->GetHash() == pindexMostWork->GetBlockHash() ? pblock : nullBlockPtr, fInvalidFound, connectTrace)) {
                    // A system error occurred
                    return false;
                }
                blocks_connected = true;

                if (fInvalidFound) {
                    // Wipe cache, we may need another branch now.
                    pindexMostWork = nullptr;
                }
                pindexNewTip = m_chain.Tip();

                for (const PerBlockConnectTrace& trace : connectTrace.GetBlocksConnected()) {
                    assert(trace.pblock && trace.pindex);
                    if (m_chainman.m_options.signals) {
                        m_chainman.m_options.signals->BlockConnected(this->GetRole(), trace.pblock, trace.pindex);
                    }
                }

                // This will have been toggled in
                // ActivateBestChainStep -> ConnectTip -> MaybeCompleteSnapshotValidation,
                // if at all, so we should catch it here.
                //
                // Break this do-while to ensure we don't advance past the base snapshot.
                if (m_disabled) {
                    break;
                }
            } while (!m_chain.Tip() || (starting_tip && CBlockIndexWorkComparator()(m_chain.Tip(), starting_tip)));
            if (!blocks_connected) return true;

            const CBlockIndex* pindexFork = m_chain.FindFork(starting_tip);
            bool still_in_ibd = m_chainman.IsInitialBlockDownload();

            if (was_in_ibd && !still_in_ibd) {
                // Active chainstate has exited IBD.
                exited_ibd = true;
            }

            // Notify external listeners about the new tip.
            // Enqueue while holding cs_main to ensure that UpdatedBlockTip is called in the order in which blocks are connected
            if (this == &m_chainman.ActiveChainstate() && pindexFork != pindexNewTip) {
                // Notify ValidationInterface subscribers
                if (m_chainman.m_options.signals) {
                    m_chainman.m_options.signals->UpdatedBlockTip(pindexNewTip, pindexFork, still_in_ibd);
                }

                // Always notify the UI if a new block tip was connected
                if (kernel::IsInterrupted(m_chainman.GetNotifications().blockTip(GetSynchronizationState(still_in_ibd, m_chainman.m_blockman.m_blockfiles_indexed), *pindexNewTip))) {
                    // Just breaking and returning success for now. This could
                    // be changed to bubble up the kernel::Interrupted value to
                    // the caller so the caller could distinguish between
                    // completed and interrupted operations.
                    break;
                }
            }
            } // release MempoolMutex
            // Notify external listeners about the new tip, even if pindexFork == pindexNewTip.
            if (m_chainman.m_options.signals && this == &m_chainman.ActiveChainstate()) {
                m_chainman.m_options.signals->ActiveTipChange(*Assert(pindexNewTip), m_chainman.IsInitialBlockDownload());
            }
        } // release cs_main
        // When we reach this point, we switched to a new tip (stored in pindexNewTip).

        if (exited_ibd) {
            // If a background chainstate is in use, we may need to rebalance our
            // allocation of caches once a chainstate exits initial block download.
            LOCK(::cs_main);
            m_chainman.MaybeRebalanceCaches();
        }

        if (WITH_LOCK(::cs_main, return m_disabled)) {
            // Background chainstate has reached the snapshot base block, so exit.

            // Restart indexes to resume indexing for all blocks unique to the snapshot
            // chain. This resumes indexing "in order" from where the indexing on the
            // background validation chain left off.
            //
            // This cannot be done while holding cs_main (within
            // MaybeCompleteSnapshotValidation) or a cs_main deadlock will occur.
            if (m_chainman.snapshot_download_completed) {
                m_chainman.snapshot_download_completed();
            }
            break;
        }

        // We check interrupt only after giving ActivateBestChainStep a chance to run once so that we
        // never interrupt before connecting the genesis block during LoadChainTip(). Previously this
        // caused an assert() failure during interrupt in such cases as the UTXO DB flushing checks
        // that the best block hash is non-null.
        if (m_chainman.m_interrupt) break;
    } while (pindexNewTip != pindexMostWork);

    m_chainman.CheckBlockIndex();

    // Write changes periodically to disk, after relay.
    if (!FlushStateToDisk(state, FlushStateMode::PERIODIC)) {
        return false;
    }

    return true;
}

bool Chainstate::PreciousBlock(BlockValidationState& state, CBlockIndex* pindex)
{
    AssertLockNotHeld(m_chainstate_mutex);
    AssertLockNotHeld(::cs_main);
    {
        LOCK(cs_main);
        if (pindex->nChainWork < m_chain.Tip()->nChainWork) {
            // Nothing to do, this block is not at the tip.
            return true;
        }
        if (m_chain.Tip()->nChainWork > m_chainman.nLastPreciousChainwork) {
            // The chain has been extended since the last call, reset the counter.
            m_chainman.nBlockReverseSequenceId = -1;
        }
        m_chainman.nLastPreciousChainwork = m_chain.Tip()->nChainWork;
        setBlockIndexCandidates.erase(pindex);
        pindex->nSequenceId = m_chainman.nBlockReverseSequenceId;
        if (m_chainman.nBlockReverseSequenceId > std::numeric_limits<int32_t>::min()) {
            // We can't keep reducing the counter if somebody really wants to
            // call preciousblock 2**31-1 times on the same set of tips...
            m_chainman.nBlockReverseSequenceId--;
        }
        if (pindex->IsValid(BLOCK_VALID_TRANSACTIONS) && pindex->HaveNumChainTxs()) {
            setBlockIndexCandidates.insert(pindex);
            PruneBlockIndexCandidates();
        }
    }

    return ActivateBestChain(state, std::shared_ptr<const CBlock>());
}

bool Chainstate::InvalidateBlock(BlockValidationState& state, CBlockIndex* pindex)
{
    AssertLockNotHeld(m_chainstate_mutex);
    AssertLockNotHeld(::cs_main);

    // Genesis block can't be invalidated
    assert(pindex);
    if (pindex->nHeight == 0) return false;

    CBlockIndex* to_mark_failed = pindex;
    bool pindex_was_in_chain = false;
    int disconnected = 0;

    // We do not allow ActivateBestChain() to run while InvalidateBlock() is
    // running, as that could cause the tip to change while we disconnect
    // blocks.
    LOCK(m_chainstate_mutex);

    // We'll be acquiring and releasing cs_main below, to allow the validation
    // callbacks to run. However, we should keep the block index in a
    // consistent state as we disconnect blocks -- in particular we need to
    // add equal-work blocks to setBlockIndexCandidates as we disconnect.
    // To avoid walking the block index repeatedly in search of candidates,
    // build a map once so that we can look up candidate blocks by chain
    // work as we go.
    std::multimap<const arith_uint256, CBlockIndex *> candidate_blocks_by_work;

    {
        LOCK(cs_main);
        for (auto& entry : m_blockman.m_block_index) {
            CBlockIndex* candidate = &entry.second;
            // We don't need to put anything in our active chain into the
            // multimap, because those candidates will be found and considered
            // as we disconnect.
            // Instead, consider only non-active-chain blocks that have at
            // least as much work as where we expect the new tip to end up.
            if (!m_chain.Contains(candidate) &&
                    !CBlockIndexWorkComparator()(candidate, pindex->pprev) &&
                    candidate->IsValid(BLOCK_VALID_TRANSACTIONS) &&
                    candidate->HaveNumChainTxs()) {
                candidate_blocks_by_work.insert(std::make_pair(candidate->nChainWork, candidate));
            }
        }
    }

    // Disconnect (descendants of) pindex, and mark them invalid.
    while (true) {
        if (m_chainman.m_interrupt) break;

        // Make sure the queue of validation callbacks doesn't grow unboundedly.
        if (m_chainman.m_options.signals) LimitValidationInterfaceQueue(*m_chainman.m_options.signals);

        LOCK(cs_main);
        // Lock for as long as disconnectpool is in scope to make sure MaybeUpdateMempoolForReorg is
        // called after DisconnectTip without unlocking in between
        LOCK(MempoolMutex());
        if (!m_chain.Contains(pindex)) break;
        pindex_was_in_chain = true;
        CBlockIndex *invalid_walk_tip = m_chain.Tip();

        // ActivateBestChain considers blocks already in m_chain
        // unconditionally valid already, so force disconnect away from it.
        DisconnectedBlockTransactions disconnectpool{MAX_DISCONNECTED_TX_POOL_BYTES};
        bool ret = DisconnectTip(state, &disconnectpool);
        // DisconnectTip will add transactions to disconnectpool.
        // Adjust the mempool to be consistent with the new tip, adding
        // transactions back to the mempool if disconnecting was successful,
        // and we're not doing a very deep invalidation (in which case
        // keeping the mempool up to date is probably futile anyway).
        MaybeUpdateMempoolForReorg(disconnectpool, /* fAddToMempool = */ (++disconnected <= 10) && ret);
        if (!ret) return false;
        assert(invalid_walk_tip->pprev == m_chain.Tip());

        // We immediately mark the disconnected blocks as invalid.
        // This prevents a case where pruned nodes may fail to invalidateblock
        // and be left unable to start as they have no tip candidates (as there
        // are no blocks that meet the "have data and are not invalid per
        // nStatus" criteria for inclusion in setBlockIndexCandidates).
        invalid_walk_tip->nStatus |= BLOCK_FAILED_VALID;
        m_blockman.m_dirty_blockindex.insert(invalid_walk_tip);
        setBlockIndexCandidates.erase(invalid_walk_tip);
        setBlockIndexCandidates.insert(invalid_walk_tip->pprev);
        if (invalid_walk_tip->pprev == to_mark_failed && (to_mark_failed->nStatus & BLOCK_FAILED_VALID)) {
            // We only want to mark the last disconnected block as BLOCK_FAILED_VALID; its children
            // need to be BLOCK_FAILED_CHILD instead.
            to_mark_failed->nStatus = (to_mark_failed->nStatus ^ BLOCK_FAILED_VALID) | BLOCK_FAILED_CHILD;
            m_blockman.m_dirty_blockindex.insert(to_mark_failed);
        }

        // Add any equal or more work headers to setBlockIndexCandidates
        auto candidate_it = candidate_blocks_by_work.lower_bound(invalid_walk_tip->pprev->nChainWork);
        while (candidate_it != candidate_blocks_by_work.end()) {
            if (!CBlockIndexWorkComparator()(candidate_it->second, invalid_walk_tip->pprev)) {
                setBlockIndexCandidates.insert(candidate_it->second);
                candidate_it = candidate_blocks_by_work.erase(candidate_it);
            } else {
                ++candidate_it;
            }
        }

        // Track the last disconnected block, so we can correct its BLOCK_FAILED_CHILD status in future
        // iterations, or, if it's the last one, call InvalidChainFound on it.
        to_mark_failed = invalid_walk_tip;
    }

    m_chainman.CheckBlockIndex();

    {
        LOCK(cs_main);
        if (m_chain.Contains(to_mark_failed)) {
            // If the to-be-marked invalid block is in the active chain, something is interfering and we can't proceed.
            return false;
        }

        // Mark pindex (or the last disconnected block) as invalid, even when it never was in the main chain
        to_mark_failed->nStatus |= BLOCK_FAILED_VALID;
        m_blockman.m_dirty_blockindex.insert(to_mark_failed);
        setBlockIndexCandidates.erase(to_mark_failed);
        m_chainman.m_failed_blocks.insert(to_mark_failed);

        // If any new blocks somehow arrived while we were disconnecting
        // (above), then the pre-calculation of what should go into
        // setBlockIndexCandidates may have missed entries. This would
        // technically be an inconsistency in the block index, but if we clean
        // it up here, this should be an essentially unobservable error.
        // Loop back over all block index entries and add any missing entries
        // to setBlockIndexCandidates.
        for (auto& [_, block_index] : m_blockman.m_block_index) {
            if (block_index.IsValid(BLOCK_VALID_TRANSACTIONS) && block_index.HaveNumChainTxs() && !setBlockIndexCandidates.value_comp()(&block_index, m_chain.Tip())) {
                setBlockIndexCandidates.insert(&block_index);
            }
        }

        InvalidChainFound(to_mark_failed);
    }

    // Only notify about a new block tip if the active chain was modified.
    if (pindex_was_in_chain) {
        // Ignoring return value for now, this could be changed to bubble up
        // kernel::Interrupted value to the caller so the caller could
        // distinguish between completed and interrupted operations. It might
        // also make sense for the blockTip notification to have an enum
        // parameter indicating the source of the tip change so hooks can
        // distinguish user-initiated invalidateblock changes from other
        // changes.
        (void)m_chainman.GetNotifications().blockTip(GetSynchronizationState(m_chainman.IsInitialBlockDownload(), m_chainman.m_blockman.m_blockfiles_indexed), *to_mark_failed->pprev);

        // Fire ActiveTipChange now for the current chain tip to make sure clients are notified.
        // ActivateBestChain may call this as well, but not necessarily.
        if (m_chainman.m_options.signals) {
            m_chainman.m_options.signals->ActiveTipChange(*Assert(m_chain.Tip()), m_chainman.IsInitialBlockDownload());
        }
    }
    return true;
}

void Chainstate::ResetBlockFailureFlags(CBlockIndex *pindex) {
    AssertLockHeld(cs_main);

    int nHeight = pindex->nHeight;

    // Remove the invalidity flag from this block and all its descendants.
    for (auto& [_, block_index] : m_blockman.m_block_index) {
        if (!block_index.IsValid() && block_index.GetAncestor(nHeight) == pindex) {
            block_index.nStatus &= ~BLOCK_FAILED_MASK;
            m_blockman.m_dirty_blockindex.insert(&block_index);
            if (block_index.IsValid(BLOCK_VALID_TRANSACTIONS) && block_index.HaveNumChainTxs() && setBlockIndexCandidates.value_comp()(m_chain.Tip(), &block_index)) {
                setBlockIndexCandidates.insert(&block_index);
            }
            if (&block_index == m_chainman.m_best_invalid) {
                // Reset invalid block marker if it was pointing to one of those.
                m_chainman.m_best_invalid = nullptr;
            }
            m_chainman.m_failed_blocks.erase(&block_index);
        }
    }

    // Remove the invalidity flag from all ancestors too.
    while (pindex != nullptr) {
        if (pindex->nStatus & BLOCK_FAILED_MASK) {
            pindex->nStatus &= ~BLOCK_FAILED_MASK;
            m_blockman.m_dirty_blockindex.insert(pindex);
            m_chainman.m_failed_blocks.erase(pindex);
        }
        pindex = pindex->pprev;
    }
}

void Chainstate::TryAddBlockIndexCandidate(CBlockIndex* pindex)
{
    AssertLockHeld(cs_main);
    // The block only is a candidate for the most-work-chain if it has the same
    // or more work than our current tip.
    if (m_chain.Tip() != nullptr && setBlockIndexCandidates.value_comp()(pindex, m_chain.Tip())) {
        return;
    }

    bool is_active_chainstate = this == &m_chainman.ActiveChainstate();
    if (is_active_chainstate) {
        // The active chainstate should always add entries that have more
        // work than the tip.
        setBlockIndexCandidates.insert(pindex);
    } else if (!m_disabled) {
        // For the background chainstate, we only consider connecting blocks
        // towards the snapshot base (which can't be nullptr or else we'll
        // never make progress).
        const CBlockIndex* snapshot_base{Assert(m_chainman.GetSnapshotBaseBlock())};
        if (snapshot_base->GetAncestor(pindex->nHeight) == pindex) {
            setBlockIndexCandidates.insert(pindex);
        }
    }
}

/** Mark a block as having its data received and checked (up to BLOCK_VALID_TRANSACTIONS). */
void ChainstateManager::ReceivedBlockTransactions(const CBlock& block, CBlockIndex* pindexNew, const FlatFilePos& pos)
{
    AssertLockHeld(cs_main);
    pindexNew->nTx = block.vtx.size();
    // Typically m_chain_tx_count will be 0 at this point, but it can be nonzero if this
    // is a pruned block which is being downloaded again, or if this is an
    // assumeutxo snapshot block which has a hardcoded m_chain_tx_count value from the
    // snapshot metadata. If the pindex is not the snapshot block and the
    // m_chain_tx_count value is not zero, assert that value is actually correct.
    auto prev_tx_sum = [](CBlockIndex& block) { return block.nTx + (block.pprev ? block.pprev->m_chain_tx_count : 0); };
    if (!Assume(pindexNew->m_chain_tx_count == 0 || pindexNew->m_chain_tx_count == prev_tx_sum(*pindexNew) ||
                pindexNew == GetSnapshotBaseBlock())) {
        LogWarning("Internal bug detected: block %d has unexpected m_chain_tx_count %i that should be %i (%s %s). Please report this issue here: %s\n",
            pindexNew->nHeight, pindexNew->m_chain_tx_count, prev_tx_sum(*pindexNew), PACKAGE_NAME, FormatFullVersion(), PACKAGE_BUGREPORT);
        pindexNew->m_chain_tx_count = 0;
    }
    pindexNew->nFile = pos.nFile;
    pindexNew->nDataPos = pos.nPos;
    pindexNew->nUndoPos = 0;
    pindexNew->nStatus |= BLOCK_HAVE_DATA;
    if (DeploymentActiveAt(*pindexNew, *this, Consensus::DEPLOYMENT_SEGWIT)) {
        pindexNew->nStatus |= BLOCK_OPT_WITNESS;
    }
    pindexNew->RaiseValidity(BLOCK_VALID_TRANSACTIONS);
    m_blockman.m_dirty_blockindex.insert(pindexNew);

    if (pindexNew->pprev == nullptr || pindexNew->pprev->HaveNumChainTxs()) {
        // If pindexNew is the genesis block or all parents are BLOCK_VALID_TRANSACTIONS.
        std::deque<CBlockIndex*> queue;
        queue.push_back(pindexNew);

        // Recursively process any descendant blocks that now may be eligible to be connected.
        while (!queue.empty()) {
            CBlockIndex *pindex = queue.front();
            queue.pop_front();
            // Before setting m_chain_tx_count, assert that it is 0 or already set to
            // the correct value. This assert will fail after receiving the
            // assumeutxo snapshot block if assumeutxo snapshot metadata has an
            // incorrect hardcoded AssumeutxoData::m_chain_tx_count value.
            if (!Assume(pindex->m_chain_tx_count == 0 || pindex->m_chain_tx_count == prev_tx_sum(*pindex))) {
                LogWarning("Internal bug detected: block %d has unexpected m_chain_tx_count %i that should be %i (%s %s). Please report this issue here: %s\n",
                   pindex->nHeight, pindex->m_chain_tx_count, prev_tx_sum(*pindex), PACKAGE_NAME, FormatFullVersion(), PACKAGE_BUGREPORT);
            }
            pindex->m_chain_tx_count = prev_tx_sum(*pindex);
            pindex->nSequenceId = nBlockSequenceId++;
            for (Chainstate *c : GetAll()) {
                c->TryAddBlockIndexCandidate(pindex);
            }
            std::pair<std::multimap<CBlockIndex*, CBlockIndex*>::iterator, std::multimap<CBlockIndex*, CBlockIndex*>::iterator> range = m_blockman.m_blocks_unlinked.equal_range(pindex);
            while (range.first != range.second) {
                std::multimap<CBlockIndex*, CBlockIndex*>::iterator it = range.first;
                queue.push_back(it->second);
                range.first++;
                m_blockman.m_blocks_unlinked.erase(it);
            }
        }
    } else {
        if (pindexNew->pprev && pindexNew->pprev->IsValid(BLOCK_VALID_TREE)) {
            m_blockman.m_blocks_unlinked.insert(std::make_pair(pindexNew->pprev, pindexNew));
        }
    }
}

static bool CheckBlockHeader(const CBlockHeader& block, BlockValidationState& state, const Consensus::Params& consensusParams, bool fCheckPOW = true)
{
    // Check proof of work matches claimed amount
    if (fCheckPOW && !CheckProofOfWork(block.GetHash(), block.nBits, consensusParams))
        return state.Invalid(BlockValidationResult::BLOCK_INVALID_HEADER, "high-hash", "proof of work failed");

    return true;
}

static bool CheckMerkleRoot(const CBlock& block, BlockValidationState& state)
{
    if (block.m_checked_merkle_root) return true;

    bool mutated;
    uint256 merkle_root = BlockMerkleRoot(block, &mutated);
    if (block.hashMerkleRoot != merkle_root) {
        return state.Invalid(
            /*result=*/BlockValidationResult::BLOCK_MUTATED,
            /*reject_reason=*/"bad-txnmrklroot",
            /*debug_message=*/"hashMerkleRoot mismatch");
    }

    // Check for merkle tree malleability (CVE-2012-2459): repeating sequences
    // of transactions in a block without affecting the merkle root of a block,
    // while still invalidating it.
    if (mutated) {
        return state.Invalid(
            /*result=*/BlockValidationResult::BLOCK_MUTATED,
            /*reject_reason=*/"bad-txns-duplicate",
            /*debug_message=*/"duplicate transaction");
    }

    block.m_checked_merkle_root = true;
    return true;
}

/** CheckWitnessMalleation performs checks for block malleation with regard to
 * its witnesses.
 *
 * Note: If the witness commitment is expected (i.e. `expect_witness_commitment
 * = true`), then the block is required to have at least one transaction and the
 * first transaction needs to have at least one input. */
static bool CheckWitnessMalleation(const CBlock& block, bool expect_witness_commitment, BlockValidationState& state)
{
    if (expect_witness_commitment) {
        if (block.m_checked_witness_commitment) return true;

        int commitpos = GetWitnessCommitmentIndex(block);
        if (commitpos != NO_WITNESS_COMMITMENT) {
            assert(!block.vtx.empty() && !block.vtx[0]->vin.empty());
            const auto& witness_stack{block.vtx[0]->vin[0].scriptWitness.stack};

            if (witness_stack.size() != 1 || witness_stack[0].size() != 32) {
                return state.Invalid(
                    /*result=*/BlockValidationResult::BLOCK_MUTATED,
                    /*reject_reason=*/"bad-witness-nonce-size",
                    /*debug_message=*/strprintf("%s : invalid witness reserved value size", __func__));
            }

            // The malleation check is ignored; as the transaction tree itself
            // already does not permit it, it is impossible to trigger in the
            // witness tree.
            uint256 hash_witness = BlockWitnessMerkleRoot(block, /*mutated=*/nullptr);

            CHash256().Write(hash_witness).Write(witness_stack[0]).Finalize(hash_witness);
            if (memcmp(hash_witness.begin(), &block.vtx[0]->vout[commitpos].scriptPubKey[6], 32)) {
                return state.Invalid(
                    /*result=*/BlockValidationResult::BLOCK_MUTATED,
                    /*reject_reason=*/"bad-witness-merkle-match",
                    /*debug_message=*/strprintf("%s : witness merkle commitment mismatch", __func__));
            }

            block.m_checked_witness_commitment = true;
            return true;
        }
    }

    // No witness data is allowed in blocks that don't commit to witness data, as this would otherwise leave room for spam
    for (const auto& tx : block.vtx) {
        if (tx->HasWitness()) {
            return state.Invalid(
                /*result=*/BlockValidationResult::BLOCK_MUTATED,
                /*reject_reason=*/"unexpected-witness",
                /*debug_message=*/strprintf("%s : unexpected witness data found", __func__));
        }
    }

    return true;
}

bool CheckBlock(const CBlock& block, BlockValidationState& state, const Consensus::Params& consensusParams, bool fCheckPOW, bool fCheckMerkleRoot)
{
    // These are checks that are independent of context.

    if (block.fChecked)
        return true;

    // Check that the header is valid (particularly PoW).  This is mostly
    // redundant with the call in AcceptBlockHeader.
    if (!CheckBlockHeader(block, state, consensusParams, fCheckPOW))
        return false;

    // Signet only: check block solution
    if (consensusParams.signet_blocks && fCheckPOW && !CheckSignetBlockSolution(block, consensusParams)) {
        return state.Invalid(BlockValidationResult::BLOCK_CONSENSUS, "bad-signet-blksig", "signet block signature validation failure");
    }

    // Check the merkle root.
    if (fCheckMerkleRoot && !CheckMerkleRoot(block, state)) {
        return false;
    }

    // All potential-corruption validation must be done before we do any
    // transaction validation, as otherwise we may mark the header as invalid
    // because we receive the wrong transactions for it.
    // Note that witness malleability is checked in ContextualCheckBlock, so no
    // checks that use witness data may be performed here.

    // Size limits
    if (block.vtx.empty() || block.vtx.size() * WITNESS_SCALE_FACTOR > MAX_BLOCK_WEIGHT || ::GetSerializeSize(TX_NO_WITNESS(block)) * WITNESS_SCALE_FACTOR > MAX_BLOCK_WEIGHT)
        return state.Invalid(BlockValidationResult::BLOCK_CONSENSUS, "bad-blk-length", "size limits failed");

    // First transaction must be coinbase, the rest must not be
    if (block.vtx.empty() || !block.vtx[0]->IsCoinBase())
        return state.Invalid(BlockValidationResult::BLOCK_CONSENSUS, "bad-cb-missing", "first tx is not coinbase");
    for (unsigned int i = 1; i < block.vtx.size(); i++)
        if (block.vtx[i]->IsCoinBase())
            return state.Invalid(BlockValidationResult::BLOCK_CONSENSUS, "bad-cb-multiple", "more than one coinbase");

    // Check transactions
    // Must check for duplicate inputs (see CVE-2018-17144)
    for (const auto& tx : block.vtx) {
        TxValidationState tx_state;
        if (!CheckTransaction(*tx, tx_state)) {
            // CheckBlock() does context-free validation checks. The only
            // possible failures are consensus failures.
            assert(tx_state.GetResult() == TxValidationResult::TX_CONSENSUS);
            return state.Invalid(BlockValidationResult::BLOCK_CONSENSUS, tx_state.GetRejectReason(),
                                 strprintf("Transaction check failed (tx hash %s) %s", tx->GetHash().ToString(), tx_state.GetDebugMessage()));
        }
    }
    unsigned int nSigOps = 0;
    for (const auto& tx : block.vtx)
    {
        nSigOps += GetLegacySigOpCount(*tx);
    }
    if (nSigOps * WITNESS_SCALE_FACTOR > MAX_BLOCK_SIGOPS_COST)
        return state.Invalid(BlockValidationResult::BLOCK_CONSENSUS, "bad-blk-sigops", "out-of-bounds SigOpCount");

    if (fCheckPOW && fCheckMerkleRoot)
        block.fChecked = true;

    return true;
}

void ChainstateManager::UpdateUncommittedBlockStructures(CBlock& block, const CBlockIndex* pindexPrev) const
{
    int commitpos = GetWitnessCommitmentIndex(block);
    static const std::vector<unsigned char> nonce(32, 0x00);
    if (commitpos != NO_WITNESS_COMMITMENT && DeploymentActiveAfter(pindexPrev, *this, Consensus::DEPLOYMENT_SEGWIT) && !block.vtx[0]->HasWitness()) {
        CMutableTransaction tx(*block.vtx[0]);
        tx.vin[0].scriptWitness.stack.resize(1);
        tx.vin[0].scriptWitness.stack[0] = nonce;
        block.vtx[0] = MakeTransactionRef(std::move(tx));
    }
}

std::vector<unsigned char> ChainstateManager::GenerateCoinbaseCommitment(CBlock& block, const CBlockIndex* pindexPrev) const
{
    std::vector<unsigned char> commitment;
    int commitpos = GetWitnessCommitmentIndex(block);
    std::vector<unsigned char> ret(32, 0x00);
    if (commitpos == NO_WITNESS_COMMITMENT) {
        uint256 witnessroot = BlockWitnessMerkleRoot(block, nullptr);
        CHash256().Write(witnessroot).Write(ret).Finalize(witnessroot);
        CTxOut out;
        out.nValue = 0;
        out.scriptPubKey.resize(MINIMUM_WITNESS_COMMITMENT);
        out.scriptPubKey[0] = OP_RETURN;
        out.scriptPubKey[1] = 0x24;
        out.scriptPubKey[2] = 0xaa;
        out.scriptPubKey[3] = 0x21;
        out.scriptPubKey[4] = 0xa9;
        out.scriptPubKey[5] = 0xed;
        memcpy(&out.scriptPubKey[6], witnessroot.begin(), 32);
        commitment = std::vector<unsigned char>(out.scriptPubKey.begin(), out.scriptPubKey.end());
        CMutableTransaction tx(*block.vtx[0]);
        tx.vout.push_back(out);
        block.vtx[0] = MakeTransactionRef(std::move(tx));
    }
    UpdateUncommittedBlockStructures(block, pindexPrev);
    return commitment;
}

bool HasValidProofOfWork(const std::vector<CBlockHeader>& headers, const Consensus::Params& consensusParams)
{
    return std::all_of(headers.cbegin(), headers.cend(),
            [&](const auto& header) { return CheckProofOfWork(header.GetHash(), header.nBits, consensusParams);});
}

bool IsBlockMutated(const CBlock& block, bool check_witness_root)
{
    BlockValidationState state;
    if (!CheckMerkleRoot(block, state)) {
        LogDebug(BCLog::VALIDATION, "Block mutated: %s\n", state.ToString());
        return true;
    }

    if (block.vtx.empty() || !block.vtx[0]->IsCoinBase()) {
        // Consider the block mutated if any transaction is 64 bytes in size (see 3.1
        // in "Weaknesses in Bitcoin’s Merkle Root Construction":
        // https://lists.linuxfoundation.org/pipermail/bitcoin-dev/attachments/20190225/a27d8837/attachment-0001.pdf).
        //
        // Note: This is not a consensus change as this only applies to blocks that
        // don't have a coinbase transaction and would therefore already be invalid.
        return std::any_of(block.vtx.begin(), block.vtx.end(),
                           [](auto& tx) { return GetSerializeSize(TX_NO_WITNESS(tx)) == 64; });
    } else {
        // Theoretically it is still possible for a block with a 64 byte
        // coinbase transaction to be mutated but we neglect that possibility
        // here as it requires at least 224 bits of work.
    }

    if (!CheckWitnessMalleation(block, check_witness_root, state)) {
        LogDebug(BCLog::VALIDATION, "Block mutated: %s\n", state.ToString());
        return true;
    }

    return false;
}

arith_uint256 CalculateClaimedHeadersWork(const std::vector<CBlockHeader>& headers)
{
    arith_uint256 total_work{0};
    for (const CBlockHeader& header : headers) {
        CBlockIndex dummy(header);
        total_work += GetBlockProof(dummy);
    }
    return total_work;
}

/** Context-dependent validity checks.
 *  By "context", we mean only the previous block headers, but not the UTXO
 *  set; UTXO-related validity checks are done in ConnectBlock().
 *  NOTE: This function is not currently invoked by ConnectBlock(), so we
 *  should consider upgrade issues if we change which consensus rules are
 *  enforced in this function (eg by adding a new consensus rule). See comment
 *  in ConnectBlock().
 *  Note that -reindex-chainstate skips the validation that happens here!
 */
static bool ContextualCheckBlockHeader(const CBlockHeader& block, BlockValidationState& state, BlockManager& blockman, const ChainstateManager& chainman, const CBlockIndex* pindexPrev) EXCLUSIVE_LOCKS_REQUIRED(::cs_main)
{
    AssertLockHeld(::cs_main);
    assert(pindexPrev != nullptr);
    const int nHeight = pindexPrev->nHeight + 1;

    // Check proof of work
    const Consensus::Params& consensusParams = chainman.GetConsensus();
    if (block.nBits != GetNextWorkRequired(pindexPrev, &block, consensusParams))
        return state.Invalid(BlockValidationResult::BLOCK_INVALID_HEADER, "bad-diffbits", "incorrect proof of work");

    // Check against checkpoints
    if (chainman.m_options.checkpoints_enabled) {
        // Don't accept any forks from the main chain prior to last checkpoint.
        // GetLastCheckpoint finds the last checkpoint in MapCheckpoints that's in our
        // BlockIndex().
        const CBlockIndex* pcheckpoint = blockman.GetLastCheckpoint(chainman.GetParams().Checkpoints());
        if (pcheckpoint && nHeight < pcheckpoint->nHeight) {
            LogPrintf("ERROR: %s: forked chain older than last checkpoint (height %d)\n", __func__, nHeight);
            return state.Invalid(BlockValidationResult::BLOCK_CHECKPOINT, "bad-fork-prior-to-checkpoint");
        }
    }

    // Check timestamp against prev
    if (block.GetBlockTime() <= pindexPrev->GetMedianTimePast())
        return state.Invalid(BlockValidationResult::BLOCK_INVALID_HEADER, "time-too-old", "block's timestamp is too early");

    // Testnet4 and regtest only: Check timestamp against prev for difficulty-adjustment
    // blocks to prevent timewarp attacks (see https://github.com/bitcoin/bitcoin/pull/15482).
    if (consensusParams.enforce_BIP94) {
        // Check timestamp for the first block of each difficulty adjustment
        // interval, except the genesis block.
        if (nHeight % consensusParams.DifficultyAdjustmentInterval() == 0) {
            if (block.GetBlockTime() < pindexPrev->GetBlockTime() - MAX_TIMEWARP) {
                return state.Invalid(BlockValidationResult::BLOCK_INVALID_HEADER, "time-timewarp-attack", "block's timestamp is too early on diff adjustment block");
            }
        }
    }

    // Check timestamp
    if (block.Time() > NodeClock::now() + std::chrono::seconds{MAX_FUTURE_BLOCK_TIME}) {
        return state.Invalid(BlockValidationResult::BLOCK_TIME_FUTURE, "time-too-new", "block timestamp too far in the future");
    }

    // Reject blocks with outdated version
    if ((block.nVersion < 2 && DeploymentActiveAfter(pindexPrev, chainman, Consensus::DEPLOYMENT_HEIGHTINCB)) ||
        (block.nVersion < 3 && DeploymentActiveAfter(pindexPrev, chainman, Consensus::DEPLOYMENT_DERSIG)) ||
        (block.nVersion < 4 && DeploymentActiveAfter(pindexPrev, chainman, Consensus::DEPLOYMENT_CLTV))) {
            return state.Invalid(BlockValidationResult::BLOCK_INVALID_HEADER, strprintf("bad-version(0x%08x)", block.nVersion),
                                 strprintf("rejected nVersion=0x%08x block", block.nVersion));
    }

    return true;
}

/** NOTE: This function is not currently invoked by ConnectBlock(), so we
 *  should consider upgrade issues if we change which consensus rules are
 *  enforced in this function (eg by adding a new consensus rule). See comment
 *  in ConnectBlock().
 *  Note that -reindex-chainstate skips the validation that happens here!
 */
static bool ContextualCheckBlock(const CBlock& block, BlockValidationState& state, const ChainstateManager& chainman, const CBlockIndex* pindexPrev)
{
    const int nHeight = pindexPrev == nullptr ? 0 : pindexPrev->nHeight + 1;

    // Enforce BIP113 (Median Time Past).
    bool enforce_locktime_median_time_past{false};
    if (DeploymentActiveAfter(pindexPrev, chainman, Consensus::DEPLOYMENT_CSV)) {
        assert(pindexPrev != nullptr);
        enforce_locktime_median_time_past = true;
    }

    const int64_t nLockTimeCutoff{enforce_locktime_median_time_past ?
                                      pindexPrev->GetMedianTimePast() :
                                      block.GetBlockTime()};

    // Check that all transactions are finalized
    for (const auto& tx : block.vtx) {
        if (!IsFinalTx(*tx, nHeight, nLockTimeCutoff)) {
            return state.Invalid(BlockValidationResult::BLOCK_CONSENSUS, "bad-txns-nonfinal", "non-final transaction");
        }
    }

    // Enforce rule that the coinbase starts with serialized block height
    if (DeploymentActiveAfter(pindexPrev, chainman, Consensus::DEPLOYMENT_HEIGHTINCB))
    {
        CScript expect = CScript() << nHeight;
        if (block.vtx[0]->vin[0].scriptSig.size() < expect.size() ||
            !std::equal(expect.begin(), expect.end(), block.vtx[0]->vin[0].scriptSig.begin())) {
            return state.Invalid(BlockValidationResult::BLOCK_CONSENSUS, "bad-cb-height", "block height mismatch in coinbase");
        }
    }

    // Validation for witness commitments.
    // * We compute the witness hash (which is the hash including witnesses) of all the block's transactions, except the
    //   coinbase (where 0x0000....0000 is used instead).
    // * The coinbase scriptWitness is a stack of a single 32-byte vector, containing a witness reserved value (unconstrained).
    // * We build a merkle tree with all those witness hashes as leaves (similar to the hashMerkleRoot in the block header).
    // * There must be at least one output whose scriptPubKey is a single 36-byte push, the first 4 bytes of which are
    //   {0xaa, 0x21, 0xa9, 0xed}, and the following 32 bytes are SHA256^2(witness root, witness reserved value). In case there are
    //   multiple, the last one is used.
    if (!CheckWitnessMalleation(block, DeploymentActiveAfter(pindexPrev, chainman, Consensus::DEPLOYMENT_SEGWIT), state)) {
        return false;
    }

    // After the coinbase witness reserved value and commitment are verified,
    // we can check if the block weight passes (before we've checked the
    // coinbase witness, it would be possible for the weight to be too
    // large by filling up the coinbase witness, which doesn't change
    // the block hash, so we couldn't mark the block as permanently
    // failed).
    if (GetBlockWeight(block) > MAX_BLOCK_WEIGHT) {
        return state.Invalid(BlockValidationResult::BLOCK_CONSENSUS, "bad-blk-weight", strprintf("%s : weight limit failed", __func__));
    }

    return true;
}

bool ChainstateManager::AcceptBlockHeader(const CBlockHeader& block, BlockValidationState& state, CBlockIndex** ppindex, bool min_pow_checked)
{
    AssertLockHeld(cs_main);

    // Check for duplicate
    uint256 hash = block.GetHash();
    BlockMap::iterator miSelf{m_blockman.m_block_index.find(hash)};
    if (hash != GetConsensus().hashGenesisBlock) {
        if (miSelf != m_blockman.m_block_index.end()) {
            // Block header is already known.
            CBlockIndex* pindex = &(miSelf->second);
            if (ppindex)
                *ppindex = pindex;
            if (pindex->nStatus & BLOCK_FAILED_MASK) {
                LogPrint(BCLog::VALIDATION, "%s: block %s is marked invalid\n", __func__, hash.ToString());
                return state.Invalid(BlockValidationResult::BLOCK_CACHED_INVALID, "duplicate");
            }
            return true;
        }

        if (!CheckBlockHeader(block, state, GetConsensus())) {
            LogPrint(BCLog::VALIDATION, "%s: Consensus::CheckBlockHeader: %s, %s\n", __func__, hash.ToString(), state.ToString());
            return false;
        }

        // Get prev block index
        CBlockIndex* pindexPrev = nullptr;
        BlockMap::iterator mi{m_blockman.m_block_index.find(block.hashPrevBlock)};
        if (mi == m_blockman.m_block_index.end()) {
            LogPrint(BCLog::VALIDATION, "header %s has prev block not found: %s\n", hash.ToString(), block.hashPrevBlock.ToString());
            return state.Invalid(BlockValidationResult::BLOCK_MISSING_PREV, "prev-blk-not-found");
        }
        pindexPrev = &((*mi).second);
        if (pindexPrev->nStatus & BLOCK_FAILED_MASK) {
            LogPrint(BCLog::VALIDATION, "header %s has prev block invalid: %s\n", hash.ToString(), block.hashPrevBlock.ToString());
            return state.Invalid(BlockValidationResult::BLOCK_INVALID_PREV, "bad-prevblk");
        }
        if (!ContextualCheckBlockHeader(block, state, m_blockman, *this, pindexPrev)) {
            LogPrint(BCLog::VALIDATION, "%s: Consensus::ContextualCheckBlockHeader: %s, %s\n", __func__, hash.ToString(), state.ToString());
            return false;
        }

        /* Determine if this block descends from any block which has been found
         * invalid (m_failed_blocks), then mark pindexPrev and any blocks between
         * them as failed. For example:
         *
         *                D3
         *              /
         *      B2 - C2
         *    /         \
         *  A             D2 - E2 - F2
         *    \
         *      B1 - C1 - D1 - E1
         *
         * In the case that we attempted to reorg from E1 to F2, only to find
         * C2 to be invalid, we would mark D2, E2, and F2 as BLOCK_FAILED_CHILD
         * but NOT D3 (it was not in any of our candidate sets at the time).
         *
         * In any case D3 will also be marked as BLOCK_FAILED_CHILD at restart
         * in LoadBlockIndex.
         */
        if (!pindexPrev->IsValid(BLOCK_VALID_SCRIPTS)) {
            // The above does not mean "invalid": it checks if the previous block
            // hasn't been validated up to BLOCK_VALID_SCRIPTS. This is a performance
            // optimization, in the common case of adding a new block to the tip,
            // we don't need to iterate over the failed blocks list.
            for (const CBlockIndex* failedit : m_failed_blocks) {
                if (pindexPrev->GetAncestor(failedit->nHeight) == failedit) {
                    assert(failedit->nStatus & BLOCK_FAILED_VALID);
                    CBlockIndex* invalid_walk = pindexPrev;
                    while (invalid_walk != failedit) {
                        invalid_walk->nStatus |= BLOCK_FAILED_CHILD;
                        m_blockman.m_dirty_blockindex.insert(invalid_walk);
                        invalid_walk = invalid_walk->pprev;
                    }
                    LogPrint(BCLog::VALIDATION, "header %s has prev block invalid: %s\n", hash.ToString(), block.hashPrevBlock.ToString());
                    return state.Invalid(BlockValidationResult::BLOCK_INVALID_PREV, "bad-prevblk");
                }
            }
        }
    }
    if (!min_pow_checked) {
        LogPrint(BCLog::VALIDATION, "%s: not adding new block header %s, missing anti-dos proof-of-work validation\n", __func__, hash.ToString());
        return state.Invalid(BlockValidationResult::BLOCK_HEADER_LOW_WORK, "too-little-chainwork");
    }
    CBlockIndex* pindex{m_blockman.AddToBlockIndex(block, m_best_header)};

    if (ppindex)
        *ppindex = pindex;

    // Since this is the earliest point at which we have determined that a
    // header is both new and valid, log here.
    //
    // These messages are valuable for detecting potential selfish mining behavior;
    // if multiple displacing headers are seen near simultaneously across many
    // nodes in the network, this might be an indication of selfish mining. Having
    // this log by default when not in IBD ensures broad availability of this data
    // in case investigation is merited.
    const auto msg = strprintf(
        "Saw new header hash=%s height=%d", hash.ToString(), pindex->nHeight);

    if (IsInitialBlockDownload()) {
        LogPrintLevel(BCLog::VALIDATION, BCLog::Level::Debug, "%s\n", msg);
    } else {
        LogPrintf("%s\n", msg);
    }

    return true;
}

// Exposed wrapper for AcceptBlockHeader
bool ChainstateManager::ProcessNewBlockHeaders(const std::vector<CBlockHeader>& headers, bool min_pow_checked, BlockValidationState& state, const CBlockIndex** ppindex)
{
    AssertLockNotHeld(cs_main);
    {
        LOCK(cs_main);
        for (const CBlockHeader& header : headers) {
            CBlockIndex *pindex = nullptr; // Use a temp pindex instead of ppindex to avoid a const_cast
            bool accepted{AcceptBlockHeader(header, state, &pindex, min_pow_checked)};
            CheckBlockIndex();

            if (!accepted) {
                return false;
            }
            if (ppindex) {
                *ppindex = pindex;
            }
        }
    }
    if (NotifyHeaderTip()) {
        if (IsInitialBlockDownload() && ppindex && *ppindex) {
            const CBlockIndex& last_accepted{**ppindex};
            int64_t blocks_left{(NodeClock::now() - last_accepted.Time()) / GetConsensus().PowTargetSpacing()};
            blocks_left = std::max<int64_t>(0, blocks_left);
            const double progress{100.0 * last_accepted.nHeight / (last_accepted.nHeight + blocks_left)};
            LogInfo("Synchronizing blockheaders, height: %d (~%.2f%%)\n", last_accepted.nHeight, progress);
        }
    }
    return true;
}

void ChainstateManager::ReportHeadersPresync(const arith_uint256& work, int64_t height, int64_t timestamp)
{
    AssertLockNotHeld(cs_main);
    {
        LOCK(cs_main);
        // Don't report headers presync progress if we already have a post-minchainwork header chain.
        // This means we lose reporting for potentially legitimate, but unlikely, deep reorgs, but
        // prevent attackers that spam low-work headers from filling our logs.
        if (m_best_header->nChainWork >= UintToArith256(GetConsensus().nMinimumChainWork)) return;
        // Rate limit headers presync updates to 4 per second, as these are not subject to DoS
        // protection.
        auto now = std::chrono::steady_clock::now();
        if (now < m_last_presync_update + std::chrono::milliseconds{250}) return;
        m_last_presync_update = now;
    }
    bool initial_download = IsInitialBlockDownload();
    GetNotifications().headerTip(GetSynchronizationState(initial_download, m_blockman.m_blockfiles_indexed), height, timestamp, /*presync=*/true);
    if (initial_download) {
        int64_t blocks_left{(NodeClock::now() - NodeSeconds{std::chrono::seconds{timestamp}}) / GetConsensus().PowTargetSpacing()};
        blocks_left = std::max<int64_t>(0, blocks_left);
        const double progress{100.0 * height / (height + blocks_left)};
        LogInfo("Pre-synchronizing blockheaders, height: %d (~%.2f%%)\n", height, progress);
    }
}

/** Store block on disk. If dbp is non-nullptr, the file is known to already reside on disk */
bool ChainstateManager::AcceptBlock(const std::shared_ptr<const CBlock>& pblock, BlockValidationState& state, CBlockIndex** ppindex, bool fRequested, const FlatFilePos* dbp, bool* fNewBlock, bool min_pow_checked)
{
    const CBlock& block = *pblock;

    if (fNewBlock) *fNewBlock = false;
    AssertLockHeld(cs_main);

    CBlockIndex *pindexDummy = nullptr;
    CBlockIndex *&pindex = ppindex ? *ppindex : pindexDummy;

    bool accepted_header{AcceptBlockHeader(block, state, &pindex, min_pow_checked)};
    CheckBlockIndex();

    if (!accepted_header)
        return false;

    // Check all requested blocks that we do not already have for validity and
    // save them to disk. Skip processing of unrequested blocks as an anti-DoS
    // measure, unless the blocks have more work than the active chain tip, and
    // aren't too far ahead of it, so are likely to be attached soon.
    bool fAlreadyHave = pindex->nStatus & BLOCK_HAVE_DATA;
    bool fHasMoreOrSameWork = (ActiveTip() ? pindex->nChainWork >= ActiveTip()->nChainWork : true);
    // Blocks that are too out-of-order needlessly limit the effectiveness of
    // pruning, because pruning will not delete block files that contain any
    // blocks which are too close in height to the tip.  Apply this test
    // regardless of whether pruning is enabled; it should generally be safe to
    // not process unrequested blocks.
    bool fTooFarAhead{pindex->nHeight > ActiveHeight() + int(MIN_BLOCKS_TO_KEEP)};

    // TODO: Decouple this function from the block download logic by removing fRequested
    // This requires some new chain data structure to efficiently look up if a
    // block is in a chain leading to a candidate for best tip, despite not
    // being such a candidate itself.
    // Note that this would break the getblockfrompeer RPC

    // TODO: deal better with return value and error conditions for duplicate
    // and unrequested blocks.
    if (fAlreadyHave) return true;
    if (!fRequested) {  // If we didn't ask for it:
        if (pindex->nTx != 0) return true;    // This is a previously-processed block that was pruned
        if (!fHasMoreOrSameWork) return true; // Don't process less-work chains
        if (fTooFarAhead) return true;        // Block height is too high

        // Protect against DoS attacks from low-work chains.
        // If our tip is behind, a peer could try to send us
        // low-work blocks on a fake chain that we would never
        // request; don't process these.
        if (pindex->nChainWork < MinimumChainWork()) return true;
    }

    const CChainParams& params{GetParams()};

    if (!CheckBlock(block, state, params.GetConsensus()) ||
        !ContextualCheckBlock(block, state, *this, pindex->pprev)) {
        if (state.IsInvalid() && state.GetResult() != BlockValidationResult::BLOCK_MUTATED) {
            pindex->nStatus |= BLOCK_FAILED_VALID;
            m_blockman.m_dirty_blockindex.insert(pindex);
        }
        LogError("%s: %s\n", __func__, state.ToString());
        return false;
    }

    // Header is valid/has work, merkle tree and segwit merkle tree are good...RELAY NOW
    // (but if it does not build on our best tip, let the SendMessages loop relay it)
    if (!IsInitialBlockDownload() && ActiveTip() == pindex->pprev && m_options.signals) {
        m_options.signals->NewPoWValidBlock(pindex, pblock);
    }

    // Write block to history file
    if (fNewBlock) *fNewBlock = true;
    try {
        FlatFilePos blockPos{};
        if (dbp) {
            blockPos = *dbp;
            m_blockman.UpdateBlockInfo(block, pindex->nHeight, blockPos);
        } else {
            blockPos = m_blockman.SaveBlockToDisk(block, pindex->nHeight);
            if (blockPos.IsNull()) {
                state.Error(strprintf("%s: Failed to find position to write new block to disk", __func__));
                return false;
            }
        }
        ReceivedBlockTransactions(block, pindex, blockPos);
    } catch (const std::runtime_error& e) {
        return FatalError(GetNotifications(), state, strprintf(_("System error while saving block to disk: %s"), e.what()));
    }

    // TODO: FlushStateToDisk() handles flushing of both block and chainstate
    // data, so we should move this to ChainstateManager so that we can be more
    // intelligent about how we flush.
    // For now, since FlushStateMode::NONE is used, all that can happen is that
    // the block files may be pruned, so we can just call this on one
    // chainstate (particularly if we haven't implemented pruning with
    // background validation yet).
    ActiveChainstate().FlushStateToDisk(state, FlushStateMode::NONE);

    CheckBlockIndex();

    return true;
}

bool ChainstateManager::ProcessNewBlock(const std::shared_ptr<const CBlock>& block, bool force_processing, bool min_pow_checked, bool* new_block)
{
    AssertLockNotHeld(cs_main);

    {
        CBlockIndex *pindex = nullptr;
        if (new_block) *new_block = false;
        BlockValidationState state;

        // CheckBlock() does not support multi-threaded block validation because CBlock::fChecked can cause data race.
        // Therefore, the following critical section must include the CheckBlock() call as well.
        LOCK(cs_main);

        // Skipping AcceptBlock() for CheckBlock() failures means that we will never mark a block as invalid if
        // CheckBlock() fails.  This is protective against consensus failure if there are any unknown forms of block
        // malleability that cause CheckBlock() to fail; see e.g. CVE-2012-2459 and
        // https://lists.linuxfoundation.org/pipermail/bitcoin-dev/2019-February/016697.html.  Because CheckBlock() is
        // not very expensive, the anti-DoS benefits of caching failure (of a definitely-invalid block) are not substantial.
        bool ret = CheckBlock(*block, state, GetConsensus());
        if (ret) {
            // Store to disk
            ret = AcceptBlock(block, state, &pindex, force_processing, nullptr, new_block, min_pow_checked);
        }
        if (!ret) {
            if (m_options.signals) {
                m_options.signals->BlockChecked(*block, state);
            }
            LogError("%s: AcceptBlock FAILED (%s)\n", __func__, state.ToString());
            return false;
        }
    }

    NotifyHeaderTip();

    BlockValidationState state; // Only used to report errors, not invalidity - ignore it
    if (!ActiveChainstate().ActivateBestChain(state, block)) {
        LogError("%s: ActivateBestChain failed (%s)\n", __func__, state.ToString());
        return false;
    }

    Chainstate* bg_chain{WITH_LOCK(cs_main, return BackgroundSyncInProgress() ? m_ibd_chainstate.get() : nullptr)};
    BlockValidationState bg_state;
    if (bg_chain && !bg_chain->ActivateBestChain(bg_state, block)) {
        LogError("%s: [background] ActivateBestChain failed (%s)\n", __func__, bg_state.ToString());
        return false;
     }

    return true;
}

MempoolAcceptResult ChainstateManager::ProcessTransaction(const CTransactionRef& tx, bool test_accept, const ignore_rejects_type& ignore_rejects)
{
    AssertLockHeld(cs_main);
    Chainstate& active_chainstate = ActiveChainstate();
    if (!active_chainstate.GetMempool()) {
        TxValidationState state;
        state.Invalid(TxValidationResult::TX_NO_MEMPOOL, "no-mempool");
        return MempoolAcceptResult::Failure(state);
    }
    auto result = AcceptToMemoryPool(active_chainstate, tx, GetTime(), ignore_rejects, test_accept);
    active_chainstate.GetMempool()->check(active_chainstate.CoinsTip(), active_chainstate.m_chain.Height() + 1);
    return result;
}

bool TestBlockValidity(BlockValidationState& state,
                       const CChainParams& chainparams,
                       Chainstate& chainstate,
                       const CBlock& block,
                       CBlockIndex* pindexPrev,
                       bool fCheckPOW,
                       bool fCheckMerkleRoot)
{
    AssertLockHeld(cs_main);
    assert(pindexPrev && pindexPrev == chainstate.m_chain.Tip());
    CCoinsViewCache viewNew(&chainstate.CoinsTip());
    uint256 block_hash(block.GetHash());
    CBlockIndex indexDummy(block);
    indexDummy.pprev = pindexPrev;
    indexDummy.nHeight = pindexPrev->nHeight + 1;
    indexDummy.phashBlock = &block_hash;

    // NOTE: CheckBlockHeader is called by CheckBlock
    if (!ContextualCheckBlockHeader(block, state, chainstate.m_blockman, chainstate.m_chainman, pindexPrev)) {
        LogError("%s: Consensus::ContextualCheckBlockHeader: %s\n", __func__, state.ToString());
        return false;
    }
    if (!CheckBlock(block, state, chainparams.GetConsensus(), fCheckPOW, fCheckMerkleRoot)) {
        LogError("%s: Consensus::CheckBlock: %s\n", __func__, state.ToString());
        return false;
    }
    if (!ContextualCheckBlock(block, state, chainstate.m_chainman, pindexPrev)) {
        LogError("%s: Consensus::ContextualCheckBlock: %s\n", __func__, state.ToString());
        return false;
    }
    if (!chainstate.ConnectBlock(block, state, &indexDummy, viewNew, true)) {
        return false;
    }
    assert(state.IsValid());

    return true;
}

/* This function is called from the RPC code for pruneblockchain */
void PruneBlockFilesManual(Chainstate& active_chainstate, int nManualPruneHeight)
{
    BlockValidationState state;
    if (!active_chainstate.FlushStateToDisk(
            state, FlushStateMode::NONE, nManualPruneHeight)) {
        LogPrintf("%s: failed to flush state (%s)\n", __func__, state.ToString());
    }
}

bool Chainstate::LoadChainTip()
{
    AssertLockHeld(cs_main);
    const CCoinsViewCache& coins_cache = CoinsTip();
    assert(!coins_cache.GetBestBlock().IsNull()); // Never called when the coins view is empty
    const CBlockIndex* tip = m_chain.Tip();

    if (tip && tip->GetBlockHash() == coins_cache.GetBestBlock()) {
        return true;
    }

    // Load pointer to end of best chain
    CBlockIndex* pindex = m_blockman.LookupBlockIndex(coins_cache.GetBestBlock());
    if (!pindex) {
        return false;
    }
    m_chain.SetTip(*pindex);
    PruneBlockIndexCandidates();

    tip = m_chain.Tip();
    LogPrintf("Loaded best chain: hashBestChain=%s height=%d date=%s progress=%f\n",
              tip->GetBlockHash().ToString(),
              m_chain.Height(),
              FormatISO8601DateTime(tip->GetBlockTime()),
              GuessVerificationProgress(m_chainman.GetParams().TxData(), tip));
    return true;
}

CVerifyDB::CVerifyDB(Notifications& notifications)
    : m_notifications{notifications}
{
    m_notifications.progress(_("Verifying blocks…"), 0, false);
}

CVerifyDB::~CVerifyDB()
{
    m_notifications.progress(bilingual_str{}, 100, false);
}

VerifyDBResult CVerifyDB::VerifyDB(
    Chainstate& chainstate,
    const Consensus::Params& consensus_params,
    CCoinsView& coinsview,
    int nCheckLevel, int nCheckDepth)
{
    AssertLockHeld(cs_main);

    if (chainstate.m_chain.Tip() == nullptr || chainstate.m_chain.Tip()->pprev == nullptr) {
        return VerifyDBResult::SUCCESS;
    }

    // Verify blocks in the best chain
    if (nCheckDepth <= 0 || nCheckDepth > chainstate.m_chain.Height()) {
        nCheckDepth = chainstate.m_chain.Height();
    }
    nCheckLevel = std::max(0, std::min(4, nCheckLevel));
    LogPrintf("Verifying last %i blocks at level %i\n", nCheckDepth, nCheckLevel);
    CCoinsViewCache coins(&coinsview);
    CBlockIndex* pindex;
    CBlockIndex* pindexFailure = nullptr;
    int nGoodTransactions = 0;
    BlockValidationState state;
    int reportDone = 0;
    bool skipped_no_block_data{false};
    bool skipped_l3_checks{false};
    LogPrintf("Verification progress: 0%%\n");

    const bool is_snapshot_cs{chainstate.m_from_snapshot_blockhash};

    for (pindex = chainstate.m_chain.Tip(); pindex && pindex->pprev; pindex = pindex->pprev) {
        const int percentageDone = std::max(1, std::min(99, (int)(((double)(chainstate.m_chain.Height() - pindex->nHeight)) / (double)nCheckDepth * (nCheckLevel >= 4 ? 50 : 100))));
        if (reportDone < percentageDone / 10) {
            // report every 10% step
            LogPrintf("Verification progress: %d%%\n", percentageDone);
            reportDone = percentageDone / 10;
        }
        m_notifications.progress(_("Verifying blocks…"), percentageDone, false);
        if (pindex->nHeight <= chainstate.m_chain.Height() - nCheckDepth) {
            break;
        }
        if ((chainstate.m_blockman.IsPruneMode() || is_snapshot_cs) && !(pindex->nStatus & BLOCK_HAVE_DATA)) {
            // If pruning or running under an assumeutxo snapshot, only go
            // back as far as we have data.
            LogPrintf("VerifyDB(): block verification stopping at height %d (no data). This could be due to pruning or use of an assumeutxo snapshot.\n", pindex->nHeight);
            skipped_no_block_data = true;
            break;
        }
        CBlock block;
        // check level 0: read from disk
        if (!chainstate.m_blockman.ReadBlockFromDisk(block, *pindex, /*lowprio=*/true)) {
            LogPrintf("Verification error: ReadBlockFromDisk failed at %d, hash=%s\n", pindex->nHeight, pindex->GetBlockHash().ToString());
            return VerifyDBResult::CORRUPTED_BLOCK_DB;
        }
        // check level 1: verify block validity
        if (nCheckLevel >= 1 && !CheckBlock(block, state, consensus_params)) {
            LogPrintf("Verification error: found bad block at %d, hash=%s (%s)\n",
                      pindex->nHeight, pindex->GetBlockHash().ToString(), state.ToString());
            return VerifyDBResult::CORRUPTED_BLOCK_DB;
        }
        // check level 2: verify undo validity
        if (nCheckLevel >= 2 && pindex) {
            CBlockUndo undo;
            if (!pindex->GetUndoPos().IsNull()) {
                if (!chainstate.m_blockman.UndoReadFromDisk(undo, *pindex)) {
                    LogPrintf("Verification error: found bad undo data at %d, hash=%s\n", pindex->nHeight, pindex->GetBlockHash().ToString());
                    return VerifyDBResult::CORRUPTED_BLOCK_DB;
                }
            }
        }
        // check level 3: check for inconsistencies during memory-only disconnect of tip blocks
        size_t curr_coins_usage = coins.DynamicMemoryUsage() + chainstate.CoinsTip().DynamicMemoryUsage();

        if (nCheckLevel >= 3) {
            if (curr_coins_usage <= chainstate.m_coinstip_cache_size_bytes) {
                assert(coins.GetBestBlock() == pindex->GetBlockHash());
                DisconnectResult res = chainstate.DisconnectBlock(block, pindex, coins);
                if (res == DISCONNECT_FAILED) {
                    LogPrintf("Verification error: irrecoverable inconsistency in block data at %d, hash=%s\n", pindex->nHeight, pindex->GetBlockHash().ToString());
                    return VerifyDBResult::CORRUPTED_BLOCK_DB;
                }
                if (res == DISCONNECT_UNCLEAN) {
                    nGoodTransactions = 0;
                    pindexFailure = pindex;
                } else {
                    nGoodTransactions += block.vtx.size();
                }
            } else {
                skipped_l3_checks = true;
            }
        }
        if (chainstate.m_chainman.m_interrupt) return VerifyDBResult::INTERRUPTED;
    }
    if (pindexFailure) {
        LogPrintf("Verification error: coin database inconsistencies found (last %i blocks, %i good transactions before that)\n", chainstate.m_chain.Height() - pindexFailure->nHeight + 1, nGoodTransactions);
        return VerifyDBResult::CORRUPTED_BLOCK_DB;
    }
    if (skipped_l3_checks) {
        LogPrintf("Skipped verification of level >=3 (insufficient database cache size). Consider increasing -dbcache.\n");
    }

    // store block count as we move pindex at check level >= 4
    int block_count = chainstate.m_chain.Height() - pindex->nHeight;

    // check level 4: try reconnecting blocks
    if (nCheckLevel >= 4 && !skipped_l3_checks) {
        while (pindex != chainstate.m_chain.Tip()) {
            const int percentageDone = std::max(1, std::min(99, 100 - (int)(((double)(chainstate.m_chain.Height() - pindex->nHeight)) / (double)nCheckDepth * 50)));
            if (reportDone < percentageDone / 10) {
                // report every 10% step
                LogPrintf("Verification progress: %d%%\n", percentageDone);
                reportDone = percentageDone / 10;
            }
            m_notifications.progress(_("Verifying blocks…"), percentageDone, false);
            pindex = chainstate.m_chain.Next(pindex);
            CBlock block;
            if (!chainstate.m_blockman.ReadBlockFromDisk(block, *pindex, /*lowprio=*/true)) {
                LogPrintf("Verification error: ReadBlockFromDisk failed at %d, hash=%s\n", pindex->nHeight, pindex->GetBlockHash().ToString());
                return VerifyDBResult::CORRUPTED_BLOCK_DB;
            }
            if (!chainstate.ConnectBlock(block, state, pindex, coins)) {
                LogPrintf("Verification error: found unconnectable block at %d, hash=%s (%s)\n", pindex->nHeight, pindex->GetBlockHash().ToString(), state.ToString());
                return VerifyDBResult::CORRUPTED_BLOCK_DB;
            }
            if (chainstate.m_chainman.m_interrupt) return VerifyDBResult::INTERRUPTED;
        }
    }

    LogPrintf("Verification: No coin database inconsistencies in last %i blocks (%i transactions)\n", block_count, nGoodTransactions);

    if (skipped_l3_checks) {
        return VerifyDBResult::SKIPPED_L3_CHECKS;
    }
    if (skipped_no_block_data) {
        return VerifyDBResult::SKIPPED_MISSING_BLOCKS;
    }
    return VerifyDBResult::SUCCESS;
}

/** Apply the effects of a block on the utxo cache, ignoring that it may already have been applied. */
bool Chainstate::RollforwardBlock(const CBlockIndex* pindex, CCoinsViewCache& inputs)
{
    AssertLockHeld(cs_main);
    // TODO: merge with ConnectBlock
    CBlock block;
    if (!m_blockman.ReadBlockFromDisk(block, *pindex, /*lowprio=*/true)) {
        LogError("ReplayBlock(): ReadBlockFromDisk failed at %d, hash=%s\n", pindex->nHeight, pindex->GetBlockHash().ToString());
        return false;
    }

    for (const CTransactionRef& tx : block.vtx) {
        if (!tx->IsCoinBase()) {
            for (const CTxIn &txin : tx->vin) {
                inputs.SpendCoin(txin.prevout);
            }
        }
        // Pass check = true as every addition may be an overwrite.
        AddCoins(inputs, *tx, pindex->nHeight, true);
    }
    return true;
}

bool Chainstate::ReplayBlocks()
{
    LOCK(cs_main);

    CCoinsView& db = this->CoinsDB();
    CCoinsViewCache cache(&db);

    std::vector<uint256> hashHeads = db.GetHeadBlocks();
    if (hashHeads.empty()) return true; // We're already in a consistent state.
    if (hashHeads.size() != 2) {
        LogError("ReplayBlocks(): unknown inconsistent state\n");
        return false;
    }

    m_chainman.GetNotifications().progress(_("Replaying blocks…"), 0, false);
    LogPrintf("Replaying blocks\n");

    const CBlockIndex* pindexOld = nullptr;  // Old tip during the interrupted flush.
    const CBlockIndex* pindexNew;            // New tip during the interrupted flush.
    const CBlockIndex* pindexFork = nullptr; // Latest block common to both the old and the new tip.

    if (m_blockman.m_block_index.count(hashHeads[0]) == 0) {
        LogError("ReplayBlocks(): reorganization to unknown block requested\n");
        return false;
    }
    pindexNew = &(m_blockman.m_block_index[hashHeads[0]]);

    if (!hashHeads[1].IsNull()) { // The old tip is allowed to be 0, indicating it's the first flush.
        if (m_blockman.m_block_index.count(hashHeads[1]) == 0) {
            LogError("ReplayBlocks(): reorganization from unknown block requested\n");
            return false;
        }
        pindexOld = &(m_blockman.m_block_index[hashHeads[1]]);
        pindexFork = LastCommonAncestor(pindexOld, pindexNew);
        assert(pindexFork != nullptr);
    }

    // Rollback along the old branch.
    while (pindexOld != pindexFork) {
        if (pindexOld->nHeight > 0) { // Never disconnect the genesis block.
            CBlock block;
            if (!m_blockman.ReadBlockFromDisk(block, *pindexOld, /*lowprio=*/true)) {
                LogError("RollbackBlock(): ReadBlockFromDisk() failed at %d, hash=%s\n", pindexOld->nHeight, pindexOld->GetBlockHash().ToString());
                return false;
            }
            LogPrintf("Rolling back %s (%i)\n", pindexOld->GetBlockHash().ToString(), pindexOld->nHeight);
            DisconnectResult res = DisconnectBlock(block, pindexOld, cache);
            if (res == DISCONNECT_FAILED) {
                LogError("RollbackBlock(): DisconnectBlock failed at %d, hash=%s\n", pindexOld->nHeight, pindexOld->GetBlockHash().ToString());
                return false;
            }
            // If DISCONNECT_UNCLEAN is returned, it means a non-existing UTXO was deleted, or an existing UTXO was
            // overwritten. It corresponds to cases where the block-to-be-disconnect never had all its operations
            // applied to the UTXO set. However, as both writing a UTXO and deleting a UTXO are idempotent operations,
            // the result is still a version of the UTXO set with the effects of that block undone.
        }
        pindexOld = pindexOld->pprev;
    }

    // Roll forward from the forking point to the new tip.
    int nForkHeight = pindexFork ? pindexFork->nHeight : 0;
    for (int nHeight = nForkHeight + 1; nHeight <= pindexNew->nHeight; ++nHeight) {
        const CBlockIndex& pindex{*Assert(pindexNew->GetAncestor(nHeight))};

        LogPrintf("Rolling forward %s (%i)\n", pindex.GetBlockHash().ToString(), nHeight);
        m_chainman.GetNotifications().progress(_("Replaying blocks…"), (int)((nHeight - nForkHeight) * 100.0 / (pindexNew->nHeight - nForkHeight)), false);
        if (!RollforwardBlock(&pindex, cache)) return false;
    }

    cache.SetBestBlock(pindexNew->GetBlockHash());
    cache.Flush();
    m_chainman.GetNotifications().progress(bilingual_str{}, 100, false);
    return true;
}

bool Chainstate::NeedsRedownload() const
{
    AssertLockHeld(cs_main);

    // At and above m_params.SegwitHeight, segwit consensus rules must be validated
    CBlockIndex* block{m_chain.Tip()};

    while (block != nullptr && DeploymentActiveAt(*block, m_chainman, Consensus::DEPLOYMENT_SEGWIT)) {
        if (!(block->nStatus & BLOCK_OPT_WITNESS)) {
            // block is insufficiently validated for a segwit client
            return true;
        }
        block = block->pprev;
    }

    return false;
}

void Chainstate::ClearBlockIndexCandidates()
{
    AssertLockHeld(::cs_main);
    setBlockIndexCandidates.clear();
}

bool ChainstateManager::LoadBlockIndex()
{
    AssertLockHeld(cs_main);
    // Load block index from databases
    if (m_blockman.m_blockfiles_indexed) {
        bool ret{m_blockman.LoadBlockIndexDB(SnapshotBlockhash())};
        if (!ret) return false;

        m_blockman.ScanAndUnlinkAlreadyPrunedFiles();

        std::vector<CBlockIndex*> vSortedByHeight{m_blockman.GetAllBlockIndices()};
        std::sort(vSortedByHeight.begin(), vSortedByHeight.end(),
                  CBlockIndexHeightOnlyComparator());

        for (CBlockIndex* pindex : vSortedByHeight) {
            if (m_interrupt) return false;
            // If we have an assumeutxo-based chainstate, then the snapshot
            // block will be a candidate for the tip, but it may not be
            // VALID_TRANSACTIONS (eg if we haven't yet downloaded the block),
            // so we special-case the snapshot block as a potential candidate
            // here.
            if (pindex == GetSnapshotBaseBlock() ||
                    (pindex->IsValid(BLOCK_VALID_TRANSACTIONS) &&
                     (pindex->HaveNumChainTxs() || pindex->pprev == nullptr))) {

                for (Chainstate* chainstate : GetAll()) {
                    chainstate->TryAddBlockIndexCandidate(pindex);
                }
            }
            if (pindex->nStatus & BLOCK_FAILED_MASK && (!m_best_invalid || pindex->nChainWork > m_best_invalid->nChainWork)) {
                m_best_invalid = pindex;
            }
            if (pindex->IsValid(BLOCK_VALID_TREE) && (m_best_header == nullptr || CBlockIndexWorkComparator()(m_best_header, pindex)))
                m_best_header = pindex;
        }
    }
    return true;
}

bool Chainstate::LoadGenesisBlock()
{
    LOCK(cs_main);

    const CChainParams& params{m_chainman.GetParams()};

    // Check whether we're already initialized by checking for genesis in
    // m_blockman.m_block_index. Note that we can't use m_chain here, since it is
    // set based on the coins db, not the block index db, which is the only
    // thing loaded at this point.
    if (m_blockman.m_block_index.count(params.GenesisBlock().GetHash()))
        return true;

    try {
        const CBlock& block = params.GenesisBlock();
        FlatFilePos blockPos{m_blockman.SaveBlockToDisk(block, 0)};
        if (blockPos.IsNull()) {
            LogError("%s: writing genesis block to disk failed\n", __func__);
            return false;
        }
        CBlockIndex* pindex = m_blockman.AddToBlockIndex(block, m_chainman.m_best_header);
        m_chainman.ReceivedBlockTransactions(block, pindex, blockPos);
    } catch (const std::runtime_error& e) {
        LogError("%s: failed to write genesis block: %s\n", __func__, e.what());
        return false;
    }

    return true;
}

void ChainstateManager::LoadExternalBlockFile(
    AutoFile& file_in,
    FlatFilePos* dbp,
    std::multimap<uint256, FlatFilePos>* blocks_with_unknown_parent)
{
    // Either both should be specified (-reindex), or neither (-loadblock).
    assert(!dbp == !blocks_with_unknown_parent);

    const auto start{SteadyClock::now()};
    const CChainParams& params{GetParams()};

    int nLoaded = 0;
    try {
        IOPRIO_IDLER(/*lowprio=*/true);
        file_in.SetIdlePriority();

        BufferedFile blkdat{file_in, 2 * MAX_BLOCK_SERIALIZED_SIZE, MAX_BLOCK_SERIALIZED_SIZE + 8};
        // nRewind indicates where to resume scanning in case something goes wrong,
        // such as a block fails to deserialize.
        uint64_t nRewind = blkdat.GetPos();
        while (!blkdat.eof()) {
            if (m_interrupt) return;

            blkdat.SetPos(nRewind);
            nRewind++; // start one byte further next time, in case of failure
            blkdat.SetLimit(); // remove former limit
            unsigned int nSize = 0;
            try {
                // locate a header
                MessageStartChars buf;
                blkdat.FindByte(std::byte(params.MessageStart()[0]));
                nRewind = blkdat.GetPos() + 1;
                blkdat >> buf;
                if (buf != params.MessageStart()) {
                    continue;
                }
                // read size
                blkdat >> nSize;
                if (nSize < 80 || nSize > MAX_BLOCK_SERIALIZED_SIZE)
                    continue;
            } catch (const std::exception&) {
                // no valid block header found; don't complain
                // (this happens at the end of every blk.dat file)
                break;
            }
            try {
                // read block header
                const uint64_t nBlockPos{blkdat.GetPos()};
                if (dbp)
                    dbp->nPos = nBlockPos;
                blkdat.SetLimit(nBlockPos + nSize);
                CBlockHeader header;
                blkdat >> header;
                const uint256 hash{header.GetHash()};
                // Skip the rest of this block (this may read from disk into memory); position to the marker before the
                // next block, but it's still possible to rewind to the start of the current block (without a disk read).
                nRewind = nBlockPos + nSize;
                blkdat.SkipTo(nRewind);

                std::shared_ptr<CBlock> pblock{}; // needs to remain available after the cs_main lock is released to avoid duplicate reads from disk

                {
                    LOCK(cs_main);
                    // detect out of order blocks, and store them for later
                    if (hash != params.GetConsensus().hashGenesisBlock && !m_blockman.LookupBlockIndex(header.hashPrevBlock)) {
                        LogPrint(BCLog::REINDEX, "%s: Out of order block %s, parent %s not known\n", __func__, hash.ToString(),
                                 header.hashPrevBlock.ToString());
                        if (dbp && blocks_with_unknown_parent) {
                            blocks_with_unknown_parent->emplace(header.hashPrevBlock, *dbp);
                        }
                        continue;
                    }

                    // process in case the block isn't known yet
                    const CBlockIndex* pindex = m_blockman.LookupBlockIndex(hash);
                    if (!pindex || (pindex->nStatus & BLOCK_HAVE_DATA) == 0) {
                        // This block can be processed immediately; rewind to its start, read and deserialize it.
                        blkdat.SetPos(nBlockPos);
                        pblock = std::make_shared<CBlock>();
                        blkdat >> TX_WITH_WITNESS(*pblock);
                        nRewind = blkdat.GetPos();

                        BlockValidationState state;
                        if (AcceptBlock(pblock, state, nullptr, true, dbp, nullptr, true)) {
                            nLoaded++;
                        }
                        if (state.IsError()) {
                            break;
                        }
                    } else if (hash != params.GetConsensus().hashGenesisBlock && pindex->nHeight % 1000 == 0) {
                        LogPrint(BCLog::REINDEX, "Block Import: already had block %s at height %d\n", hash.ToString(), pindex->nHeight);
                    }
                }

                // Activate the genesis block so normal node progress can continue
                if (hash == params.GetConsensus().hashGenesisBlock) {
                    bool genesis_activation_failure = false;
                    for (auto c : GetAll()) {
                        BlockValidationState state;
                        if (!c->ActivateBestChain(state, nullptr)) {
                            genesis_activation_failure = true;
                            break;
                        }
                    }
                    if (genesis_activation_failure) {
                        break;
                    }
                }

                if (m_blockman.IsPruneMode() && m_blockman.m_blockfiles_indexed && pblock) {
                    // must update the tip for pruning to work while importing with -loadblock.
                    // this is a tradeoff to conserve disk space at the expense of time
                    // spent updating the tip to be able to prune.
                    // otherwise, ActivateBestChain won't be called by the import process
                    // until after all of the block files are loaded. ActivateBestChain can be
                    // called by concurrent network message processing. but, that is not
                    // reliable for the purpose of pruning while importing.
                    bool activation_failure = false;
                    for (auto c : GetAll()) {
                        BlockValidationState state;
                        if (!c->ActivateBestChain(state, pblock)) {
                            LogPrint(BCLog::REINDEX, "failed to activate chain (%s)\n", state.ToString());
                            activation_failure = true;
                            break;
                        }
                    }
                    if (activation_failure) {
                        break;
                    }
                }

                NotifyHeaderTip();

                if (!blocks_with_unknown_parent) continue;

                // Recursively process earlier encountered successors of this block
                std::deque<uint256> queue;
                queue.push_back(hash);
                while (!queue.empty()) {
                    uint256 head = queue.front();
                    queue.pop_front();
                    auto range = blocks_with_unknown_parent->equal_range(head);
                    while (range.first != range.second) {
                        std::multimap<uint256, FlatFilePos>::iterator it = range.first;
                        std::shared_ptr<CBlock> pblockrecursive = std::make_shared<CBlock>();
                        if (m_blockman.ReadBlockFromDisk(*pblockrecursive, it->second)) {
                            LogPrint(BCLog::REINDEX, "%s: Processing out of order child %s of %s\n", __func__, pblockrecursive->GetHash().ToString(),
                                    head.ToString());
                            LOCK(cs_main);
                            BlockValidationState dummy;
                            if (AcceptBlock(pblockrecursive, dummy, nullptr, true, &it->second, nullptr, true)) {
                                nLoaded++;
                                queue.push_back(pblockrecursive->GetHash());
                            }
                        }
                        range.first++;
                        blocks_with_unknown_parent->erase(it);
                        NotifyHeaderTip();
                    }
                }
            } catch (const std::exception& e) {
                // historical bugs added extra data to the block files that does not deserialize cleanly.
                // commonly this data is between readable blocks, but it does not really matter. such data is not fatal to the import process.
                // the code that reads the block files deals with invalid data by simply ignoring it.
                // it continues to search for the next {4 byte magic message start bytes + 4 byte length + block} that does deserialize cleanly
                // and passes all of the other block validation checks dealing with POW and the merkle root, etc...
                // we merely note with this informational log message when unexpected data is encountered.
                // we could also be experiencing a storage system read error, or a read of a previous bad write. these are possible, but
                // less likely scenarios. we don't have enough information to tell a difference here.
                // the reindex process is not the place to attempt to clean and/or compact the block files. if so desired, a studious node operator
                // may use knowledge of the fact that the block files are not entirely pristine in order to prepare a set of pristine, and
                // perhaps ordered, block files for later reindexing.
                LogPrint(BCLog::REINDEX, "%s: unexpected data at file offset 0x%x - %s. continuing\n", __func__, (nRewind - 1), e.what());
            }
        }
    } catch (const std::runtime_error& e) {
        GetNotifications().fatalError(strprintf(_("System error while loading external block file: %s"), e.what()));
    }
    LogPrintf("Loaded %i blocks from external file in %dms\n", nLoaded, Ticks<std::chrono::milliseconds>(SteadyClock::now() - start));
}

bool ChainstateManager::ShouldCheckBlockIndex() const
{
    // Assert to verify Flatten() has been called.
    if (!*Assert(m_options.check_block_index)) return false;
    if (FastRandomContext().randrange(*m_options.check_block_index) >= 1) return false;
    return true;
}

void ChainstateManager::CheckBlockIndex()
{
    if (!ShouldCheckBlockIndex()) {
        return;
    }

    LOCK(cs_main);

    // During a reindex, we read the genesis block and call CheckBlockIndex before ActivateBestChain,
    // so we have the genesis block in m_blockman.m_block_index but no active chain. (A few of the
    // tests when iterating the block tree require that m_chain has been initialized.)
    if (ActiveChain().Height() < 0) {
        assert(m_blockman.m_block_index.size() <= 1);
        return;
    }

    // Build forward-pointing data structure for the entire block tree.
    // For performance reasons, indexes of the best header chain are stored in a vector (within CChain).
    // All remaining blocks are stored in a multimap.
    // The best header chain can differ from the active chain: E.g. its entries may belong to blocks that
    // are not yet validated.
    CChain best_hdr_chain;
    assert(m_best_header);
    best_hdr_chain.SetTip(*m_best_header);

    std::multimap<CBlockIndex*,CBlockIndex*> forward;
    for (auto& [_, block_index] : m_blockman.m_block_index) {
        // Only save indexes in forward that are not part of the best header chain.
        if (!best_hdr_chain.Contains(&block_index)) {
            // Only genesis, which must be part of the best header chain, can have a nullptr parent.
            assert(block_index.pprev);
            forward.emplace(block_index.pprev, &block_index);
        }
    }
    assert(forward.size() + best_hdr_chain.Height() + 1 == m_blockman.m_block_index.size());

    CBlockIndex* pindex = best_hdr_chain[0];
    assert(pindex);
    // Iterate over the entire block tree, using depth-first search.
    // Along the way, remember whether there are blocks on the path from genesis
    // block being explored which are the first to have certain properties.
    size_t nNodes = 0;
    int nHeight = 0;
    CBlockIndex* pindexFirstInvalid = nullptr; // Oldest ancestor of pindex which is invalid.
    CBlockIndex* pindexFirstMissing = nullptr; // Oldest ancestor of pindex which does not have BLOCK_HAVE_DATA, since assumeutxo snapshot if used.
    CBlockIndex* pindexFirstNeverProcessed = nullptr; // Oldest ancestor of pindex for which nTx == 0, since assumeutxo snapshot if used.
    CBlockIndex* pindexFirstNotTreeValid = nullptr; // Oldest ancestor of pindex which does not have BLOCK_VALID_TREE (regardless of being valid or not).
    CBlockIndex* pindexFirstNotTransactionsValid = nullptr; // Oldest ancestor of pindex which does not have BLOCK_VALID_TRANSACTIONS (regardless of being valid or not), since assumeutxo snapshot if used.
    CBlockIndex* pindexFirstNotChainValid = nullptr; // Oldest ancestor of pindex which does not have BLOCK_VALID_CHAIN (regardless of being valid or not), since assumeutxo snapshot if used.
    CBlockIndex* pindexFirstNotScriptsValid = nullptr; // Oldest ancestor of pindex which does not have BLOCK_VALID_SCRIPTS (regardless of being valid or not), since assumeutxo snapshot if used.

    // After checking an assumeutxo snapshot block, reset pindexFirst pointers
    // to earlier blocks that have not been downloaded or validated yet, so
    // checks for later blocks can assume the earlier blocks were validated and
    // be stricter, testing for more requirements.
    const CBlockIndex* snap_base{GetSnapshotBaseBlock()};
    CBlockIndex *snap_first_missing{}, *snap_first_notx{}, *snap_first_notv{}, *snap_first_nocv{}, *snap_first_nosv{};
    auto snap_update_firsts = [&] {
        if (pindex == snap_base) {
            std::swap(snap_first_missing, pindexFirstMissing);
            std::swap(snap_first_notx, pindexFirstNeverProcessed);
            std::swap(snap_first_notv, pindexFirstNotTransactionsValid);
            std::swap(snap_first_nocv, pindexFirstNotChainValid);
            std::swap(snap_first_nosv, pindexFirstNotScriptsValid);
        }
    };

    while (pindex != nullptr) {
        nNodes++;
        if (pindexFirstInvalid == nullptr && pindex->nStatus & BLOCK_FAILED_VALID) pindexFirstInvalid = pindex;
        if (pindexFirstMissing == nullptr && !(pindex->nStatus & BLOCK_HAVE_DATA)) {
            pindexFirstMissing = pindex;
        }
        if (pindexFirstNeverProcessed == nullptr && pindex->nTx == 0) pindexFirstNeverProcessed = pindex;
        if (pindex->pprev != nullptr && pindexFirstNotTreeValid == nullptr && (pindex->nStatus & BLOCK_VALID_MASK) < BLOCK_VALID_TREE) pindexFirstNotTreeValid = pindex;

        if (pindex->pprev != nullptr) {
            if (pindexFirstNotTransactionsValid == nullptr &&
                    (pindex->nStatus & BLOCK_VALID_MASK) < BLOCK_VALID_TRANSACTIONS) {
                pindexFirstNotTransactionsValid = pindex;
            }

            if (pindexFirstNotChainValid == nullptr &&
                    (pindex->nStatus & BLOCK_VALID_MASK) < BLOCK_VALID_CHAIN) {
                pindexFirstNotChainValid = pindex;
            }

            if (pindexFirstNotScriptsValid == nullptr &&
                    (pindex->nStatus & BLOCK_VALID_MASK) < BLOCK_VALID_SCRIPTS) {
                pindexFirstNotScriptsValid = pindex;
            }
        }

        // Begin: actual consistency checks.
        if (pindex->pprev == nullptr) {
            // Genesis block checks.
            assert(pindex->GetBlockHash() == GetConsensus().hashGenesisBlock); // Genesis block's hash must match.
            for (auto c : GetAll()) {
                if (c->m_chain.Genesis() != nullptr) {
                    assert(pindex == c->m_chain.Genesis()); // The chain's genesis block must be this block.
                }
            }
        }
        if (!pindex->HaveNumChainTxs()) assert(pindex->nSequenceId <= 0); // nSequenceId can't be set positive for blocks that aren't linked (negative is used for preciousblock)
        // VALID_TRANSACTIONS is equivalent to nTx > 0 for all nodes (whether or not pruning has occurred).
        // HAVE_DATA is only equivalent to nTx > 0 (or VALID_TRANSACTIONS) if no pruning has occurred.
        if (!m_blockman.m_have_pruned) {
            // If we've never pruned, then HAVE_DATA should be equivalent to nTx > 0
            assert(!(pindex->nStatus & BLOCK_HAVE_DATA) == (pindex->nTx == 0));
            assert(pindexFirstMissing == pindexFirstNeverProcessed);
        } else {
            // If we have pruned, then we can only say that HAVE_DATA implies nTx > 0
            if (pindex->nStatus & BLOCK_HAVE_DATA) assert(pindex->nTx > 0);
        }
        if (pindex->nStatus & BLOCK_HAVE_UNDO) assert(pindex->nStatus & BLOCK_HAVE_DATA);
        if (snap_base && snap_base->GetAncestor(pindex->nHeight) == pindex) {
            // Assumed-valid blocks should connect to the main chain.
            assert((pindex->nStatus & BLOCK_VALID_MASK) >= BLOCK_VALID_TREE);
        }
        // There should only be an nTx value if we have
        // actually seen a block's transactions.
        assert(((pindex->nStatus & BLOCK_VALID_MASK) >= BLOCK_VALID_TRANSACTIONS) == (pindex->nTx > 0)); // This is pruning-independent.
        // All parents having had data (at some point) is equivalent to all parents being VALID_TRANSACTIONS, which is equivalent to HaveNumChainTxs().
        // HaveNumChainTxs will also be set in the assumeutxo snapshot block from snapshot metadata.
        assert((pindexFirstNeverProcessed == nullptr || pindex == snap_base) == pindex->HaveNumChainTxs());
        assert((pindexFirstNotTransactionsValid == nullptr || pindex == snap_base) == pindex->HaveNumChainTxs());
        assert(pindex->nHeight == nHeight); // nHeight must be consistent.
        assert(pindex->pprev == nullptr || pindex->nChainWork >= pindex->pprev->nChainWork); // For every block except the genesis block, the chainwork must be larger than the parent's.
        assert(nHeight < 2 || (pindex->pskip && (pindex->pskip->nHeight < nHeight))); // The pskip pointer must point back for all but the first 2 blocks.
        assert(pindexFirstNotTreeValid == nullptr); // All m_blockman.m_block_index entries must at least be TREE valid
        if ((pindex->nStatus & BLOCK_VALID_MASK) >= BLOCK_VALID_TREE) assert(pindexFirstNotTreeValid == nullptr); // TREE valid implies all parents are TREE valid
        if ((pindex->nStatus & BLOCK_VALID_MASK) >= BLOCK_VALID_CHAIN) assert(pindexFirstNotChainValid == nullptr); // CHAIN valid implies all parents are CHAIN valid
        if ((pindex->nStatus & BLOCK_VALID_MASK) >= BLOCK_VALID_SCRIPTS) assert(pindexFirstNotScriptsValid == nullptr); // SCRIPTS valid implies all parents are SCRIPTS valid
        if (pindexFirstInvalid == nullptr) {
            // Checks for not-invalid blocks.
            assert((pindex->nStatus & BLOCK_FAILED_MASK) == 0); // The failed mask cannot be set for blocks without invalid parents.
        }
        // Make sure m_chain_tx_count sum is correctly computed.
        if (!pindex->pprev) {
            // If no previous block, nTx and m_chain_tx_count must be the same.
            assert(pindex->m_chain_tx_count == pindex->nTx);
        } else if (pindex->pprev->m_chain_tx_count > 0 && pindex->nTx > 0) {
            // If previous m_chain_tx_count is set and number of transactions in block is known, sum must be set.
            assert(pindex->m_chain_tx_count == pindex->nTx + pindex->pprev->m_chain_tx_count);
        } else {
            // Otherwise m_chain_tx_count should only be set if this is a snapshot
            // block, and must be set if it is.
            assert((pindex->m_chain_tx_count != 0) == (pindex == snap_base));
        }

        // Chainstate-specific checks on setBlockIndexCandidates
        for (auto c : GetAll()) {
            if (c->m_chain.Tip() == nullptr) continue;
            // Two main factors determine whether pindex is a candidate in
            // setBlockIndexCandidates:
            //
            // - If pindex has less work than the chain tip, it should not be a
            //   candidate, and this will be asserted below. Otherwise it is a
            //   potential candidate.
            //
            // - If pindex or one of its parent blocks back to the genesis block
            //   or an assumeutxo snapshot never downloaded transactions
            //   (pindexFirstNeverProcessed is non-null), it should not be a
            //   candidate, and this will be asserted below. The only exception
            //   is if pindex itself is an assumeutxo snapshot block. Then it is
            //   also a potential candidate.
            if (!CBlockIndexWorkComparator()(pindex, c->m_chain.Tip()) && (pindexFirstNeverProcessed == nullptr || pindex == snap_base)) {
                // If pindex was detected as invalid (pindexFirstInvalid is
                // non-null), it is not required to be in
                // setBlockIndexCandidates.
                if (pindexFirstInvalid == nullptr) {
                    // If pindex and all its parents back to the genesis block
                    // or an assumeutxo snapshot block downloaded transactions,
                    // and the transactions were not pruned (pindexFirstMissing
                    // is null), it is a potential candidate. The check
                    // excludes pruned blocks, because if any blocks were
                    // pruned between pindex and the current chain tip, pindex will
                    // only temporarily be added to setBlockIndexCandidates,
                    // before being moved to m_blocks_unlinked. This check
                    // could be improved to verify that if all blocks between
                    // the chain tip and pindex have data, pindex must be a
                    // candidate.
                    //
                    // If pindex is the chain tip, it also is a potential
                    // candidate.
                    //
                    // If the chainstate was loaded from a snapshot and pindex
                    // is the base of the snapshot, pindex is also a potential
                    // candidate.
                    if (pindexFirstMissing == nullptr || pindex == c->m_chain.Tip() || pindex == c->SnapshotBase()) {
                        // If this chainstate is the active chainstate, pindex
                        // must be in setBlockIndexCandidates. Otherwise, this
                        // chainstate is a background validation chainstate, and
                        // pindex only needs to be added if it is an ancestor of
                        // the snapshot that is being validated.
                        if (c == &ActiveChainstate() || snap_base->GetAncestor(pindex->nHeight) == pindex) {
                            assert(c->setBlockIndexCandidates.count(pindex));
                        }
                    }
                    // If some parent is missing, then it could be that this block was in
                    // setBlockIndexCandidates but had to be removed because of the missing data.
                    // In this case it must be in m_blocks_unlinked -- see test below.
                }
            } else { // If this block sorts worse than the current tip or some ancestor's block has never been seen, it cannot be in setBlockIndexCandidates.
                assert(c->setBlockIndexCandidates.count(pindex) == 0);
            }
        }
        // Check whether this block is in m_blocks_unlinked.
        std::pair<std::multimap<CBlockIndex*,CBlockIndex*>::iterator,std::multimap<CBlockIndex*,CBlockIndex*>::iterator> rangeUnlinked = m_blockman.m_blocks_unlinked.equal_range(pindex->pprev);
        bool foundInUnlinked = false;
        while (rangeUnlinked.first != rangeUnlinked.second) {
            assert(rangeUnlinked.first->first == pindex->pprev);
            if (rangeUnlinked.first->second == pindex) {
                foundInUnlinked = true;
                break;
            }
            rangeUnlinked.first++;
        }
        if (pindex->pprev && (pindex->nStatus & BLOCK_HAVE_DATA) && pindexFirstNeverProcessed != nullptr && pindexFirstInvalid == nullptr) {
            // If this block has block data available, some parent was never received, and has no invalid parents, it must be in m_blocks_unlinked.
            assert(foundInUnlinked);
        }
        if (!(pindex->nStatus & BLOCK_HAVE_DATA)) assert(!foundInUnlinked); // Can't be in m_blocks_unlinked if we don't HAVE_DATA
        if (pindexFirstMissing == nullptr) assert(!foundInUnlinked); // We aren't missing data for any parent -- cannot be in m_blocks_unlinked.
        if (pindex->pprev && (pindex->nStatus & BLOCK_HAVE_DATA) && pindexFirstNeverProcessed == nullptr && pindexFirstMissing != nullptr) {
            // We HAVE_DATA for this block, have received data for all parents at some point, but we're currently missing data for some parent.
            assert(m_blockman.m_have_pruned);
            // This block may have entered m_blocks_unlinked if:
            //  - it has a descendant that at some point had more work than the
            //    tip, and
            //  - we tried switching to that descendant but were missing
            //    data for some intermediate block between m_chain and the
            //    tip.
            // So if this block is itself better than any m_chain.Tip() and it wasn't in
            // setBlockIndexCandidates, then it must be in m_blocks_unlinked.
            for (auto c : GetAll()) {
                const bool is_active = c == &ActiveChainstate();
                if (!CBlockIndexWorkComparator()(pindex, c->m_chain.Tip()) && c->setBlockIndexCandidates.count(pindex) == 0) {
                    if (pindexFirstInvalid == nullptr) {
                        if (is_active || snap_base->GetAncestor(pindex->nHeight) == pindex) {
                            assert(foundInUnlinked);
                        }
                    }
                }
            }
        }
        // assert(pindex->GetBlockHash() == pindex->GetBlockHeader().GetHash()); // Perhaps too slow
        // End: actual consistency checks.


        // Try descending into the first subnode. Always process forks first and the best header chain after.
        snap_update_firsts();
        std::pair<std::multimap<CBlockIndex*,CBlockIndex*>::iterator,std::multimap<CBlockIndex*,CBlockIndex*>::iterator> range = forward.equal_range(pindex);
        if (range.first != range.second) {
            // A subnode not part of the best header chain was found.
            pindex = range.first->second;
            nHeight++;
            continue;
        } else if (best_hdr_chain.Contains(pindex)) {
            // Descend further into best header chain.
            nHeight++;
            pindex = best_hdr_chain[nHeight];
            if (!pindex) break; // we are finished, since the best header chain is always processed last
            continue;
        }
        // This is a leaf node.
        // Move upwards until we reach a node of which we have not yet visited the last child.
        while (pindex) {
            // We are going to either move to a parent or a sibling of pindex.
            snap_update_firsts();
            // If pindex was the first with a certain property, unset the corresponding variable.
            if (pindex == pindexFirstInvalid) pindexFirstInvalid = nullptr;
            if (pindex == pindexFirstMissing) pindexFirstMissing = nullptr;
            if (pindex == pindexFirstNeverProcessed) pindexFirstNeverProcessed = nullptr;
            if (pindex == pindexFirstNotTreeValid) pindexFirstNotTreeValid = nullptr;
            if (pindex == pindexFirstNotTransactionsValid) pindexFirstNotTransactionsValid = nullptr;
            if (pindex == pindexFirstNotChainValid) pindexFirstNotChainValid = nullptr;
            if (pindex == pindexFirstNotScriptsValid) pindexFirstNotScriptsValid = nullptr;
            // Find our parent.
            CBlockIndex* pindexPar = pindex->pprev;
            // Find which child we just visited.
            std::pair<std::multimap<CBlockIndex*,CBlockIndex*>::iterator,std::multimap<CBlockIndex*,CBlockIndex*>::iterator> rangePar = forward.equal_range(pindexPar);
            while (rangePar.first->second != pindex) {
                assert(rangePar.first != rangePar.second); // Our parent must have at least the node we're coming from as child.
                rangePar.first++;
            }
            // Proceed to the next one.
            rangePar.first++;
            if (rangePar.first != rangePar.second) {
                // Move to a sibling not part of the best header chain.
                pindex = rangePar.first->second;
                break;
            } else if (pindexPar == best_hdr_chain[nHeight - 1]) {
                // Move to pindex's sibling on the best-chain, if it has one.
                pindex = best_hdr_chain[nHeight];
                // There will not be a next block if (and only if) parent block is the best header.
                assert((pindex == nullptr) == (pindexPar == best_hdr_chain.Tip()));
                break;
            } else {
                // Move up further.
                pindex = pindexPar;
                nHeight--;
                continue;
            }
        }
    }

    // Check that we actually traversed the entire block index.
    assert(nNodes == forward.size() + best_hdr_chain.Height() + 1);
}

std::string Chainstate::ToString()
{
    AssertLockHeld(::cs_main);
    CBlockIndex* tip = m_chain.Tip();
    return strprintf("Chainstate [%s] @ height %d (%s)",
                     m_from_snapshot_blockhash ? "snapshot" : "ibd",
                     tip ? tip->nHeight : -1, tip ? tip->GetBlockHash().ToString() : "null");
}

bool Chainstate::ResizeCoinsCaches(size_t coinstip_size, size_t coinsdb_size)
{
    AssertLockHeld(::cs_main);
    if (coinstip_size == m_coinstip_cache_size_bytes &&
            coinsdb_size == m_coinsdb_cache_size_bytes) {
        // Cache sizes are unchanged, no need to continue.
        return true;
    }
    size_t old_coinstip_size = m_coinstip_cache_size_bytes;
    m_coinstip_cache_size_bytes = coinstip_size;
    m_coinsdb_cache_size_bytes = coinsdb_size;
    CoinsDB().ResizeCache(coinsdb_size);

    LogPrintf("[%s] resized coinsdb cache to %.1f MiB\n",
        this->ToString(), coinsdb_size * (1.0 / 1024 / 1024));
    LogPrintf("[%s] resized coinstip cache to %.1f MiB\n",
        this->ToString(), coinstip_size * (1.0 / 1024 / 1024));

    BlockValidationState state;
    bool ret;

    if (coinstip_size > old_coinstip_size) {
        // Likely no need to flush if cache sizes have grown.
        ret = FlushStateToDisk(state, FlushStateMode::IF_NEEDED);
    } else {
        // Otherwise, flush state to disk and deallocate the in-memory coins map.
        ret = FlushStateToDisk(state, FlushStateMode::ALWAYS);
    }
    return ret;
}

//! Guess how far we are in the verification process at the given block index
//! require cs_main if pindex has not been validated yet (because m_chain_tx_count might be unset)
double GuessVerificationProgress(const ChainTxData& data, const CBlockIndex *pindex) {
    if (pindex == nullptr)
        return 0.0;

    if (pindex->m_chain_tx_count == 0) {
        LogDebug(BCLog::VALIDATION, "Block %d has unset m_chain_tx_count. Unable to estimate verification progress.\n", pindex->nHeight);
        return 0.0;
    }

    int64_t nNow = time(nullptr);

    double fTxTotal;

    if (pindex->m_chain_tx_count <= data.tx_count) {
        fTxTotal = data.tx_count + (nNow - data.nTime) * data.dTxRate;
    } else {
        fTxTotal = pindex->m_chain_tx_count + (nNow - pindex->GetBlockTime()) * data.dTxRate;
    }

    return std::min<double>(pindex->m_chain_tx_count / fTxTotal, 1.0);
}

std::optional<uint256> ChainstateManager::SnapshotBlockhash() const
{
    LOCK(::cs_main);
    if (m_active_chainstate && m_active_chainstate->m_from_snapshot_blockhash) {
        // If a snapshot chainstate exists, it will always be our active.
        return m_active_chainstate->m_from_snapshot_blockhash;
    }
    return std::nullopt;
}

std::vector<Chainstate*> ChainstateManager::GetAll()
{
    LOCK(::cs_main);
    std::vector<Chainstate*> out;

    for (Chainstate* cs : {m_ibd_chainstate.get(), m_snapshot_chainstate.get()}) {
        if (this->IsUsable(cs)) out.push_back(cs);
    }

    return out;
}

Chainstate& ChainstateManager::InitializeChainstate(CTxMemPool* mempool)
{
    AssertLockHeld(::cs_main);
    assert(!m_ibd_chainstate);
    assert(!m_active_chainstate);

    m_ibd_chainstate = std::make_unique<Chainstate>(mempool, m_blockman, *this);
    m_active_chainstate = m_ibd_chainstate.get();
    return *m_active_chainstate;
}

[[nodiscard]] static bool DeleteCoinsDBFromDisk(const fs::path db_path, bool is_snapshot)
    EXCLUSIVE_LOCKS_REQUIRED(::cs_main)
{
    AssertLockHeld(::cs_main);

    if (is_snapshot) {
        fs::path base_blockhash_path = db_path / node::SNAPSHOT_BLOCKHASH_FILENAME;

        try {
            bool existed = fs::remove(base_blockhash_path);
            if (!existed) {
                LogPrintf("[snapshot] snapshot chainstate dir being removed lacks %s file\n",
                          fs::PathToString(node::SNAPSHOT_BLOCKHASH_FILENAME));
            }
        } catch (const fs::filesystem_error& e) {
            LogPrintf("[snapshot] failed to remove file %s: %s\n",
                    fs::PathToString(base_blockhash_path), fsbridge::get_filesystem_error_message(e));
        }
    }

    std::string path_str = fs::PathToString(db_path);
    LogPrintf("Removing leveldb dir at %s\n", path_str);

    // We have to destruct before this call leveldb::DB in order to release the db
    // lock, otherwise `DestroyDB` will fail. See `leveldb::~DBImpl()`.
    const bool destroyed = DestroyDB(path_str);

    if (!destroyed) {
        LogPrintf("error: leveldb DestroyDB call failed on %s\n", path_str);
    }

    // Datadir should be removed from filesystem; otherwise initialization may detect
    // it on subsequent statups and get confused.
    //
    // If the base_blockhash_path removal above fails in the case of snapshot
    // chainstates, this will return false since leveldb won't remove a non-empty
    // directory.
    return destroyed && !fs::exists(db_path);
}

util::Result<CBlockIndex*> ChainstateManager::ActivateSnapshot(
        AutoFile& coins_file,
        const SnapshotMetadata& metadata,
        bool in_memory)
{
    uint256 base_blockhash = metadata.m_base_blockhash;

    if (this->SnapshotBlockhash()) {
        return util::Error{Untranslated("Can't activate a snapshot-based chainstate more than once")};
    }

    CBlockIndex* snapshot_start_block{};

    {
        LOCK(::cs_main);

        if (!GetParams().AssumeutxoForBlockhash(base_blockhash).has_value()) {
            auto available_heights = GetParams().GetAvailableSnapshotHeights();
            std::string heights_formatted = util::Join(available_heights, ", ", [&](const auto& i) { return util::ToString(i); });
            return util::Error{strprintf(Untranslated("assumeutxo block hash in snapshot metadata not recognized (hash: %s). The following snapshot heights are available: %s"),
                base_blockhash.ToString(),
                heights_formatted)};
        }

        snapshot_start_block = m_blockman.LookupBlockIndex(base_blockhash);
        if (!snapshot_start_block) {
            return util::Error{strprintf(Untranslated("The base block header (%s) must appear in the headers chain. Make sure all headers are syncing, and call loadtxoutset again"),
                          base_blockhash.ToString())};
        }

        bool start_block_invalid = snapshot_start_block->nStatus & BLOCK_FAILED_MASK;
        if (start_block_invalid) {
            return util::Error{strprintf(Untranslated("The base block header (%s) is part of an invalid chain"), base_blockhash.ToString())};
        }

        if (!m_best_header || m_best_header->GetAncestor(snapshot_start_block->nHeight) != snapshot_start_block) {
            return util::Error{Untranslated("A forked headers-chain with more work than the chain with the snapshot base block header exists. Please proceed to sync without AssumeUtxo.")};
        }

        auto mempool{m_active_chainstate->GetMempool()};
        if (mempool && mempool->size() > 0) {
            return util::Error{Untranslated("Can't activate a snapshot when mempool not empty")};
        }
    }

    int64_t current_coinsdb_cache_size{0};
    int64_t current_coinstip_cache_size{0};

    // Cache percentages to allocate to each chainstate.
    //
    // These particular percentages don't matter so much since they will only be
    // relevant during snapshot activation; caches are rebalanced at the conclusion of
    // this function. We want to give (essentially) all available cache capacity to the
    // snapshot to aid the bulk load later in this function.
    static constexpr double IBD_CACHE_PERC = 0.01;
    static constexpr double SNAPSHOT_CACHE_PERC = 0.99;

    {
        LOCK(::cs_main);
        // Resize the coins caches to ensure we're not exceeding memory limits.
        //
        // Allocate the majority of the cache to the incoming snapshot chainstate, since
        // (optimistically) getting to its tip will be the top priority. We'll need to call
        // `MaybeRebalanceCaches()` once we're done with this function to ensure
        // the right allocation (including the possibility that no snapshot was activated
        // and that we should restore the active chainstate caches to their original size).
        //
        current_coinsdb_cache_size = this->ActiveChainstate().m_coinsdb_cache_size_bytes;
        current_coinstip_cache_size = this->ActiveChainstate().m_coinstip_cache_size_bytes;

        // Temporarily resize the active coins cache to make room for the newly-created
        // snapshot chain.
        this->ActiveChainstate().ResizeCoinsCaches(
            static_cast<size_t>(current_coinstip_cache_size * IBD_CACHE_PERC),
            static_cast<size_t>(current_coinsdb_cache_size * IBD_CACHE_PERC));
    }

    auto snapshot_chainstate = WITH_LOCK(::cs_main,
        return std::make_unique<Chainstate>(
            /*mempool=*/nullptr, m_blockman, *this, base_blockhash));

    {
        LOCK(::cs_main);
        snapshot_chainstate->InitCoinsDB(
            static_cast<size_t>(current_coinsdb_cache_size * SNAPSHOT_CACHE_PERC),
            in_memory, false, "chainstate");
        snapshot_chainstate->InitCoinsCache(
            static_cast<size_t>(current_coinstip_cache_size * SNAPSHOT_CACHE_PERC));
    }

    auto cleanup_bad_snapshot = [&](bilingual_str reason) EXCLUSIVE_LOCKS_REQUIRED(::cs_main) {
        this->MaybeRebalanceCaches();

        // PopulateAndValidateSnapshot can return (in error) before the leveldb datadir
        // has been created, so only attempt removal if we got that far.
        if (auto snapshot_datadir = node::FindSnapshotChainstateDir(m_options.datadir)) {
            // We have to destruct leveldb::DB in order to release the db lock, otherwise
            // DestroyDB() (in DeleteCoinsDBFromDisk()) will fail. See `leveldb::~DBImpl()`.
            // Destructing the chainstate (and so resetting the coinsviews object) does this.
            snapshot_chainstate.reset();
            bool removed = DeleteCoinsDBFromDisk(*snapshot_datadir, /*is_snapshot=*/true);
            if (!removed) {
                GetNotifications().fatalError(strprintf(_("Failed to remove snapshot chainstate dir (%s). "
                    "Manually remove it before restarting.\n"), fs::PathToString(*snapshot_datadir)));
            }
        }
        return util::Error{std::move(reason)};
    };

    if (auto res{this->PopulateAndValidateSnapshot(*snapshot_chainstate, coins_file, metadata)}; !res) {
        LOCK(::cs_main);
        return cleanup_bad_snapshot(strprintf(Untranslated("Population failed: %s"), util::ErrorString(res)));
    }

    LOCK(::cs_main);  // cs_main required for rest of snapshot activation.

    // Do a final check to ensure that the snapshot chainstate is actually a more
    // work chain than the active chainstate; a user could have loaded a snapshot
    // very late in the IBD process, and we wouldn't want to load a useless chainstate.
    if (!CBlockIndexWorkComparator()(ActiveTip(), snapshot_chainstate->m_chain.Tip())) {
        return cleanup_bad_snapshot(Untranslated("work does not exceed active chainstate"));
    }
    // If not in-memory, persist the base blockhash for use during subsequent
    // initialization.
    if (!in_memory) {
        if (!node::WriteSnapshotBaseBlockhash(*snapshot_chainstate)) {
            return cleanup_bad_snapshot(Untranslated("could not write base blockhash"));
        }
    }

    assert(!m_snapshot_chainstate);
    m_snapshot_chainstate.swap(snapshot_chainstate);
    const bool chaintip_loaded = m_snapshot_chainstate->LoadChainTip();
    assert(chaintip_loaded);

    // Transfer possession of the mempool to the snapshot chainstate.
    // Mempool is empty at this point because we're still in IBD.
    Assert(m_active_chainstate->m_mempool->size() == 0);
    Assert(!m_snapshot_chainstate->m_mempool);
    m_snapshot_chainstate->m_mempool = m_active_chainstate->m_mempool;
    m_active_chainstate->m_mempool = nullptr;
    m_active_chainstate = m_snapshot_chainstate.get();
    m_blockman.m_snapshot_height = this->GetSnapshotBaseHeight();

    LogPrintf("[snapshot] successfully activated snapshot %s\n", base_blockhash.ToString());
    LogPrintf("[snapshot] (%.2f MB)\n",
        m_snapshot_chainstate->CoinsTip().DynamicMemoryUsage() / (1000 * 1000));

    this->MaybeRebalanceCaches();
    return snapshot_start_block;
}

static void FlushSnapshotToDisk(CCoinsViewCache& coins_cache, bool snapshot_loaded)
{
    LOG_TIME_MILLIS_WITH_CATEGORY_MSG_ONCE(
        strprintf("%s (%.2f MB)",
                  snapshot_loaded ? "saving snapshot chainstate" : "flushing coins cache",
                  coins_cache.DynamicMemoryUsage() / (1000 * 1000)),
        BCLog::LogFlags::ALL);

    coins_cache.Flush();
}

struct StopHashingException : public std::exception
{
    const char* what() const noexcept override
    {
        return "ComputeUTXOStats interrupted.";
    }
};

static void SnapshotUTXOHashBreakpoint(const util::SignalInterrupt& interrupt)
{
    if (interrupt) throw StopHashingException();
}

util::Result<void> ChainstateManager::PopulateAndValidateSnapshot(
    Chainstate& snapshot_chainstate,
    AutoFile& coins_file,
    const SnapshotMetadata& metadata)
{
    // It's okay to release cs_main before we're done using `coins_cache` because we know
    // that nothing else will be referencing the newly created snapshot_chainstate yet.
    CCoinsViewCache& coins_cache = *WITH_LOCK(::cs_main, return &snapshot_chainstate.CoinsTip());

    uint256 base_blockhash = metadata.m_base_blockhash;

    CBlockIndex* snapshot_start_block = WITH_LOCK(::cs_main, return m_blockman.LookupBlockIndex(base_blockhash));

    if (!snapshot_start_block) {
        // Needed for ComputeUTXOStats to determine the
        // height and to avoid a crash when base_blockhash.IsNull()
        return util::Error{strprintf(Untranslated("Did not find snapshot start blockheader %s"),
                  base_blockhash.ToString())};
    }

    int base_height = snapshot_start_block->nHeight;
    const auto& maybe_au_data = GetParams().AssumeutxoForHeight(base_height);

    if (!maybe_au_data) {
        return util::Error{strprintf(Untranslated("Assumeutxo height in snapshot metadata not recognized "
                  "(%d) - refusing to load snapshot"), base_height)};
    }

    const AssumeutxoData& au_data = *maybe_au_data;

    // This work comparison is a duplicate check with the one performed later in
    // ActivateSnapshot(), but is done so that we avoid doing the long work of staging
    // a snapshot that isn't actually usable.
    if (WITH_LOCK(::cs_main, return !CBlockIndexWorkComparator()(ActiveTip(), snapshot_start_block))) {
        return util::Error{Untranslated("Work does not exceed active chainstate")};
    }

    const uint64_t coins_count = metadata.m_coins_count;
    uint64_t coins_left = metadata.m_coins_count;

    LogPrintf("[snapshot] loading %d coins from snapshot %s\n", coins_left, base_blockhash.ToString());
    int64_t coins_processed{0};

    while (coins_left > 0) {
        try {
            Txid txid;
            coins_file >> txid;
            size_t coins_per_txid{0};
            coins_per_txid = ReadCompactSize(coins_file);

            if (coins_per_txid > coins_left) {
                return util::Error{Untranslated("Mismatch in coins count in snapshot metadata and actual snapshot data")};
            }

            for (size_t i = 0; i < coins_per_txid; i++) {
                COutPoint outpoint;
                Coin coin;
                outpoint.n = static_cast<uint32_t>(ReadCompactSize(coins_file));
                outpoint.hash = txid;
                coins_file >> coin;
                if (coin.nHeight > base_height ||
                    outpoint.n >= std::numeric_limits<decltype(outpoint.n)>::max() // Avoid integer wrap-around in coinstats.cpp:ApplyHash
                ) {
                    return util::Error{strprintf(Untranslated("Bad snapshot data after deserializing %d coins"),
                              coins_count - coins_left)};
                }
                if (!MoneyRange(coin.out.nValue)) {
                    return util::Error{strprintf(Untranslated("Bad snapshot data after deserializing %d coins - bad tx out value"),
                              coins_count - coins_left)};
                }
                coins_cache.EmplaceCoinInternalDANGER(std::move(outpoint), std::move(coin));

                --coins_left;
                ++coins_processed;

                if (coins_processed % 1000000 == 0) {
                    LogPrintf("[snapshot] %d coins loaded (%.2f%%, %.2f MB)\n",
                        coins_processed,
                        static_cast<float>(coins_processed) * 100 / static_cast<float>(coins_count),
                        coins_cache.DynamicMemoryUsage() / (1000 * 1000));
                }

                // Batch write and flush (if we need to) every so often.
                //
                // If our average Coin size is roughly 41 bytes, checking every 120,000 coins
                // means <5MB of memory imprecision.
                if (coins_processed % 120000 == 0) {
                    if (m_interrupt) {
                        return util::Error{Untranslated("Aborting after an interrupt was requested")};
                    }

                    const auto snapshot_cache_state = WITH_LOCK(::cs_main,
                        return snapshot_chainstate.GetCoinsCacheSizeState());

                    if (snapshot_cache_state >= CoinsCacheSizeState::CRITICAL) {
                        // This is a hack - we don't know what the actual best block is, but that
                        // doesn't matter for the purposes of flushing the cache here. We'll set this
                        // to its correct value (`base_blockhash`) below after the coins are loaded.
                        coins_cache.SetBestBlock(GetRandHash());

                        // No need to acquire cs_main since this chainstate isn't being used yet.
                        FlushSnapshotToDisk(coins_cache, /*snapshot_loaded=*/false);
                    }
                }
            }
        } catch (const std::ios_base::failure&) {
            return util::Error{strprintf(Untranslated("Bad snapshot format or truncated snapshot after deserializing %d coins"),
                      coins_processed)};
        }
    }

    // Important that we set this. This and the coins_cache accesses above are
    // sort of a layer violation, but either we reach into the innards of
    // CCoinsViewCache here or we have to invert some of the Chainstate to
    // embed them in a snapshot-activation-specific CCoinsViewCache bulk load
    // method.
    coins_cache.SetBestBlock(base_blockhash);

    bool out_of_coins{false};
    try {
        std::byte left_over_byte;
        coins_file >> left_over_byte;
    } catch (const std::ios_base::failure&) {
        // We expect an exception since we should be out of coins.
        out_of_coins = true;
    }
    if (!out_of_coins) {
        return util::Error{strprintf(Untranslated("Bad snapshot - coins left over after deserializing %d coins"),
            coins_count)};
    }

    LogPrintf("[snapshot] loaded %d (%.2f MB) coins from snapshot %s\n",
        coins_count,
        coins_cache.DynamicMemoryUsage() / (1000 * 1000),
        base_blockhash.ToString());

    // No need to acquire cs_main since this chainstate isn't being used yet.
    FlushSnapshotToDisk(coins_cache, /*snapshot_loaded=*/true);

    assert(coins_cache.GetBestBlock() == base_blockhash);

    // As above, okay to immediately release cs_main here since no other context knows
    // about the snapshot_chainstate.
    CCoinsViewDB* snapshot_coinsdb = WITH_LOCK(::cs_main, return &snapshot_chainstate.CoinsDB());

    std::optional<CCoinsStats> maybe_stats;

    try {
        maybe_stats = ComputeUTXOStats(
            CoinStatsHashType::HASH_SERIALIZED, snapshot_coinsdb, m_blockman, [&interrupt = m_interrupt] { SnapshotUTXOHashBreakpoint(interrupt); });
    } catch (StopHashingException const&) {
        return util::Error{Untranslated("Aborting after an interrupt was requested")};
    }
    if (!maybe_stats.has_value()) {
        return util::Error{Untranslated("Failed to generate coins stats")};
    }

    // Assert that the deserialized chainstate contents match the expected assumeutxo value.
    if (AssumeutxoHash{maybe_stats->hashSerialized} != au_data.hash_serialized) {
        return util::Error{strprintf(Untranslated("Bad snapshot content hash: expected %s, got %s"),
            au_data.hash_serialized.ToString(), maybe_stats->hashSerialized.ToString())};
    }

    snapshot_chainstate.m_chain.SetTip(*snapshot_start_block);

    // The remainder of this function requires modifying data protected by cs_main.
    LOCK(::cs_main);

    // Fake various pieces of CBlockIndex state:
    CBlockIndex* index = nullptr;

    // Don't make any modifications to the genesis block since it shouldn't be
    // necessary, and since the genesis block doesn't have normal flags like
    // BLOCK_VALID_SCRIPTS set.
    constexpr int AFTER_GENESIS_START{1};

    for (int i = AFTER_GENESIS_START; i <= snapshot_chainstate.m_chain.Height(); ++i) {
        index = snapshot_chainstate.m_chain[i];

        // Fake BLOCK_OPT_WITNESS so that Chainstate::NeedsRedownload()
        // won't ask to rewind the entire assumed-valid chain on startup.
        if (DeploymentActiveAt(*index, *this, Consensus::DEPLOYMENT_SEGWIT)) {
            index->nStatus |= BLOCK_OPT_WITNESS;
        }

        m_blockman.m_dirty_blockindex.insert(index);
        // Changes to the block index will be flushed to disk after this call
        // returns in `ActivateSnapshot()`, when `MaybeRebalanceCaches()` is
        // called, since we've added a snapshot chainstate and therefore will
        // have to downsize the IBD chainstate, which will result in a call to
        // `FlushStateToDisk(ALWAYS)`.
    }

    assert(index);
    assert(index == snapshot_start_block);
    index->m_chain_tx_count = au_data.m_chain_tx_count;
    snapshot_chainstate.setBlockIndexCandidates.insert(snapshot_start_block);

    LogPrintf("[snapshot] validated snapshot (%.2f MB)\n",
        coins_cache.DynamicMemoryUsage() / (1000 * 1000));
    return {};
}

// Currently, this function holds cs_main for its duration, which could be for
// multiple minutes due to the ComputeUTXOStats call. This hold is necessary
// because we need to avoid advancing the background validation chainstate
// farther than the snapshot base block - and this function is also invoked
// from within ConnectTip, i.e. from within ActivateBestChain, so cs_main is
// held anyway.
//
// Eventually (TODO), we could somehow separate this function's runtime from
// maintenance of the active chain, but that will either require
//
//  (i) setting `m_disabled` immediately and ensuring all chainstate accesses go
//      through IsUsable() checks, or
//
//  (ii) giving each chainstate its own lock instead of using cs_main for everything.
SnapshotCompletionResult ChainstateManager::MaybeCompleteSnapshotValidation()
{
    AssertLockHeld(cs_main);
    if (m_ibd_chainstate.get() == &this->ActiveChainstate() ||
            !this->IsUsable(m_snapshot_chainstate.get()) ||
            !this->IsUsable(m_ibd_chainstate.get()) ||
            !m_ibd_chainstate->m_chain.Tip()) {
       // Nothing to do - this function only applies to the background
       // validation chainstate.
       return SnapshotCompletionResult::SKIPPED;
    }
    const int snapshot_tip_height = this->ActiveHeight();
    const int snapshot_base_height = *Assert(this->GetSnapshotBaseHeight());
    const CBlockIndex& index_new = *Assert(m_ibd_chainstate->m_chain.Tip());

    if (index_new.nHeight < snapshot_base_height) {
        // Background IBD not complete yet.
        return SnapshotCompletionResult::SKIPPED;
    }

    assert(SnapshotBlockhash());
    uint256 snapshot_blockhash = *Assert(SnapshotBlockhash());

    auto handle_invalid_snapshot = [&]() EXCLUSIVE_LOCKS_REQUIRED(::cs_main) {
        bilingual_str user_error = strprintf(_(
            "%s failed to validate the -assumeutxo snapshot state. "
            "This indicates a hardware problem, or a bug in the software, or a "
            "bad software modification that allowed an invalid snapshot to be "
            "loaded. As a result of this, the node will shut down and stop using any "
            "state that was built on the snapshot, resetting the chain height "
            "from %d to %d. On the next "
            "restart, the node will resume syncing from %d "
            "without using any snapshot data. "
            "Please report this incident to %s, including how you obtained the snapshot. "
            "The invalid snapshot chainstate will be left on disk in case it is "
            "helpful in diagnosing the issue that caused this error."),
            PACKAGE_NAME, snapshot_tip_height, snapshot_base_height, snapshot_base_height, PACKAGE_BUGREPORT
        );

        LogError("[snapshot] !!! %s\n", user_error.original);
        LogError("[snapshot] deleting snapshot, reverting to validated chain, and stopping node\n");

        m_active_chainstate = m_ibd_chainstate.get();
        m_snapshot_chainstate->m_disabled = true;
        assert(!this->IsUsable(m_snapshot_chainstate.get()));
        assert(this->IsUsable(m_ibd_chainstate.get()));

        auto rename_result = m_snapshot_chainstate->InvalidateCoinsDBOnDisk();
        if (!rename_result) {
            user_error = strprintf(Untranslated("%s\n%s"), user_error, util::ErrorString(rename_result));
        }

        GetNotifications().fatalError(user_error);
    };

    if (index_new.GetBlockHash() != snapshot_blockhash) {
        LogPrintf("[snapshot] supposed base block %s does not match the "
          "snapshot base block %s (height %d). Snapshot is not valid.\n",
          index_new.ToString(), snapshot_blockhash.ToString(), snapshot_base_height);
        handle_invalid_snapshot();
        return SnapshotCompletionResult::BASE_BLOCKHASH_MISMATCH;
    }

    assert(index_new.nHeight == snapshot_base_height);

    int curr_height = m_ibd_chainstate->m_chain.Height();

    assert(snapshot_base_height == curr_height);
    assert(snapshot_base_height == index_new.nHeight);
    assert(this->IsUsable(m_snapshot_chainstate.get()));
    assert(this->GetAll().size() == 2);

    CCoinsViewDB& ibd_coins_db = m_ibd_chainstate->CoinsDB();
    m_ibd_chainstate->ForceFlushStateToDisk();

    const auto& maybe_au_data = m_options.chainparams.AssumeutxoForHeight(curr_height);
    if (!maybe_au_data) {
        LogPrintf("[snapshot] assumeutxo data not found for height "
            "(%d) - refusing to validate snapshot\n", curr_height);
        handle_invalid_snapshot();
        return SnapshotCompletionResult::MISSING_CHAINPARAMS;
    }

    const AssumeutxoData& au_data = *maybe_au_data;
    std::optional<CCoinsStats> maybe_ibd_stats;
    LogPrintf("[snapshot] computing UTXO stats for background chainstate to validate "
        "snapshot - this could take a few minutes\n");
    try {
        maybe_ibd_stats = ComputeUTXOStats(
            CoinStatsHashType::HASH_SERIALIZED,
            &ibd_coins_db,
            m_blockman,
            [&interrupt = m_interrupt] { SnapshotUTXOHashBreakpoint(interrupt); });
    } catch (StopHashingException const&) {
        return SnapshotCompletionResult::STATS_FAILED;
    }

    // XXX note that this function is slow and will hold cs_main for potentially minutes.
    if (!maybe_ibd_stats) {
        LogPrintf("[snapshot] failed to generate stats for validation coins db\n");
        // While this isn't a problem with the snapshot per se, this condition
        // prevents us from validating the snapshot, so we should shut down and let the
        // user handle the issue manually.
        handle_invalid_snapshot();
        return SnapshotCompletionResult::STATS_FAILED;
    }
    const auto& ibd_stats = *maybe_ibd_stats;

    // Compare the background validation chainstate's UTXO set hash against the hard-coded
    // assumeutxo hash we expect.
    //
    // TODO: For belt-and-suspenders, we could cache the UTXO set
    // hash for the snapshot when it's loaded in its chainstate's leveldb. We could then
    // reference that here for an additional check.
    if (AssumeutxoHash{ibd_stats.hashSerialized} != au_data.hash_serialized) {
        LogPrintf("[snapshot] hash mismatch: actual=%s, expected=%s\n",
            ibd_stats.hashSerialized.ToString(),
            au_data.hash_serialized.ToString());
        handle_invalid_snapshot();
        return SnapshotCompletionResult::HASH_MISMATCH;
    }

    LogPrintf("[snapshot] snapshot beginning at %s has been fully validated\n",
        snapshot_blockhash.ToString());

    m_ibd_chainstate->m_disabled = true;
    this->MaybeRebalanceCaches();

    return SnapshotCompletionResult::SUCCESS;
}

Chainstate& ChainstateManager::ActiveChainstate() const
{
    LOCK(::cs_main);
    assert(m_active_chainstate);
    return *m_active_chainstate;
}

bool ChainstateManager::IsSnapshotActive() const
{
    LOCK(::cs_main);
    return m_snapshot_chainstate && m_active_chainstate == m_snapshot_chainstate.get();
}

void ChainstateManager::MaybeRebalanceCaches()
{
    AssertLockHeld(::cs_main);
    bool ibd_usable = this->IsUsable(m_ibd_chainstate.get());
    bool snapshot_usable = this->IsUsable(m_snapshot_chainstate.get());
    assert(ibd_usable || snapshot_usable);

    if (ibd_usable && !snapshot_usable) {
        // Allocate everything to the IBD chainstate. This will always happen
        // when we are not using a snapshot.
        m_ibd_chainstate->ResizeCoinsCaches(m_total_coinstip_cache, m_total_coinsdb_cache);
    }
    else if (snapshot_usable && !ibd_usable) {
        // If background validation has completed and snapshot is our active chain...
        LogPrintf("[snapshot] allocating all cache to the snapshot chainstate\n");
        // Allocate everything to the snapshot chainstate.
        m_snapshot_chainstate->ResizeCoinsCaches(m_total_coinstip_cache, m_total_coinsdb_cache);
    }
    else if (ibd_usable && snapshot_usable) {
        // If both chainstates exist, determine who needs more cache based on IBD status.
        //
        // Note: shrink caches first so that we don't inadvertently overwhelm available memory.
        if (IsInitialBlockDownload()) {
            m_ibd_chainstate->ResizeCoinsCaches(
                m_total_coinstip_cache * 0.05, m_total_coinsdb_cache * 0.05);
            m_snapshot_chainstate->ResizeCoinsCaches(
                m_total_coinstip_cache * 0.95, m_total_coinsdb_cache * 0.95);
        } else {
            m_snapshot_chainstate->ResizeCoinsCaches(
                m_total_coinstip_cache * 0.05, m_total_coinsdb_cache * 0.05);
            m_ibd_chainstate->ResizeCoinsCaches(
                m_total_coinstip_cache * 0.95, m_total_coinsdb_cache * 0.95);
        }
    }
}

void ChainstateManager::ResetChainstates()
{
    m_ibd_chainstate.reset();
    m_snapshot_chainstate.reset();
    m_active_chainstate = nullptr;
}

/**
 * Apply default chain params to nullopt members.
 * This helps to avoid coding errors around the accidental use of the compare
 * operators that accept nullopt, thus ignoring the intended default value.
 */
static ChainstateManager::Options&& Flatten(ChainstateManager::Options&& opts)
{
    if (!opts.check_block_index.has_value()) opts.check_block_index = opts.chainparams.DefaultConsistencyChecks();
    if (!opts.minimum_chain_work.has_value()) opts.minimum_chain_work = UintToArith256(opts.chainparams.GetConsensus().nMinimumChainWork);
    if (!opts.assumed_valid_block.has_value()) opts.assumed_valid_block = opts.chainparams.GetConsensus().defaultAssumeValid;
    return std::move(opts);
}

ChainstateManager::ChainstateManager(const util::SignalInterrupt& interrupt, Options options, node::BlockManager::Options blockman_options)
    : m_script_check_queue{/*batch_size=*/128, options.worker_threads_num},
      m_interrupt{interrupt},
      m_options{Flatten(std::move(options))},
      m_blockman{interrupt, std::move(blockman_options)},
      m_validation_cache{m_options.script_execution_cache_bytes, m_options.signature_cache_bytes}
{
}

ChainstateManager::~ChainstateManager()
{
    LOCK(::cs_main);

    m_versionbitscache.Clear();
}

bool ChainstateManager::DetectSnapshotChainstate()
{
    assert(!m_snapshot_chainstate);
    std::optional<fs::path> path = node::FindSnapshotChainstateDir(m_options.datadir);
    if (!path) {
        return false;
    }
    std::optional<uint256> base_blockhash = node::ReadSnapshotBaseBlockhash(*path);
    if (!base_blockhash) {
        return false;
    }
    LogPrintf("[snapshot] detected active snapshot chainstate (%s) - loading\n",
        fs::PathToString(*path));

    this->ActivateExistingSnapshot(*base_blockhash);
    return true;
}

Chainstate& ChainstateManager::ActivateExistingSnapshot(uint256 base_blockhash)
{
    assert(!m_snapshot_chainstate);
    m_snapshot_chainstate =
        std::make_unique<Chainstate>(nullptr, m_blockman, *this, base_blockhash);
    LogPrintf("[snapshot] switching active chainstate to %s\n", m_snapshot_chainstate->ToString());

    // Mempool is empty at this point because we're still in IBD.
    Assert(m_active_chainstate->m_mempool->size() == 0);
    Assert(!m_snapshot_chainstate->m_mempool);
    m_snapshot_chainstate->m_mempool = m_active_chainstate->m_mempool;
    m_active_chainstate->m_mempool = nullptr;
    m_active_chainstate = m_snapshot_chainstate.get();
    return *m_snapshot_chainstate;
}

bool IsBIP30Repeat(const CBlockIndex& block_index)
{
    return (block_index.nHeight==91842 && block_index.GetBlockHash() == uint256{"00000000000a4d0a398161ffc163c503763b1f4360639393e0e4c8e300e0caec"}) ||
           (block_index.nHeight==91880 && block_index.GetBlockHash() == uint256{"00000000000743f190a18c5577a3c2d2a1f610ae9601ac046a38084ccb7cd721"});
}

bool IsBIP30Unspendable(const CBlockIndex& block_index)
{
    return (block_index.nHeight==91722 && block_index.GetBlockHash() == uint256{"00000000000271a2dc26e7667f8419f2e15416dc6955e5a6c6cdf3f2574dd08e"}) ||
           (block_index.nHeight==91812 && block_index.GetBlockHash() == uint256{"00000000000af0aed4792b1acee3d966af36cf5def14935db8de83d6f9306f2f"});
}

static fs::path GetSnapshotCoinsDBPath(Chainstate& cs) EXCLUSIVE_LOCKS_REQUIRED(::cs_main)
{
    AssertLockHeld(::cs_main);
    // Should never be called on a non-snapshot chainstate.
    assert(cs.m_from_snapshot_blockhash);
    auto storage_path_maybe = cs.CoinsDB().StoragePath();
    // Should never be called with a non-existent storage path.
    assert(storage_path_maybe);
    return *storage_path_maybe;
}

util::Result<void> Chainstate::InvalidateCoinsDBOnDisk()
{
    fs::path snapshot_datadir = GetSnapshotCoinsDBPath(*this);

    // Coins views no longer usable.
    m_coins_views.reset();

    auto invalid_path = snapshot_datadir + "_INVALID";
    std::string dbpath = fs::PathToString(snapshot_datadir);
    std::string target = fs::PathToString(invalid_path);
    LogPrintf("[snapshot] renaming snapshot datadir %s to %s\n", dbpath, target);

    // The invalid snapshot datadir is simply moved and not deleted because we may
    // want to do forensics later during issue investigation. The user is instructed
    // accordingly in MaybeCompleteSnapshotValidation().
    try {
        fs::rename(snapshot_datadir, invalid_path);
    } catch (const fs::filesystem_error& e) {
        auto src_str = fs::PathToString(snapshot_datadir);
        auto dest_str = fs::PathToString(invalid_path);

        LogPrintf("%s: error renaming file '%s' -> '%s': %s\n",
                __func__, src_str, dest_str, e.what());
        return util::Error{strprintf(_(
            "Rename of '%s' -> '%s' failed. "
            "You should resolve this by manually moving or deleting the invalid "
            "snapshot directory %s, otherwise you will encounter the same error again "
            "on the next startup."),
            src_str, dest_str, src_str)};
    }
    return {};
}

bool ChainstateManager::DeleteSnapshotChainstate()
{
    AssertLockHeld(::cs_main);
    Assert(m_snapshot_chainstate);
    Assert(m_ibd_chainstate);

    fs::path snapshot_datadir = Assert(node::FindSnapshotChainstateDir(m_options.datadir)).value();
    if (!DeleteCoinsDBFromDisk(snapshot_datadir, /*is_snapshot=*/ true)) {
        LogPrintf("Deletion of %s failed. Please remove it manually to continue reindexing.\n",
                  fs::PathToString(snapshot_datadir));
        return false;
    }
    m_active_chainstate = m_ibd_chainstate.get();
    m_active_chainstate->m_mempool = m_snapshot_chainstate->m_mempool;
    m_snapshot_chainstate.reset();
    return true;
}

ChainstateRole Chainstate::GetRole() const
{
    if (m_chainman.GetAll().size() <= 1) {
        return ChainstateRole::NORMAL;
    }
    return (this != &m_chainman.ActiveChainstate()) ?
               ChainstateRole::BACKGROUND :
               ChainstateRole::ASSUMEDVALID;
}

const CBlockIndex* ChainstateManager::GetSnapshotBaseBlock() const
{
    return m_active_chainstate ? m_active_chainstate->SnapshotBase() : nullptr;
}

std::optional<int> ChainstateManager::GetSnapshotBaseHeight() const
{
    const CBlockIndex* base = this->GetSnapshotBaseBlock();
    return base ? std::make_optional(base->nHeight) : std::nullopt;
}

bool ChainstateManager::ValidatedSnapshotCleanup()
{
    AssertLockHeld(::cs_main);
    auto get_storage_path = [](auto& chainstate) EXCLUSIVE_LOCKS_REQUIRED(::cs_main) -> std::optional<fs::path> {
        if (!(chainstate && chainstate->HasCoinsViews())) {
            return {};
        }
        return chainstate->CoinsDB().StoragePath();
    };
    std::optional<fs::path> ibd_chainstate_path_maybe = get_storage_path(m_ibd_chainstate);
    std::optional<fs::path> snapshot_chainstate_path_maybe = get_storage_path(m_snapshot_chainstate);

    if (!this->IsSnapshotValidated()) {
        // No need to clean up.
        return false;
    }
    // If either path doesn't exist, that means at least one of the chainstates
    // is in-memory, in which case we can't do on-disk cleanup. You'd better be
    // in a unittest!
    if (!ibd_chainstate_path_maybe || !snapshot_chainstate_path_maybe) {
        LogPrintf("[snapshot] snapshot chainstate cleanup cannot happen with "
                  "in-memory chainstates. You are testing, right?\n");
        return false;
    }

    const auto& snapshot_chainstate_path = *snapshot_chainstate_path_maybe;
    const auto& ibd_chainstate_path = *ibd_chainstate_path_maybe;

    // Since we're going to be moving around the underlying leveldb filesystem content
    // for each chainstate, make sure that the chainstates (and their constituent
    // CoinsViews members) have been destructed first.
    //
    // The caller of this method will be responsible for reinitializing chainstates
    // if they want to continue operation.
    this->ResetChainstates();

    // No chainstates should be considered usable.
    assert(this->GetAll().size() == 0);

    LogPrintf("[snapshot] deleting background chainstate directory (now unnecessary) (%s)\n",
              fs::PathToString(ibd_chainstate_path));

    fs::path tmp_old{ibd_chainstate_path + "_todelete"};

    auto rename_failed_abort = [this](
                                   fs::path p_old,
                                   fs::path p_new,
                                   const fs::filesystem_error& err) {
        LogError("[snapshot] Error renaming path (%s) -> (%s): %s\n",
                  fs::PathToString(p_old), fs::PathToString(p_new), err.what());
        GetNotifications().fatalError(strprintf(_(
            "Rename of '%s' -> '%s' failed. "
            "Cannot clean up the background chainstate leveldb directory."),
            fs::PathToString(p_old), fs::PathToString(p_new)));
    };

    try {
        fs::rename(ibd_chainstate_path, tmp_old);
    } catch (const fs::filesystem_error& e) {
        rename_failed_abort(ibd_chainstate_path, tmp_old, e);
        throw;
    }

    LogPrintf("[snapshot] moving snapshot chainstate (%s) to "
              "default chainstate directory (%s)\n",
              fs::PathToString(snapshot_chainstate_path), fs::PathToString(ibd_chainstate_path));

    try {
        fs::rename(snapshot_chainstate_path, ibd_chainstate_path);
    } catch (const fs::filesystem_error& e) {
        rename_failed_abort(snapshot_chainstate_path, ibd_chainstate_path, e);
        throw;
    }

    if (!DeleteCoinsDBFromDisk(tmp_old, /*is_snapshot=*/false)) {
        // No need to FatalError because once the unneeded bg chainstate data is
        // moved, it will not interfere with subsequent initialization.
        LogPrintf("Deletion of %s failed. Please remove it manually, as the "
                  "directory is now unnecessary.\n",
                  fs::PathToString(tmp_old));
    } else {
        LogPrintf("[snapshot] deleted background chainstate directory (%s)\n",
                  fs::PathToString(ibd_chainstate_path));
    }
    return true;
}

Chainstate& ChainstateManager::GetChainstateForIndexing()
{
    // We can't always return `m_ibd_chainstate` because after background validation
    // has completed, `m_snapshot_chainstate == m_active_chainstate`, but it can be
    // indexed.
    return (this->GetAll().size() > 1) ? *m_ibd_chainstate : *m_active_chainstate;
}

std::pair<int, int> ChainstateManager::GetPruneRange(const Chainstate& chainstate, int last_height_can_prune)
{
    if (chainstate.m_chain.Height() <= 0) {
        return {0, 0};
    }
    int prune_start{0};

    if (this->GetAll().size() > 1 && m_snapshot_chainstate.get() == &chainstate) {
        // Leave the blocks in the background IBD chain alone if we're pruning
        // the snapshot chain.
        prune_start = *Assert(GetSnapshotBaseHeight()) + 1;
    }

    int max_prune = std::max<int>(
        0, chainstate.m_chain.Height() - static_cast<int>(MIN_BLOCKS_TO_KEEP));

    // last block to prune is the lesser of (caller-specified height, MIN_BLOCKS_TO_KEEP from the tip)
    //
    // While you might be tempted to prune the background chainstate more
    // aggressively (i.e. fewer MIN_BLOCKS_TO_KEEP), this won't work with index
    // building - specifically blockfilterindex requires undo data, and if
    // we don't maintain this trailing window, we hit indexing failures.
    int prune_end = std::min(last_height_can_prune, max_prune);

    return {prune_start, prune_end};
}<|MERGE_RESOLUTION|>--- conflicted
+++ resolved
@@ -262,8 +262,6 @@
 // Returns the script flags which should be checked for a given block
 static unsigned int GetBlockScriptFlags(const CBlockIndex& block_index, const ChainstateManager& chainman);
 
-<<<<<<< HEAD
-=======
 /** Compute accurate total signature operation cost of a transaction.
  *  Not consensus-critical, since legacy sigops counting is always used in the protocol.
  */
@@ -296,7 +294,6 @@
     return nSigOps;
 }
 
->>>>>>> cbecc467
 void LimitMempoolSize(CTxMemPool& pool, CCoinsViewCache& coins_cache)
     EXCLUSIVE_LOCKS_REQUIRED(::cs_main, pool.cs)
 {
