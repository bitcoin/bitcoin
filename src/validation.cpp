// Copyright (c) 2009-2010 Satoshi Nakamoto
// Copyright (c) 2009-present The Bitcoin Core developers
// Distributed under the MIT software license, see the accompanying
// file COPYING or http://www.opensource.org/licenses/mit-license.php.

#include <bitcoin-build-config.h> // IWYU pragma: keep

#include <validation.h>

#include <arith_uint256.h>
#include <chain.h>
#include <checkqueue.h>
#include <clientversion.h>
#include <consensus/amount.h>
#include <consensus/consensus.h>
#include <consensus/merkle.h>
#include <consensus/tx_check.h>
#include <consensus/tx_verify.h>
#include <consensus/validation.h>
#include <cuckoocache.h>
#include <flatfile.h>
#include <hash.h>
#include <kernel/chain.h>
#include <kernel/chainparams.h>
#include <kernel/coinstats.h>
#include <kernel/disconnected_transactions.h>
#include <kernel/mempool_entry.h>
#include <kernel/messagestartchars.h>
#include <kernel/notifications_interface.h>
#include <kernel/warning.h>
#include <logging.h>
#include <logging/timer.h>
#include <node/blockstorage.h>
#include <node/utxo_snapshot.h>
#include <policy/ephemeral_policy.h>
#include <policy/policy.h>
#include <policy/rbf.h>
#include <policy/settings.h>
#include <policy/truc_policy.h>
#include <pow.h>
#include <primitives/block.h>
#include <primitives/transaction.h>
#include <random.h>
#include <script/script.h>
#include <script/sigcache.h>
#include <signet.h>
#include <tinyformat.h>
#include <txdb.h>
#include <txmempool.h>
#include <uint256.h>
#include <undo.h>
#include <util/check.h>
#include <util/fs.h>
#include <util/fs_helpers.h>
#include <util/hasher.h>
#include <util/moneystr.h>
#include <util/rbf.h>
#include <util/result.h>
#include <util/signalinterrupt.h>
#include <util/strencodings.h>
#include <util/string.h>
#include <util/time.h>
#include <util/trace.h>
#include <util/translation.h>
#include <validationinterface.h>

#include <algorithm>
#include <cassert>
#include <chrono>
#include <deque>
#include <numeric>
#include <optional>
#include <ranges>
#include <span>
#include <string>
#include <tuple>
#include <utility>

using kernel::CCoinsStats;
using kernel::CoinStatsHashType;
using kernel::ComputeUTXOStats;
using kernel::Notifications;

using fsbridge::FopenFn;
using node::BlockManager;
using node::BlockMap;
using node::CBlockIndexHeightOnlyComparator;
using node::CBlockIndexWorkComparator;
using node::SnapshotMetadata;

/** Size threshold for warning about slow UTXO set flush to disk. */
static constexpr size_t WARN_FLUSH_COINS_SIZE = 1 << 30; // 1 GiB
<<<<<<< HEAD
/** Time to wait between writing blocks/block index to disk. */
static constexpr std::chrono::hours DATABASE_WRITE_INTERVAL{1};
/** Time to wait between flushing chainstate to disk. */
static constexpr std::chrono::hours DATABASE_FLUSH_INTERVAL{24};
=======
/** Time window to wait between writing blocks/block index and chainstate to disk.
 *  Randomize writing time inside the window to prevent a situation where the
 *  network over time settles into a few cohorts of synchronized writers.
*/
static constexpr auto DATABASE_WRITE_INTERVAL_MIN{50min};
static constexpr auto DATABASE_WRITE_INTERVAL_MAX{70min};
>>>>>>> 52f71e12
/** Maximum age of our tip for us to be considered current for fee estimation */
static constexpr std::chrono::hours MAX_FEE_ESTIMATION_TIP_AGE{3};
const std::vector<std::string> CHECKLEVEL_DOC {
    "level 0 reads the blocks from disk",
    "level 1 verifies block validity",
    "level 2 verifies undo data",
    "level 3 checks disconnection of tip blocks",
    "level 4 tries to reconnect the blocks",
    "each level includes the checks of the previous levels",
};
/** The number of blocks to keep below the deepest prune lock.
 *  There is nothing special about this number. It is higher than what we
 *  expect to see in regular mainnet reorgs, but not so high that it would
 *  noticeably interfere with the pruning mechanism.
 * */
static constexpr int PRUNE_LOCK_BUFFER{10};

TRACEPOINT_SEMAPHORE(validation, block_connected);
TRACEPOINT_SEMAPHORE(utxocache, flush);
TRACEPOINT_SEMAPHORE(mempool, replaced);
TRACEPOINT_SEMAPHORE(mempool, rejected);

const CBlockIndex* Chainstate::FindForkInGlobalIndex(const CBlockLocator& locator) const
{
    AssertLockHeld(cs_main);

    // Find the latest block common to locator and chain - we expect that
    // locator.vHave is sorted descending by height.
    for (const uint256& hash : locator.vHave) {
        const CBlockIndex* pindex{m_blockman.LookupBlockIndex(hash)};
        if (pindex) {
            if (m_chain.Contains(pindex)) {
                return pindex;
            }
            if (pindex->GetAncestor(m_chain.Height()) == m_chain.Tip()) {
                return m_chain.Tip();
            }
        }
    }
    return m_chain.Genesis();
}

bool CheckInputScripts(const CTransaction& tx, TxValidationState& state,
                       const CCoinsViewCache& inputs, unsigned int flags, bool cacheSigStore,
                       bool cacheFullScriptStore, PrecomputedTransactionData& txdata,
                       ValidationCache& validation_cache,
                       std::vector<CScriptCheck>* pvChecks = nullptr)
                       EXCLUSIVE_LOCKS_REQUIRED(cs_main);

bool CheckFinalTxAtTip(const CBlockIndex& active_chain_tip, const CTransaction& tx)
{
    AssertLockHeld(cs_main);

    // CheckFinalTxAtTip() uses active_chain_tip.Height()+1 to evaluate
    // nLockTime because when IsFinalTx() is called within
    // AcceptBlock(), the height of the block *being*
    // evaluated is what is used. Thus if we want to know if a
    // transaction can be part of the *next* block, we need to call
    // IsFinalTx() with one more than active_chain_tip.Height().
    const int nBlockHeight = active_chain_tip.nHeight + 1;

    // BIP113 requires that time-locked transactions have nLockTime set to
    // less than the median time of the previous block they're contained in.
    // When the next block is created its previous block will be the current
    // chain tip, so we use that to calculate the median time passed to
    // IsFinalTx().
    const int64_t nBlockTime{active_chain_tip.GetMedianTimePast()};

    return IsFinalTx(tx, nBlockHeight, nBlockTime);
}

namespace {
/**
 * A helper which calculates heights of inputs of a given transaction.
 *
 * @param[in] tip    The current chain tip. If an input belongs to a mempool
 *                   transaction, we assume it will be confirmed in the next block.
 * @param[in] coins  Any CCoinsView that provides access to the relevant coins.
 * @param[in] tx     The transaction being evaluated.
 *
 * @returns A vector of input heights or nullopt, in case of an error.
 */
std::optional<std::vector<int>> CalculatePrevHeights(
    const CBlockIndex& tip,
    const CCoinsView& coins,
    const CTransaction& tx)
{
    std::vector<int> prev_heights;
    prev_heights.resize(tx.vin.size());
    for (size_t i = 0; i < tx.vin.size(); ++i) {
        if (auto coin{coins.GetCoin(tx.vin[i].prevout)}) {
            prev_heights[i] = coin->nHeight == MEMPOOL_HEIGHT
                              ? tip.nHeight + 1 // Assume all mempool transaction confirm in the next block.
                              : coin->nHeight;
        } else {
            LogPrintf("ERROR: %s: Missing input %d in transaction \'%s\'\n", __func__, i, tx.GetHash().GetHex());
            return std::nullopt;
        }
    }
    return prev_heights;
}
} // namespace

std::optional<LockPoints> CalculateLockPointsAtTip(
    CBlockIndex* tip,
    const CCoinsView& coins_view,
    const CTransaction& tx)
{
    assert(tip);

    auto prev_heights{CalculatePrevHeights(*tip, coins_view, tx)};
    if (!prev_heights.has_value()) return std::nullopt;

    CBlockIndex next_tip;
    next_tip.pprev = tip;
    // When SequenceLocks() is called within ConnectBlock(), the height
    // of the block *being* evaluated is what is used.
    // Thus if we want to know if a transaction can be part of the
    // *next* block, we need to use one more than active_chainstate.m_chain.Height()
    next_tip.nHeight = tip->nHeight + 1;
    const auto [min_height, min_time] = CalculateSequenceLocks(tx, STANDARD_LOCKTIME_VERIFY_FLAGS, prev_heights.value(), next_tip);

    // Also store the hash of the block with the highest height of
    // all the blocks which have sequence locked prevouts.
    // This hash needs to still be on the chain
    // for these LockPoint calculations to be valid
    // Note: It is impossible to correctly calculate a maxInputBlock
    // if any of the sequence locked inputs depend on unconfirmed txs,
    // except in the special case where the relative lock time/height
    // is 0, which is equivalent to no sequence lock. Since we assume
    // input height of tip+1 for mempool txs and test the resulting
    // min_height and min_time from CalculateSequenceLocks against tip+1.
    int max_input_height{0};
    for (const int height : prev_heights.value()) {
        // Can ignore mempool inputs since we'll fail if they had non-zero locks
        if (height != next_tip.nHeight) {
            max_input_height = std::max(max_input_height, height);
        }
    }

    // tip->GetAncestor(max_input_height) should never return a nullptr
    // because max_input_height is always less than the tip height.
    // It would, however, be a bad bug to continue execution, since a
    // LockPoints object with the maxInputBlock member set to nullptr
    // signifies no relative lock time.
    return LockPoints{min_height, min_time, Assert(tip->GetAncestor(max_input_height))};
}

bool CheckSequenceLocksAtTip(CBlockIndex* tip,
                             const LockPoints& lock_points)
{
    assert(tip != nullptr);

    CBlockIndex index;
    index.pprev = tip;
    // CheckSequenceLocksAtTip() uses active_chainstate.m_chain.Height()+1 to evaluate
    // height based locks because when SequenceLocks() is called within
    // ConnectBlock(), the height of the block *being*
    // evaluated is what is used.
    // Thus if we want to know if a transaction can be part of the
    // *next* block, we need to use one more than active_chainstate.m_chain.Height()
    index.nHeight = tip->nHeight + 1;

    return EvaluateSequenceLocks(index, {lock_points.height, lock_points.time});
}

// Returns the script flags which should be checked for a given block
static unsigned int GetBlockScriptFlags(const CBlockIndex& block_index, const ChainstateManager& chainman);

static void LimitMempoolSize(CTxMemPool& pool, CCoinsViewCache& coins_cache)
    EXCLUSIVE_LOCKS_REQUIRED(::cs_main, pool.cs)
{
    AssertLockHeld(::cs_main);
    AssertLockHeld(pool.cs);
    int expired = pool.Expire(GetTime<std::chrono::seconds>() - pool.m_opts.expiry);
    if (expired != 0) {
        LogDebug(BCLog::MEMPOOL, "Expired %i transactions from the memory pool\n", expired);
    }

    std::vector<COutPoint> vNoSpendsRemaining;
    pool.TrimToSize(pool.m_opts.max_size_bytes, &vNoSpendsRemaining);
    for (const COutPoint& removed : vNoSpendsRemaining)
        coins_cache.Uncache(removed);
}

static bool IsCurrentForFeeEstimation(Chainstate& active_chainstate) EXCLUSIVE_LOCKS_REQUIRED(cs_main)
{
    AssertLockHeld(cs_main);
    if (active_chainstate.m_chainman.IsInitialBlockDownload()) {
        return false;
    }
    if (active_chainstate.m_chain.Tip()->GetBlockTime() < count_seconds(GetTime<std::chrono::seconds>() - MAX_FEE_ESTIMATION_TIP_AGE))
        return false;
    if (active_chainstate.m_chain.Height() < active_chainstate.m_chainman.m_best_header->nHeight - 1) {
        return false;
    }
    return true;
}

void Chainstate::MaybeUpdateMempoolForReorg(
    DisconnectedBlockTransactions& disconnectpool,
    bool fAddToMempool)
{
    if (!m_mempool) return;

    AssertLockHeld(cs_main);
    AssertLockHeld(m_mempool->cs);
    std::vector<uint256> vHashUpdate;
    {
        // disconnectpool is ordered so that the front is the most recently-confirmed
        // transaction (the last tx of the block at the tip) in the disconnected chain.
        // Iterate disconnectpool in reverse, so that we add transactions
        // back to the mempool starting with the earliest transaction that had
        // been previously seen in a block.
        const auto queuedTx = disconnectpool.take();
        auto it = queuedTx.rbegin();
        while (it != queuedTx.rend()) {
            // ignore validation errors in resurrected transactions
            if (!fAddToMempool || (*it)->IsCoinBase() ||
                AcceptToMemoryPool(*this, *it, GetTime(),
                    /*bypass_limits=*/true, /*test_accept=*/false).m_result_type !=
                        MempoolAcceptResult::ResultType::VALID) {
                // If the transaction doesn't make it in to the mempool, remove any
                // transactions that depend on it (which would now be orphans).
                m_mempool->removeRecursive(**it, MemPoolRemovalReason::REORG);
            } else if (m_mempool->exists(GenTxid::Txid((*it)->GetHash()))) {
                vHashUpdate.push_back((*it)->GetHash());
            }
            ++it;
        }
    }

    // AcceptToMemoryPool/addNewTransaction all assume that new mempool entries have
    // no in-mempool children, which is generally not true when adding
    // previously-confirmed transactions back to the mempool.
    // UpdateTransactionsFromBlock finds descendants of any transactions in
    // the disconnectpool that were added back and cleans up the mempool state.
    m_mempool->UpdateTransactionsFromBlock(vHashUpdate);

    // Predicate to use for filtering transactions in removeForReorg.
    // Checks whether the transaction is still final and, if it spends a coinbase output, mature.
    // Also updates valid entries' cached LockPoints if needed.
    // If false, the tx is still valid and its lockpoints are updated.
    // If true, the tx would be invalid in the next block; remove this entry and all of its descendants.
    // Note that TRUC rules are not applied here, so reorgs may cause violations of TRUC inheritance or
    // topology restrictions.
    const auto filter_final_and_mature = [&](CTxMemPool::txiter it)
        EXCLUSIVE_LOCKS_REQUIRED(m_mempool->cs, ::cs_main) {
        AssertLockHeld(m_mempool->cs);
        AssertLockHeld(::cs_main);
        const CTransaction& tx = it->GetTx();

        // The transaction must be final.
        if (!CheckFinalTxAtTip(*Assert(m_chain.Tip()), tx)) return true;

        const LockPoints& lp = it->GetLockPoints();
        // CheckSequenceLocksAtTip checks if the transaction will be final in the next block to be
        // created on top of the new chain.
        if (TestLockPointValidity(m_chain, lp)) {
            if (!CheckSequenceLocksAtTip(m_chain.Tip(), lp)) {
                return true;
            }
        } else {
            const CCoinsViewMemPool view_mempool{&CoinsTip(), *m_mempool};
            const std::optional<LockPoints> new_lock_points{CalculateLockPointsAtTip(m_chain.Tip(), view_mempool, tx)};
            if (new_lock_points.has_value() && CheckSequenceLocksAtTip(m_chain.Tip(), *new_lock_points)) {
                // Now update the mempool entry lockpoints as well.
                it->UpdateLockPoints(*new_lock_points);
            } else {
                return true;
            }
        }

        // If the transaction spends any coinbase outputs, it must be mature.
        if (it->GetSpendsCoinbase()) {
            for (const CTxIn& txin : tx.vin) {
                if (m_mempool->exists(GenTxid::Txid(txin.prevout.hash))) continue;
                const Coin& coin{CoinsTip().AccessCoin(txin.prevout)};
                assert(!coin.IsSpent());
                const auto mempool_spend_height{m_chain.Tip()->nHeight + 1};
                if (coin.IsCoinBase() && mempool_spend_height - coin.nHeight < COINBASE_MATURITY) {
                    return true;
                }
            }
        }
        // Transaction is still valid and cached LockPoints are updated.
        return false;
    };

    // We also need to remove any now-immature transactions
    m_mempool->removeForReorg(m_chain, filter_final_and_mature);
    // Re-limit mempool size, in case we added any transactions
    LimitMempoolSize(*m_mempool, this->CoinsTip());
}

/**
* Checks to avoid mempool polluting consensus critical paths since cached
* signature and script validity results will be reused if we validate this
* transaction again during block validation.
* */
static bool CheckInputsFromMempoolAndCache(const CTransaction& tx, TxValidationState& state,
                const CCoinsViewCache& view, const CTxMemPool& pool,
                unsigned int flags, PrecomputedTransactionData& txdata, CCoinsViewCache& coins_tip,
                ValidationCache& validation_cache)
                EXCLUSIVE_LOCKS_REQUIRED(cs_main, pool.cs)
{
    AssertLockHeld(cs_main);
    AssertLockHeld(pool.cs);

    assert(!tx.IsCoinBase());
    for (const CTxIn& txin : tx.vin) {
        const Coin& coin = view.AccessCoin(txin.prevout);

        // This coin was checked in PreChecks and MemPoolAccept
        // has been holding cs_main since then.
        Assume(!coin.IsSpent());
        if (coin.IsSpent()) return false;

        // If the Coin is available, there are 2 possibilities:
        // it is available in our current ChainstateActive UTXO set,
        // or it's a UTXO provided by a transaction in our mempool.
        // Ensure the scriptPubKeys in Coins from CoinsView are correct.
        const CTransactionRef& txFrom = pool.get(txin.prevout.hash);
        if (txFrom) {
            assert(txFrom->GetHash() == txin.prevout.hash);
            assert(txFrom->vout.size() > txin.prevout.n);
            assert(txFrom->vout[txin.prevout.n] == coin.out);
        } else {
            const Coin& coinFromUTXOSet = coins_tip.AccessCoin(txin.prevout);
            assert(!coinFromUTXOSet.IsSpent());
            assert(coinFromUTXOSet.out == coin.out);
        }
    }

    // Call CheckInputScripts() to cache signature and script validity against current tip consensus rules.
    return CheckInputScripts(tx, state, view, flags, /* cacheSigStore= */ true, /* cacheFullScriptStore= */ true, txdata, validation_cache);
}

namespace {

class MemPoolAccept
{
public:
    explicit MemPoolAccept(CTxMemPool& mempool, Chainstate& active_chainstate) :
        m_pool(mempool),
        m_view(&m_dummy),
        m_viewmempool(&active_chainstate.CoinsTip(), m_pool),
        m_active_chainstate(active_chainstate)
    {
    }

    // We put the arguments we're handed into a struct, so we can pass them
    // around easier.
    struct ATMPArgs {
        const CChainParams& m_chainparams;
        const int64_t m_accept_time;
        const bool m_bypass_limits;
        /*
         * Return any outpoints which were not previously present in the coins
         * cache, but were added as a result of validating the tx for mempool
         * acceptance. This allows the caller to optionally remove the cache
         * additions if the associated transaction ends up being rejected by
         * the mempool.
         */
        std::vector<COutPoint>& m_coins_to_uncache;
        /** When true, the transaction or package will not be submitted to the mempool. */
        const bool m_test_accept;
        /** Whether we allow transactions to replace mempool transactions. If false,
         * any transaction spending the same inputs as a transaction in the mempool is considered
         * a conflict. */
        const bool m_allow_replacement;
        /** When true, allow sibling eviction. This only occurs in single transaction package settings. */
        const bool m_allow_sibling_eviction;
        /** When true, the mempool will not be trimmed when any transactions are submitted in
         * Finalize(). Instead, limits should be enforced at the end to ensure the package is not
         * partially submitted.
         */
        const bool m_package_submission;
        /** When true, use package feerates instead of individual transaction feerates for fee-based
         * policies such as mempool min fee and min relay fee.
         */
        const bool m_package_feerates;
        /** Used for local submission of transactions to catch "absurd" fees
         * due to fee miscalculation by wallets. std:nullopt implies unset, allowing any feerates.
         * Any individual transaction failing this check causes immediate failure.
         */
        const std::optional<CFeeRate> m_client_maxfeerate;

        /** Whether CPFP carveout and RBF carveout are granted. */
        const bool m_allow_carveouts;

        /** Parameters for single transaction mempool validation. */
        static ATMPArgs SingleAccept(const CChainParams& chainparams, int64_t accept_time,
                                     bool bypass_limits, std::vector<COutPoint>& coins_to_uncache,
                                     bool test_accept) {
            return ATMPArgs{/* m_chainparams */ chainparams,
                            /* m_accept_time */ accept_time,
                            /* m_bypass_limits */ bypass_limits,
                            /* m_coins_to_uncache */ coins_to_uncache,
                            /* m_test_accept */ test_accept,
                            /* m_allow_replacement */ true,
                            /* m_allow_sibling_eviction */ true,
                            /* m_package_submission */ false,
                            /* m_package_feerates */ false,
                            /* m_client_maxfeerate */ {}, // checked by caller
                            /* m_allow_carveouts */ true,
            };
        }

        /** Parameters for test package mempool validation through testmempoolaccept. */
        static ATMPArgs PackageTestAccept(const CChainParams& chainparams, int64_t accept_time,
                                          std::vector<COutPoint>& coins_to_uncache) {
            return ATMPArgs{/* m_chainparams */ chainparams,
                            /* m_accept_time */ accept_time,
                            /* m_bypass_limits */ false,
                            /* m_coins_to_uncache */ coins_to_uncache,
                            /* m_test_accept */ true,
                            /* m_allow_replacement */ false,
                            /* m_allow_sibling_eviction */ false,
                            /* m_package_submission */ false, // not submitting to mempool
                            /* m_package_feerates */ false,
                            /* m_client_maxfeerate */ {}, // checked by caller
                            /* m_allow_carveouts */ false,
            };
        }

        /** Parameters for child-with-unconfirmed-parents package validation. */
        static ATMPArgs PackageChildWithParents(const CChainParams& chainparams, int64_t accept_time,
                                                std::vector<COutPoint>& coins_to_uncache, const std::optional<CFeeRate>& client_maxfeerate) {
            return ATMPArgs{/* m_chainparams */ chainparams,
                            /* m_accept_time */ accept_time,
                            /* m_bypass_limits */ false,
                            /* m_coins_to_uncache */ coins_to_uncache,
                            /* m_test_accept */ false,
                            /* m_allow_replacement */ true,
                            /* m_allow_sibling_eviction */ false,
                            /* m_package_submission */ true,
                            /* m_package_feerates */ true,
                            /* m_client_maxfeerate */ client_maxfeerate,
                            /* m_allow_carveouts */ false,
            };
        }

        /** Parameters for a single transaction within a package. */
        static ATMPArgs SingleInPackageAccept(const ATMPArgs& package_args) {
            return ATMPArgs{/* m_chainparams */ package_args.m_chainparams,
                            /* m_accept_time */ package_args.m_accept_time,
                            /* m_bypass_limits */ false,
                            /* m_coins_to_uncache */ package_args.m_coins_to_uncache,
                            /* m_test_accept */ package_args.m_test_accept,
                            /* m_allow_replacement */ true,
                            /* m_allow_sibling_eviction */ true,
                            /* m_package_submission */ true, // do not LimitMempoolSize in Finalize()
                            /* m_package_feerates */ false, // only 1 transaction
                            /* m_client_maxfeerate */ package_args.m_client_maxfeerate,
                            /* m_allow_carveouts */ false,
            };
        }

    private:
        // Private ctor to avoid exposing details to clients and allowing the possibility of
        // mixing up the order of the arguments. Use static functions above instead.
        ATMPArgs(const CChainParams& chainparams,
                 int64_t accept_time,
                 bool bypass_limits,
                 std::vector<COutPoint>& coins_to_uncache,
                 bool test_accept,
                 bool allow_replacement,
                 bool allow_sibling_eviction,
                 bool package_submission,
                 bool package_feerates,
                 std::optional<CFeeRate> client_maxfeerate,
                 bool allow_carveouts)
            : m_chainparams{chainparams},
              m_accept_time{accept_time},
              m_bypass_limits{bypass_limits},
              m_coins_to_uncache{coins_to_uncache},
              m_test_accept{test_accept},
              m_allow_replacement{allow_replacement},
              m_allow_sibling_eviction{allow_sibling_eviction},
              m_package_submission{package_submission},
              m_package_feerates{package_feerates},
              m_client_maxfeerate{client_maxfeerate},
              m_allow_carveouts{allow_carveouts}
        {
            // If we are using package feerates, we must be doing package submission.
            // It also means carveouts and sibling eviction are not permitted.
            if (m_package_feerates) {
                Assume(m_package_submission);
                Assume(!m_allow_carveouts);
                Assume(!m_allow_sibling_eviction);
            }
            if (m_allow_sibling_eviction) Assume(m_allow_replacement);
        }
    };

    /** Clean up all non-chainstate coins from m_view and m_viewmempool. */
    void CleanupTemporaryCoins() EXCLUSIVE_LOCKS_REQUIRED(cs_main, m_pool.cs);

    // Single transaction acceptance
    MempoolAcceptResult AcceptSingleTransaction(const CTransactionRef& ptx, ATMPArgs& args) EXCLUSIVE_LOCKS_REQUIRED(cs_main);

    /**
    * Multiple transaction acceptance. Transactions may or may not be interdependent, but must not
    * conflict with each other, and the transactions cannot already be in the mempool. Parents must
    * come before children if any dependencies exist.
    */
    PackageMempoolAcceptResult AcceptMultipleTransactions(const std::vector<CTransactionRef>& txns, ATMPArgs& args) EXCLUSIVE_LOCKS_REQUIRED(cs_main);

    /**
     * Submission of a subpackage.
     * If subpackage size == 1, calls AcceptSingleTransaction() with adjusted ATMPArgs to avoid
     * package policy restrictions like no CPFP carve out (PackageMempoolChecks)
     * and creates a PackageMempoolAcceptResult wrapping the result.
     *
     * If subpackage size > 1, calls AcceptMultipleTransactions() with the provided ATMPArgs.
     *
     * Also cleans up all non-chainstate coins from m_view at the end.
    */
    PackageMempoolAcceptResult AcceptSubPackage(const std::vector<CTransactionRef>& subpackage, ATMPArgs& args)
        EXCLUSIVE_LOCKS_REQUIRED(cs_main, m_pool.cs);

    /**
     * Package (more specific than just multiple transactions) acceptance. Package must be a child
     * with all of its unconfirmed parents, and topologically sorted.
     */
    PackageMempoolAcceptResult AcceptPackage(const Package& package, ATMPArgs& args) EXCLUSIVE_LOCKS_REQUIRED(cs_main);

private:
    // All the intermediate state that gets passed between the various levels
    // of checking a given transaction.
    struct Workspace {
        explicit Workspace(const CTransactionRef& ptx) : m_ptx(ptx), m_hash(ptx->GetHash()) {}
        /** Txids of mempool transactions that this transaction directly conflicts with or may
         * replace via sibling eviction. */
        std::set<Txid> m_conflicts;
        /** Iterators to mempool entries that this transaction directly conflicts with or may
         * replace via sibling eviction. */
        CTxMemPool::setEntries m_iters_conflicting;
        /** All mempool ancestors of this transaction. */
        CTxMemPool::setEntries m_ancestors;
        /* Handle to the tx in the changeset */
        CTxMemPool::ChangeSet::TxHandle m_tx_handle;
        /** Whether RBF-related data structures (m_conflicts, m_iters_conflicting,
         * m_replaced_transactions) include a sibling in addition to txns with conflicting inputs. */
        bool m_sibling_eviction{false};

        /** Virtual size of the transaction as used by the mempool, calculated using serialized size
         * of the transaction and sigops. */
        int64_t m_vsize;
        /** Fees paid by this transaction: total input amounts subtracted by total output amounts. */
        CAmount m_base_fees;
        /** Base fees + any fee delta set by the user with prioritisetransaction. */
        CAmount m_modified_fees;

        /** If we're doing package validation (i.e. m_package_feerates=true), the "effective"
         * package feerate of this transaction is the total fees divided by the total size of
         * transactions (which may include its ancestors and/or descendants). */
        CFeeRate m_package_feerate{0};

        const CTransactionRef& m_ptx;
        /** Txid. */
        const Txid& m_hash;
        TxValidationState m_state;
        /** A temporary cache containing serialized transaction data for signature verification.
         * Reused across PolicyScriptChecks and ConsensusScriptChecks. */
        PrecomputedTransactionData m_precomputed_txdata;
    };

    // Run the policy checks on a given transaction, excluding any script checks.
    // Looks up inputs, calculates feerate, considers replacement, evaluates
    // package limits, etc. As this function can be invoked for "free" by a peer,
    // only tests that are fast should be done here (to avoid CPU DoS).
    bool PreChecks(ATMPArgs& args, Workspace& ws) EXCLUSIVE_LOCKS_REQUIRED(cs_main, m_pool.cs);

    // Run checks for mempool replace-by-fee, only used in AcceptSingleTransaction.
    bool ReplacementChecks(Workspace& ws) EXCLUSIVE_LOCKS_REQUIRED(cs_main, m_pool.cs);

    // Enforce package mempool ancestor/descendant limits (distinct from individual
    // ancestor/descendant limits done in PreChecks) and run Package RBF checks.
    bool PackageMempoolChecks(const std::vector<CTransactionRef>& txns,
                              std::vector<Workspace>& workspaces,
                              int64_t total_vsize,
                              PackageValidationState& package_state) EXCLUSIVE_LOCKS_REQUIRED(cs_main, m_pool.cs);

    // Run the script checks using our policy flags. As this can be slow, we should
    // only invoke this on transactions that have otherwise passed policy checks.
    bool PolicyScriptChecks(const ATMPArgs& args, Workspace& ws) EXCLUSIVE_LOCKS_REQUIRED(cs_main, m_pool.cs);

    // Re-run the script checks, using consensus flags, and try to cache the
    // result in the scriptcache. This should be done after
    // PolicyScriptChecks(). This requires that all inputs either be in our
    // utxo set or in the mempool.
    bool ConsensusScriptChecks(const ATMPArgs& args, Workspace& ws) EXCLUSIVE_LOCKS_REQUIRED(cs_main, m_pool.cs);

    // Try to add the transaction to the mempool, removing any conflicts first.
    void FinalizeSubpackage(const ATMPArgs& args) EXCLUSIVE_LOCKS_REQUIRED(cs_main, m_pool.cs);

    // Submit all transactions to the mempool and call ConsensusScriptChecks to add to the script
    // cache - should only be called after successful validation of all transactions in the package.
    // Does not call LimitMempoolSize(), so mempool max_size_bytes may be temporarily exceeded.
    bool SubmitPackage(const ATMPArgs& args, std::vector<Workspace>& workspaces, PackageValidationState& package_state,
<<<<<<< HEAD
                       std::map<Wtxid, MempoolAcceptResult>& results)
=======
                       std::map<uint256, MempoolAcceptResult>& results)
>>>>>>> 52f71e12
         EXCLUSIVE_LOCKS_REQUIRED(cs_main, m_pool.cs);

    // Compare a package's feerate against minimum allowed.
    bool CheckFeeRate(size_t package_size, CAmount package_fee, TxValidationState& state) EXCLUSIVE_LOCKS_REQUIRED(::cs_main, m_pool.cs)
    {
        AssertLockHeld(::cs_main);
        AssertLockHeld(m_pool.cs);
        CAmount mempoolRejectFee = m_pool.GetMinFee().GetFee(package_size);
        if (mempoolRejectFee > 0 && package_fee < mempoolRejectFee) {
            return state.Invalid(TxValidationResult::TX_RECONSIDERABLE, "mempool min fee not met", strprintf("%d < %d", package_fee, mempoolRejectFee));
        }

        if (package_fee < m_pool.m_opts.min_relay_feerate.GetFee(package_size)) {
            return state.Invalid(TxValidationResult::TX_RECONSIDERABLE, "min relay fee not met",
                                 strprintf("%d < %d", package_fee, m_pool.m_opts.min_relay_feerate.GetFee(package_size)));
        }
        return true;
    }

    ValidationCache& GetValidationCache()
    {
        return m_active_chainstate.m_chainman.m_validation_cache;
    }

private:
    CTxMemPool& m_pool;
    CCoinsViewCache m_view;
    CCoinsViewMemPool m_viewmempool;
    CCoinsView m_dummy;

    Chainstate& m_active_chainstate;

    // Fields below are per *sub*package state and must be reset prior to subsequent
    // AcceptSingleTransaction and AcceptMultipleTransactions invocations
    struct SubPackageState {
        /** Aggregated modified fees of all transactions, used to calculate package feerate. */
        CAmount m_total_modified_fees{0};
        /** Aggregated virtual size of all transactions, used to calculate package feerate. */
        int64_t m_total_vsize{0};

        // RBF-related members
        /** Whether the transaction(s) would replace any mempool transactions and/or evict any siblings.
         * If so, RBF rules apply. */
        bool m_rbf{false};
        /** Mempool transactions that were replaced. */
        std::list<CTransactionRef> m_replaced_transactions;
        /* Changeset representing adding transactions and removing their conflicts. */
        std::unique_ptr<CTxMemPool::ChangeSet> m_changeset;

        /** Total modified fees of mempool transactions being replaced. */
        CAmount m_conflicting_fees{0};
        /** Total size (in virtual bytes) of mempool transactions being replaced. */
        size_t m_conflicting_size{0};
    };

    struct SubPackageState m_subpackage;
<<<<<<< HEAD

    /** Re-set sub-package state to not leak between evaluations */
    void ClearSubPackageState() EXCLUSIVE_LOCKS_REQUIRED(cs_main, m_pool.cs)
    {
        m_subpackage = SubPackageState{};

=======

    /** Re-set sub-package state to not leak between evaluations */
    void ClearSubPackageState() EXCLUSIVE_LOCKS_REQUIRED(cs_main, m_pool.cs)
    {
        m_subpackage = SubPackageState{};

>>>>>>> 52f71e12
        // And clean coins while at it
        CleanupTemporaryCoins();
    }
};

bool MemPoolAccept::PreChecks(ATMPArgs& args, Workspace& ws)
{
    AssertLockHeld(cs_main);
    AssertLockHeld(m_pool.cs);
    const CTransactionRef& ptx = ws.m_ptx;
    const CTransaction& tx = *ws.m_ptx;
    const Txid& hash = ws.m_hash;

    // Copy/alias what we need out of args
    const int64_t nAcceptTime = args.m_accept_time;
    const bool bypass_limits = args.m_bypass_limits;
    std::vector<COutPoint>& coins_to_uncache = args.m_coins_to_uncache;

    // Alias what we need out of ws
    TxValidationState& state = ws.m_state;

    if (!CheckTransaction(tx, state)) {
        return false; // state filled in by CheckTransaction
    }

    // Coinbase is only valid in a block, not as a loose transaction
    if (tx.IsCoinBase())
        return state.Invalid(TxValidationResult::TX_CONSENSUS, "coinbase");

    // Rather not work on nonstandard transactions (unless -testnet/-regtest)
    std::string reason;
    if (m_pool.m_opts.require_standard && !IsStandardTx(tx, m_pool.m_opts.max_datacarrier_bytes, m_pool.m_opts.permit_bare_multisig, m_pool.m_opts.dust_relay_feerate, reason)) {
        return state.Invalid(TxValidationResult::TX_NOT_STANDARD, reason);
    }

    // Transactions smaller than 65 non-witness bytes are not relayed to mitigate CVE-2017-12842.
    if (::GetSerializeSize(TX_NO_WITNESS(tx)) < MIN_STANDARD_TX_NONWITNESS_SIZE)
        return state.Invalid(TxValidationResult::TX_NOT_STANDARD, "tx-size-small");

    // Only accept nLockTime-using transactions that can be mined in the next
    // block; we don't want our mempool filled up with transactions that can't
    // be mined yet.
    if (!CheckFinalTxAtTip(*Assert(m_active_chainstate.m_chain.Tip()), tx)) {
        return state.Invalid(TxValidationResult::TX_PREMATURE_SPEND, "non-final");
    }

    if (m_pool.exists(GenTxid::Wtxid(tx.GetWitnessHash()))) {
        // Exact transaction already exists in the mempool.
        return state.Invalid(TxValidationResult::TX_CONFLICT, "txn-already-in-mempool");
    } else if (m_pool.exists(GenTxid::Txid(tx.GetHash()))) {
        // Transaction with the same non-witness data but different witness (same txid, different
        // wtxid) already exists in the mempool.
        return state.Invalid(TxValidationResult::TX_CONFLICT, "txn-same-nonwitness-data-in-mempool");
    }

    // Check for conflicts with in-memory transactions
    for (const CTxIn &txin : tx.vin)
    {
        const CTransaction* ptxConflicting = m_pool.GetConflictTx(txin.prevout);
        if (ptxConflicting) {
            if (!args.m_allow_replacement) {
                // Transaction conflicts with a mempool tx, but we're not allowing replacements in this context.
                return state.Invalid(TxValidationResult::TX_MEMPOOL_POLICY, "bip125-replacement-disallowed");
            }
            ws.m_conflicts.insert(ptxConflicting->GetHash());
        }
    }

    m_view.SetBackend(m_viewmempool);

    const CCoinsViewCache& coins_cache = m_active_chainstate.CoinsTip();
    // do all inputs exist?
    for (const CTxIn& txin : tx.vin) {
        if (!coins_cache.HaveCoinInCache(txin.prevout)) {
            coins_to_uncache.push_back(txin.prevout);
        }

        // Note: this call may add txin.prevout to the coins cache
        // (coins_cache.cacheCoins) by way of FetchCoin(). It should be removed
        // later (via coins_to_uncache) if this tx turns out to be invalid.
        if (!m_view.HaveCoin(txin.prevout)) {
            // Are inputs missing because we already have the tx?
            for (size_t out = 0; out < tx.vout.size(); out++) {
                // Optimistically just do efficient check of cache for outputs
                if (coins_cache.HaveCoinInCache(COutPoint(hash, out))) {
                    return state.Invalid(TxValidationResult::TX_CONFLICT, "txn-already-known");
                }
            }
            // Otherwise assume this might be an orphan tx for which we just haven't seen parents yet
            return state.Invalid(TxValidationResult::TX_MISSING_INPUTS, "bad-txns-inputs-missingorspent");
        }
    }

    // This is const, but calls into the back end CoinsViews. The CCoinsViewDB at the bottom of the
    // hierarchy brings the best block into scope. See CCoinsViewDB::GetBestBlock().
    m_view.GetBestBlock();

    // we have all inputs cached now, so switch back to dummy (to protect
    // against bugs where we pull more inputs from disk that miss being added
    // to coins_to_uncache)
    m_view.SetBackend(m_dummy);

    assert(m_active_chainstate.m_blockman.LookupBlockIndex(m_view.GetBestBlock()) == m_active_chainstate.m_chain.Tip());

    // Only accept BIP68 sequence locked transactions that can be mined in the next
    // block; we don't want our mempool filled up with transactions that can't
    // be mined yet.
    // Pass in m_view which has all of the relevant inputs cached. Note that, since m_view's
    // backend was removed, it no longer pulls coins from the mempool.
    const std::optional<LockPoints> lock_points{CalculateLockPointsAtTip(m_active_chainstate.m_chain.Tip(), m_view, tx)};
    if (!lock_points.has_value() || !CheckSequenceLocksAtTip(m_active_chainstate.m_chain.Tip(), *lock_points)) {
        return state.Invalid(TxValidationResult::TX_PREMATURE_SPEND, "non-BIP68-final");
    }

    // The mempool holds txs for the next block, so pass height+1 to CheckTxInputs
    if (!Consensus::CheckTxInputs(tx, state, m_view, m_active_chainstate.m_chain.Height() + 1, ws.m_base_fees)) {
        return false; // state filled in by CheckTxInputs
    }

    if (m_pool.m_opts.require_standard && !AreInputsStandard(tx, m_view)) {
        return state.Invalid(TxValidationResult::TX_INPUTS_NOT_STANDARD, "bad-txns-nonstandard-inputs");
    }

    // Check for non-standard witnesses.
    if (tx.HasWitness() && m_pool.m_opts.require_standard && !IsWitnessStandard(tx, m_view)) {
        return state.Invalid(TxValidationResult::TX_WITNESS_MUTATED, "bad-witness-nonstandard");
    }

    int64_t nSigOpsCost = GetTransactionSigOpCost(tx, m_view, STANDARD_SCRIPT_VERIFY_FLAGS);

    // Keep track of transactions that spend a coinbase, which we re-scan
    // during reorgs to ensure COINBASE_MATURITY is still met.
    bool fSpendsCoinbase = false;
    for (const CTxIn &txin : tx.vin) {
        const Coin &coin = m_view.AccessCoin(txin.prevout);
        if (coin.IsCoinBase()) {
            fSpendsCoinbase = true;
            break;
        }
    }

    // Set entry_sequence to 0 when bypass_limits is used; this allows txs from a block
    // reorg to be marked earlier than any child txs that were already in the mempool.
    const uint64_t entry_sequence = bypass_limits ? 0 : m_pool.GetSequence();
    if (!m_subpackage.m_changeset) {
        m_subpackage.m_changeset = m_pool.GetChangeSet();
    }
    ws.m_tx_handle = m_subpackage.m_changeset->StageAddition(ptx, ws.m_base_fees, nAcceptTime, m_active_chainstate.m_chain.Height(), entry_sequence, fSpendsCoinbase, nSigOpsCost, lock_points.value());

    // ws.m_modified_fees includes any fee deltas from PrioritiseTransaction
    ws.m_modified_fees = ws.m_tx_handle->GetModifiedFee();

    ws.m_vsize = ws.m_tx_handle->GetTxSize();

    // Enforces 0-fee for dust transactions, no incentive to be mined alone
    if (m_pool.m_opts.require_standard) {
        if (!PreCheckEphemeralTx(*ptx, m_pool.m_opts.dust_relay_feerate, ws.m_base_fees, ws.m_modified_fees, state)) {
            return false; // state filled in by PreCheckEphemeralTx
        }
    }

    if (nSigOpsCost > MAX_STANDARD_TX_SIGOPS_COST)
        return state.Invalid(TxValidationResult::TX_NOT_STANDARD, "bad-txns-too-many-sigops",
                strprintf("%d", nSigOpsCost));

    // No individual transactions are allowed below the min relay feerate except from disconnected blocks.
    // This requirement, unlike CheckFeeRate, cannot be bypassed using m_package_feerates because,
    // while a tx could be package CPFP'd when entering the mempool, we do not have a DoS-resistant
    // method of ensuring the tx remains bumped. For example, the fee-bumping child could disappear
    // due to a replacement.
    // The only exception is TRUC transactions.
    if (!bypass_limits && ws.m_ptx->version != TRUC_VERSION && ws.m_modified_fees < m_pool.m_opts.min_relay_feerate.GetFee(ws.m_vsize)) {
        // Even though this is a fee-related failure, this result is TX_MEMPOOL_POLICY, not
        // TX_RECONSIDERABLE, because it cannot be bypassed using package validation.
        return state.Invalid(TxValidationResult::TX_MEMPOOL_POLICY, "min relay fee not met",
                             strprintf("%d < %d", ws.m_modified_fees, m_pool.m_opts.min_relay_feerate.GetFee(ws.m_vsize)));
    }
    // No individual transactions are allowed below the mempool min feerate except from disconnected
    // blocks and transactions in a package. Package transactions will be checked using package
    // feerate later.
    if (!bypass_limits && !args.m_package_feerates && !CheckFeeRate(ws.m_vsize, ws.m_modified_fees, state)) return false;

    ws.m_iters_conflicting = m_pool.GetIterSet(ws.m_conflicts);

    // Note that these modifications are only applicable to single transaction scenarios;
    // carve-outs are disabled for multi-transaction evaluations.
    CTxMemPool::Limits maybe_rbf_limits = m_pool.m_opts.limits;

    // Calculate in-mempool ancestors, up to a limit.
    if (ws.m_conflicts.size() == 1 && args.m_allow_carveouts) {
        // In general, when we receive an RBF transaction with mempool conflicts, we want to know whether we
        // would meet the chain limits after the conflicts have been removed. However, there isn't a practical
        // way to do this short of calculating the ancestor and descendant sets with an overlay cache of
        // changed mempool entries. Due to both implementation and runtime complexity concerns, this isn't
        // very realistic, thus we only ensure a limited set of transactions are RBF'able despite mempool
        // conflicts here. Importantly, we need to ensure that some transactions which were accepted using
        // the below carve-out are able to be RBF'ed, without impacting the security the carve-out provides
        // for off-chain contract systems (see link in the comment below).
        //
        // Specifically, the subset of RBF transactions which we allow despite chain limits are those which
        // conflict directly with exactly one other transaction (but may evict children of said transaction),
        // and which are not adding any new mempool dependencies. Note that the "no new mempool dependencies"
        // check is accomplished later, so we don't bother doing anything about it here, but if our
        // policy changes, we may need to move that check to here instead of removing it wholesale.
        //
        // Such transactions are clearly not merging any existing packages, so we are only concerned with
        // ensuring that (a) no package is growing past the package size (not count) limits and (b) we are
        // not allowing something to effectively use the (below) carve-out spot when it shouldn't be allowed
        // to.
        //
        // To check these we first check if we meet the RBF criteria, above, and increment the descendant
        // limits by the direct conflict and its descendants (as these are recalculated in
        // CalculateMempoolAncestors by assuming the new transaction being added is a new descendant, with no
        // removals, of each parent's existing dependent set). The ancestor count limits are unmodified (as
        // the ancestor limits should be the same for both our new transaction and any conflicts).
        // We don't bother incrementing m_limit_descendants by the full removal count as that limit never comes
        // into force here (as we're only adding a single transaction).
        assert(ws.m_iters_conflicting.size() == 1);
        CTxMemPool::txiter conflict = *ws.m_iters_conflicting.begin();

        maybe_rbf_limits.descendant_count += 1;
        maybe_rbf_limits.descendant_size_vbytes += conflict->GetSizeWithDescendants();
    }

    if (auto ancestors{m_subpackage.m_changeset->CalculateMemPoolAncestors(ws.m_tx_handle, maybe_rbf_limits)}) {
        ws.m_ancestors = std::move(*ancestors);
    } else {
        // If CalculateMemPoolAncestors fails second time, we want the original error string.
        const auto error_message{util::ErrorString(ancestors).original};

        // Carve-out is not allowed in this context; fail
        if (!args.m_allow_carveouts) {
            return state.Invalid(TxValidationResult::TX_MEMPOOL_POLICY, "too-long-mempool-chain", error_message);
        }

        // Contracting/payment channels CPFP carve-out:
        // If the new transaction is relatively small (up to 40k weight)
        // and has at most one ancestor (ie ancestor limit of 2, including
        // the new transaction), allow it if its parent has exactly the
        // descendant limit descendants. The transaction also cannot be TRUC,
        // as its topology restrictions do not allow a second child.
        //
        // This allows protocols which rely on distrusting counterparties
        // being able to broadcast descendants of an unconfirmed transaction
        // to be secure by simply only having two immediately-spendable
        // outputs - one for each counterparty. For more info on the uses for
        // this, see https://lists.linuxfoundation.org/pipermail/bitcoin-dev/2018-November/016518.html
        CTxMemPool::Limits cpfp_carve_out_limits{
            .ancestor_count = 2,
            .ancestor_size_vbytes = maybe_rbf_limits.ancestor_size_vbytes,
            .descendant_count = maybe_rbf_limits.descendant_count + 1,
            .descendant_size_vbytes = maybe_rbf_limits.descendant_size_vbytes + EXTRA_DESCENDANT_TX_SIZE_LIMIT,
        };
        if (ws.m_vsize > EXTRA_DESCENDANT_TX_SIZE_LIMIT || ws.m_ptx->version == TRUC_VERSION) {
            return state.Invalid(TxValidationResult::TX_MEMPOOL_POLICY, "too-long-mempool-chain", error_message);
        }
        if (auto ancestors_retry{m_subpackage.m_changeset->CalculateMemPoolAncestors(ws.m_tx_handle, cpfp_carve_out_limits)}) {
            ws.m_ancestors = std::move(*ancestors_retry);
        } else {
            return state.Invalid(TxValidationResult::TX_MEMPOOL_POLICY, "too-long-mempool-chain", error_message);
        }
    }

    // Even though just checking direct mempool parents for inheritance would be sufficient, we
    // check using the full ancestor set here because it's more convenient to use what we have
    // already calculated.
    if (const auto err{SingleTRUCChecks(ws.m_ptx, ws.m_ancestors, ws.m_conflicts, ws.m_vsize)}) {
        // Single transaction contexts only.
        if (args.m_allow_sibling_eviction && err->second != nullptr) {
            // We should only be considering where replacement is considered valid as well.
            Assume(args.m_allow_replacement);

            // Potential sibling eviction. Add the sibling to our list of mempool conflicts to be
            // included in RBF checks.
            ws.m_conflicts.insert(err->second->GetHash());
            // Adding the sibling to m_iters_conflicting here means that it doesn't count towards
            // RBF Carve Out above. This is correct, since removing to-be-replaced transactions from
            // the descendant count is done separately in SingleTRUCChecks for TRUC transactions.
            ws.m_iters_conflicting.insert(m_pool.GetIter(err->second->GetHash()).value());
            ws.m_sibling_eviction = true;
            // The sibling will be treated as part of the to-be-replaced set in ReplacementChecks.
            // Note that we are not checking whether it opts in to replaceability via BIP125 or TRUC
            // (which is normally done in PreChecks). However, the only way a TRUC transaction can
            // have a non-TRUC and non-BIP125 descendant is due to a reorg.
        } else {
            return state.Invalid(TxValidationResult::TX_MEMPOOL_POLICY, "TRUC-violation", err->first);
        }
    }

    // A transaction that spends outputs that would be replaced by it is invalid. Now
    // that we have the set of all ancestors we can detect this
    // pathological case by making sure ws.m_conflicts and ws.m_ancestors don't
    // intersect.
    if (const auto err_string{EntriesAndTxidsDisjoint(ws.m_ancestors, ws.m_conflicts, hash)}) {
        // We classify this as a consensus error because a transaction depending on something it
        // conflicts with would be inconsistent.
        return state.Invalid(TxValidationResult::TX_CONSENSUS, "bad-txns-spends-conflicting-tx", *err_string);
    }

    // We want to detect conflicts in any tx in a package to trigger package RBF logic
    m_subpackage.m_rbf |= !ws.m_conflicts.empty();
    return true;
}

bool MemPoolAccept::ReplacementChecks(Workspace& ws)
{
    AssertLockHeld(cs_main);
    AssertLockHeld(m_pool.cs);

    const CTransaction& tx = *ws.m_ptx;
    const uint256& hash = ws.m_hash;
    TxValidationState& state = ws.m_state;

    CFeeRate newFeeRate(ws.m_modified_fees, ws.m_vsize);
    // Enforce Rule #6. The replacement transaction must have a higher feerate than its direct conflicts.
    // - The motivation for this check is to ensure that the replacement transaction is preferable for
    //   block-inclusion, compared to what would be removed from the mempool.
    // - This logic predates ancestor feerate-based transaction selection, which is why it doesn't
    //   consider feerates of descendants.
    // - Note: Ancestor feerate-based transaction selection has made this comparison insufficient to
    //   guarantee that this is incentive-compatible for miners, because it is possible for a
    //   descendant transaction of a direct conflict to pay a higher feerate than the transaction that
    //   might replace them, under these rules.
    if (const auto err_string{PaysMoreThanConflicts(ws.m_iters_conflicting, newFeeRate, hash)}) {
        // This fee-related failure is TX_RECONSIDERABLE because validating in a package may change
        // the result.
        return state.Invalid(TxValidationResult::TX_RECONSIDERABLE,
                             strprintf("insufficient fee%s", ws.m_sibling_eviction ? " (including sibling eviction)" : ""), *err_string);
    }

    CTxMemPool::setEntries all_conflicts;

    // Calculate all conflicting entries and enforce Rule #5.
    if (const auto err_string{GetEntriesForConflicts(tx, m_pool, ws.m_iters_conflicting, all_conflicts)}) {
        return state.Invalid(TxValidationResult::TX_MEMPOOL_POLICY,
                             strprintf("too many potential replacements%s", ws.m_sibling_eviction ? " (including sibling eviction)" : ""), *err_string);
    }
    // Enforce Rule #2.
    if (const auto err_string{HasNoNewUnconfirmed(tx, m_pool, all_conflicts)}) {
        // Sibling eviction is only done for TRUC transactions, which cannot have multiple ancestors.
        Assume(!ws.m_sibling_eviction);
        return state.Invalid(TxValidationResult::TX_MEMPOOL_POLICY,
                             strprintf("replacement-adds-unconfirmed%s", ws.m_sibling_eviction ? " (including sibling eviction)" : ""), *err_string);
    }

    // Check if it's economically rational to mine this transaction rather than the ones it
    // replaces and pays for its own relay fees. Enforce Rules #3 and #4.
    for (CTxMemPool::txiter it : all_conflicts) {
        m_subpackage.m_conflicting_fees += it->GetModifiedFee();
        m_subpackage.m_conflicting_size += it->GetTxSize();
<<<<<<< HEAD
    }
    if (const auto err_string{PaysForRBF(m_subpackage.m_conflicting_fees, ws.m_modified_fees, ws.m_vsize,
                                         m_pool.m_opts.incremental_relay_feerate, hash)}) {
        // Result may change in a package context
        return state.Invalid(TxValidationResult::TX_RECONSIDERABLE,
                             strprintf("insufficient fee%s", ws.m_sibling_eviction ? " (including sibling eviction)" : ""), *err_string);
    }
=======
    }
    if (const auto err_string{PaysForRBF(m_subpackage.m_conflicting_fees, ws.m_modified_fees, ws.m_vsize,
                                         m_pool.m_opts.incremental_relay_feerate, hash)}) {
        // Result may change in a package context
        return state.Invalid(TxValidationResult::TX_RECONSIDERABLE,
                             strprintf("insufficient fee%s", ws.m_sibling_eviction ? " (including sibling eviction)" : ""), *err_string);
    }
>>>>>>> 52f71e12

    // Add all the to-be-removed transactions to the changeset.
    for (auto it : all_conflicts) {
        m_subpackage.m_changeset->StageRemoval(it);
    }
    return true;
}

bool MemPoolAccept::PackageMempoolChecks(const std::vector<CTransactionRef>& txns,
                                         std::vector<Workspace>& workspaces,
                                         const int64_t total_vsize,
                                         PackageValidationState& package_state)
{
    AssertLockHeld(cs_main);
    AssertLockHeld(m_pool.cs);

    // CheckPackageLimits expects the package transactions to not already be in the mempool.
    assert(std::all_of(txns.cbegin(), txns.cend(), [this](const auto& tx)
                       { return !m_pool.exists(GenTxid::Txid(tx->GetHash()));}));

    assert(txns.size() == workspaces.size());

    auto result = m_pool.CheckPackageLimits(txns, total_vsize);
    if (!result) {
        // This is a package-wide error, separate from an individual transaction error.
        return package_state.Invalid(PackageValidationResult::PCKG_POLICY, "package-mempool-limits", util::ErrorString(result).original);
    }

    // No conflicts means we're finished. Further checks are all RBF-only.
    if (!m_subpackage.m_rbf) return true;

    // We're in package RBF context; replacement proposal must be size 2
    if (workspaces.size() != 2 || !Assume(IsChildWithParents(txns))) {
        return package_state.Invalid(PackageValidationResult::PCKG_POLICY, "package RBF failed: package must be 1-parent-1-child");
    }

    // If the package has in-mempool ancestors, we won't consider a package RBF
    // since it would result in a cluster larger than 2.
    // N.B. To relax this constraint we will need to revisit how CCoinsViewMemPool::PackageAddTransaction
    // is being used inside AcceptMultipleTransactions to track available inputs while processing a package.
    for (const auto& ws : workspaces) {
        if (!ws.m_ancestors.empty()) {
            return package_state.Invalid(PackageValidationResult::PCKG_POLICY, "package RBF failed: new transaction cannot have mempool ancestors");
        }
<<<<<<< HEAD
    }

    // Aggregate all conflicts into one set.
    CTxMemPool::setEntries direct_conflict_iters;
    for (Workspace& ws : workspaces) {
        // Aggregate all conflicts into one set.
        direct_conflict_iters.merge(ws.m_iters_conflicting);
    }

    const auto& parent_ws = workspaces[0];
    const auto& child_ws = workspaces[1];

    // Don't consider replacements that would cause us to remove a large number of mempool entries.
    // This limit is not increased in a package RBF. Use the aggregate number of transactions.
    CTxMemPool::setEntries all_conflicts;
    if (const auto err_string{GetEntriesForConflicts(*child_ws.m_ptx, m_pool, direct_conflict_iters,
                                                     all_conflicts)}) {
        return package_state.Invalid(PackageValidationResult::PCKG_POLICY,
                                     "package RBF failed: too many potential replacements", *err_string);
    }


    for (CTxMemPool::txiter it : all_conflicts) {
        m_subpackage.m_changeset->StageRemoval(it);
        m_subpackage.m_conflicting_fees += it->GetModifiedFee();
        m_subpackage.m_conflicting_size += it->GetTxSize();
    }

    // Use the child as the transaction for attributing errors to.
    const Txid& child_hash = child_ws.m_ptx->GetHash();
    if (const auto err_string{PaysForRBF(/*original_fees=*/m_subpackage.m_conflicting_fees,
                                         /*replacement_fees=*/m_subpackage.m_total_modified_fees,
                                         /*replacement_vsize=*/m_subpackage.m_total_vsize,
                                         m_pool.m_opts.incremental_relay_feerate, child_hash)}) {
        return package_state.Invalid(PackageValidationResult::PCKG_POLICY,
                                     "package RBF failed: insufficient anti-DoS fees", *err_string);
    }

    // Ensure this two transaction package is a "chunk" on its own; we don't want the child
    // to be only paying anti-DoS fees
    const CFeeRate parent_feerate(parent_ws.m_modified_fees, parent_ws.m_vsize);
    const CFeeRate package_feerate(m_subpackage.m_total_modified_fees, m_subpackage.m_total_vsize);
    if (package_feerate <= parent_feerate) {
        return package_state.Invalid(PackageValidationResult::PCKG_POLICY,
                                     "package RBF failed: package feerate is less than or equal to parent feerate",
                                     strprintf("package feerate %s <= parent feerate is %s", package_feerate.ToString(), parent_feerate.ToString()));
    }

    // Check if it's economically rational to mine this package rather than the ones it replaces.
    // This takes the place of ReplacementChecks()'s PaysMoreThanConflicts() in the package RBF setting.
    if (const auto err_tup{ImprovesFeerateDiagram(*m_subpackage.m_changeset)}) {
        return package_state.Invalid(PackageValidationResult::PCKG_POLICY,
                                     "package RBF failed: " + err_tup.value().second, "");
    }

=======
    }

    // Aggregate all conflicts into one set.
    CTxMemPool::setEntries direct_conflict_iters;
    for (Workspace& ws : workspaces) {
        // Aggregate all conflicts into one set.
        direct_conflict_iters.merge(ws.m_iters_conflicting);
    }

    const auto& parent_ws = workspaces[0];
    const auto& child_ws = workspaces[1];

    // Don't consider replacements that would cause us to remove a large number of mempool entries.
    // This limit is not increased in a package RBF. Use the aggregate number of transactions.
    CTxMemPool::setEntries all_conflicts;
    if (const auto err_string{GetEntriesForConflicts(*child_ws.m_ptx, m_pool, direct_conflict_iters,
                                                     all_conflicts)}) {
        return package_state.Invalid(PackageValidationResult::PCKG_POLICY,
                                     "package RBF failed: too many potential replacements", *err_string);
    }


    for (CTxMemPool::txiter it : all_conflicts) {
        m_subpackage.m_changeset->StageRemoval(it);
        m_subpackage.m_conflicting_fees += it->GetModifiedFee();
        m_subpackage.m_conflicting_size += it->GetTxSize();
    }

    // Use the child as the transaction for attributing errors to.
    const Txid& child_hash = child_ws.m_ptx->GetHash();
    if (const auto err_string{PaysForRBF(/*original_fees=*/m_subpackage.m_conflicting_fees,
                                         /*replacement_fees=*/m_subpackage.m_total_modified_fees,
                                         /*replacement_vsize=*/m_subpackage.m_total_vsize,
                                         m_pool.m_opts.incremental_relay_feerate, child_hash)}) {
        return package_state.Invalid(PackageValidationResult::PCKG_POLICY,
                                     "package RBF failed: insufficient anti-DoS fees", *err_string);
    }

    // Ensure this two transaction package is a "chunk" on its own; we don't want the child
    // to be only paying anti-DoS fees
    const CFeeRate parent_feerate(parent_ws.m_modified_fees, parent_ws.m_vsize);
    const CFeeRate package_feerate(m_subpackage.m_total_modified_fees, m_subpackage.m_total_vsize);
    if (package_feerate <= parent_feerate) {
        return package_state.Invalid(PackageValidationResult::PCKG_POLICY,
                                     "package RBF failed: package feerate is less than or equal to parent feerate",
                                     strprintf("package feerate %s <= parent feerate is %s", package_feerate.ToString(), parent_feerate.ToString()));
    }

    // Check if it's economically rational to mine this package rather than the ones it replaces.
    // This takes the place of ReplacementChecks()'s PaysMoreThanConflicts() in the package RBF setting.
    if (const auto err_tup{ImprovesFeerateDiagram(*m_subpackage.m_changeset)}) {
        return package_state.Invalid(PackageValidationResult::PCKG_POLICY,
                                     "package RBF failed: " + err_tup.value().second, "");
    }

>>>>>>> 52f71e12
    LogDebug(BCLog::TXPACKAGES, "package RBF checks passed: parent %s (wtxid=%s), child %s (wtxid=%s), package hash (%s)\n",
        txns.front()->GetHash().ToString(), txns.front()->GetWitnessHash().ToString(),
        txns.back()->GetHash().ToString(), txns.back()->GetWitnessHash().ToString(),
        GetPackageHash(txns).ToString());


    return true;
}

bool MemPoolAccept::PolicyScriptChecks(const ATMPArgs& args, Workspace& ws)
{
    AssertLockHeld(cs_main);
    AssertLockHeld(m_pool.cs);
    const CTransaction& tx = *ws.m_ptx;
    TxValidationState& state = ws.m_state;

    constexpr unsigned int scriptVerifyFlags = STANDARD_SCRIPT_VERIFY_FLAGS;

    // Check input scripts and signatures.
    // This is done last to help prevent CPU exhaustion denial-of-service attacks.
    if (!CheckInputScripts(tx, state, m_view, scriptVerifyFlags, true, false, ws.m_precomputed_txdata, GetValidationCache())) {
        // SCRIPT_VERIFY_CLEANSTACK requires SCRIPT_VERIFY_WITNESS, so we
        // need to turn both off, and compare against just turning off CLEANSTACK
        // to see if the failure is specifically due to witness validation.
        TxValidationState state_dummy; // Want reported failures to be from first CheckInputScripts
        if (!tx.HasWitness() && CheckInputScripts(tx, state_dummy, m_view, scriptVerifyFlags & ~(SCRIPT_VERIFY_WITNESS | SCRIPT_VERIFY_CLEANSTACK), true, false, ws.m_precomputed_txdata, GetValidationCache()) &&
                !CheckInputScripts(tx, state_dummy, m_view, scriptVerifyFlags & ~SCRIPT_VERIFY_CLEANSTACK, true, false, ws.m_precomputed_txdata, GetValidationCache())) {
            // Only the witness is missing, so the transaction itself may be fine.
            state.Invalid(TxValidationResult::TX_WITNESS_STRIPPED,
                    state.GetRejectReason(), state.GetDebugMessage());
        }
        return false; // state filled in by CheckInputScripts
    }

    return true;
}

bool MemPoolAccept::ConsensusScriptChecks(const ATMPArgs& args, Workspace& ws)
{
    AssertLockHeld(cs_main);
    AssertLockHeld(m_pool.cs);
    const CTransaction& tx = *ws.m_ptx;
    const uint256& hash = ws.m_hash;
    TxValidationState& state = ws.m_state;

    // Check again against the current block tip's script verification
    // flags to cache our script execution flags. This is, of course,
    // useless if the next block has different script flags from the
    // previous one, but because the cache tracks script flags for us it
    // will auto-invalidate and we'll just have a few blocks of extra
    // misses on soft-fork activation.
    //
    // This is also useful in case of bugs in the standard flags that cause
    // transactions to pass as valid when they're actually invalid. For
    // instance the STRICTENC flag was incorrectly allowing certain
    // CHECKSIG NOT scripts to pass, even though they were invalid.
    //
    // There is a similar check in CreateNewBlock() to prevent creating
    // invalid blocks (using TestBlockValidity), however allowing such
    // transactions into the mempool can be exploited as a DoS attack.
    unsigned int currentBlockScriptVerifyFlags{GetBlockScriptFlags(*m_active_chainstate.m_chain.Tip(), m_active_chainstate.m_chainman)};
    if (!CheckInputsFromMempoolAndCache(tx, state, m_view, m_pool, currentBlockScriptVerifyFlags,
                                        ws.m_precomputed_txdata, m_active_chainstate.CoinsTip(), GetValidationCache())) {
        LogPrintf("BUG! PLEASE REPORT THIS! CheckInputScripts failed against latest-block but not STANDARD flags %s, %s\n", hash.ToString(), state.ToString());
        return Assume(false);
    }

    return true;
}

void MemPoolAccept::FinalizeSubpackage(const ATMPArgs& args)
{
    AssertLockHeld(cs_main);
    AssertLockHeld(m_pool.cs);

    if (!m_subpackage.m_changeset->GetRemovals().empty()) Assume(args.m_allow_replacement);
    // Remove conflicting transactions from the mempool
    for (CTxMemPool::txiter it : m_subpackage.m_changeset->GetRemovals())
    {
        std::string log_string = strprintf("replacing mempool tx %s (wtxid=%s, fees=%s, vsize=%s). ",
                                      it->GetTx().GetHash().ToString(),
                                      it->GetTx().GetWitnessHash().ToString(),
                                      it->GetFee(),
                                      it->GetTxSize());
        FeeFrac feerate{m_subpackage.m_total_modified_fees, int32_t(m_subpackage.m_total_vsize)};
        uint256 tx_or_package_hash{};
        const bool replaced_with_tx{m_subpackage.m_changeset->GetTxCount() == 1};
        if (replaced_with_tx) {
            const CTransaction& tx = m_subpackage.m_changeset->GetAddedTxn(0);
            tx_or_package_hash = tx.GetHash();
            log_string += strprintf("New tx %s (wtxid=%s, fees=%s, vsize=%s)",
                                    tx.GetHash().ToString(),
                                    tx.GetWitnessHash().ToString(),
                                    feerate.fee,
                                    feerate.size);
        } else {
            tx_or_package_hash = GetPackageHash(m_subpackage.m_changeset->GetAddedTxns());
            log_string += strprintf("New package %s with %lu txs, fees=%s, vsize=%s",
                                    tx_or_package_hash.ToString(),
                                    m_subpackage.m_changeset->GetTxCount(),
                                    feerate.fee,
                                    feerate.size);

        }
        LogDebug(BCLog::MEMPOOL, "%s\n", log_string);
        TRACEPOINT(mempool, replaced,
                it->GetTx().GetHash().data(),
                it->GetTxSize(),
                it->GetFee(),
                std::chrono::duration_cast<std::chrono::duration<std::uint64_t>>(it->GetTime()).count(),
                tx_or_package_hash.data(),
                feerate.size,
                feerate.fee,
                replaced_with_tx
        );
        m_subpackage.m_replaced_transactions.push_back(it->GetSharedTx());
    }
    m_subpackage.m_changeset->Apply();
    m_subpackage.m_changeset.reset();
}

bool MemPoolAccept::SubmitPackage(const ATMPArgs& args, std::vector<Workspace>& workspaces,
                                  PackageValidationState& package_state,
<<<<<<< HEAD
                                  std::map<Wtxid, MempoolAcceptResult>& results)
=======
                                  std::map<uint256, MempoolAcceptResult>& results)
>>>>>>> 52f71e12
{
    AssertLockHeld(cs_main);
    AssertLockHeld(m_pool.cs);
    // Sanity check: none of the transactions should be in the mempool, and none of the transactions
    // should have a same-txid-different-witness equivalent in the mempool.
    assert(std::all_of(workspaces.cbegin(), workspaces.cend(), [this](const auto& ws){
        return !m_pool.exists(GenTxid::Txid(ws.m_ptx->GetHash())); }));

    bool all_submitted = true;
    FinalizeSubpackage(args);
    // ConsensusScriptChecks adds to the script cache and is therefore consensus-critical;
    // CheckInputsFromMempoolAndCache asserts that transactions only spend coins available from the
    // mempool or UTXO set. Submit each transaction to the mempool immediately after calling
    // ConsensusScriptChecks to make the outputs available for subsequent transactions.
    for (Workspace& ws : workspaces) {
        if (!ConsensusScriptChecks(args, ws)) {
            results.emplace(ws.m_ptx->GetWitnessHash(), MempoolAcceptResult::Failure(ws.m_state));
            // Since PolicyScriptChecks() passed, this should never fail.
            Assume(false);
            all_submitted = false;
            package_state.Invalid(PackageValidationResult::PCKG_MEMPOOL_ERROR,
                                  strprintf("BUG! PolicyScriptChecks succeeded but ConsensusScriptChecks failed: %s",
                                            ws.m_ptx->GetHash().ToString()));
            // Remove the transaction from the mempool.
            if (!m_subpackage.m_changeset) m_subpackage.m_changeset = m_pool.GetChangeSet();
            m_subpackage.m_changeset->StageRemoval(m_pool.GetIter(ws.m_ptx->GetHash()).value());
        }
    }
    if (!all_submitted) {
        Assume(m_subpackage.m_changeset);
        // This code should be unreachable; it's here as belt-and-suspenders
        // to try to ensure we have no consensus-invalid transactions in the
        // mempool.
        m_subpackage.m_changeset->Apply();
        m_subpackage.m_changeset.reset();
        return false;
    }

    std::vector<Wtxid> all_package_wtxids;
    all_package_wtxids.reserve(workspaces.size());
    std::transform(workspaces.cbegin(), workspaces.cend(), std::back_inserter(all_package_wtxids),
                   [](const auto& ws) { return ws.m_ptx->GetWitnessHash(); });

    if (!m_subpackage.m_replaced_transactions.empty()) {
        LogDebug(BCLog::MEMPOOL, "replaced %u mempool transactions with %u new one(s) for %s additional fees, %d delta bytes\n",
                 m_subpackage.m_replaced_transactions.size(), workspaces.size(),
                 m_subpackage.m_total_modified_fees - m_subpackage.m_conflicting_fees,
                 m_subpackage.m_total_vsize - static_cast<int>(m_subpackage.m_conflicting_size));
    }

    // Add successful results. The returned results may change later if LimitMempoolSize() evicts them.
    for (Workspace& ws : workspaces) {
        auto iter = m_pool.GetIter(ws.m_ptx->GetHash());
        Assume(iter.has_value());
        const auto effective_feerate = args.m_package_feerates ? ws.m_package_feerate :
            CFeeRate{ws.m_modified_fees, static_cast<uint32_t>(ws.m_vsize)};
        const auto effective_feerate_wtxids = args.m_package_feerates ? all_package_wtxids :
            std::vector<Wtxid>{ws.m_ptx->GetWitnessHash()};
        results.emplace(ws.m_ptx->GetWitnessHash(),
                        MempoolAcceptResult::Success(std::move(m_subpackage.m_replaced_transactions), ws.m_vsize,
                                         ws.m_base_fees, effective_feerate, effective_feerate_wtxids));
        if (!m_pool.m_opts.signals) continue;
        const CTransaction& tx = *ws.m_ptx;
        const auto tx_info = NewMempoolTransactionInfo(ws.m_ptx, ws.m_base_fees,
                                                       ws.m_vsize, (*iter)->GetHeight(),
                                                       args.m_bypass_limits, args.m_package_submission,
                                                       IsCurrentForFeeEstimation(m_active_chainstate),
                                                       m_pool.HasNoInputsOf(tx));
        m_pool.m_opts.signals->TransactionAddedToMempool(tx_info, m_pool.GetAndIncrementSequence());
    }
    return all_submitted;
}

MempoolAcceptResult MemPoolAccept::AcceptSingleTransaction(const CTransactionRef& ptx, ATMPArgs& args)
{
    AssertLockHeld(cs_main);
    LOCK(m_pool.cs); // mempool "read lock" (held through m_pool.m_opts.signals->TransactionAddedToMempool())

    Workspace ws(ptx);
    const std::vector<Wtxid> single_wtxid{ws.m_ptx->GetWitnessHash()};

    if (!PreChecks(args, ws)) {
        if (ws.m_state.GetResult() == TxValidationResult::TX_RECONSIDERABLE) {
            // Failed for fee reasons. Provide the effective feerate and which tx was included.
            return MempoolAcceptResult::FeeFailure(ws.m_state, CFeeRate(ws.m_modified_fees, ws.m_vsize), single_wtxid);
        }
        return MempoolAcceptResult::Failure(ws.m_state);
    }
<<<<<<< HEAD

    m_subpackage.m_total_vsize = ws.m_vsize;
    m_subpackage.m_total_modified_fees = ws.m_modified_fees;

    // Individual modified feerate exceeded caller-defined max; abort
    if (args.m_client_maxfeerate && CFeeRate(ws.m_modified_fees, ws.m_vsize) > args.m_client_maxfeerate.value()) {
        ws.m_state.Invalid(TxValidationResult::TX_MEMPOOL_POLICY, "max feerate exceeded", "");
        return MempoolAcceptResult::Failure(ws.m_state);
    }

    if (m_pool.m_opts.require_standard) {
        Wtxid dummy_wtxid;
        if (!CheckEphemeralSpends(/*package=*/{ptx}, m_pool.m_opts.dust_relay_feerate, m_pool, ws.m_state, dummy_wtxid)) {
=======

    m_subpackage.m_total_vsize = ws.m_vsize;
    m_subpackage.m_total_modified_fees = ws.m_modified_fees;

    // Individual modified feerate exceeded caller-defined max; abort
    if (args.m_client_maxfeerate && CFeeRate(ws.m_modified_fees, ws.m_vsize) > args.m_client_maxfeerate.value()) {
        ws.m_state.Invalid(TxValidationResult::TX_MEMPOOL_POLICY, "max feerate exceeded", "");
        return MempoolAcceptResult::Failure(ws.m_state);
    }

    if (m_pool.m_opts.require_standard) {
        Txid dummy_txid;
        if (!CheckEphemeralSpends(/*package=*/{ptx}, m_pool.m_opts.dust_relay_feerate, m_pool, ws.m_state, dummy_txid)) {
>>>>>>> 52f71e12
            return MempoolAcceptResult::Failure(ws.m_state);
        }
    }

    if (m_subpackage.m_rbf && !ReplacementChecks(ws)) {
        if (ws.m_state.GetResult() == TxValidationResult::TX_RECONSIDERABLE) {
            // Failed for incentives-based fee reasons. Provide the effective feerate and which tx was included.
            return MempoolAcceptResult::FeeFailure(ws.m_state, CFeeRate(ws.m_modified_fees, ws.m_vsize), single_wtxid);
        }
        return MempoolAcceptResult::Failure(ws.m_state);
    }

    // Perform the inexpensive checks first and avoid hashing and signature verification unless
    // those checks pass, to mitigate CPU exhaustion denial-of-service attacks.
    if (!PolicyScriptChecks(args, ws)) return MempoolAcceptResult::Failure(ws.m_state);

    if (!ConsensusScriptChecks(args, ws)) return MempoolAcceptResult::Failure(ws.m_state);

    const CFeeRate effective_feerate{ws.m_modified_fees, static_cast<uint32_t>(ws.m_vsize)};
    // Tx was accepted, but not added
    if (args.m_test_accept) {
        return MempoolAcceptResult::Success(std::move(m_subpackage.m_replaced_transactions), ws.m_vsize,
                                            ws.m_base_fees, effective_feerate, single_wtxid);
    }

    FinalizeSubpackage(args);

    // Limit the mempool, if appropriate.
    if (!args.m_package_submission && !args.m_bypass_limits) {
        LimitMempoolSize(m_pool, m_active_chainstate.CoinsTip());
        if (!m_pool.exists(GenTxid::Txid(ws.m_hash))) {
            // The tx no longer meets our (new) mempool minimum feerate but could be reconsidered in a package.
            ws.m_state.Invalid(TxValidationResult::TX_RECONSIDERABLE, "mempool full");
            return MempoolAcceptResult::FeeFailure(ws.m_state, CFeeRate(ws.m_modified_fees, ws.m_vsize), {ws.m_ptx->GetWitnessHash()});
        }
    }

    if (m_pool.m_opts.signals) {
        const CTransaction& tx = *ws.m_ptx;
        auto iter = m_pool.GetIter(tx.GetHash());
        Assume(iter.has_value());
        const auto tx_info = NewMempoolTransactionInfo(ws.m_ptx, ws.m_base_fees,
                                                       ws.m_vsize, (*iter)->GetHeight(),
                                                       args.m_bypass_limits, args.m_package_submission,
                                                       IsCurrentForFeeEstimation(m_active_chainstate),
                                                       m_pool.HasNoInputsOf(tx));
        m_pool.m_opts.signals->TransactionAddedToMempool(tx_info, m_pool.GetAndIncrementSequence());
    }

    if (!m_subpackage.m_replaced_transactions.empty()) {
        LogDebug(BCLog::MEMPOOL, "replaced %u mempool transactions with 1 new transaction for %s additional fees, %d delta bytes\n",
                 m_subpackage.m_replaced_transactions.size(),
                 ws.m_modified_fees - m_subpackage.m_conflicting_fees,
                 ws.m_vsize - static_cast<int>(m_subpackage.m_conflicting_size));
    }

    return MempoolAcceptResult::Success(std::move(m_subpackage.m_replaced_transactions), ws.m_vsize, ws.m_base_fees,
                                        effective_feerate, single_wtxid);
}

PackageMempoolAcceptResult MemPoolAccept::AcceptMultipleTransactions(const std::vector<CTransactionRef>& txns, ATMPArgs& args)
{
    AssertLockHeld(cs_main);

    // These context-free package limits can be done before taking the mempool lock.
    PackageValidationState package_state;
    if (!IsWellFormedPackage(txns, package_state, /*require_sorted=*/true)) return PackageMempoolAcceptResult(package_state, {});

    std::vector<Workspace> workspaces{};
    workspaces.reserve(txns.size());
    std::transform(txns.cbegin(), txns.cend(), std::back_inserter(workspaces),
                   [](const auto& tx) { return Workspace(tx); });
<<<<<<< HEAD
    std::map<Wtxid, MempoolAcceptResult> results;
=======
    std::map<uint256, MempoolAcceptResult> results;
>>>>>>> 52f71e12

    LOCK(m_pool.cs);

    // Do all PreChecks first and fail fast to avoid running expensive script checks when unnecessary.
    for (Workspace& ws : workspaces) {
        if (!PreChecks(args, ws)) {
            package_state.Invalid(PackageValidationResult::PCKG_TX, "transaction failed");
            // Exit early to avoid doing pointless work. Update the failed tx result; the rest are unfinished.
            results.emplace(ws.m_ptx->GetWitnessHash(), MempoolAcceptResult::Failure(ws.m_state));
            return PackageMempoolAcceptResult(package_state, std::move(results));
        }

        // Individual modified feerate exceeded caller-defined max; abort
        // N.B. this doesn't take into account CPFPs. Chunk-aware validation may be more robust.
        if (args.m_client_maxfeerate && CFeeRate(ws.m_modified_fees, ws.m_vsize) > args.m_client_maxfeerate.value()) {
            // Need to set failure here both individually and at package level
            ws.m_state.Invalid(TxValidationResult::TX_MEMPOOL_POLICY, "max feerate exceeded", "");
            package_state.Invalid(PackageValidationResult::PCKG_TX, "transaction failed");
            // Exit early to avoid doing pointless work. Update the failed tx result; the rest are unfinished.
            results.emplace(ws.m_ptx->GetWitnessHash(), MempoolAcceptResult::Failure(ws.m_state));
            return PackageMempoolAcceptResult(package_state, std::move(results));
        }

        // Make the coins created by this transaction available for subsequent transactions in the
        // package to spend. If there are no conflicts within the package, no transaction can spend a coin
        // needed by another transaction in the package. We also need to make sure that no package
        // tx replaces (or replaces the ancestor of) the parent of another package tx. As long as we
        // check these two things, we don't need to track the coins spent.
        // If a package tx conflicts with a mempool tx, PackageMempoolChecks() ensures later that any package RBF attempt
        // has *no* in-mempool ancestors, so we don't have to worry about subsequent transactions in
        // same package spending the same in-mempool outpoints. This needs to be revisited for general
        // package RBF.
        m_viewmempool.PackageAddTransaction(ws.m_ptx);
    }

    // At this point we have all in-mempool ancestors, and we know every transaction's vsize.
    // Run the TRUC checks on the package.
    for (Workspace& ws : workspaces) {
        if (auto err{PackageTRUCChecks(ws.m_ptx, ws.m_vsize, txns, ws.m_ancestors)}) {
            package_state.Invalid(PackageValidationResult::PCKG_POLICY, "TRUC-violation", err.value());
            return PackageMempoolAcceptResult(package_state, {});
        }
    }

    // Transactions must meet two minimum feerates: the mempool minimum fee and min relay fee.
    // For transactions consisting of exactly one child and its parents, it suffices to use the
    // package feerate (total modified fees / total virtual size) to check this requirement.
    // Note that this is an aggregate feerate; this function has not checked that there are transactions
    // too low feerate to pay for themselves, or that the child transactions are higher feerate than
    // their parents. Using aggregate feerate may allow "parents pay for child" behavior and permit
    // a child that is below mempool minimum feerate. To avoid these behaviors, callers of
    // AcceptMultipleTransactions need to restrict txns topology (e.g. to ancestor sets) and check
    // the feerates of individuals and subsets.
    m_subpackage.m_total_vsize = std::accumulate(workspaces.cbegin(), workspaces.cend(), int64_t{0},
        [](int64_t sum, auto& ws) { return sum + ws.m_vsize; });
    m_subpackage.m_total_modified_fees = std::accumulate(workspaces.cbegin(), workspaces.cend(), CAmount{0},
        [](CAmount sum, auto& ws) { return sum + ws.m_modified_fees; });
    const CFeeRate package_feerate(m_subpackage.m_total_modified_fees, m_subpackage.m_total_vsize);
    std::vector<Wtxid> all_package_wtxids;
    all_package_wtxids.reserve(workspaces.size());
    std::transform(workspaces.cbegin(), workspaces.cend(), std::back_inserter(all_package_wtxids),
                   [](const auto& ws) { return ws.m_ptx->GetWitnessHash(); });
    TxValidationState placeholder_state;
    if (args.m_package_feerates &&
        !CheckFeeRate(m_subpackage.m_total_vsize, m_subpackage.m_total_modified_fees, placeholder_state)) {
        package_state.Invalid(PackageValidationResult::PCKG_TX, "transaction failed");
        return PackageMempoolAcceptResult(package_state, {{workspaces.back().m_ptx->GetWitnessHash(),
            MempoolAcceptResult::FeeFailure(placeholder_state, CFeeRate(m_subpackage.m_total_modified_fees, m_subpackage.m_total_vsize), all_package_wtxids)}});
    }

    // Apply package mempool ancestor/descendant limits. Skip if there is only one transaction,
    // because it's unnecessary.
    if (txns.size() > 1 && !PackageMempoolChecks(txns, workspaces, m_subpackage.m_total_vsize, package_state)) {
        return PackageMempoolAcceptResult(package_state, std::move(results));
    }

    // Now that we've bounded the resulting possible ancestry count, check package for dust spends
    if (m_pool.m_opts.require_standard) {
        TxValidationState child_state;
<<<<<<< HEAD
        Wtxid child_wtxid;
        if (!CheckEphemeralSpends(txns, m_pool.m_opts.dust_relay_feerate, m_pool, child_state, child_wtxid)) {
            package_state.Invalid(PackageValidationResult::PCKG_TX, "unspent-dust");
            results.emplace(child_wtxid, MempoolAcceptResult::Failure(child_state));
=======
        Txid child_txid;
        if (!CheckEphemeralSpends(txns, m_pool.m_opts.dust_relay_feerate, m_pool, child_state, child_txid)) {
            package_state.Invalid(PackageValidationResult::PCKG_TX, "unspent-dust");
            results.emplace(child_txid, MempoolAcceptResult::Failure(child_state));
>>>>>>> 52f71e12
            return PackageMempoolAcceptResult(package_state, std::move(results));
        }
    }

    for (Workspace& ws : workspaces) {
        ws.m_package_feerate = package_feerate;
        if (!PolicyScriptChecks(args, ws)) {
            // Exit early to avoid doing pointless work. Update the failed tx result; the rest are unfinished.
            package_state.Invalid(PackageValidationResult::PCKG_TX, "transaction failed");
            results.emplace(ws.m_ptx->GetWitnessHash(), MempoolAcceptResult::Failure(ws.m_state));
            return PackageMempoolAcceptResult(package_state, std::move(results));
        }
        if (args.m_test_accept) {
            const auto effective_feerate = args.m_package_feerates ? ws.m_package_feerate :
                CFeeRate{ws.m_modified_fees, static_cast<uint32_t>(ws.m_vsize)};
            const auto effective_feerate_wtxids = args.m_package_feerates ? all_package_wtxids :
                std::vector<Wtxid>{ws.m_ptx->GetWitnessHash()};
            results.emplace(ws.m_ptx->GetWitnessHash(),
                            MempoolAcceptResult::Success(std::move(m_subpackage.m_replaced_transactions),
                                                         ws.m_vsize, ws.m_base_fees, effective_feerate,
                                                         effective_feerate_wtxids));
        }
    }

    if (args.m_test_accept) return PackageMempoolAcceptResult(package_state, std::move(results));

    if (!SubmitPackage(args, workspaces, package_state, results)) {
        // PackageValidationState filled in by SubmitPackage().
        return PackageMempoolAcceptResult(package_state, std::move(results));
    }

    return PackageMempoolAcceptResult(package_state, std::move(results));
}

void MemPoolAccept::CleanupTemporaryCoins()
{
    // There are 3 kinds of coins in m_view:
    // (1) Temporary coins from the transactions in subpackage, constructed by m_viewmempool.
    // (2) Mempool coins from transactions in the mempool, constructed by m_viewmempool.
    // (3) Confirmed coins fetched from our current UTXO set.
    //
    // (1) Temporary coins need to be removed, regardless of whether the transaction was submitted.
    // If the transaction was submitted to the mempool, m_viewmempool will be able to fetch them from
    // there. If it wasn't submitted to mempool, it is incorrect to keep them - future calls may try
    // to spend those coins that don't actually exist.
    // (2) Mempool coins also need to be removed. If the mempool contents have changed as a result
    // of submitting or replacing transactions, coins previously fetched from mempool may now be
    // spent or nonexistent. Those coins need to be deleted from m_view.
    // (3) Confirmed coins don't need to be removed. The chainstate has not changed (we are
    // holding cs_main and no blocks have been processed) so the confirmed tx cannot disappear like
    // a mempool tx can. The coin may now be spent after we submitted a tx to mempool, but
    // we have already checked that the package does not have 2 transactions spending the same coin.
    // Keeping them in m_view is an optimization to not re-fetch confirmed coins if we later look up
    // inputs for this transaction again.
    for (const auto& outpoint : m_viewmempool.GetNonBaseCoins()) {
        // In addition to resetting m_viewmempool, we also need to manually delete these coins from
        // m_view because it caches copies of the coins it fetched from m_viewmempool previously.
        m_view.Uncache(outpoint);
    }
    // This deletes the temporary and mempool coins.
    m_viewmempool.Reset();
}

PackageMempoolAcceptResult MemPoolAccept::AcceptSubPackage(const std::vector<CTransactionRef>& subpackage, ATMPArgs& args)
{
    AssertLockHeld(::cs_main);
    AssertLockHeld(m_pool.cs);
    auto result = [&]() EXCLUSIVE_LOCKS_REQUIRED(::cs_main, m_pool.cs) {
        if (subpackage.size() > 1) {
            return AcceptMultipleTransactions(subpackage, args);
        }
        const auto& tx = subpackage.front();
        ATMPArgs single_args = ATMPArgs::SingleInPackageAccept(args);
        const auto single_res = AcceptSingleTransaction(tx, single_args);
        PackageValidationState package_state_wrapped;
        if (single_res.m_result_type != MempoolAcceptResult::ResultType::VALID) {
            package_state_wrapped.Invalid(PackageValidationResult::PCKG_TX, "transaction failed");
        }
        return PackageMempoolAcceptResult(package_state_wrapped, {{tx->GetWitnessHash(), single_res}});
    }();

    // Clean up m_view and m_viewmempool so that other subpackage evaluations don't have access to
    // coins they shouldn't. Keep some coins in order to minimize re-fetching coins from the UTXO set.
    // Clean up package feerate and rbf calculations
    ClearSubPackageState();

    return result;
}

PackageMempoolAcceptResult MemPoolAccept::AcceptPackage(const Package& package, ATMPArgs& args)
{
    Assert(!package.empty());
    AssertLockHeld(cs_main);
    // Used if returning a PackageMempoolAcceptResult directly from this function.
    PackageValidationState package_state_quit_early;

    // There are two topologies we are able to handle through this function:
    // (1) A single transaction
    // (2) A child-with-unconfirmed-parents package.
    // Check that the package is well-formed. If it isn't, we won't try to validate any of the
    // transactions and thus won't return any MempoolAcceptResults, just a package-wide error.

    // Context-free package checks.
    if (!IsWellFormedPackage(package, package_state_quit_early, /*require_sorted=*/true)) {
        return PackageMempoolAcceptResult(package_state_quit_early, {});
    }

    if (package.size() > 1) {
        // All transactions in the package must be a parent of the last transaction. This is just an
        // opportunity for us to fail fast on a context-free check without taking the mempool lock.
        if (!IsChildWithParents(package)) {
            package_state_quit_early.Invalid(PackageValidationResult::PCKG_POLICY, "package-not-child-with-parents");
            return PackageMempoolAcceptResult(package_state_quit_early, {});
        }

        // IsChildWithParents() guarantees the package is > 1 transactions.
        assert(package.size() > 1);
        // The package must be 1 child with all of its unconfirmed parents. The package is expected to
        // be sorted, so the last transaction is the child.
        const auto& child = package.back();
        std::unordered_set<uint256, SaltedTxidHasher> unconfirmed_parent_txids;
        std::transform(package.cbegin(), package.cend() - 1,
                       std::inserter(unconfirmed_parent_txids, unconfirmed_parent_txids.end()),
                       [](const auto& tx) { return tx->GetHash(); });

        // All child inputs must refer to a preceding package transaction or a confirmed UTXO. The only
        // way to verify this is to look up the child's inputs in our current coins view (not including
        // mempool), and enforce that all parents not present in the package be available at chain tip.
        // Since this check can bring new coins into the coins cache, keep track of these coins and
        // uncache them if we don't end up submitting this package to the mempool.
        const CCoinsViewCache& coins_tip_cache = m_active_chainstate.CoinsTip();
        for (const auto& input : child->vin) {
            if (!coins_tip_cache.HaveCoinInCache(input.prevout)) {
                args.m_coins_to_uncache.push_back(input.prevout);
            }
        }
        // Using the MemPoolAccept m_view cache allows us to look up these same coins faster later.
        // This should be connecting directly to CoinsTip, not to m_viewmempool, because we specifically
        // require inputs to be confirmed if they aren't in the package.
        m_view.SetBackend(m_active_chainstate.CoinsTip());
        const auto package_or_confirmed = [this, &unconfirmed_parent_txids](const auto& input) {
             return unconfirmed_parent_txids.count(input.prevout.hash) > 0 || m_view.HaveCoin(input.prevout);
        };
        if (!std::all_of(child->vin.cbegin(), child->vin.cend(), package_or_confirmed)) {
            package_state_quit_early.Invalid(PackageValidationResult::PCKG_POLICY, "package-not-child-with-unconfirmed-parents");
            return PackageMempoolAcceptResult(package_state_quit_early, {});
        }
        // Protect against bugs where we pull more inputs from disk that miss being added to
        // coins_to_uncache. The backend will be connected again when needed in PreChecks.
        m_view.SetBackend(m_dummy);
    }

    LOCK(m_pool.cs);
    // Stores results from which we will create the returned PackageMempoolAcceptResult.
    // A result may be changed if a mempool transaction is evicted later due to LimitMempoolSize().
<<<<<<< HEAD
    std::map<Wtxid, MempoolAcceptResult> results_final;
    // Results from individual validation which will be returned if no other result is available for
    // this transaction. "Nonfinal" because if a transaction fails by itself but succeeds later
    // (i.e. when evaluated with a fee-bumping child), the result in this map may be discarded.
    std::map<Wtxid, MempoolAcceptResult> individual_results_nonfinal;
=======
    std::map<uint256, MempoolAcceptResult> results_final;
    // Results from individual validation which will be returned if no other result is available for
    // this transaction. "Nonfinal" because if a transaction fails by itself but succeeds later
    // (i.e. when evaluated with a fee-bumping child), the result in this map may be discarded.
    std::map<uint256, MempoolAcceptResult> individual_results_nonfinal;
>>>>>>> 52f71e12
    // Tracks whether we think package submission could result in successful entry to the mempool
    bool quit_early{false};
    std::vector<CTransactionRef> txns_package_eval;
    for (const auto& tx : package) {
        const auto& wtxid = tx->GetWitnessHash();
        const auto& txid = tx->GetHash();
        // There are 3 possibilities: already in mempool, same-txid-diff-wtxid already in mempool,
        // or not in mempool. An already confirmed tx is treated as one not in mempool, because all
        // we know is that the inputs aren't available.
        if (m_pool.exists(GenTxid::Wtxid(wtxid))) {
            // Exact transaction already exists in the mempool.
            // Node operators are free to set their mempool policies however they please, nodes may receive
            // transactions in different orders, and malicious counterparties may try to take advantage of
            // policy differences to pin or delay propagation of transactions. As such, it's possible for
            // some package transaction(s) to already be in the mempool, and we don't want to reject the
            // entire package in that case (as that could be a censorship vector). De-duplicate the
            // transactions that are already in the mempool, and only call AcceptMultipleTransactions() with
            // the new transactions. This ensures we don't double-count transaction counts and sizes when
            // checking ancestor/descendant limits, or double-count transaction fees for fee-related policy.
            const auto& entry{*Assert(m_pool.GetEntry(txid))};
            results_final.emplace(wtxid, MempoolAcceptResult::MempoolTx(entry.GetTxSize(), entry.GetFee()));
        } else if (m_pool.exists(GenTxid::Txid(txid))) {
            // Transaction with the same non-witness data but different witness (same txid,
            // different wtxid) already exists in the mempool.
            //
            // We don't allow replacement transactions right now, so just swap the package
            // transaction for the mempool one. Note that we are ignoring the validity of the
            // package transaction passed in.
            // TODO: allow witness replacement in packages.
            const auto& entry{*Assert(m_pool.GetEntry(txid))};
            // Provide the wtxid of the mempool tx so that the caller can look it up in the mempool.
            results_final.emplace(wtxid, MempoolAcceptResult::MempoolTxDifferentWitness(entry.GetTx().GetWitnessHash()));
        } else {
            // Transaction does not already exist in the mempool.
            // Try submitting the transaction on its own.
            const auto single_package_res = AcceptSubPackage({tx}, args);
            const auto& single_res = single_package_res.m_tx_results.at(wtxid);
            if (single_res.m_result_type == MempoolAcceptResult::ResultType::VALID) {
                // The transaction succeeded on its own and is now in the mempool. Don't include it
                // in package validation, because its fees should only be "used" once.
                assert(m_pool.exists(GenTxid::Wtxid(wtxid)));
                results_final.emplace(wtxid, single_res);
            } else if (package.size() == 1 || // If there is only one transaction, no need to retry it "as a package"
                       (single_res.m_state.GetResult() != TxValidationResult::TX_RECONSIDERABLE &&
                       single_res.m_state.GetResult() != TxValidationResult::TX_MISSING_INPUTS)) {
                // Package validation policy only differs from individual policy in its evaluation
                // of feerate. For example, if a transaction fails here due to violation of a
                // consensus rule, the result will not change when it is submitted as part of a
                // package. To minimize the amount of repeated work, unless the transaction fails
                // due to feerate or missing inputs (its parent is a previous transaction in the
                // package that failed due to feerate), don't run package validation. Note that this
                // decision might not make sense if different types of packages are allowed in the
                // future.  Continue individually validating the rest of the transactions, because
                // some of them may still be valid.
                quit_early = true;
                package_state_quit_early.Invalid(PackageValidationResult::PCKG_TX, "transaction failed");
                individual_results_nonfinal.emplace(wtxid, single_res);
            } else {
                individual_results_nonfinal.emplace(wtxid, single_res);
                txns_package_eval.push_back(tx);
            }
        }
    }

    auto multi_submission_result = quit_early || txns_package_eval.empty() ? PackageMempoolAcceptResult(package_state_quit_early, {}) :
        AcceptSubPackage(txns_package_eval, args);
    PackageValidationState& package_state_final = multi_submission_result.m_state;

    // This is invoked by AcceptSubPackage() already, so this is just here for
    // clarity (since it's not permitted to invoke LimitMempoolSize() while a
    // changeset is outstanding).
    ClearSubPackageState();

    // Make sure we haven't exceeded max mempool size.
    // Package transactions that were submitted to mempool or already in mempool may be evicted.
    LimitMempoolSize(m_pool, m_active_chainstate.CoinsTip());

    for (const auto& tx : package) {
        const auto& wtxid = tx->GetWitnessHash();
        if (multi_submission_result.m_tx_results.count(wtxid) > 0) {
            // We shouldn't have re-submitted if the tx result was already in results_final.
            Assume(results_final.count(wtxid) == 0);
            // If it was submitted, check to see if the tx is still in the mempool. It could have
            // been evicted due to LimitMempoolSize() above.
            const auto& txresult = multi_submission_result.m_tx_results.at(wtxid);
            if (txresult.m_result_type == MempoolAcceptResult::ResultType::VALID && !m_pool.exists(GenTxid::Wtxid(wtxid))) {
                package_state_final.Invalid(PackageValidationResult::PCKG_TX, "transaction failed");
                TxValidationState mempool_full_state;
                mempool_full_state.Invalid(TxValidationResult::TX_MEMPOOL_POLICY, "mempool full");
                results_final.emplace(wtxid, MempoolAcceptResult::Failure(mempool_full_state));
            } else {
                results_final.emplace(wtxid, txresult);
            }
        } else if (const auto it{results_final.find(wtxid)}; it != results_final.end()) {
            // Already-in-mempool transaction. Check to see if it's still there, as it could have
            // been evicted when LimitMempoolSize() was called.
            Assume(it->second.m_result_type != MempoolAcceptResult::ResultType::INVALID);
            Assume(individual_results_nonfinal.count(wtxid) == 0);
            // Query by txid to include the same-txid-different-witness ones.
            if (!m_pool.exists(GenTxid::Txid(tx->GetHash()))) {
                package_state_final.Invalid(PackageValidationResult::PCKG_TX, "transaction failed");
                TxValidationState mempool_full_state;
                mempool_full_state.Invalid(TxValidationResult::TX_MEMPOOL_POLICY, "mempool full");
                // Replace the previous result.
                results_final.erase(wtxid);
                results_final.emplace(wtxid, MempoolAcceptResult::Failure(mempool_full_state));
            }
        } else if (const auto it{individual_results_nonfinal.find(wtxid)}; it != individual_results_nonfinal.end()) {
            Assume(it->second.m_result_type == MempoolAcceptResult::ResultType::INVALID);
            // Interesting result from previous processing.
            results_final.emplace(wtxid, it->second);
        }
    }
    Assume(results_final.size() == package.size());
    return PackageMempoolAcceptResult(package_state_final, std::move(results_final));
}

} // anon namespace

MempoolAcceptResult AcceptToMemoryPool(Chainstate& active_chainstate, const CTransactionRef& tx,
                                       int64_t accept_time, bool bypass_limits, bool test_accept)
{
    AssertLockHeld(::cs_main);
    const CChainParams& chainparams{active_chainstate.m_chainman.GetParams()};
    assert(active_chainstate.GetMempool() != nullptr);
    CTxMemPool& pool{*active_chainstate.GetMempool()};

    std::vector<COutPoint> coins_to_uncache;
    auto args = MemPoolAccept::ATMPArgs::SingleAccept(chainparams, accept_time, bypass_limits, coins_to_uncache, test_accept);
    MempoolAcceptResult result = MemPoolAccept(pool, active_chainstate).AcceptSingleTransaction(tx, args);
    if (result.m_result_type != MempoolAcceptResult::ResultType::VALID) {
        // Remove coins that were not present in the coins cache before calling
        // AcceptSingleTransaction(); this is to prevent memory DoS in case we receive a large
        // number of invalid transactions that attempt to overrun the in-memory coins cache
        // (`CCoinsViewCache::cacheCoins`).

        for (const COutPoint& hashTx : coins_to_uncache)
            active_chainstate.CoinsTip().Uncache(hashTx);
        TRACEPOINT(mempool, rejected,
                tx->GetHash().data(),
                result.m_state.GetRejectReason().c_str()
        );
    }
    // After we've (potentially) uncached entries, ensure our coins cache is still within its size limits
    BlockValidationState state_dummy;
    active_chainstate.FlushStateToDisk(state_dummy, FlushStateMode::PERIODIC);
    return result;
}

PackageMempoolAcceptResult ProcessNewPackage(Chainstate& active_chainstate, CTxMemPool& pool,
                                                   const Package& package, bool test_accept, const std::optional<CFeeRate>& client_maxfeerate)
{
    AssertLockHeld(cs_main);
    assert(!package.empty());
    assert(std::all_of(package.cbegin(), package.cend(), [](const auto& tx){return tx != nullptr;}));

    std::vector<COutPoint> coins_to_uncache;
    const CChainParams& chainparams = active_chainstate.m_chainman.GetParams();
    auto result = [&]() EXCLUSIVE_LOCKS_REQUIRED(cs_main) {
        AssertLockHeld(cs_main);
        if (test_accept) {
            auto args = MemPoolAccept::ATMPArgs::PackageTestAccept(chainparams, GetTime(), coins_to_uncache);
            return MemPoolAccept(pool, active_chainstate).AcceptMultipleTransactions(package, args);
        } else {
            auto args = MemPoolAccept::ATMPArgs::PackageChildWithParents(chainparams, GetTime(), coins_to_uncache, client_maxfeerate);
            return MemPoolAccept(pool, active_chainstate).AcceptPackage(package, args);
        }
    }();

    // Uncache coins pertaining to transactions that were not submitted to the mempool.
    if (test_accept || result.m_state.IsInvalid()) {
        for (const COutPoint& hashTx : coins_to_uncache) {
            active_chainstate.CoinsTip().Uncache(hashTx);
        }
    }
    // Ensure the coins cache is still within limits.
    BlockValidationState state_dummy;
    active_chainstate.FlushStateToDisk(state_dummy, FlushStateMode::PERIODIC);
    return result;
}

CAmount GetBlockSubsidy(int nHeight, const Consensus::Params& consensusParams)
{
    int halvings = nHeight / consensusParams.nSubsidyHalvingInterval;
    // Force block reward to zero when right shift is undefined.
    if (halvings >= 64)
        return 0;

    CAmount nSubsidy = 50 * COIN;
    // Subsidy is cut in half every 210,000 blocks which will occur approximately every 4 years.
    nSubsidy >>= halvings;
    return nSubsidy;
}

CoinsViews::CoinsViews(DBParams db_params, CoinsViewOptions options)
    : m_dbview{std::move(db_params), std::move(options)},
      m_catcherview(&m_dbview) {}

void CoinsViews::InitCache()
{
    AssertLockHeld(::cs_main);
    m_cacheview = std::make_unique<CCoinsViewCache>(&m_catcherview);
}

Chainstate::Chainstate(
    CTxMemPool* mempool,
    BlockManager& blockman,
    ChainstateManager& chainman,
    std::optional<uint256> from_snapshot_blockhash)
    : m_mempool(mempool),
      m_blockman(blockman),
      m_chainman(chainman),
      m_from_snapshot_blockhash(from_snapshot_blockhash) {}

const CBlockIndex* Chainstate::SnapshotBase()
{
    if (!m_from_snapshot_blockhash) return nullptr;
    if (!m_cached_snapshot_base) m_cached_snapshot_base = Assert(m_chainman.m_blockman.LookupBlockIndex(*m_from_snapshot_blockhash));
    return m_cached_snapshot_base;
}

void Chainstate::InitCoinsDB(
    size_t cache_size_bytes,
    bool in_memory,
    bool should_wipe,
    fs::path leveldb_name)
{
    if (m_from_snapshot_blockhash) {
        leveldb_name += node::SNAPSHOT_CHAINSTATE_SUFFIX;
    }

    m_coins_views = std::make_unique<CoinsViews>(
        DBParams{
            .path = m_chainman.m_options.datadir / leveldb_name,
            .cache_bytes = cache_size_bytes,
            .memory_only = in_memory,
            .wipe_data = should_wipe,
            .obfuscate = true,
            .options = m_chainman.m_options.coins_db},
        m_chainman.m_options.coins_view);

    m_coinsdb_cache_size_bytes = cache_size_bytes;
}

void Chainstate::InitCoinsCache(size_t cache_size_bytes)
{
    AssertLockHeld(::cs_main);
    assert(m_coins_views != nullptr);
    m_coinstip_cache_size_bytes = cache_size_bytes;
    m_coins_views->InitCache();
}

// Note that though this is marked const, we may end up modifying `m_cached_finished_ibd`, which
// is a performance-related implementation detail. This function must be marked
// `const` so that `CValidationInterface` clients (which are given a `const Chainstate*`)
// can call it.
//
bool ChainstateManager::IsInitialBlockDownload() const
{
    // Optimization: pre-test latch before taking the lock.
    if (m_cached_finished_ibd.load(std::memory_order_relaxed))
        return false;

    LOCK(cs_main);
    if (m_cached_finished_ibd.load(std::memory_order_relaxed))
        return false;
    if (m_blockman.LoadingBlocks()) {
        return true;
    }
    CChain& chain{ActiveChain()};
    if (chain.Tip() == nullptr) {
        return true;
    }
    if (chain.Tip()->nChainWork < MinimumChainWork()) {
        return true;
    }
    if (chain.Tip()->Time() < Now<NodeSeconds>() - m_options.max_tip_age) {
        return true;
    }
    LogPrintf("Leaving InitialBlockDownload (latching to false)\n");
    m_cached_finished_ibd.store(true, std::memory_order_relaxed);
    return false;
}

void Chainstate::CheckForkWarningConditions()
{
    AssertLockHeld(cs_main);

    // Before we get past initial download, we cannot reliably alert about forks
    // (we assume we don't get stuck on a fork before finishing our initial sync)
    // Also not applicable to the background chainstate
    if (m_chainman.IsInitialBlockDownload() || this->GetRole() == ChainstateRole::BACKGROUND) {
        return;
    }

    if (m_chainman.m_best_invalid && m_chainman.m_best_invalid->nChainWork > m_chain.Tip()->nChainWork + (GetBlockProof(*m_chain.Tip()) * 6)) {
        LogPrintf("%s: Warning: Found invalid chain at least ~6 blocks longer than our best chain.\nChain state database corruption likely.\n", __func__);
        m_chainman.GetNotifications().warningSet(
            kernel::Warning::LARGE_WORK_INVALID_CHAIN,
            _("Warning: We do not appear to fully agree with our peers! You may need to upgrade, or other nodes may need to upgrade."));
    } else {
        m_chainman.GetNotifications().warningUnset(kernel::Warning::LARGE_WORK_INVALID_CHAIN);
    }
}

// Called both upon regular invalid block discovery *and* InvalidateBlock
void Chainstate::InvalidChainFound(CBlockIndex* pindexNew)
{
    AssertLockHeld(cs_main);
    if (!m_chainman.m_best_invalid || pindexNew->nChainWork > m_chainman.m_best_invalid->nChainWork) {
        m_chainman.m_best_invalid = pindexNew;
    }
    SetBlockFailureFlags(pindexNew);
    if (m_chainman.m_best_header != nullptr && m_chainman.m_best_header->GetAncestor(pindexNew->nHeight) == pindexNew) {
        m_chainman.RecalculateBestHeader();
    }

    LogPrintf("%s: invalid block=%s  height=%d  log2_work=%f  date=%s\n", __func__,
      pindexNew->GetBlockHash().ToString(), pindexNew->nHeight,
      log(pindexNew->nChainWork.getdouble())/log(2.0), FormatISO8601DateTime(pindexNew->GetBlockTime()));
    CBlockIndex *tip = m_chain.Tip();
    assert (tip);
    LogPrintf("%s:  current best=%s  height=%d  log2_work=%f  date=%s\n", __func__,
      tip->GetBlockHash().ToString(), m_chain.Height(), log(tip->nChainWork.getdouble())/log(2.0),
      FormatISO8601DateTime(tip->GetBlockTime()));
    CheckForkWarningConditions();
}

// Same as InvalidChainFound, above, except not called directly from InvalidateBlock,
// which does its own setBlockIndexCandidates management.
void Chainstate::InvalidBlockFound(CBlockIndex* pindex, const BlockValidationState& state)
{
    AssertLockHeld(cs_main);
    if (state.GetResult() != BlockValidationResult::BLOCK_MUTATED) {
        pindex->nStatus |= BLOCK_FAILED_VALID;
        m_chainman.m_failed_blocks.insert(pindex);
        m_blockman.m_dirty_blockindex.insert(pindex);
        setBlockIndexCandidates.erase(pindex);
        InvalidChainFound(pindex);
    }
}

void UpdateCoins(const CTransaction& tx, CCoinsViewCache& inputs, CTxUndo &txundo, int nHeight)
{
    // mark inputs spent
    if (!tx.IsCoinBase()) {
        txundo.vprevout.reserve(tx.vin.size());
        for (const CTxIn &txin : tx.vin) {
            txundo.vprevout.emplace_back();
            bool is_spent = inputs.SpendCoin(txin.prevout, &txundo.vprevout.back());
            assert(is_spent);
        }
    }
    // add outputs
    AddCoins(inputs, tx, nHeight);
}

std::optional<std::pair<ScriptError, std::string>> CScriptCheck::operator()() {
    const CScript &scriptSig = ptxTo->vin[nIn].scriptSig;
    const CScriptWitness *witness = &ptxTo->vin[nIn].scriptWitness;
    ScriptError error{SCRIPT_ERR_UNKNOWN_ERROR};
    if (VerifyScript(scriptSig, m_tx_out.scriptPubKey, witness, nFlags, CachingTransactionSignatureChecker(ptxTo, nIn, m_tx_out.nValue, cacheStore, *m_signature_cache, *txdata), &error)) {
        return std::nullopt;
    } else {
        auto debug_str = strprintf("input %i of %s (wtxid %s), spending %s:%i", nIn, ptxTo->GetHash().ToString(), ptxTo->GetWitnessHash().ToString(), ptxTo->vin[nIn].prevout.hash.ToString(), ptxTo->vin[nIn].prevout.n);
        return std::make_pair(error, std::move(debug_str));
    }
}

ValidationCache::ValidationCache(const size_t script_execution_cache_bytes, const size_t signature_cache_bytes)
    : m_signature_cache{signature_cache_bytes}
{
    // Setup the salted hasher
    uint256 nonce = GetRandHash();
    // We want the nonce to be 64 bytes long to force the hasher to process
    // this chunk, which makes later hash computations more efficient. We
    // just write our 32-byte entropy twice to fill the 64 bytes.
    m_script_execution_cache_hasher.Write(nonce.begin(), 32);
    m_script_execution_cache_hasher.Write(nonce.begin(), 32);

    const auto [num_elems, approx_size_bytes] = m_script_execution_cache.setup_bytes(script_execution_cache_bytes);
    LogPrintf("Using %zu MiB out of %zu MiB requested for script execution cache, able to store %zu elements\n",
              approx_size_bytes >> 20, script_execution_cache_bytes >> 20, num_elems);
}

/**
 * Check whether all of this transaction's input scripts succeed.
 *
 * This involves ECDSA signature checks so can be computationally intensive. This function should
 * only be called after the cheap sanity checks in CheckTxInputs passed.
 *
 * If pvChecks is not nullptr, script checks are pushed onto it instead of being performed inline. Any
 * script checks which are not necessary (eg due to script execution cache hits) are, obviously,
 * not pushed onto pvChecks/run.
 *
 * Setting cacheSigStore/cacheFullScriptStore to false will remove elements from the corresponding cache
 * which are matched. This is useful for checking blocks where we will likely never need the cache
 * entry again.
 *
 * Note that we may set state.reason to NOT_STANDARD for extra soft-fork flags in flags, block-checking
 * callers should probably reset it to CONSENSUS in such cases.
 *
 * Non-static (and redeclared) in src/test/txvalidationcache_tests.cpp
 */
bool CheckInputScripts(const CTransaction& tx, TxValidationState& state,
                       const CCoinsViewCache& inputs, unsigned int flags, bool cacheSigStore,
                       bool cacheFullScriptStore, PrecomputedTransactionData& txdata,
                       ValidationCache& validation_cache,
                       std::vector<CScriptCheck>* pvChecks)
{
    if (tx.IsCoinBase()) return true;

    if (pvChecks) {
        pvChecks->reserve(tx.vin.size());
    }

    // First check if script executions have been cached with the same
    // flags. Note that this assumes that the inputs provided are
    // correct (ie that the transaction hash which is in tx's prevouts
    // properly commits to the scriptPubKey in the inputs view of that
    // transaction).
    uint256 hashCacheEntry;
    CSHA256 hasher = validation_cache.ScriptExecutionCacheHasher();
    hasher.Write(UCharCast(tx.GetWitnessHash().begin()), 32).Write((unsigned char*)&flags, sizeof(flags)).Finalize(hashCacheEntry.begin());
    AssertLockHeld(cs_main); //TODO: Remove this requirement by making CuckooCache not require external locks
    if (validation_cache.m_script_execution_cache.contains(hashCacheEntry, !cacheFullScriptStore)) {
        return true;
    }

    if (!txdata.m_spent_outputs_ready) {
        std::vector<CTxOut> spent_outputs;
        spent_outputs.reserve(tx.vin.size());

        for (const auto& txin : tx.vin) {
            const COutPoint& prevout = txin.prevout;
            const Coin& coin = inputs.AccessCoin(prevout);
            assert(!coin.IsSpent());
            spent_outputs.emplace_back(coin.out);
        }
        txdata.Init(tx, std::move(spent_outputs));
    }
    assert(txdata.m_spent_outputs.size() == tx.vin.size());

    for (unsigned int i = 0; i < tx.vin.size(); i++) {

        // We very carefully only pass in things to CScriptCheck which
        // are clearly committed to by tx' witness hash. This provides
        // a sanity check that our caching is not introducing consensus
        // failures through additional data in, eg, the coins being
        // spent being checked as a part of CScriptCheck.

        // Verify signature
        CScriptCheck check(txdata.m_spent_outputs[i], tx, validation_cache.m_signature_cache, i, flags, cacheSigStore, &txdata);
        if (pvChecks) {
            pvChecks->emplace_back(std::move(check));
        } else if (auto result = check(); result.has_value()) {
            if (flags & STANDARD_NOT_MANDATORY_VERIFY_FLAGS) {
                // Check whether the failure was caused by a
                // non-mandatory script verification check, such as
                // non-standard DER encodings or non-null dummy
                // arguments; if so, ensure we return NOT_STANDARD
                // instead of CONSENSUS to avoid downstream users
                // splitting the network between upgraded and
                // non-upgraded nodes by banning CONSENSUS-failing
                // data providers.
                CScriptCheck check2(txdata.m_spent_outputs[i], tx, validation_cache.m_signature_cache, i,
                        flags & ~STANDARD_NOT_MANDATORY_VERIFY_FLAGS, cacheSigStore, &txdata);
                auto mandatory_result = check2();
                if (!mandatory_result.has_value()) {
                    return state.Invalid(TxValidationResult::TX_NOT_STANDARD, strprintf("non-mandatory-script-verify-flag (%s)", ScriptErrorString(result->first)), result->second);
                } else {
                    // If the second check failed, it failed due to a mandatory script verification
                    // flag, but the first check might have failed on a non-mandatory script
                    // verification flag.
                    //
                    // Avoid reporting a mandatory script check failure with a non-mandatory error
                    // string by reporting the error from the second check.
                    result = mandatory_result;
                }
            }

            // MANDATORY flag failures correspond to
            // TxValidationResult::TX_CONSENSUS.
            return state.Invalid(TxValidationResult::TX_CONSENSUS, strprintf("mandatory-script-verify-flag-failed (%s)", ScriptErrorString(result->first)), result->second);
        }
    }

    if (cacheFullScriptStore && !pvChecks) {
        // We executed all of the provided scripts, and were told to
        // cache the result. Do so now.
        validation_cache.m_script_execution_cache.insert(hashCacheEntry);
    }

    return true;
}

bool FatalError(Notifications& notifications, BlockValidationState& state, const bilingual_str& message)
{
    notifications.fatalError(message);
    return state.Error(message.original);
}

/**
 * Restore the UTXO in a Coin at a given COutPoint
 * @param undo The Coin to be restored.
 * @param view The coins view to which to apply the changes.
 * @param out The out point that corresponds to the tx input.
 * @return A DisconnectResult as an int
 */
int ApplyTxInUndo(Coin&& undo, CCoinsViewCache& view, const COutPoint& out)
{
    bool fClean = true;

    if (view.HaveCoin(out)) fClean = false; // overwriting transaction output

    if (undo.nHeight == 0) {
        // Missing undo metadata (height and coinbase). Older versions included this
        // information only in undo records for the last spend of a transactions'
        // outputs. This implies that it must be present for some other output of the same tx.
        const Coin& alternate = AccessByTxid(view, out.hash);
        if (!alternate.IsSpent()) {
            undo.nHeight = alternate.nHeight;
            undo.fCoinBase = alternate.fCoinBase;
        } else {
            return DISCONNECT_FAILED; // adding output for transaction without known metadata
        }
    }
    // If the coin already exists as an unspent coin in the cache, then the
    // possible_overwrite parameter to AddCoin must be set to true. We have
    // already checked whether an unspent coin exists above using HaveCoin, so
    // we don't need to guess. When fClean is false, an unspent coin already
    // existed and it is an overwrite.
    view.AddCoin(out, std::move(undo), !fClean);

    return fClean ? DISCONNECT_OK : DISCONNECT_UNCLEAN;
}

/** Undo the effects of this block (with given index) on the UTXO set represented by coins.
 *  When FAILED is returned, view is left in an indeterminate state. */
DisconnectResult Chainstate::DisconnectBlock(const CBlock& block, const CBlockIndex* pindex, CCoinsViewCache& view)
{
    AssertLockHeld(::cs_main);
    bool fClean = true;

    CBlockUndo blockUndo;
<<<<<<< HEAD
    if (!m_blockman.ReadBlockUndo(blockUndo, *pindex)) {
=======
    if (!m_blockman.UndoReadFromDisk(blockUndo, *pindex)) {
>>>>>>> 52f71e12
        LogError("DisconnectBlock(): failure reading undo data\n");
        return DISCONNECT_FAILED;
    }

    if (blockUndo.vtxundo.size() + 1 != block.vtx.size()) {
        LogError("DisconnectBlock(): block and undo data inconsistent\n");
        return DISCONNECT_FAILED;
    }

    // Ignore blocks that contain transactions which are 'overwritten' by later transactions,
    // unless those are already completely spent.
    // See https://github.com/bitcoin/bitcoin/issues/22596 for additional information.
    // Note: the blocks specified here are different than the ones used in ConnectBlock because DisconnectBlock
    // unwinds the blocks in reverse. As a result, the inconsistency is not discovered until the earlier
    // blocks with the duplicate coinbase transactions are disconnected.
    bool fEnforceBIP30 = !((pindex->nHeight==91722 && pindex->GetBlockHash() == uint256{"00000000000271a2dc26e7667f8419f2e15416dc6955e5a6c6cdf3f2574dd08e"}) ||
                           (pindex->nHeight==91812 && pindex->GetBlockHash() == uint256{"00000000000af0aed4792b1acee3d966af36cf5def14935db8de83d6f9306f2f"}));

    // undo transactions in reverse order
    for (int i = block.vtx.size() - 1; i >= 0; i--) {
        const CTransaction &tx = *(block.vtx[i]);
        Txid hash = tx.GetHash();
        bool is_coinbase = tx.IsCoinBase();
        bool is_bip30_exception = (is_coinbase && !fEnforceBIP30);

        // Check that all outputs are available and match the outputs in the block itself
        // exactly.
        for (size_t o = 0; o < tx.vout.size(); o++) {
            if (!tx.vout[o].scriptPubKey.IsUnspendable()) {
                COutPoint out(hash, o);
                Coin coin;
                bool is_spent = view.SpendCoin(out, &coin);
                if (!is_spent || tx.vout[o] != coin.out || pindex->nHeight != coin.nHeight || is_coinbase != coin.fCoinBase) {
                    if (!is_bip30_exception) {
                        fClean = false; // transaction output mismatch
                    }
                }
            }
        }

        // restore inputs
        if (i > 0) { // not coinbases
            CTxUndo &txundo = blockUndo.vtxundo[i-1];
            if (txundo.vprevout.size() != tx.vin.size()) {
                LogError("DisconnectBlock(): transaction and undo data inconsistent\n");
                return DISCONNECT_FAILED;
            }
            for (unsigned int j = tx.vin.size(); j > 0;) {
                --j;
                const COutPoint& out = tx.vin[j].prevout;
                int res = ApplyTxInUndo(std::move(txundo.vprevout[j]), view, out);
                if (res == DISCONNECT_FAILED) return DISCONNECT_FAILED;
                fClean = fClean && res != DISCONNECT_UNCLEAN;
            }
            // At this point, all of txundo.vprevout should have been moved out.
        }
    }

    // move best block pointer to prevout block
    view.SetBestBlock(pindex->pprev->GetBlockHash());

    return fClean ? DISCONNECT_OK : DISCONNECT_UNCLEAN;
}

/**
 * Threshold condition checker that triggers when unknown versionbits are seen on the network.
 */
class WarningBitsConditionChecker : public AbstractThresholdConditionChecker
{
private:
    const ChainstateManager& m_chainman;
    int m_bit;

public:
    explicit WarningBitsConditionChecker(const ChainstateManager& chainman, int bit) : m_chainman{chainman}, m_bit(bit) {}

    int64_t BeginTime(const Consensus::Params& params) const override { return 0; }
    int64_t EndTime(const Consensus::Params& params) const override { return std::numeric_limits<int64_t>::max(); }
    int Period(const Consensus::Params& params) const override { return params.nMinerConfirmationWindow; }
    int Threshold(const Consensus::Params& params) const override { return params.nRuleChangeActivationThreshold; }

    bool Condition(const CBlockIndex* pindex, const Consensus::Params& params) const override
    {
        return pindex->nHeight >= params.MinBIP9WarningHeight &&
               ((pindex->nVersion & VERSIONBITS_TOP_MASK) == VERSIONBITS_TOP_BITS) &&
               ((pindex->nVersion >> m_bit) & 1) != 0 &&
               ((m_chainman.m_versionbitscache.ComputeBlockVersion(pindex->pprev, params) >> m_bit) & 1) == 0;
    }
};

static unsigned int GetBlockScriptFlags(const CBlockIndex& block_index, const ChainstateManager& chainman)
{
    const Consensus::Params& consensusparams = chainman.GetConsensus();

    // BIP16 didn't become active until Apr 1 2012 (on mainnet, and
    // retroactively applied to testnet)
    // However, only one historical block violated the P2SH rules (on both
    // mainnet and testnet).
    // Similarly, only one historical block violated the TAPROOT rules on
    // mainnet.
    // For simplicity, always leave P2SH+WITNESS+TAPROOT on except for the two
    // violating blocks.
    uint32_t flags{SCRIPT_VERIFY_P2SH | SCRIPT_VERIFY_WITNESS | SCRIPT_VERIFY_TAPROOT};
    const auto it{consensusparams.script_flag_exceptions.find(*Assert(block_index.phashBlock))};
    if (it != consensusparams.script_flag_exceptions.end()) {
        flags = it->second;
    }

    // Enforce the DERSIG (BIP66) rule
    if (DeploymentActiveAt(block_index, chainman, Consensus::DEPLOYMENT_DERSIG)) {
        flags |= SCRIPT_VERIFY_DERSIG;
    }

    // Enforce CHECKLOCKTIMEVERIFY (BIP65)
    if (DeploymentActiveAt(block_index, chainman, Consensus::DEPLOYMENT_CLTV)) {
        flags |= SCRIPT_VERIFY_CHECKLOCKTIMEVERIFY;
    }

    // Enforce CHECKSEQUENCEVERIFY (BIP112)
    if (DeploymentActiveAt(block_index, chainman, Consensus::DEPLOYMENT_CSV)) {
        flags |= SCRIPT_VERIFY_CHECKSEQUENCEVERIFY;
    }

    // Enforce BIP147 NULLDUMMY (activated simultaneously with segwit)
    if (DeploymentActiveAt(block_index, chainman, Consensus::DEPLOYMENT_SEGWIT)) {
        flags |= SCRIPT_VERIFY_NULLDUMMY;
    }

    return flags;
}


/** Apply the effects of this block (with given index) on the UTXO set represented by coins.
 *  Validity checks that depend on the UTXO set are also done; ConnectBlock()
 *  can fail if those validity checks fail (among other reasons). */
bool Chainstate::ConnectBlock(const CBlock& block, BlockValidationState& state, CBlockIndex* pindex,
                               CCoinsViewCache& view, bool fJustCheck)
{
    AssertLockHeld(cs_main);
    assert(pindex);

    uint256 block_hash{block.GetHash()};
    assert(*pindex->phashBlock == block_hash);
    const bool parallel_script_checks{m_chainman.GetCheckQueue().HasThreads()};

    const auto time_start{SteadyClock::now()};
    const CChainParams& params{m_chainman.GetParams()};

    // Check it again in case a previous version let a bad block in
    // NOTE: We don't currently (re-)invoke ContextualCheckBlock() or
    // ContextualCheckBlockHeader() here. This means that if we add a new
    // consensus rule that is enforced in one of those two functions, then we
    // may have let in a block that violates the rule prior to updating the
    // software, and we would NOT be enforcing the rule here. Fully solving
    // upgrade from one software version to the next after a consensus rule
    // change is potentially tricky and issue-specific (see NeedsRedownload()
    // for one approach that was used for BIP 141 deployment).
    // Also, currently the rule against blocks more than 2 hours in the future
    // is enforced in ContextualCheckBlockHeader(); we wouldn't want to
    // re-enforce that rule here (at least until we make it impossible for
    // the clock to go backward).
    if (!CheckBlock(block, state, params.GetConsensus(), !fJustCheck, !fJustCheck)) {
        if (state.GetResult() == BlockValidationResult::BLOCK_MUTATED) {
            // We don't write down blocks to disk if they may have been
            // corrupted, so this should be impossible unless we're having hardware
            // problems.
            return FatalError(m_chainman.GetNotifications(), state, _("Corrupt block found indicating potential hardware failure."));
        }
        LogError("%s: Consensus::CheckBlock: %s\n", __func__, state.ToString());
        return false;
    }

    // verify that the view's current state corresponds to the previous block
    uint256 hashPrevBlock = pindex->pprev == nullptr ? uint256() : pindex->pprev->GetBlockHash();
    assert(hashPrevBlock == view.GetBestBlock());

    m_chainman.num_blocks_total++;

    // Special case for the genesis block, skipping connection of its transactions
    // (its coinbase is unspendable)
    if (block_hash == params.GetConsensus().hashGenesisBlock) {
        if (!fJustCheck)
            view.SetBestBlock(pindex->GetBlockHash());
        return true;
    }

    bool fScriptChecks = true;
    if (!m_chainman.AssumedValidBlock().IsNull()) {
        // We've been configured with the hash of a block which has been externally verified to have a valid history.
        // A suitable default value is included with the software and updated from time to time.  Because validity
        //  relative to a piece of software is an objective fact these defaults can be easily reviewed.
        // This setting doesn't force the selection of any particular chain but makes validating some faster by
        //  effectively caching the result of part of the verification.
        BlockMap::const_iterator it{m_blockman.m_block_index.find(m_chainman.AssumedValidBlock())};
        if (it != m_blockman.m_block_index.end()) {
            if (it->second.GetAncestor(pindex->nHeight) == pindex &&
                m_chainman.m_best_header->GetAncestor(pindex->nHeight) == pindex &&
                m_chainman.m_best_header->nChainWork >= m_chainman.MinimumChainWork()) {
                // This block is a member of the assumed verified chain and an ancestor of the best header.
                // Script verification is skipped when connecting blocks under the
                // assumevalid block. Assuming the assumevalid block is valid this
                // is safe because block merkle hashes are still computed and checked,
                // Of course, if an assumed valid block is invalid due to false scriptSigs
                // this optimization would allow an invalid chain to be accepted.
                // The equivalent time check discourages hash power from extorting the network via DOS attack
                //  into accepting an invalid block through telling users they must manually set assumevalid.
                //  Requiring a software change or burying the invalid block, regardless of the setting, makes
                //  it hard to hide the implication of the demand.  This also avoids having release candidates
                //  that are hardly doing any signature verification at all in testing without having to
                //  artificially set the default assumed verified block further back.
                // The test against the minimum chain work prevents the skipping when denied access to any chain at
                //  least as good as the expected chain.
                fScriptChecks = (GetBlockProofEquivalentTime(*m_chainman.m_best_header, *pindex, *m_chainman.m_best_header, params.GetConsensus()) <= 60 * 60 * 24 * 7 * 2);
            }
        }
    }

    const auto time_1{SteadyClock::now()};
    m_chainman.time_check += time_1 - time_start;
    LogDebug(BCLog::BENCH, "    - Sanity checks: %.2fms [%.2fs (%.2fms/blk)]\n",
             Ticks<MillisecondsDouble>(time_1 - time_start),
             Ticks<SecondsDouble>(m_chainman.time_check),
             Ticks<MillisecondsDouble>(m_chainman.time_check) / m_chainman.num_blocks_total);

    // Do not allow blocks that contain transactions which 'overwrite' older transactions,
    // unless those are already completely spent.
    // If such overwrites are allowed, coinbases and transactions depending upon those
    // can be duplicated to remove the ability to spend the first instance -- even after
    // being sent to another address.
    // See BIP30, CVE-2012-1909, and http://r6.ca/blog/20120206T005236Z.html for more information.
    // This rule was originally applied to all blocks with a timestamp after March 15, 2012, 0:00 UTC.
    // Now that the whole chain is irreversibly beyond that time it is applied to all blocks except the
    // two in the chain that violate it. This prevents exploiting the issue against nodes during their
    // initial block download.
    bool fEnforceBIP30 = !IsBIP30Repeat(*pindex);

    // Once BIP34 activated it was not possible to create new duplicate coinbases and thus other than starting
    // with the 2 existing duplicate coinbase pairs, not possible to create overwriting txs.  But by the
    // time BIP34 activated, in each of the existing pairs the duplicate coinbase had overwritten the first
    // before the first had been spent.  Since those coinbases are sufficiently buried it's no longer possible to create further
    // duplicate transactions descending from the known pairs either.
    // If we're on the known chain at height greater than where BIP34 activated, we can save the db accesses needed for the BIP30 check.

    // BIP34 requires that a block at height X (block X) has its coinbase
    // scriptSig start with a CScriptNum of X (indicated height X).  The above
    // logic of no longer requiring BIP30 once BIP34 activates is flawed in the
    // case that there is a block X before the BIP34 height of 227,931 which has
    // an indicated height Y where Y is greater than X.  The coinbase for block
    // X would also be a valid coinbase for block Y, which could be a BIP30
    // violation.  An exhaustive search of all mainnet coinbases before the
    // BIP34 height which have an indicated height greater than the block height
    // reveals many occurrences. The 3 lowest indicated heights found are
    // 209,921, 490,897, and 1,983,702 and thus coinbases for blocks at these 3
    // heights would be the first opportunity for BIP30 to be violated.

    // The search reveals a great many blocks which have an indicated height
    // greater than 1,983,702, so we simply remove the optimization to skip
    // BIP30 checking for blocks at height 1,983,702 or higher.  Before we reach
    // that block in another 25 years or so, we should take advantage of a
    // future consensus change to do a new and improved version of BIP34 that
    // will actually prevent ever creating any duplicate coinbases in the
    // future.
    static constexpr int BIP34_IMPLIES_BIP30_LIMIT = 1983702;

    // There is no potential to create a duplicate coinbase at block 209,921
    // because this is still before the BIP34 height and so explicit BIP30
    // checking is still active.

    // The final case is block 176,684 which has an indicated height of
    // 490,897. Unfortunately, this issue was not discovered until about 2 weeks
    // before block 490,897 so there was not much opportunity to address this
    // case other than to carefully analyze it and determine it would not be a
    // problem. Block 490,897 was, in fact, mined with a different coinbase than
    // block 176,684, but it is important to note that even if it hadn't been or
    // is remined on an alternate fork with a duplicate coinbase, we would still
    // not run into a BIP30 violation.  This is because the coinbase for 176,684
    // is spent in block 185,956 in transaction
    // d4f7fbbf92f4a3014a230b2dc70b8058d02eb36ac06b4a0736d9d60eaa9e8781.  This
    // spending transaction can't be duplicated because it also spends coinbase
    // 0328dd85c331237f18e781d692c92de57649529bd5edf1d01036daea32ffde29.  This
    // coinbase has an indicated height of over 4.2 billion, and wouldn't be
    // duplicatable until that height, and it's currently impossible to create a
    // chain that long. Nevertheless we may wish to consider a future soft fork
    // which retroactively prevents block 490,897 from creating a duplicate
    // coinbase. The two historical BIP30 violations often provide a confusing
    // edge case when manipulating the UTXO and it would be simpler not to have
    // another edge case to deal with.

    // testnet3 has no blocks before the BIP34 height with indicated heights
    // post BIP34 before approximately height 486,000,000. After block
    // 1,983,702 testnet3 starts doing unnecessary BIP30 checking again.
    assert(pindex->pprev);
    CBlockIndex* pindexBIP34height = pindex->pprev->GetAncestor(params.GetConsensus().BIP34Height);
    //Only continue to enforce if we're below BIP34 activation height or the block hash at that height doesn't correspond.
    fEnforceBIP30 = fEnforceBIP30 && (!pindexBIP34height || !(pindexBIP34height->GetBlockHash() == params.GetConsensus().BIP34Hash));

    // TODO: Remove BIP30 checking from block height 1,983,702 on, once we have a
    // consensus change that ensures coinbases at those heights cannot
    // duplicate earlier coinbases.
    if (fEnforceBIP30 || pindex->nHeight >= BIP34_IMPLIES_BIP30_LIMIT) {
        for (const auto& tx : block.vtx) {
            for (size_t o = 0; o < tx->vout.size(); o++) {
                if (view.HaveCoin(COutPoint(tx->GetHash(), o))) {
                    state.Invalid(BlockValidationResult::BLOCK_CONSENSUS, "bad-txns-BIP30",
                                  "tried to overwrite transaction");
                }
            }
        }
    }

    // Enforce BIP68 (sequence locks)
    int nLockTimeFlags = 0;
    if (DeploymentActiveAt(*pindex, m_chainman, Consensus::DEPLOYMENT_CSV)) {
        nLockTimeFlags |= LOCKTIME_VERIFY_SEQUENCE;
    }

    // Get the script flags for this block
    unsigned int flags{GetBlockScriptFlags(*pindex, m_chainman)};

    const auto time_2{SteadyClock::now()};
    m_chainman.time_forks += time_2 - time_1;
    LogDebug(BCLog::BENCH, "    - Fork checks: %.2fms [%.2fs (%.2fms/blk)]\n",
             Ticks<MillisecondsDouble>(time_2 - time_1),
             Ticks<SecondsDouble>(m_chainman.time_forks),
             Ticks<MillisecondsDouble>(m_chainman.time_forks) / m_chainman.num_blocks_total);

    CBlockUndo blockundo;

    // Precomputed transaction data pointers must not be invalidated
    // until after `control` has run the script checks (potentially
    // in multiple threads). Preallocate the vector size so a new allocation
    // doesn't invalidate pointers into the vector, and keep txsdata in scope
    // for as long as `control`.
    CCheckQueueControl<CScriptCheck> control(fScriptChecks && parallel_script_checks ? &m_chainman.GetCheckQueue() : nullptr);
    std::vector<PrecomputedTransactionData> txsdata(block.vtx.size());

    std::vector<int> prevheights;
    CAmount nFees = 0;
    int nInputs = 0;
    int64_t nSigOpsCost = 0;
    blockundo.vtxundo.reserve(block.vtx.size() - 1);
    for (unsigned int i = 0; i < block.vtx.size(); i++)
    {
        if (!state.IsValid()) break;
        const CTransaction &tx = *(block.vtx[i]);

        nInputs += tx.vin.size();

        if (!tx.IsCoinBase())
        {
            CAmount txfee = 0;
            TxValidationState tx_state;
            if (!Consensus::CheckTxInputs(tx, tx_state, view, pindex->nHeight, txfee)) {
                // Any transaction validation failure in ConnectBlock is a block consensus failure
                state.Invalid(BlockValidationResult::BLOCK_CONSENSUS,
                              tx_state.GetRejectReason(),
                              tx_state.GetDebugMessage() + " in transaction " + tx.GetHash().ToString());
                break;
            }
            nFees += txfee;
            if (!MoneyRange(nFees)) {
                state.Invalid(BlockValidationResult::BLOCK_CONSENSUS, "bad-txns-accumulated-fee-outofrange",
                              "accumulated fee in the block out of range");
                break;
            }

            // Check that transaction is BIP68 final
            // BIP68 lock checks (as opposed to nLockTime checks) must
            // be in ConnectBlock because they require the UTXO set
            prevheights.resize(tx.vin.size());
            for (size_t j = 0; j < tx.vin.size(); j++) {
                prevheights[j] = view.AccessCoin(tx.vin[j].prevout).nHeight;
            }

            if (!SequenceLocks(tx, nLockTimeFlags, prevheights, *pindex)) {
                state.Invalid(BlockValidationResult::BLOCK_CONSENSUS, "bad-txns-nonfinal",
                              "contains a non-BIP68-final transaction " + tx.GetHash().ToString());
                break;
            }
        }

        // GetTransactionSigOpCost counts 3 types of sigops:
        // * legacy (always)
        // * p2sh (when P2SH enabled in flags and excludes coinbase)
        // * witness (when witness enabled in flags and excludes coinbase)
        nSigOpsCost += GetTransactionSigOpCost(tx, view, flags);
        if (nSigOpsCost > MAX_BLOCK_SIGOPS_COST) {
            state.Invalid(BlockValidationResult::BLOCK_CONSENSUS, "bad-blk-sigops", "too many sigops");
            break;
        }

        if (!tx.IsCoinBase())
        {
            std::vector<CScriptCheck> vChecks;
            bool fCacheResults = fJustCheck; /* Don't cache results if we're actually connecting blocks (still consult the cache, though) */
            TxValidationState tx_state;
            if (fScriptChecks && !CheckInputScripts(tx, tx_state, view, flags, fCacheResults, fCacheResults, txsdata[i], m_chainman.m_validation_cache, parallel_script_checks ? &vChecks : nullptr)) {
                // Any transaction validation failure in ConnectBlock is a block consensus failure
                state.Invalid(BlockValidationResult::BLOCK_CONSENSUS,
                              tx_state.GetRejectReason(), tx_state.GetDebugMessage());
                break;
            }
            control.Add(std::move(vChecks));
        }

        CTxUndo undoDummy;
        if (i > 0) {
            blockundo.vtxundo.emplace_back();
        }
        UpdateCoins(tx, view, i == 0 ? undoDummy : blockundo.vtxundo.back(), pindex->nHeight);
    }
    const auto time_3{SteadyClock::now()};
    m_chainman.time_connect += time_3 - time_2;
    LogDebug(BCLog::BENCH, "      - Connect %u transactions: %.2fms (%.3fms/tx, %.3fms/txin) [%.2fs (%.2fms/blk)]\n", (unsigned)block.vtx.size(),
             Ticks<MillisecondsDouble>(time_3 - time_2), Ticks<MillisecondsDouble>(time_3 - time_2) / block.vtx.size(),
             nInputs <= 1 ? 0 : Ticks<MillisecondsDouble>(time_3 - time_2) / (nInputs - 1),
             Ticks<SecondsDouble>(m_chainman.time_connect),
             Ticks<MillisecondsDouble>(m_chainman.time_connect) / m_chainman.num_blocks_total);

    CAmount blockReward = nFees + GetBlockSubsidy(pindex->nHeight, params.GetConsensus());
    if (block.vtx[0]->GetValueOut() > blockReward && state.IsValid()) {
        state.Invalid(BlockValidationResult::BLOCK_CONSENSUS, "bad-cb-amount",
                      strprintf("coinbase pays too much (actual=%d vs limit=%d)", block.vtx[0]->GetValueOut(), blockReward));
    }

    auto parallel_result = control.Complete();
    if (parallel_result.has_value() && state.IsValid()) {
        state.Invalid(BlockValidationResult::BLOCK_CONSENSUS, strprintf("mandatory-script-verify-flag-failed (%s)", ScriptErrorString(parallel_result->first)), parallel_result->second);
    }
    if (!state.IsValid()) {
        LogInfo("Block validation error: %s", state.ToString());
        return false;
    }
    const auto time_4{SteadyClock::now()};
    m_chainman.time_verify += time_4 - time_2;
    LogDebug(BCLog::BENCH, "    - Verify %u txins: %.2fms (%.3fms/txin) [%.2fs (%.2fms/blk)]\n", nInputs - 1,
             Ticks<MillisecondsDouble>(time_4 - time_2),
             nInputs <= 1 ? 0 : Ticks<MillisecondsDouble>(time_4 - time_2) / (nInputs - 1),
             Ticks<SecondsDouble>(m_chainman.time_verify),
             Ticks<MillisecondsDouble>(m_chainman.time_verify) / m_chainman.num_blocks_total);

    if (fJustCheck) {
        return true;
    }

<<<<<<< HEAD
    if (!m_blockman.WriteBlockUndo(blockundo, state, *pindex)) {
=======
    if (!m_blockman.WriteUndoDataForBlock(blockundo, state, *pindex)) {
>>>>>>> 52f71e12
        return false;
    }

    const auto time_5{SteadyClock::now()};
    m_chainman.time_undo += time_5 - time_4;
    LogDebug(BCLog::BENCH, "    - Write undo data: %.2fms [%.2fs (%.2fms/blk)]\n",
             Ticks<MillisecondsDouble>(time_5 - time_4),
             Ticks<SecondsDouble>(m_chainman.time_undo),
             Ticks<MillisecondsDouble>(m_chainman.time_undo) / m_chainman.num_blocks_total);

    if (!pindex->IsValid(BLOCK_VALID_SCRIPTS)) {
        pindex->RaiseValidity(BLOCK_VALID_SCRIPTS);
        m_blockman.m_dirty_blockindex.insert(pindex);
    }

    // add this block to the view's block chain
    view.SetBestBlock(pindex->GetBlockHash());

    const auto time_6{SteadyClock::now()};
    m_chainman.time_index += time_6 - time_5;
    LogDebug(BCLog::BENCH, "    - Index writing: %.2fms [%.2fs (%.2fms/blk)]\n",
             Ticks<MillisecondsDouble>(time_6 - time_5),
             Ticks<SecondsDouble>(m_chainman.time_index),
             Ticks<MillisecondsDouble>(m_chainman.time_index) / m_chainman.num_blocks_total);

    TRACEPOINT(validation, block_connected,
        block_hash.data(),
        pindex->nHeight,
        block.vtx.size(),
        nInputs,
        nSigOpsCost,
        Ticks<std::chrono::nanoseconds>(time_5 - time_start)
    );

    return true;
}

CoinsCacheSizeState Chainstate::GetCoinsCacheSizeState()
{
    AssertLockHeld(::cs_main);
    return this->GetCoinsCacheSizeState(
        m_coinstip_cache_size_bytes,
        m_mempool ? m_mempool->m_opts.max_size_bytes : 0);
}

CoinsCacheSizeState Chainstate::GetCoinsCacheSizeState(
    size_t max_coins_cache_size_bytes,
    size_t max_mempool_size_bytes)
{
    AssertLockHeld(::cs_main);
    const int64_t nMempoolUsage = m_mempool ? m_mempool->DynamicMemoryUsage() : 0;
    int64_t cacheSize = CoinsTip().DynamicMemoryUsage();
    int64_t nTotalSpace =
        max_coins_cache_size_bytes + std::max<int64_t>(int64_t(max_mempool_size_bytes) - nMempoolUsage, 0);

    //! No need to periodic flush if at least this much space still available.
    static constexpr int64_t MAX_BLOCK_COINSDB_USAGE_BYTES = 10 * 1024 * 1024;  // 10MB
    int64_t large_threshold =
        std::max((9 * nTotalSpace) / 10, nTotalSpace - MAX_BLOCK_COINSDB_USAGE_BYTES);

    if (cacheSize > nTotalSpace) {
        LogPrintf("Cache size (%s) exceeds total space (%s)\n", cacheSize, nTotalSpace);
        return CoinsCacheSizeState::CRITICAL;
    } else if (cacheSize > large_threshold) {
        return CoinsCacheSizeState::LARGE;
    }
    return CoinsCacheSizeState::OK;
}

bool Chainstate::FlushStateToDisk(
    BlockValidationState &state,
    FlushStateMode mode,
    int nManualPruneHeight)
{
    LOCK(cs_main);
    assert(this->CanFlushToDisk());
    std::set<int> setFilesToPrune;
    bool full_flush_completed = false;

    const size_t coins_count = CoinsTip().GetCacheSize();
    const size_t coins_mem_usage = CoinsTip().DynamicMemoryUsage();

    try {
    {
        bool fFlushForPrune = false;

        CoinsCacheSizeState cache_state = GetCoinsCacheSizeState();
        LOCK(m_blockman.cs_LastBlockFile);
        if (m_blockman.IsPruneMode() && (m_blockman.m_check_for_pruning || nManualPruneHeight > 0) && m_chainman.m_blockman.m_blockfiles_indexed) {
            // make sure we don't prune above any of the prune locks bestblocks
            // pruning is height-based
            int last_prune{m_chain.Height()}; // last height we can prune
            std::optional<std::string> limiting_lock; // prune lock that actually was the limiting factor, only used for logging

            for (const auto& prune_lock : m_blockman.m_prune_locks) {
                if (prune_lock.second.height_first == std::numeric_limits<int>::max()) continue;
                // Remove the buffer and one additional block here to get actual height that is outside of the buffer
                const int lock_height{prune_lock.second.height_first - PRUNE_LOCK_BUFFER - 1};
                last_prune = std::max(1, std::min(last_prune, lock_height));
                if (last_prune == lock_height) {
                    limiting_lock = prune_lock.first;
                }
            }

            if (limiting_lock) {
                LogDebug(BCLog::PRUNE, "%s limited pruning to height %d\n", limiting_lock.value(), last_prune);
            }

            if (nManualPruneHeight > 0) {
                LOG_TIME_MILLIS_WITH_CATEGORY("find files to prune (manual)", BCLog::BENCH);

                m_blockman.FindFilesToPruneManual(
                    setFilesToPrune,
                    std::min(last_prune, nManualPruneHeight),
                    *this, m_chainman);
            } else {
                LOG_TIME_MILLIS_WITH_CATEGORY("find files to prune", BCLog::BENCH);

                m_blockman.FindFilesToPrune(setFilesToPrune, last_prune, *this, m_chainman);
                m_blockman.m_check_for_pruning = false;
            }
            if (!setFilesToPrune.empty()) {
                fFlushForPrune = true;
                if (!m_blockman.m_have_pruned) {
                    m_blockman.m_block_tree_db->WriteFlag("prunedblockfiles", true);
                    m_blockman.m_have_pruned = true;
                }
            }
        }
        const auto nNow{NodeClock::now()};
        // The cache is large and we're within 10% and 10 MiB of the limit, but we have time now (not in the middle of a block processing).
        bool fCacheLarge = mode == FlushStateMode::PERIODIC && cache_state >= CoinsCacheSizeState::LARGE;
        // The cache is over the limit, we have to write now.
        bool fCacheCritical = mode == FlushStateMode::IF_NEEDED && cache_state >= CoinsCacheSizeState::CRITICAL;
        // It's been a while since we wrote the block index and chain state to disk. Do this frequently, so we don't need to redownload or reindex after a crash.
        bool fPeriodicWrite = mode == FlushStateMode::PERIODIC && nNow >= m_next_write;
        // Combine all conditions that result in a write to disk.
        bool should_write = (mode == FlushStateMode::ALWAYS) || fCacheLarge || fCacheCritical || fPeriodicWrite || fFlushForPrune;
        // Write blocks, block index and best chain related state to disk.
        if (should_write) {
            // Ensure we can write block index
            if (!CheckDiskSpace(m_blockman.m_opts.blocks_dir)) {
                return FatalError(m_chainman.GetNotifications(), state, _("Disk space is too low!"));
            }
            {
                LOG_TIME_MILLIS_WITH_CATEGORY("write block and undo data to disk", BCLog::BENCH);

                // First make sure all block and undo data is flushed to disk.
                // TODO: Handle return error, or add detailed comment why it is
                // safe to not return an error upon failure.
                if (!m_blockman.FlushChainstateBlockFile(m_chain.Height())) {
                    LogPrintLevel(BCLog::VALIDATION, BCLog::Level::Warning, "%s: Failed to flush block file.\n", __func__);
                }
            }

            // Then update all block file information (which may refer to block and undo files).
            {
                LOG_TIME_MILLIS_WITH_CATEGORY("write block index to disk", BCLog::BENCH);

                if (!m_blockman.WriteBlockIndexDB()) {
                    return FatalError(m_chainman.GetNotifications(), state, _("Failed to write to block index database."));
                }
            }
            // Finally remove any pruned files
            if (fFlushForPrune) {
                LOG_TIME_MILLIS_WITH_CATEGORY("unlink pruned files", BCLog::BENCH);

                m_blockman.UnlinkPrunedFiles(setFilesToPrune);
            }
<<<<<<< HEAD
            m_last_write = nNow;
        }
        // Flush best chain related state. This can only be done if the blocks / block index write was also done.
        if (fDoFullFlush && !CoinsTip().GetBestBlock().IsNull()) {
=======

            if (!CoinsTip().GetBestBlock().IsNull()) {

>>>>>>> 52f71e12
            if (coins_mem_usage >= WARN_FLUSH_COINS_SIZE) LogWarning("Flushing large (%d GiB) UTXO set to disk, it may take several minutes", coins_mem_usage >> 30);
            LOG_TIME_MILLIS_WITH_CATEGORY(strprintf("write coins cache to disk (%d coins, %.2fKiB)",
                coins_count, coins_mem_usage >> 10), BCLog::BENCH);

            // Typical Coin structures on disk are around 48 bytes in size.
            // Pushing a new one to the database can cause it to be written
            // twice (once in the log, and once in the tables). This is already
            // an overestimation, as most will delete an existing entry or
            // overwrite one. Still, use a conservative safety factor of 2.
            if (!CheckDiskSpace(m_chainman.m_options.datadir, 48 * 2 * 2 * CoinsTip().GetCacheSize())) {
                return FatalError(m_chainman.GetNotifications(), state, _("Disk space is too low!"));
            }
            // Flush the chainstate (which may refer to block index entries).
            const auto empty_cache{(mode == FlushStateMode::ALWAYS) || fCacheLarge || fCacheCritical};
            if (empty_cache ? !CoinsTip().Flush() : !CoinsTip().Sync()) {
                return FatalError(m_chainman.GetNotifications(), state, _("Failed to write to coin database."));
            }
<<<<<<< HEAD
            m_last_flush = nNow;
            full_flush_completed = true;
            TRACEPOINT(utxocache, flush,
                   int64_t{Ticks<std::chrono::microseconds>(SteadyClock::now() - nNow)},
=======
            full_flush_completed = true;
            TRACEPOINT(utxocache, flush,
                    int64_t{Ticks<std::chrono::microseconds>(NodeClock::now() - nNow)},
>>>>>>> 52f71e12
                   (uint32_t)mode,
                   (uint64_t)coins_count,
                   (uint64_t)coins_mem_usage,
                   (bool)fFlushForPrune);

            }
        }

        if (should_write || m_next_write == NodeClock::time_point::max()) {
            constexpr auto range{DATABASE_WRITE_INTERVAL_MAX - DATABASE_WRITE_INTERVAL_MIN};
            m_next_write = FastRandomContext().rand_uniform_delay(NodeClock::now() + DATABASE_WRITE_INTERVAL_MIN, range);
        }
    }
    if (full_flush_completed && m_chainman.m_options.signals) {
        // Update best block in wallet (so we can detect restored wallets).
        m_chainman.m_options.signals->ChainStateFlushed(this->GetRole(), m_chain.GetLocator());
    }
    } catch (const std::runtime_error& e) {
        return FatalError(m_chainman.GetNotifications(), state, strprintf(_("System error while flushing: %s"), e.what()));
    }
    return true;
}

void Chainstate::ForceFlushStateToDisk()
{
    BlockValidationState state;
    if (!this->FlushStateToDisk(state, FlushStateMode::ALWAYS)) {
        LogPrintf("%s: failed to flush state (%s)\n", __func__, state.ToString());
    }
}

void Chainstate::PruneAndFlush()
{
    BlockValidationState state;
    m_blockman.m_check_for_pruning = true;
    if (!this->FlushStateToDisk(state, FlushStateMode::NONE)) {
        LogPrintf("%s: failed to flush state (%s)\n", __func__, state.ToString());
    }
}

static void UpdateTipLog(
    const ChainstateManager& chainman,
    const CCoinsViewCache& coins_tip,
    const CBlockIndex* tip,
    const std::string& func_name,
    const std::string& prefix,
    const std::string& warning_messages) EXCLUSIVE_LOCKS_REQUIRED(::cs_main)
{

    AssertLockHeld(::cs_main);
<<<<<<< HEAD

    // Disable rate limiting in LogPrintLevel_ so this source location may log during IBD.
    LogPrintLevel_(BCLog::LogFlags::ALL, BCLog::Level::Info, /*should_ratelimit=*/false, "%s%s: new best=%s height=%d version=0x%08x log2_work=%f tx=%lu date='%s' progress=%f cache=%.1fMiB(%utxo)%s\n",
                   prefix, func_name,
                   tip->GetBlockHash().ToString(), tip->nHeight, tip->nVersion,
                   log(tip->nChainWork.getdouble()) / log(2.0), tip->m_chain_tx_count,
                   FormatISO8601DateTime(tip->GetBlockTime()),
                   chainman.GuessVerificationProgress(tip),
                   coins_tip.DynamicMemoryUsage() * (1.0 / (1 << 20)),
                   coins_tip.GetCacheSize(),
                   !warning_messages.empty() ? strprintf(" warning='%s'", warning_messages) : "");
=======
    LogPrintf("%s%s: new best=%s height=%d version=0x%08x log2_work=%f tx=%lu date='%s' progress=%f cache=%.1fMiB(%utxo)%s\n",
        prefix, func_name,
        tip->GetBlockHash().ToString(), tip->nHeight, tip->nVersion,
        log(tip->nChainWork.getdouble()) / log(2.0), tip->m_chain_tx_count,
        FormatISO8601DateTime(tip->GetBlockTime()),
        chainman.GuessVerificationProgress(tip),
        coins_tip.DynamicMemoryUsage() * (1.0 / (1 << 20)),
        coins_tip.GetCacheSize(),
        !warning_messages.empty() ? strprintf(" warning='%s'", warning_messages) : "");
>>>>>>> 52f71e12
}

void Chainstate::UpdateTip(const CBlockIndex* pindexNew)
{
    AssertLockHeld(::cs_main);
    const auto& coins_tip = this->CoinsTip();

    // The remainder of the function isn't relevant if we are not acting on
    // the active chainstate, so return if need be.
    if (this != &m_chainman.ActiveChainstate()) {
        // Only log every so often so that we don't bury log messages at the tip.
        constexpr int BACKGROUND_LOG_INTERVAL = 2000;
        if (pindexNew->nHeight % BACKGROUND_LOG_INTERVAL == 0) {
            UpdateTipLog(m_chainman, coins_tip, pindexNew, __func__, "[background validation] ", "");
        }
        return;
    }

    // New best block
    if (m_mempool) {
        m_mempool->AddTransactionsUpdated(1);
    }

    std::vector<bilingual_str> warning_messages;
    if (!m_chainman.IsInitialBlockDownload()) {
        const CBlockIndex* pindex = pindexNew;
        for (int bit = 0; bit < VERSIONBITS_NUM_BITS; bit++) {
            WarningBitsConditionChecker checker(m_chainman, bit);
            ThresholdState state = checker.GetStateFor(pindex, m_chainman.GetConsensus(), m_chainman.m_warningcache.at(bit));
            if (state == ThresholdState::ACTIVE || state == ThresholdState::LOCKED_IN) {
                const bilingual_str warning = strprintf(_("Unknown new rules activated (versionbit %i)"), bit);
                if (state == ThresholdState::ACTIVE) {
                    m_chainman.GetNotifications().warningSet(kernel::Warning::UNKNOWN_NEW_RULES_ACTIVATED, warning);
                } else {
                    warning_messages.push_back(warning);
                }
            }
        }
    }
    UpdateTipLog(m_chainman, coins_tip, pindexNew, __func__, "",
                 util::Join(warning_messages, Untranslated(", ")).original);
}

/** Disconnect m_chain's tip.
  * After calling, the mempool will be in an inconsistent state, with
  * transactions from disconnected blocks being added to disconnectpool.  You
  * should make the mempool consistent again by calling MaybeUpdateMempoolForReorg.
  * with cs_main held.
  *
  * If disconnectpool is nullptr, then no disconnected transactions are added to
  * disconnectpool (note that the caller is responsible for mempool consistency
  * in any case).
  */
bool Chainstate::DisconnectTip(BlockValidationState& state, DisconnectedBlockTransactions* disconnectpool)
{
    AssertLockHeld(cs_main);
    if (m_mempool) AssertLockHeld(m_mempool->cs);

    CBlockIndex *pindexDelete = m_chain.Tip();
    assert(pindexDelete);
    assert(pindexDelete->pprev);
    // Read block from disk.
    std::shared_ptr<CBlock> pblock = std::make_shared<CBlock>();
    CBlock& block = *pblock;
<<<<<<< HEAD
    if (!m_blockman.ReadBlock(block, *pindexDelete)) {
=======
    if (!m_blockman.ReadBlockFromDisk(block, *pindexDelete)) {
>>>>>>> 52f71e12
        LogError("DisconnectTip(): Failed to read block\n");
        return false;
    }
    // Apply the block atomically to the chain state.
    const auto time_start{SteadyClock::now()};
    {
        CCoinsViewCache view(&CoinsTip());
        assert(view.GetBestBlock() == pindexDelete->GetBlockHash());
        if (DisconnectBlock(block, pindexDelete, view) != DISCONNECT_OK) {
            LogError("DisconnectTip(): DisconnectBlock %s failed\n", pindexDelete->GetBlockHash().ToString());
            return false;
        }
        bool flushed = view.Flush();
        assert(flushed);
    }
    LogDebug(BCLog::BENCH, "- Disconnect block: %.2fms\n",
             Ticks<MillisecondsDouble>(SteadyClock::now() - time_start));

    {
        // Prune locks that began at or after the tip should be moved backward so they get a chance to reorg
        const int max_height_first{pindexDelete->nHeight - 1};
        for (auto& prune_lock : m_blockman.m_prune_locks) {
            if (prune_lock.second.height_first <= max_height_first) continue;

            prune_lock.second.height_first = max_height_first;
            LogDebug(BCLog::PRUNE, "%s prune lock moved back to %d\n", prune_lock.first, max_height_first);
        }
    }

    // Write the chain state to disk, if necessary.
    if (!FlushStateToDisk(state, FlushStateMode::IF_NEEDED)) {
        return false;
    }

    if (disconnectpool && m_mempool) {
        // Save transactions to re-add to mempool at end of reorg. If any entries are evicted for
        // exceeding memory limits, remove them and their descendants from the mempool.
        for (auto&& evicted_tx : disconnectpool->AddTransactionsFromBlock(block.vtx)) {
            m_mempool->removeRecursive(*evicted_tx, MemPoolRemovalReason::REORG);
        }
    }

    m_chain.SetTip(*pindexDelete->pprev);

    UpdateTip(pindexDelete->pprev);
    // Let wallets know transactions went from 1-confirmed to
    // 0-confirmed or conflicted:
    if (m_chainman.m_options.signals) {
        m_chainman.m_options.signals->BlockDisconnected(pblock, pindexDelete);
    }
    return true;
}

struct PerBlockConnectTrace {
    CBlockIndex* pindex = nullptr;
    std::shared_ptr<const CBlock> pblock;
    PerBlockConnectTrace() = default;
};
/**
 * Used to track blocks whose transactions were applied to the UTXO state as a
 * part of a single ActivateBestChainStep call.
 *
 * This class is single-use, once you call GetBlocksConnected() you have to throw
 * it away and make a new one.
 */
class ConnectTrace {
private:
    std::vector<PerBlockConnectTrace> blocksConnected;

public:
    explicit ConnectTrace() : blocksConnected(1) {}

    void BlockConnected(CBlockIndex* pindex, std::shared_ptr<const CBlock> pblock) {
        assert(!blocksConnected.back().pindex);
        assert(pindex);
        assert(pblock);
        blocksConnected.back().pindex = pindex;
        blocksConnected.back().pblock = std::move(pblock);
        blocksConnected.emplace_back();
    }

    std::vector<PerBlockConnectTrace>& GetBlocksConnected() {
        // We always keep one extra block at the end of our list because
        // blocks are added after all the conflicted transactions have
        // been filled in. Thus, the last entry should always be an empty
        // one waiting for the transactions from the next block. We pop
        // the last entry here to make sure the list we return is sane.
        assert(!blocksConnected.back().pindex);
        blocksConnected.pop_back();
        return blocksConnected;
    }
};

/**
 * Connect a new block to m_chain. pblock is either nullptr or a pointer to a CBlock
 * corresponding to pindexNew, to bypass loading it again from disk.
 *
 * The block is added to connectTrace if connection succeeds.
 */
bool Chainstate::ConnectTip(BlockValidationState& state, CBlockIndex* pindexNew, const std::shared_ptr<const CBlock>& pblock, ConnectTrace& connectTrace, DisconnectedBlockTransactions& disconnectpool)
{
    AssertLockHeld(cs_main);
    if (m_mempool) AssertLockHeld(m_mempool->cs);

    assert(pindexNew->pprev == m_chain.Tip());
    // Read block from disk.
    const auto time_1{SteadyClock::now()};
    std::shared_ptr<const CBlock> pthisBlock;
    if (!pblock) {
        std::shared_ptr<CBlock> pblockNew = std::make_shared<CBlock>();
<<<<<<< HEAD
        if (!m_blockman.ReadBlock(*pblockNew, *pindexNew)) {
=======
        if (!m_blockman.ReadBlockFromDisk(*pblockNew, *pindexNew)) {
>>>>>>> 52f71e12
            return FatalError(m_chainman.GetNotifications(), state, _("Failed to read block."));
        }
        pthisBlock = pblockNew;
    } else {
        LogDebug(BCLog::BENCH, "  - Using cached block\n");
        pthisBlock = pblock;
    }
    const CBlock& blockConnecting = *pthisBlock;
    // Apply the block atomically to the chain state.
    const auto time_2{SteadyClock::now()};
    SteadyClock::time_point time_3;
    // When adding aggregate statistics in the future, keep in mind that
    // num_blocks_total may be zero until the ConnectBlock() call below.
    LogDebug(BCLog::BENCH, "  - Load block from disk: %.2fms\n",
             Ticks<MillisecondsDouble>(time_2 - time_1));
    {
        CCoinsViewCache view(&CoinsTip());
        bool rv = ConnectBlock(blockConnecting, state, pindexNew, view);
        if (m_chainman.m_options.signals) {
            m_chainman.m_options.signals->BlockChecked(blockConnecting, state);
        }
        if (!rv) {
            if (state.IsInvalid())
                InvalidBlockFound(pindexNew, state);
            LogError("%s: ConnectBlock %s failed, %s\n", __func__, pindexNew->GetBlockHash().ToString(), state.ToString());
            return false;
        }
        time_3 = SteadyClock::now();
        m_chainman.time_connect_total += time_3 - time_2;
        assert(m_chainman.num_blocks_total > 0);
        LogDebug(BCLog::BENCH, "  - Connect total: %.2fms [%.2fs (%.2fms/blk)]\n",
                 Ticks<MillisecondsDouble>(time_3 - time_2),
                 Ticks<SecondsDouble>(m_chainman.time_connect_total),
                 Ticks<MillisecondsDouble>(m_chainman.time_connect_total) / m_chainman.num_blocks_total);
        bool flushed = view.Flush();
        assert(flushed);
    }
    const auto time_4{SteadyClock::now()};
    m_chainman.time_flush += time_4 - time_3;
    LogDebug(BCLog::BENCH, "  - Flush: %.2fms [%.2fs (%.2fms/blk)]\n",
             Ticks<MillisecondsDouble>(time_4 - time_3),
             Ticks<SecondsDouble>(m_chainman.time_flush),
             Ticks<MillisecondsDouble>(m_chainman.time_flush) / m_chainman.num_blocks_total);
    // Write the chain state to disk, if necessary.
    if (!FlushStateToDisk(state, FlushStateMode::IF_NEEDED)) {
        return false;
    }
    const auto time_5{SteadyClock::now()};
    m_chainman.time_chainstate += time_5 - time_4;
    LogDebug(BCLog::BENCH, "  - Writing chainstate: %.2fms [%.2fs (%.2fms/blk)]\n",
             Ticks<MillisecondsDouble>(time_5 - time_4),
             Ticks<SecondsDouble>(m_chainman.time_chainstate),
             Ticks<MillisecondsDouble>(m_chainman.time_chainstate) / m_chainman.num_blocks_total);
    // Remove conflicting transactions from the mempool.;
    if (m_mempool) {
        m_mempool->removeForBlock(blockConnecting.vtx, pindexNew->nHeight);
        disconnectpool.removeForBlock(blockConnecting.vtx);
    }
    // Update m_chain & related variables.
    m_chain.SetTip(*pindexNew);
    UpdateTip(pindexNew);

    const auto time_6{SteadyClock::now()};
    m_chainman.time_post_connect += time_6 - time_5;
    m_chainman.time_total += time_6 - time_1;
    LogDebug(BCLog::BENCH, "  - Connect postprocess: %.2fms [%.2fs (%.2fms/blk)]\n",
             Ticks<MillisecondsDouble>(time_6 - time_5),
             Ticks<SecondsDouble>(m_chainman.time_post_connect),
             Ticks<MillisecondsDouble>(m_chainman.time_post_connect) / m_chainman.num_blocks_total);
    LogDebug(BCLog::BENCH, "- Connect block: %.2fms [%.2fs (%.2fms/blk)]\n",
             Ticks<MillisecondsDouble>(time_6 - time_1),
             Ticks<SecondsDouble>(m_chainman.time_total),
             Ticks<MillisecondsDouble>(m_chainman.time_total) / m_chainman.num_blocks_total);

    // If we are the background validation chainstate, check to see if we are done
    // validating the snapshot (i.e. our tip has reached the snapshot's base block).
    if (this != &m_chainman.ActiveChainstate()) {
        // This call may set `m_disabled`, which is referenced immediately afterwards in
        // ActivateBestChain, so that we stop connecting blocks past the snapshot base.
        m_chainman.MaybeCompleteSnapshotValidation();
    }

    connectTrace.BlockConnected(pindexNew, std::move(pthisBlock));
    return true;
}

/**
 * Return the tip of the chain with the most work in it, that isn't
 * known to be invalid (it's however far from certain to be valid).
 */
CBlockIndex* Chainstate::FindMostWorkChain()
{
    AssertLockHeld(::cs_main);
    do {
        CBlockIndex *pindexNew = nullptr;

        // Find the best candidate header.
        {
            std::set<CBlockIndex*, CBlockIndexWorkComparator>::reverse_iterator it = setBlockIndexCandidates.rbegin();
            if (it == setBlockIndexCandidates.rend())
                return nullptr;
            pindexNew = *it;
        }

        // Check whether all blocks on the path between the currently active chain and the candidate are valid.
        // Just going until the active chain is an optimization, as we know all blocks in it are valid already.
        CBlockIndex *pindexTest = pindexNew;
        bool fInvalidAncestor = false;
        while (pindexTest && !m_chain.Contains(pindexTest)) {
            assert(pindexTest->HaveNumChainTxs() || pindexTest->nHeight == 0);

            // Pruned nodes may have entries in setBlockIndexCandidates for
            // which block files have been deleted.  Remove those as candidates
            // for the most work chain if we come across them; we can't switch
            // to a chain unless we have all the non-active-chain parent blocks.
            bool fFailedChain = pindexTest->nStatus & BLOCK_FAILED_MASK;
            bool fMissingData = !(pindexTest->nStatus & BLOCK_HAVE_DATA);
            if (fFailedChain || fMissingData) {
                // Candidate chain is not usable (either invalid or missing data)
                if (fFailedChain && (m_chainman.m_best_invalid == nullptr || pindexNew->nChainWork > m_chainman.m_best_invalid->nChainWork)) {
                    m_chainman.m_best_invalid = pindexNew;
                }
                CBlockIndex *pindexFailed = pindexNew;
                // Remove the entire chain from the set.
                while (pindexTest != pindexFailed) {
                    if (fFailedChain) {
                        pindexFailed->nStatus |= BLOCK_FAILED_CHILD;
                        m_blockman.m_dirty_blockindex.insert(pindexFailed);
                    } else if (fMissingData) {
                        // If we're missing data, then add back to m_blocks_unlinked,
                        // so that if the block arrives in the future we can try adding
                        // to setBlockIndexCandidates again.
                        m_blockman.m_blocks_unlinked.insert(
                            std::make_pair(pindexFailed->pprev, pindexFailed));
                    }
                    setBlockIndexCandidates.erase(pindexFailed);
                    pindexFailed = pindexFailed->pprev;
                }
                setBlockIndexCandidates.erase(pindexTest);
                fInvalidAncestor = true;
                break;
            }
            pindexTest = pindexTest->pprev;
        }
        if (!fInvalidAncestor)
            return pindexNew;
    } while(true);
}

/** Delete all entries in setBlockIndexCandidates that are worse than the current tip. */
void Chainstate::PruneBlockIndexCandidates() {
    // Note that we can't delete the current block itself, as we may need to return to it later in case a
    // reorganization to a better block fails.
    std::set<CBlockIndex*, CBlockIndexWorkComparator>::iterator it = setBlockIndexCandidates.begin();
    while (it != setBlockIndexCandidates.end() && setBlockIndexCandidates.value_comp()(*it, m_chain.Tip())) {
        setBlockIndexCandidates.erase(it++);
    }
    // Either the current tip or a successor of it we're working towards is left in setBlockIndexCandidates.
    assert(!setBlockIndexCandidates.empty());
}

/**
 * Try to make some progress towards making pindexMostWork the active block.
 * pblock is either nullptr or a pointer to a CBlock corresponding to pindexMostWork.
 *
 * @returns true unless a system error occurred
 */
bool Chainstate::ActivateBestChainStep(BlockValidationState& state, CBlockIndex* pindexMostWork, const std::shared_ptr<const CBlock>& pblock, bool& fInvalidFound, ConnectTrace& connectTrace)
{
    AssertLockHeld(cs_main);
    if (m_mempool) AssertLockHeld(m_mempool->cs);

    const CBlockIndex* pindexOldTip = m_chain.Tip();
    const CBlockIndex* pindexFork = m_chain.FindFork(pindexMostWork);

    // Disconnect active blocks which are no longer in the best chain.
    bool fBlocksDisconnected = false;
    DisconnectedBlockTransactions disconnectpool{MAX_DISCONNECTED_TX_POOL_BYTES};
    while (m_chain.Tip() && m_chain.Tip() != pindexFork) {
        if (!DisconnectTip(state, &disconnectpool)) {
            // This is likely a fatal error, but keep the mempool consistent,
            // just in case. Only remove from the mempool in this case.
            MaybeUpdateMempoolForReorg(disconnectpool, false);

            // If we're unable to disconnect a block during normal operation,
            // then that is a failure of our local system -- we should abort
            // rather than stay on a less work chain.
            FatalError(m_chainman.GetNotifications(), state, _("Failed to disconnect block."));
            return false;
        }
        fBlocksDisconnected = true;
    }

    // Build list of new blocks to connect (in descending height order).
    std::vector<CBlockIndex*> vpindexToConnect;
    bool fContinue = true;
    int nHeight = pindexFork ? pindexFork->nHeight : -1;
    while (fContinue && nHeight != pindexMostWork->nHeight) {
        // Don't iterate the entire list of potential improvements toward the best tip, as we likely only need
        // a few blocks along the way.
        int nTargetHeight = std::min(nHeight + 32, pindexMostWork->nHeight);
        vpindexToConnect.clear();
        vpindexToConnect.reserve(nTargetHeight - nHeight);
        CBlockIndex* pindexIter = pindexMostWork->GetAncestor(nTargetHeight);
        while (pindexIter && pindexIter->nHeight != nHeight) {
            vpindexToConnect.push_back(pindexIter);
            pindexIter = pindexIter->pprev;
        }
        nHeight = nTargetHeight;

        // Connect new blocks.
        for (CBlockIndex* pindexConnect : vpindexToConnect | std::views::reverse) {
            if (!ConnectTip(state, pindexConnect, pindexConnect == pindexMostWork ? pblock : std::shared_ptr<const CBlock>(), connectTrace, disconnectpool)) {
                if (state.IsInvalid()) {
                    // The block violates a consensus rule.
                    if (state.GetResult() != BlockValidationResult::BLOCK_MUTATED) {
                        InvalidChainFound(vpindexToConnect.front());
                    }
                    state = BlockValidationState();
                    fInvalidFound = true;
                    fContinue = false;
                    break;
                } else {
                    // A system error occurred (disk space, database error, ...).
                    // Make the mempool consistent with the current tip, just in case
                    // any observers try to use it before shutdown.
                    MaybeUpdateMempoolForReorg(disconnectpool, false);
                    return false;
                }
            } else {
                PruneBlockIndexCandidates();
                if (!pindexOldTip || m_chain.Tip()->nChainWork > pindexOldTip->nChainWork) {
                    // We're in a better position than we were. Return temporarily to release the lock.
                    fContinue = false;
                    break;
                }
            }
        }
    }

    if (fBlocksDisconnected) {
        // If any blocks were disconnected, disconnectpool may be non empty.  Add
        // any disconnected transactions back to the mempool.
        MaybeUpdateMempoolForReorg(disconnectpool, true);
    }
    if (m_mempool) m_mempool->check(this->CoinsTip(), this->m_chain.Height() + 1);

    CheckForkWarningConditions();

    return true;
}

static SynchronizationState GetSynchronizationState(bool init, bool blockfiles_indexed)
{
    if (!init) return SynchronizationState::POST_INIT;
    if (!blockfiles_indexed) return SynchronizationState::INIT_REINDEX;
    return SynchronizationState::INIT_DOWNLOAD;
}

bool ChainstateManager::NotifyHeaderTip()
{
    bool fNotify = false;
    bool fInitialBlockDownload = false;
    CBlockIndex* pindexHeader = nullptr;
    {
        LOCK(GetMutex());
        pindexHeader = m_best_header;

        if (pindexHeader != m_last_notified_header) {
            fNotify = true;
            fInitialBlockDownload = IsInitialBlockDownload();
            m_last_notified_header = pindexHeader;
        }
    }
    // Send block tip changed notifications without the lock held
    if (fNotify) {
        GetNotifications().headerTip(GetSynchronizationState(fInitialBlockDownload, m_blockman.m_blockfiles_indexed), pindexHeader->nHeight, pindexHeader->nTime, false);
    }
    return fNotify;
}

static void LimitValidationInterfaceQueue(ValidationSignals& signals) LOCKS_EXCLUDED(cs_main) {
    AssertLockNotHeld(cs_main);

    if (signals.CallbacksPending() > 10) {
        signals.SyncWithValidationInterfaceQueue();
    }
}

bool Chainstate::ActivateBestChain(BlockValidationState& state, std::shared_ptr<const CBlock> pblock)
{
    AssertLockNotHeld(m_chainstate_mutex);

    // Note that while we're often called here from ProcessNewBlock, this is
    // far from a guarantee. Things in the P2P/RPC will often end up calling
    // us in the middle of ProcessNewBlock - do not assume pblock is set
    // sanely for performance or correctness!
    AssertLockNotHeld(::cs_main);

    // ABC maintains a fair degree of expensive-to-calculate internal state
    // because this function periodically releases cs_main so that it does not lock up other threads for too long
    // during large connects - and to allow for e.g. the callback queue to drain
    // we use m_chainstate_mutex to enforce mutual exclusion so that only one caller may execute this function at a time
    LOCK(m_chainstate_mutex);

    // Belt-and-suspenders check that we aren't attempting to advance the background
    // chainstate past the snapshot base block.
    if (WITH_LOCK(::cs_main, return m_disabled)) {
        LogPrintf("m_disabled is set - this chainstate should not be in operation. "
            "Please report this as a bug. %s\n", CLIENT_BUGREPORT);
        return false;
    }

    CBlockIndex *pindexMostWork = nullptr;
    CBlockIndex *pindexNewTip = nullptr;
    bool exited_ibd{false};
    do {
        // Block until the validation queue drains. This should largely
        // never happen in normal operation, however may happen during
        // reindex, causing memory blowup if we run too far ahead.
        // Note that if a validationinterface callback ends up calling
        // ActivateBestChain this may lead to a deadlock! We should
        // probably have a DEBUG_LOCKORDER test for this in the future.
        if (m_chainman.m_options.signals) LimitValidationInterfaceQueue(*m_chainman.m_options.signals);

        {
            LOCK(cs_main);
            {
            // Lock transaction pool for at least as long as it takes for connectTrace to be consumed
            LOCK(MempoolMutex());
            const bool was_in_ibd = m_chainman.IsInitialBlockDownload();
            CBlockIndex* starting_tip = m_chain.Tip();
            bool blocks_connected = false;
            do {
                // We absolutely may not unlock cs_main until we've made forward progress
                // (with the exception of shutdown due to hardware issues, low disk space, etc).
                ConnectTrace connectTrace; // Destructed before cs_main is unlocked

                if (pindexMostWork == nullptr) {
                    pindexMostWork = FindMostWorkChain();
                }

                // Whether we have anything to do at all.
                if (pindexMostWork == nullptr || pindexMostWork == m_chain.Tip()) {
                    break;
                }

                bool fInvalidFound = false;
                std::shared_ptr<const CBlock> nullBlockPtr;
                // BlockConnected signals must be sent for the original role;
                // in case snapshot validation is completed during ActivateBestChainStep, the
                // result of GetRole() changes from BACKGROUND to NORMAL.
               const ChainstateRole chainstate_role{this->GetRole()};
                if (!ActivateBestChainStep(state, pindexMostWork, pblock && pblock->GetHash() == pindexMostWork->GetBlockHash() ? pblock : nullBlockPtr, fInvalidFound, connectTrace)) {
                    // A system error occurred
                    return false;
                }
                blocks_connected = true;

                if (fInvalidFound) {
                    // Wipe cache, we may need another branch now.
                    pindexMostWork = nullptr;
                }
                pindexNewTip = m_chain.Tip();

                for (const PerBlockConnectTrace& trace : connectTrace.GetBlocksConnected()) {
                    assert(trace.pblock && trace.pindex);
                    if (m_chainman.m_options.signals) {
<<<<<<< HEAD
                        m_chainman.m_options.signals->BlockConnected(chainstate_role, trace.pblock, trace.pindex);
=======
                        m_chainman.m_options.signals->BlockConnected(this->GetRole(), trace.pblock, trace.pindex);
>>>>>>> 52f71e12
                    }
                }

                // This will have been toggled in
                // ActivateBestChainStep -> ConnectTip -> MaybeCompleteSnapshotValidation,
                // if at all, so we should catch it here.
                //
                // Break this do-while to ensure we don't advance past the base snapshot.
                if (m_disabled) {
                    break;
                }
            } while (!m_chain.Tip() || (starting_tip && CBlockIndexWorkComparator()(m_chain.Tip(), starting_tip)));
            if (!blocks_connected) return true;

            const CBlockIndex* pindexFork = m_chain.FindFork(starting_tip);
            bool still_in_ibd = m_chainman.IsInitialBlockDownload();

            if (was_in_ibd && !still_in_ibd) {
                // Active chainstate has exited IBD.
                exited_ibd = true;
            }

            // Notify external listeners about the new tip.
            // Enqueue while holding cs_main to ensure that UpdatedBlockTip is called in the order in which blocks are connected
            if (this == &m_chainman.ActiveChainstate() && pindexFork != pindexNewTip) {
                // Notify ValidationInterface subscribers
                if (m_chainman.m_options.signals) {
                    m_chainman.m_options.signals->UpdatedBlockTip(pindexNewTip, pindexFork, still_in_ibd);
                }

                if (kernel::IsInterrupted(m_chainman.GetNotifications().blockTip(GetSynchronizationState(still_in_ibd, m_chainman.m_blockman.m_blockfiles_indexed), *pindexNewTip))) {
                    // Just breaking and returning success for now. This could
                    // be changed to bubble up the kernel::Interrupted value to
                    // the caller so the caller could distinguish between
                    // completed and interrupted operations.
                    break;
                }
            }
            } // release MempoolMutex
            // Notify external listeners about the new tip, even if pindexFork == pindexNewTip.
            if (m_chainman.m_options.signals && this == &m_chainman.ActiveChainstate()) {
                m_chainman.m_options.signals->ActiveTipChange(*Assert(pindexNewTip), m_chainman.IsInitialBlockDownload());
            }
        } // release cs_main
        // When we reach this point, we switched to a new tip (stored in pindexNewTip).

        if (exited_ibd) {
            // If a background chainstate is in use, we may need to rebalance our
            // allocation of caches once a chainstate exits initial block download.
            LOCK(::cs_main);
            m_chainman.MaybeRebalanceCaches();
        }

        // Write changes periodically to disk, after relay.
        if (!FlushStateToDisk(state, FlushStateMode::PERIODIC)) {
            return false;
        }

        if (WITH_LOCK(::cs_main, return m_disabled)) {
            // Background chainstate has reached the snapshot base block, so exit.

            // Restart indexes to resume indexing for all blocks unique to the snapshot
            // chain. This resumes indexing "in order" from where the indexing on the
            // background validation chain left off.
            //
            // This cannot be done while holding cs_main (within
            // MaybeCompleteSnapshotValidation) or a cs_main deadlock will occur.
            if (m_chainman.snapshot_download_completed) {
                m_chainman.snapshot_download_completed();
            }
            break;
        }

        // We check interrupt only after giving ActivateBestChainStep a chance to run once so that we
        // never interrupt before connecting the genesis block during LoadChainTip(). Previously this
        // caused an assert() failure during interrupt in such cases as the UTXO DB flushing checks
        // that the best block hash is non-null.
        if (m_chainman.m_interrupt) break;
    } while (pindexNewTip != pindexMostWork);

    m_chainman.CheckBlockIndex();

    return true;
}

bool Chainstate::PreciousBlock(BlockValidationState& state, CBlockIndex* pindex)
{
    AssertLockNotHeld(m_chainstate_mutex);
    AssertLockNotHeld(::cs_main);
    {
        LOCK(cs_main);
        if (pindex->nChainWork < m_chain.Tip()->nChainWork) {
            // Nothing to do, this block is not at the tip.
            return true;
        }
        if (m_chain.Tip()->nChainWork > m_chainman.nLastPreciousChainwork) {
            // The chain has been extended since the last call, reset the counter.
            m_chainman.nBlockReverseSequenceId = -1;
        }
        m_chainman.nLastPreciousChainwork = m_chain.Tip()->nChainWork;
        setBlockIndexCandidates.erase(pindex);
        pindex->nSequenceId = m_chainman.nBlockReverseSequenceId;
        if (m_chainman.nBlockReverseSequenceId > std::numeric_limits<int32_t>::min()) {
            // We can't keep reducing the counter if somebody really wants to
            // call preciousblock 2**31-1 times on the same set of tips...
            m_chainman.nBlockReverseSequenceId--;
        }
        if (pindex->IsValid(BLOCK_VALID_TRANSACTIONS) && pindex->HaveNumChainTxs()) {
            setBlockIndexCandidates.insert(pindex);
            PruneBlockIndexCandidates();
        }
    }

    return ActivateBestChain(state, std::shared_ptr<const CBlock>());
}

bool Chainstate::InvalidateBlock(BlockValidationState& state, CBlockIndex* pindex)
{
    AssertLockNotHeld(m_chainstate_mutex);
    AssertLockNotHeld(::cs_main);

    // Genesis block can't be invalidated
    assert(pindex);
    if (pindex->nHeight == 0) return false;

    CBlockIndex* to_mark_failed = pindex;
    bool pindex_was_in_chain = false;
    int disconnected = 0;

    // We do not allow ActivateBestChain() to run while InvalidateBlock() is
    // running, as that could cause the tip to change while we disconnect
    // blocks.
    LOCK(m_chainstate_mutex);

    // We'll be acquiring and releasing cs_main below, to allow the validation
    // callbacks to run. However, we should keep the block index in a
    // consistent state as we disconnect blocks -- in particular we need to
    // add equal-work blocks to setBlockIndexCandidates as we disconnect.
    // To avoid walking the block index repeatedly in search of candidates,
    // build a map once so that we can look up candidate blocks by chain
    // work as we go.
    std::multimap<const arith_uint256, CBlockIndex *> candidate_blocks_by_work;

    {
        LOCK(cs_main);
        for (auto& entry : m_blockman.m_block_index) {
            CBlockIndex* candidate = &entry.second;
            // We don't need to put anything in our active chain into the
            // multimap, because those candidates will be found and considered
            // as we disconnect.
            // Instead, consider only non-active-chain blocks that have at
            // least as much work as where we expect the new tip to end up.
            if (!m_chain.Contains(candidate) &&
                    !CBlockIndexWorkComparator()(candidate, pindex->pprev) &&
                    candidate->IsValid(BLOCK_VALID_TRANSACTIONS) &&
                    candidate->HaveNumChainTxs()) {
                candidate_blocks_by_work.insert(std::make_pair(candidate->nChainWork, candidate));
            }
        }
    }

    // Disconnect (descendants of) pindex, and mark them invalid.
    while (true) {
        if (m_chainman.m_interrupt) break;

        // Make sure the queue of validation callbacks doesn't grow unboundedly.
        if (m_chainman.m_options.signals) LimitValidationInterfaceQueue(*m_chainman.m_options.signals);

        LOCK(cs_main);
        // Lock for as long as disconnectpool is in scope to make sure MaybeUpdateMempoolForReorg is
        // called after DisconnectTip without unlocking in between
        LOCK(MempoolMutex());
        if (!m_chain.Contains(pindex)) break;
        pindex_was_in_chain = true;
        CBlockIndex *invalid_walk_tip = m_chain.Tip();

        // ActivateBestChain considers blocks already in m_chain
        // unconditionally valid already, so force disconnect away from it.
        DisconnectedBlockTransactions disconnectpool{MAX_DISCONNECTED_TX_POOL_BYTES};
        bool ret = DisconnectTip(state, &disconnectpool);
        // DisconnectTip will add transactions to disconnectpool.
        // Adjust the mempool to be consistent with the new tip, adding
        // transactions back to the mempool if disconnecting was successful,
        // and we're not doing a very deep invalidation (in which case
        // keeping the mempool up to date is probably futile anyway).
        MaybeUpdateMempoolForReorg(disconnectpool, /* fAddToMempool = */ (++disconnected <= 10) && ret);
        if (!ret) return false;
        assert(invalid_walk_tip->pprev == m_chain.Tip());

        // We immediately mark the disconnected blocks as invalid.
        // This prevents a case where pruned nodes may fail to invalidateblock
        // and be left unable to start as they have no tip candidates (as there
        // are no blocks that meet the "have data and are not invalid per
        // nStatus" criteria for inclusion in setBlockIndexCandidates).
        invalid_walk_tip->nStatus |= BLOCK_FAILED_VALID;
        m_blockman.m_dirty_blockindex.insert(invalid_walk_tip);
        setBlockIndexCandidates.erase(invalid_walk_tip);
        setBlockIndexCandidates.insert(invalid_walk_tip->pprev);
        if (invalid_walk_tip->pprev == to_mark_failed && (to_mark_failed->nStatus & BLOCK_FAILED_VALID)) {
            // We only want to mark the last disconnected block as BLOCK_FAILED_VALID; its children
            // need to be BLOCK_FAILED_CHILD instead.
            to_mark_failed->nStatus = (to_mark_failed->nStatus ^ BLOCK_FAILED_VALID) | BLOCK_FAILED_CHILD;
            m_blockman.m_dirty_blockindex.insert(to_mark_failed);
        }

        // Add any equal or more work headers to setBlockIndexCandidates
        auto candidate_it = candidate_blocks_by_work.lower_bound(invalid_walk_tip->pprev->nChainWork);
        while (candidate_it != candidate_blocks_by_work.end()) {
            if (!CBlockIndexWorkComparator()(candidate_it->second, invalid_walk_tip->pprev)) {
                setBlockIndexCandidates.insert(candidate_it->second);
                candidate_it = candidate_blocks_by_work.erase(candidate_it);
            } else {
                ++candidate_it;
            }
        }

        // Track the last disconnected block, so we can correct its BLOCK_FAILED_CHILD status in future
        // iterations, or, if it's the last one, call InvalidChainFound on it.
        to_mark_failed = invalid_walk_tip;
    }

    m_chainman.CheckBlockIndex();

    {
        LOCK(cs_main);
        if (m_chain.Contains(to_mark_failed)) {
            // If the to-be-marked invalid block is in the active chain, something is interfering and we can't proceed.
            return false;
        }

        // Mark pindex (or the last disconnected block) as invalid, even when it never was in the main chain
        to_mark_failed->nStatus |= BLOCK_FAILED_VALID;
        m_blockman.m_dirty_blockindex.insert(to_mark_failed);
        setBlockIndexCandidates.erase(to_mark_failed);
        m_chainman.m_failed_blocks.insert(to_mark_failed);

        // If any new blocks somehow arrived while we were disconnecting
        // (above), then the pre-calculation of what should go into
        // setBlockIndexCandidates may have missed entries. This would
        // technically be an inconsistency in the block index, but if we clean
        // it up here, this should be an essentially unobservable error.
        // Loop back over all block index entries and add any missing entries
        // to setBlockIndexCandidates.
        for (auto& [_, block_index] : m_blockman.m_block_index) {
            if (block_index.IsValid(BLOCK_VALID_TRANSACTIONS) && block_index.HaveNumChainTxs() && !setBlockIndexCandidates.value_comp()(&block_index, m_chain.Tip())) {
                setBlockIndexCandidates.insert(&block_index);
            }
        }

        InvalidChainFound(to_mark_failed);
    }

    // Only notify about a new block tip if the active chain was modified.
    if (pindex_was_in_chain) {
        // Ignoring return value for now, this could be changed to bubble up
        // kernel::Interrupted value to the caller so the caller could
        // distinguish between completed and interrupted operations. It might
        // also make sense for the blockTip notification to have an enum
        // parameter indicating the source of the tip change so hooks can
        // distinguish user-initiated invalidateblock changes from other
        // changes.
        (void)m_chainman.GetNotifications().blockTip(GetSynchronizationState(m_chainman.IsInitialBlockDownload(), m_chainman.m_blockman.m_blockfiles_indexed), *to_mark_failed->pprev);

        // Fire ActiveTipChange now for the current chain tip to make sure clients are notified.
        // ActivateBestChain may call this as well, but not necessarily.
        if (m_chainman.m_options.signals) {
            m_chainman.m_options.signals->ActiveTipChange(*Assert(m_chain.Tip()), m_chainman.IsInitialBlockDownload());
        }
    }
    return true;
}

void Chainstate::SetBlockFailureFlags(CBlockIndex* invalid_block)
{
    AssertLockHeld(cs_main);

    for (auto& [_, block_index] : m_blockman.m_block_index) {
        if (block_index.GetAncestor(invalid_block->nHeight) == invalid_block && !(block_index.nStatus & BLOCK_FAILED_MASK)) {
            block_index.nStatus |= BLOCK_FAILED_CHILD;
        }
    }
}

void Chainstate::ResetBlockFailureFlags(CBlockIndex *pindex) {
    AssertLockHeld(cs_main);

    int nHeight = pindex->nHeight;

    // Remove the invalidity flag from this block and all its descendants.
    for (auto& [_, block_index] : m_blockman.m_block_index) {
        if (!block_index.IsValid() && block_index.GetAncestor(nHeight) == pindex) {
            block_index.nStatus &= ~BLOCK_FAILED_MASK;
            m_blockman.m_dirty_blockindex.insert(&block_index);
            if (block_index.IsValid(BLOCK_VALID_TRANSACTIONS) && block_index.HaveNumChainTxs() && setBlockIndexCandidates.value_comp()(m_chain.Tip(), &block_index)) {
                setBlockIndexCandidates.insert(&block_index);
            }
            if (&block_index == m_chainman.m_best_invalid) {
                // Reset invalid block marker if it was pointing to one of those.
                m_chainman.m_best_invalid = nullptr;
            }
            m_chainman.m_failed_blocks.erase(&block_index);
        }
    }

    // Remove the invalidity flag from all ancestors too.
    while (pindex != nullptr) {
        if (pindex->nStatus & BLOCK_FAILED_MASK) {
            pindex->nStatus &= ~BLOCK_FAILED_MASK;
            m_blockman.m_dirty_blockindex.insert(pindex);
            m_chainman.m_failed_blocks.erase(pindex);
        }
        pindex = pindex->pprev;
    }
}

void Chainstate::TryAddBlockIndexCandidate(CBlockIndex* pindex)
{
    AssertLockHeld(cs_main);
    // The block only is a candidate for the most-work-chain if it has the same
    // or more work than our current tip.
    if (m_chain.Tip() != nullptr && setBlockIndexCandidates.value_comp()(pindex, m_chain.Tip())) {
        return;
    }

    bool is_active_chainstate = this == &m_chainman.ActiveChainstate();
    if (is_active_chainstate) {
        // The active chainstate should always add entries that have more
        // work than the tip.
        setBlockIndexCandidates.insert(pindex);
    } else if (!m_disabled) {
        // For the background chainstate, we only consider connecting blocks
        // towards the snapshot base (which can't be nullptr or else we'll
        // never make progress).
        const CBlockIndex* snapshot_base{Assert(m_chainman.GetSnapshotBaseBlock())};
        if (snapshot_base->GetAncestor(pindex->nHeight) == pindex) {
            setBlockIndexCandidates.insert(pindex);
        }
    }
}

/** Mark a block as having its data received and checked (up to BLOCK_VALID_TRANSACTIONS). */
void ChainstateManager::ReceivedBlockTransactions(const CBlock& block, CBlockIndex* pindexNew, const FlatFilePos& pos)
{
    AssertLockHeld(cs_main);
    pindexNew->nTx = block.vtx.size();
    // Typically m_chain_tx_count will be 0 at this point, but it can be nonzero if this
    // is a pruned block which is being downloaded again, or if this is an
    // assumeutxo snapshot block which has a hardcoded m_chain_tx_count value from the
    // snapshot metadata. If the pindex is not the snapshot block and the
    // m_chain_tx_count value is not zero, assert that value is actually correct.
    auto prev_tx_sum = [](CBlockIndex& block) { return block.nTx + (block.pprev ? block.pprev->m_chain_tx_count : 0); };
    if (!Assume(pindexNew->m_chain_tx_count == 0 || pindexNew->m_chain_tx_count == prev_tx_sum(*pindexNew) ||
                pindexNew == GetSnapshotBaseBlock())) {
        LogWarning("Internal bug detected: block %d has unexpected m_chain_tx_count %i that should be %i (%s %s). Please report this issue here: %s\n",
            pindexNew->nHeight, pindexNew->m_chain_tx_count, prev_tx_sum(*pindexNew), CLIENT_NAME, FormatFullVersion(), CLIENT_BUGREPORT);
        pindexNew->m_chain_tx_count = 0;
    }
    pindexNew->nFile = pos.nFile;
    pindexNew->nDataPos = pos.nPos;
    pindexNew->nUndoPos = 0;
    pindexNew->nStatus |= BLOCK_HAVE_DATA;
    if (DeploymentActiveAt(*pindexNew, *this, Consensus::DEPLOYMENT_SEGWIT)) {
        pindexNew->nStatus |= BLOCK_OPT_WITNESS;
    }
    pindexNew->RaiseValidity(BLOCK_VALID_TRANSACTIONS);
    m_blockman.m_dirty_blockindex.insert(pindexNew);

    if (pindexNew->pprev == nullptr || pindexNew->pprev->HaveNumChainTxs()) {
        // If pindexNew is the genesis block or all parents are BLOCK_VALID_TRANSACTIONS.
        std::deque<CBlockIndex*> queue;
        queue.push_back(pindexNew);

        // Recursively process any descendant blocks that now may be eligible to be connected.
        while (!queue.empty()) {
            CBlockIndex *pindex = queue.front();
            queue.pop_front();
            // Before setting m_chain_tx_count, assert that it is 0 or already set to
            // the correct value. This assert will fail after receiving the
            // assumeutxo snapshot block if assumeutxo snapshot metadata has an
            // incorrect hardcoded AssumeutxoData::m_chain_tx_count value.
            if (!Assume(pindex->m_chain_tx_count == 0 || pindex->m_chain_tx_count == prev_tx_sum(*pindex))) {
                LogWarning("Internal bug detected: block %d has unexpected m_chain_tx_count %i that should be %i (%s %s). Please report this issue here: %s\n",
                   pindex->nHeight, pindex->m_chain_tx_count, prev_tx_sum(*pindex), CLIENT_NAME, FormatFullVersion(), CLIENT_BUGREPORT);
            }
            pindex->m_chain_tx_count = prev_tx_sum(*pindex);
            pindex->nSequenceId = nBlockSequenceId++;
            for (Chainstate *c : GetAll()) {
                c->TryAddBlockIndexCandidate(pindex);
            }
            std::pair<std::multimap<CBlockIndex*, CBlockIndex*>::iterator, std::multimap<CBlockIndex*, CBlockIndex*>::iterator> range = m_blockman.m_blocks_unlinked.equal_range(pindex);
            while (range.first != range.second) {
                std::multimap<CBlockIndex*, CBlockIndex*>::iterator it = range.first;
                queue.push_back(it->second);
                range.first++;
                m_blockman.m_blocks_unlinked.erase(it);
            }
        }
    } else {
        if (pindexNew->pprev && pindexNew->pprev->IsValid(BLOCK_VALID_TREE)) {
            m_blockman.m_blocks_unlinked.insert(std::make_pair(pindexNew->pprev, pindexNew));
        }
    }
}

static bool CheckBlockHeader(const CBlockHeader& block, BlockValidationState& state, const Consensus::Params& consensusParams, bool fCheckPOW = true)
{
    // Check proof of work matches claimed amount
    if (fCheckPOW && !CheckProofOfWork(block.GetHash(), block.nBits, consensusParams))
        return state.Invalid(BlockValidationResult::BLOCK_INVALID_HEADER, "high-hash", "proof of work failed");

    return true;
}

static bool CheckMerkleRoot(const CBlock& block, BlockValidationState& state)
{
    if (block.m_checked_merkle_root) return true;

    bool mutated;
    uint256 merkle_root = BlockMerkleRoot(block, &mutated);
    if (block.hashMerkleRoot != merkle_root) {
        return state.Invalid(
            /*result=*/BlockValidationResult::BLOCK_MUTATED,
            /*reject_reason=*/"bad-txnmrklroot",
            /*debug_message=*/"hashMerkleRoot mismatch");
    }

    // Check for merkle tree malleability (CVE-2012-2459): repeating sequences
    // of transactions in a block without affecting the merkle root of a block,
    // while still invalidating it.
    if (mutated) {
        return state.Invalid(
            /*result=*/BlockValidationResult::BLOCK_MUTATED,
            /*reject_reason=*/"bad-txns-duplicate",
            /*debug_message=*/"duplicate transaction");
    }

    block.m_checked_merkle_root = true;
    return true;
}

/** CheckWitnessMalleation performs checks for block malleation with regard to
 * its witnesses.
 *
 * Note: If the witness commitment is expected (i.e. `expect_witness_commitment
 * = true`), then the block is required to have at least one transaction and the
 * first transaction needs to have at least one input. */
static bool CheckWitnessMalleation(const CBlock& block, bool expect_witness_commitment, BlockValidationState& state)
{
    if (expect_witness_commitment) {
        if (block.m_checked_witness_commitment) return true;

        int commitpos = GetWitnessCommitmentIndex(block);
        if (commitpos != NO_WITNESS_COMMITMENT) {
            assert(!block.vtx.empty() && !block.vtx[0]->vin.empty());
            const auto& witness_stack{block.vtx[0]->vin[0].scriptWitness.stack};

            if (witness_stack.size() != 1 || witness_stack[0].size() != 32) {
                return state.Invalid(
                    /*result=*/BlockValidationResult::BLOCK_MUTATED,
                    /*reject_reason=*/"bad-witness-nonce-size",
                    /*debug_message=*/strprintf("%s : invalid witness reserved value size", __func__));
            }

            // The malleation check is ignored; as the transaction tree itself
            // already does not permit it, it is impossible to trigger in the
            // witness tree.
            uint256 hash_witness = BlockWitnessMerkleRoot(block, /*mutated=*/nullptr);

            CHash256().Write(hash_witness).Write(witness_stack[0]).Finalize(hash_witness);
            if (memcmp(hash_witness.begin(), &block.vtx[0]->vout[commitpos].scriptPubKey[6], 32)) {
                return state.Invalid(
                    /*result=*/BlockValidationResult::BLOCK_MUTATED,
                    /*reject_reason=*/"bad-witness-merkle-match",
                    /*debug_message=*/strprintf("%s : witness merkle commitment mismatch", __func__));
            }

            block.m_checked_witness_commitment = true;
            return true;
        }
    }

    // No witness data is allowed in blocks that don't commit to witness data, as this would otherwise leave room for spam
    for (const auto& tx : block.vtx) {
        if (tx->HasWitness()) {
            return state.Invalid(
                /*result=*/BlockValidationResult::BLOCK_MUTATED,
                /*reject_reason=*/"unexpected-witness",
                /*debug_message=*/strprintf("%s : unexpected witness data found", __func__));
        }
    }

    return true;
}

bool CheckBlock(const CBlock& block, BlockValidationState& state, const Consensus::Params& consensusParams, bool fCheckPOW, bool fCheckMerkleRoot)
{
    // These are checks that are independent of context.

    if (block.fChecked)
        return true;

    // Check that the header is valid (particularly PoW).  This is mostly
    // redundant with the call in AcceptBlockHeader.
    if (!CheckBlockHeader(block, state, consensusParams, fCheckPOW))
        return false;

    // Signet only: check block solution
    if (consensusParams.signet_blocks && fCheckPOW && !CheckSignetBlockSolution(block, consensusParams)) {
        return state.Invalid(BlockValidationResult::BLOCK_CONSENSUS, "bad-signet-blksig", "signet block signature validation failure");
    }

    // Check the merkle root.
    if (fCheckMerkleRoot && !CheckMerkleRoot(block, state)) {
        return false;
    }

    // All potential-corruption validation must be done before we do any
    // transaction validation, as otherwise we may mark the header as invalid
    // because we receive the wrong transactions for it.
    // Note that witness malleability is checked in ContextualCheckBlock, so no
    // checks that use witness data may be performed here.

    // Size limits
    if (block.vtx.empty() || block.vtx.size() * WITNESS_SCALE_FACTOR > MAX_BLOCK_WEIGHT || ::GetSerializeSize(TX_NO_WITNESS(block)) * WITNESS_SCALE_FACTOR > MAX_BLOCK_WEIGHT)
        return state.Invalid(BlockValidationResult::BLOCK_CONSENSUS, "bad-blk-length", "size limits failed");

    // First transaction must be coinbase, the rest must not be
    if (block.vtx.empty() || !block.vtx[0]->IsCoinBase())
        return state.Invalid(BlockValidationResult::BLOCK_CONSENSUS, "bad-cb-missing", "first tx is not coinbase");
    for (unsigned int i = 1; i < block.vtx.size(); i++)
        if (block.vtx[i]->IsCoinBase())
            return state.Invalid(BlockValidationResult::BLOCK_CONSENSUS, "bad-cb-multiple", "more than one coinbase");

    // Check transactions
    // Must check for duplicate inputs (see CVE-2018-17144)
    for (const auto& tx : block.vtx) {
        TxValidationState tx_state;
        if (!CheckTransaction(*tx, tx_state)) {
            // CheckBlock() does context-free validation checks. The only
            // possible failures are consensus failures.
            assert(tx_state.GetResult() == TxValidationResult::TX_CONSENSUS);
            return state.Invalid(BlockValidationResult::BLOCK_CONSENSUS, tx_state.GetRejectReason(),
                                 strprintf("Transaction check failed (tx hash %s) %s", tx->GetHash().ToString(), tx_state.GetDebugMessage()));
        }
    }
    unsigned int nSigOps = 0;
    for (const auto& tx : block.vtx)
    {
        nSigOps += GetLegacySigOpCount(*tx);
    }
    if (nSigOps * WITNESS_SCALE_FACTOR > MAX_BLOCK_SIGOPS_COST)
        return state.Invalid(BlockValidationResult::BLOCK_CONSENSUS, "bad-blk-sigops", "out-of-bounds SigOpCount");

    if (fCheckPOW && fCheckMerkleRoot)
        block.fChecked = true;

    return true;
}

void ChainstateManager::UpdateUncommittedBlockStructures(CBlock& block, const CBlockIndex* pindexPrev) const
{
    int commitpos = GetWitnessCommitmentIndex(block);
    static const std::vector<unsigned char> nonce(32, 0x00);
    if (commitpos != NO_WITNESS_COMMITMENT && DeploymentActiveAfter(pindexPrev, *this, Consensus::DEPLOYMENT_SEGWIT) && !block.vtx[0]->HasWitness()) {
        CMutableTransaction tx(*block.vtx[0]);
        tx.vin[0].scriptWitness.stack.resize(1);
        tx.vin[0].scriptWitness.stack[0] = nonce;
        block.vtx[0] = MakeTransactionRef(std::move(tx));
    }
}

std::vector<unsigned char> ChainstateManager::GenerateCoinbaseCommitment(CBlock& block, const CBlockIndex* pindexPrev) const
{
    std::vector<unsigned char> commitment;
    int commitpos = GetWitnessCommitmentIndex(block);
    std::vector<unsigned char> ret(32, 0x00);
    if (commitpos == NO_WITNESS_COMMITMENT) {
        uint256 witnessroot = BlockWitnessMerkleRoot(block, nullptr);
        CHash256().Write(witnessroot).Write(ret).Finalize(witnessroot);
        CTxOut out;
        out.nValue = 0;
        out.scriptPubKey.resize(MINIMUM_WITNESS_COMMITMENT);
        out.scriptPubKey[0] = OP_RETURN;
        out.scriptPubKey[1] = 0x24;
        out.scriptPubKey[2] = 0xaa;
        out.scriptPubKey[3] = 0x21;
        out.scriptPubKey[4] = 0xa9;
        out.scriptPubKey[5] = 0xed;
        memcpy(&out.scriptPubKey[6], witnessroot.begin(), 32);
        commitment = std::vector<unsigned char>(out.scriptPubKey.begin(), out.scriptPubKey.end());
        CMutableTransaction tx(*block.vtx[0]);
        tx.vout.push_back(out);
        block.vtx[0] = MakeTransactionRef(std::move(tx));
    }
    UpdateUncommittedBlockStructures(block, pindexPrev);
    return commitment;
}

bool HasValidProofOfWork(const std::vector<CBlockHeader>& headers, const Consensus::Params& consensusParams)
{
    return std::all_of(headers.cbegin(), headers.cend(),
            [&](const auto& header) { return CheckProofOfWork(header.GetHash(), header.nBits, consensusParams);});
}

bool IsBlockMutated(const CBlock& block, bool check_witness_root)
{
    BlockValidationState state;
    if (!CheckMerkleRoot(block, state)) {
        LogDebug(BCLog::VALIDATION, "Block mutated: %s\n", state.ToString());
        return true;
    }

    if (block.vtx.empty() || !block.vtx[0]->IsCoinBase()) {
        // Consider the block mutated if any transaction is 64 bytes in size (see 3.1
        // in "Weaknesses in Bitcoin’s Merkle Root Construction":
        // https://lists.linuxfoundation.org/pipermail/bitcoin-dev/attachments/20190225/a27d8837/attachment-0001.pdf).
        //
        // Note: This is not a consensus change as this only applies to blocks that
        // don't have a coinbase transaction and would therefore already be invalid.
        return std::any_of(block.vtx.begin(), block.vtx.end(),
                           [](auto& tx) { return GetSerializeSize(TX_NO_WITNESS(tx)) == 64; });
    } else {
        // Theoretically it is still possible for a block with a 64 byte
        // coinbase transaction to be mutated but we neglect that possibility
        // here as it requires at least 224 bits of work.
    }

    if (!CheckWitnessMalleation(block, check_witness_root, state)) {
        LogDebug(BCLog::VALIDATION, "Block mutated: %s\n", state.ToString());
        return true;
    }

    return false;
}

arith_uint256 CalculateClaimedHeadersWork(std::span<const CBlockHeader> headers)
{
    arith_uint256 total_work{0};
    for (const CBlockHeader& header : headers) {
        CBlockIndex dummy(header);
        total_work += GetBlockProof(dummy);
    }
    return total_work;
}

/** Context-dependent validity checks.
 *  By "context", we mean only the previous block headers, but not the UTXO
 *  set; UTXO-related validity checks are done in ConnectBlock().
 *  NOTE: This function is not currently invoked by ConnectBlock(), so we
 *  should consider upgrade issues if we change which consensus rules are
 *  enforced in this function (eg by adding a new consensus rule). See comment
 *  in ConnectBlock().
 *  Note that -reindex-chainstate skips the validation that happens here!
 */
static bool ContextualCheckBlockHeader(const CBlockHeader& block, BlockValidationState& state, BlockManager& blockman, const ChainstateManager& chainman, const CBlockIndex* pindexPrev) EXCLUSIVE_LOCKS_REQUIRED(::cs_main)
{
    AssertLockHeld(::cs_main);
    assert(pindexPrev != nullptr);
    const int nHeight = pindexPrev->nHeight + 1;

    // Check proof of work
    const Consensus::Params& consensusParams = chainman.GetConsensus();
    if (block.nBits != GetNextWorkRequired(pindexPrev, &block, consensusParams))
        return state.Invalid(BlockValidationResult::BLOCK_INVALID_HEADER, "bad-diffbits", "incorrect proof of work");

    // Check against checkpoints
    if (chainman.m_options.checkpoints_enabled) {
        // Don't accept any forks from the main chain prior to last checkpoint.
        // GetLastCheckpoint finds the last checkpoint in MapCheckpoints that's in our
        // BlockIndex().
        const CBlockIndex* pcheckpoint = blockman.GetLastCheckpoint(chainman.GetParams().Checkpoints());
        if (pcheckpoint && nHeight < pcheckpoint->nHeight) {
            LogPrintf("ERROR: %s: forked chain older than last checkpoint (height %d)\n", __func__, nHeight);
            return state.Invalid(BlockValidationResult::BLOCK_CHECKPOINT, "bad-fork-prior-to-checkpoint");
        }
    }

    // Check timestamp against prev
    if (block.GetBlockTime() <= pindexPrev->GetMedianTimePast())
        return state.Invalid(BlockValidationResult::BLOCK_INVALID_HEADER, "time-too-old", "block's timestamp is too early");

    // Testnet4 and regtest only: Check timestamp against prev for difficulty-adjustment
    // blocks to prevent timewarp attacks (see https://github.com/bitcoin/bitcoin/pull/15482).
    if (consensusParams.enforce_BIP94) {
        // Check timestamp for the first block of each difficulty adjustment
        // interval, except the genesis block.
        if (nHeight % consensusParams.DifficultyAdjustmentInterval() == 0) {
            if (block.GetBlockTime() < pindexPrev->GetBlockTime() - MAX_TIMEWARP) {
                return state.Invalid(BlockValidationResult::BLOCK_INVALID_HEADER, "time-timewarp-attack", "block's timestamp is too early on diff adjustment block");
            }
        }
    }

    // Check timestamp
    if (block.Time() > NodeClock::now() + std::chrono::seconds{MAX_FUTURE_BLOCK_TIME}) {
        return state.Invalid(BlockValidationResult::BLOCK_TIME_FUTURE, "time-too-new", "block timestamp too far in the future");
    }

    // Reject blocks with outdated version
    if ((block.nVersion < 2 && DeploymentActiveAfter(pindexPrev, chainman, Consensus::DEPLOYMENT_HEIGHTINCB)) ||
        (block.nVersion < 3 && DeploymentActiveAfter(pindexPrev, chainman, Consensus::DEPLOYMENT_DERSIG)) ||
        (block.nVersion < 4 && DeploymentActiveAfter(pindexPrev, chainman, Consensus::DEPLOYMENT_CLTV))) {
            return state.Invalid(BlockValidationResult::BLOCK_INVALID_HEADER, strprintf("bad-version(0x%08x)", block.nVersion),
                                 strprintf("rejected nVersion=0x%08x block", block.nVersion));
    }

    return true;
}

/** NOTE: This function is not currently invoked by ConnectBlock(), so we
 *  should consider upgrade issues if we change which consensus rules are
 *  enforced in this function (eg by adding a new consensus rule). See comment
 *  in ConnectBlock().
 *  Note that -reindex-chainstate skips the validation that happens here!
 */
static bool ContextualCheckBlock(const CBlock& block, BlockValidationState& state, const ChainstateManager& chainman, const CBlockIndex* pindexPrev)
{
    const int nHeight = pindexPrev == nullptr ? 0 : pindexPrev->nHeight + 1;

    // Enforce BIP113 (Median Time Past).
    bool enforce_locktime_median_time_past{false};
    if (DeploymentActiveAfter(pindexPrev, chainman, Consensus::DEPLOYMENT_CSV)) {
        assert(pindexPrev != nullptr);
        enforce_locktime_median_time_past = true;
    }

    const int64_t nLockTimeCutoff{enforce_locktime_median_time_past ?
                                      pindexPrev->GetMedianTimePast() :
                                      block.GetBlockTime()};

    // Check that all transactions are finalized
    for (const auto& tx : block.vtx) {
        if (!IsFinalTx(*tx, nHeight, nLockTimeCutoff)) {
            return state.Invalid(BlockValidationResult::BLOCK_CONSENSUS, "bad-txns-nonfinal", "non-final transaction");
        }
    }

    // Enforce rule that the coinbase starts with serialized block height
    if (DeploymentActiveAfter(pindexPrev, chainman, Consensus::DEPLOYMENT_HEIGHTINCB))
    {
        CScript expect = CScript() << nHeight;
        if (block.vtx[0]->vin[0].scriptSig.size() < expect.size() ||
            !std::equal(expect.begin(), expect.end(), block.vtx[0]->vin[0].scriptSig.begin())) {
            return state.Invalid(BlockValidationResult::BLOCK_CONSENSUS, "bad-cb-height", "block height mismatch in coinbase");
        }
    }

    // Validation for witness commitments.
    // * We compute the witness hash (which is the hash including witnesses) of all the block's transactions, except the
    //   coinbase (where 0x0000....0000 is used instead).
    // * The coinbase scriptWitness is a stack of a single 32-byte vector, containing a witness reserved value (unconstrained).
    // * We build a merkle tree with all those witness hashes as leaves (similar to the hashMerkleRoot in the block header).
    // * There must be at least one output whose scriptPubKey is a single 36-byte push, the first 4 bytes of which are
    //   {0xaa, 0x21, 0xa9, 0xed}, and the following 32 bytes are SHA256^2(witness root, witness reserved value). In case there are
    //   multiple, the last one is used.
    if (!CheckWitnessMalleation(block, DeploymentActiveAfter(pindexPrev, chainman, Consensus::DEPLOYMENT_SEGWIT), state)) {
        return false;
    }

    // After the coinbase witness reserved value and commitment are verified,
    // we can check if the block weight passes (before we've checked the
    // coinbase witness, it would be possible for the weight to be too
    // large by filling up the coinbase witness, which doesn't change
    // the block hash, so we couldn't mark the block as permanently
    // failed).
    if (GetBlockWeight(block) > MAX_BLOCK_WEIGHT) {
        return state.Invalid(BlockValidationResult::BLOCK_CONSENSUS, "bad-blk-weight", strprintf("%s : weight limit failed", __func__));
    }

    return true;
}

bool ChainstateManager::AcceptBlockHeader(const CBlockHeader& block, BlockValidationState& state, CBlockIndex** ppindex, bool min_pow_checked)
{
    AssertLockHeld(cs_main);

    // Check for duplicate
    uint256 hash = block.GetHash();
    BlockMap::iterator miSelf{m_blockman.m_block_index.find(hash)};
    if (hash != GetConsensus().hashGenesisBlock) {
        if (miSelf != m_blockman.m_block_index.end()) {
            // Block header is already known.
            CBlockIndex* pindex = &(miSelf->second);
            if (ppindex)
                *ppindex = pindex;
            if (pindex->nStatus & BLOCK_FAILED_MASK) {
                LogDebug(BCLog::VALIDATION, "%s: block %s is marked invalid\n", __func__, hash.ToString());
                return state.Invalid(BlockValidationResult::BLOCK_CACHED_INVALID, "duplicate-invalid");
            }
            return true;
        }

        if (!CheckBlockHeader(block, state, GetConsensus())) {
            LogDebug(BCLog::VALIDATION, "%s: Consensus::CheckBlockHeader: %s, %s\n", __func__, hash.ToString(), state.ToString());
            return false;
        }

        // Get prev block index
        CBlockIndex* pindexPrev = nullptr;
        BlockMap::iterator mi{m_blockman.m_block_index.find(block.hashPrevBlock)};
        if (mi == m_blockman.m_block_index.end()) {
            LogDebug(BCLog::VALIDATION, "header %s has prev block not found: %s\n", hash.ToString(), block.hashPrevBlock.ToString());
            return state.Invalid(BlockValidationResult::BLOCK_MISSING_PREV, "prev-blk-not-found");
        }
        pindexPrev = &((*mi).second);
        if (pindexPrev->nStatus & BLOCK_FAILED_MASK) {
            LogDebug(BCLog::VALIDATION, "header %s has prev block invalid: %s\n", hash.ToString(), block.hashPrevBlock.ToString());
            return state.Invalid(BlockValidationResult::BLOCK_INVALID_PREV, "bad-prevblk");
        }
        if (!ContextualCheckBlockHeader(block, state, m_blockman, *this, pindexPrev)) {
            LogDebug(BCLog::VALIDATION, "%s: Consensus::ContextualCheckBlockHeader: %s, %s\n", __func__, hash.ToString(), state.ToString());
            return false;
        }

        /* Determine if this block descends from any block which has been found
         * invalid (m_failed_blocks), then mark pindexPrev and any blocks between
         * them as failed. For example:
         *
         *                D3
         *              /
         *      B2 - C2
         *    /         \
         *  A             D2 - E2 - F2
         *    \
         *      B1 - C1 - D1 - E1
         *
         * In the case that we attempted to reorg from E1 to F2, only to find
         * C2 to be invalid, we would mark D2, E2, and F2 as BLOCK_FAILED_CHILD
         * but NOT D3 (it was not in any of our candidate sets at the time).
         *
         * In any case D3 will also be marked as BLOCK_FAILED_CHILD at restart
         * in LoadBlockIndex.
         */
        if (!pindexPrev->IsValid(BLOCK_VALID_SCRIPTS)) {
            // The above does not mean "invalid": it checks if the previous block
            // hasn't been validated up to BLOCK_VALID_SCRIPTS. This is a performance
            // optimization, in the common case of adding a new block to the tip,
            // we don't need to iterate over the failed blocks list.
            for (const CBlockIndex* failedit : m_failed_blocks) {
                if (pindexPrev->GetAncestor(failedit->nHeight) == failedit) {
                    assert(failedit->nStatus & BLOCK_FAILED_VALID);
                    CBlockIndex* invalid_walk = pindexPrev;
                    while (invalid_walk != failedit) {
                        invalid_walk->nStatus |= BLOCK_FAILED_CHILD;
                        m_blockman.m_dirty_blockindex.insert(invalid_walk);
                        invalid_walk = invalid_walk->pprev;
                    }
                    LogDebug(BCLog::VALIDATION, "header %s has prev block invalid: %s\n", hash.ToString(), block.hashPrevBlock.ToString());
                    return state.Invalid(BlockValidationResult::BLOCK_INVALID_PREV, "bad-prevblk");
                }
            }
        }
    }
    if (!min_pow_checked) {
        LogDebug(BCLog::VALIDATION, "%s: not adding new block header %s, missing anti-dos proof-of-work validation\n", __func__, hash.ToString());
        return state.Invalid(BlockValidationResult::BLOCK_HEADER_LOW_WORK, "too-little-chainwork");
    }
    CBlockIndex* pindex{m_blockman.AddToBlockIndex(block, m_best_header)};

    if (ppindex)
        *ppindex = pindex;

    // Since this is the earliest point at which we have determined that a
    // header is both new and valid, log here.
    //
    // These messages are valuable for detecting potential selfish mining behavior;
    // if multiple displacing headers are seen near simultaneously across many
    // nodes in the network, this might be an indication of selfish mining. Having
    // this log by default when not in IBD ensures broad availability of this data
    // in case investigation is merited.
    const auto msg = strprintf(
        "Saw new header hash=%s height=%d", hash.ToString(), pindex->nHeight);

    if (IsInitialBlockDownload()) {
        LogPrintLevel(BCLog::VALIDATION, BCLog::Level::Debug, "%s\n", msg);
    } else {
        LogPrintf("%s\n", msg);
    }

    return true;
}

// Exposed wrapper for AcceptBlockHeader
bool ChainstateManager::ProcessNewBlockHeaders(std::span<const CBlockHeader> headers, bool min_pow_checked, BlockValidationState& state, const CBlockIndex** ppindex)
{
    AssertLockNotHeld(cs_main);
    {
        LOCK(cs_main);
        for (const CBlockHeader& header : headers) {
            CBlockIndex *pindex = nullptr; // Use a temp pindex instead of ppindex to avoid a const_cast
            bool accepted{AcceptBlockHeader(header, state, &pindex, min_pow_checked)};
            CheckBlockIndex();

            if (!accepted) {
                return false;
            }
            if (ppindex) {
                *ppindex = pindex;
            }
        }
    }
    if (NotifyHeaderTip()) {
        if (IsInitialBlockDownload() && ppindex && *ppindex) {
            const CBlockIndex& last_accepted{**ppindex};
            int64_t blocks_left{(NodeClock::now() - last_accepted.Time()) / GetConsensus().PowTargetSpacing()};
            blocks_left = std::max<int64_t>(0, blocks_left);
            const double progress{100.0 * last_accepted.nHeight / (last_accepted.nHeight + blocks_left)};
            LogInfo("Synchronizing blockheaders, height: %d (~%.2f%%)\n", last_accepted.nHeight, progress);
        }
    }
    return true;
}

void ChainstateManager::ReportHeadersPresync(const arith_uint256& work, int64_t height, int64_t timestamp)
{
    AssertLockNotHeld(cs_main);
    {
        LOCK(cs_main);
        // Don't report headers presync progress if we already have a post-minchainwork header chain.
        // This means we lose reporting for potentially legitimate, but unlikely, deep reorgs, but
        // prevent attackers that spam low-work headers from filling our logs.
        if (m_best_header->nChainWork >= UintToArith256(GetConsensus().nMinimumChainWork)) return;
        // Rate limit headers presync updates to 4 per second, as these are not subject to DoS
        // protection.
        auto now = std::chrono::steady_clock::now();
        if (now < m_last_presync_update + std::chrono::milliseconds{250}) return;
        m_last_presync_update = now;
    }
    bool initial_download = IsInitialBlockDownload();
    GetNotifications().headerTip(GetSynchronizationState(initial_download, m_blockman.m_blockfiles_indexed), height, timestamp, /*presync=*/true);
    if (initial_download) {
        int64_t blocks_left{(NodeClock::now() - NodeSeconds{std::chrono::seconds{timestamp}}) / GetConsensus().PowTargetSpacing()};
        blocks_left = std::max<int64_t>(0, blocks_left);
        const double progress{100.0 * height / (height + blocks_left)};
        LogInfo("Pre-synchronizing blockheaders, height: %d (~%.2f%%)\n", height, progress);
    }
}

/** Store block on disk. If dbp is non-nullptr, the file is known to already reside on disk */
bool ChainstateManager::AcceptBlock(const std::shared_ptr<const CBlock>& pblock, BlockValidationState& state, CBlockIndex** ppindex, bool fRequested, const FlatFilePos* dbp, bool* fNewBlock, bool min_pow_checked)
{
    const CBlock& block = *pblock;

    if (fNewBlock) *fNewBlock = false;
    AssertLockHeld(cs_main);

    CBlockIndex *pindexDummy = nullptr;
    CBlockIndex *&pindex = ppindex ? *ppindex : pindexDummy;

    bool accepted_header{AcceptBlockHeader(block, state, &pindex, min_pow_checked)};
    CheckBlockIndex();

    if (!accepted_header)
        return false;

    // Check all requested blocks that we do not already have for validity and
    // save them to disk. Skip processing of unrequested blocks as an anti-DoS
    // measure, unless the blocks have more work than the active chain tip, and
    // aren't too far ahead of it, so are likely to be attached soon.
    bool fAlreadyHave = pindex->nStatus & BLOCK_HAVE_DATA;
    bool fHasMoreOrSameWork = (ActiveTip() ? pindex->nChainWork >= ActiveTip()->nChainWork : true);
    // Blocks that are too out-of-order needlessly limit the effectiveness of
    // pruning, because pruning will not delete block files that contain any
    // blocks which are too close in height to the tip.  Apply this test
    // regardless of whether pruning is enabled; it should generally be safe to
    // not process unrequested blocks.
    bool fTooFarAhead{pindex->nHeight > ActiveHeight() + int(MIN_BLOCKS_TO_KEEP)};

    // TODO: Decouple this function from the block download logic by removing fRequested
    // This requires some new chain data structure to efficiently look up if a
    // block is in a chain leading to a candidate for best tip, despite not
    // being such a candidate itself.
    // Note that this would break the getblockfrompeer RPC

    // TODO: deal better with return value and error conditions for duplicate
    // and unrequested blocks.
    if (fAlreadyHave) return true;
    if (!fRequested) {  // If we didn't ask for it:
        if (pindex->nTx != 0) return true;    // This is a previously-processed block that was pruned
        if (!fHasMoreOrSameWork) return true; // Don't process less-work chains
        if (fTooFarAhead) return true;        // Block height is too high

        // Protect against DoS attacks from low-work chains.
        // If our tip is behind, a peer could try to send us
        // low-work blocks on a fake chain that we would never
        // request; don't process these.
        if (pindex->nChainWork < MinimumChainWork()) return true;
    }

    const CChainParams& params{GetParams()};

    if (!CheckBlock(block, state, params.GetConsensus()) ||
        !ContextualCheckBlock(block, state, *this, pindex->pprev)) {
        if (state.IsInvalid() && state.GetResult() != BlockValidationResult::BLOCK_MUTATED) {
            pindex->nStatus |= BLOCK_FAILED_VALID;
            m_blockman.m_dirty_blockindex.insert(pindex);
        }
        LogError("%s: %s\n", __func__, state.ToString());
        return false;
    }

    // Header is valid/has work, merkle tree and segwit merkle tree are good...RELAY NOW
    // (but if it does not build on our best tip, let the SendMessages loop relay it)
    if (!IsInitialBlockDownload() && ActiveTip() == pindex->pprev && m_options.signals) {
        m_options.signals->NewPoWValidBlock(pindex, pblock);
    }

    // Write block to history file
    if (fNewBlock) *fNewBlock = true;
    try {
        FlatFilePos blockPos{};
        if (dbp) {
            blockPos = *dbp;
            m_blockman.UpdateBlockInfo(block, pindex->nHeight, blockPos);
        } else {
<<<<<<< HEAD
            blockPos = m_blockman.WriteBlock(block, pindex->nHeight);
=======
            blockPos = m_blockman.SaveBlockToDisk(block, pindex->nHeight);
>>>>>>> 52f71e12
            if (blockPos.IsNull()) {
                state.Error(strprintf("%s: Failed to find position to write new block to disk", __func__));
                return false;
            }
        }
        ReceivedBlockTransactions(block, pindex, blockPos);
    } catch (const std::runtime_error& e) {
        return FatalError(GetNotifications(), state, strprintf(_("System error while saving block to disk: %s"), e.what()));
    }

    // TODO: FlushStateToDisk() handles flushing of both block and chainstate
    // data, so we should move this to ChainstateManager so that we can be more
    // intelligent about how we flush.
    // For now, since FlushStateMode::NONE is used, all that can happen is that
    // the block files may be pruned, so we can just call this on one
    // chainstate (particularly if we haven't implemented pruning with
    // background validation yet).
    ActiveChainstate().FlushStateToDisk(state, FlushStateMode::NONE);

    CheckBlockIndex();

    return true;
}

bool ChainstateManager::ProcessNewBlock(const std::shared_ptr<const CBlock>& block, bool force_processing, bool min_pow_checked, bool* new_block)
{
    AssertLockNotHeld(cs_main);

    {
        CBlockIndex *pindex = nullptr;
        if (new_block) *new_block = false;
        BlockValidationState state;

        // CheckBlock() does not support multi-threaded block validation because CBlock::fChecked can cause data race.
        // Therefore, the following critical section must include the CheckBlock() call as well.
        LOCK(cs_main);

        // Skipping AcceptBlock() for CheckBlock() failures means that we will never mark a block as invalid if
        // CheckBlock() fails.  This is protective against consensus failure if there are any unknown forms of block
        // malleability that cause CheckBlock() to fail; see e.g. CVE-2012-2459 and
        // https://lists.linuxfoundation.org/pipermail/bitcoin-dev/2019-February/016697.html.  Because CheckBlock() is
        // not very expensive, the anti-DoS benefits of caching failure (of a definitely-invalid block) are not substantial.
        bool ret = CheckBlock(*block, state, GetConsensus());
        if (ret) {
            // Store to disk
            ret = AcceptBlock(block, state, &pindex, force_processing, nullptr, new_block, min_pow_checked);
        }
        if (!ret) {
            if (m_options.signals) {
                m_options.signals->BlockChecked(*block, state);
            }
            LogError("%s: AcceptBlock FAILED (%s)\n", __func__, state.ToString());
            return false;
        }
    }

    NotifyHeaderTip();

    BlockValidationState state; // Only used to report errors, not invalidity - ignore it
    if (!ActiveChainstate().ActivateBestChain(state, block)) {
        LogError("%s: ActivateBestChain failed (%s)\n", __func__, state.ToString());
        return false;
    }

    Chainstate* bg_chain{WITH_LOCK(cs_main, return BackgroundSyncInProgress() ? m_ibd_chainstate.get() : nullptr)};
    BlockValidationState bg_state;
    if (bg_chain && !bg_chain->ActivateBestChain(bg_state, block)) {
        LogError("%s: [background] ActivateBestChain failed (%s)\n", __func__, bg_state.ToString());
        return false;
     }

    return true;
}

MempoolAcceptResult ChainstateManager::ProcessTransaction(const CTransactionRef& tx, bool test_accept)
{
    AssertLockHeld(cs_main);
    Chainstate& active_chainstate = ActiveChainstate();
    if (!active_chainstate.GetMempool()) {
        TxValidationState state;
        state.Invalid(TxValidationResult::TX_NO_MEMPOOL, "no-mempool");
        return MempoolAcceptResult::Failure(state);
    }
    auto result = AcceptToMemoryPool(active_chainstate, tx, GetTime(), /*bypass_limits=*/ false, test_accept);
    active_chainstate.GetMempool()->check(active_chainstate.CoinsTip(), active_chainstate.m_chain.Height() + 1);
    return result;
}

bool TestBlockValidity(BlockValidationState& state,
                       const CChainParams& chainparams,
                       Chainstate& chainstate,
                       const CBlock& block,
                       CBlockIndex* pindexPrev,
                       bool fCheckPOW,
                       bool fCheckMerkleRoot)
{
    AssertLockHeld(cs_main);
    assert(pindexPrev && pindexPrev == chainstate.m_chain.Tip());
    CCoinsViewCache viewNew(&chainstate.CoinsTip());
    uint256 block_hash(block.GetHash());
    CBlockIndex indexDummy(block);
    indexDummy.pprev = pindexPrev;
    indexDummy.nHeight = pindexPrev->nHeight + 1;
    indexDummy.phashBlock = &block_hash;

    // NOTE: CheckBlockHeader is called by CheckBlock
    if (!ContextualCheckBlockHeader(block, state, chainstate.m_blockman, chainstate.m_chainman, pindexPrev)) {
        LogError("%s: Consensus::ContextualCheckBlockHeader: %s\n", __func__, state.ToString());
        return false;
    }
    if (!CheckBlock(block, state, chainparams.GetConsensus(), fCheckPOW, fCheckMerkleRoot)) {
        LogError("%s: Consensus::CheckBlock: %s\n", __func__, state.ToString());
        return false;
    }
    if (!ContextualCheckBlock(block, state, chainstate.m_chainman, pindexPrev)) {
        LogError("%s: Consensus::ContextualCheckBlock: %s\n", __func__, state.ToString());
        return false;
    }
    if (!chainstate.ConnectBlock(block, state, &indexDummy, viewNew, true)) {
        return false;
    }
    assert(state.IsValid());

    return true;
}

/* This function is called from the RPC code for pruneblockchain */
void PruneBlockFilesManual(Chainstate& active_chainstate, int nManualPruneHeight)
{
    BlockValidationState state;
    if (!active_chainstate.FlushStateToDisk(
            state, FlushStateMode::NONE, nManualPruneHeight)) {
        LogPrintf("%s: failed to flush state (%s)\n", __func__, state.ToString());
    }
}

bool Chainstate::LoadChainTip()
{
    AssertLockHeld(cs_main);
    const CCoinsViewCache& coins_cache = CoinsTip();
    assert(!coins_cache.GetBestBlock().IsNull()); // Never called when the coins view is empty
    CBlockIndex* tip = m_chain.Tip();

    if (tip && tip->GetBlockHash() == coins_cache.GetBestBlock()) {
        return true;
    }

    // Load pointer to end of best chain
    CBlockIndex* pindex = m_blockman.LookupBlockIndex(coins_cache.GetBestBlock());
    if (!pindex) {
        return false;
    }
    m_chain.SetTip(*pindex);
    tip = m_chain.Tip();

    // Make sure our chain tip before shutting down scores better than any other candidate
    // to maintain a consistent best tip over reboots in case of a tie.
    auto target = tip;
    while (target) {
        const bool is_candidate{setBlockIndexCandidates.contains(target)};
        if (is_candidate) setBlockIndexCandidates.erase(tip);
        target->nSequenceId = SEQ_ID_BEST_CHAIN_FROM_DISK;
        if (is_candidate) setBlockIndexCandidates.insert(tip);
        target = target->pprev;
    }
    PruneBlockIndexCandidates();

    tip = m_chain.Tip();
    LogPrintf("Loaded best chain: hashBestChain=%s height=%d date=%s progress=%f\n",
              tip->GetBlockHash().ToString(),
              m_chain.Height(),
              FormatISO8601DateTime(tip->GetBlockTime()),
              m_chainman.GuessVerificationProgress(tip));

    // Ensure KernelNotifications m_tip_block is set even if no new block arrives.
    if (this->GetRole() != ChainstateRole::BACKGROUND) {
        // Ignoring return value for now.
        (void)m_chainman.GetNotifications().blockTip(GetSynchronizationState(/*init=*/true, m_chainman.m_blockman.m_blockfiles_indexed), *pindex);
    }

    return true;
}

CVerifyDB::CVerifyDB(Notifications& notifications)
    : m_notifications{notifications}
{
    m_notifications.progress(_("Verifying blocks…"), 0, false);
}

CVerifyDB::~CVerifyDB()
{
    m_notifications.progress(bilingual_str{}, 100, false);
}

VerifyDBResult CVerifyDB::VerifyDB(
    Chainstate& chainstate,
    const Consensus::Params& consensus_params,
    CCoinsView& coinsview,
    int nCheckLevel, int nCheckDepth)
{
    AssertLockHeld(cs_main);

    if (chainstate.m_chain.Tip() == nullptr || chainstate.m_chain.Tip()->pprev == nullptr) {
        return VerifyDBResult::SUCCESS;
    }

    // Verify blocks in the best chain
    if (nCheckDepth <= 0 || nCheckDepth > chainstate.m_chain.Height()) {
        nCheckDepth = chainstate.m_chain.Height();
    }
    nCheckLevel = std::max(0, std::min(4, nCheckLevel));
    LogPrintf("Verifying last %i blocks at level %i\n", nCheckDepth, nCheckLevel);
    CCoinsViewCache coins(&coinsview);
    CBlockIndex* pindex;
    CBlockIndex* pindexFailure = nullptr;
    int nGoodTransactions = 0;
    BlockValidationState state;
    int reportDone = 0;
    bool skipped_no_block_data{false};
    bool skipped_l3_checks{false};
    LogPrintf("Verification progress: 0%%\n");

    const bool is_snapshot_cs{chainstate.m_from_snapshot_blockhash};

    for (pindex = chainstate.m_chain.Tip(); pindex && pindex->pprev; pindex = pindex->pprev) {
        const int percentageDone = std::max(1, std::min(99, (int)(((double)(chainstate.m_chain.Height() - pindex->nHeight)) / (double)nCheckDepth * (nCheckLevel >= 4 ? 50 : 100))));
        if (reportDone < percentageDone / 10) {
            // report every 10% step
            LogPrintf("Verification progress: %d%%\n", percentageDone);
            reportDone = percentageDone / 10;
        }
        m_notifications.progress(_("Verifying blocks…"), percentageDone, false);
        if (pindex->nHeight <= chainstate.m_chain.Height() - nCheckDepth) {
            break;
        }
        if ((chainstate.m_blockman.IsPruneMode() || is_snapshot_cs) && !(pindex->nStatus & BLOCK_HAVE_DATA)) {
            // If pruning or running under an assumeutxo snapshot, only go
            // back as far as we have data.
            LogPrintf("VerifyDB(): block verification stopping at height %d (no data). This could be due to pruning or use of an assumeutxo snapshot.\n", pindex->nHeight);
            skipped_no_block_data = true;
            break;
        }
        CBlock block;
        // check level 0: read from disk
<<<<<<< HEAD
        if (!chainstate.m_blockman.ReadBlock(block, *pindex)) {
            LogPrintf("Verification error: ReadBlock failed at %d, hash=%s\n", pindex->nHeight, pindex->GetBlockHash().ToString());
=======
        if (!chainstate.m_blockman.ReadBlockFromDisk(block, *pindex)) {
            LogPrintf("Verification error: ReadBlockFromDisk failed at %d, hash=%s\n", pindex->nHeight, pindex->GetBlockHash().ToString());
>>>>>>> 52f71e12
            return VerifyDBResult::CORRUPTED_BLOCK_DB;
        }
        // check level 1: verify block validity
        if (nCheckLevel >= 1 && !CheckBlock(block, state, consensus_params)) {
            LogPrintf("Verification error: found bad block at %d, hash=%s (%s)\n",
                      pindex->nHeight, pindex->GetBlockHash().ToString(), state.ToString());
            return VerifyDBResult::CORRUPTED_BLOCK_DB;
        }
        // check level 2: verify undo validity
        if (nCheckLevel >= 2 && pindex) {
            CBlockUndo undo;
            if (!pindex->GetUndoPos().IsNull()) {
<<<<<<< HEAD
                if (!chainstate.m_blockman.ReadBlockUndo(undo, *pindex)) {
=======
                if (!chainstate.m_blockman.UndoReadFromDisk(undo, *pindex)) {
>>>>>>> 52f71e12
                    LogPrintf("Verification error: found bad undo data at %d, hash=%s\n", pindex->nHeight, pindex->GetBlockHash().ToString());
                    return VerifyDBResult::CORRUPTED_BLOCK_DB;
                }
            }
        }
        // check level 3: check for inconsistencies during memory-only disconnect of tip blocks
        size_t curr_coins_usage = coins.DynamicMemoryUsage() + chainstate.CoinsTip().DynamicMemoryUsage();

        if (nCheckLevel >= 3) {
            if (curr_coins_usage <= chainstate.m_coinstip_cache_size_bytes) {
                assert(coins.GetBestBlock() == pindex->GetBlockHash());
                DisconnectResult res = chainstate.DisconnectBlock(block, pindex, coins);
                if (res == DISCONNECT_FAILED) {
                    LogPrintf("Verification error: irrecoverable inconsistency in block data at %d, hash=%s\n", pindex->nHeight, pindex->GetBlockHash().ToString());
                    return VerifyDBResult::CORRUPTED_BLOCK_DB;
                }
                if (res == DISCONNECT_UNCLEAN) {
                    nGoodTransactions = 0;
                    pindexFailure = pindex;
                } else {
                    nGoodTransactions += block.vtx.size();
                }
            } else {
                skipped_l3_checks = true;
            }
        }
        if (chainstate.m_chainman.m_interrupt) return VerifyDBResult::INTERRUPTED;
    }
    if (pindexFailure) {
        LogPrintf("Verification error: coin database inconsistencies found (last %i blocks, %i good transactions before that)\n", chainstate.m_chain.Height() - pindexFailure->nHeight + 1, nGoodTransactions);
        return VerifyDBResult::CORRUPTED_BLOCK_DB;
    }
    if (skipped_l3_checks) {
        LogPrintf("Skipped verification of level >=3 (insufficient database cache size). Consider increasing -dbcache.\n");
    }

    // store block count as we move pindex at check level >= 4
    int block_count = chainstate.m_chain.Height() - pindex->nHeight;

    // check level 4: try reconnecting blocks
    if (nCheckLevel >= 4 && !skipped_l3_checks) {
        while (pindex != chainstate.m_chain.Tip()) {
            const int percentageDone = std::max(1, std::min(99, 100 - (int)(((double)(chainstate.m_chain.Height() - pindex->nHeight)) / (double)nCheckDepth * 50)));
            if (reportDone < percentageDone / 10) {
                // report every 10% step
                LogPrintf("Verification progress: %d%%\n", percentageDone);
                reportDone = percentageDone / 10;
            }
            m_notifications.progress(_("Verifying blocks…"), percentageDone, false);
            pindex = chainstate.m_chain.Next(pindex);
            CBlock block;
<<<<<<< HEAD
            if (!chainstate.m_blockman.ReadBlock(block, *pindex)) {
                LogPrintf("Verification error: ReadBlock failed at %d, hash=%s\n", pindex->nHeight, pindex->GetBlockHash().ToString());
=======
            if (!chainstate.m_blockman.ReadBlockFromDisk(block, *pindex)) {
                LogPrintf("Verification error: ReadBlockFromDisk failed at %d, hash=%s\n", pindex->nHeight, pindex->GetBlockHash().ToString());
>>>>>>> 52f71e12
                return VerifyDBResult::CORRUPTED_BLOCK_DB;
            }
            if (!chainstate.ConnectBlock(block, state, pindex, coins)) {
                LogPrintf("Verification error: found unconnectable block at %d, hash=%s (%s)\n", pindex->nHeight, pindex->GetBlockHash().ToString(), state.ToString());
                return VerifyDBResult::CORRUPTED_BLOCK_DB;
            }
            if (chainstate.m_chainman.m_interrupt) return VerifyDBResult::INTERRUPTED;
        }
    }

    LogPrintf("Verification: No coin database inconsistencies in last %i blocks (%i transactions)\n", block_count, nGoodTransactions);

    if (skipped_l3_checks) {
        return VerifyDBResult::SKIPPED_L3_CHECKS;
    }
    if (skipped_no_block_data) {
        return VerifyDBResult::SKIPPED_MISSING_BLOCKS;
    }
    return VerifyDBResult::SUCCESS;
}

/** Apply the effects of a block on the utxo cache, ignoring that it may already have been applied. */
bool Chainstate::RollforwardBlock(const CBlockIndex* pindex, CCoinsViewCache& inputs)
{
    AssertLockHeld(cs_main);
    // TODO: merge with ConnectBlock
    CBlock block;
<<<<<<< HEAD
    if (!m_blockman.ReadBlock(block, *pindex)) {
        LogError("ReplayBlock(): ReadBlock failed at %d, hash=%s\n", pindex->nHeight, pindex->GetBlockHash().ToString());
=======
    if (!m_blockman.ReadBlockFromDisk(block, *pindex)) {
        LogError("ReplayBlock(): ReadBlockFromDisk failed at %d, hash=%s\n", pindex->nHeight, pindex->GetBlockHash().ToString());
>>>>>>> 52f71e12
        return false;
    }

    for (const CTransactionRef& tx : block.vtx) {
        if (!tx->IsCoinBase()) {
            for (const CTxIn &txin : tx->vin) {
                inputs.SpendCoin(txin.prevout);
            }
        }
        // Pass check = true as every addition may be an overwrite.
        AddCoins(inputs, *tx, pindex->nHeight, true);
    }
    return true;
}

bool Chainstate::ReplayBlocks()
{
    LOCK(cs_main);

    CCoinsView& db = this->CoinsDB();
    CCoinsViewCache cache(&db);

    std::vector<uint256> hashHeads = db.GetHeadBlocks();
    if (hashHeads.empty()) return true; // We're already in a consistent state.
    if (hashHeads.size() != 2) {
        LogError("ReplayBlocks(): unknown inconsistent state\n");
        return false;
    }

    m_chainman.GetNotifications().progress(_("Replaying blocks…"), 0, false);
    LogPrintf("Replaying blocks\n");

    const CBlockIndex* pindexOld = nullptr;  // Old tip during the interrupted flush.
    const CBlockIndex* pindexNew;            // New tip during the interrupted flush.
    const CBlockIndex* pindexFork = nullptr; // Latest block common to both the old and the new tip.

    if (m_blockman.m_block_index.count(hashHeads[0]) == 0) {
        LogError("ReplayBlocks(): reorganization to unknown block requested\n");
        return false;
    }
    pindexNew = &(m_blockman.m_block_index[hashHeads[0]]);

    if (!hashHeads[1].IsNull()) { // The old tip is allowed to be 0, indicating it's the first flush.
        if (m_blockman.m_block_index.count(hashHeads[1]) == 0) {
            LogError("ReplayBlocks(): reorganization from unknown block requested\n");
            return false;
        }
        pindexOld = &(m_blockman.m_block_index[hashHeads[1]]);
        pindexFork = LastCommonAncestor(pindexOld, pindexNew);
        assert(pindexFork != nullptr);
    }

    // Rollback along the old branch.
    while (pindexOld != pindexFork) {
        if (pindexOld->nHeight > 0) { // Never disconnect the genesis block.
            CBlock block;
<<<<<<< HEAD
            if (!m_blockman.ReadBlock(block, *pindexOld)) {
                LogError("RollbackBlock(): ReadBlock() failed at %d, hash=%s\n", pindexOld->nHeight, pindexOld->GetBlockHash().ToString());
=======
            if (!m_blockman.ReadBlockFromDisk(block, *pindexOld)) {
                LogError("RollbackBlock(): ReadBlockFromDisk() failed at %d, hash=%s\n", pindexOld->nHeight, pindexOld->GetBlockHash().ToString());
>>>>>>> 52f71e12
                return false;
            }
            LogPrintf("Rolling back %s (%i)\n", pindexOld->GetBlockHash().ToString(), pindexOld->nHeight);
            DisconnectResult res = DisconnectBlock(block, pindexOld, cache);
            if (res == DISCONNECT_FAILED) {
                LogError("RollbackBlock(): DisconnectBlock failed at %d, hash=%s\n", pindexOld->nHeight, pindexOld->GetBlockHash().ToString());
                return false;
            }
            // If DISCONNECT_UNCLEAN is returned, it means a non-existing UTXO was deleted, or an existing UTXO was
            // overwritten. It corresponds to cases where the block-to-be-disconnect never had all its operations
            // applied to the UTXO set. However, as both writing a UTXO and deleting a UTXO are idempotent operations,
            // the result is still a version of the UTXO set with the effects of that block undone.
        }
        pindexOld = pindexOld->pprev;
    }

    // Roll forward from the forking point to the new tip.
    int nForkHeight = pindexFork ? pindexFork->nHeight : 0;
    for (int nHeight = nForkHeight + 1; nHeight <= pindexNew->nHeight; ++nHeight) {
        const CBlockIndex& pindex{*Assert(pindexNew->GetAncestor(nHeight))};

        LogPrintf("Rolling forward %s (%i)\n", pindex.GetBlockHash().ToString(), nHeight);
        m_chainman.GetNotifications().progress(_("Replaying blocks…"), (int)((nHeight - nForkHeight) * 100.0 / (pindexNew->nHeight - nForkHeight)), false);
        if (!RollforwardBlock(&pindex, cache)) return false;
    }

    cache.SetBestBlock(pindexNew->GetBlockHash());
    cache.Flush();
    m_chainman.GetNotifications().progress(bilingual_str{}, 100, false);
    return true;
}

bool Chainstate::NeedsRedownload() const
{
    AssertLockHeld(cs_main);

    // At and above m_params.SegwitHeight, segwit consensus rules must be validated
    CBlockIndex* block{m_chain.Tip()};

    while (block != nullptr && DeploymentActiveAt(*block, m_chainman, Consensus::DEPLOYMENT_SEGWIT)) {
        if (!(block->nStatus & BLOCK_OPT_WITNESS)) {
            // block is insufficiently validated for a segwit client
            return true;
        }
        block = block->pprev;
    }

    return false;
}

void Chainstate::ClearBlockIndexCandidates()
{
    AssertLockHeld(::cs_main);
    setBlockIndexCandidates.clear();
}

bool ChainstateManager::LoadBlockIndex()
{
    AssertLockHeld(cs_main);
    // Load block index from databases
    if (m_blockman.m_blockfiles_indexed) {
        bool ret{m_blockman.LoadBlockIndexDB(SnapshotBlockhash())};
        if (!ret) return false;

        m_blockman.ScanAndUnlinkAlreadyPrunedFiles();

        std::vector<CBlockIndex*> vSortedByHeight{m_blockman.GetAllBlockIndices()};
        std::sort(vSortedByHeight.begin(), vSortedByHeight.end(),
                  CBlockIndexHeightOnlyComparator());

        for (CBlockIndex* pindex : vSortedByHeight) {
            if (m_interrupt) return false;
            // If we have an assumeutxo-based chainstate, then the snapshot
            // block will be a candidate for the tip, but it may not be
            // VALID_TRANSACTIONS (eg if we haven't yet downloaded the block),
            // so we special-case the snapshot block as a potential candidate
            // here.
            if (pindex == GetSnapshotBaseBlock() ||
                    (pindex->IsValid(BLOCK_VALID_TRANSACTIONS) &&
                     (pindex->HaveNumChainTxs() || pindex->pprev == nullptr))) {

                for (Chainstate* chainstate : GetAll()) {
                    chainstate->TryAddBlockIndexCandidate(pindex);
                }
            }
            if (pindex->nStatus & BLOCK_FAILED_MASK && (!m_best_invalid || pindex->nChainWork > m_best_invalid->nChainWork)) {
                m_best_invalid = pindex;
            }
            if (pindex->IsValid(BLOCK_VALID_TREE) && (m_best_header == nullptr || CBlockIndexWorkComparator()(m_best_header, pindex)))
                m_best_header = pindex;
        }
    }
    return true;
}

bool Chainstate::LoadGenesisBlock()
{
    LOCK(cs_main);

    const CChainParams& params{m_chainman.GetParams()};

    // Check whether we're already initialized by checking for genesis in
    // m_blockman.m_block_index. Note that we can't use m_chain here, since it is
    // set based on the coins db, not the block index db, which is the only
    // thing loaded at this point.
    if (m_blockman.m_block_index.count(params.GenesisBlock().GetHash()))
        return true;

    try {
        const CBlock& block = params.GenesisBlock();
<<<<<<< HEAD
        FlatFilePos blockPos{m_blockman.WriteBlock(block, 0)};
=======
        FlatFilePos blockPos{m_blockman.SaveBlockToDisk(block, 0)};
>>>>>>> 52f71e12
        if (blockPos.IsNull()) {
            LogError("%s: writing genesis block to disk failed\n", __func__);
            return false;
        }
        CBlockIndex* pindex = m_blockman.AddToBlockIndex(block, m_chainman.m_best_header);
        m_chainman.ReceivedBlockTransactions(block, pindex, blockPos);
    } catch (const std::runtime_error& e) {
        LogError("%s: failed to write genesis block: %s\n", __func__, e.what());
        return false;
    }

    return true;
}

void ChainstateManager::LoadExternalBlockFile(
    AutoFile& file_in,
    FlatFilePos* dbp,
    std::multimap<uint256, FlatFilePos>* blocks_with_unknown_parent)
{
    // Either both should be specified (-reindex), or neither (-loadblock).
    assert(!dbp == !blocks_with_unknown_parent);

    const auto start{SteadyClock::now()};
    const CChainParams& params{GetParams()};

    int nLoaded = 0;
    try {
        BufferedFile blkdat{file_in, 2 * MAX_BLOCK_SERIALIZED_SIZE, MAX_BLOCK_SERIALIZED_SIZE + 8};
        // nRewind indicates where to resume scanning in case something goes wrong,
        // such as a block fails to deserialize.
        uint64_t nRewind = blkdat.GetPos();
        while (!blkdat.eof()) {
            if (m_interrupt) return;

            blkdat.SetPos(nRewind);
            nRewind++; // start one byte further next time, in case of failure
            blkdat.SetLimit(); // remove former limit
            unsigned int nSize = 0;
            try {
                // locate a header
                MessageStartChars buf;
                blkdat.FindByte(std::byte(params.MessageStart()[0]));
                nRewind = blkdat.GetPos() + 1;
                blkdat >> buf;
                if (buf != params.MessageStart()) {
                    continue;
                }
                // read size
                blkdat >> nSize;
                if (nSize < 80 || nSize > MAX_BLOCK_SERIALIZED_SIZE)
                    continue;
            } catch (const std::exception&) {
                // no valid block header found; don't complain
                // (this happens at the end of every blk.dat file)
                break;
            }
            try {
                // read block header
                const uint64_t nBlockPos{blkdat.GetPos()};
                if (dbp)
                    dbp->nPos = nBlockPos;
                blkdat.SetLimit(nBlockPos + nSize);
                CBlockHeader header;
                blkdat >> header;
                const uint256 hash{header.GetHash()};
                // Skip the rest of this block (this may read from disk into memory); position to the marker before the
                // next block, but it's still possible to rewind to the start of the current block (without a disk read).
                nRewind = nBlockPos + nSize;
                blkdat.SkipTo(nRewind);

                std::shared_ptr<CBlock> pblock{}; // needs to remain available after the cs_main lock is released to avoid duplicate reads from disk

                {
                    LOCK(cs_main);
                    // detect out of order blocks, and store them for later
                    if (hash != params.GetConsensus().hashGenesisBlock && !m_blockman.LookupBlockIndex(header.hashPrevBlock)) {
                        LogDebug(BCLog::REINDEX, "%s: Out of order block %s, parent %s not known\n", __func__, hash.ToString(),
                                 header.hashPrevBlock.ToString());
                        if (dbp && blocks_with_unknown_parent) {
                            blocks_with_unknown_parent->emplace(header.hashPrevBlock, *dbp);
                        }
                        continue;
                    }

                    // process in case the block isn't known yet
                    const CBlockIndex* pindex = m_blockman.LookupBlockIndex(hash);
                    if (!pindex || (pindex->nStatus & BLOCK_HAVE_DATA) == 0) {
                        // This block can be processed immediately; rewind to its start, read and deserialize it.
                        blkdat.SetPos(nBlockPos);
                        pblock = std::make_shared<CBlock>();
                        blkdat >> TX_WITH_WITNESS(*pblock);
                        nRewind = blkdat.GetPos();

                        BlockValidationState state;
                        if (AcceptBlock(pblock, state, nullptr, true, dbp, nullptr, true)) {
                            nLoaded++;
                        }
                        if (state.IsError()) {
                            break;
                        }
                    } else if (hash != params.GetConsensus().hashGenesisBlock && pindex->nHeight % 1000 == 0) {
                        LogDebug(BCLog::REINDEX, "Block Import: already had block %s at height %d\n", hash.ToString(), pindex->nHeight);
                    }
                }

                // Activate the genesis block so normal node progress can continue
<<<<<<< HEAD
                // During first -reindex, this will only connect Genesis since
                // ActivateBestChain only connects blocks which are in the block tree db,
                // which only contains blocks whose parents are in it.
                // But do this only if genesis isn't activated yet, to avoid connecting many blocks
                // without assumevalid in the case of a continuation of a reindex that
                // was interrupted by the user.
                if (hash == params.GetConsensus().hashGenesisBlock && WITH_LOCK(::cs_main, return ActiveHeight()) == -1) {
                    BlockValidationState state;
                    if (!ActiveChainstate().ActivateBestChain(state, nullptr)) {
=======
                if (hash == params.GetConsensus().hashGenesisBlock) {
                    bool genesis_activation_failure = false;
                    for (auto c : GetAll()) {
                        BlockValidationState state;
                        if (!c->ActivateBestChain(state, nullptr)) {
                            genesis_activation_failure = true;
                            break;
                        }
                    }
                    if (genesis_activation_failure) {
                        break;
                    }
                }

                if (m_blockman.IsPruneMode() && m_blockman.m_blockfiles_indexed && pblock) {
                    // must update the tip for pruning to work while importing with -loadblock.
                    // this is a tradeoff to conserve disk space at the expense of time
                    // spent updating the tip to be able to prune.
                    // otherwise, ActivateBestChain won't be called by the import process
                    // until after all of the block files are loaded. ActivateBestChain can be
                    // called by concurrent network message processing. but, that is not
                    // reliable for the purpose of pruning while importing.
                    bool activation_failure = false;
                    for (auto c : GetAll()) {
                        BlockValidationState state;
                        if (!c->ActivateBestChain(state, pblock)) {
                            LogDebug(BCLog::REINDEX, "failed to activate chain (%s)\n", state.ToString());
                            activation_failure = true;
                            break;
                        }
                    }
                    if (activation_failure) {
>>>>>>> 52f71e12
                        break;
                    }
                }

<<<<<<< HEAD
                if (m_blockman.IsPruneMode() && m_blockman.m_blockfiles_indexed && pblock) {
                    // must update the tip for pruning to work while importing with -loadblock.
                    // this is a tradeoff to conserve disk space at the expense of time
                    // spent updating the tip to be able to prune.
                    // otherwise, ActivateBestChain won't be called by the import process
                    // until after all of the block files are loaded. ActivateBestChain can be
                    // called by concurrent network message processing. but, that is not
                    // reliable for the purpose of pruning while importing.
                    bool activation_failure = false;
                    for (auto c : GetAll()) {
                        BlockValidationState state;
                        if (!c->ActivateBestChain(state, pblock)) {
                            LogDebug(BCLog::REINDEX, "failed to activate chain (%s)\n", state.ToString());
                            activation_failure = true;
                            break;
                        }
                    }
                    if (activation_failure) {
                        break;
                    }
                }

=======
>>>>>>> 52f71e12
                NotifyHeaderTip();

                if (!blocks_with_unknown_parent) continue;

                // Recursively process earlier encountered successors of this block
                std::deque<uint256> queue;
                queue.push_back(hash);
                while (!queue.empty()) {
                    uint256 head = queue.front();
                    queue.pop_front();
                    auto range = blocks_with_unknown_parent->equal_range(head);
                    while (range.first != range.second) {
                        std::multimap<uint256, FlatFilePos>::iterator it = range.first;
                        std::shared_ptr<CBlock> pblockrecursive = std::make_shared<CBlock>();
<<<<<<< HEAD
                        if (m_blockman.ReadBlock(*pblockrecursive, it->second)) {
=======
                        if (m_blockman.ReadBlockFromDisk(*pblockrecursive, it->second)) {
>>>>>>> 52f71e12
                            LogDebug(BCLog::REINDEX, "%s: Processing out of order child %s of %s\n", __func__, pblockrecursive->GetHash().ToString(),
                                    head.ToString());
                            LOCK(cs_main);
                            BlockValidationState dummy;
                            if (AcceptBlock(pblockrecursive, dummy, nullptr, true, &it->second, nullptr, true)) {
                                nLoaded++;
                                queue.push_back(pblockrecursive->GetHash());
                            }
                        }
                        range.first++;
                        blocks_with_unknown_parent->erase(it);
                        NotifyHeaderTip();
                    }
                }
            } catch (const std::exception& e) {
                // historical bugs added extra data to the block files that does not deserialize cleanly.
                // commonly this data is between readable blocks, but it does not really matter. such data is not fatal to the import process.
                // the code that reads the block files deals with invalid data by simply ignoring it.
                // it continues to search for the next {4 byte magic message start bytes + 4 byte length + block} that does deserialize cleanly
                // and passes all of the other block validation checks dealing with POW and the merkle root, etc...
                // we merely note with this informational log message when unexpected data is encountered.
                // we could also be experiencing a storage system read error, or a read of a previous bad write. these are possible, but
                // less likely scenarios. we don't have enough information to tell a difference here.
                // the reindex process is not the place to attempt to clean and/or compact the block files. if so desired, a studious node operator
                // may use knowledge of the fact that the block files are not entirely pristine in order to prepare a set of pristine, and
                // perhaps ordered, block files for later reindexing.
                LogDebug(BCLog::REINDEX, "%s: unexpected data at file offset 0x%x - %s. continuing\n", __func__, (nRewind - 1), e.what());
            }
        }
    } catch (const std::runtime_error& e) {
        GetNotifications().fatalError(strprintf(_("System error while loading external block file: %s"), e.what()));
    }
    LogPrintf("Loaded %i blocks from external file in %dms\n", nLoaded, Ticks<std::chrono::milliseconds>(SteadyClock::now() - start));
}

bool ChainstateManager::ShouldCheckBlockIndex() const
{
    // Assert to verify Flatten() has been called.
    if (!*Assert(m_options.check_block_index)) return false;
    if (FastRandomContext().randrange(*m_options.check_block_index) >= 1) return false;
    return true;
}

void ChainstateManager::CheckBlockIndex()
{
    if (!ShouldCheckBlockIndex()) {
        return;
    }

    LOCK(cs_main);

    // During a reindex, we read the genesis block and call CheckBlockIndex before ActivateBestChain,
    // so we have the genesis block in m_blockman.m_block_index but no active chain. (A few of the
    // tests when iterating the block tree require that m_chain has been initialized.)
    if (ActiveChain().Height() < 0) {
        assert(m_blockman.m_block_index.size() <= 1);
        return;
    }

    // Build forward-pointing data structure for the entire block tree.
    // For performance reasons, indexes of the best header chain are stored in a vector (within CChain).
    // All remaining blocks are stored in a multimap.
    // The best header chain can differ from the active chain: E.g. its entries may belong to blocks that
    // are not yet validated.
    CChain best_hdr_chain;
    assert(m_best_header);
    best_hdr_chain.SetTip(*m_best_header);

    std::multimap<CBlockIndex*,CBlockIndex*> forward;
    for (auto& [_, block_index] : m_blockman.m_block_index) {
        // Only save indexes in forward that are not part of the best header chain.
        if (!best_hdr_chain.Contains(&block_index)) {
            // Only genesis, which must be part of the best header chain, can have a nullptr parent.
            assert(block_index.pprev);
            forward.emplace(block_index.pprev, &block_index);
        }
    }
    assert(forward.size() + best_hdr_chain.Height() + 1 == m_blockman.m_block_index.size());

    CBlockIndex* pindex = best_hdr_chain[0];
    assert(pindex);
    // Iterate over the entire block tree, using depth-first search.
    // Along the way, remember whether there are blocks on the path from genesis
    // block being explored which are the first to have certain properties.
    size_t nNodes = 0;
    int nHeight = 0;
    CBlockIndex* pindexFirstInvalid = nullptr; // Oldest ancestor of pindex which is invalid.
    CBlockIndex* pindexFirstMissing = nullptr; // Oldest ancestor of pindex which does not have BLOCK_HAVE_DATA, since assumeutxo snapshot if used.
    CBlockIndex* pindexFirstNeverProcessed = nullptr; // Oldest ancestor of pindex for which nTx == 0, since assumeutxo snapshot if used.
    CBlockIndex* pindexFirstNotTreeValid = nullptr; // Oldest ancestor of pindex which does not have BLOCK_VALID_TREE (regardless of being valid or not).
    CBlockIndex* pindexFirstNotTransactionsValid = nullptr; // Oldest ancestor of pindex which does not have BLOCK_VALID_TRANSACTIONS (regardless of being valid or not), since assumeutxo snapshot if used.
    CBlockIndex* pindexFirstNotChainValid = nullptr; // Oldest ancestor of pindex which does not have BLOCK_VALID_CHAIN (regardless of being valid or not), since assumeutxo snapshot if used.
    CBlockIndex* pindexFirstNotScriptsValid = nullptr; // Oldest ancestor of pindex which does not have BLOCK_VALID_SCRIPTS (regardless of being valid or not), since assumeutxo snapshot if used.

    // After checking an assumeutxo snapshot block, reset pindexFirst pointers
    // to earlier blocks that have not been downloaded or validated yet, so
    // checks for later blocks can assume the earlier blocks were validated and
    // be stricter, testing for more requirements.
    const CBlockIndex* snap_base{GetSnapshotBaseBlock()};
    CBlockIndex *snap_first_missing{}, *snap_first_notx{}, *snap_first_notv{}, *snap_first_nocv{}, *snap_first_nosv{};
    auto snap_update_firsts = [&] {
        if (pindex == snap_base) {
            std::swap(snap_first_missing, pindexFirstMissing);
            std::swap(snap_first_notx, pindexFirstNeverProcessed);
            std::swap(snap_first_notv, pindexFirstNotTransactionsValid);
            std::swap(snap_first_nocv, pindexFirstNotChainValid);
            std::swap(snap_first_nosv, pindexFirstNotScriptsValid);
        }
    };

    while (pindex != nullptr) {
        nNodes++;
        if (pindexFirstInvalid == nullptr && pindex->nStatus & BLOCK_FAILED_VALID) pindexFirstInvalid = pindex;
        if (pindexFirstMissing == nullptr && !(pindex->nStatus & BLOCK_HAVE_DATA)) {
            pindexFirstMissing = pindex;
        }
        if (pindexFirstNeverProcessed == nullptr && pindex->nTx == 0) pindexFirstNeverProcessed = pindex;
        if (pindex->pprev != nullptr && pindexFirstNotTreeValid == nullptr && (pindex->nStatus & BLOCK_VALID_MASK) < BLOCK_VALID_TREE) pindexFirstNotTreeValid = pindex;

        if (pindex->pprev != nullptr) {
            if (pindexFirstNotTransactionsValid == nullptr &&
                    (pindex->nStatus & BLOCK_VALID_MASK) < BLOCK_VALID_TRANSACTIONS) {
                pindexFirstNotTransactionsValid = pindex;
            }

            if (pindexFirstNotChainValid == nullptr &&
                    (pindex->nStatus & BLOCK_VALID_MASK) < BLOCK_VALID_CHAIN) {
                pindexFirstNotChainValid = pindex;
            }

            if (pindexFirstNotScriptsValid == nullptr &&
                    (pindex->nStatus & BLOCK_VALID_MASK) < BLOCK_VALID_SCRIPTS) {
                pindexFirstNotScriptsValid = pindex;
            }
        }

        // Begin: actual consistency checks.
        if (pindex->pprev == nullptr) {
            // Genesis block checks.
            assert(pindex->GetBlockHash() == GetConsensus().hashGenesisBlock); // Genesis block's hash must match.
            for (auto c : GetAll()) {
                if (c->m_chain.Genesis() != nullptr) {
                    assert(pindex == c->m_chain.Genesis()); // The chain's genesis block must be this block.
                }
            }
        }
<<<<<<< HEAD
        // nSequenceId can't be set higher than SEQ_ID_INIT_FROM_DISK{1} for blocks that aren't linked
        // (negative is used for preciousblock, SEQ_ID_BEST_CHAIN_FROM_DISK{0} for active chain when loaded from disk)
        if (!pindex->HaveNumChainTxs()) assert(pindex->nSequenceId <= SEQ_ID_INIT_FROM_DISK);
=======
        if (!pindex->HaveNumChainTxs()) assert(pindex->nSequenceId <= 0); // nSequenceId can't be set positive for blocks that aren't linked (negative is used for preciousblock)
>>>>>>> 52f71e12
        // VALID_TRANSACTIONS is equivalent to nTx > 0 for all nodes (whether or not pruning has occurred).
        // HAVE_DATA is only equivalent to nTx > 0 (or VALID_TRANSACTIONS) if no pruning has occurred.
        if (!m_blockman.m_have_pruned) {
            // If we've never pruned, then HAVE_DATA should be equivalent to nTx > 0
            assert(!(pindex->nStatus & BLOCK_HAVE_DATA) == (pindex->nTx == 0));
            assert(pindexFirstMissing == pindexFirstNeverProcessed);
        } else {
            // If we have pruned, then we can only say that HAVE_DATA implies nTx > 0
            if (pindex->nStatus & BLOCK_HAVE_DATA) assert(pindex->nTx > 0);
        }
        if (pindex->nStatus & BLOCK_HAVE_UNDO) assert(pindex->nStatus & BLOCK_HAVE_DATA);
        if (snap_base && snap_base->GetAncestor(pindex->nHeight) == pindex) {
            // Assumed-valid blocks should connect to the main chain.
            assert((pindex->nStatus & BLOCK_VALID_MASK) >= BLOCK_VALID_TREE);
        }
        // There should only be an nTx value if we have
        // actually seen a block's transactions.
        assert(((pindex->nStatus & BLOCK_VALID_MASK) >= BLOCK_VALID_TRANSACTIONS) == (pindex->nTx > 0)); // This is pruning-independent.
        // All parents having had data (at some point) is equivalent to all parents being VALID_TRANSACTIONS, which is equivalent to HaveNumChainTxs().
        // HaveNumChainTxs will also be set in the assumeutxo snapshot block from snapshot metadata.
        assert((pindexFirstNeverProcessed == nullptr || pindex == snap_base) == pindex->HaveNumChainTxs());
        assert((pindexFirstNotTransactionsValid == nullptr || pindex == snap_base) == pindex->HaveNumChainTxs());
        assert(pindex->nHeight == nHeight); // nHeight must be consistent.
        assert(pindex->pprev == nullptr || pindex->nChainWork >= pindex->pprev->nChainWork); // For every block except the genesis block, the chainwork must be larger than the parent's.
        assert(nHeight < 2 || (pindex->pskip && (pindex->pskip->nHeight < nHeight))); // The pskip pointer must point back for all but the first 2 blocks.
        assert(pindexFirstNotTreeValid == nullptr); // All m_blockman.m_block_index entries must at least be TREE valid
        if ((pindex->nStatus & BLOCK_VALID_MASK) >= BLOCK_VALID_TREE) assert(pindexFirstNotTreeValid == nullptr); // TREE valid implies all parents are TREE valid
        if ((pindex->nStatus & BLOCK_VALID_MASK) >= BLOCK_VALID_CHAIN) assert(pindexFirstNotChainValid == nullptr); // CHAIN valid implies all parents are CHAIN valid
        if ((pindex->nStatus & BLOCK_VALID_MASK) >= BLOCK_VALID_SCRIPTS) assert(pindexFirstNotScriptsValid == nullptr); // SCRIPTS valid implies all parents are SCRIPTS valid
        if (pindexFirstInvalid == nullptr) {
            // Checks for not-invalid blocks.
            assert((pindex->nStatus & BLOCK_FAILED_MASK) == 0); // The failed mask cannot be set for blocks without invalid parents.
        }
        // Make sure m_chain_tx_count sum is correctly computed.
        if (!pindex->pprev) {
            // If no previous block, nTx and m_chain_tx_count must be the same.
            assert(pindex->m_chain_tx_count == pindex->nTx);
        } else if (pindex->pprev->m_chain_tx_count > 0 && pindex->nTx > 0) {
            // If previous m_chain_tx_count is set and number of transactions in block is known, sum must be set.
            assert(pindex->m_chain_tx_count == pindex->nTx + pindex->pprev->m_chain_tx_count);
        } else {
            // Otherwise m_chain_tx_count should only be set if this is a snapshot
            // block, and must be set if it is.
            assert((pindex->m_chain_tx_count != 0) == (pindex == snap_base));
        }

        // Chainstate-specific checks on setBlockIndexCandidates
        for (auto c : GetAll()) {
            if (c->m_chain.Tip() == nullptr) continue;
            // Two main factors determine whether pindex is a candidate in
            // setBlockIndexCandidates:
            //
            // - If pindex has less work than the chain tip, it should not be a
            //   candidate, and this will be asserted below. Otherwise it is a
            //   potential candidate.
            //
            // - If pindex or one of its parent blocks back to the genesis block
            //   or an assumeutxo snapshot never downloaded transactions
            //   (pindexFirstNeverProcessed is non-null), it should not be a
            //   candidate, and this will be asserted below. The only exception
            //   is if pindex itself is an assumeutxo snapshot block. Then it is
            //   also a potential candidate.
            if (!CBlockIndexWorkComparator()(pindex, c->m_chain.Tip()) && (pindexFirstNeverProcessed == nullptr || pindex == snap_base)) {
                // If pindex was detected as invalid (pindexFirstInvalid is
                // non-null), it is not required to be in
                // setBlockIndexCandidates.
                if (pindexFirstInvalid == nullptr) {
                    // If pindex and all its parents back to the genesis block
                    // or an assumeutxo snapshot block downloaded transactions,
                    // and the transactions were not pruned (pindexFirstMissing
                    // is null), it is a potential candidate. The check
                    // excludes pruned blocks, because if any blocks were
                    // pruned between pindex and the current chain tip, pindex will
                    // only temporarily be added to setBlockIndexCandidates,
                    // before being moved to m_blocks_unlinked. This check
                    // could be improved to verify that if all blocks between
                    // the chain tip and pindex have data, pindex must be a
                    // candidate.
                    //
                    // If pindex is the chain tip, it also is a potential
                    // candidate.
                    //
                    // If the chainstate was loaded from a snapshot and pindex
                    // is the base of the snapshot, pindex is also a potential
                    // candidate.
                    if (pindexFirstMissing == nullptr || pindex == c->m_chain.Tip() || pindex == c->SnapshotBase()) {
                        // If this chainstate is the active chainstate, pindex
                        // must be in setBlockIndexCandidates. Otherwise, this
                        // chainstate is a background validation chainstate, and
                        // pindex only needs to be added if it is an ancestor of
                        // the snapshot that is being validated.
                        if (c == &ActiveChainstate() || snap_base->GetAncestor(pindex->nHeight) == pindex) {
                            assert(c->setBlockIndexCandidates.count(pindex));
                        }
                    }
                    // If some parent is missing, then it could be that this block was in
                    // setBlockIndexCandidates but had to be removed because of the missing data.
                    // In this case it must be in m_blocks_unlinked -- see test below.
                }
            } else { // If this block sorts worse than the current tip or some ancestor's block has never been seen, it cannot be in setBlockIndexCandidates.
                assert(c->setBlockIndexCandidates.count(pindex) == 0);
            }
        }
        // Check whether this block is in m_blocks_unlinked.
        std::pair<std::multimap<CBlockIndex*,CBlockIndex*>::iterator,std::multimap<CBlockIndex*,CBlockIndex*>::iterator> rangeUnlinked = m_blockman.m_blocks_unlinked.equal_range(pindex->pprev);
        bool foundInUnlinked = false;
        while (rangeUnlinked.first != rangeUnlinked.second) {
            assert(rangeUnlinked.first->first == pindex->pprev);
            if (rangeUnlinked.first->second == pindex) {
                foundInUnlinked = true;
                break;
            }
            rangeUnlinked.first++;
        }
        if (pindex->pprev && (pindex->nStatus & BLOCK_HAVE_DATA) && pindexFirstNeverProcessed != nullptr && pindexFirstInvalid == nullptr) {
            // If this block has block data available, some parent was never received, and has no invalid parents, it must be in m_blocks_unlinked.
            assert(foundInUnlinked);
        }
        if (!(pindex->nStatus & BLOCK_HAVE_DATA)) assert(!foundInUnlinked); // Can't be in m_blocks_unlinked if we don't HAVE_DATA
        if (pindexFirstMissing == nullptr) assert(!foundInUnlinked); // We aren't missing data for any parent -- cannot be in m_blocks_unlinked.
        if (pindex->pprev && (pindex->nStatus & BLOCK_HAVE_DATA) && pindexFirstNeverProcessed == nullptr && pindexFirstMissing != nullptr) {
            // We HAVE_DATA for this block, have received data for all parents at some point, but we're currently missing data for some parent.
            assert(m_blockman.m_have_pruned);
            // This block may have entered m_blocks_unlinked if:
            //  - it has a descendant that at some point had more work than the
            //    tip, and
            //  - we tried switching to that descendant but were missing
            //    data for some intermediate block between m_chain and the
            //    tip.
            // So if this block is itself better than any m_chain.Tip() and it wasn't in
            // setBlockIndexCandidates, then it must be in m_blocks_unlinked.
            for (auto c : GetAll()) {
                const bool is_active = c == &ActiveChainstate();
                if (!CBlockIndexWorkComparator()(pindex, c->m_chain.Tip()) && c->setBlockIndexCandidates.count(pindex) == 0) {
                    if (pindexFirstInvalid == nullptr) {
                        if (is_active || snap_base->GetAncestor(pindex->nHeight) == pindex) {
                            assert(foundInUnlinked);
                        }
                    }
                }
            }
        }
        // assert(pindex->GetBlockHash() == pindex->GetBlockHeader().GetHash()); // Perhaps too slow
        // End: actual consistency checks.


        // Try descending into the first subnode. Always process forks first and the best header chain after.
        snap_update_firsts();
        std::pair<std::multimap<CBlockIndex*,CBlockIndex*>::iterator,std::multimap<CBlockIndex*,CBlockIndex*>::iterator> range = forward.equal_range(pindex);
        if (range.first != range.second) {
            // A subnode not part of the best header chain was found.
            pindex = range.first->second;
            nHeight++;
            continue;
        } else if (best_hdr_chain.Contains(pindex)) {
            // Descend further into best header chain.
            nHeight++;
            pindex = best_hdr_chain[nHeight];
            if (!pindex) break; // we are finished, since the best header chain is always processed last
            continue;
        }
        // This is a leaf node.
        // Move upwards until we reach a node of which we have not yet visited the last child.
        while (pindex) {
            // We are going to either move to a parent or a sibling of pindex.
            snap_update_firsts();
            // If pindex was the first with a certain property, unset the corresponding variable.
            if (pindex == pindexFirstInvalid) pindexFirstInvalid = nullptr;
            if (pindex == pindexFirstMissing) pindexFirstMissing = nullptr;
            if (pindex == pindexFirstNeverProcessed) pindexFirstNeverProcessed = nullptr;
            if (pindex == pindexFirstNotTreeValid) pindexFirstNotTreeValid = nullptr;
            if (pindex == pindexFirstNotTransactionsValid) pindexFirstNotTransactionsValid = nullptr;
            if (pindex == pindexFirstNotChainValid) pindexFirstNotChainValid = nullptr;
            if (pindex == pindexFirstNotScriptsValid) pindexFirstNotScriptsValid = nullptr;
            // Find our parent.
            CBlockIndex* pindexPar = pindex->pprev;
            // Find which child we just visited.
            std::pair<std::multimap<CBlockIndex*,CBlockIndex*>::iterator,std::multimap<CBlockIndex*,CBlockIndex*>::iterator> rangePar = forward.equal_range(pindexPar);
            while (rangePar.first->second != pindex) {
                assert(rangePar.first != rangePar.second); // Our parent must have at least the node we're coming from as child.
                rangePar.first++;
            }
            // Proceed to the next one.
            rangePar.first++;
            if (rangePar.first != rangePar.second) {
                // Move to a sibling not part of the best header chain.
                pindex = rangePar.first->second;
                break;
            } else if (pindexPar == best_hdr_chain[nHeight - 1]) {
                // Move to pindex's sibling on the best-chain, if it has one.
                pindex = best_hdr_chain[nHeight];
                // There will not be a next block if (and only if) parent block is the best header.
                assert((pindex == nullptr) == (pindexPar == best_hdr_chain.Tip()));
                break;
            } else {
                // Move up further.
                pindex = pindexPar;
                nHeight--;
                continue;
            }
        }
    }

    // Check that we actually traversed the entire block index.
    assert(nNodes == forward.size() + best_hdr_chain.Height() + 1);
}

std::string Chainstate::ToString()
{
    AssertLockHeld(::cs_main);
    CBlockIndex* tip = m_chain.Tip();
    return strprintf("Chainstate [%s] @ height %d (%s)",
                     m_from_snapshot_blockhash ? "snapshot" : "ibd",
                     tip ? tip->nHeight : -1, tip ? tip->GetBlockHash().ToString() : "null");
}

bool Chainstate::ResizeCoinsCaches(size_t coinstip_size, size_t coinsdb_size)
{
    AssertLockHeld(::cs_main);
    if (coinstip_size == m_coinstip_cache_size_bytes &&
            coinsdb_size == m_coinsdb_cache_size_bytes) {
        // Cache sizes are unchanged, no need to continue.
        return true;
    }
    size_t old_coinstip_size = m_coinstip_cache_size_bytes;
    m_coinstip_cache_size_bytes = coinstip_size;
    m_coinsdb_cache_size_bytes = coinsdb_size;
    CoinsDB().ResizeCache(coinsdb_size);

    LogPrintf("[%s] resized coinsdb cache to %.1f MiB\n",
        this->ToString(), coinsdb_size * (1.0 / 1024 / 1024));
    LogPrintf("[%s] resized coinstip cache to %.1f MiB\n",
        this->ToString(), coinstip_size * (1.0 / 1024 / 1024));

    BlockValidationState state;
    bool ret;

    if (coinstip_size > old_coinstip_size) {
        // Likely no need to flush if cache sizes have grown.
        ret = FlushStateToDisk(state, FlushStateMode::IF_NEEDED);
    } else {
        // Otherwise, flush state to disk and deallocate the in-memory coins map.
        ret = FlushStateToDisk(state, FlushStateMode::ALWAYS);
    }
    return ret;
}

//! Guess how far we are in the verification process at the given block index
//! require cs_main if pindex has not been validated yet (because m_chain_tx_count might be unset)
double ChainstateManager::GuessVerificationProgress(const CBlockIndex* pindex) const
{
    const ChainTxData& data{GetParams().TxData()};
    if (pindex == nullptr) {
        return 0.0;
    }

<<<<<<< HEAD
    if (pindex->m_chain_tx_count == 0) {
        LogDebug(BCLog::VALIDATION, "Block %d has unset m_chain_tx_count. Unable to estimate verification progress.\n", pindex->nHeight);
=======
    if (!Assume(pindex->m_chain_tx_count > 0)) {
        LogWarning("Internal bug detected: block %d has unset m_chain_tx_count (%s %s). Please report this issue here: %s\n",
                   pindex->nHeight, CLIENT_NAME, FormatFullVersion(), CLIENT_BUGREPORT);
>>>>>>> 52f71e12
        return 0.0;
    }

    int64_t nNow = time(nullptr);

    double fTxTotal;

    if (pindex->m_chain_tx_count <= data.tx_count) {
        fTxTotal = data.tx_count + (nNow - data.nTime) * data.dTxRate;
    } else {
        fTxTotal = pindex->m_chain_tx_count + (nNow - pindex->GetBlockTime()) * data.dTxRate;
    }

    return std::min<double>(pindex->m_chain_tx_count / fTxTotal, 1.0);
}

std::optional<uint256> ChainstateManager::SnapshotBlockhash() const
{
    LOCK(::cs_main);
    if (m_active_chainstate && m_active_chainstate->m_from_snapshot_blockhash) {
        // If a snapshot chainstate exists, it will always be our active.
        return m_active_chainstate->m_from_snapshot_blockhash;
    }
    return std::nullopt;
}

std::vector<Chainstate*> ChainstateManager::GetAll()
{
    LOCK(::cs_main);
    std::vector<Chainstate*> out;

    for (Chainstate* cs : {m_ibd_chainstate.get(), m_snapshot_chainstate.get()}) {
        if (this->IsUsable(cs)) out.push_back(cs);
    }

    return out;
}

Chainstate& ChainstateManager::InitializeChainstate(CTxMemPool* mempool)
{
    AssertLockHeld(::cs_main);
    assert(!m_ibd_chainstate);
    assert(!m_active_chainstate);

    m_ibd_chainstate = std::make_unique<Chainstate>(mempool, m_blockman, *this);
    m_active_chainstate = m_ibd_chainstate.get();
    return *m_active_chainstate;
}

[[nodiscard]] static bool DeleteCoinsDBFromDisk(const fs::path db_path, bool is_snapshot)
    EXCLUSIVE_LOCKS_REQUIRED(::cs_main)
{
    AssertLockHeld(::cs_main);

    if (is_snapshot) {
        fs::path base_blockhash_path = db_path / node::SNAPSHOT_BLOCKHASH_FILENAME;

        try {
            bool existed = fs::remove(base_blockhash_path);
            if (!existed) {
                LogPrintf("[snapshot] snapshot chainstate dir being removed lacks %s file\n",
                          fs::PathToString(node::SNAPSHOT_BLOCKHASH_FILENAME));
            }
        } catch (const fs::filesystem_error& e) {
            LogPrintf("[snapshot] failed to remove file %s: %s\n",
                    fs::PathToString(base_blockhash_path), fsbridge::get_filesystem_error_message(e));
        }
    }

    std::string path_str = fs::PathToString(db_path);
    LogPrintf("Removing leveldb dir at %s\n", path_str);

    // We have to destruct before this call leveldb::DB in order to release the db
    // lock, otherwise `DestroyDB` will fail. See `leveldb::~DBImpl()`.
    const bool destroyed = DestroyDB(path_str);

    if (!destroyed) {
        LogPrintf("error: leveldb DestroyDB call failed on %s\n", path_str);
    }

    // Datadir should be removed from filesystem; otherwise initialization may detect
    // it on subsequent statups and get confused.
    //
    // If the base_blockhash_path removal above fails in the case of snapshot
    // chainstates, this will return false since leveldb won't remove a non-empty
    // directory.
    return destroyed && !fs::exists(db_path);
}

util::Result<CBlockIndex*> ChainstateManager::ActivateSnapshot(
        AutoFile& coins_file,
        const SnapshotMetadata& metadata,
        bool in_memory)
{
    uint256 base_blockhash = metadata.m_base_blockhash;

    if (this->SnapshotBlockhash()) {
        return util::Error{Untranslated("Can't activate a snapshot-based chainstate more than once")};
    }

    CBlockIndex* snapshot_start_block{};

    {
        LOCK(::cs_main);

        if (!GetParams().AssumeutxoForBlockhash(base_blockhash).has_value()) {
            auto available_heights = GetParams().GetAvailableSnapshotHeights();
            std::string heights_formatted = util::Join(available_heights, ", ", [&](const auto& i) { return util::ToString(i); });
            return util::Error{Untranslated(strprintf("assumeutxo block hash in snapshot metadata not recognized (hash: %s). The following snapshot heights are available: %s",
                base_blockhash.ToString(),
                heights_formatted))};
        }

        snapshot_start_block = m_blockman.LookupBlockIndex(base_blockhash);
        if (!snapshot_start_block) {
            return util::Error{Untranslated(strprintf("The base block header (%s) must appear in the headers chain. Make sure all headers are syncing, and call loadtxoutset again",
                          base_blockhash.ToString()))};
        }

        bool start_block_invalid = snapshot_start_block->nStatus & BLOCK_FAILED_MASK;
        if (start_block_invalid) {
            return util::Error{Untranslated(strprintf("The base block header (%s) is part of an invalid chain", base_blockhash.ToString()))};
        }

        if (!m_best_header || m_best_header->GetAncestor(snapshot_start_block->nHeight) != snapshot_start_block) {
            return util::Error{Untranslated("A forked headers-chain with more work than the chain with the snapshot base block header exists. Please proceed to sync without AssumeUtxo.")};
        }

        auto mempool{m_active_chainstate->GetMempool()};
        if (mempool && mempool->size() > 0) {
            return util::Error{Untranslated("Can't activate a snapshot when mempool not empty")};
        }
    }

    int64_t current_coinsdb_cache_size{0};
    int64_t current_coinstip_cache_size{0};

    // Cache percentages to allocate to each chainstate.
    //
    // These particular percentages don't matter so much since they will only be
    // relevant during snapshot activation; caches are rebalanced at the conclusion of
    // this function. We want to give (essentially) all available cache capacity to the
    // snapshot to aid the bulk load later in this function.
    static constexpr double IBD_CACHE_PERC = 0.01;
    static constexpr double SNAPSHOT_CACHE_PERC = 0.99;

    {
        LOCK(::cs_main);
        // Resize the coins caches to ensure we're not exceeding memory limits.
        //
        // Allocate the majority of the cache to the incoming snapshot chainstate, since
        // (optimistically) getting to its tip will be the top priority. We'll need to call
        // `MaybeRebalanceCaches()` once we're done with this function to ensure
        // the right allocation (including the possibility that no snapshot was activated
        // and that we should restore the active chainstate caches to their original size).
        //
        current_coinsdb_cache_size = this->ActiveChainstate().m_coinsdb_cache_size_bytes;
        current_coinstip_cache_size = this->ActiveChainstate().m_coinstip_cache_size_bytes;

        // Temporarily resize the active coins cache to make room for the newly-created
        // snapshot chain.
        this->ActiveChainstate().ResizeCoinsCaches(
            static_cast<size_t>(current_coinstip_cache_size * IBD_CACHE_PERC),
            static_cast<size_t>(current_coinsdb_cache_size * IBD_CACHE_PERC));
    }

    auto snapshot_chainstate = WITH_LOCK(::cs_main,
        return std::make_unique<Chainstate>(
            /*mempool=*/nullptr, m_blockman, *this, base_blockhash));

    {
        LOCK(::cs_main);
        snapshot_chainstate->InitCoinsDB(
            static_cast<size_t>(current_coinsdb_cache_size * SNAPSHOT_CACHE_PERC),
            in_memory, false, "chainstate");
        snapshot_chainstate->InitCoinsCache(
            static_cast<size_t>(current_coinstip_cache_size * SNAPSHOT_CACHE_PERC));
    }

    auto cleanup_bad_snapshot = [&](bilingual_str reason) EXCLUSIVE_LOCKS_REQUIRED(::cs_main) {
        this->MaybeRebalanceCaches();

        // PopulateAndValidateSnapshot can return (in error) before the leveldb datadir
        // has been created, so only attempt removal if we got that far.
        if (auto snapshot_datadir = node::FindSnapshotChainstateDir(m_options.datadir)) {
            // We have to destruct leveldb::DB in order to release the db lock, otherwise
            // DestroyDB() (in DeleteCoinsDBFromDisk()) will fail. See `leveldb::~DBImpl()`.
            // Destructing the chainstate (and so resetting the coinsviews object) does this.
            snapshot_chainstate.reset();
            bool removed = DeleteCoinsDBFromDisk(*snapshot_datadir, /*is_snapshot=*/true);
            if (!removed) {
                GetNotifications().fatalError(strprintf(_("Failed to remove snapshot chainstate dir (%s). "
                    "Manually remove it before restarting.\n"), fs::PathToString(*snapshot_datadir)));
            }
        }
        return util::Error{std::move(reason)};
    };

    if (auto res{this->PopulateAndValidateSnapshot(*snapshot_chainstate, coins_file, metadata)}; !res) {
        LOCK(::cs_main);
        return cleanup_bad_snapshot(Untranslated(strprintf("Population failed: %s", util::ErrorString(res).original)));
    }

    LOCK(::cs_main);  // cs_main required for rest of snapshot activation.

    // Do a final check to ensure that the snapshot chainstate is actually a more
    // work chain than the active chainstate; a user could have loaded a snapshot
    // very late in the IBD process, and we wouldn't want to load a useless chainstate.
    if (!CBlockIndexWorkComparator()(ActiveTip(), snapshot_chainstate->m_chain.Tip())) {
        return cleanup_bad_snapshot(Untranslated("work does not exceed active chainstate"));
    }
    // If not in-memory, persist the base blockhash for use during subsequent
    // initialization.
    if (!in_memory) {
        if (!node::WriteSnapshotBaseBlockhash(*snapshot_chainstate)) {
            return cleanup_bad_snapshot(Untranslated("could not write base blockhash"));
        }
    }

    assert(!m_snapshot_chainstate);
    m_snapshot_chainstate.swap(snapshot_chainstate);
    const bool chaintip_loaded = m_snapshot_chainstate->LoadChainTip();
    assert(chaintip_loaded);

    // Transfer possession of the mempool to the snapshot chainstate.
    // Mempool is empty at this point because we're still in IBD.
    Assert(m_active_chainstate->m_mempool->size() == 0);
    Assert(!m_snapshot_chainstate->m_mempool);
    m_snapshot_chainstate->m_mempool = m_active_chainstate->m_mempool;
    m_active_chainstate->m_mempool = nullptr;
    m_active_chainstate = m_snapshot_chainstate.get();
    m_blockman.m_snapshot_height = this->GetSnapshotBaseHeight();

    LogPrintf("[snapshot] successfully activated snapshot %s\n", base_blockhash.ToString());
    LogPrintf("[snapshot] (%.2f MB)\n",
        m_snapshot_chainstate->CoinsTip().DynamicMemoryUsage() / (1000 * 1000));

    this->MaybeRebalanceCaches();
    return snapshot_start_block;
}

static void FlushSnapshotToDisk(CCoinsViewCache& coins_cache, bool snapshot_loaded)
{
    LOG_TIME_MILLIS_WITH_CATEGORY_MSG_ONCE(
        strprintf("%s (%.2f MB)",
                  snapshot_loaded ? "saving snapshot chainstate" : "flushing coins cache",
                  coins_cache.DynamicMemoryUsage() / (1000 * 1000)),
        BCLog::LogFlags::ALL);

    coins_cache.Flush();
}

struct StopHashingException : public std::exception
{
    const char* what() const noexcept override
    {
        return "ComputeUTXOStats interrupted.";
    }
};

static void SnapshotUTXOHashBreakpoint(const util::SignalInterrupt& interrupt)
{
    if (interrupt) throw StopHashingException();
}

util::Result<void> ChainstateManager::PopulateAndValidateSnapshot(
    Chainstate& snapshot_chainstate,
    AutoFile& coins_file,
    const SnapshotMetadata& metadata)
{
    // It's okay to release cs_main before we're done using `coins_cache` because we know
    // that nothing else will be referencing the newly created snapshot_chainstate yet.
    CCoinsViewCache& coins_cache = *WITH_LOCK(::cs_main, return &snapshot_chainstate.CoinsTip());

    uint256 base_blockhash = metadata.m_base_blockhash;

    CBlockIndex* snapshot_start_block = WITH_LOCK(::cs_main, return m_blockman.LookupBlockIndex(base_blockhash));

    if (!snapshot_start_block) {
        // Needed for ComputeUTXOStats to determine the
        // height and to avoid a crash when base_blockhash.IsNull()
        return util::Error{Untranslated(strprintf("Did not find snapshot start blockheader %s",
                  base_blockhash.ToString()))};
    }

    int base_height = snapshot_start_block->nHeight;
    const auto& maybe_au_data = GetParams().AssumeutxoForHeight(base_height);

    if (!maybe_au_data) {
        return util::Error{Untranslated(strprintf("Assumeutxo height in snapshot metadata not recognized "
                  "(%d) - refusing to load snapshot", base_height))};
    }

    const AssumeutxoData& au_data = *maybe_au_data;

    // This work comparison is a duplicate check with the one performed later in
    // ActivateSnapshot(), but is done so that we avoid doing the long work of staging
    // a snapshot that isn't actually usable.
    if (WITH_LOCK(::cs_main, return !CBlockIndexWorkComparator()(ActiveTip(), snapshot_start_block))) {
        return util::Error{Untranslated("Work does not exceed active chainstate")};
    }

    const uint64_t coins_count = metadata.m_coins_count;
    uint64_t coins_left = metadata.m_coins_count;

    LogPrintf("[snapshot] loading %d coins from snapshot %s\n", coins_left, base_blockhash.ToString());
    int64_t coins_processed{0};

    while (coins_left > 0) {
        try {
            Txid txid;
            coins_file >> txid;
            size_t coins_per_txid{0};
            coins_per_txid = ReadCompactSize(coins_file);

            if (coins_per_txid > coins_left) {
                return util::Error{Untranslated("Mismatch in coins count in snapshot metadata and actual snapshot data")};
            }

            for (size_t i = 0; i < coins_per_txid; i++) {
                COutPoint outpoint;
                Coin coin;
                outpoint.n = static_cast<uint32_t>(ReadCompactSize(coins_file));
                outpoint.hash = txid;
                coins_file >> coin;
                if (coin.nHeight > base_height ||
                    outpoint.n >= std::numeric_limits<decltype(outpoint.n)>::max() // Avoid integer wrap-around in coinstats.cpp:ApplyHash
                ) {
                    return util::Error{Untranslated(strprintf("Bad snapshot data after deserializing %d coins",
                              coins_count - coins_left))};
                }
                if (!MoneyRange(coin.out.nValue)) {
                    return util::Error{Untranslated(strprintf("Bad snapshot data after deserializing %d coins - bad tx out value",
                              coins_count - coins_left))};
                }
                coins_cache.EmplaceCoinInternalDANGER(std::move(outpoint), std::move(coin));

                --coins_left;
                ++coins_processed;

                if (coins_processed % 1000000 == 0) {
                    LogPrintf("[snapshot] %d coins loaded (%.2f%%, %.2f MB)\n",
                        coins_processed,
                        static_cast<float>(coins_processed) * 100 / static_cast<float>(coins_count),
                        coins_cache.DynamicMemoryUsage() / (1000 * 1000));
                }
<<<<<<< HEAD

                // Batch write and flush (if we need to) every so often.
                //
                // If our average Coin size is roughly 41 bytes, checking every 120,000 coins
                // means <5MB of memory imprecision.
                if (coins_processed % 120000 == 0) {
                    if (m_interrupt) {
                        return util::Error{Untranslated("Aborting after an interrupt was requested")};
                    }

=======

                // Batch write and flush (if we need to) every so often.
                //
                // If our average Coin size is roughly 41 bytes, checking every 120,000 coins
                // means <5MB of memory imprecision.
                if (coins_processed % 120000 == 0) {
                    if (m_interrupt) {
                        return util::Error{Untranslated("Aborting after an interrupt was requested")};
                    }

>>>>>>> 52f71e12
                    const auto snapshot_cache_state = WITH_LOCK(::cs_main,
                        return snapshot_chainstate.GetCoinsCacheSizeState());

                    if (snapshot_cache_state >= CoinsCacheSizeState::CRITICAL) {
                        // This is a hack - we don't know what the actual best block is, but that
                        // doesn't matter for the purposes of flushing the cache here. We'll set this
                        // to its correct value (`base_blockhash`) below after the coins are loaded.
                        coins_cache.SetBestBlock(GetRandHash());

                        // No need to acquire cs_main since this chainstate isn't being used yet.
                        FlushSnapshotToDisk(coins_cache, /*snapshot_loaded=*/false);
                    }
                }
            }
        } catch (const std::ios_base::failure&) {
            return util::Error{Untranslated(strprintf("Bad snapshot format or truncated snapshot after deserializing %d coins",
                      coins_processed))};
        }
    }

    // Important that we set this. This and the coins_cache accesses above are
    // sort of a layer violation, but either we reach into the innards of
    // CCoinsViewCache here or we have to invert some of the Chainstate to
    // embed them in a snapshot-activation-specific CCoinsViewCache bulk load
    // method.
    coins_cache.SetBestBlock(base_blockhash);

    bool out_of_coins{false};
    try {
        std::byte left_over_byte;
        coins_file >> left_over_byte;
    } catch (const std::ios_base::failure&) {
        // We expect an exception since we should be out of coins.
        out_of_coins = true;
    }
    if (!out_of_coins) {
        return util::Error{Untranslated(strprintf("Bad snapshot - coins left over after deserializing %d coins",
            coins_count))};
    }

    LogPrintf("[snapshot] loaded %d (%.2f MB) coins from snapshot %s\n",
        coins_count,
        coins_cache.DynamicMemoryUsage() / (1000 * 1000),
        base_blockhash.ToString());

    // No need to acquire cs_main since this chainstate isn't being used yet.
    FlushSnapshotToDisk(coins_cache, /*snapshot_loaded=*/true);

    assert(coins_cache.GetBestBlock() == base_blockhash);

    // As above, okay to immediately release cs_main here since no other context knows
    // about the snapshot_chainstate.
    CCoinsViewDB* snapshot_coinsdb = WITH_LOCK(::cs_main, return &snapshot_chainstate.CoinsDB());

    std::optional<CCoinsStats> maybe_stats;

    try {
        maybe_stats = ComputeUTXOStats(
            CoinStatsHashType::HASH_SERIALIZED, snapshot_coinsdb, m_blockman, [&interrupt = m_interrupt] { SnapshotUTXOHashBreakpoint(interrupt); });
    } catch (StopHashingException const&) {
        return util::Error{Untranslated("Aborting after an interrupt was requested")};
    }
    if (!maybe_stats.has_value()) {
        return util::Error{Untranslated("Failed to generate coins stats")};
    }

    // Assert that the deserialized chainstate contents match the expected assumeutxo value.
    if (AssumeutxoHash{maybe_stats->hashSerialized} != au_data.hash_serialized) {
        return util::Error{Untranslated(strprintf("Bad snapshot content hash: expected %s, got %s",
            au_data.hash_serialized.ToString(), maybe_stats->hashSerialized.ToString()))};
    }

    snapshot_chainstate.m_chain.SetTip(*snapshot_start_block);

    // The remainder of this function requires modifying data protected by cs_main.
    LOCK(::cs_main);

    // Fake various pieces of CBlockIndex state:
    CBlockIndex* index = nullptr;

    // Don't make any modifications to the genesis block since it shouldn't be
    // necessary, and since the genesis block doesn't have normal flags like
    // BLOCK_VALID_SCRIPTS set.
    constexpr int AFTER_GENESIS_START{1};

    for (int i = AFTER_GENESIS_START; i <= snapshot_chainstate.m_chain.Height(); ++i) {
        index = snapshot_chainstate.m_chain[i];

        // Fake BLOCK_OPT_WITNESS so that Chainstate::NeedsRedownload()
        // won't ask for -reindex on startup.
        if (DeploymentActiveAt(*index, *this, Consensus::DEPLOYMENT_SEGWIT)) {
            index->nStatus |= BLOCK_OPT_WITNESS;
        }

        m_blockman.m_dirty_blockindex.insert(index);
        // Changes to the block index will be flushed to disk after this call
        // returns in `ActivateSnapshot()`, when `MaybeRebalanceCaches()` is
        // called, since we've added a snapshot chainstate and therefore will
        // have to downsize the IBD chainstate, which will result in a call to
        // `FlushStateToDisk(ALWAYS)`.
    }

    assert(index);
    assert(index == snapshot_start_block);
    index->m_chain_tx_count = au_data.m_chain_tx_count;
    snapshot_chainstate.setBlockIndexCandidates.insert(snapshot_start_block);

    LogPrintf("[snapshot] validated snapshot (%.2f MB)\n",
        coins_cache.DynamicMemoryUsage() / (1000 * 1000));
    return {};
}

// Currently, this function holds cs_main for its duration, which could be for
// multiple minutes due to the ComputeUTXOStats call. This hold is necessary
// because we need to avoid advancing the background validation chainstate
// farther than the snapshot base block - and this function is also invoked
// from within ConnectTip, i.e. from within ActivateBestChain, so cs_main is
// held anyway.
//
// Eventually (TODO), we could somehow separate this function's runtime from
// maintenance of the active chain, but that will either require
//
//  (i) setting `m_disabled` immediately and ensuring all chainstate accesses go
//      through IsUsable() checks, or
//
//  (ii) giving each chainstate its own lock instead of using cs_main for everything.
SnapshotCompletionResult ChainstateManager::MaybeCompleteSnapshotValidation()
{
    AssertLockHeld(cs_main);
    if (m_ibd_chainstate.get() == &this->ActiveChainstate() ||
            !this->IsUsable(m_snapshot_chainstate.get()) ||
            !this->IsUsable(m_ibd_chainstate.get()) ||
            !m_ibd_chainstate->m_chain.Tip()) {
       // Nothing to do - this function only applies to the background
       // validation chainstate.
       return SnapshotCompletionResult::SKIPPED;
    }
    const int snapshot_tip_height = this->ActiveHeight();
    const int snapshot_base_height = *Assert(this->GetSnapshotBaseHeight());
    const CBlockIndex& index_new = *Assert(m_ibd_chainstate->m_chain.Tip());

    if (index_new.nHeight < snapshot_base_height) {
        // Background IBD not complete yet.
        return SnapshotCompletionResult::SKIPPED;
    }

    assert(SnapshotBlockhash());
    uint256 snapshot_blockhash = *Assert(SnapshotBlockhash());

    auto handle_invalid_snapshot = [&]() EXCLUSIVE_LOCKS_REQUIRED(::cs_main) {
        bilingual_str user_error = strprintf(_(
            "%s failed to validate the -assumeutxo snapshot state. "
            "This indicates a hardware problem, or a bug in the software, or a "
            "bad software modification that allowed an invalid snapshot to be "
            "loaded. As a result of this, the node will shut down and stop using any "
            "state that was built on the snapshot, resetting the chain height "
            "from %d to %d. On the next "
            "restart, the node will resume syncing from %d "
            "without using any snapshot data. "
            "Please report this incident to %s, including how you obtained the snapshot. "
            "The invalid snapshot chainstate will be left on disk in case it is "
            "helpful in diagnosing the issue that caused this error."),
            CLIENT_NAME, snapshot_tip_height, snapshot_base_height, snapshot_base_height, CLIENT_BUGREPORT
        );

        LogError("[snapshot] !!! %s\n", user_error.original);
        LogError("[snapshot] deleting snapshot, reverting to validated chain, and stopping node\n");

        m_active_chainstate = m_ibd_chainstate.get();
        m_snapshot_chainstate->m_disabled = true;
        assert(!this->IsUsable(m_snapshot_chainstate.get()));
        assert(this->IsUsable(m_ibd_chainstate.get()));

        auto rename_result = m_snapshot_chainstate->InvalidateCoinsDBOnDisk();
        if (!rename_result) {
            user_error += Untranslated("\n") + util::ErrorString(rename_result);
        }

        GetNotifications().fatalError(user_error);
    };

    if (index_new.GetBlockHash() != snapshot_blockhash) {
        LogPrintf("[snapshot] supposed base block %s does not match the "
          "snapshot base block %s (height %d). Snapshot is not valid.\n",
          index_new.ToString(), snapshot_blockhash.ToString(), snapshot_base_height);
        handle_invalid_snapshot();
        return SnapshotCompletionResult::BASE_BLOCKHASH_MISMATCH;
    }

    assert(index_new.nHeight == snapshot_base_height);

    int curr_height = m_ibd_chainstate->m_chain.Height();

    assert(snapshot_base_height == curr_height);
    assert(snapshot_base_height == index_new.nHeight);
    assert(this->IsUsable(m_snapshot_chainstate.get()));
    assert(this->GetAll().size() == 2);

    CCoinsViewDB& ibd_coins_db = m_ibd_chainstate->CoinsDB();
    m_ibd_chainstate->ForceFlushStateToDisk();

    const auto& maybe_au_data = m_options.chainparams.AssumeutxoForHeight(curr_height);
    if (!maybe_au_data) {
        LogPrintf("[snapshot] assumeutxo data not found for height "
            "(%d) - refusing to validate snapshot\n", curr_height);
        handle_invalid_snapshot();
        return SnapshotCompletionResult::MISSING_CHAINPARAMS;
    }

    const AssumeutxoData& au_data = *maybe_au_data;
    std::optional<CCoinsStats> maybe_ibd_stats;
    LogPrintf("[snapshot] computing UTXO stats for background chainstate to validate "
        "snapshot - this could take a few minutes\n");
    try {
        maybe_ibd_stats = ComputeUTXOStats(
            CoinStatsHashType::HASH_SERIALIZED,
            &ibd_coins_db,
            m_blockman,
            [&interrupt = m_interrupt] { SnapshotUTXOHashBreakpoint(interrupt); });
    } catch (StopHashingException const&) {
        return SnapshotCompletionResult::STATS_FAILED;
    }

    // XXX note that this function is slow and will hold cs_main for potentially minutes.
    if (!maybe_ibd_stats) {
        LogPrintf("[snapshot] failed to generate stats for validation coins db\n");
        // While this isn't a problem with the snapshot per se, this condition
        // prevents us from validating the snapshot, so we should shut down and let the
        // user handle the issue manually.
        handle_invalid_snapshot();
        return SnapshotCompletionResult::STATS_FAILED;
    }
    const auto& ibd_stats = *maybe_ibd_stats;

    // Compare the background validation chainstate's UTXO set hash against the hard-coded
    // assumeutxo hash we expect.
    //
    // TODO: For belt-and-suspenders, we could cache the UTXO set
    // hash for the snapshot when it's loaded in its chainstate's leveldb. We could then
    // reference that here for an additional check.
    if (AssumeutxoHash{ibd_stats.hashSerialized} != au_data.hash_serialized) {
        LogPrintf("[snapshot] hash mismatch: actual=%s, expected=%s\n",
            ibd_stats.hashSerialized.ToString(),
            au_data.hash_serialized.ToString());
        handle_invalid_snapshot();
        return SnapshotCompletionResult::HASH_MISMATCH;
    }

    LogPrintf("[snapshot] snapshot beginning at %s has been fully validated\n",
        snapshot_blockhash.ToString());

    m_ibd_chainstate->m_disabled = true;
    this->MaybeRebalanceCaches();

    return SnapshotCompletionResult::SUCCESS;
}

Chainstate& ChainstateManager::ActiveChainstate() const
{
    LOCK(::cs_main);
    assert(m_active_chainstate);
    return *m_active_chainstate;
}

bool ChainstateManager::IsSnapshotActive() const
{
    LOCK(::cs_main);
    return m_snapshot_chainstate && m_active_chainstate == m_snapshot_chainstate.get();
}

void ChainstateManager::MaybeRebalanceCaches()
{
    AssertLockHeld(::cs_main);
    bool ibd_usable = this->IsUsable(m_ibd_chainstate.get());
    bool snapshot_usable = this->IsUsable(m_snapshot_chainstate.get());
    assert(ibd_usable || snapshot_usable);

    if (ibd_usable && !snapshot_usable) {
        // Allocate everything to the IBD chainstate. This will always happen
        // when we are not using a snapshot.
        m_ibd_chainstate->ResizeCoinsCaches(m_total_coinstip_cache, m_total_coinsdb_cache);
    }
    else if (snapshot_usable && !ibd_usable) {
        // If background validation has completed and snapshot is our active chain...
        LogPrintf("[snapshot] allocating all cache to the snapshot chainstate\n");
        // Allocate everything to the snapshot chainstate.
        m_snapshot_chainstate->ResizeCoinsCaches(m_total_coinstip_cache, m_total_coinsdb_cache);
    }
    else if (ibd_usable && snapshot_usable) {
        // If both chainstates exist, determine who needs more cache based on IBD status.
        //
        // Note: shrink caches first so that we don't inadvertently overwhelm available memory.
        if (IsInitialBlockDownload()) {
            m_ibd_chainstate->ResizeCoinsCaches(
                m_total_coinstip_cache * 0.05, m_total_coinsdb_cache * 0.05);
            m_snapshot_chainstate->ResizeCoinsCaches(
                m_total_coinstip_cache * 0.95, m_total_coinsdb_cache * 0.95);
        } else {
            m_snapshot_chainstate->ResizeCoinsCaches(
                m_total_coinstip_cache * 0.05, m_total_coinsdb_cache * 0.05);
            m_ibd_chainstate->ResizeCoinsCaches(
                m_total_coinstip_cache * 0.95, m_total_coinsdb_cache * 0.95);
        }
    }
}

void ChainstateManager::ResetChainstates()
{
    m_ibd_chainstate.reset();
    m_snapshot_chainstate.reset();
    m_active_chainstate = nullptr;
}

/**
 * Apply default chain params to nullopt members.
 * This helps to avoid coding errors around the accidental use of the compare
 * operators that accept nullopt, thus ignoring the intended default value.
 */
static ChainstateManager::Options&& Flatten(ChainstateManager::Options&& opts)
{
    if (!opts.check_block_index.has_value()) opts.check_block_index = opts.chainparams.DefaultConsistencyChecks();
    if (!opts.minimum_chain_work.has_value()) opts.minimum_chain_work = UintToArith256(opts.chainparams.GetConsensus().nMinimumChainWork);
    if (!opts.assumed_valid_block.has_value()) opts.assumed_valid_block = opts.chainparams.GetConsensus().defaultAssumeValid;
    return std::move(opts);
}

ChainstateManager::ChainstateManager(const util::SignalInterrupt& interrupt, Options options, node::BlockManager::Options blockman_options)
    : m_script_check_queue{/*batch_size=*/128, std::clamp(options.worker_threads_num, 0, MAX_SCRIPTCHECK_THREADS)},
      m_interrupt{interrupt},
      m_options{Flatten(std::move(options))},
      m_blockman{interrupt, std::move(blockman_options)},
      m_validation_cache{m_options.script_execution_cache_bytes, m_options.signature_cache_bytes}
{
}

ChainstateManager::~ChainstateManager()
{
    LOCK(::cs_main);

    m_versionbitscache.Clear();
}

bool ChainstateManager::DetectSnapshotChainstate()
{
    assert(!m_snapshot_chainstate);
    std::optional<fs::path> path = node::FindSnapshotChainstateDir(m_options.datadir);
    if (!path) {
        return false;
    }
    std::optional<uint256> base_blockhash = node::ReadSnapshotBaseBlockhash(*path);
    if (!base_blockhash) {
        return false;
    }
    LogPrintf("[snapshot] detected active snapshot chainstate (%s) - loading\n",
        fs::PathToString(*path));

    this->ActivateExistingSnapshot(*base_blockhash);
    return true;
}

Chainstate& ChainstateManager::ActivateExistingSnapshot(uint256 base_blockhash)
{
    assert(!m_snapshot_chainstate);
    m_snapshot_chainstate =
        std::make_unique<Chainstate>(nullptr, m_blockman, *this, base_blockhash);
    LogPrintf("[snapshot] switching active chainstate to %s\n", m_snapshot_chainstate->ToString());

    // Mempool is empty at this point because we're still in IBD.
    Assert(m_active_chainstate->m_mempool->size() == 0);
    Assert(!m_snapshot_chainstate->m_mempool);
    m_snapshot_chainstate->m_mempool = m_active_chainstate->m_mempool;
    m_active_chainstate->m_mempool = nullptr;
    m_active_chainstate = m_snapshot_chainstate.get();
    return *m_snapshot_chainstate;
}

bool IsBIP30Repeat(const CBlockIndex& block_index)
{
    return (block_index.nHeight==91842 && block_index.GetBlockHash() == uint256{"00000000000a4d0a398161ffc163c503763b1f4360639393e0e4c8e300e0caec"}) ||
           (block_index.nHeight==91880 && block_index.GetBlockHash() == uint256{"00000000000743f190a18c5577a3c2d2a1f610ae9601ac046a38084ccb7cd721"});
}

bool IsBIP30Unspendable(const CBlockIndex& block_index)
{
    return (block_index.nHeight==91722 && block_index.GetBlockHash() == uint256{"00000000000271a2dc26e7667f8419f2e15416dc6955e5a6c6cdf3f2574dd08e"}) ||
           (block_index.nHeight==91812 && block_index.GetBlockHash() == uint256{"00000000000af0aed4792b1acee3d966af36cf5def14935db8de83d6f9306f2f"});
}

static fs::path GetSnapshotCoinsDBPath(Chainstate& cs) EXCLUSIVE_LOCKS_REQUIRED(::cs_main)
{
    AssertLockHeld(::cs_main);
    // Should never be called on a non-snapshot chainstate.
    assert(cs.m_from_snapshot_blockhash);
    auto storage_path_maybe = cs.CoinsDB().StoragePath();
    // Should never be called with a non-existent storage path.
    assert(storage_path_maybe);
    return *storage_path_maybe;
}

util::Result<void> Chainstate::InvalidateCoinsDBOnDisk()
{
    fs::path snapshot_datadir = GetSnapshotCoinsDBPath(*this);

    // Coins views no longer usable.
    m_coins_views.reset();

    auto invalid_path = snapshot_datadir + "_INVALID";
    std::string dbpath = fs::PathToString(snapshot_datadir);
    std::string target = fs::PathToString(invalid_path);
    LogPrintf("[snapshot] renaming snapshot datadir %s to %s\n", dbpath, target);

    // The invalid snapshot datadir is simply moved and not deleted because we may
    // want to do forensics later during issue investigation. The user is instructed
    // accordingly in MaybeCompleteSnapshotValidation().
    try {
        fs::rename(snapshot_datadir, invalid_path);
    } catch (const fs::filesystem_error& e) {
        auto src_str = fs::PathToString(snapshot_datadir);
        auto dest_str = fs::PathToString(invalid_path);

        LogPrintf("%s: error renaming file '%s' -> '%s': %s\n",
                __func__, src_str, dest_str, e.what());
        return util::Error{strprintf(_(
            "Rename of '%s' -> '%s' failed. "
            "You should resolve this by manually moving or deleting the invalid "
            "snapshot directory %s, otherwise you will encounter the same error again "
            "on the next startup."),
            src_str, dest_str, src_str)};
    }
    return {};
}

bool ChainstateManager::DeleteSnapshotChainstate()
{
    AssertLockHeld(::cs_main);
    Assert(m_snapshot_chainstate);
    Assert(m_ibd_chainstate);

    fs::path snapshot_datadir = Assert(node::FindSnapshotChainstateDir(m_options.datadir)).value();
    if (!DeleteCoinsDBFromDisk(snapshot_datadir, /*is_snapshot=*/ true)) {
        LogPrintf("Deletion of %s failed. Please remove it manually to continue reindexing.\n",
                  fs::PathToString(snapshot_datadir));
        return false;
    }
    m_active_chainstate = m_ibd_chainstate.get();
    m_active_chainstate->m_mempool = m_snapshot_chainstate->m_mempool;
    m_snapshot_chainstate.reset();
    return true;
}

ChainstateRole Chainstate::GetRole() const
{
    if (m_chainman.GetAll().size() <= 1) {
        return ChainstateRole::NORMAL;
    }
    return (this != &m_chainman.ActiveChainstate()) ?
               ChainstateRole::BACKGROUND :
               ChainstateRole::ASSUMEDVALID;
}

const CBlockIndex* ChainstateManager::GetSnapshotBaseBlock() const
{
    return m_active_chainstate ? m_active_chainstate->SnapshotBase() : nullptr;
}

std::optional<int> ChainstateManager::GetSnapshotBaseHeight() const
{
    const CBlockIndex* base = this->GetSnapshotBaseBlock();
    return base ? std::make_optional(base->nHeight) : std::nullopt;
}

void ChainstateManager::RecalculateBestHeader()
{
    AssertLockHeld(cs_main);
    m_best_header = ActiveChain().Tip();
    for (auto& entry : m_blockman.m_block_index) {
        if (!(entry.second.nStatus & BLOCK_FAILED_MASK) && m_best_header->nChainWork < entry.second.nChainWork) {
            m_best_header = &entry.second;
        }
    }
}

bool ChainstateManager::ValidatedSnapshotCleanup()
{
    AssertLockHeld(::cs_main);
    auto get_storage_path = [](auto& chainstate) EXCLUSIVE_LOCKS_REQUIRED(::cs_main) -> std::optional<fs::path> {
        if (!(chainstate && chainstate->HasCoinsViews())) {
            return {};
        }
        return chainstate->CoinsDB().StoragePath();
    };
    std::optional<fs::path> ibd_chainstate_path_maybe = get_storage_path(m_ibd_chainstate);
    std::optional<fs::path> snapshot_chainstate_path_maybe = get_storage_path(m_snapshot_chainstate);

    if (!this->IsSnapshotValidated()) {
        // No need to clean up.
        return false;
    }
    // If either path doesn't exist, that means at least one of the chainstates
    // is in-memory, in which case we can't do on-disk cleanup. You'd better be
    // in a unittest!
    if (!ibd_chainstate_path_maybe || !snapshot_chainstate_path_maybe) {
        LogPrintf("[snapshot] snapshot chainstate cleanup cannot happen with "
                  "in-memory chainstates. You are testing, right?\n");
        return false;
    }

    const auto& snapshot_chainstate_path = *snapshot_chainstate_path_maybe;
    const auto& ibd_chainstate_path = *ibd_chainstate_path_maybe;

    // Since we're going to be moving around the underlying leveldb filesystem content
    // for each chainstate, make sure that the chainstates (and their constituent
    // CoinsViews members) have been destructed first.
    //
    // The caller of this method will be responsible for reinitializing chainstates
    // if they want to continue operation.
    this->ResetChainstates();

    // No chainstates should be considered usable.
    assert(this->GetAll().size() == 0);

    LogPrintf("[snapshot] deleting background chainstate directory (now unnecessary) (%s)\n",
              fs::PathToString(ibd_chainstate_path));

    fs::path tmp_old{ibd_chainstate_path + "_todelete"};

    auto rename_failed_abort = [this](
                                   fs::path p_old,
                                   fs::path p_new,
                                   const fs::filesystem_error& err) {
        LogError("[snapshot] Error renaming path (%s) -> (%s): %s\n",
                  fs::PathToString(p_old), fs::PathToString(p_new), err.what());
        GetNotifications().fatalError(strprintf(_(
            "Rename of '%s' -> '%s' failed. "
            "Cannot clean up the background chainstate leveldb directory."),
            fs::PathToString(p_old), fs::PathToString(p_new)));
    };

    try {
        fs::rename(ibd_chainstate_path, tmp_old);
    } catch (const fs::filesystem_error& e) {
        rename_failed_abort(ibd_chainstate_path, tmp_old, e);
        throw;
    }

    LogPrintf("[snapshot] moving snapshot chainstate (%s) to "
              "default chainstate directory (%s)\n",
              fs::PathToString(snapshot_chainstate_path), fs::PathToString(ibd_chainstate_path));

    try {
        fs::rename(snapshot_chainstate_path, ibd_chainstate_path);
    } catch (const fs::filesystem_error& e) {
        rename_failed_abort(snapshot_chainstate_path, ibd_chainstate_path, e);
        throw;
    }

    if (!DeleteCoinsDBFromDisk(tmp_old, /*is_snapshot=*/false)) {
        // No need to FatalError because once the unneeded bg chainstate data is
        // moved, it will not interfere with subsequent initialization.
        LogPrintf("Deletion of %s failed. Please remove it manually, as the "
                  "directory is now unnecessary.\n",
                  fs::PathToString(tmp_old));
    } else {
        LogPrintf("[snapshot] deleted background chainstate directory (%s)\n",
                  fs::PathToString(ibd_chainstate_path));
    }
    return true;
}

Chainstate& ChainstateManager::GetChainstateForIndexing()
{
    // We can't always return `m_ibd_chainstate` because after background validation
    // has completed, `m_snapshot_chainstate == m_active_chainstate`, but it can be
    // indexed.
    return (this->GetAll().size() > 1) ? *m_ibd_chainstate : *m_active_chainstate;
}

std::pair<int, int> ChainstateManager::GetPruneRange(const Chainstate& chainstate, int last_height_can_prune)
{
    if (chainstate.m_chain.Height() <= 0) {
        return {0, 0};
    }
    int prune_start{0};

    if (this->GetAll().size() > 1 && m_snapshot_chainstate.get() == &chainstate) {
        // Leave the blocks in the background IBD chain alone if we're pruning
        // the snapshot chain.
        prune_start = *Assert(GetSnapshotBaseHeight()) + 1;
    }

    int max_prune = std::max<int>(
        0, chainstate.m_chain.Height() - static_cast<int>(MIN_BLOCKS_TO_KEEP));

    // last block to prune is the lesser of (caller-specified height, MIN_BLOCKS_TO_KEEP from the tip)
    //
    // While you might be tempted to prune the background chainstate more
    // aggressively (i.e. fewer MIN_BLOCKS_TO_KEEP), this won't work with index
    // building - specifically blockfilterindex requires undo data, and if
    // we don't maintain this trailing window, we hit indexing failures.
    int prune_end = std::min(last_height_can_prune, max_prune);

    return {prune_start, prune_end};
}<|MERGE_RESOLUTION|>--- conflicted
+++ resolved
@@ -90,19 +90,12 @@
 
 /** Size threshold for warning about slow UTXO set flush to disk. */
 static constexpr size_t WARN_FLUSH_COINS_SIZE = 1 << 30; // 1 GiB
-<<<<<<< HEAD
-/** Time to wait between writing blocks/block index to disk. */
-static constexpr std::chrono::hours DATABASE_WRITE_INTERVAL{1};
-/** Time to wait between flushing chainstate to disk. */
-static constexpr std::chrono::hours DATABASE_FLUSH_INTERVAL{24};
-=======
 /** Time window to wait between writing blocks/block index and chainstate to disk.
  *  Randomize writing time inside the window to prevent a situation where the
  *  network over time settles into a few cohorts of synchronized writers.
 */
 static constexpr auto DATABASE_WRITE_INTERVAL_MIN{50min};
 static constexpr auto DATABASE_WRITE_INTERVAL_MAX{70min};
->>>>>>> 52f71e12
 /** Maximum age of our tip for us to be considered current for fee estimation */
 static constexpr std::chrono::hours MAX_FEE_ESTIMATION_TIP_AGE{3};
 const std::vector<std::string> CHECKLEVEL_DOC {
@@ -705,11 +698,7 @@
     // cache - should only be called after successful validation of all transactions in the package.
     // Does not call LimitMempoolSize(), so mempool max_size_bytes may be temporarily exceeded.
     bool SubmitPackage(const ATMPArgs& args, std::vector<Workspace>& workspaces, PackageValidationState& package_state,
-<<<<<<< HEAD
                        std::map<Wtxid, MempoolAcceptResult>& results)
-=======
-                       std::map<uint256, MempoolAcceptResult>& results)
->>>>>>> 52f71e12
          EXCLUSIVE_LOCKS_REQUIRED(cs_main, m_pool.cs);
 
     // Compare a package's feerate against minimum allowed.
@@ -766,21 +755,12 @@
     };
 
     struct SubPackageState m_subpackage;
-<<<<<<< HEAD
 
     /** Re-set sub-package state to not leak between evaluations */
     void ClearSubPackageState() EXCLUSIVE_LOCKS_REQUIRED(cs_main, m_pool.cs)
     {
         m_subpackage = SubPackageState{};
 
-=======
-
-    /** Re-set sub-package state to not leak between evaluations */
-    void ClearSubPackageState() EXCLUSIVE_LOCKS_REQUIRED(cs_main, m_pool.cs)
-    {
-        m_subpackage = SubPackageState{};
-
->>>>>>> 52f71e12
         // And clean coins while at it
         CleanupTemporaryCoins();
     }
@@ -1131,7 +1111,6 @@
     for (CTxMemPool::txiter it : all_conflicts) {
         m_subpackage.m_conflicting_fees += it->GetModifiedFee();
         m_subpackage.m_conflicting_size += it->GetTxSize();
-<<<<<<< HEAD
     }
     if (const auto err_string{PaysForRBF(m_subpackage.m_conflicting_fees, ws.m_modified_fees, ws.m_vsize,
                                          m_pool.m_opts.incremental_relay_feerate, hash)}) {
@@ -1139,15 +1118,6 @@
         return state.Invalid(TxValidationResult::TX_RECONSIDERABLE,
                              strprintf("insufficient fee%s", ws.m_sibling_eviction ? " (including sibling eviction)" : ""), *err_string);
     }
-=======
-    }
-    if (const auto err_string{PaysForRBF(m_subpackage.m_conflicting_fees, ws.m_modified_fees, ws.m_vsize,
-                                         m_pool.m_opts.incremental_relay_feerate, hash)}) {
-        // Result may change in a package context
-        return state.Invalid(TxValidationResult::TX_RECONSIDERABLE,
-                             strprintf("insufficient fee%s", ws.m_sibling_eviction ? " (including sibling eviction)" : ""), *err_string);
-    }
->>>>>>> 52f71e12
 
     // Add all the to-be-removed transactions to the changeset.
     for (auto it : all_conflicts) {
@@ -1192,7 +1162,6 @@
         if (!ws.m_ancestors.empty()) {
             return package_state.Invalid(PackageValidationResult::PCKG_POLICY, "package RBF failed: new transaction cannot have mempool ancestors");
         }
-<<<<<<< HEAD
     }
 
     // Aggregate all conflicts into one set.
@@ -1248,63 +1217,6 @@
                                      "package RBF failed: " + err_tup.value().second, "");
     }
 
-=======
-    }
-
-    // Aggregate all conflicts into one set.
-    CTxMemPool::setEntries direct_conflict_iters;
-    for (Workspace& ws : workspaces) {
-        // Aggregate all conflicts into one set.
-        direct_conflict_iters.merge(ws.m_iters_conflicting);
-    }
-
-    const auto& parent_ws = workspaces[0];
-    const auto& child_ws = workspaces[1];
-
-    // Don't consider replacements that would cause us to remove a large number of mempool entries.
-    // This limit is not increased in a package RBF. Use the aggregate number of transactions.
-    CTxMemPool::setEntries all_conflicts;
-    if (const auto err_string{GetEntriesForConflicts(*child_ws.m_ptx, m_pool, direct_conflict_iters,
-                                                     all_conflicts)}) {
-        return package_state.Invalid(PackageValidationResult::PCKG_POLICY,
-                                     "package RBF failed: too many potential replacements", *err_string);
-    }
-
-
-    for (CTxMemPool::txiter it : all_conflicts) {
-        m_subpackage.m_changeset->StageRemoval(it);
-        m_subpackage.m_conflicting_fees += it->GetModifiedFee();
-        m_subpackage.m_conflicting_size += it->GetTxSize();
-    }
-
-    // Use the child as the transaction for attributing errors to.
-    const Txid& child_hash = child_ws.m_ptx->GetHash();
-    if (const auto err_string{PaysForRBF(/*original_fees=*/m_subpackage.m_conflicting_fees,
-                                         /*replacement_fees=*/m_subpackage.m_total_modified_fees,
-                                         /*replacement_vsize=*/m_subpackage.m_total_vsize,
-                                         m_pool.m_opts.incremental_relay_feerate, child_hash)}) {
-        return package_state.Invalid(PackageValidationResult::PCKG_POLICY,
-                                     "package RBF failed: insufficient anti-DoS fees", *err_string);
-    }
-
-    // Ensure this two transaction package is a "chunk" on its own; we don't want the child
-    // to be only paying anti-DoS fees
-    const CFeeRate parent_feerate(parent_ws.m_modified_fees, parent_ws.m_vsize);
-    const CFeeRate package_feerate(m_subpackage.m_total_modified_fees, m_subpackage.m_total_vsize);
-    if (package_feerate <= parent_feerate) {
-        return package_state.Invalid(PackageValidationResult::PCKG_POLICY,
-                                     "package RBF failed: package feerate is less than or equal to parent feerate",
-                                     strprintf("package feerate %s <= parent feerate is %s", package_feerate.ToString(), parent_feerate.ToString()));
-    }
-
-    // Check if it's economically rational to mine this package rather than the ones it replaces.
-    // This takes the place of ReplacementChecks()'s PaysMoreThanConflicts() in the package RBF setting.
-    if (const auto err_tup{ImprovesFeerateDiagram(*m_subpackage.m_changeset)}) {
-        return package_state.Invalid(PackageValidationResult::PCKG_POLICY,
-                                     "package RBF failed: " + err_tup.value().second, "");
-    }
-
->>>>>>> 52f71e12
     LogDebug(BCLog::TXPACKAGES, "package RBF checks passed: parent %s (wtxid=%s), child %s (wtxid=%s), package hash (%s)\n",
         txns.front()->GetHash().ToString(), txns.front()->GetWitnessHash().ToString(),
         txns.back()->GetHash().ToString(), txns.back()->GetWitnessHash().ToString(),
@@ -1428,11 +1340,7 @@
 
 bool MemPoolAccept::SubmitPackage(const ATMPArgs& args, std::vector<Workspace>& workspaces,
                                   PackageValidationState& package_state,
-<<<<<<< HEAD
                                   std::map<Wtxid, MempoolAcceptResult>& results)
-=======
-                                  std::map<uint256, MempoolAcceptResult>& results)
->>>>>>> 52f71e12
 {
     AssertLockHeld(cs_main);
     AssertLockHeld(m_pool.cs);
@@ -1521,7 +1429,6 @@
         }
         return MempoolAcceptResult::Failure(ws.m_state);
     }
-<<<<<<< HEAD
 
     m_subpackage.m_total_vsize = ws.m_vsize;
     m_subpackage.m_total_modified_fees = ws.m_modified_fees;
@@ -1535,21 +1442,6 @@
     if (m_pool.m_opts.require_standard) {
         Wtxid dummy_wtxid;
         if (!CheckEphemeralSpends(/*package=*/{ptx}, m_pool.m_opts.dust_relay_feerate, m_pool, ws.m_state, dummy_wtxid)) {
-=======
-
-    m_subpackage.m_total_vsize = ws.m_vsize;
-    m_subpackage.m_total_modified_fees = ws.m_modified_fees;
-
-    // Individual modified feerate exceeded caller-defined max; abort
-    if (args.m_client_maxfeerate && CFeeRate(ws.m_modified_fees, ws.m_vsize) > args.m_client_maxfeerate.value()) {
-        ws.m_state.Invalid(TxValidationResult::TX_MEMPOOL_POLICY, "max feerate exceeded", "");
-        return MempoolAcceptResult::Failure(ws.m_state);
-    }
-
-    if (m_pool.m_opts.require_standard) {
-        Txid dummy_txid;
-        if (!CheckEphemeralSpends(/*package=*/{ptx}, m_pool.m_opts.dust_relay_feerate, m_pool, ws.m_state, dummy_txid)) {
->>>>>>> 52f71e12
             return MempoolAcceptResult::Failure(ws.m_state);
         }
     }
@@ -1622,11 +1514,7 @@
     workspaces.reserve(txns.size());
     std::transform(txns.cbegin(), txns.cend(), std::back_inserter(workspaces),
                    [](const auto& tx) { return Workspace(tx); });
-<<<<<<< HEAD
     std::map<Wtxid, MempoolAcceptResult> results;
-=======
-    std::map<uint256, MempoolAcceptResult> results;
->>>>>>> 52f71e12
 
     LOCK(m_pool.cs);
 
@@ -1706,17 +1594,10 @@
     // Now that we've bounded the resulting possible ancestry count, check package for dust spends
     if (m_pool.m_opts.require_standard) {
         TxValidationState child_state;
-<<<<<<< HEAD
         Wtxid child_wtxid;
         if (!CheckEphemeralSpends(txns, m_pool.m_opts.dust_relay_feerate, m_pool, child_state, child_wtxid)) {
             package_state.Invalid(PackageValidationResult::PCKG_TX, "unspent-dust");
             results.emplace(child_wtxid, MempoolAcceptResult::Failure(child_state));
-=======
-        Txid child_txid;
-        if (!CheckEphemeralSpends(txns, m_pool.m_opts.dust_relay_feerate, m_pool, child_state, child_txid)) {
-            package_state.Invalid(PackageValidationResult::PCKG_TX, "unspent-dust");
-            results.emplace(child_txid, MempoolAcceptResult::Failure(child_state));
->>>>>>> 52f71e12
             return PackageMempoolAcceptResult(package_state, std::move(results));
         }
     }
@@ -1872,19 +1753,11 @@
     LOCK(m_pool.cs);
     // Stores results from which we will create the returned PackageMempoolAcceptResult.
     // A result may be changed if a mempool transaction is evicted later due to LimitMempoolSize().
-<<<<<<< HEAD
     std::map<Wtxid, MempoolAcceptResult> results_final;
     // Results from individual validation which will be returned if no other result is available for
     // this transaction. "Nonfinal" because if a transaction fails by itself but succeeds later
     // (i.e. when evaluated with a fee-bumping child), the result in this map may be discarded.
     std::map<Wtxid, MempoolAcceptResult> individual_results_nonfinal;
-=======
-    std::map<uint256, MempoolAcceptResult> results_final;
-    // Results from individual validation which will be returned if no other result is available for
-    // this transaction. "Nonfinal" because if a transaction fails by itself but succeeds later
-    // (i.e. when evaluated with a fee-bumping child), the result in this map may be discarded.
-    std::map<uint256, MempoolAcceptResult> individual_results_nonfinal;
->>>>>>> 52f71e12
     // Tracks whether we think package submission could result in successful entry to the mempool
     bool quit_early{false};
     std::vector<CTransactionRef> txns_package_eval;
@@ -2430,11 +2303,7 @@
     bool fClean = true;
 
     CBlockUndo blockUndo;
-<<<<<<< HEAD
     if (!m_blockman.ReadBlockUndo(blockUndo, *pindex)) {
-=======
-    if (!m_blockman.UndoReadFromDisk(blockUndo, *pindex)) {
->>>>>>> 52f71e12
         LogError("DisconnectBlock(): failure reading undo data\n");
         return DISCONNECT_FAILED;
     }
@@ -2880,11 +2749,7 @@
         return true;
     }
 
-<<<<<<< HEAD
     if (!m_blockman.WriteBlockUndo(blockundo, state, *pindex)) {
-=======
-    if (!m_blockman.WriteUndoDataForBlock(blockundo, state, *pindex)) {
->>>>>>> 52f71e12
         return false;
     }
 
@@ -3054,16 +2919,9 @@
 
                 m_blockman.UnlinkPrunedFiles(setFilesToPrune);
             }
-<<<<<<< HEAD
-            m_last_write = nNow;
-        }
-        // Flush best chain related state. This can only be done if the blocks / block index write was also done.
-        if (fDoFullFlush && !CoinsTip().GetBestBlock().IsNull()) {
-=======
 
             if (!CoinsTip().GetBestBlock().IsNull()) {
 
->>>>>>> 52f71e12
             if (coins_mem_usage >= WARN_FLUSH_COINS_SIZE) LogWarning("Flushing large (%d GiB) UTXO set to disk, it may take several minutes", coins_mem_usage >> 30);
             LOG_TIME_MILLIS_WITH_CATEGORY(strprintf("write coins cache to disk (%d coins, %.2fKiB)",
                 coins_count, coins_mem_usage >> 10), BCLog::BENCH);
@@ -3081,16 +2939,9 @@
             if (empty_cache ? !CoinsTip().Flush() : !CoinsTip().Sync()) {
                 return FatalError(m_chainman.GetNotifications(), state, _("Failed to write to coin database."));
             }
-<<<<<<< HEAD
-            m_last_flush = nNow;
-            full_flush_completed = true;
-            TRACEPOINT(utxocache, flush,
-                   int64_t{Ticks<std::chrono::microseconds>(SteadyClock::now() - nNow)},
-=======
             full_flush_completed = true;
             TRACEPOINT(utxocache, flush,
                     int64_t{Ticks<std::chrono::microseconds>(NodeClock::now() - nNow)},
->>>>>>> 52f71e12
                    (uint32_t)mode,
                    (uint64_t)coins_count,
                    (uint64_t)coins_mem_usage,
@@ -3141,7 +2992,6 @@
 {
 
     AssertLockHeld(::cs_main);
-<<<<<<< HEAD
 
     // Disable rate limiting in LogPrintLevel_ so this source location may log during IBD.
     LogPrintLevel_(BCLog::LogFlags::ALL, BCLog::Level::Info, /*should_ratelimit=*/false, "%s%s: new best=%s height=%d version=0x%08x log2_work=%f tx=%lu date='%s' progress=%f cache=%.1fMiB(%utxo)%s\n",
@@ -3153,17 +3003,6 @@
                    coins_tip.DynamicMemoryUsage() * (1.0 / (1 << 20)),
                    coins_tip.GetCacheSize(),
                    !warning_messages.empty() ? strprintf(" warning='%s'", warning_messages) : "");
-=======
-    LogPrintf("%s%s: new best=%s height=%d version=0x%08x log2_work=%f tx=%lu date='%s' progress=%f cache=%.1fMiB(%utxo)%s\n",
-        prefix, func_name,
-        tip->GetBlockHash().ToString(), tip->nHeight, tip->nVersion,
-        log(tip->nChainWork.getdouble()) / log(2.0), tip->m_chain_tx_count,
-        FormatISO8601DateTime(tip->GetBlockTime()),
-        chainman.GuessVerificationProgress(tip),
-        coins_tip.DynamicMemoryUsage() * (1.0 / (1 << 20)),
-        coins_tip.GetCacheSize(),
-        !warning_messages.empty() ? strprintf(" warning='%s'", warning_messages) : "");
->>>>>>> 52f71e12
 }
 
 void Chainstate::UpdateTip(const CBlockIndex* pindexNew)
@@ -3228,11 +3067,7 @@
     // Read block from disk.
     std::shared_ptr<CBlock> pblock = std::make_shared<CBlock>();
     CBlock& block = *pblock;
-<<<<<<< HEAD
     if (!m_blockman.ReadBlock(block, *pindexDelete)) {
-=======
-    if (!m_blockman.ReadBlockFromDisk(block, *pindexDelete)) {
->>>>>>> 52f71e12
         LogError("DisconnectTip(): Failed to read block\n");
         return false;
     }
@@ -3343,11 +3178,7 @@
     std::shared_ptr<const CBlock> pthisBlock;
     if (!pblock) {
         std::shared_ptr<CBlock> pblockNew = std::make_shared<CBlock>();
-<<<<<<< HEAD
         if (!m_blockman.ReadBlock(*pblockNew, *pindexNew)) {
-=======
-        if (!m_blockman.ReadBlockFromDisk(*pblockNew, *pindexNew)) {
->>>>>>> 52f71e12
             return FatalError(m_chainman.GetNotifications(), state, _("Failed to read block."));
         }
         pthisBlock = pblockNew;
@@ -3716,11 +3547,7 @@
                 for (const PerBlockConnectTrace& trace : connectTrace.GetBlocksConnected()) {
                     assert(trace.pblock && trace.pindex);
                     if (m_chainman.m_options.signals) {
-<<<<<<< HEAD
                         m_chainman.m_options.signals->BlockConnected(chainstate_role, trace.pblock, trace.pindex);
-=======
-                        m_chainman.m_options.signals->BlockConnected(this->GetRole(), trace.pblock, trace.pindex);
->>>>>>> 52f71e12
                     }
                 }
 
@@ -4736,11 +4563,7 @@
             blockPos = *dbp;
             m_blockman.UpdateBlockInfo(block, pindex->nHeight, blockPos);
         } else {
-<<<<<<< HEAD
             blockPos = m_blockman.WriteBlock(block, pindex->nHeight);
-=======
-            blockPos = m_blockman.SaveBlockToDisk(block, pindex->nHeight);
->>>>>>> 52f71e12
             if (blockPos.IsNull()) {
                 state.Error(strprintf("%s: Failed to find position to write new block to disk", __func__));
                 return false;
@@ -4985,13 +4808,8 @@
         }
         CBlock block;
         // check level 0: read from disk
-<<<<<<< HEAD
         if (!chainstate.m_blockman.ReadBlock(block, *pindex)) {
             LogPrintf("Verification error: ReadBlock failed at %d, hash=%s\n", pindex->nHeight, pindex->GetBlockHash().ToString());
-=======
-        if (!chainstate.m_blockman.ReadBlockFromDisk(block, *pindex)) {
-            LogPrintf("Verification error: ReadBlockFromDisk failed at %d, hash=%s\n", pindex->nHeight, pindex->GetBlockHash().ToString());
->>>>>>> 52f71e12
             return VerifyDBResult::CORRUPTED_BLOCK_DB;
         }
         // check level 1: verify block validity
@@ -5004,11 +4822,7 @@
         if (nCheckLevel >= 2 && pindex) {
             CBlockUndo undo;
             if (!pindex->GetUndoPos().IsNull()) {
-<<<<<<< HEAD
                 if (!chainstate.m_blockman.ReadBlockUndo(undo, *pindex)) {
-=======
-                if (!chainstate.m_blockman.UndoReadFromDisk(undo, *pindex)) {
->>>>>>> 52f71e12
                     LogPrintf("Verification error: found bad undo data at %d, hash=%s\n", pindex->nHeight, pindex->GetBlockHash().ToString());
                     return VerifyDBResult::CORRUPTED_BLOCK_DB;
                 }
@@ -5060,13 +4874,8 @@
             m_notifications.progress(_("Verifying blocks…"), percentageDone, false);
             pindex = chainstate.m_chain.Next(pindex);
             CBlock block;
-<<<<<<< HEAD
             if (!chainstate.m_blockman.ReadBlock(block, *pindex)) {
                 LogPrintf("Verification error: ReadBlock failed at %d, hash=%s\n", pindex->nHeight, pindex->GetBlockHash().ToString());
-=======
-            if (!chainstate.m_blockman.ReadBlockFromDisk(block, *pindex)) {
-                LogPrintf("Verification error: ReadBlockFromDisk failed at %d, hash=%s\n", pindex->nHeight, pindex->GetBlockHash().ToString());
->>>>>>> 52f71e12
                 return VerifyDBResult::CORRUPTED_BLOCK_DB;
             }
             if (!chainstate.ConnectBlock(block, state, pindex, coins)) {
@@ -5094,13 +4903,8 @@
     AssertLockHeld(cs_main);
     // TODO: merge with ConnectBlock
     CBlock block;
-<<<<<<< HEAD
     if (!m_blockman.ReadBlock(block, *pindex)) {
         LogError("ReplayBlock(): ReadBlock failed at %d, hash=%s\n", pindex->nHeight, pindex->GetBlockHash().ToString());
-=======
-    if (!m_blockman.ReadBlockFromDisk(block, *pindex)) {
-        LogError("ReplayBlock(): ReadBlockFromDisk failed at %d, hash=%s\n", pindex->nHeight, pindex->GetBlockHash().ToString());
->>>>>>> 52f71e12
         return false;
     }
 
@@ -5157,13 +4961,8 @@
     while (pindexOld != pindexFork) {
         if (pindexOld->nHeight > 0) { // Never disconnect the genesis block.
             CBlock block;
-<<<<<<< HEAD
             if (!m_blockman.ReadBlock(block, *pindexOld)) {
                 LogError("RollbackBlock(): ReadBlock() failed at %d, hash=%s\n", pindexOld->nHeight, pindexOld->GetBlockHash().ToString());
-=======
-            if (!m_blockman.ReadBlockFromDisk(block, *pindexOld)) {
-                LogError("RollbackBlock(): ReadBlockFromDisk() failed at %d, hash=%s\n", pindexOld->nHeight, pindexOld->GetBlockHash().ToString());
->>>>>>> 52f71e12
                 return false;
             }
             LogPrintf("Rolling back %s (%i)\n", pindexOld->GetBlockHash().ToString(), pindexOld->nHeight);
@@ -5274,11 +5073,7 @@
 
     try {
         const CBlock& block = params.GenesisBlock();
-<<<<<<< HEAD
         FlatFilePos blockPos{m_blockman.WriteBlock(block, 0)};
-=======
-        FlatFilePos blockPos{m_blockman.SaveBlockToDisk(block, 0)};
->>>>>>> 52f71e12
         if (blockPos.IsNull()) {
             LogError("%s: writing genesis block to disk failed\n", __func__);
             return false;
@@ -5385,7 +5180,6 @@
                 }
 
                 // Activate the genesis block so normal node progress can continue
-<<<<<<< HEAD
                 // During first -reindex, this will only connect Genesis since
                 // ActivateBestChain only connects blocks which are in the block tree db,
                 // which only contains blocks whose parents are in it.
@@ -5395,45 +5189,10 @@
                 if (hash == params.GetConsensus().hashGenesisBlock && WITH_LOCK(::cs_main, return ActiveHeight()) == -1) {
                     BlockValidationState state;
                     if (!ActiveChainstate().ActivateBestChain(state, nullptr)) {
-=======
-                if (hash == params.GetConsensus().hashGenesisBlock) {
-                    bool genesis_activation_failure = false;
-                    for (auto c : GetAll()) {
-                        BlockValidationState state;
-                        if (!c->ActivateBestChain(state, nullptr)) {
-                            genesis_activation_failure = true;
-                            break;
-                        }
-                    }
-                    if (genesis_activation_failure) {
                         break;
                     }
                 }
 
-                if (m_blockman.IsPruneMode() && m_blockman.m_blockfiles_indexed && pblock) {
-                    // must update the tip for pruning to work while importing with -loadblock.
-                    // this is a tradeoff to conserve disk space at the expense of time
-                    // spent updating the tip to be able to prune.
-                    // otherwise, ActivateBestChain won't be called by the import process
-                    // until after all of the block files are loaded. ActivateBestChain can be
-                    // called by concurrent network message processing. but, that is not
-                    // reliable for the purpose of pruning while importing.
-                    bool activation_failure = false;
-                    for (auto c : GetAll()) {
-                        BlockValidationState state;
-                        if (!c->ActivateBestChain(state, pblock)) {
-                            LogDebug(BCLog::REINDEX, "failed to activate chain (%s)\n", state.ToString());
-                            activation_failure = true;
-                            break;
-                        }
-                    }
-                    if (activation_failure) {
->>>>>>> 52f71e12
-                        break;
-                    }
-                }
-
-<<<<<<< HEAD
                 if (m_blockman.IsPruneMode() && m_blockman.m_blockfiles_indexed && pblock) {
                     // must update the tip for pruning to work while importing with -loadblock.
                     // this is a tradeoff to conserve disk space at the expense of time
@@ -5456,8 +5215,6 @@
                     }
                 }
 
-=======
->>>>>>> 52f71e12
                 NotifyHeaderTip();
 
                 if (!blocks_with_unknown_parent) continue;
@@ -5472,11 +5229,7 @@
                     while (range.first != range.second) {
                         std::multimap<uint256, FlatFilePos>::iterator it = range.first;
                         std::shared_ptr<CBlock> pblockrecursive = std::make_shared<CBlock>();
-<<<<<<< HEAD
                         if (m_blockman.ReadBlock(*pblockrecursive, it->second)) {
-=======
-                        if (m_blockman.ReadBlockFromDisk(*pblockrecursive, it->second)) {
->>>>>>> 52f71e12
                             LogDebug(BCLog::REINDEX, "%s: Processing out of order child %s of %s\n", __func__, pblockrecursive->GetHash().ToString(),
                                     head.ToString());
                             LOCK(cs_main);
@@ -5623,13 +5376,9 @@
                 }
             }
         }
-<<<<<<< HEAD
         // nSequenceId can't be set higher than SEQ_ID_INIT_FROM_DISK{1} for blocks that aren't linked
         // (negative is used for preciousblock, SEQ_ID_BEST_CHAIN_FROM_DISK{0} for active chain when loaded from disk)
         if (!pindex->HaveNumChainTxs()) assert(pindex->nSequenceId <= SEQ_ID_INIT_FROM_DISK);
-=======
-        if (!pindex->HaveNumChainTxs()) assert(pindex->nSequenceId <= 0); // nSequenceId can't be set positive for blocks that aren't linked (negative is used for preciousblock)
->>>>>>> 52f71e12
         // VALID_TRANSACTIONS is equivalent to nTx > 0 for all nodes (whether or not pruning has occurred).
         // HAVE_DATA is only equivalent to nTx > 0 (or VALID_TRANSACTIONS) if no pruning has occurred.
         if (!m_blockman.m_have_pruned) {
@@ -5886,14 +5635,8 @@
         return 0.0;
     }
 
-<<<<<<< HEAD
     if (pindex->m_chain_tx_count == 0) {
         LogDebug(BCLog::VALIDATION, "Block %d has unset m_chain_tx_count. Unable to estimate verification progress.\n", pindex->nHeight);
-=======
-    if (!Assume(pindex->m_chain_tx_count > 0)) {
-        LogWarning("Internal bug detected: block %d has unset m_chain_tx_count (%s %s). Please report this issue here: %s\n",
-                   pindex->nHeight, CLIENT_NAME, FormatFullVersion(), CLIENT_BUGREPORT);
->>>>>>> 52f71e12
         return 0.0;
     }
 
@@ -6240,7 +5983,6 @@
                         static_cast<float>(coins_processed) * 100 / static_cast<float>(coins_count),
                         coins_cache.DynamicMemoryUsage() / (1000 * 1000));
                 }
-<<<<<<< HEAD
 
                 // Batch write and flush (if we need to) every so often.
                 //
@@ -6251,18 +5993,6 @@
                         return util::Error{Untranslated("Aborting after an interrupt was requested")};
                     }
 
-=======
-
-                // Batch write and flush (if we need to) every so often.
-                //
-                // If our average Coin size is roughly 41 bytes, checking every 120,000 coins
-                // means <5MB of memory imprecision.
-                if (coins_processed % 120000 == 0) {
-                    if (m_interrupt) {
-                        return util::Error{Untranslated("Aborting after an interrupt was requested")};
-                    }
-
->>>>>>> 52f71e12
                     const auto snapshot_cache_state = WITH_LOCK(::cs_main,
                         return snapshot_chainstate.GetCoinsCacheSizeState());
 
