--- conflicted
+++ resolved
@@ -764,7 +764,6 @@
 
     std::string param;
     const RESTResponseFormat rf = ParseDataFormat(param, str_uri_part);
-<<<<<<< HEAD
     if (param != "contents" && param != "info") {
         return RESTERR(req, HTTP_BAD_REQUEST, "Invalid URI format. Expected /rest/mempool/transactions/<info|contents>.json");
     }
@@ -804,8 +803,6 @@
 
     std::string param;
     const RESTResponseFormat rf = ParseDataFormat(param, str_uri_part);
-=======
->>>>>>> 55b56ab8
     if (param != "contents" && param != "info" && param != "info/with_fee_histogram") {
         return RESTERR(req, HTTP_BAD_REQUEST, "Invalid URI format. Expected /rest/mempool/<info|info/with_fee_histogram|contents>.json");
     }
@@ -840,14 +837,10 @@
             if (verbose && mempool_sequence) {
                 return RESTERR(req, HTTP_BAD_REQUEST, "Verbose results cannot contain mempool sequence values. (hint: set \"verbose=false\")");
             }
-<<<<<<< HEAD
-            str_json = MempoolToJSON(*mempool, verbose, mempool_sequence).write() + "\n";
-=======
             ChainstateManager* maybe_chainman = GetChainman(context, req);
             if (!maybe_chainman) return false;
             ChainstateManager& chainman = *maybe_chainman;
             str_json = MempoolToJSON(chainman, *mempool, verbose, mempool_sequence).write() + "\n";
->>>>>>> 55b56ab8
         } else if (param == "info/with_fee_histogram") {
             str_json = MempoolInfoToJSON(*mempool, MempoolInfoToJSON_const_histogram_floors).write() + "\n";
         } else {
