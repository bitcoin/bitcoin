--- conflicted
+++ resolved
@@ -32,10 +32,7 @@
 
 #include <algorithm>
 #include <cassert>
-<<<<<<< HEAD
-=======
 #include <chrono>
->>>>>>> 8546bc08
 #include <cstdint>
 #include <cstdlib>
 #include <deque>
@@ -746,13 +743,9 @@
         return;
 
     LogDebug(BCLog::TOR, "Not connected to Tor control port %s, retrying in %.2f s\n",
-<<<<<<< HEAD
-             m_tor_control_center, reconnect_timeout);
-=======
              m_current_tor_control_center, reconnect_timeout);
     m_current_tor_control_center = m_connect_tor_control_center;
     m_try_exec = true;  // if this fails
->>>>>>> 8546bc08
 
     // Single-shot timer for reconnect. Use exponential backoff with a maximum.
     struct timeval time = MillisToTimeval(int64_t(reconnect_timeout * 1000.0));
