// Copyright (c) 2010 Satoshi Nakamoto
// Copyright (c) 2009-2022 The Bitcoin Core developers
// Distributed under the MIT software license, see the accompanying
// file COPYING or http://www.opensource.org/licenses/mit-license.php.

#include <rpc/request.h>

#include <common/args.h>
#include <logging.h>
#include <random.h>
#include <rpc/protocol.h>
#include <util/fs.h>
#include <util/fs_helpers.h>
#include <util/strencodings.h>

#include <fstream>
#include <stdexcept>
#include <string>
#include <utility>
#include <vector>

/**
 * JSON-RPC protocol.  Bitcoin speaks version 1.0 for maximum compatibility,
 * but uses JSON-RPC 1.1/2.0 standards for parts of the 1.0 standard that were
 * unspecified (HTTP errors and contents of 'error').
 *
 * 1.0 spec: http://json-rpc.org/wiki/specification
 * 1.2 spec: http://jsonrpc.org/historical/json-rpc-over-http.html
 *
 * If the server receives a request with the JSON-RPC 2.0 marker `{"jsonrpc": "2.0"}`
 * then Bitcoin will respond with a strictly specified response.
 * It will only return an HTTP error code if an actual HTTP error is encountered
 * such as the endpoint is not found (404) or the request is not formatted correctly (500).
 * Otherwise the HTTP code is always OK (200) and RPC errors will be included in the
 * response body.
 *
 * 2.0 spec: https://www.jsonrpc.org/specification
 *
 * Also see http://www.simple-is-better.org/rpc/#differences-between-1-0-and-2-0
 */

UniValue JSONRPCRequestObj(const std::string& strMethod, const UniValue& params, const UniValue& id)
{
    UniValue request(UniValue::VOBJ);
    request.pushKV("method", strMethod);
    request.pushKV("params", params);
    request.pushKV("id", id);
    request.pushKV("jsonrpc", "2.0");
    return request;
}

UniValue JSONRPCReplyObj(UniValue result, UniValue error, std::optional<UniValue> id, JSONRPCVersion jsonrpc_version)
{
    UniValue reply(UniValue::VOBJ);
    // Add JSON-RPC version number field in v2 only.
    if (jsonrpc_version == JSONRPCVersion::V2) reply.pushKV("jsonrpc", "2.0");

    // Add both result and error fields in v1, even though one will be null.
    // Omit the null field in v2.
    if (error.isNull()) {
        reply.pushKV("result", std::move(result));
        if (jsonrpc_version == JSONRPCVersion::V1_LEGACY) reply.pushKV("error", NullUniValue);
    } else {
        if (jsonrpc_version == JSONRPCVersion::V1_LEGACY) reply.pushKV("result", NullUniValue);
        reply.pushKV("error", std::move(error));
    }
    if (id.has_value()) reply.pushKV("id", std::move(id.value()));
    return reply;
}

UniValue JSONRPCError(int code, const std::string& message)
{
    UniValue error(UniValue::VOBJ);
    error.pushKV("code", code);
    error.pushKV("message", message);
    return error;
}

/** Username used when cookie authentication is in use (arbitrary, only for
 * recognizability in debugging/logging purposes)
 */
static const std::string COOKIEAUTH_USER = "__cookie__";
/** Default name for auth cookie file */
static const char* const COOKIEAUTH_FILE = ".cookie";

/** Get name of RPC authentication cookie file */
static fs::path GetAuthCookieFile(bool temp=false)
{
    fs::path arg = gArgs.GetPathArg("-rpccookiefile", COOKIEAUTH_FILE);
    if (arg.empty()) {
        return {}; // -norpccookiefile was specified
    }
    if (temp) {
        arg += ".tmp";
    }
    return AbsPathForConfigVal(gArgs, arg);
}

static std::optional<std::string> g_generated_cookie;

bool GenerateAuthCookie(std::string* cookie_out, const std::pair<std::optional<fs::perms>, bool>& cookie_perms)
{
    const size_t COOKIE_SIZE = 32;
    unsigned char rand_pwd[COOKIE_SIZE];
    GetRandBytes(rand_pwd);
    std::string cookie = COOKIEAUTH_USER + ":" + HexStr(rand_pwd);

    /** the umask determines what permissions are used to create this file -
     * these are set to 0077 in common/system.cpp.
     */
    std::ofstream file;
    fs::path filepath_tmp = GetAuthCookieFile(true);
    if (filepath_tmp.empty()) {
        return true; // -norpccookiefile
    }
    file.open(filepath_tmp);
    if (!file.is_open()) {
        LogWarning("Unable to open cookie authentication file %s for writing", fs::PathToString(filepath_tmp));
        return false;
    }

<<<<<<< HEAD
    if (cookie_perms) {
        std::error_code code;
        fs::permissions(filepath_tmp, cookie_perms.value(), fs::perm_options::replace, code);
=======
    if (cookie_perms.first) {
        std::error_code code;
        fs::permissions(filepath_tmp, cookie_perms.first.value(), fs::perm_options::replace, code);
>>>>>>> 198466d5
        if (code) {
            LogWarning("Unable to set permissions on cookie authentication file %s", fs::PathToString(filepath_tmp));
            return false;
        }
    }

    file << cookie;
    file.close();

    fs::path filepath = GetAuthCookieFile(false);
    if (!RenameOver(filepath_tmp, filepath)) {
        LogWarning("Unable to rename cookie authentication file %s to %s", fs::PathToString(filepath_tmp), fs::PathToString(filepath));
        return false;
    }

    g_generated_cookie = cookie;
    LogInfo("Generated RPC authentication cookie %s\n", fs::PathToString(filepath));
    LogInfo("Permissions used for cookie%s: %s\n",
              (cookie_perms.first && cookie_perms.second) ? " (set by -rpccookieperms)" : "",
              PermsToSymbolicString(fs::status(filepath).permissions()));

    if (cookie_out)
        *cookie_out = cookie;
    return true;
}

bool GetAuthCookie(std::string *cookie_out)
{
    std::ifstream file;
    std::string cookie;
    fs::path filepath = GetAuthCookieFile();
    if (filepath.empty()) {
        return true; // -norpccookiefile
    }
    file.open(filepath);
    if (!file.is_open())
        return false;
    std::getline(file, cookie);
    file.close();

    if (cookie_out)
        *cookie_out = cookie;
    return true;
}

void DeleteAuthCookie()
{
    try {
        std::string existing_cookie;
        if (GetAuthCookie(&existing_cookie) && g_generated_cookie == existing_cookie) {
            // Delete the cookie file if it exists and was generated by this process
            fs::remove(GetAuthCookieFile());
        }
    } catch (const fs::filesystem_error& e) {
        LogPrintf("%s: Unable to remove random auth cookie file %s: %s\n", __func__, fs::PathToString(e.path1()), fsbridge::get_filesystem_error_message(e));
    }
}

std::vector<UniValue> JSONRPCProcessBatchReply(const UniValue& in)
{
    if (!in.isArray()) {
        throw std::runtime_error("Batch must be an array");
    }
    const size_t num {in.size()};
    std::vector<UniValue> batch(num);
    for (const UniValue& rec : in.getValues()) {
        if (!rec.isObject()) {
            throw std::runtime_error("Batch member must be an object");
        }
        size_t id = rec["id"].getInt<int>();
        if (id >= num) {
            throw std::runtime_error("Batch member id is larger than batch size");
        }
        batch[id] = rec;
    }
    return batch;
}

void JSONRPCRequest::parse(const UniValue& valRequest)
{
    // Parse request
    if (!valRequest.isObject())
        throw JSONRPCError(RPC_INVALID_REQUEST, "Invalid Request object");
    const UniValue& request = valRequest.get_obj();

    // Parse id now so errors from here on will have the id
    if (request.exists("id")) {
        id = request.find_value("id");
    } else {
        id = std::nullopt;
    }

    // Check for JSON-RPC 2.0 (default 1.1)
    m_json_version = JSONRPCVersion::V1_LEGACY;
    const UniValue& jsonrpc_version = request.find_value("jsonrpc");
    if (!jsonrpc_version.isNull()) {
        if (!jsonrpc_version.isStr()) {
            throw JSONRPCError(RPC_INVALID_REQUEST, "jsonrpc field must be a string");
        }
        // The "jsonrpc" key was added in the 2.0 spec, but some older documentation
        // incorrectly included {"jsonrpc":"1.0"} in a request object, so we
        // maintain that for backwards compatibility.
        if (jsonrpc_version.get_str() == "1.0") {
            m_json_version = JSONRPCVersion::V1_LEGACY;
        } else if (jsonrpc_version.get_str() == "2.0") {
            m_json_version = JSONRPCVersion::V2;
        } else {
            throw JSONRPCError(RPC_INVALID_REQUEST, "JSON-RPC version not supported");
        }
    }

    // Parse method
    const UniValue& valMethod{request.find_value("method")};
    if (valMethod.isNull())
        throw JSONRPCError(RPC_INVALID_REQUEST, "Missing method");
    if (!valMethod.isStr())
        throw JSONRPCError(RPC_INVALID_REQUEST, "Method must be a string");
    strMethod = valMethod.get_str();
    if (fLogIPs)
        LogDebug(BCLog::RPC, "ThreadRPCServer method=%s user=%s peeraddr=%s\n", SanitizeString(strMethod),
            this->authUser, this->peerAddr);
    else
        LogDebug(BCLog::RPC, "ThreadRPCServer method=%s user=%s\n", SanitizeString(strMethod), this->authUser);

    // Parse params
    const UniValue& valParams{request.find_value("params")};
    if (valParams.isArray() || valParams.isObject())
        params = valParams;
    else if (valParams.isNull())
        params = UniValue(UniValue::VARR);
    else
        throw JSONRPCError(RPC_INVALID_REQUEST, "Params must be an array or object");
}<|MERGE_RESOLUTION|>--- conflicted
+++ resolved
@@ -119,15 +119,9 @@
         return false;
     }
 
-<<<<<<< HEAD
-    if (cookie_perms) {
-        std::error_code code;
-        fs::permissions(filepath_tmp, cookie_perms.value(), fs::perm_options::replace, code);
-=======
     if (cookie_perms.first) {
         std::error_code code;
         fs::permissions(filepath_tmp, cookie_perms.first.value(), fs::perm_options::replace, code);
->>>>>>> 198466d5
         if (code) {
             LogWarning("Unable to set permissions on cookie authentication file %s", fs::PathToString(filepath_tmp));
             return false;
