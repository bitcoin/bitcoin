// Copyright (c) 2010 Satoshi Nakamoto
// Copyright (c) 2009-present The Bitcoin Core developers
// Distributed under the MIT software license, see the accompanying
// file COPYING or http://www.opensource.org/licenses/mit-license.php.

#include <config/bitcoin-config.h> // IWYU pragma: keep

#include <chain.h>
#include <chainparams.h>
#include <chainparamsbase.h>
#include <common/system.h>
#include <consensus/amount.h>
#include <consensus/consensus.h>
#include <consensus/merkle.h>
#include <consensus/params.h>
#include <consensus/validation.h>
#include <core_io.h>
#include <deploymentinfo.h>
#include <deploymentstatus.h>
#include <interfaces/mining.h>
#include <key_io.h>
#include <net.h>
#include <node/context.h>
#include <node/miner.h>
#include <node/warnings.h>
#include <pow.h>
#include <rpc/blockchain.h>
#include <rpc/mining.h>
#include <rpc/server.h>
#include <rpc/server_util.h>
#include <rpc/util.h>
#include <script/descriptor.h>
#include <script/script.h>
#include <script/signingprovider.h>
#include <txmempool.h>
#include <univalue.h>
#include <util/check.h>
#include <util/signalinterrupt.h>
#include <util/strencodings.h>
#include <util/string.h>
#include <util/time.h>
#include <util/translation.h>
#include <validation.h>
#include <validationinterface.h>

#include <memory>
#include <stdint.h>

using node::BlockAssembler;
using node::CBlockTemplate;
using interfaces::Mining;
using node::NodeContext;
using node::RegenerateCommitments;
using node::UpdateTime;
using util::ToString;

/**
 * Return average network hashes per second based on the last 'lookup' blocks,
 * or from the last difficulty change if 'lookup' is -1.
 * If 'height' is -1, compute the estimate from current chain tip.
 * If 'height' is a valid block height, compute the estimate at the time when a given block was found.
 */
static UniValue GetNetworkHashPS(int lookup, int height, const CChain& active_chain) {
    if (lookup < -1 || lookup == 0) {
        throw JSONRPCError(RPC_INVALID_PARAMETER, "Invalid nblocks. Must be a positive number or -1.");
    }

    if (height < -1 || height > active_chain.Height()) {
        throw JSONRPCError(RPC_INVALID_PARAMETER, "Block does not exist at specified height");
    }

    const CBlockIndex* pb = active_chain.Tip();

    if (height >= 0) {
        pb = active_chain[height];
    }

    if (pb == nullptr || !pb->nHeight)
        return 0;

    // If lookup is -1, then use blocks since last difficulty change.
    if (lookup == -1)
        lookup = pb->nHeight % Params().GetConsensus().DifficultyAdjustmentInterval() + 1;

    // If lookup is larger than chain, then set it to chain length.
    if (lookup > pb->nHeight)
        lookup = pb->nHeight;

    const CBlockIndex* pb0 = pb;
    int64_t minTime = pb0->GetBlockTime();
    int64_t maxTime = minTime;
    for (int i = 0; i < lookup; i++) {
        pb0 = pb0->pprev;
        int64_t time = pb0->GetBlockTime();
        minTime = std::min(time, minTime);
        maxTime = std::max(time, maxTime);
    }

    // In case there's a situation where minTime == maxTime, we don't want a divide by zero exception.
    if (minTime == maxTime)
        return 0;

    arith_uint256 workDiff = pb->nChainWork - pb0->nChainWork;
    int64_t timeDiff = maxTime - minTime;

    return workDiff.getdouble() / timeDiff;
}

static RPCHelpMan getnetworkhashps()
{
    return RPCHelpMan{"getnetworkhashps",
                "\nReturns the estimated network hashes per second based on the last n blocks.\n"
                "Pass in [blocks] to override # of blocks, -1 specifies since last difficulty change.\n"
                "Pass in [height] to estimate the network speed at the time when a certain block was found.\n",
                {
                    {"nblocks", RPCArg::Type::NUM, RPCArg::Default{120}, "The number of previous blocks to calculate estimate from, or -1 for blocks since last difficulty change."},
                    {"height", RPCArg::Type::NUM, RPCArg::Default{-1}, "To estimate at the time of the given height."},
                },
                RPCResult{
                    RPCResult::Type::NUM, "", "Hashes per second estimated"},
                RPCExamples{
                    HelpExampleCli("getnetworkhashps", "")
            + HelpExampleRpc("getnetworkhashps", "")
                },
        [&](const RPCHelpMan& self, const JSONRPCRequest& request) -> UniValue
{
    ChainstateManager& chainman = EnsureAnyChainman(request.context);
    LOCK(cs_main);
    return GetNetworkHashPS(self.Arg<int>("nblocks"), self.Arg<int>("height"), chainman.ActiveChain());
},
    };
}

static bool GenerateBlock(ChainstateManager& chainman, Mining& miner, CBlock& block, uint64_t& max_tries, std::shared_ptr<const CBlock>& block_out, bool process_new_block)
{
    block_out.reset();
    block.hashMerkleRoot = BlockMerkleRoot(block);

    while (max_tries > 0 && block.nNonce < std::numeric_limits<uint32_t>::max() && !CheckProofOfWork(block.GetHash(), block.nBits, chainman.GetConsensus()) && !chainman.m_interrupt) {
        ++block.nNonce;
        --max_tries;
    }
    if (max_tries == 0 || chainman.m_interrupt) {
        return false;
    }
    if (block.nNonce == std::numeric_limits<uint32_t>::max()) {
        return true;
    }

    block_out = std::make_shared<const CBlock>(block);

    if (!process_new_block) return true;

    if (!miner.processNewBlock(block_out, nullptr)) {
        throw JSONRPCError(RPC_INTERNAL_ERROR, "ProcessNewBlock, block not accepted");
    }

    return true;
}

static UniValue generateBlocks(ChainstateManager& chainman, Mining& miner, const CScript& coinbase_script, int nGenerate, uint64_t nMaxTries)
{
    UniValue blockHashes(UniValue::VARR);
    while (nGenerate > 0 && !chainman.m_interrupt) {
        auto pblocktemplate = miner.createNewBlock(coinbase_script);
        if (!pblocktemplate.get())
            throw JSONRPCError(RPC_INTERNAL_ERROR, "Couldn't create new block");

        std::shared_ptr<const CBlock> block_out;
        if (!GenerateBlock(chainman, miner, pblocktemplate->block, nMaxTries, block_out, /*process_new_block=*/true)) {
            break;
        }

        if (block_out) {
            --nGenerate;
            blockHashes.push_back(block_out->GetHash().GetHex());
        }
    }
    return blockHashes;
}

static bool getScriptFromDescriptor(const std::string& descriptor, CScript& script, std::string& error)
{
    FlatSigningProvider key_provider;
    const auto desc = Parse(descriptor, key_provider, error, /* require_checksum = */ false);
    if (desc) {
        if (desc->IsRange()) {
            throw JSONRPCError(RPC_INVALID_PARAMETER, "Ranged descriptor not accepted. Maybe pass through deriveaddresses first?");
        }

        FlatSigningProvider provider;
        std::vector<CScript> scripts;
        if (!desc->Expand(0, key_provider, scripts, provider)) {
            throw JSONRPCError(RPC_INVALID_ADDRESS_OR_KEY, "Cannot derive script without private keys");
        }

        // Combo descriptors can have 2 or 4 scripts, so we can't just check scripts.size() == 1
        CHECK_NONFATAL(scripts.size() > 0 && scripts.size() <= 4);

        if (scripts.size() == 1) {
            script = scripts.at(0);
        } else if (scripts.size() == 4) {
            // For uncompressed keys, take the 3rd script, since it is p2wpkh
            script = scripts.at(2);
        } else {
            // Else take the 2nd script, since it is p2pkh
            script = scripts.at(1);
        }

        return true;
    } else {
        return false;
    }
}

static RPCHelpMan generatetodescriptor()
{
    return RPCHelpMan{
        "generatetodescriptor",
        "Mine to a specified descriptor and return the block hashes.",
        {
            {"num_blocks", RPCArg::Type::NUM, RPCArg::Optional::NO, "How many blocks are generated."},
            {"descriptor", RPCArg::Type::STR, RPCArg::Optional::NO, "The descriptor to send the newly generated bitcoin to."},
            {"maxtries", RPCArg::Type::NUM, RPCArg::Default{DEFAULT_MAX_TRIES}, "How many iterations to try."},
        },
        RPCResult{
            RPCResult::Type::ARR, "", "hashes of blocks generated",
            {
                {RPCResult::Type::STR_HEX, "", "blockhash"},
            }
        },
        RPCExamples{
            "\nGenerate 11 blocks to mydesc\n" + HelpExampleCli("generatetodescriptor", "11 \"mydesc\"")},
        [&](const RPCHelpMan& self, const JSONRPCRequest& request) -> UniValue
{
    const auto num_blocks{self.Arg<int>("num_blocks")};
    const auto max_tries{self.Arg<uint64_t>("maxtries")};

    CScript coinbase_script;
    std::string error;
    if (!getScriptFromDescriptor(self.Arg<std::string>("descriptor"), coinbase_script, error)) {
        throw JSONRPCError(RPC_INVALID_ADDRESS_OR_KEY, error);
    }

    NodeContext& node = EnsureAnyNodeContext(request.context);
    Mining& miner = EnsureMining(node);
    ChainstateManager& chainman = EnsureChainman(node);

    return generateBlocks(chainman, miner, coinbase_script, num_blocks, max_tries);
},
    };
}

static RPCHelpMan generate()
{
    return RPCHelpMan{"generate", "has been replaced by the -generate cli option. Refer to -help for more information.", {}, {}, RPCExamples{""}, [&](const RPCHelpMan& self, const JSONRPCRequest& request) -> UniValue {
        throw JSONRPCError(RPC_METHOD_NOT_FOUND, self.ToString());
    }};
}

static RPCHelpMan generatetoaddress()
{
    return RPCHelpMan{"generatetoaddress",
        "Mine to a specified address and return the block hashes.",
         {
             {"nblocks", RPCArg::Type::NUM, RPCArg::Optional::NO, "How many blocks are generated."},
             {"address", RPCArg::Type::STR, RPCArg::Optional::NO, "The address to send the newly generated bitcoin to."},
             {"maxtries", RPCArg::Type::NUM, RPCArg::Default{DEFAULT_MAX_TRIES}, "How many iterations to try."},
         },
         RPCResult{
             RPCResult::Type::ARR, "", "hashes of blocks generated",
             {
                 {RPCResult::Type::STR_HEX, "", "blockhash"},
             }},
         RPCExamples{
            "\nGenerate 11 blocks to myaddress\n"
            + HelpExampleCli("generatetoaddress", "11 \"myaddress\"")
            + "If you are using the " PACKAGE_NAME " wallet, you can get a new address to send the newly generated bitcoin to with:\n"
            + HelpExampleCli("getnewaddress", "")
                },
        [&](const RPCHelpMan& self, const JSONRPCRequest& request) -> UniValue
{
    const int num_blocks{request.params[0].getInt<int>()};
    const uint64_t max_tries{request.params[2].isNull() ? DEFAULT_MAX_TRIES : request.params[2].getInt<int>()};

    CTxDestination destination = DecodeDestination(request.params[1].get_str());
    if (!IsValidDestination(destination)) {
        throw JSONRPCError(RPC_INVALID_ADDRESS_OR_KEY, "Error: Invalid address");
    }

    NodeContext& node = EnsureAnyNodeContext(request.context);
    Mining& miner = EnsureMining(node);
    ChainstateManager& chainman = EnsureChainman(node);

    CScript coinbase_script = GetScriptForDestination(destination);

    return generateBlocks(chainman, miner, coinbase_script, num_blocks, max_tries);
},
    };
}

static RPCHelpMan generateblock()
{
    return RPCHelpMan{"generateblock",
        "Mine a set of ordered transactions to a specified address or descriptor and return the block hash.",
        {
            {"output", RPCArg::Type::STR, RPCArg::Optional::NO, "The address or descriptor to send the newly generated bitcoin to."},
            {"transactions", RPCArg::Type::ARR, RPCArg::Optional::NO, "An array of hex strings which are either txids or raw transactions.\n"
                "Txids must reference transactions currently in the mempool.\n"
                "All transactions must be valid and in valid order, otherwise the block will be rejected.",
                {
                    {"rawtx/txid", RPCArg::Type::STR_HEX, RPCArg::Optional::OMITTED, ""},
                },
            },
            {"submit", RPCArg::Type::BOOL, RPCArg::Default{true}, "Whether to submit the block before the RPC call returns or to return it as hex."},
        },
        RPCResult{
            RPCResult::Type::OBJ, "", "",
            {
                {RPCResult::Type::STR_HEX, "hash", "hash of generated block"},
                {RPCResult::Type::STR_HEX, "hex", /*optional=*/true, "hex of generated block, only present when submit=false"},
            }
        },
        RPCExamples{
            "\nGenerate a block to myaddress, with txs rawtx and mempool_txid\n"
            + HelpExampleCli("generateblock", R"("myaddress" '["rawtx", "mempool_txid"]')")
        },
        [&](const RPCHelpMan& self, const JSONRPCRequest& request) -> UniValue
{
    const auto address_or_descriptor = request.params[0].get_str();
    CScript coinbase_script;
    std::string error;

    if (!getScriptFromDescriptor(address_or_descriptor, coinbase_script, error)) {
        const auto destination = DecodeDestination(address_or_descriptor);
        if (!IsValidDestination(destination)) {
            throw JSONRPCError(RPC_INVALID_ADDRESS_OR_KEY, "Error: Invalid address or descriptor");
        }

        coinbase_script = GetScriptForDestination(destination);
    }

    NodeContext& node = EnsureAnyNodeContext(request.context);
    Mining& miner = EnsureMining(node);
    const CTxMemPool& mempool = EnsureMemPool(node);

    std::vector<CTransactionRef> txs;
    const auto raw_txs_or_txids = request.params[1].get_array();
    for (size_t i = 0; i < raw_txs_or_txids.size(); i++) {
        const auto& str{raw_txs_or_txids[i].get_str()};

        CMutableTransaction mtx;
        if (auto hash{uint256::FromHex(str)}) {
            const auto tx{mempool.get(*hash)};
            if (!tx) {
                throw JSONRPCError(RPC_INVALID_ADDRESS_OR_KEY, strprintf("Transaction %s not in mempool.", str));
            }

            txs.emplace_back(tx);

        } else if (DecodeHexTx(mtx, str)) {
            txs.push_back(MakeTransactionRef(std::move(mtx)));

        } else {
            throw JSONRPCError(RPC_DESERIALIZATION_ERROR, strprintf("Transaction decode failed for %s. Make sure the tx has at least one input.", str));
        }
    }

    const bool process_new_block{request.params[2].isNull() ? true : request.params[2].get_bool()};
    CBlock block;

    ChainstateManager& chainman = EnsureChainman(node);
    {
        LOCK(chainman.GetMutex());
        {
<<<<<<< HEAD
            std::unique_ptr<CBlockTemplate> blocktemplate{miner.createNewBlock(coinbase_script, {.use_mempool = false})};
=======
            auto blocktemplate = miner.createNewBlock(coinbase_script, {.use_mempool = false});
>>>>>>> 2292675c
            if (!blocktemplate) {
                throw JSONRPCError(RPC_INTERNAL_ERROR, "Couldn't create new block");
            }
            block = blocktemplate->block;
        }

        CHECK_NONFATAL(block.vtx.size() == 1);

        // Add transactions
        block.vtx.insert(block.vtx.end(), txs.begin(), txs.end());
        RegenerateCommitments(block, chainman);

        BlockValidationState state;
        if (!miner.testBlockValidity(block, /*check_merkle_root=*/false, state)) {
            throw JSONRPCError(RPC_VERIFY_ERROR, strprintf("testBlockValidity failed: %s", state.ToString()));
        }
    }

    std::shared_ptr<const CBlock> block_out;
    uint64_t max_tries{DEFAULT_MAX_TRIES};

    if (!GenerateBlock(chainman, miner, block, max_tries, block_out, process_new_block) || !block_out) {
        throw JSONRPCError(RPC_MISC_ERROR, "Failed to make block.");
    }

    UniValue obj(UniValue::VOBJ);
    obj.pushKV("hash", block_out->GetHash().GetHex());
    if (!process_new_block) {
        DataStream block_ser;
        block_ser << TX_WITH_WITNESS(*block_out);
        obj.pushKV("hex", HexStr(block_ser));
    }
    return obj;
},
    };
}

static RPCHelpMan getmininginfo()
{
    return RPCHelpMan{"getmininginfo",
                "\nReturns a json object containing mining-related information.",
                {},
                RPCResult{
                    RPCResult::Type::OBJ, "", "",
                    {
                        {RPCResult::Type::NUM, "blocks", "The current block"},
                        {RPCResult::Type::NUM, "currentblocksize", /*optional=*/true, "The block size of the last assembled block (only present if a block was ever assembled, and blockmaxsize is configured)"},
                        {RPCResult::Type::NUM, "currentblockweight", /*optional=*/true, "The block weight of the last assembled block (only present if a block was ever assembled)"},
                        {RPCResult::Type::NUM, "currentblocktx", /*optional=*/true, "The number of block transactions of the last assembled block (only present if a block was ever assembled)"},
                        {RPCResult::Type::NUM, "difficulty", "The current difficulty"},
                        {RPCResult::Type::NUM, "networkhashps", "The network hashes per second"},
                        {RPCResult::Type::NUM, "pooledtx", "The size of the mempool"},
                        {RPCResult::Type::STR, "chain", "current network name (" LIST_CHAIN_NAMES ")"},
                        {RPCResult::Type::STR_HEX, "signet_challenge", /*optional=*/true, "The block challenge (aka. block script), in hexadecimal (only present if the current network is a signet)"},
                        (IsDeprecatedRPCEnabled("warnings") ?
                            RPCResult{RPCResult::Type::STR, "warnings", "any network and blockchain warnings (DEPRECATED)"} :
                            RPCResult{RPCResult::Type::ARR, "warnings", "any network and blockchain warnings (run with `-deprecatedrpc=warnings` to return the latest warning as a single string)",
                            {
                                {RPCResult::Type::STR, "", "warning"},
                            }
                            }
                        ),
                    }},
                RPCExamples{
                    HelpExampleCli("getmininginfo", "")
            + HelpExampleRpc("getmininginfo", "")
                },
        [&](const RPCHelpMan& self, const JSONRPCRequest& request) -> UniValue
{
    NodeContext& node = EnsureAnyNodeContext(request.context);
    const CTxMemPool& mempool = EnsureMemPool(node);
    ChainstateManager& chainman = EnsureChainman(node);
    LOCK(cs_main);
    const CChain& active_chain = chainman.ActiveChain();

    UniValue obj(UniValue::VOBJ);
    obj.pushKV("blocks",           active_chain.Height());
    if (BlockAssembler::m_last_block_size) obj.pushKV("currentblocksize", *BlockAssembler::m_last_block_size);
    if (BlockAssembler::m_last_block_weight) obj.pushKV("currentblockweight", *BlockAssembler::m_last_block_weight);
    if (BlockAssembler::m_last_block_num_txs) obj.pushKV("currentblocktx", *BlockAssembler::m_last_block_num_txs);
    obj.pushKV("difficulty", GetDifficulty(*CHECK_NONFATAL(active_chain.Tip())));
    obj.pushKV("networkhashps",    getnetworkhashps().HandleRequest(request));
    obj.pushKV("pooledtx",         (uint64_t)mempool.size());
    obj.pushKV("chain", chainman.GetParams().GetChainTypeString());
    if (chainman.GetParams().GetChainType() == ChainType::SIGNET) {
        const std::vector<uint8_t>& signet_challenge =
            chainman.GetParams().GetConsensus().signet_challenge;
        obj.pushKV("signet_challenge", HexStr(signet_challenge));
    }
    obj.pushKV("warnings", node::GetWarningsForRpc(*CHECK_NONFATAL(node.warnings), IsDeprecatedRPCEnabled("warnings")));
    return obj;
},
    };
}


// NOTE: Unlike wallet RPC (which use BTC values), mining RPCs follow GBT (BIP 22) in using satoshi amounts
static RPCHelpMan prioritisetransaction()
{
    return RPCHelpMan{"prioritisetransaction",
                "Accepts the transaction into mined blocks at a higher (or lower) priority\n",
                {
                    {"txid", RPCArg::Type::STR_HEX, RPCArg::Optional::NO, "The transaction id."},
                    {"priority_delta", RPCArg::Type::NUM, RPCArg::Optional::OMITTED, "The priority to add or subtract.\n"
            "                  The transaction selection algorithm considers the tx as it would have a higher priority.\n"
            "                  (priority of a transaction is calculated: coinage * value_in_satoshis / txsize)\n"},
                    {"fee_delta", RPCArg::Type::NUM, RPCArg::Optional::OMITTED, "The fee value (in satoshis) to add (or subtract, if negative).\n"
            "                  Note, that this value is not a fee rate. It is a value to modify absolute fee of the TX.\n"
            "                  The fee is not actually paid, only the algorithm for selecting transactions into a block\n"
            "                  considers the transaction as it would have paid a higher (or lower) fee."},
                },
                RPCResult{
                    RPCResult::Type::BOOL, "", "Returns true"},
                RPCExamples{
                    HelpExampleCli("prioritisetransaction", "\"txid\" 0.0 10000")
            + HelpExampleRpc("prioritisetransaction", "\"txid\", 0.0, 10000")
                },
        [&](const RPCHelpMan& self, const JSONRPCRequest& request) -> UniValue
{
    LOCK(cs_main);

    uint256 hash(ParseHashV(request.params[0], "txid"));
    double priority_delta = 0;
    CAmount nAmount = 0;

    if (!request.params[1].isNull()) {
        priority_delta = request.params[1].get_real();
    }
    if (!request.params[2].isNull()) {
        nAmount = request.params[2].getInt<int64_t>();
    }

    EnsureAnyMemPool(request.context).PrioritiseTransaction(hash, priority_delta, nAmount);
    return true;
},
    };
}

static RPCHelpMan getprioritisedtransactions()
{
    return RPCHelpMan{"getprioritisedtransactions",
        "Returns a map of all user-created (see prioritisetransaction) fee deltas by txid, and whether the tx is present in mempool.",
        {},
        RPCResult{
            RPCResult::Type::OBJ_DYN, "", "prioritisation keyed by txid",
            {
                {RPCResult::Type::OBJ, "<transactionid>", "", {
                    {RPCResult::Type::NUM, "fee_delta", "transaction fee delta in satoshis"},
                    {RPCResult::Type::BOOL, "in_mempool", "whether this transaction is currently in mempool"},
                    {RPCResult::Type::NUM, "modified_fee", /*optional=*/true, "modified fee in satoshis. Only returned if in_mempool=true"},
                    {RPCResult::Type::NUM, "priority_delta", /*optional=*/true, "transaction coin-age priority delta"},
                }}
            },
        },
        RPCExamples{
            HelpExampleCli("getprioritisedtransactions", "")
            + HelpExampleRpc("getprioritisedtransactions", "")
        },
        [&](const RPCHelpMan& self, const JSONRPCRequest& request) -> UniValue
        {
            NodeContext& node = EnsureAnyNodeContext(request.context);
            CTxMemPool& mempool = EnsureMemPool(node);
            UniValue rpc_result{UniValue::VOBJ};
            for (const auto& delta_info : mempool.GetPrioritisedTransactions()) {
                UniValue result_inner{UniValue::VOBJ};
                result_inner.pushKV("fee_delta", delta_info.delta);
                result_inner.pushKV("in_mempool", delta_info.in_mempool);
                if (delta_info.in_mempool) {
                    result_inner.pushKV("modified_fee", *delta_info.modified_fee);
                }
                result_inner.pushKV("priority_delta", delta_info.priority_delta);
                rpc_result.pushKV(delta_info.txid.GetHex(), std::move(result_inner));
            }
            return rpc_result;
        },
    };
}


// NOTE: Assumes a conclusive result; if result is inconclusive, it must be handled by caller
static UniValue BIP22ValidationResult(const BlockValidationState& state)
{
    if (state.IsValid())
        return UniValue::VNULL;

    if (state.IsError())
        throw JSONRPCError(RPC_VERIFY_ERROR, state.ToString());
    if (state.IsInvalid())
    {
        std::string strRejectReason = state.GetRejectReason();
        if (strRejectReason.empty())
            return "rejected";
        return strRejectReason;
    }
    // Should be impossible
    return "valid?";
}

static std::string gbt_vb_name(const Consensus::DeploymentPos pos) {
    const struct VBDeploymentInfo& vbinfo = VersionBitsDeploymentInfo[pos];
    std::string s = vbinfo.name;
    if (!vbinfo.gbt_force) {
        s.insert(s.begin(), '!');
    }
    return s;
}

static UniValue TemplateToJSON(const Consensus::Params&, const ChainstateManager&, const CBlockTemplate*, const CBlockIndex*, const std::set<std::string>& setClientRules, unsigned int nTransactionsUpdatedLast);

static RPCHelpMan getblocktemplate()
{
    return RPCHelpMan{"getblocktemplate",
        "\nIf the request parameters include a 'mode' key, that is used to explicitly select between the default 'template' request or a 'proposal'.\n"
        "It returns data needed to construct a block to work on.\n"
        "For full specification, see BIPs 22, 23, 9, and 145:\n"
        "    https://github.com/bitcoin/bips/blob/master/bip-0022.mediawiki\n"
        "    https://github.com/bitcoin/bips/blob/master/bip-0023.mediawiki\n"
        "    https://github.com/bitcoin/bips/blob/master/bip-0009.mediawiki#getblocktemplate_changes\n"
        "    https://github.com/bitcoin/bips/blob/master/bip-0145.mediawiki\n",
        {
            {"template_request", RPCArg::Type::OBJ, RPCArg::Optional::NO, "Format of the template",
            {
                {"mode", RPCArg::Type::STR, /* treat as named arg */ RPCArg::Optional::OMITTED, "This must be set to \"template\", \"proposal\" (see BIP 23), or omitted"},
                {"blockmaxsize", RPCArg::Type::NUM, RPCArg::DefaultHint{"set by -blockmaxsize"}, "limit returned block to specified size (disables template cache)"},
                {"blockmaxweight", RPCArg::Type::NUM, RPCArg::DefaultHint{"set by -blockmaxweight"}, "limit returned block to specified weight (disables template cache)"},
                {"blockreservedsigops", RPCArg::Type::NUM, RPCArg::Default{node::BlockCreateOptions{}.coinbase_output_max_additional_sigops}, "reserve specified number of sigops in returned block for generation transaction (disables template cache)"},
                {"blockreservedsize", RPCArg::Type::NUM, RPCArg::Default{node::BlockCreateOptions{}.coinbase_max_additional_size}, "reserve specified size in returned block for generation transaction (disables template cache)"},
                {"blockreservedweight", RPCArg::Type::NUM, RPCArg::Default{node::BlockCreateOptions{}.coinbase_max_additional_weight}, "reserve specified weight in returned block for generation transaction (disables template cache)"},
                {"capabilities", RPCArg::Type::ARR, /* treat as named arg */ RPCArg::Optional::OMITTED, "A list of strings",
                {
                    {"str", RPCArg::Type::STR, RPCArg::Optional::OMITTED, "client side supported feature, 'longpoll', 'coinbasevalue', 'proposal', 'skip_validity_test', 'serverlist', 'workid'"},
                }},
                {"rules", RPCArg::Type::ARR, RPCArg::Optional::NO, "A list of strings",
                {
                    {"segwit", RPCArg::Type::STR, RPCArg::Optional::NO, "(literal) indicates client side segwit support"},
                    {"str", RPCArg::Type::STR, RPCArg::Optional::OMITTED, "other client side supported softfork deployment"},
                }},
                {"longpollid", RPCArg::Type::STR, RPCArg::Optional::OMITTED, "delay processing request until the result would vary significantly from the \"longpollid\" of a prior template"},
                {"minfeerate", RPCArg::Type::NUM, RPCArg::DefaultHint{"set by -blockmintxfee"}, "only include transactions with a minimum sats/vbyte (disables template cache)"},
                {"data", RPCArg::Type::STR_HEX, RPCArg::Optional::OMITTED, "proposed block data to check, encoded in hexadecimal; valid only for mode=\"proposal\""},
            },
            },
        },
        {
            RPCResult{"If the proposal was accepted with mode=='proposal'", RPCResult::Type::NONE, "", ""},
            RPCResult{"If the proposal was not accepted with mode=='proposal'", RPCResult::Type::STR, "", "According to BIP22"},
            RPCResult{"Otherwise", RPCResult::Type::OBJ, "", "",
            {
                {RPCResult::Type::NUM, "version", "The preferred block version"},
                {RPCResult::Type::ARR, "rules", "specific block rules that are to be enforced",
                {
                    {RPCResult::Type::STR, "", "name of a rule the client must understand to some extent; see BIP 9 for format"},
                }},
                {RPCResult::Type::OBJ_DYN, "vbavailable", "set of pending, supported versionbit (BIP 9) softfork deployments",
                {
                    {RPCResult::Type::NUM, "rulename", "identifies the bit number as indicating acceptance and readiness for the named softfork rule"},
                }},
                {RPCResult::Type::ARR, "capabilities", "",
                {
                    {RPCResult::Type::STR, "value", "A supported feature, for example 'proposal'"},
                }},
                {RPCResult::Type::NUM, "vbrequired", "bit mask of versionbits the server requires set in submissions"},
                {RPCResult::Type::STR, "previousblockhash", "The hash of current highest block"},
                {RPCResult::Type::ARR, "transactions", "contents of non-coinbase transactions that should be included in the next block",
                {
                    {RPCResult::Type::OBJ, "", "",
                    {
                        {RPCResult::Type::STR_HEX, "data", "transaction data encoded in hexadecimal (byte-for-byte)"},
                        {RPCResult::Type::STR_HEX, "txid", "transaction id encoded in little-endian hexadecimal"},
                        {RPCResult::Type::STR_HEX, "hash", "hash encoded in little-endian hexadecimal (including witness data)"},
                        {RPCResult::Type::ARR, "depends", "array of numbers",
                        {
                            {RPCResult::Type::NUM, "", "transactions before this one (by 1-based index in 'transactions' list) that must be present in the final block if this one is"},
                        }},
                        {RPCResult::Type::NUM, "fee", "difference in value between transaction inputs and outputs (in satoshis); for coinbase transactions, this is a negative Number of the total collected block fees (ie, not including the block subsidy); if key is not present, fee is unknown and clients MUST NOT assume there isn't one"},
                        {RPCResult::Type::NUM, "priority", /*optional=*/true, "transaction coin-age priority (non-standard)"},
                        {RPCResult::Type::NUM, "sigops", "total SigOps cost, as counted for purposes of block limits; if key is not present, sigop cost is unknown and clients MUST NOT assume it is zero"},
                        {RPCResult::Type::NUM, "weight", "total transaction weight, as counted for purposes of block limits"},
                    }},
                }},
                {RPCResult::Type::OBJ_DYN, "coinbaseaux", "data that should be included in the coinbase's scriptSig content",
                {
                    {RPCResult::Type::STR_HEX, "key", "values must be in the coinbase (keys may be ignored)"},
                }},
                {RPCResult::Type::NUM, "coinbasevalue", "maximum allowable input to coinbase transaction, including the generation award and transaction fees (in satoshis)"},
                {RPCResult::Type::STR, "longpollid", "an id to include with a request to longpoll on an update to this template"},
                {RPCResult::Type::STR, "target", "The hash target"},
                {RPCResult::Type::NUM_TIME, "mintime", "The minimum timestamp appropriate for the next block time, expressed in " + UNIX_EPOCH_TIME},
                {RPCResult::Type::ARR, "mutable", "list of ways the block template may be changed",
                {
                    {RPCResult::Type::STR, "value", "A way the block template may be changed, e.g. 'time', 'transactions', 'prevblock'"},
                }},
                {RPCResult::Type::STR_HEX, "noncerange", "A range of valid nonces"},
                {RPCResult::Type::NUM, "sigoplimit", "limit of sigops in blocks"},
                {RPCResult::Type::NUM, "sizelimit", "limit of block size"},
                {RPCResult::Type::NUM, "weightlimit", /*optional=*/true, "limit of block weight"},
                {RPCResult::Type::NUM_TIME, "curtime", "current timestamp in " + UNIX_EPOCH_TIME},
                {RPCResult::Type::STR, "bits", "compressed target of next block"},
                {RPCResult::Type::NUM, "height", "The height of the next block"},
                {RPCResult::Type::STR_HEX, "signet_challenge", /*optional=*/true, "Only on signet"},
                {RPCResult::Type::STR_HEX, "default_witness_commitment", /*optional=*/true, "a valid witness commitment for the unmodified block template"},
            }},
        },
        RPCExamples{
                    HelpExampleCli("getblocktemplate", "'{\"rules\": [\"segwit\"]}'")
            + HelpExampleRpc("getblocktemplate", "{\"rules\": [\"segwit\"]}")
                },
        [&](const RPCHelpMan& self, const JSONRPCRequest& request) -> UniValue
{
    NodeContext& node = EnsureAnyNodeContext(request.context);
    ChainstateManager& chainman = EnsureChainman(node);
    Mining& miner = EnsureMining(node);
    LOCK(cs_main);
    uint256 tip{CHECK_NONFATAL(miner.getTipHash()).value()};

    BlockAssembler::Options options;
    {
        const ArgsManager& args{EnsureAnyArgsman(request.context)};
        ApplyArgsManOptions(args, options);
    }
    const BlockAssembler::Options options_def{options.Clamped()};
    bool bypass_cache{false};

    std::string strMode = "template";
    UniValue lpval = NullUniValue;
    std::set<std::string> setClientRules;
    if (!request.params[0].isNull())
    {
        const UniValue& oparam = request.params[0].get_obj();
        const UniValue& modeval = oparam.find_value("mode");
        if (modeval.isStr())
            strMode = modeval.get_str();
        else if (modeval.isNull())
        {
            /* Do nothing */
        }
        else
            throw JSONRPCError(RPC_INVALID_PARAMETER, "Invalid mode");
        lpval = oparam.find_value("longpollid");

        if (strMode == "proposal")
        {
            const UniValue& dataval = oparam.find_value("data");
            if (!dataval.isStr())
                throw JSONRPCError(RPC_TYPE_ERROR, "Missing data String key for proposal");

            CBlock block;
            if (!DecodeHexBlk(block, dataval.get_str()))
                throw JSONRPCError(RPC_DESERIALIZATION_ERROR, "Block decode failed");

            uint256 hash = block.GetHash();
            const CBlockIndex* pindex = chainman.m_blockman.LookupBlockIndex(hash);
            if (pindex) {
                if (pindex->IsValid(BLOCK_VALID_SCRIPTS))
                    return "duplicate";
                if (pindex->nStatus & BLOCK_FAILED_MASK)
                    return "duplicate-invalid";
                return "duplicate-inconclusive";
            }

            // testBlockValidity only supports blocks built on the current Tip
            if (block.hashPrevBlock != tip) {
                return "inconclusive-not-best-prevblk";
            }
            BlockValidationState state;
            miner.testBlockValidity(block, /*check_merkle_root=*/true, state);
            return BIP22ValidationResult(state);
        }

        const UniValue& aClientRules = oparam.find_value("rules");
        if (aClientRules.isArray()) {
            for (unsigned int i = 0; i < aClientRules.size(); ++i) {
                const UniValue& v = aClientRules[i];
                setClientRules.insert(v.get_str());
            }
        }

        if (!oparam["blockmaxsize"].isNull()) {
            options.nBlockMaxSize = oparam["blockmaxsize"].getInt<size_t>();
        }
        if (!oparam["blockmaxweight"].isNull()) {
            options.nBlockMaxWeight = oparam["blockmaxweight"].getInt<size_t>();
        }
        if (!oparam["blockreservedsize"].isNull()) {
            options.coinbase_max_additional_size = oparam["blockreservedsize"].getInt<size_t>();
        }
        if (!oparam["blockreservedweight"].isNull()) {
            options.coinbase_max_additional_weight = oparam["blockreservedweight"].getInt<size_t>();
        }
        if (!oparam["blockreservedsigops"].isNull()) {
            options.coinbase_output_max_additional_sigops = oparam["blockreservedsigops"].getInt<size_t>();
        }
        if (!oparam["minfeerate"].isNull()) {
            options.blockMinFeeRate = CFeeRate{AmountFromValue(oparam["minfeerate"]), COIN /* sat/vB */};
        }
        options = options.Clamped();
        bypass_cache |= !(options == options_def);

        // NOTE: Intentionally not setting bypass_cache for skip_validity_test since _using_ the cache is fine
        const UniValue& client_caps = oparam.find_value("capabilities");
        if (client_caps.isArray()) {
            for (unsigned int i = 0; i < client_caps.size(); ++i) {
                const UniValue& v = client_caps[i];
                if (!v.isStr()) continue;
                if (v.get_str() == "skip_validity_test") {
                    options.test_block_validity = false;
                }
            }
        }
    }

    if (strMode != "template")
        throw JSONRPCError(RPC_INVALID_PARAMETER, "Invalid mode");

    if (!miner.isTestChain()) {
        const CConnman& connman = EnsureConnman(node);
        if (connman.GetNodeCount(ConnectionDirection::Both) == 0) {
            throw JSONRPCError(RPC_CLIENT_NOT_CONNECTED, PACKAGE_NAME " is not connected!");
        }

        if (miner.isInitialBlockDownload()) {
            throw JSONRPCError(RPC_CLIENT_IN_INITIAL_DOWNLOAD, PACKAGE_NAME " is in initial sync and waiting for blocks...");
        }
    }

    static unsigned int nTransactionsUpdatedLast;

    if (!lpval.isNull())
    {
        // Wait to respond until either the best block changes, OR a minute has passed and there are more transactions
        uint256 hashWatchedChain;
        std::chrono::steady_clock::time_point checktxtime;
        unsigned int nTransactionsUpdatedLastLP;

        if (lpval.isStr())
        {
            // Format: <hashBestChain><nTransactionsUpdatedLast>
            const std::string& lpstr = lpval.get_str();

            hashWatchedChain = ParseHashV(lpstr.substr(0, 64), "longpollid");
            nTransactionsUpdatedLastLP = LocaleIndependentAtoi<int64_t>(lpstr.substr(64));
        }
        else
        {
            // NOTE: Spec does not specify behaviour for non-string longpollid, but this makes testing easier
            hashWatchedChain = tip;
            nTransactionsUpdatedLastLP = nTransactionsUpdatedLast;
        }

        // Release lock while waiting
        LEAVE_CRITICAL_SECTION(cs_main);
        {
            checktxtime = std::chrono::steady_clock::now() + std::chrono::minutes(1);

            WAIT_LOCK(g_best_block_mutex, lock);
            while (g_best_block == hashWatchedChain && IsRPCRunning())
            {
                if (g_best_block_cv.wait_until(lock, checktxtime) == std::cv_status::timeout)
                {
                    // Timeout: Check transactions for update
                    // without holding the mempool lock to avoid deadlocks
                    if (miner.getTransactionsUpdated() != nTransactionsUpdatedLastLP)
                        break;
                    checktxtime += std::chrono::seconds(10);
                }
            }
        }
        ENTER_CRITICAL_SECTION(cs_main);

        tip = CHECK_NONFATAL(miner.getTipHash()).value();

        if (!IsRPCRunning())
            throw JSONRPCError(RPC_CLIENT_NOT_CONNECTED, "Shutting down");
        // TODO: Maybe recheck connections/IBD and (if something wrong) send an expires-immediately template to stop miners?
    }

    const Consensus::Params& consensusParams = chainman.GetParams().GetConsensus();

    // GBT must be called with 'signet' set in the rules for signet chains
    if (consensusParams.signet_blocks && setClientRules.count("signet") != 1) {
        throw JSONRPCError(RPC_INVALID_PARAMETER, "getblocktemplate must be called with the signet rule set (call with {\"rules\": [\"segwit\", \"signet\"]})");
    }

    // GBT must be called with 'segwit' set in the rules
    if (setClientRules.count("segwit") != 1) {
        throw JSONRPCError(RPC_INVALID_PARAMETER, "getblocktemplate must be called with the segwit rule set (call with {\"rules\": [\"segwit\"]})");
    }

    // Update block
    static CBlockIndex* pindexPrev;
    static int64_t time_start;
    static std::shared_ptr<CBlockTemplate> pblocktemplate;
    if (!pindexPrev || pindexPrev->GetBlockHash() != tip ||
        bypass_cache ||
        (miner.getTransactionsUpdated() != nTransactionsUpdatedLast && GetTime() - time_start > 5))
    {
        if (bypass_cache || !options.test_block_validity) {
            // Create one-off template unrelated to cache
            const auto tx_update_counter = miner.getTransactionsUpdated();
            CBlockIndex* const local_pindexPrev = chainman.m_blockman.LookupBlockIndex(tip);
            const CScript dummy_script{CScript() << OP_TRUE};
            auto tmpl = miner.createNewBlock2(dummy_script, options);
            if (!tmpl) throw JSONRPCError(RPC_OUT_OF_MEMORY, "Out of memory");
            return TemplateToJSON(consensusParams, chainman, &*tmpl, local_pindexPrev, setClientRules, tx_update_counter);
        }
        CHECK_NONFATAL(options == options_def);

        // Clear pindexPrev so future calls make a new block, despite any failures from here on
        pindexPrev = nullptr;

        // Store the pindexBest used before createNewBlock, to avoid races
        nTransactionsUpdatedLast = miner.getTransactionsUpdated();
        CBlockIndex* pindexPrevNew = chainman.m_blockman.LookupBlockIndex(tip);
        time_start = GetTime();

        // Create new block
        CScript scriptDummy = CScript() << OP_TRUE;
        pblocktemplate = miner.createNewBlock(scriptDummy);
        if (!pblocktemplate) {
            throw JSONRPCError(RPC_OUT_OF_MEMORY, "Out of memory");
        }

        // Need to update only after we know createNewBlock succeeded
        pindexPrev = pindexPrevNew;
    }
    CHECK_NONFATAL(pindexPrev);
    CBlock* pblock = &pblocktemplate->block; // pointer for convenience

    // Update nTime
    UpdateTime(pblock, consensusParams, pindexPrev);
    pblock->nNonce = 0;

    return TemplateToJSON(consensusParams, chainman, &*pblocktemplate, pindexPrev, setClientRules, nTransactionsUpdatedLast);
},
    };
}

static UniValue TemplateToJSON(const Consensus::Params& consensusParams, const ChainstateManager& chainman, const CBlockTemplate* const pblocktemplate, const CBlockIndex* const pindexPrev, const std::set<std::string>& setClientRules, const unsigned int nTransactionsUpdatedLast) {
    const CBlock* const pblock = &pblocktemplate->block;

    // NOTE: If at some point we support pre-segwit miners post-segwit-activation, this needs to take segwit support into consideration
    const bool fPreSegWit = !DeploymentActiveAfter(pindexPrev, chainman, Consensus::DEPLOYMENT_SEGWIT);

    UniValue aCaps(UniValue::VARR); aCaps.push_back("proposal");

    UniValue transactions(UniValue::VARR);
    std::map<uint256, int64_t> setTxIndex;
    int i = 0;
    for (const auto& it : pblock->vtx) {
        const CTransaction& tx = *it;
        uint256 txHash = tx.GetHash();
        setTxIndex[txHash] = i++;

        if (tx.IsCoinBase())
            continue;

        UniValue entry(UniValue::VOBJ);

        entry.pushKV("data", EncodeHexTx(tx));
        entry.pushKV("txid", txHash.GetHex());
        entry.pushKV("hash", tx.GetWitnessHash().GetHex());

        UniValue deps(UniValue::VARR);
        for (const CTxIn &in : tx.vin)
        {
            if (setTxIndex.count(in.prevout.hash))
                deps.push_back(setTxIndex[in.prevout.hash]);
        }
        entry.pushKV("depends", std::move(deps));

        int index_in_template = i - 1;
        entry.pushKV("fee", pblocktemplate->vTxFees[index_in_template]);
        int64_t nTxSigOps = pblocktemplate->vTxSigOpsCost[index_in_template];
        if (fPreSegWit) {
            CHECK_NONFATAL(nTxSigOps % WITNESS_SCALE_FACTOR == 0);
            nTxSigOps /= WITNESS_SCALE_FACTOR;
        }
        entry.pushKV("sigops", nTxSigOps);
        entry.pushKV("weight", GetTransactionWeight(tx));
        if (index_in_template && !pblocktemplate->vTxPriorities.empty()) {
            entry.pushKV("priority", pblocktemplate->vTxPriorities[index_in_template]);
        }

        transactions.push_back(std::move(entry));
    }

    UniValue aux(UniValue::VOBJ);

    arith_uint256 hashTarget = arith_uint256().SetCompact(pblock->nBits);

    UniValue aMutable(UniValue::VARR);
    aMutable.push_back("time");
    aMutable.push_back("transactions");
    aMutable.push_back("prevblock");

    UniValue result(UniValue::VOBJ);
    result.pushKV("capabilities", std::move(aCaps));

    UniValue aRules(UniValue::VARR);
    aRules.push_back("csv");
    if (!fPreSegWit) aRules.push_back("!segwit");
    if (consensusParams.signet_blocks) {
        // indicate to miner that they must understand signet rules
        // when attempting to mine with this template
        aRules.push_back("!signet");
    }

    auto block_version = pblock->nVersion;
    UniValue vbavailable(UniValue::VOBJ);
    for (int j = 0; j < (int)Consensus::MAX_VERSION_BITS_DEPLOYMENTS; ++j) {
        Consensus::DeploymentPos pos = Consensus::DeploymentPos(j);
        ThresholdState state = chainman.m_versionbitscache.State(pindexPrev, consensusParams, pos);
        switch (state) {
            case ThresholdState::DEFINED:
            case ThresholdState::FAILED:
                // Not exposed to GBT at all
                break;
            case ThresholdState::LOCKED_IN:
                // Ensure bit is set in block version
                block_version |= chainman.m_versionbitscache.Mask(consensusParams, pos);
                [[fallthrough]];
            case ThresholdState::STARTED:
            {
                const struct VBDeploymentInfo& vbinfo = VersionBitsDeploymentInfo[pos];
                vbavailable.pushKV(gbt_vb_name(pos), consensusParams.vDeployments[pos].bit);
                if (setClientRules.find(vbinfo.name) == setClientRules.end()) {
                    if (!vbinfo.gbt_force) {
                        // If the client doesn't support this, don't indicate it in the [default] version
                        block_version &= ~chainman.m_versionbitscache.Mask(consensusParams, pos);
                    }
                }
                break;
            }
            case ThresholdState::ACTIVE:
            {
                // Add to rules only
                const struct VBDeploymentInfo& vbinfo = VersionBitsDeploymentInfo[pos];
                aRules.push_back(gbt_vb_name(pos));
                if (setClientRules.find(vbinfo.name) == setClientRules.end()) {
                    // Not supported by the client; make sure it's safe to proceed
                    if (!vbinfo.gbt_force) {
                        throw JSONRPCError(RPC_INVALID_PARAMETER, strprintf("Support for '%s' rule requires explicit client support", vbinfo.name));
                    }
                }
                break;
            }
        }
    }
    result.pushKV("version", block_version);
    result.pushKV("rules", std::move(aRules));
    result.pushKV("vbavailable", std::move(vbavailable));
    result.pushKV("vbrequired", int(0));

    result.pushKV("previousblockhash", pblock->hashPrevBlock.GetHex());
    result.pushKV("transactions", std::move(transactions));
    result.pushKV("coinbaseaux", std::move(aux));
    result.pushKV("coinbasevalue", (int64_t)pblock->vtx[0]->vout[0].nValue);
    result.pushKV("longpollid", pindexPrev->GetBlockHash().GetHex() + ToString(nTransactionsUpdatedLast));
    result.pushKV("target", hashTarget.GetHex());
    result.pushKV("mintime", (int64_t)pindexPrev->GetMedianTimePast()+1);
    result.pushKV("mutable", std::move(aMutable));
    result.pushKV("noncerange", "00000000ffffffff");
    int64_t nSigOpLimit = MAX_BLOCK_SIGOPS_COST;
    int64_t nSizeLimit = MAX_BLOCK_SERIALIZED_SIZE;
    if (fPreSegWit) {
        CHECK_NONFATAL(nSigOpLimit % WITNESS_SCALE_FACTOR == 0);
        nSigOpLimit /= WITNESS_SCALE_FACTOR;
        CHECK_NONFATAL(nSizeLimit % WITNESS_SCALE_FACTOR == 0);
        nSizeLimit /= WITNESS_SCALE_FACTOR;
    }
    result.pushKV("sigoplimit", nSigOpLimit);
    result.pushKV("sizelimit", nSizeLimit);
    if (!fPreSegWit) {
        result.pushKV("weightlimit", (int64_t)MAX_BLOCK_WEIGHT);
    }
    result.pushKV("curtime", pblock->GetBlockTime());
    result.pushKV("bits", strprintf("%08x", pblock->nBits));
    result.pushKV("height", (int64_t)(pindexPrev->nHeight+1));

    if (consensusParams.signet_blocks) {
        result.pushKV("signet_challenge", HexStr(consensusParams.signet_challenge));
    }

    if (!pblocktemplate->vchCoinbaseCommitment.empty()) {
        result.pushKV("default_witness_commitment", HexStr(pblocktemplate->vchCoinbaseCommitment));
    }

    return result;
}

class submitblock_StateCatcher final : public CValidationInterface
{
public:
    uint256 hash;
    bool found{false};
    BlockValidationState state;

    explicit submitblock_StateCatcher(const uint256 &hashIn) : hash(hashIn), state() {}

protected:
    void BlockChecked(const CBlock& block, const BlockValidationState& stateIn) override {
        if (block.GetHash() != hash)
            return;
        found = true;
        state = stateIn;
    }
};

static RPCHelpMan submitblock()
{
    // We allow 2 arguments for compliance with BIP22. Argument 2 is ignored.
    return RPCHelpMan{"submitblock",
        "\nAttempts to submit new block to network.\n"
        "See https://en.bitcoin.it/wiki/BIP_0022 for full specification.\n",
        {
            {"hexdata", RPCArg::Type::STR_HEX, RPCArg::Optional::NO, "the hex-encoded block data to submit"},
            {"dummy", RPCArg::Type::STR, RPCArg::DefaultHint{"ignored"}, "dummy value, for compatibility with BIP22. This value is ignored."},
        },
        {
            RPCResult{"If the block was accepted", RPCResult::Type::NONE, "", ""},
            RPCResult{"Otherwise", RPCResult::Type::STR, "", "According to BIP22"},
        },
        RPCExamples{
                    HelpExampleCli("submitblock", "\"mydata\"")
            + HelpExampleRpc("submitblock", "\"mydata\"")
                },
        [&](const RPCHelpMan& self, const JSONRPCRequest& request) -> UniValue
{
    std::shared_ptr<CBlock> blockptr = std::make_shared<CBlock>();
    CBlock& block = *blockptr;
    if (!DecodeHexBlk(block, request.params[0].get_str())) {
        throw JSONRPCError(RPC_DESERIALIZATION_ERROR, "Block decode failed");
    }

    if (block.vtx.empty() || !block.vtx[0]->IsCoinBase()) {
        throw JSONRPCError(RPC_DESERIALIZATION_ERROR, "Block does not start with a coinbase");
    }

    ChainstateManager& chainman = EnsureAnyChainman(request.context);
    uint256 hash = block.GetHash();
    {
        LOCK(cs_main);
        const CBlockIndex* pindex = chainman.m_blockman.LookupBlockIndex(hash);
        if (pindex) {
            if (pindex->IsValid(BLOCK_VALID_SCRIPTS)) {
                return "duplicate";
            }
            if (pindex->nStatus & BLOCK_FAILED_MASK) {
                return "duplicate-invalid";
            }
        }
    }

    {
        LOCK(cs_main);
        const CBlockIndex* pindex = chainman.m_blockman.LookupBlockIndex(block.hashPrevBlock);
        if (pindex) {
            chainman.UpdateUncommittedBlockStructures(block, pindex);
        }
    }

    NodeContext& node = EnsureAnyNodeContext(request.context);
    Mining& miner = EnsureMining(node);

    bool new_block;
    auto sc = std::make_shared<submitblock_StateCatcher>(block.GetHash());
    CHECK_NONFATAL(chainman.m_options.signals)->RegisterSharedValidationInterface(sc);
    bool accepted = miner.processNewBlock(blockptr, /*new_block=*/&new_block);
    CHECK_NONFATAL(chainman.m_options.signals)->UnregisterSharedValidationInterface(sc);
    if (!new_block && accepted) {
        return "duplicate";
    }
    if (!sc->found) {
        return "inconclusive";
    }
    return BIP22ValidationResult(sc->state);
},
    };
}

static RPCHelpMan submitheader()
{
    return RPCHelpMan{"submitheader",
                "\nDecode the given hexdata as a header and submit it as a candidate chain tip if valid."
                "\nThrows when the header is invalid.\n",
                {
                    {"hexdata", RPCArg::Type::STR_HEX, RPCArg::Optional::NO, "the hex-encoded block header data"},
                },
                RPCResult{
                    RPCResult::Type::NONE, "", "None"},
                RPCExamples{
                    HelpExampleCli("submitheader", "\"aabbcc\"") +
                    HelpExampleRpc("submitheader", "\"aabbcc\"")
                },
        [&](const RPCHelpMan& self, const JSONRPCRequest& request) -> UniValue
{
    CBlockHeader h;
    if (!DecodeHexBlockHeader(h, request.params[0].get_str())) {
        throw JSONRPCError(RPC_DESERIALIZATION_ERROR, "Block header decode failed");
    }
    ChainstateManager& chainman = EnsureAnyChainman(request.context);
    {
        LOCK(cs_main);
        if (!chainman.m_blockman.LookupBlockIndex(h.hashPrevBlock)) {
            throw JSONRPCError(RPC_VERIFY_ERROR, "Must submit previous header (" + h.hashPrevBlock.GetHex() + ") first");
        }
    }

    BlockValidationState state;
    chainman.ProcessNewBlockHeaders({h}, /*min_pow_checked=*/true, state);
    if (state.IsValid()) return UniValue::VNULL;
    if (state.IsError()) {
        throw JSONRPCError(RPC_VERIFY_ERROR, state.ToString());
    }
    throw JSONRPCError(RPC_VERIFY_ERROR, state.GetRejectReason());
},
    };
}

void RegisterMiningRPCCommands(CRPCTable& t)
{
    static const CRPCCommand commands[]{
        {"mining", &getnetworkhashps},
        {"mining", &getmininginfo},
        {"mining", &prioritisetransaction},
        {"mining", &getprioritisedtransactions},
        {"mining", &getblocktemplate},
        {"mining", &submitblock},
        {"mining", &submitheader},

        {"hidden", &generatetoaddress},
        {"hidden", &generatetodescriptor},
        {"hidden", &generateblock},
        {"hidden", &generate},
    };
    for (const auto& c : commands) {
        t.appendCommand(c.name, &c);
    }
}<|MERGE_RESOLUTION|>--- conflicted
+++ resolved
@@ -373,11 +373,7 @@
     {
         LOCK(chainman.GetMutex());
         {
-<<<<<<< HEAD
-            std::unique_ptr<CBlockTemplate> blocktemplate{miner.createNewBlock(coinbase_script, {.use_mempool = false})};
-=======
             auto blocktemplate = miner.createNewBlock(coinbase_script, {.use_mempool = false});
->>>>>>> 2292675c
             if (!blocktemplate) {
                 throw JSONRPCError(RPC_INTERNAL_ERROR, "Couldn't create new block");
             }
