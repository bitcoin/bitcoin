// Copyright (c) 2010 Satoshi Nakamoto
// Copyright (c) 2009-2018 The Bitcoin Core developers
// Copyright (c) 2014-2017 The Dash Core developers
// Copyright (c) 2018 PM-Tech
// Distributed under the MIT software license, see the accompanying
// file COPYING or http://www.opensource.org/licenses/mit-license.php.

#include <base58.h>
#include <amount.h>
#include <chain.h>
#include <chainparams.h>
#include <consensus/consensus.h>
#include <consensus/params.h>
#include <consensus/validation.h>
#include <core_io.h>
#include <init.h>
#include <validation.h>
#include <miner.h>
#include <net.h>
#include <policy/fees.h>
#include <pow.h>
#include <rpc/blockchain.h>
#include <rpc/mining.h>
#include <rpc/server.h>
#include <txmempool.h>
#include <util.h>
#include <utilstrencodings.h>
#include <validationinterface.h>
#include <warnings.h>

#include <governance-classes.h>
#include <masternode-payments.h>
#include <masternode-sync.h>

#include <memory>
#include <stdint.h>

unsigned int ParseConfirmTarget(const UniValue& value)
{
    int target = value.get_int();
    unsigned int max_target = ::feeEstimator.HighestTargetTracked(FeeEstimateHorizon::LONG_HALFLIFE);
    if (target < 1 || (unsigned int)target > max_target) {
        throw JSONRPCError(RPC_INVALID_PARAMETER, strprintf("Invalid conf_target, must be between %u - %u", 1, max_target));
    }
    return (unsigned int)target;
}

/**
 * Return average network hashes per second based on the last 'lookup' blocks,
 * or from the last difficulty change if 'lookup' is nonpositive.
 * If 'height' is nonnegative, compute the estimate at the time when a given block was found.
 */
UniValue GetNetworkHashPS(int lookup, int height) {
    CBlockIndex *pb = chainActive.Tip();

    if (height >= 0 && height < chainActive.Height())
        pb = chainActive[height];

    if (pb == nullptr || !pb->nHeight)
        return 0;

    // If lookup is -1, then use blocks since last difficulty change.
    if (lookup <= 0)
        lookup = pb->nHeight % Params().GetConsensus().DifficultyAdjustmentInterval() + 1;

    // If lookup is larger than chain, then set it to chain length.
    if (lookup > pb->nHeight)
        lookup = pb->nHeight;

    CBlockIndex *pb0 = pb;
    int64_t minTime = pb0->GetBlockTime();
    int64_t maxTime = minTime;
    for (int i = 0; i < lookup; i++) {
        pb0 = pb0->pprev;
        int64_t time = pb0->GetBlockTime();
        minTime = std::min(time, minTime);
        maxTime = std::max(time, maxTime);
    }

    // In case there's a situation where minTime == maxTime, we don't want a divide by zero exception.
    if (minTime == maxTime)
        return 0;

    arith_uint256 workDiff = pb->nChainWork - pb0->nChainWork;
    int64_t timeDiff = maxTime - minTime;

    return workDiff.getdouble() / timeDiff;
}

UniValue getnetworkhashps(const JSONRPCRequest& request)
{
    if (request.fHelp || request.params.size() > 2)
        throw std::runtime_error(
            "getnetworkhashps ( nblocks height )\n"
            "\nReturns the estimated network hashes per second based on the last n blocks.\n"
            "Pass in [blocks] to override # of blocks, -1 specifies since last difficulty change.\n"
            "Pass in [height] to estimate the network speed at the time when a certain block was found.\n"
            "\nArguments:\n"
            "1. nblocks     (numeric, optional, default=120) The number of blocks, or -1 for blocks since last difficulty change.\n"
            "2. height      (numeric, optional, default=-1) To estimate at the time of the given height.\n"
            "\nResult:\n"
            "x             (numeric) Hashes per second estimated\n"
            "\nExamples:\n"
            + HelpExampleCli("getnetworkhashps", "")
            + HelpExampleRpc("getnetworkhashps", "")
       );

    LOCK(cs_main);
    return GetNetworkHashPS(!request.params[0].isNull() ? request.params[0].get_int() : 120, !request.params[1].isNull() ? request.params[1].get_int() : -1);
}

UniValue generateBlocks(std::shared_ptr<CReserveScript> coinbaseScript, int nGenerate, uint64_t nMaxTries, bool keepScript)
{
    static const int nInnerLoopCount = 0x10000;
    int nHeightEnd = 0;
    int nHeight = 0;

    {   // Don't keep cs_main locked
        LOCK(cs_main);
        nHeight = chainActive.Height();
        nHeightEnd = nHeight+nGenerate;
    }
    unsigned int nExtraNonce = 0;
    UniValue blockHashes(UniValue::VARR);
    while (nHeight < nHeightEnd)
    {
        std::unique_ptr<CBlockTemplate> pblocktemplate(BlockAssembler(Params()).CreateNewBlock(coinbaseScript->reserveScript));
        if (!pblocktemplate.get())
            throw JSONRPCError(RPC_INTERNAL_ERROR, "Couldn't create new block");
        CBlock *pblock = &pblocktemplate->block;
        {
            LOCK(cs_main);
            IncrementExtraNonce(pblock, chainActive.Tip(), nExtraNonce);
        }
        while (nMaxTries > 0 && pblock->nNonce < nInnerLoopCount && !CheckProofOfWork(pblock->GetHash(), pblock->nBits, Params().GetConsensus())) {
            ++pblock->nNonce;
            --nMaxTries;
        }
        if (nMaxTries == 0) {
            break;
        }
        if (pblock->nNonce == nInnerLoopCount) {
            continue;
        }
        std::shared_ptr<const CBlock> shared_pblock = std::make_shared<const CBlock>(*pblock);
        if (!ProcessNewBlock(Params(), shared_pblock, true, nullptr))
            throw JSONRPCError(RPC_INTERNAL_ERROR, "ProcessNewBlock, block not accepted");
        ++nHeight;
        blockHashes.push_back(pblock->GetHash().GetHex());

        //mark script as important because it was used at least for one coinbase output if the script came from the wallet
        if (keepScript)
        {
            coinbaseScript->KeepScript();
        }
    }
    return blockHashes;
}

UniValue generatetoaddress(const JSONRPCRequest& request)
{
    if (request.fHelp || request.params.size() < 2 || request.params.size() > 3)
        throw std::runtime_error(
            "generatetoaddress nblocks address (maxtries)\n"
            "\nMine blocks immediately to a specified address (before the RPC call returns)\n"
            "\nArguments:\n"
            "1. nblocks      (numeric, required) How many blocks are generated immediately.\n"
            "2. address      (string, required) The address to send the newly generated bitcoin to.\n"
            "3. maxtries     (numeric, optional) How many iterations to try (default = 1000000).\n"
            "\nResult:\n"
            "[ blockhashes ]     (array) hashes of blocks generated\n"
            "\nExamples:\n"
            "\nGenerate 11 blocks to myaddress\n"
            + HelpExampleCli("generatetoaddress", "11 \"myaddress\"")
        );

    int nGenerate = request.params[0].get_int();
    uint64_t nMaxTries = 1000000;
    if (!request.params[2].isNull()) {
        nMaxTries = request.params[2].get_int();
    }

    CTxDestination destination = DecodeDestination(request.params[1].get_str());
    if (!IsValidDestination(destination)) {
        throw JSONRPCError(RPC_INVALID_ADDRESS_OR_KEY, "Error: Invalid address");
    }

    std::shared_ptr<CReserveScript> coinbaseScript = std::make_shared<CReserveScript>();
    coinbaseScript->reserveScript = GetScriptForDestination(destination);

    return generateBlocks(coinbaseScript, nGenerate, nMaxTries, false);
}

UniValue getmininginfo(const JSONRPCRequest& request)
{
    if (request.fHelp || request.params.size() != 0)
        throw std::runtime_error(
            "getmininginfo\n"
            "\nReturns a json object containing mining-related information."
            "\nResult:\n"
            "{\n"
            "  \"blocks\": nnn,             (numeric) The current block\n"
            "  \"currentblockweight\": nnn, (numeric) The last block weight\n"
            "  \"currentblocktx\": nnn,     (numeric) The last block transaction\n"
            "  \"difficulty\": xxx.xxxxx    (numeric) The current difficulty\n"
            "  \"networkhashps\": nnn,      (numeric) The network hashes per second\n"
            "  \"pooledtx\": n              (numeric) The size of the mempool\n"
            "  \"chain\": \"xxxx\",           (string) current network name as defined in BIP70 (main, test, regtest)\n"
            "  \"warnings\": \"...\"          (string) any network and blockchain warnings\n"
            "}\n"
            "\nExamples:\n"
            + HelpExampleCli("getmininginfo", "")
            + HelpExampleRpc("getmininginfo", "")
        );


    LOCK(cs_main);

    UniValue obj(UniValue::VOBJ);
    obj.pushKV("blocks",           (int)chainActive.Height());
    obj.pushKV("currentblockweight", (uint64_t)nLastBlockWeight);
    obj.pushKV("currentblocktx",   (uint64_t)nLastBlockTx);
    obj.pushKV("difficulty",       (double)GetDifficulty());
    obj.pushKV("networkhashps",    getnetworkhashps(request));
    obj.pushKV("pooledtx",         (uint64_t)mempool.size());
    obj.pushKV("chain",            Params().NetworkIDString());
    obj.pushKV("warnings",         GetWarnings("statusbar"));
    return obj;
}


// NOTE: Unlike wallet RPC (which use BTC values), mining RPCs follow GBT (BIP 22) in using satoshi amounts
UniValue prioritisetransaction(const JSONRPCRequest& request)
{
    if (request.fHelp || request.params.size() != 3)
        throw std::runtime_error(
            "prioritisetransaction <txid> <dummy value> <fee delta>\n"
            "Accepts the transaction into mined blocks at a higher (or lower) priority\n"
            "\nArguments:\n"
            "1. \"txid\"       (string, required) The transaction id.\n"
            "2. dummy          (numeric, optional) API-Compatibility for previous API. Must be zero or null.\n"
            "                  DEPRECATED. For forward compatibility use named arguments and omit this parameter.\n"
            "3. fee_delta      (numeric, required) The fee value (in satoshis) to add (or subtract, if negative).\n"
            "                  The fee is not actually paid, only the algorithm for selecting transactions into a block\n"
            "                  considers the transaction as it would have paid a higher (or lower) fee.\n"
            "\nResult:\n"
            "true              (boolean) Returns true\n"
            "\nExamples:\n"
            + HelpExampleCli("prioritisetransaction", "\"txid\" 0.0 10000")
            + HelpExampleRpc("prioritisetransaction", "\"txid\", 0.0, 10000")
        );

    LOCK(cs_main);

    uint256 hash = ParseHashStr(request.params[0].get_str(), "txid");
    CAmount nAmount = request.params[2].get_int64();

    if (!(request.params[1].isNull() || request.params[1].get_real() == 0)) {
        throw JSONRPCError(RPC_INVALID_PARAMETER, "Priority is no longer supported, dummy argument to prioritisetransaction must be 0.");
    }

    mempool.PrioritiseTransaction(hash, nAmount);
    return true;
}


// NOTE: Assumes a conclusive result; if result is inconclusive, it must be handled by caller
static UniValue BIP22ValidationResult(const CValidationState& state)
{
    if (state.IsValid())
        return NullUniValue;

    std::string strRejectReason = state.GetRejectReason();
    if (state.IsError())
        throw JSONRPCError(RPC_VERIFY_ERROR, strRejectReason);
    if (state.IsInvalid())
    {
        if (strRejectReason.empty())
            return "rejected";
        return strRejectReason;
    }
    // Should be impossible
    return "valid?";
}

std::string gbt_vb_name(const Consensus::DeploymentPos pos) {
    const struct VBDeploymentInfo& vbinfo = VersionBitsDeploymentInfo[pos];
    std::string s = vbinfo.name;
    if (!vbinfo.gbt_force) {
        s.insert(s.begin(), '!');
    }
    return s;
}

UniValue getblocktemplate(const JSONRPCRequest& request)
{
    if (request.fHelp || request.params.size() > 1)
        throw std::runtime_error(
            "getblocktemplate ( TemplateRequest )\n"
            "\nIf the request parameters include a 'mode' key, that is used to explicitly select between the default 'template' request or a 'proposal'.\n"
            "It returns data needed to construct a block to work on.\n"
            "For full specification, see BIPs 22, 23, and 9:\n"
            "    https://github.com/bitcoin/bips/blob/master/bip-0022.mediawiki\n"
            "    https://github.com/bitcoin/bips/blob/master/bip-0023.mediawiki\n"
            "    https://github.com/bitcoin/bips/blob/master/bip-0009.mediawiki#getblocktemplate_changes\n"

            "\nArguments:\n"
                "1. template_request          (json object, optional) A json object in the following spec\n"
            "     {\n"
            "       \"mode\":\"template\"    (string, optional) This must be set to \"template\" or omitted\n"
            "       \"capabilities\":[       (array, optional) A list of strings\n"
            "           \"support\"          (string) client side supported feature, 'longpoll', 'coinbasetxn', 'coinbasevalue', 'proposal', 'serverlist', 'workid'\n"
            "           ,...\n"
            "       ],\n"
            "       \"rules\":[            (array, optional) A list of strings\n"
            "           \"support\"          (string) client side supported softfork deployment\n"
            "           ,...\n"
            "       ]\n"
            "     }\n"
            "\n"

            "\nResult:\n"
            "{\n"
            "  \"capabilities\" : [ \"capability\", ... ],    (array of strings) specific client side supported features\n"
            "  \"version\" : n,                    (numeric) The block version\n"
            "  \"rules\" : [ \"rulename\", ... ],    (array of strings) specific block rules that are to be enforced\n"
            "  \"vbavailable\" : {                 (json object) set of pending, supported versionbit (BIP 9) softfork deployments\n"
            "      \"rulename\" : bitnumber        (numeric) identifies the bit number as indicating acceptance and readiness for the named softfork rule\n"
            "      ,...\n"
            "  },\n"
            "  \"vbrequired\" : n,                 (numeric) bit mask of versionbits the server requires set in submissions\n"
            "  \"previousblockhash\" : \"xxxx\",    (string) The hash of current highest block\n"
            "  \"transactions\" : [                (array) contents of non-coinbase transactions that should be included in the next block\n"
            "      {\n"
            "         \"data\" : \"xxxx\",          (string) transaction data encoded in hexadecimal (byte-for-byte)\n"
            "         \"txid\" : \"xxxx\",          (string) transaction id encoded in little-endian hexadecimal\n"
            "         \"hash\" : \"xxxx\",          (string) hash/id encoded in little-endian hexadecimal\n"
            "         \"depends\" : [              (array) array of numbers \n"
            "             n                        (numeric) transactions before this one (by 1-based index in 'transactions' list) that must be present in the final block if this one is\n"
            "             ,...\n"
            "         ],\n"
            "         \"fee\": n,                    (numeric) difference in value between transaction inputs and outputs (in chuffs); for coinbase transactions, this is a negative Number of the total collected block fees (ie, not including the block subsidy); if key is not present, fee is unknown and clients MUST NOT assume there isn't one\n"
            "         \"sigops\" : n,                (numeric) total SigOps cost, as counted for purposes of block limits; if key is not present, sigop cost is unknown and clients MUST NOT assume it is zero\n"
            "         \"weight\" : n,                (numeric) total transaction weight, as counted for purposes of block limits\n"
            "         \"required\" : true|false     (boolean) if provided and true, this transaction must be in the final block\n"
            "      }\n"
            "      ,...\n"
            "  ],\n"
            "  \"coinbaseaux\" : {                  (json object) data that should be included in the coinbase's scriptSig content\n"
            "      \"flags\" : \"xx\"                  (string) key name is to be ignored, and value included in scriptSig\n"
            "  },\n"
            "  \"coinbasevalue\" : n,              (numeric) maximum allowable input to coinbase transaction, including the generation award and transaction fees (in chuffs)\n"
            "  \"coinbasetxn\" : { ... },          (json object) information for coinbase transaction\n"
            "  \"target\" : \"xxxx\",                (string) The hash target\n"
            "  \"mintime\" : xxx,                  (numeric) The minimum timestamp appropriate for next block time in seconds since epoch (Jan 1 1970 GMT)\n"
            "  \"mutable\" : [                     (array of string) list of ways the block template may be changed \n"
            "     \"value\"                          (string) A way the block template may be changed, e.g. 'time', 'transactions', 'prevblock'\n"
            "     ,...\n"
            "  ],\n"
            "  \"noncerange\" : \"00000000ffffffff\",   (string) A range of valid nonces\n"
            "  \"sigoplimit\" : n,                 (numeric) limit of sigops in blocks\n"
            "  \"sizelimit\" : n,                  (numeric) limit of block size\n"
            "  \"weightlimit\" : n,                (numeric) limit of block weight\n"
            "  \"curtime\" : ttt,                  (numeric) current timestamp in seconds since epoch (Jan 1 1970 GMT)\n"
            "  \"bits\" : \"xxxxxxxx\",            (string) compressed target of next block\n"
            "  \"height\" : n                      (numeric) The height of the next block\n"
            "  \"masternode\" : {                  (json object) required masternode payee that must be included in the next block\n"
            "      \"payee\" : \"xxxx\",             (string) payee address\n"
            "      \"script\" : \"xxxx\",            (string) payee scriptPubKey\n"
            "      \"amount\": n                   (numeric) required amount to pay\n"
            "  },\n"
            "  \"masternode_payments_started\" :  true|false, (boolean) true, if masternode payments started\n"
            "  \"masternode_payments_enforced\" : true|false, (boolean) true, if masternode payments are enforced\n"
            "  \"superblock\" : [                  (array) required superblock payees that must be included in the next block\n"
            "      {\n"
            "         \"payee\" : \"xxxx\",          (string) payee address\n"
            "         \"script\" : \"xxxx\",         (string) payee scriptPubKey\n"
            "         \"amount\": n                (numeric) required amount to pay\n"
            "      }\n"
            "      ,...\n"
            "  ],\n"
            "  \"superblocks_started\" : true|false, (boolean) true, if superblock payments started\n"
            "  \"superblocks_enabled\" : true|false  (boolean) true, if superblock payments are enabled\n"
            "}\n"

            "\nExamples:\n"
            + HelpExampleCli("getblocktemplate", "")
            + HelpExampleRpc("getblocktemplate", "")
         );

    LOCK(cs_main);

    std::string strMode = "template";
    UniValue lpval = NullUniValue;
    std::set<std::string> setClientRules;
    int64_t nMaxVersionPreVB = -1;
    if (!request.params[0].isNull())
    {
        const UniValue& oparam = request.params[0].get_obj();
        const UniValue& modeval = find_value(oparam, "mode");
        if (modeval.isStr())
            strMode = modeval.get_str();
        else if (modeval.isNull())
        {
            /* Do nothing */
        }
        else
            throw JSONRPCError(RPC_INVALID_PARAMETER, "Invalid mode");
        lpval = find_value(oparam, "longpollid");

        if (strMode == "proposal")
        {
            const UniValue& dataval = find_value(oparam, "data");
            if (!dataval.isStr())
                throw JSONRPCError(RPC_TYPE_ERROR, "Missing data String key for proposal");

            CBlock block;
            if (!DecodeHexBlk(block, dataval.get_str()))
                throw JSONRPCError(RPC_DESERIALIZATION_ERROR, "Block decode failed");

            uint256 hash = block.GetHash();
            BlockMap::iterator mi = mapBlockIndex.find(hash);
            if (mi != mapBlockIndex.end()) {
                CBlockIndex *pindex = mi->second;
                if (pindex->IsValid(BLOCK_VALID_SCRIPTS))
                    return "duplicate";
                if (pindex->nStatus & BLOCK_FAILED_MASK)
                    return "duplicate-invalid";
                return "duplicate-inconclusive";
            }

            CBlockIndex* const pindexPrev = chainActive.Tip();
            // TestBlockValidity only supports blocks built on the current Tip
            if (block.hashPrevBlock != pindexPrev->GetBlockHash())
                return "inconclusive-not-best-prevblk";
            CValidationState state;
            TestBlockValidity(state, Params(), block, pindexPrev, false, true);
            return BIP22ValidationResult(state);
        }

        const UniValue& aClientRules = find_value(oparam, "rules");
        if (aClientRules.isArray()) {
            for (unsigned int i = 0; i < aClientRules.size(); ++i) {
                const UniValue& v = aClientRules[i];
                setClientRules.insert(v.get_str());
            }
        } else {
            // NOTE: It is important that this NOT be read if versionbits is supported
            const UniValue& uvMaxVersion = find_value(oparam, "maxversion");
            if (uvMaxVersion.isNum()) {
                nMaxVersionPreVB = uvMaxVersion.get_int64();
            }
        }
    }

    if (strMode != "template")
        throw JSONRPCError(RPC_INVALID_PARAMETER, "Invalid mode");

    if(!g_connman)
        throw JSONRPCError(RPC_CLIENT_P2P_DISABLED, "Error: Peer-to-peer functionality missing or disabled");

    if (g_connman->GetNodeCount(CConnman::CONNECTIONS_ALL) == 0)
        throw JSONRPCError(RPC_CLIENT_NOT_CONNECTED, "Chaincoin Core is not connected!");

    if (IsInitialBlockDownload())
        throw JSONRPCError(RPC_CLIENT_IN_INITIAL_DOWNLOAD, "Chaincoin Core is downloading blocks...");

    // when enforcement is on we need information about a masternode payee or otherwise our block is going to be orphaned by the network
    CScript payee;
    if (((chainActive.Height() + 1) > Params().GetConsensus().nMasternodePaymentsStartBlock)
        && !masternodeSync.IsWinnersListSynced()
        && !mnpayments.GetBlockPayee(chainActive.Height() + 1, payee))
            throw JSONRPCError(RPC_CLIENT_IN_INITIAL_DOWNLOAD, "Chaincoin Core is downloading masternode winners...");

    // next bock is a superblock and we need governance info to correctly construct it
    if (!masternodeSync.IsSynced()
        && CSuperblock::IsValidBlockHeight(chainActive.Height() + 1))
            throw JSONRPCError(RPC_CLIENT_IN_INITIAL_DOWNLOAD, "Chaincoin Core is syncing with network...");

    static unsigned int nTransactionsUpdatedLast;

    if (!lpval.isNull())
    {
        // Wait to respond until either the best block changes, OR a minute has passed and there are more transactions
        uint256 hashWatchedChain;
        std::chrono::steady_clock::time_point checktxtime;
        unsigned int nTransactionsUpdatedLastLP;

        if (lpval.isStr())
        {
            // Format: <hashBestChain><nTransactionsUpdatedLast>
            std::string lpstr = lpval.get_str();

            hashWatchedChain.SetHex(lpstr.substr(0, 64));
            nTransactionsUpdatedLastLP = atoi64(lpstr.substr(64));
        }
        else
        {
            // NOTE: Spec does not specify behaviour for non-string longpollid, but this makes testing easier
            hashWatchedChain = chainActive.Tip()->GetBlockHash();
            nTransactionsUpdatedLastLP = nTransactionsUpdatedLast;
        }

        // Release the wallet and main lock while waiting
        LEAVE_CRITICAL_SECTION(cs_main);
        {
            checktxtime = std::chrono::steady_clock::now() + std::chrono::minutes(1);

            WaitableLock lock(csBestBlock);
            while (chainActive.Tip()->GetBlockHash() == hashWatchedChain && IsRPCRunning())
            {
                if (cvBlockChange.wait_until(lock, checktxtime) == std::cv_status::timeout)
                {
                    // Timeout: Check transactions for update
                    if (mempool.GetTransactionsUpdated() != nTransactionsUpdatedLastLP)
                        break;
                    checktxtime += std::chrono::seconds(10);
                }
            }
        }
        ENTER_CRITICAL_SECTION(cs_main);

        if (!IsRPCRunning())
            throw JSONRPCError(RPC_CLIENT_NOT_CONNECTED, "Shutting down");
        // TODO: Maybe recheck connections/IBD and (if something wrong) send an expires-immediately template to stop miners?
    }

    const struct VBDeploymentInfo& segwit_info = VersionBitsDeploymentInfo[Consensus::DEPLOYMENT_SEGWIT];
    // If the caller is indicating segwit support, then allow CreateNewBlock()
    // to select witness transactions, after segwit activates (otherwise
    // don't).
    bool fSupportsSegwit = setClientRules.find(segwit_info.name) != setClientRules.end();

    // Update block
    static CBlockIndex* pindexPrev;
    static int64_t nStart;
    static std::unique_ptr<CBlockTemplate> pblocktemplate;
    // Cache whether the last invocation was with segwit support, to avoid returning
    // a segwit-block to a non-segwit caller.
    static bool fLastTemplateSupportsSegwit = true;
    if (pindexPrev != chainActive.Tip() ||
        (mempool.GetTransactionsUpdated() != nTransactionsUpdatedLast && GetTime() - nStart > 5) ||
        fLastTemplateSupportsSegwit != fSupportsSegwit)
    {
        // Clear pindexPrev so future calls make a new block, despite any failures from here on
        pindexPrev = nullptr;

        // Store the chainActive.Tip() used before CreateNewBlock, to avoid races
        nTransactionsUpdatedLast = mempool.GetTransactionsUpdated();
        CBlockIndex* pindexPrevNew = chainActive.Tip();
        nStart = GetTime();
        fLastTemplateSupportsSegwit = fSupportsSegwit;

        // Create new block
        CScript scriptDummy = CScript() << OP_TRUE;
        pblocktemplate = BlockAssembler(Params()).CreateNewBlock(scriptDummy, fSupportsSegwit);
        if (!pblocktemplate)
            throw JSONRPCError(RPC_OUT_OF_MEMORY, "Out of memory");

        // Need to update only after we know CreateNewBlock succeeded
        pindexPrev = pindexPrevNew;
    }
    CBlock* pblock = &pblocktemplate->block; // pointer for convenience
    const Consensus::Params& consensusParams = Params().GetConsensus();

    // Update nTime
    UpdateTime(pblock, consensusParams, pindexPrev);
    pblock->nNonce = 0;

    // NOTE: If at some point we support pre-segwit miners post-segwit-activation, this needs to take segwit support into consideration
    const bool fPreSegWit = (THRESHOLD_ACTIVE != VersionBitsState(pindexPrev, consensusParams, Consensus::DEPLOYMENT_SEGWIT, versionbitscache));

    UniValue aCaps(UniValue::VARR); aCaps.push_back("proposal");

    UniValue transactions(UniValue::VARR);
    std::map<uint256, int64_t> setTxIndex;
    int i = 0;
    for (const auto& it : pblock->vtx) {
        const CTransaction& tx = *it;
        uint256 txHash = tx.GetHash();
        setTxIndex[txHash] = i++;

        if (tx.IsCoinBase())
            continue;

        UniValue entry(UniValue::VOBJ);

<<<<<<< HEAD
        entry.pushKV("data", EncodeHexTx(tx));
        entry.pushKV("txid", txHash.GetHex());
        entry.pushKV("hash", tx.GetWitnessHash().GetHex());
=======
        entry.push_back(Pair("data", EncodeHexTx(tx)));
        entry.push_back(Pair("txid", txHash.GetHex()));
        entry.push_back(Pair("hash", tx.GetWitnessHash().GetHex()));
>>>>>>> 780bbe0e

        UniValue deps(UniValue::VARR);
        for (const CTxIn &in : tx.vin)
        {
            if (setTxIndex.count(in.prevout.hash))
                deps.push_back(setTxIndex[in.prevout.hash]);
        }
        entry.pushKV("depends", deps);

        int index_in_template = i - 1;
        entry.pushKV("fee", pblocktemplate->vTxFees[index_in_template]);
        int64_t nTxSigOps = pblocktemplate->vTxSigOpsCost[index_in_template];
        if (fPreSegWit) {
            assert(nTxSigOps % WITNESS_SCALE_FACTOR == 0);
            nTxSigOps /= WITNESS_SCALE_FACTOR;
        }
        entry.pushKV("sigops", nTxSigOps);
        entry.pushKV("weight", GetTransactionWeight(tx));

        transactions.push_back(entry);
    }

    UniValue aux(UniValue::VOBJ);
    aux.pushKV("flags", HexStr(COINBASE_FLAGS.begin(), COINBASE_FLAGS.end()));

    arith_uint256 hashTarget = arith_uint256().SetCompact(pblock->nBits);

    UniValue aMutable(UniValue::VARR);
    aMutable.push_back("time");
    aMutable.push_back("transactions");
    aMutable.push_back("prevblock");

    UniValue result(UniValue::VOBJ);
    result.pushKV("capabilities", aCaps);

    UniValue aRules(UniValue::VARR);
    UniValue vbavailable(UniValue::VOBJ);
    for (int j = 0; j < (int)Consensus::MAX_VERSION_BITS_DEPLOYMENTS; ++j) {
        Consensus::DeploymentPos pos = Consensus::DeploymentPos(j);
        ThresholdState state = VersionBitsState(pindexPrev, consensusParams, pos, versionbitscache);
        switch (state) {
            case THRESHOLD_DEFINED:
            case THRESHOLD_FAILED:
                // Not exposed to GBT at all
                break;
            case THRESHOLD_LOCKED_IN:
                // Ensure bit is set in block version
                pblock->nVersion |= VersionBitsMask(consensusParams, pos);
                // FALL THROUGH to get vbavailable set...
            case THRESHOLD_STARTED:
            {
                const struct VBDeploymentInfo& vbinfo = VersionBitsDeploymentInfo[pos];
                vbavailable.pushKV(gbt_vb_name(pos), consensusParams.vDeployments[pos].bit);
                if (setClientRules.find(vbinfo.name) == setClientRules.end()) {
                    if (!vbinfo.gbt_force) {
                        // If the client doesn't support this, don't indicate it in the [default] version
                        pblock->nVersion &= ~VersionBitsMask(consensusParams, pos);
                    }
                }
                break;
            }
            case THRESHOLD_ACTIVE:
            {
                // Add to rules only
                const struct VBDeploymentInfo& vbinfo = VersionBitsDeploymentInfo[pos];
                aRules.push_back(gbt_vb_name(pos));
                if (setClientRules.find(vbinfo.name) == setClientRules.end()) {
                    // Not supported by the client; make sure it's safe to proceed
                    if (!vbinfo.gbt_force) {
                        // If we do anything other than throw an exception here, be sure version/force isn't sent to old clients
                        throw JSONRPCError(RPC_INVALID_PARAMETER, strprintf("Support for '%s' rule requires explicit client support", vbinfo.name));
                    }
                }
                break;
            }
        }
    }
    result.pushKV("version", pblock->nVersion);
    result.pushKV("rules", aRules);
    result.pushKV("vbavailable", vbavailable);
    result.pushKV("vbrequired", int(0));

    if (nMaxVersionPreVB >= 2) {
        // If VB is supported by the client, nMaxVersionPreVB is -1, so we won't get here
        // Because BIP 34 changed how the generation transaction is serialized, we can only use version/force back to v2 blocks
        // This is safe to do [otherwise-]unconditionally only because we are throwing an exception above if a non-force deployment gets activated
        // Note that this can probably also be removed entirely after the first BIP9 non-force deployment (ie, probably segwit) gets activated
        aMutable.push_back("version/force");
    }

    result.pushKV("previousblockhash", pblock->hashPrevBlock.GetHex());
    result.pushKV("transactions", transactions);
    result.pushKV("coinbaseaux", aux);
    result.pushKV("coinbasevalue", (int64_t)pblock->vtx[0]->vout[0].nValue);
    result.pushKV("longpollid", chainActive.Tip()->GetBlockHash().GetHex() + i64tostr(nTransactionsUpdatedLast));
    result.pushKV("target", hashTarget.GetHex());
    result.pushKV("mintime", (int64_t)pindexPrev->GetMedianTimePast()+1);
    result.pushKV("mutable", aMutable);
    result.pushKV("noncerange", "00000000ffffffff");
    int64_t nSigOpLimit = MAX_BLOCK_SIGOPS_COST;
    int64_t nSizeLimit = MAX_BLOCK_SERIALIZED_SIZE;
    if (fPreSegWit) {
        assert(nSigOpLimit % WITNESS_SCALE_FACTOR == 0);
        nSigOpLimit /= WITNESS_SCALE_FACTOR;
        assert(nSizeLimit % WITNESS_SCALE_FACTOR == 0);
        nSizeLimit /= WITNESS_SCALE_FACTOR;
    }
    result.pushKV("sigoplimit", nSigOpLimit);
    result.pushKV("sizelimit", nSizeLimit);
    if (!fPreSegWit) {
        result.pushKV("weightlimit", (int64_t)MAX_BLOCK_WEIGHT);
    }
    result.pushKV("curtime", pblock->GetBlockTime());
    result.pushKV("bits", strprintf("%08x", pblock->nBits));
    result.pushKV("height", (int64_t)(pindexPrev->nHeight+1));

    if (!pblocktemplate->vchCoinbaseCommitment.empty() && fSupportsSegwit) {
        result.pushKV("default_witness_commitment", HexStr(pblocktemplate->vchCoinbaseCommitment.begin(), pblocktemplate->vchCoinbaseCommitment.end()));
    }

    UniValue masternodeObj(UniValue::VOBJ);
    if(pblock->txoutMasternode != CTxOut()) {
        CTxDestination address;
        ExtractDestination(pblock->txoutMasternode.scriptPubKey, address);
        masternodeObj.pushKV("payee", EncodeDestination(address).c_str());
        masternodeObj.pushKV("script", HexStr(pblock->txoutMasternode.scriptPubKey.begin(), pblock->txoutMasternode.scriptPubKey.end()));
        masternodeObj.pushKV("amount", pblock->txoutMasternode.nValue);
    }
    result.pushKV("masternode", masternodeObj);
    result.pushKV("masternode_payments_started", IsWitnessEnabled(pindexPrev, Params().GetConsensus()));
    result.pushKV("masternode_payments_enforced", IsWitnessEnabled(pindexPrev, Params().GetConsensus()));

    UniValue superblockObjArray(UniValue::VARR);
    if(pblock->voutSuperblock.size()) {
        for (const auto& txout : pblock->voutSuperblock) {
            UniValue entry(UniValue::VOBJ);
            CTxDestination address;
            ExtractDestination(txout.scriptPubKey, address);
            entry.pushKV("payee", EncodeDestination(address).c_str());
            entry.pushKV("script", HexStr(txout.scriptPubKey.begin(), txout.scriptPubKey.end()));
            entry.pushKV("amount", txout.nValue);
            superblockObjArray.push_back(entry);
        }
    }
    result.pushKV("superblock", superblockObjArray);
    result.pushKV("superblocks_started", pindexPrev->nHeight + 1 > Params().GetConsensus().nSuperblockStartBlock);
    result.pushKV("superblocks_enabled", pindexPrev->nHeight + 1 > Params().GetConsensus().nSuperblockStartBlock);

    return result;
}

class submitblock_StateCatcher : public CValidationInterface
{
public:
    uint256 hash;
    bool found;
    CValidationState state;

    submitblock_StateCatcher(const uint256 &hashIn) : hash(hashIn), found(false), state() {}

protected:
    void BlockChecked(const CBlock& block, const CValidationState& stateIn) override {
        if (block.GetHash() != hash)
            return;
        found = true;
        state = stateIn;
    }
};

UniValue submitblock(const JSONRPCRequest& request)
{
    // We allow 2 arguments for compliance with BIP22. Argument 2 is ignored.
    if (request.fHelp || request.params.size() < 1 || request.params.size() > 2) {
        throw std::runtime_error(
            "submitblock \"hexdata\"  ( \"dummy\" )\n"
            "\nAttempts to submit new block to network.\n"
            "See https://en.bitcoin.it/wiki/BIP_0022 for full specification.\n"

            "\nArguments\n"
            "1. \"hexdata\"        (string, required) the hex-encoded block data to submit\n"
            "2. \"dummy\"          (optional) dummy value, for compatibility with BIP22. This value is ignored.\n"
            "\nResult:\n"
            "\nExamples:\n"
            + HelpExampleCli("submitblock", "\"mydata\"")
            + HelpExampleRpc("submitblock", "\"mydata\"")
        );
    }

    std::shared_ptr<CBlock> blockptr = std::make_shared<CBlock>();
    CBlock& block = *blockptr;
    if (!DecodeHexBlk(block, request.params[0].get_str())) {
        throw JSONRPCError(RPC_DESERIALIZATION_ERROR, "Block decode failed");
    }

    if (block.vtx.empty() || !block.vtx[0]->IsCoinBase()) {
        throw JSONRPCError(RPC_DESERIALIZATION_ERROR, "Block does not start with a coinbase");
    }

    uint256 hash = block.GetHash();
    bool fBlockPresent = false;
    {
        LOCK(cs_main);
        BlockMap::iterator mi = mapBlockIndex.find(hash);
        if (mi != mapBlockIndex.end()) {
            CBlockIndex *pindex = mi->second;
            if (pindex->IsValid(BLOCK_VALID_SCRIPTS)) {
                return "duplicate";
            }
            if (pindex->nStatus & BLOCK_FAILED_MASK) {
                return "duplicate-invalid";
            }
            // Otherwise, we might only have the header - process the block before returning
            fBlockPresent = true;
        }
    }

    {
        LOCK(cs_main);
        BlockMap::iterator mi = mapBlockIndex.find(block.hashPrevBlock);
        if (mi != mapBlockIndex.end()) {
            UpdateUncommittedBlockStructures(block, mi->second, Params().GetConsensus());
        }
    }

    submitblock_StateCatcher sc(block.GetHash());
    RegisterValidationInterface(&sc);
    bool fAccepted = ProcessNewBlock(Params(), blockptr, true, nullptr);
    UnregisterValidationInterface(&sc);
    if (fBlockPresent) {
        if (fAccepted && !sc.found) {
            return "duplicate-inconclusive";
        }
        return "duplicate";
    }
    if (!sc.found) {
        return "inconclusive";
    }
    return BIP22ValidationResult(sc.state);
}

UniValue estimatefee(const JSONRPCRequest& request)
{
    if (request.fHelp || request.params.size() != 1)
        throw std::runtime_error(
            "estimatefee nblocks\n"
            "\nDEPRECATED. Please use estimatesmartfee for more intelligent estimates."
            "\nEstimates the approximate fee per kilobyte needed for a transaction to begin\n"
            "confirmation within nblocks blocks. Uses virtual transaction size of transaction\n"
            "as defined in BIP 141 (witness data is discounted).\n"
            "\nArguments:\n"
            "1. nblocks     (numeric, required)\n"
            "\nResult:\n"
            "n              (numeric) estimated fee-per-kilobyte\n"
            "\n"
            "A negative value is returned if not enough transactions and blocks\n"
            "have been observed to make an estimate.\n"
            "-1 is always returned for nblocks == 1 as it is impossible to calculate\n"
            "a fee that is high enough to get reliably included in the next block.\n"
            + HelpExampleCli("estimatefee", "6")
            );

    if (!IsDeprecatedRPCEnabled("estimatefee")) {
        throw JSONRPCError(RPC_METHOD_DEPRECATED, "estimatefee is deprecated and will be fully removed in v0.17. "
            "To use estimatefee in v0.16, restart bitcoind with -deprecatedrpc=estimatefee.\n"
            "Projects should transition to using estimatesmartfee before upgrading to v0.17");
    }

    RPCTypeCheck(request.params, {UniValue::VNUM});

    int nBlocks = request.params[0].get_int();
    if (nBlocks < 1)
        nBlocks = 1;

    CFeeRate feeRate = ::feeEstimator.estimateFee(nBlocks);
    if (feeRate == CFeeRate(0))
        return -1.0;

    return ValueFromAmount(feeRate.GetFeePerK());
}

UniValue estimatesmartfee(const JSONRPCRequest& request)
{
    if (request.fHelp || request.params.size() < 1 || request.params.size() > 2)
        throw std::runtime_error(
            "estimatesmartfee conf_target (\"estimate_mode\")\n"
            "\nEstimates the approximate fee per kilobyte needed for a transaction to begin\n"
            "confirmation within conf_target blocks if possible and return the number of blocks\n"
            "for which the estimate is valid. Uses virtual transaction size as defined\n"
            "in BIP 141 (witness data is discounted).\n"
            "\nArguments:\n"
            "1. conf_target     (numeric) Confirmation target in blocks (1 - 1008)\n"
            "2. \"estimate_mode\" (string, optional, default=CONSERVATIVE) The fee estimate mode.\n"
            "                   Whether to return a more conservative estimate which also satisfies\n"
            "                   a longer history. A conservative estimate potentially returns a\n"
            "                   higher feerate and is more likely to be sufficient for the desired\n"
            "                   target, but is not as responsive to short term drops in the\n"
            "                   prevailing fee market.  Must be one of:\n"
            "       \"UNSET\" (defaults to CONSERVATIVE)\n"
            "       \"ECONOMICAL\"\n"
            "       \"CONSERVATIVE\"\n"
            "\nResult:\n"
            "{\n"
            "  \"feerate\" : x.x,     (numeric, optional) estimate fee rate in " + CURRENCY_UNIT + "/kB\n"
            "  \"errors\": [ str... ] (json array of strings, optional) Errors encountered during processing\n"
            "  \"blocks\" : n         (numeric) block number where estimate was found\n"
            "}\n"
            "\n"
            "The request target will be clamped between 2 and the highest target\n"
            "fee estimation is able to return based on how long it has been running.\n"
            "An error is returned if not enough transactions and blocks\n"
            "have been observed to make an estimate for any number of blocks.\n"
            "\nExample:\n"
            + HelpExampleCli("estimatesmartfee", "6")
            );

    RPCTypeCheck(request.params, {UniValue::VNUM, UniValue::VSTR});
    RPCTypeCheckArgument(request.params[0], UniValue::VNUM);
    unsigned int conf_target = ParseConfirmTarget(request.params[0]);
    bool conservative = true;
    if (!request.params[1].isNull()) {
        FeeEstimateMode fee_mode;
        if (!FeeModeFromString(request.params[1].get_str(), fee_mode)) {
            throw JSONRPCError(RPC_INVALID_PARAMETER, "Invalid estimate_mode parameter");
        }
        if (fee_mode == FeeEstimateMode::ECONOMICAL) conservative = false;
    }

    UniValue result(UniValue::VOBJ);
    UniValue errors(UniValue::VARR);
    FeeCalculation feeCalc;
    CFeeRate feeRate = ::feeEstimator.estimateSmartFee(conf_target, &feeCalc, conservative);
    if (feeRate != CFeeRate(0)) {
        result.pushKV("feerate", ValueFromAmount(feeRate.GetFeePerK()));
    } else {
        errors.push_back("Insufficient data or no feerate found");
        result.pushKV("errors", errors);
    }
    result.pushKV("blocks", feeCalc.returnedTarget);
    return result;
}

UniValue estimaterawfee(const JSONRPCRequest& request)
{
    if (request.fHelp || request.params.size() < 1 || request.params.size() > 2)
        throw std::runtime_error(
            "estimaterawfee conf_target (threshold)\n"
            "\nWARNING: This interface is unstable and may disappear or change!\n"
            "\nWARNING: This is an advanced API call that is tightly coupled to the specific\n"
            "         implementation of fee estimation. The parameters it can be called with\n"
            "         and the results it returns will change if the internal implementation changes.\n"
            "\nEstimates the approximate fee per kilobyte needed for a transaction to begin\n"
            "confirmation within conf_target blocks if possible. Uses virtual transaction size as\n"
            "defined in BIP 141 (witness data is discounted).\n"
            "\nArguments:\n"
            "1. conf_target (numeric) Confirmation target in blocks (1 - 1008)\n"
            "2. threshold   (numeric, optional) The proportion of transactions in a given feerate range that must have been\n"
            "               confirmed within conf_target in order to consider those feerates as high enough and proceed to check\n"
            "               lower buckets.  Default: 0.95\n"
            "\nResult:\n"
            "{\n"
            "  \"short\" : {            (json object, optional) estimate for short time horizon\n"
            "      \"feerate\" : x.x,        (numeric, optional) estimate fee rate in " + CURRENCY_UNIT + "/kB\n"
            "      \"decay\" : x.x,          (numeric) exponential decay (per block) for historical moving average of confirmation data\n"
            "      \"scale\" : x,            (numeric) The resolution of confirmation targets at this time horizon\n"
            "      \"pass\" : {              (json object, optional) information about the lowest range of feerates to succeed in meeting the threshold\n"
            "          \"startrange\" : x.x,     (numeric) start of feerate range\n"
            "          \"endrange\" : x.x,       (numeric) end of feerate range\n"
            "          \"withintarget\" : x.x,   (numeric) number of txs over history horizon in the feerate range that were confirmed within target\n"
            "          \"totalconfirmed\" : x.x, (numeric) number of txs over history horizon in the feerate range that were confirmed at any point\n"
            "          \"inmempool\" : x.x,      (numeric) current number of txs in mempool in the feerate range unconfirmed for at least target blocks\n"
            "          \"leftmempool\" : x.x,    (numeric) number of txs over history horizon in the feerate range that left mempool unconfirmed after target\n"
            "      },\n"
            "      \"fail\" : { ... },       (json object, optional) information about the highest range of feerates to fail to meet the threshold\n"
            "      \"errors\":  [ str... ]   (json array of strings, optional) Errors encountered during processing\n"
            "  },\n"
            "  \"medium\" : { ... },    (json object, optional) estimate for medium time horizon\n"
            "  \"long\" : { ... }       (json object) estimate for long time horizon\n"
            "}\n"
            "\n"
            "Results are returned for any horizon which tracks blocks up to the confirmation target.\n"
            "\nExample:\n"
            + HelpExampleCli("estimaterawfee", "6 0.9")
            );

    RPCTypeCheck(request.params, {UniValue::VNUM, UniValue::VNUM}, true);
    RPCTypeCheckArgument(request.params[0], UniValue::VNUM);
    unsigned int conf_target = ParseConfirmTarget(request.params[0]);
    double threshold = 0.95;
    if (!request.params[1].isNull()) {
        threshold = request.params[1].get_real();
    }
    if (threshold < 0 || threshold > 1) {
        throw JSONRPCError(RPC_INVALID_PARAMETER, "Invalid threshold");
    }

    UniValue result(UniValue::VOBJ);

    for (FeeEstimateHorizon horizon : {FeeEstimateHorizon::SHORT_HALFLIFE, FeeEstimateHorizon::MED_HALFLIFE, FeeEstimateHorizon::LONG_HALFLIFE}) {
        CFeeRate feeRate;
        EstimationResult buckets;

        // Only output results for horizons which track the target
        if (conf_target > ::feeEstimator.HighestTargetTracked(horizon)) continue;

        feeRate = ::feeEstimator.estimateRawFee(conf_target, threshold, horizon, &buckets);
        UniValue horizon_result(UniValue::VOBJ);
        UniValue errors(UniValue::VARR);
        UniValue passbucket(UniValue::VOBJ);
        passbucket.pushKV("startrange", round(buckets.pass.start));
        passbucket.pushKV("endrange", round(buckets.pass.end));
        passbucket.pushKV("withintarget", round(buckets.pass.withinTarget * 100.0) / 100.0);
        passbucket.pushKV("totalconfirmed", round(buckets.pass.totalConfirmed * 100.0) / 100.0);
        passbucket.pushKV("inmempool", round(buckets.pass.inMempool * 100.0) / 100.0);
        passbucket.pushKV("leftmempool", round(buckets.pass.leftMempool * 100.0) / 100.0);
        UniValue failbucket(UniValue::VOBJ);
        failbucket.pushKV("startrange", round(buckets.fail.start));
        failbucket.pushKV("endrange", round(buckets.fail.end));
        failbucket.pushKV("withintarget", round(buckets.fail.withinTarget * 100.0) / 100.0);
        failbucket.pushKV("totalconfirmed", round(buckets.fail.totalConfirmed * 100.0) / 100.0);
        failbucket.pushKV("inmempool", round(buckets.fail.inMempool * 100.0) / 100.0);
        failbucket.pushKV("leftmempool", round(buckets.fail.leftMempool * 100.0) / 100.0);

        // CFeeRate(0) is used to indicate error as a return value from estimateRawFee
        if (feeRate != CFeeRate(0)) {
            horizon_result.pushKV("feerate", ValueFromAmount(feeRate.GetFeePerK()));
            horizon_result.pushKV("decay", buckets.decay);
            horizon_result.pushKV("scale", (int)buckets.scale);
            horizon_result.pushKV("pass", passbucket);
            // buckets.fail.start == -1 indicates that all buckets passed, there is no fail bucket to output
            if (buckets.fail.start != -1) horizon_result.pushKV("fail", failbucket);
        } else {
            // Output only information that is still meaningful in the event of error
            horizon_result.pushKV("decay", buckets.decay);
            horizon_result.pushKV("scale", (int)buckets.scale);
            horizon_result.pushKV("fail", failbucket);
            errors.push_back("Insufficient data or no feerate found which meets threshold");
            horizon_result.pushKV("errors",errors);
        }
        result.pushKV(StringForFeeEstimateHorizon(horizon), horizon_result);
    }
    return result;
}

static const CRPCCommand commands[] =
{ //  category              name                      actor (function)         argNames
  //  --------------------- ------------------------  -----------------------  ----------
    { "mining",             "getnetworkhashps",       &getnetworkhashps,       {"nblocks","height"} },
    { "mining",             "getmininginfo",          &getmininginfo,          {} },
    { "mining",             "prioritisetransaction",  &prioritisetransaction,  {"txid","dummy","fee_delta"} },
    { "mining",             "getblocktemplate",       &getblocktemplate,       {"template_request"} },
    { "mining",             "submitblock",            &submitblock,            {"hexdata","dummy"} },


    { "generating",         "generatetoaddress",      &generatetoaddress,      {"nblocks","address","maxtries"} },

    { "util",               "estimatefee",            &estimatefee,            {"nblocks"} },
    { "util",               "estimatesmartfee",       &estimatesmartfee,       {"conf_target", "estimate_mode"} },

    { "hidden",             "estimaterawfee",         &estimaterawfee,         {"conf_target", "threshold"} },
};

void RegisterMiningRPCCommands(CRPCTable &t)
{
    for (unsigned int vcidx = 0; vcidx < ARRAYLEN(commands); vcidx++)
        t.appendCommand(commands[vcidx].name, &commands[vcidx]);
}<|MERGE_RESOLUTION|>--- conflicted
+++ resolved
@@ -419,9 +419,8 @@
                 throw JSONRPCError(RPC_DESERIALIZATION_ERROR, "Block decode failed");
 
             uint256 hash = block.GetHash();
-            BlockMap::iterator mi = mapBlockIndex.find(hash);
-            if (mi != mapBlockIndex.end()) {
-                CBlockIndex *pindex = mi->second;
+            const CBlockIndex* pindex = LookupBlockIndex(hash);
+            if (pindex) {
                 if (pindex->IsValid(BLOCK_VALID_SCRIPTS))
                     return "duplicate";
                 if (pindex->nStatus & BLOCK_FAILED_MASK)
@@ -585,15 +584,9 @@
 
         UniValue entry(UniValue::VOBJ);
 
-<<<<<<< HEAD
         entry.pushKV("data", EncodeHexTx(tx));
         entry.pushKV("txid", txHash.GetHex());
         entry.pushKV("hash", tx.GetWitnessHash().GetHex());
-=======
-        entry.push_back(Pair("data", EncodeHexTx(tx)));
-        entry.push_back(Pair("txid", txHash.GetHex()));
-        entry.push_back(Pair("hash", tx.GetWitnessHash().GetHex()));
->>>>>>> 780bbe0e
 
         UniValue deps(UniValue::VARR);
         for (const CTxIn &in : tx.vin)
@@ -796,9 +789,8 @@
     bool fBlockPresent = false;
     {
         LOCK(cs_main);
-        BlockMap::iterator mi = mapBlockIndex.find(hash);
-        if (mi != mapBlockIndex.end()) {
-            CBlockIndex *pindex = mi->second;
+        const CBlockIndex* pindex = LookupBlockIndex(hash);
+        if (pindex) {
             if (pindex->IsValid(BLOCK_VALID_SCRIPTS)) {
                 return "duplicate";
             }
@@ -812,9 +804,9 @@
 
     {
         LOCK(cs_main);
-        BlockMap::iterator mi = mapBlockIndex.find(block.hashPrevBlock);
-        if (mi != mapBlockIndex.end()) {
-            UpdateUncommittedBlockStructures(block, mi->second, Params().GetConsensus());
+        const CBlockIndex* pindex = LookupBlockIndex(block.hashPrevBlock);
+        if (pindex) {
+            UpdateUncommittedBlockStructures(block, pindex, Params().GetConsensus());
         }
     }
 
