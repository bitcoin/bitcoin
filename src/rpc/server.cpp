// Copyright (c) 2010 Satoshi Nakamoto
// Copyright (c) 2009-2016 The Bitcoin Core developers
// Distributed under the MIT software license, see the accompanying
// file COPYING or http://www.opensource.org/licenses/mit-license.php.

#include "rpc/server.h"

#include "base58.h"
#include "fs.h"
#include "init.h"
#include "random.h"
#include "sync.h"
#include "ui_interface.h"
#include "util.h"
#include "utilstrencodings.h"

#include <univalue.h>

#include <boost/bind.hpp>
<<<<<<< HEAD
#include <boost/filesystem.hpp>
#include <boost/foreach.hpp>
#include <boost/shared_ptr.hpp>
=======
>>>>>>> 0d3e8183
#include <boost/signals2/signal.hpp>
#include <boost/algorithm/string/case_conv.hpp> // for to_upper()
#include <boost/algorithm/string/classification.hpp>
#include <boost/algorithm/string/split.hpp>

#include <memory> // for unique_ptr
#include <unordered_map>

static bool fRPCRunning = false;
static bool fRPCInWarmup = true;
static std::string rpcWarmupStatus("RPC server started");
static CCriticalSection cs_rpcWarmup;
/* Timer-creating functions */
static RPCTimerInterface* timerInterface = nullptr;
/* Map of name to timer. */
static std::map<std::string, std::unique_ptr<RPCTimerBase> > deadlineTimers;

static struct CRPCSignals
{
    boost::signals2::signal<void ()> Started;
    boost::signals2::signal<void ()> Stopped;
    boost::signals2::signal<void (const CRPCCommand&)> PreCommand;
} g_rpcSignals;

void RPCServer::OnStarted(std::function<void ()> slot)
{
    g_rpcSignals.Started.connect(slot);
}

void RPCServer::OnStopped(std::function<void ()> slot)
{
    g_rpcSignals.Stopped.connect(slot);
}

void RPCServer::OnPreCommand(std::function<void (const CRPCCommand&)> slot)
{
    g_rpcSignals.PreCommand.connect(boost::bind(slot, _1));
}

void RPCTypeCheck(const UniValue& params,
                  const std::list<UniValue::VType>& typesExpected,
                  bool fAllowNull)
{
    unsigned int i = 0;
    for (UniValue::VType t : typesExpected)
    {
        if (params.size() <= i)
            break;

        const UniValue& v = params[i];
        if (!(fAllowNull && v.isNull())) {
            RPCTypeCheckArgument(v, t);
        }
        i++;
    }
}

void RPCTypeCheckArgument(const UniValue& value, UniValue::VType typeExpected)
{
    if (value.type() != typeExpected) {
        throw JSONRPCError(RPC_TYPE_ERROR, strprintf("Expected type %s, got %s", uvTypeName(typeExpected), uvTypeName(value.type())));
    }
}

void RPCTypeCheckObj(const UniValue& o,
    const std::map<std::string, UniValueType>& typesExpected,
    bool fAllowNull,
    bool fStrict)
{
    for (const auto& t : typesExpected) {
        const UniValue& v = find_value(o, t.first);
        if (!fAllowNull && v.isNull())
            throw JSONRPCError(RPC_TYPE_ERROR, strprintf("Missing %s", t.first));

        if (!(t.second.typeAny || v.type() == t.second.type || (fAllowNull && v.isNull()))) {
            std::string err = strprintf("Expected type %s for %s, got %s",
                uvTypeName(t.second.type), t.first, uvTypeName(v.type()));
            throw JSONRPCError(RPC_TYPE_ERROR, err);
        }
    }

    if (fStrict)
    {
        for (const std::string& k : o.getKeys())
        {
            if (typesExpected.count(k) == 0)
            {
                std::string err = strprintf("Unexpected key %s", k);
                throw JSONRPCError(RPC_TYPE_ERROR, err);
            }
        }
    }
}

CAmount AmountFromValue(const UniValue& value)
{
    if (!value.isNum() && !value.isStr())
        throw JSONRPCError(RPC_TYPE_ERROR, "Amount is not a number or string");
    CAmount amount;
    if (!ParseFixedPoint(value.getValStr(), 8, &amount))
        throw JSONRPCError(RPC_TYPE_ERROR, "Invalid amount");
    if (!MoneyRange(amount))
        throw JSONRPCError(RPC_TYPE_ERROR, "Amount out of range");
    return amount;
}

uint256 ParseHashV(const UniValue& v, std::string strName)
{
    std::string strHex;
    if (v.isStr())
        strHex = v.get_str();
    if (!IsHex(strHex)) // Note: IsHex("") is false
        throw JSONRPCError(RPC_INVALID_PARAMETER, strName+" must be hexadecimal string (not '"+strHex+"')");
    if (64 != strHex.length())
        throw JSONRPCError(RPC_INVALID_PARAMETER, strprintf("%s must be of length %d (not %d)", strName, 64, strHex.length()));
    uint256 result;
    result.SetHex(strHex);
    return result;
}
uint256 ParseHashO(const UniValue& o, std::string strKey)
{
    return ParseHashV(find_value(o, strKey), strKey);
}
std::vector<unsigned char> ParseHexV(const UniValue& v, std::string strName)
{
    std::string strHex;
    if (v.isStr())
        strHex = v.get_str();
    if (!IsHex(strHex))
        throw JSONRPCError(RPC_INVALID_PARAMETER, strName+" must be hexadecimal string (not '"+strHex+"')");
    return ParseHex(strHex);
}
std::vector<unsigned char> ParseHexO(const UniValue& o, std::string strKey)
{
    return ParseHexV(find_value(o, strKey), strKey);
}

/**
 * Note: This interface may still be subject to change.
 */

std::string CRPCTable::help(const std::string& strCommand, const JSONRPCRequest& helpreq) const
{
    std::string strRet;
    std::string category;
    std::set<rpcfn_type> setDone;
    std::vector<std::pair<std::string, const CRPCCommand*> > vCommands;

    for (std::map<std::string, const CRPCCommand*>::const_iterator mi = mapCommands.begin(); mi != mapCommands.end(); ++mi)
        vCommands.push_back(make_pair(mi->second->category + mi->first, mi->second));
    sort(vCommands.begin(), vCommands.end());

    JSONRPCRequest jreq(helpreq);
    jreq.fHelp = true;
    jreq.params = UniValue();

    for (const std::pair<std::string, const CRPCCommand*>& command : vCommands)
    {
        const CRPCCommand *pcmd = command.second;
<<<<<<< HEAD
        string strMethod = pcmd->name;
        
        // We already filter duplicates, but these deprecated screw up the sort order
        if (strMethod.find("label") != string::npos)
            continue;
=======
        std::string strMethod = pcmd->name;
>>>>>>> 0d3e8183
        if ((strCommand != "" || pcmd->category == "hidden") && strMethod != strCommand)
            continue;
        jreq.strMethod = strMethod;
        try
        {
            rpcfn_type pfn = pcmd->actor;
            if (setDone.insert(pfn).second)
                (*pfn)(jreq);
        }
        catch (const std::exception& e)
        {
            // Help text is returned in an exception
            std::string strHelp = std::string(e.what());
            if (strCommand == "")
            {
                if (strHelp.find('\n') != std::string::npos)
                    strHelp = strHelp.substr(0, strHelp.find('\n'));

                if (category != pcmd->category)
                {
                    if (!category.empty())
                        strRet += "\n";
                    category = pcmd->category;
                    std::string firstLetter = category.substr(0,1);
                    boost::to_upper(firstLetter);
                    strRet += "== " + firstLetter + category.substr(1) + " ==\n";
                }
            }
            strRet += strHelp + "\n";
        }
    }
    if (strRet == "")
        strRet = strprintf("help: unknown command: %s\n", strCommand);
    strRet = strRet.substr(0,strRet.size()-1);
    return strRet;
}

UniValue help(const JSONRPCRequest& jsonRequest)
{
    if (jsonRequest.fHelp || jsonRequest.params.size() > 1)
        throw std::runtime_error(
            "help ( \"command\" )\n"
            "\nList all commands, or get help for a specified command.\n"
            "\nArguments:\n"
            "1. \"command\"     (string, optional) The command to get help on\n"
            "\nResult:\n"
            "\"text\"     (string) The help text\n"
        );

    std::string strCommand;
    if (jsonRequest.params.size() > 0)
        strCommand = jsonRequest.params[0].get_str();

    return tableRPC.help(strCommand, jsonRequest);
}


UniValue stop(const JSONRPCRequest& jsonRequest)
{
    // Accept the deprecated and ignored 'detach' boolean argument
    if (jsonRequest.fHelp || jsonRequest.params.size() > 1)
        throw std::runtime_error(
            "stop\n"
            "\nStop Particl server.");
    // Event loop will exit after current HTTP requests have been handled, so
    // this reply will get back to the client.
    StartShutdown();
    return "Particl server stopping";
}

UniValue uptime(const JSONRPCRequest& jsonRequest)
{
    if (jsonRequest.fHelp || jsonRequest.params.size() > 1)
        throw std::runtime_error(
                "uptime\n"
                        "\nReturns the total uptime of the server.\n"
                        "\nResult:\n"
                        "ttt        (numeric) The number of seconds that the server has been running\n"
                        "\nExamples:\n"
                + HelpExampleCli("uptime", "")
                + HelpExampleRpc("uptime", "")
        );

    return GetTime() - GetStartupTime();
}

/**
 * Call Table
 */
static const CRPCCommand vRPCCommands[] =
{ //  category              name                      actor (function)         okSafe argNames
  //  --------------------- ------------------------  -----------------------  ------ ----------
    /* Overall control/query calls */
    { "control",            "help",                   &help,                   true,  {"command"}  },
    { "control",            "stop",                   &stop,                   true,  {}  },
    { "control",            "uptime",                 &uptime,                 true,  {}  },
};

CRPCTable::CRPCTable()
{
    unsigned int vcidx;
    for (vcidx = 0; vcidx < (sizeof(vRPCCommands) / sizeof(vRPCCommands[0])); vcidx++)
    {
        const CRPCCommand *pcmd;

        pcmd = &vRPCCommands[vcidx];
        mapCommands[pcmd->name] = pcmd;
    }
}

const CRPCCommand *CRPCTable::operator[](const std::string &name) const
{
    std::map<std::string, const CRPCCommand*>::const_iterator it = mapCommands.find(name);
    if (it == mapCommands.end())
        return nullptr;
    return (*it).second;
}

bool CRPCTable::appendCommand(const std::string& name, const CRPCCommand* pcmd)
{
    if (IsRPCRunning())
        return false;

    // don't allow overwriting for now
    std::map<std::string, const CRPCCommand*>::const_iterator it = mapCommands.find(name);
    if (it != mapCommands.end())
        return false;

    mapCommands[name] = pcmd;
    return true;
}

bool StartRPC()
{
    LogPrint(BCLog::RPC, "Starting RPC\n");
    fRPCRunning = true;
    g_rpcSignals.Started();
    return true;
}

void InterruptRPC()
{
    LogPrint(BCLog::RPC, "Interrupting RPC\n");
    // Interrupt e.g. running longpolls
    fRPCRunning = false;
}

void StopRPC()
{
    LogPrint(BCLog::RPC, "Stopping RPC\n");
    deadlineTimers.clear();
    DeleteAuthCookie();
    g_rpcSignals.Stopped();
}

bool IsRPCRunning()
{
    return fRPCRunning;
}

void SetRPCWarmupStatus(const std::string& newStatus)
{
    LOCK(cs_rpcWarmup);
    rpcWarmupStatus = newStatus;
}

void SetRPCWarmupFinished()
{
    LOCK(cs_rpcWarmup);
    assert(fRPCInWarmup);
    fRPCInWarmup = false;
}

bool RPCIsInWarmup(std::string *outStatus)
{
    LOCK(cs_rpcWarmup);
    if (outStatus)
        *outStatus = rpcWarmupStatus;
    return fRPCInWarmup;
}

void JSONRPCRequest::parse(const UniValue& valRequest)
{
    // Parse request
    if (!valRequest.isObject())
        throw JSONRPCError(RPC_INVALID_REQUEST, "Invalid Request object");
    const UniValue& request = valRequest.get_obj();

    // Parse id now so errors from here on will have the id
    id = find_value(request, "id");

    // Parse method
    UniValue valMethod = find_value(request, "method");
    if (valMethod.isNull())
        throw JSONRPCError(RPC_INVALID_REQUEST, "Missing method");
    if (!valMethod.isStr())
        throw JSONRPCError(RPC_INVALID_REQUEST, "Method must be a string");
    strMethod = valMethod.get_str();
    LogPrint(BCLog::RPC, "ThreadRPCServer method=%s\n", SanitizeString(strMethod));

    // Parse params
    UniValue valParams = find_value(request, "params");
    if (valParams.isArray() || valParams.isObject())
        params = valParams;
    else if (valParams.isNull())
        params = UniValue(UniValue::VARR);
    else
        throw JSONRPCError(RPC_INVALID_REQUEST, "Params must be an array or object");
}

static UniValue JSONRPCExecOne(const UniValue& req)
{
    UniValue rpc_result(UniValue::VOBJ);

    JSONRPCRequest jreq;
    try {
        jreq.parse(req);

        UniValue result = tableRPC.execute(jreq);
        rpc_result = JSONRPCReplyObj(result, NullUniValue, jreq.id);
    }
    catch (const UniValue& objError)
    {
        rpc_result = JSONRPCReplyObj(NullUniValue, objError, jreq.id);
    }
    catch (const std::exception& e)
    {
        rpc_result = JSONRPCReplyObj(NullUniValue,
                                     JSONRPCError(RPC_PARSE_ERROR, e.what()), jreq.id);
    }

    return rpc_result;
}

std::string JSONRPCExecBatch(const UniValue& vReq)
{
    UniValue ret(UniValue::VARR);
    for (unsigned int reqIdx = 0; reqIdx < vReq.size(); reqIdx++)
        ret.push_back(JSONRPCExecOne(vReq[reqIdx]));

    return ret.write() + "\n";
}

/**
 * Process named arguments into a vector of positional arguments, based on the
 * passed-in specification for the RPC call's arguments.
 */
static inline JSONRPCRequest transformNamedArguments(const JSONRPCRequest& in, const std::vector<std::string>& argNames)
{
    JSONRPCRequest out = in;
    out.params = UniValue(UniValue::VARR);
    // Build a map of parameters, and remove ones that have been processed, so that we can throw a focused error if
    // there is an unknown one.
    const std::vector<std::string>& keys = in.params.getKeys();
    const std::vector<UniValue>& values = in.params.getValues();
    std::unordered_map<std::string, const UniValue*> argsIn;
    for (size_t i=0; i<keys.size(); ++i) {
        argsIn[keys[i]] = &values[i];
    }
    // Process expected parameters.
    int hole = 0;
    for (const std::string &argNamePattern: argNames) {
        std::vector<std::string> vargNames;
        boost::algorithm::split(vargNames, argNamePattern, boost::algorithm::is_any_of("|"));
        auto fr = argsIn.end();
        for (const std::string & argName : vargNames) {
            fr = argsIn.find(argName);
            if (fr != argsIn.end()) {
                break;
            }
        }
        if (fr != argsIn.end()) {
            for (int i = 0; i < hole; ++i) {
                // Fill hole between specified parameters with JSON nulls,
                // but not at the end (for backwards compatibility with calls
                // that act based on number of specified parameters).
                out.params.push_back(UniValue());
            }
            hole = 0;
            out.params.push_back(*fr->second);
            argsIn.erase(fr);
        } else {
            hole += 1;
        }
    }
    // If there are still arguments in the argsIn map, this is an error.
    if (!argsIn.empty()) {
        throw JSONRPCError(RPC_INVALID_PARAMETER, "Unknown named parameter " + argsIn.begin()->first);
    }
    // Return request with named arguments transformed to positional arguments
    return out;
}

UniValue CRPCTable::execute(const JSONRPCRequest &request) const
{
    // Return immediately if in warmup
    {
        LOCK(cs_rpcWarmup);
        if (fRPCInWarmup)
            throw JSONRPCError(RPC_IN_WARMUP, rpcWarmupStatus);
    }

    // Find method
    const CRPCCommand *pcmd = tableRPC[request.strMethod];
    if (!pcmd)
        throw JSONRPCError(RPC_METHOD_NOT_FOUND, "Method not found");

    g_rpcSignals.PreCommand(*pcmd);

    try
    {
        // Execute, convert arguments to array if necessary
        if (request.params.isObject()) {
            return pcmd->actor(transformNamedArguments(request, pcmd->argNames));
        } else {
            return pcmd->actor(request);
        }
    }
    catch (const std::exception& e)
    {
        throw JSONRPCError(RPC_MISC_ERROR, e.what());
    }
}

std::vector<std::string> CRPCTable::listCommands() const
{
    std::vector<std::string> commandList;
    typedef std::map<std::string, const CRPCCommand*> commandMap;

    std::transform( mapCommands.begin(), mapCommands.end(),
                   std::back_inserter(commandList),
                   boost::bind(&commandMap::value_type::first,_1) );
    return commandList;
}

std::string HelpExampleCli(const std::string& methodname, const std::string& args)
{
    return "> particl-cli " + methodname + " " + args + "\n";
}

std::string HelpExampleRpc(const std::string& methodname, const std::string& args)
{
    return "> curl --user myusername --data-binary '{\"jsonrpc\": \"1.0\", \"id\":\"curltest\", "
        "\"method\": \"" + methodname + "\", \"params\": [" + args + "] }' -H 'content-type: text/plain;' http://127.0.0.1:51736/\n";
}

void RPCSetTimerInterfaceIfUnset(RPCTimerInterface *iface)
{
    if (!timerInterface)
        timerInterface = iface;
}

void RPCSetTimerInterface(RPCTimerInterface *iface)
{
    timerInterface = iface;
}

void RPCUnsetTimerInterface(RPCTimerInterface *iface)
{
    if (timerInterface == iface)
        timerInterface = nullptr;
}

void RPCRunLater(const std::string& name, std::function<void(void)> func, int64_t nSeconds)
{
    if (!timerInterface)
        throw JSONRPCError(RPC_INTERNAL_ERROR, "No timer handler registered for RPC");
    deadlineTimers.erase(name);
    LogPrint(BCLog::RPC, "queue run of timer %s in %i seconds (using %s)\n", name, nSeconds, timerInterface->Name());
    deadlineTimers.emplace(name, std::unique_ptr<RPCTimerBase>(timerInterface->NewTimer(func, nSeconds*1000)));
}

void RPCRunLaterErase(const std::string &name)
{
    deadlineTimers.erase(name);
}

int RPCSerializationFlags()
{
    int flag = 0;
    if (gArgs.GetArg("-rpcserialversion", DEFAULT_RPC_SERIALIZE_VERSION) == 0)
        flag |= SERIALIZE_TRANSACTION_NO_WITNESS;
    return flag;
}

CRPCTable tableRPC;<|MERGE_RESOLUTION|>--- conflicted
+++ resolved
@@ -17,12 +17,6 @@
 #include <univalue.h>
 
 #include <boost/bind.hpp>
-<<<<<<< HEAD
-#include <boost/filesystem.hpp>
-#include <boost/foreach.hpp>
-#include <boost/shared_ptr.hpp>
-=======
->>>>>>> 0d3e8183
 #include <boost/signals2/signal.hpp>
 #include <boost/algorithm/string/case_conv.hpp> // for to_upper()
 #include <boost/algorithm/string/classification.hpp>
@@ -182,15 +176,8 @@
     for (const std::pair<std::string, const CRPCCommand*>& command : vCommands)
     {
         const CRPCCommand *pcmd = command.second;
-<<<<<<< HEAD
-        string strMethod = pcmd->name;
+        std::string strMethod = pcmd->name;
         
-        // We already filter duplicates, but these deprecated screw up the sort order
-        if (strMethod.find("label") != string::npos)
-            continue;
-=======
-        std::string strMethod = pcmd->name;
->>>>>>> 0d3e8183
         if ((strCommand != "" || pcmd->category == "hidden") && strMethod != strCommand)
             continue;
         jreq.strMethod = strMethod;
