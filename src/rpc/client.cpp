// Copyright (c) 2010 Satoshi Nakamoto
// Copyright (c) 2009-2022 The Bitcoin Core developers
// Distributed under the MIT software license, see the accompanying
// file COPYING or http://www.opensource.org/licenses/mit-license.php.

#include <common/args.h>
#include <rpc/client.h>
#include <tinyformat.h>

#include <set>
#include <stdint.h>
#include <string>
#include <string_view>

class CRPCConvertParam
{
public:
    std::string methodName; //!< method whose params want conversion
    int paramIdx;           //!< 0-based idx of param to convert
    std::string paramName;  //!< parameter name
};

// clang-format off
/**
 * Specify a (method, idx, name) here if the argument is a non-string RPC
 * argument and needs to be converted from JSON.
 *
 * @note Parameter indexes start from 0.
 */
static const CRPCConvertParam vRPCConvertParams[] =
{
    { "setmocktime", 0, "timestamp" },
    { "mockscheduler", 0, "delta_time" },
    { "utxoupdatepsbt", 1, "descriptors" },
    { "generatetoaddress", 0, "nblocks" },
    { "generatetoaddress", 2, "maxtries" },
    { "generatetodescriptor", 0, "num_blocks" },
    { "generatetodescriptor", 2, "maxtries" },
    { "generateblock", 1, "transactions" },
    { "generateblock", 2, "submit" },
    { "getnetworkhashps", 0, "nblocks" },
    { "getnetworkhashps", 1, "height" },
    { "sendtoaddress", 1, "amount" },
    { "sendtoaddress", 4, "subtractfeefromamount" },
    { "sendtoaddress", 5 , "replaceable" },
    { "sendtoaddress", 6 , "conf_target" },
    { "sendtoaddress", 8, "avoid_reuse" },
    { "sendtoaddress", 9, "fee_rate"},
    { "sendtoaddress", 10, "verbose"},
    { "setfeerate", 0, "amount" },
    { "settxfee", 0, "amount" },
    { "sethdseed", 0, "newkeypool" },
    { "getreceivedbyaddress", 1, "minconf" },
    { "getreceivedbyaddress", 2, "include_immature_coinbase" },
    { "getreceivedbylabel", 1, "minconf" },
    { "getreceivedbylabel", 2, "include_immature_coinbase" },
    { "listreceivedbyaddress", 0, "minconf" },
    { "listreceivedbyaddress", 1, "include_empty" },
    { "listreceivedbyaddress", 2, "include_watchonly" },
    { "listreceivedbyaddress", 4, "include_immature_coinbase" },
    { "listreceivedbylabel", 0, "minconf" },
    { "listreceivedbylabel", 1, "include_empty" },
    { "listreceivedbylabel", 2, "include_watchonly" },
    { "listreceivedbylabel", 3, "include_immature_coinbase" },
    { "getbalance", 1, "minconf" },
    { "getbalance", 2, "include_watchonly" },
    { "getbalance", 3, "avoid_reuse" },
    { "getblockfrompeer", 1, "peer_id" },
    { "getblockhash", 0, "height" },
    { "maxmempool", 0, "megabytes" },
    { "waitforblockheight", 0, "height" },
    { "waitforblockheight", 1, "timeout" },
    { "waitforblock", 1, "timeout" },
    { "waitfornewblock", 0, "timeout" },
    { "listtransactions", 1, "count" },
    { "listtransactions", 2, "skip" },
    { "listtransactions", 3, "include_watchonly" },
    { "walletpassphrase", 1, "timeout" },
    { "getblocktemplate", 0, "template_request" },
    { "listsinceblock", 1, "target_confirmations" },
    { "listsinceblock", 2, "include_watchonly" },
    { "listsinceblock", 3, "include_removed" },
    { "listsinceblock", 4, "include_change" },
    { "sendmany", 1, "amounts" },
    { "sendmany", 2, "minconf" },
    { "sendmany", 4, "subtractfeefrom" },
    { "sendmany", 5 , "replaceable" },
    { "sendmany", 6 , "conf_target" },
    { "sendmany", 8, "fee_rate"},
    { "sendmany", 9, "verbose" },
    { "deriveaddresses", 1, "range" },
    { "deriveaddresses", 2, "options" },
    { "deriveaddresses", 2, "require_checksum" },
    { "scanblocks", 1, "scanobjects" },
    { "scanblocks", 2, "start_height" },
    { "scanblocks", 3, "stop_height" },
    { "scanblocks", 5, "options" },
    { "scanblocks", 5, "filter_false_positives" },
<<<<<<< HEAD
    { "getdescriptoractivity", 0, "blockhashes" },
    { "getdescriptoractivity", 1, "scanobjects" },
    { "getdescriptoractivity", 2, "include_mempool" },
=======
>>>>>>> b5764509
    { "scantxoutset", 1, "scanobjects" },
    { "dumptxoutset", 2, "format" },
    { "dumptxoutset", 2, "show_header" },
    { "addmultisigaddress", 0, "nrequired" },
    { "addmultisigaddress", 1, "keys" },
    { "createmultisig", 0, "nrequired" },
    { "createmultisig", 1, "keys" },
    { "listunspent", 0, "minconf" },
    { "listunspent", 1, "maxconf" },
    { "listunspent", 2, "addresses" },
    { "listunspent", 3, "include_unsafe" },
    { "listunspent", 4, "query_options" },
    { "listunspent", 4, "minimumAmount" },
    { "listunspent", 4, "maximumAmount" },
    { "listunspent", 4, "maximumCount" },
    { "listunspent", 4, "minimumSumAmount" },
    { "listunspent", 4, "include_immature_coinbase" },
    { "getblock", 1, "verbosity" },
    { "getblock", 1, "verbose" },
    { "getblockheader", 1, "verbose" },
    { "getblocklocations", 1, "nblocks" },
    { "getchaintxstats", 0, "nblocks" },
    { "gettransaction", 1, "include_watchonly" },
    { "gettransaction", 2, "verbose" },
    { "getrawtransaction", 1, "verbosity" },
    { "getrawtransaction", 1, "verbose" },
    { "createrawtransaction", 0, "inputs" },
    { "createrawtransaction", 1, "outputs" },
    { "createrawtransaction", 2, "locktime" },
    { "createrawtransaction", 3, "replaceable" },
    { "decoderawtransaction", 1, "iswitness" },
    { "signrawtransactionwithkey", 1, "privkeys" },
    { "signrawtransactionwithkey", 2, "prevtxs" },
    { "signrawtransactionwithwallet", 1, "prevtxs" },
    { "sendrawtransaction", 1, "maxfeerate" },
    { "sendrawtransaction", 2, "maxburnamount" },
    { "testmempoolaccept", 0, "rawtxs" },
    { "testmempoolaccept", 1, "maxfeerate" },
    { "submitpackage", 0, "package" },
    { "submitpackage", 1, "maxfeerate" },
    { "submitpackage", 2, "maxburnamount" },
    { "combinerawtransaction", 0, "txs" },
    { "fundrawtransaction", 1, "options" },
    { "fundrawtransaction", 1, "add_inputs"},
    { "fundrawtransaction", 1, "include_unsafe"},
    { "fundrawtransaction", 1, "minconf"},
    { "fundrawtransaction", 1, "maxconf"},
    { "fundrawtransaction", 1, "changePosition"},
    { "fundrawtransaction", 1, "includeWatching"},
    { "fundrawtransaction", 1, "lockUnspents"},
    { "fundrawtransaction", 1, "fee_rate"},
    { "fundrawtransaction", 1, "feeRate"},
    { "fundrawtransaction", 1, "segwit_inputs_only"},
    { "fundrawtransaction", 1, "subtractFeeFromOutputs"},
    { "fundrawtransaction", 1, "input_weights"},
    { "fundrawtransaction", 1, "conf_target"},
    { "fundrawtransaction", 1, "replaceable"},
    { "fundrawtransaction", 1, "solving_data"},
    { "fundrawtransaction", 1, "max_tx_weight"},
    { "fundrawtransaction", 2, "iswitness" },
    { "walletcreatefundedpsbt", 0, "inputs" },
    { "walletcreatefundedpsbt", 1, "outputs" },
    { "walletcreatefundedpsbt", 2, "locktime" },
    { "walletcreatefundedpsbt", 3, "options" },
    { "walletcreatefundedpsbt", 3, "add_inputs"},
    { "walletcreatefundedpsbt", 3, "include_unsafe"},
    { "walletcreatefundedpsbt", 3, "minconf"},
    { "walletcreatefundedpsbt", 3, "maxconf"},
    { "walletcreatefundedpsbt", 3, "changePosition"},
    { "walletcreatefundedpsbt", 3, "includeWatching"},
    { "walletcreatefundedpsbt", 3, "lockUnspents"},
    { "walletcreatefundedpsbt", 3, "fee_rate"},
    { "walletcreatefundedpsbt", 3, "feeRate"},
    { "walletcreatefundedpsbt", 3, "subtractFeeFromOutputs"},
    { "walletcreatefundedpsbt", 3, "conf_target"},
    { "walletcreatefundedpsbt", 3, "replaceable"},
    { "walletcreatefundedpsbt", 3, "solving_data"},
    { "walletcreatefundedpsbt", 3, "max_tx_weight"},
    { "walletcreatefundedpsbt", 4, "bip32derivs" },
    { "walletprocesspsbt", 1, "options" },
    { "walletprocesspsbt", 1, "sign" },
    { "walletprocesspsbt", 1, "bip32derivs" },
    { "walletprocesspsbt", 1, "finalize" },
    { "walletprocesspsbt", 3, "bip32derivs" },
    { "walletprocesspsbt", 4, "finalize" },
    { "descriptorprocesspsbt", 1, "descriptors"},
    { "descriptorprocesspsbt", 2, "options" },
    { "descriptorprocesspsbt", 2, "bip32derivs" },
    { "descriptorprocesspsbt", 2, "finalize" },
    { "descriptorprocesspsbt", 3, "bip32derivs" },
    { "descriptorprocesspsbt", 4, "finalize" },
    { "createpsbt", 0, "inputs" },
    { "createpsbt", 1, "outputs" },
    { "createpsbt", 2, "locktime" },
    { "createpsbt", 3, "replaceable" },
    { "combinepsbt", 0, "txs"},
    { "joinpsbts", 0, "txs"},
    { "finalizepsbt", 1, "extract"},
    { "converttopsbt", 1, "permitsigdata"},
    { "converttopsbt", 2, "iswitness"},
    { "gettxout", 1, "n" },
    { "gettxout", 2, "include_mempool" },
    { "gettxoutproof", 0, "txids" },
    { "gettxoutsetinfo", 1, "hash_or_height" },
    { "gettxoutsetinfo", 2, "use_index"},
    { "dumptxoutset", 2, "options" },
    { "dumptxoutset", 2, "rollback" },
    { "lockunspent", 0, "unlock" },
    { "lockunspent", 1, "transactions" },
    { "lockunspent", 2, "persistent" },
    { "send", 0, "outputs" },
    { "send", 1, "conf_target" },
    { "send", 3, "fee_rate"},
    { "send", 4, "options" },
    { "send", 4, "add_inputs"},
    { "send", 4, "include_unsafe"},
    { "send", 4, "minconf"},
    { "send", 4, "maxconf"},
    { "send", 4, "add_to_wallet"},
    { "send", 4, "change_position"},
    { "send", 4, "fee_rate"},
    { "send", 4, "include_watching"},
    { "send", 4, "inputs"},
    { "send", 4, "locktime"},
    { "send", 4, "lock_unspents"},
    { "send", 4, "psbt"},
    { "send", 4, "subtract_fee_from_outputs"},
    { "send", 4, "conf_target"},
    { "send", 4, "replaceable"},
    { "send", 4, "solving_data"},
    { "send", 4, "max_tx_weight"},
    { "sendall", 0, "recipients" },
    { "sendall", 1, "conf_target" },
    { "sendall", 3, "fee_rate"},
    { "sendall", 4, "options" },
    { "sendall", 4, "add_to_wallet"},
    { "sendall", 4, "fee_rate"},
    { "sendall", 4, "include_watching"},
    { "sendall", 4, "inputs"},
    { "sendall", 4, "locktime"},
    { "sendall", 4, "lock_unspents"},
    { "sendall", 4, "psbt"},
    { "sendall", 4, "send_max"},
    { "sendall", 4, "minconf"},
    { "sendall", 4, "maxconf"},
    { "sendall", 4, "conf_target"},
    { "sendall", 4, "replaceable"},
    { "sendall", 4, "solving_data"},
    { "simulaterawtransaction", 0, "rawtxs" },
    { "simulaterawtransaction", 1, "options" },
    { "simulaterawtransaction", 1, "include_watchonly"},
    { "importprivkey", 2, "rescan" },
    { "importaddress", 2, "rescan" },
    { "importaddress", 3, "p2sh" },
    { "importpubkey", 2, "rescan" },
    { "importmempool", 1, "options" },
    { "importmempool", 1, "apply_fee_delta_priority" },
    { "importmempool", 1, "use_current_time" },
    { "importmempool", 1, "apply_unbroadcast_set" },
    { "importmulti", 0, "requests" },
    { "importmulti", 1, "options" },
    { "importmulti", 1, "rescan" },
    { "importdescriptors", 0, "requests" },
    { "importdescriptors", 1, "seeds" },
    { "listdescriptors", 0, "private" },
    { "verifychain", 0, "checklevel" },
    { "verifychain", 1, "nblocks" },
    { "getblockstats", 0, "hash_or_height" },
    { "getblockstats", 1, "stats" },
<<<<<<< HEAD
    { "setprunelock", 1, "lock_info" },
=======
    { "getblockfileinfo", 0, "file_number" },
>>>>>>> b5764509
    { "pruneblockchain", 0, "height" },
    { "keypoolrefill", 0, "newsize" },
    { "getmempoolinfo", 0, "fee_histogram" },
    { "getmempoolinfo", 0, "with_fee_histogram" },
    { "getrawmempool", 0, "verbose" },
    { "getrawmempool", 1, "mempool_sequence" },
    { "getorphantxs", 0, "verbosity" },
    { "estimatesmartfee", 0, "conf_target" },
    { "estimaterawfee", 0, "conf_target" },
    { "estimaterawfee", 1, "threshold" },
    { "prioritisetransaction", 1, "dummy" },
    { "prioritisetransaction", 2, "fee_delta" },
    { "setban", 2, "bantime" },
    { "setban", 3, "absolute" },
    { "setnetworkactive", 0, "state" },
    { "setwalletflag", 1, "value" },
    { "getmempoolancestors", 1, "verbose" },
    { "getmempooldescendants", 1, "verbose" },
    { "gettxspendingprevout", 0, "outputs" },
    { "bumpfee", 1, "options" },
    { "bumpfee", 1, "conf_target"},
    { "bumpfee", 1, "fee_rate"},
    { "bumpfee", 1, "replaceable"},
    { "bumpfee", 1, "outputs"},
    { "bumpfee", 1, "original_change_index"},
    { "psbtbumpfee", 1, "options" },
    { "psbtbumpfee", 1, "conf_target"},
    { "psbtbumpfee", 1, "fee_rate"},
    { "psbtbumpfee", 1, "replaceable"},
    { "psbtbumpfee", 1, "outputs"},
    { "psbtbumpfee", 1, "original_change_index"},
    { "logging", 0, "include" },
    { "logging", 1, "exclude" },
    { "disconnectnode", 1, "nodeid" },
    { "upgradewallet", 0, "version" },
    { "gethdkeys", 0, "active_only" },
    { "gethdkeys", 0, "options" },
    { "gethdkeys", 0, "private" },
    { "createwalletdescriptor", 1, "options" },
    { "createwalletdescriptor", 1, "internal" },
    // Echo with conversion (For testing only)
    { "echojson", 0, "arg0" },
    { "echojson", 1, "arg1" },
    { "echojson", 2, "arg2" },
    { "echojson", 3, "arg3" },
    { "echojson", 4, "arg4" },
    { "echojson", 5, "arg5" },
    { "echojson", 6, "arg6" },
    { "echojson", 7, "arg7" },
    { "echojson", 8, "arg8" },
    { "echojson", 9, "arg9" },
    { "rescanblockchain", 0, "start_height"},
    { "rescanblockchain", 1, "stop_height"},
    { "createwallet", 1, "disable_private_keys"},
    { "createwallet", 2, "blank"},
    { "createwallet", 4, "avoid_reuse"},
    { "createwallet", 5, "descriptors"},
    { "createwallet", 6, "load_on_startup"},
    { "createwallet", 7, "external_signer"},
    { "restorewallet", 2, "load_on_startup"},
    { "loadwallet", 1, "load_on_startup"},
    { "unloadwallet", 1, "load_on_startup"},
    { "getnodeaddresses", 0, "count"},
    { "addpeeraddress", 1, "port"},
    { "addpeeraddress", 2, "tried"},
    { "sendmsgtopeer", 0, "peer_id" },
    { "stop", 0, "wait" },
    { "addnode", 2, "v2transport" },
    { "addconnection", 2, "v2transport" },
};
// clang-format on

/** Parse string to UniValue or throw runtime_error if string contains invalid JSON */
static UniValue Parse(std::string_view raw)
{
    UniValue parsed;
    if (!parsed.read(raw)) throw std::runtime_error(tfm::format("Error parsing JSON: %s", raw));
    return parsed;
}

class CRPCConvertTable
{
private:
    std::set<std::pair<std::string, int>> members;
    std::set<std::pair<std::string, std::string>> membersByName;

public:
    CRPCConvertTable();

    /** Return arg_value as UniValue, and first parse it if it is a non-string parameter */
    UniValue ArgToUniValue(std::string_view arg_value, const std::string& method, int param_idx)
    {
        return members.count({method, param_idx}) > 0 ? Parse(arg_value) : arg_value;
    }

    /** Return arg_value as UniValue, and first parse it if it is a non-string parameter */
    UniValue ArgToUniValue(std::string_view arg_value, const std::string& method, const std::string& param_name)
    {
        return membersByName.count({method, param_name}) > 0 ? Parse(arg_value) : arg_value;
    }
};

CRPCConvertTable::CRPCConvertTable()
{
    for (const auto& cp : vRPCConvertParams) {
        members.emplace(cp.methodName, cp.paramIdx);
        membersByName.emplace(cp.methodName, cp.paramName);
    }
}

static CRPCConvertTable rpcCvtTable;

UniValue RPCConvertValues(const std::string &strMethod, const std::vector<std::string> &strParams)
{
    UniValue params(UniValue::VARR);

    for (unsigned int idx = 0; idx < strParams.size(); idx++) {
        std::string_view value{strParams[idx]};
        params.push_back(rpcCvtTable.ArgToUniValue(value, strMethod, idx));
    }

    return params;
}

UniValue RPCConvertNamedValues(const std::string &strMethod, const std::vector<std::string> &strParams)
{
    UniValue params(UniValue::VOBJ);
    UniValue positional_args{UniValue::VARR};

    for (std::string_view s: strParams) {
        size_t pos = s.find('=');
        if (pos == std::string::npos) {
            positional_args.push_back(rpcCvtTable.ArgToUniValue(s, strMethod, positional_args.size()));
            continue;
        }

        std::string name{s.substr(0, pos)};
        std::string_view value{s.substr(pos+1)};

        // Intentionally overwrite earlier named values with later ones as a
        // convenience for scripts and command line users that want to merge
        // options.
        params.pushKV(name, rpcCvtTable.ArgToUniValue(value, strMethod, name));
    }

    if (!positional_args.empty()) {
        // Use pushKVEnd instead of pushKV to avoid overwriting an explicit
        // "args" value with an implicit one. Let the RPC server handle the
        // request as given.
        params.pushKVEnd("args", std::move(positional_args));
    }

    return params;
}<|MERGE_RESOLUTION|>--- conflicted
+++ resolved
@@ -96,12 +96,9 @@
     { "scanblocks", 3, "stop_height" },
     { "scanblocks", 5, "options" },
     { "scanblocks", 5, "filter_false_positives" },
-<<<<<<< HEAD
     { "getdescriptoractivity", 0, "blockhashes" },
     { "getdescriptoractivity", 1, "scanobjects" },
     { "getdescriptoractivity", 2, "include_mempool" },
-=======
->>>>>>> b5764509
     { "scantxoutset", 1, "scanobjects" },
     { "dumptxoutset", 2, "format" },
     { "dumptxoutset", 2, "show_header" },
@@ -271,11 +268,8 @@
     { "verifychain", 1, "nblocks" },
     { "getblockstats", 0, "hash_or_height" },
     { "getblockstats", 1, "stats" },
-<<<<<<< HEAD
+    { "getblockfileinfo", 0, "file_number" },
     { "setprunelock", 1, "lock_info" },
-=======
-    { "getblockfileinfo", 0, "file_number" },
->>>>>>> b5764509
     { "pruneblockchain", 0, "height" },
     { "keypoolrefill", 0, "newsize" },
     { "getmempoolinfo", 0, "fee_histogram" },
