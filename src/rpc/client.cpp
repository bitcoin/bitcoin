// Copyright (c) 2010 Satoshi Nakamoto
// Copyright (c) 2009-2022 The Bitcoin Core developers
// Distributed under the MIT software license, see the accompanying
// file COPYING or http://www.opensource.org/licenses/mit-license.php.

#include <common/args.h>
#include <rpc/client.h>
#include <tinyformat.h>

#include <set>
#include <stdint.h>
#include <string>
#include <string_view>

class CRPCConvertParam
{
public:
    std::string methodName; //!< method whose params want conversion
    int paramIdx;           //!< 0-based idx of param to convert
    std::string paramName;  //!< parameter name
    bool also_string{false}; //!< The parameter is also a string
};

// clang-format off
/**
 * Specify a (method, idx, name) here if the argument is a non-string RPC
 * argument and needs to be converted from JSON.
 *
 * @note Parameter indexes start from 0.
 */
static const CRPCConvertParam vRPCConvertParams[] =
{
    { "setmocktime", 0, "timestamp" },
    { "mockscheduler", 0, "delta_time" },
    { "utxoupdatepsbt", 1, "descriptors" },
    { "utxoupdatepsbt", 2, "prevtxs" },
    { "generatetoaddress", 0, "nblocks" },
    { "generatetoaddress", 2, "maxtries" },
    { "generatetodescriptor", 0, "num_blocks" },
    { "generatetodescriptor", 2, "maxtries" },
    { "generateblock", 1, "transactions" },
    { "generateblock", 2, "submit" },
    { "getnetworkhashps", 0, "nblocks" },
    { "getnetworkhashps", 1, "height" },
    { "sendtoaddress", 1, "amount" },
    { "sendtoaddress", 4, "subtractfeefromamount" },
    { "sendtoaddress", 5 , "replaceable" },
    { "sendtoaddress", 6 , "conf_target" },
    { "sendtoaddress", 8, "avoid_reuse" },
    { "sendtoaddress", 9, "fee_rate"},
    { "sendtoaddress", 10, "verbose"},
    { "setfeerate", 0, "amount" },
    { "settxfee", 0, "amount" },
    { "sethdseed", 0, "newkeypool" },
    { "getreceivedbyaddress", 1, "minconf" },
    { "getreceivedbyaddress", 2, "include_immature_coinbase" },
    { "getreceivedbylabel", 1, "minconf" },
    { "getreceivedbylabel", 2, "include_immature_coinbase" },
    { "listreceivedbyaddress", 0, "minconf" },
    { "listreceivedbyaddress", 1, "include_empty" },
    { "listreceivedbyaddress", 2, "include_watchonly" },
    { "listreceivedbyaddress", 4, "include_immature_coinbase" },
    { "listreceivedbylabel", 0, "minconf" },
    { "listreceivedbylabel", 1, "include_empty" },
    { "listreceivedbylabel", 2, "include_watchonly" },
    { "listreceivedbylabel", 3, "include_immature_coinbase" },
    { "getbalance", 1, "minconf" },
    { "getbalance", 2, "include_watchonly" },
    { "getbalance", 3, "avoid_reuse" },
    { "getblockfrompeer", 1, "peer_id" },
    { "getblockhash", 0, "height" },
    { "maxmempool", 0, "megabytes" },
    { "waitforblockheight", 0, "height" },
    { "waitforblockheight", 1, "timeout" },
    { "waitforblock", 1, "timeout" },
    { "waitfornewblock", 0, "timeout" },
    { "listtransactions", 1, "count" },
    { "listtransactions", 2, "skip" },
    { "listtransactions", 3, "include_watchonly" },
    { "walletpassphrase", 1, "timeout" },
    { "getblocktemplate", 0, "template_request" },
    { "listsinceblock", 1, "target_confirmations" },
    { "listsinceblock", 2, "include_watchonly" },
    { "listsinceblock", 3, "include_removed" },
    { "listsinceblock", 4, "include_change" },
    { "sendmany", 1, "amounts" },
    { "sendmany", 2, "minconf" },
    { "sendmany", 4, "subtractfeefrom" },
    { "sendmany", 5 , "replaceable" },
    { "sendmany", 6 , "conf_target" },
    { "sendmany", 8, "fee_rate"},
    { "sendmany", 9, "verbose" },
    { "deriveaddresses", 1, "range" },
    { "deriveaddresses", 2, "options" },
    { "deriveaddresses", 2, "require_checksum" },
    { "scanblocks", 1, "scanobjects" },
    { "scanblocks", 2, "start_height" },
    { "scanblocks", 3, "stop_height" },
    { "scanblocks", 5, "options" },
    { "scanblocks", 5, "filter_false_positives" },
    { "getdescriptoractivity", 0, "blockhashes" },
    { "getdescriptoractivity", 1, "scanobjects" },
    { "getdescriptoractivity", 2, "include_mempool" },
    { "scantxoutset", 1, "scanobjects" },
    { "dumptxoutset", 2, "format" },
    { "dumptxoutset", 2, "show_header" },
    { "addmultisigaddress", 0, "nrequired" },
    { "addmultisigaddress", 1, "keys" },
    { "createmultisig", 0, "nrequired" },
    { "createmultisig", 1, "keys" },
    { "listunspent", 0, "minconf" },
    { "listunspent", 1, "maxconf" },
    { "listunspent", 2, "addresses" },
    { "listunspent", 3, "include_unsafe" },
    { "listunspent", 4, "query_options" },
    { "listunspent", 4, "minimumAmount" },
    { "listunspent", 4, "maximumAmount" },
    { "listunspent", 4, "maximumCount" },
    { "listunspent", 4, "minimumSumAmount" },
    { "listunspent", 4, "include_immature_coinbase" },
    { "getblock", 1, "verbosity" },
    { "getblock", 1, "verbose" },
    { "getblockheader", 1, "verbose" },
    { "getblocklocations", 1, "nblocks" },
    { "getchaintxstats", 0, "nblocks" },
    { "gettransaction", 1, "include_watchonly" },
    { "gettransaction", 2, "verbose" },
    { "getrawtransaction", 1, "verbosity" },
    { "getrawtransaction", 1, "verbose" },
    { "createrawtransaction", 0, "inputs" },
    { "createrawtransaction", 1, "outputs" },
    { "createrawtransaction", 2, "locktime" },
    { "createrawtransaction", 3, "replaceable" },
    { "decoderawtransaction", 1, "iswitness" },
    { "signrawtransactionwithkey", 1, "privkeys" },
    { "signrawtransactionwithkey", 2, "prevtxs" },
    { "signrawtransactionwithwallet", 1, "prevtxs" },
    { "sendrawtransaction", 1, "maxfeerate" },
    { "sendrawtransaction", 2, "maxburnamount" },
    { "testmempoolaccept", 0, "rawtxs" },
    { "testmempoolaccept", 1, "maxfeerate" },
    { "submitpackage", 0, "package" },
    { "submitpackage", 1, "maxfeerate" },
    { "submitpackage", 2, "maxburnamount" },
    { "combinerawtransaction", 0, "txs" },
    { "fundrawtransaction", 1, "options" },
    { "fundrawtransaction", 1, "add_inputs"},
    { "fundrawtransaction", 1, "include_unsafe"},
    { "fundrawtransaction", 1, "minconf"},
    { "fundrawtransaction", 1, "maxconf"},
    { "fundrawtransaction", 1, "changePosition"},
    { "fundrawtransaction", 1, "includeWatching"},
    { "fundrawtransaction", 1, "lockUnspents"},
    { "fundrawtransaction", 1, "fee_rate"},
    { "fundrawtransaction", 1, "feeRate"},
    { "fundrawtransaction", 1, "segwit_inputs_only"},
    { "fundrawtransaction", 1, "subtractFeeFromOutputs"},
    { "fundrawtransaction", 1, "input_weights"},
    { "fundrawtransaction", 1, "conf_target"},
    { "fundrawtransaction", 1, "replaceable"},
    { "fundrawtransaction", 1, "solving_data"},
    { "fundrawtransaction", 1, "max_tx_weight"},
    { "fundrawtransaction", 2, "iswitness" },
    { "walletcreatefundedpsbt", 0, "inputs" },
    { "walletcreatefundedpsbt", 1, "outputs" },
    { "walletcreatefundedpsbt", 2, "locktime" },
    { "walletcreatefundedpsbt", 3, "options" },
    { "walletcreatefundedpsbt", 3, "add_inputs"},
    { "walletcreatefundedpsbt", 3, "include_unsafe"},
    { "walletcreatefundedpsbt", 3, "minconf"},
    { "walletcreatefundedpsbt", 3, "maxconf"},
    { "walletcreatefundedpsbt", 3, "changePosition"},
    { "walletcreatefundedpsbt", 3, "includeWatching"},
    { "walletcreatefundedpsbt", 3, "lockUnspents"},
    { "walletcreatefundedpsbt", 3, "fee_rate"},
    { "walletcreatefundedpsbt", 3, "feeRate"},
    { "walletcreatefundedpsbt", 3, "subtractFeeFromOutputs"},
    { "walletcreatefundedpsbt", 3, "conf_target"},
    { "walletcreatefundedpsbt", 3, "replaceable"},
    { "walletcreatefundedpsbt", 3, "solving_data"},
    { "walletcreatefundedpsbt", 3, "max_tx_weight"},
    { "walletcreatefundedpsbt", 4, "bip32derivs" },
    { "walletprocesspsbt", 1, "options" },
    { "walletprocesspsbt", 1, "sign" },
    { "walletprocesspsbt", 1, "bip32derivs" },
    { "walletprocesspsbt", 1, "finalize" },
    { "walletprocesspsbt", 3, "bip32derivs" },
    { "walletprocesspsbt", 4, "finalize" },
    { "descriptorprocesspsbt", 1, "descriptors"},
    { "descriptorprocesspsbt", 2, "options" },
    { "descriptorprocesspsbt", 2, "bip32derivs" },
    { "descriptorprocesspsbt", 2, "finalize" },
    { "descriptorprocesspsbt", 2, "prevtxs" },
    { "descriptorprocesspsbt", 3, "bip32derivs" },
    { "descriptorprocesspsbt", 4, "finalize" },
    { "createpsbt", 0, "inputs" },
    { "createpsbt", 1, "outputs" },
    { "createpsbt", 2, "locktime" },
    { "createpsbt", 3, "replaceable" },
    { "combinepsbt", 0, "txs"},
    { "joinpsbts", 0, "txs"},
    { "finalizepsbt", 1, "extract"},
    { "converttopsbt", 1, "permitsigdata"},
    { "converttopsbt", 2, "iswitness"},
    { "gettxout", 1, "n" },
    { "gettxout", 2, "include_mempool" },
    { "gettxoutproof", 0, "txids" },
    { "gettxoutproof", 2, "options" },
    { "gettxoutproof", 2, "prove_witness" },
    { "verifytxoutproof", 1, "options" },
    { "verifytxoutproof", 1, "verify_witness" },
    { "gettxoutsetinfo", 1, "hash_or_height", /*also_string=*/true },
    { "gettxoutsetinfo", 2, "use_index"},
    { "dumptxoutset", 2, "options" },
<<<<<<< HEAD
    { "dumptxoutset", 2, "rollback" },
=======
    { "dumptxoutset", 2, "rollback", /*also_string=*/true },
>>>>>>> 111938ce
    { "lockunspent", 0, "unlock" },
    { "lockunspent", 1, "transactions" },
    { "lockunspent", 2, "persistent" },
    { "send", 0, "outputs" },
    { "send", 1, "conf_target" },
    { "send", 3, "fee_rate"},
    { "send", 4, "options" },
    { "send", 4, "add_inputs"},
    { "send", 4, "include_unsafe"},
    { "send", 4, "minconf"},
    { "send", 4, "maxconf"},
    { "send", 4, "add_to_wallet"},
    { "send", 4, "change_position"},
    { "send", 4, "fee_rate"},
    { "send", 4, "include_watching"},
    { "send", 4, "inputs"},
    { "send", 4, "locktime"},
    { "send", 4, "lock_unspents"},
    { "send", 4, "psbt"},
    { "send", 4, "subtract_fee_from_outputs"},
    { "send", 4, "conf_target"},
    { "send", 4, "replaceable"},
    { "send", 4, "solving_data"},
    { "send", 4, "max_tx_weight"},
    { "sendall", 0, "recipients" },
    { "sendall", 1, "conf_target" },
    { "sendall", 3, "fee_rate"},
    { "sendall", 4, "options" },
    { "sendall", 4, "add_to_wallet"},
    { "sendall", 4, "fee_rate"},
    { "sendall", 4, "include_watching"},
    { "sendall", 4, "inputs"},
    { "sendall", 4, "locktime"},
    { "sendall", 4, "lock_unspents"},
    { "sendall", 4, "psbt"},
    { "sendall", 4, "send_max"},
    { "sendall", 4, "minconf"},
    { "sendall", 4, "maxconf"},
    { "sendall", 4, "conf_target"},
    { "sendall", 4, "replaceable"},
    { "sendall", 4, "solving_data"},
    { "simulaterawtransaction", 0, "rawtxs" },
    { "simulaterawtransaction", 1, "options" },
    { "simulaterawtransaction", 1, "include_watchonly"},
    { "importprivkey", 2, "rescan" },
    { "importaddress", 2, "rescan" },
    { "importaddress", 3, "p2sh" },
    { "importpubkey", 2, "rescan" },
    { "importmempool", 1, "options" },
    { "importmempool", 1, "apply_fee_delta_priority" },
    { "importmempool", 1, "use_current_time" },
    { "importmempool", 1, "apply_unbroadcast_set" },
    { "importmulti", 0, "requests" },
    { "importmulti", 1, "options" },
    { "importmulti", 1, "rescan" },
    { "importdescriptors", 0, "requests" },
    { "importdescriptors", 1, "seeds" },
    { "listdescriptors", 0, "private" },
    { "verifychain", 0, "checklevel" },
    { "verifychain", 1, "nblocks" },
    { "getblockstats", 0, "hash_or_height", /*also_string=*/true },
    { "getblockstats", 1, "stats" },
    { "getblockfileinfo", 0, "file_number" },
    { "setprunelock", 1, "lock_info" },
    { "pruneblockchain", 0, "height" },
    { "keypoolrefill", 0, "newsize" },
    { "getmempoolinfo", 0, "fee_histogram" },
    { "getmempoolinfo", 0, "with_fee_histogram" },
    { "getrawmempool", 0, "verbose" },
    { "getrawmempool", 1, "mempool_sequence" },
    { "getorphantxs", 0, "verbosity" },
    { "estimatesmartfee", 0, "conf_target" },
    { "estimaterawfee", 0, "conf_target" },
    { "estimaterawfee", 1, "threshold" },
    { "prioritisetransaction", 1, "dummy" },
    { "prioritisetransaction", 2, "fee_delta" },
    { "setban", 2, "bantime" },
    { "setban", 3, "absolute" },
    { "setnetworkactive", 0, "state" },
    { "setwalletflag", 1, "value" },
    { "getmempoolancestors", 1, "verbose" },
    { "getmempooldescendants", 1, "verbose" },
    { "gettxspendingprevout", 0, "outputs" },
    { "bumpfee", 1, "options" },
    { "bumpfee", 1, "conf_target"},
    { "bumpfee", 1, "fee_rate"},
    { "bumpfee", 1, "replaceable"},
    { "bumpfee", 1, "require_replacable"},
    { "bumpfee", 1, "outputs"},
    { "bumpfee", 1, "original_change_index"},
    { "psbtbumpfee", 1, "options" },
    { "psbtbumpfee", 1, "conf_target"},
    { "psbtbumpfee", 1, "fee_rate"},
    { "psbtbumpfee", 1, "replaceable"},
    { "psbtbumpfee", 1, "require_replacable"},
    { "psbtbumpfee", 1, "outputs"},
    { "psbtbumpfee", 1, "original_change_index"},
    { "logging", 0, "include" },
    { "logging", 1, "exclude" },
    { "disconnectnode", 1, "nodeid" },
    { "upgradewallet", 0, "version" },
    { "gethdkeys", 0, "active_only" },
    { "gethdkeys", 0, "options" },
    { "gethdkeys", 0, "private" },
    { "createwalletdescriptor", 1, "options" },
    { "createwalletdescriptor", 1, "internal" },
    // Echo with conversion (For testing only)
    { "echojson", 0, "arg0" },
    { "echojson", 1, "arg1" },
    { "echojson", 2, "arg2" },
    { "echojson", 3, "arg3" },
    { "echojson", 4, "arg4" },
    { "echojson", 5, "arg5" },
    { "echojson", 6, "arg6" },
    { "echojson", 7, "arg7" },
    { "echojson", 8, "arg8" },
    { "echojson", 9, "arg9" },
    { "rescanblockchain", 0, "start_height"},
    { "rescanblockchain", 1, "stop_height"},
    { "createwallet", 1, "disable_private_keys"},
    { "createwallet", 2, "blank"},
    { "createwallet", 4, "avoid_reuse"},
    { "createwallet", 5, "descriptors"},
    { "createwallet", 6, "load_on_startup"},
    { "createwallet", 7, "external_signer"},
    { "restorewallet", 2, "load_on_startup"},
    { "loadwallet", 1, "load_on_startup"},
    { "unloadwallet", 1, "load_on_startup"},
    { "getnodeaddresses", 0, "count"},
    { "addpeeraddress", 1, "port"},
    { "addpeeraddress", 2, "tried"},
    { "sendmsgtopeer", 0, "peer_id" },
    { "stop", 0, "wait" },
    { "addnode", 2, "v2transport" },
    { "addconnection", 2, "v2transport" },
    { "listmempooltransactions", 0, "start_sequence"},
    { "listmempooltransactions", 1, "verbose"},
};
// clang-format on

/** Parse string to UniValue or throw runtime_error if string contains invalid JSON */
static UniValue Parse(std::string_view raw, bool also_string)
{
    UniValue parsed;
    if (!parsed.read(raw)) {
        if (!also_string) throw std::runtime_error(tfm::format("Error parsing JSON: %s", raw));
        return raw;
    }
    return parsed;
}

class CRPCConvertTable
{
private:
    std::map<std::pair<std::string, int>, bool> members;
    std::map<std::pair<std::string, std::string>, bool> membersByName;

public:
    CRPCConvertTable();

    /** Return arg_value as UniValue, and first parse it if it is a non-string parameter */
    UniValue ArgToUniValue(std::string_view arg_value, const std::string& method, int param_idx)
    {
        const auto& it = members.find({method, param_idx});
        if (it != members.end()) {
            return Parse(arg_value, it->second);
        }
        return arg_value;
    }

    /** Return arg_value as UniValue, and first parse it if it is a non-string parameter */
    UniValue ArgToUniValue(std::string_view arg_value, const std::string& method, const std::string& param_name)
    {
        const auto& it = membersByName.find({method, param_name});
        if (it != membersByName.end()) {
            return Parse(arg_value, it->second);
        }
        return arg_value;
    }
};

CRPCConvertTable::CRPCConvertTable()
{
    for (const auto& cp : vRPCConvertParams) {
        members.emplace(std::make_pair(cp.methodName, cp.paramIdx), cp.also_string);
        membersByName.emplace(std::make_pair(cp.methodName, cp.paramName), cp.also_string);
    }
}

static CRPCConvertTable rpcCvtTable;

UniValue RPCConvertValues(const std::string &strMethod, const std::vector<std::string> &strParams)
{
    UniValue params(UniValue::VARR);

    for (unsigned int idx = 0; idx < strParams.size(); idx++) {
        std::string_view value{strParams[idx]};
        params.push_back(rpcCvtTable.ArgToUniValue(value, strMethod, idx));
    }

    return params;
}

UniValue RPCConvertNamedValues(const std::string &strMethod, const std::vector<std::string> &strParams)
{
    UniValue params(UniValue::VOBJ);
    UniValue positional_args{UniValue::VARR};

    for (std::string_view s: strParams) {
        size_t pos = s.find('=');
        if (pos == std::string::npos) {
            positional_args.push_back(rpcCvtTable.ArgToUniValue(s, strMethod, positional_args.size()));
            continue;
        }

        std::string name{s.substr(0, pos)};
        std::string_view value{s.substr(pos+1)};

        // Intentionally overwrite earlier named values with later ones as a
        // convenience for scripts and command line users that want to merge
        // options.
        params.pushKV(name, rpcCvtTable.ArgToUniValue(value, strMethod, name));
    }

    if (!positional_args.empty()) {
        // Use pushKVEnd instead of pushKV to avoid overwriting an explicit
        // "args" value with an implicit one. Let the RPC server handle the
        // request as given.
        params.pushKVEnd("args", std::move(positional_args));
    }

    return params;
}<|MERGE_RESOLUTION|>--- conflicted
+++ resolved
@@ -212,11 +212,7 @@
     { "gettxoutsetinfo", 1, "hash_or_height", /*also_string=*/true },
     { "gettxoutsetinfo", 2, "use_index"},
     { "dumptxoutset", 2, "options" },
-<<<<<<< HEAD
-    { "dumptxoutset", 2, "rollback" },
-=======
     { "dumptxoutset", 2, "rollback", /*also_string=*/true },
->>>>>>> 111938ce
     { "lockunspent", 0, "unlock" },
     { "lockunspent", 1, "transactions" },
     { "lockunspent", 2, "persistent" },
