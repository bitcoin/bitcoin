// Copyright (c) 2010 Satoshi Nakamoto
// Copyright (c) 2009-2022 The Bitcoin Core developers
// Distributed under the MIT software license, see the accompanying
// file COPYING or http://www.opensource.org/licenses/mit-license.php.

#include <rpc/blockchain.h>

#include <blockfilter.h>
#include <chain.h>
#include <chainparams.h>
#include <chainparamsbase.h>
#include <clientversion.h>
#include <coins.h>
#include <common/args.h>
#include <consensus/amount.h>
#include <consensus/params.h>
#include <consensus/validation.h>
#include <core_io.h>
#include <deploymentinfo.h>
#include <deploymentstatus.h>
#include <flatfile.h>
#include <hash.h>
#include <index/blockfilterindex.h>
#include <index/coinstatsindex.h>
#include <interfaces/mining.h>
#include <kernel/coinstats.h>
#include <logging/timer.h>
#include <net.h>
#include <net_processing.h>
#include <node/blockstorage.h>
#include <node/context.h>
#include <node/transaction.h>
#include <node/utxo_snapshot.h>
#include <node/warnings.h>
#include <primitives/transaction.h>
#include <rpc/server.h>
#include <rpc/server_util.h>
#include <rpc/util.h>
#include <script/descriptor.h>
#include <serialize.h>
#include <streams.h>
#include <sync.h>
#include <txdb.h>
#include <txmempool.h>
#include <undo.h>
#include <univalue.h>
#include <util/check.h>
#include <util/fs.h>
#include <util/strencodings.h>
#include <util/translation.h>
#include <validation.h>
#include <validationinterface.h>
#include <versionbits.h>

#include <stdint.h>

#include <condition_variable>
#include <iterator>
#include <memory>
#include <mutex>
#include <optional>
#include <vector>

using kernel::CCoinsStats;
using kernel::CoinStatsHashType;

using interfaces::BlockRef;
using interfaces::Mining;
using node::BlockManager;
using node::NodeContext;
using node::SnapshotMetadata;
using util::MakeUnorderedList;

std::tuple<std::unique_ptr<CCoinsViewCursor>, CCoinsStats, const CBlockIndex*>
PrepareUTXOSnapshot(
    Chainstate& chainstate,
    const std::function<void()>& interruption_point = {})
    EXCLUSIVE_LOCKS_REQUIRED(::cs_main);

UniValue WriteUTXOSnapshot(
    Chainstate& chainstate,
    CCoinsViewCursor* pcursor,
    CCoinsStats* maybe_stats,
    const CBlockIndex* tip,
    AutoFile& afile,
    const fs::path& path,
    const fs::path& temppath,
    const std::function<void()>& interruption_point = {});

/* Calculate the difficulty for a given block index.
 */
double GetDifficulty(const CBlockIndex& blockindex)
{
    int nShift = (blockindex.nBits >> 24) & 0xff;
    double dDiff =
        (double)0x0000ffff / (double)(blockindex.nBits & 0x00ffffff);

    while (nShift < 29)
    {
        dDiff *= 256.0;
        nShift++;
    }
    while (nShift > 29)
    {
        dDiff /= 256.0;
        nShift--;
    }

    return dDiff;
}

static int ComputeNextBlockAndDepth(const CBlockIndex& tip, const CBlockIndex& blockindex, const CBlockIndex*& next)
{
    next = tip.GetAncestor(blockindex.nHeight + 1);
    if (next && next->pprev == &blockindex) {
        return tip.nHeight - blockindex.nHeight + 1;
    }
    next = nullptr;
    return &blockindex == &tip ? 1 : -1;
}

static const CBlockIndex* ParseHashOrHeight(const UniValue& param, ChainstateManager& chainman)
{
    LOCK(::cs_main);
    CChain& active_chain = chainman.ActiveChain();

    if (param.isNum()) {
        const int height{param.getInt<int>()};
        if (height < 0) {
            throw JSONRPCError(RPC_INVALID_PARAMETER, strprintf("Target block height %d is negative", height));
        }
        const int current_tip{active_chain.Height()};
        if (height > current_tip) {
            throw JSONRPCError(RPC_INVALID_PARAMETER, strprintf("Target block height %d after current tip %d", height, current_tip));
        }

        return active_chain[height];
    } else {
        const uint256 hash{ParseHashV(param, "hash_or_height")};
        const CBlockIndex* pindex = chainman.m_blockman.LookupBlockIndex(hash);

        if (!pindex) {
            throw JSONRPCError(RPC_INVALID_ADDRESS_OR_KEY, "Block not found");
        }

        return pindex;
    }
}

UniValue blockheaderToJSON(const CBlockIndex& tip, const CBlockIndex& blockindex, const uint256 pow_limit)
{
    // Serialize passed information without accessing chain state of the active chain!
    AssertLockNotHeld(cs_main); // For performance reasons

    UniValue result(UniValue::VOBJ);
    result.pushKV("hash", blockindex.GetBlockHash().GetHex());
    const CBlockIndex* pnext;
    int confirmations = ComputeNextBlockAndDepth(tip, blockindex, pnext);
    result.pushKV("confirmations", confirmations);
    result.pushKV("height", blockindex.nHeight);
    result.pushKV("version", blockindex.nVersion);
    result.pushKV("versionHex", strprintf("%08x", blockindex.nVersion));
    result.pushKV("merkleroot", blockindex.hashMerkleRoot.GetHex());
    result.pushKV("time", blockindex.nTime);
    result.pushKV("mediantime", blockindex.GetMedianTimePast());
    result.pushKV("nonce", blockindex.nNonce);
    result.pushKV("bits", strprintf("%08x", blockindex.nBits));
    result.pushKV("target", GetTarget(tip, pow_limit).GetHex());
    result.pushKV("difficulty", GetDifficulty(blockindex));
    result.pushKV("chainwork", blockindex.nChainWork.GetHex());
    result.pushKV("nTx", blockindex.nTx);

    if (blockindex.pprev)
        result.pushKV("previousblockhash", blockindex.pprev->GetBlockHash().GetHex());
    if (pnext)
        result.pushKV("nextblockhash", pnext->GetBlockHash().GetHex());
    return result;
}

UniValue blockToJSON(BlockManager& blockman, const CBlock& block, const CBlockIndex& tip, const CBlockIndex& blockindex, TxVerbosity verbosity, const uint256 pow_limit)
{
    UniValue result = blockheaderToJSON(tip, blockindex, pow_limit);

    result.pushKV("strippedsize", (int)::GetSerializeSize(TX_NO_WITNESS(block)));
    result.pushKV("size", (int)::GetSerializeSize(TX_WITH_WITNESS(block)));
    result.pushKV("weight", (int)::GetBlockWeight(block));
    UniValue txs(UniValue::VARR);

    switch (verbosity) {
        case TxVerbosity::SHOW_TXID:
            for (const CTransactionRef& tx : block.vtx) {
                txs.push_back(tx->GetHash().GetHex());
            }
            break;

        case TxVerbosity::SHOW_DETAILS:
        case TxVerbosity::SHOW_DETAILS_AND_PREVOUT:
            CBlockUndo blockUndo;
            const bool is_not_pruned{WITH_LOCK(::cs_main, return !blockman.IsBlockPruned(blockindex))};
            bool have_undo{is_not_pruned && WITH_LOCK(::cs_main, return blockindex.nStatus & BLOCK_HAVE_UNDO)};
            if (have_undo && !blockman.ReadBlockUndo(blockUndo, blockindex)) {
                throw JSONRPCError(RPC_INTERNAL_ERROR, "Undo data expected but can't be read. This could be due to disk corruption or a conflict with a pruning event.");
            }
            for (size_t i = 0; i < block.vtx.size(); ++i) {
                const CTransactionRef& tx = block.vtx.at(i);
                // coinbase transaction (i.e. i == 0) doesn't have undo data
                const CTxUndo* txundo = (have_undo && i > 0) ? &blockUndo.vtxundo.at(i - 1) : nullptr;
                UniValue objTx(UniValue::VOBJ);
                TxToUniv(*tx, /*block_hash=*/uint256(), /*entry=*/objTx, /*include_hex=*/true, txundo, verbosity);
                txs.push_back(std::move(objTx));
            }
            break;
    }

    result.pushKV("tx", std::move(txs));

    return result;
}

static RPCHelpMan getblockcount()
{
    return RPCHelpMan{"getblockcount",
                "\nReturns the height of the most-work fully-validated chain.\n"
                "The genesis block has height 0.\n",
                {},
                RPCResult{
                    RPCResult::Type::NUM, "", "The current block count"},
                RPCExamples{
                    HelpExampleCli("getblockcount", "")
            + HelpExampleRpc("getblockcount", "")
                },
        [&](const RPCHelpMan& self, const JSONRPCRequest& request) -> UniValue
{
    ChainstateManager& chainman = EnsureAnyChainman(request.context);
    LOCK(cs_main);
    return chainman.ActiveChain().Height();
},
    };
}

static RPCHelpMan getbestblockhash()
{
    return RPCHelpMan{"getbestblockhash",
                "\nReturns the hash of the best (tip) block in the most-work fully-validated chain.\n",
                {},
                RPCResult{
                    RPCResult::Type::STR_HEX, "", "the block hash, hex-encoded"},
                RPCExamples{
                    HelpExampleCli("getbestblockhash", "")
            + HelpExampleRpc("getbestblockhash", "")
                },
        [&](const RPCHelpMan& self, const JSONRPCRequest& request) -> UniValue
{
    ChainstateManager& chainman = EnsureAnyChainman(request.context);
    LOCK(cs_main);
    return chainman.ActiveChain().Tip()->GetBlockHash().GetHex();
},
    };
}

static RPCHelpMan waitfornewblock()
{
    return RPCHelpMan{"waitfornewblock",
                "\nWaits for any new block and returns useful info about it.\n"
                "\nReturns the current block on timeout or exit.\n"
                "\nMake sure to use no RPC timeout (bitcoin-cli -rpcclienttimeout=0)",
                {
                    {"timeout", RPCArg::Type::NUM, RPCArg::Default{0}, "Time in milliseconds to wait for a response. 0 indicates no timeout."},
                    {"current_tip", RPCArg::Type::STR_HEX, RPCArg::Optional::OMITTED, "Method waits for the chain tip to differ from this."},
                },
                RPCResult{
                    RPCResult::Type::OBJ, "", "",
                    {
                        {RPCResult::Type::STR_HEX, "hash", "The blockhash"},
                        {RPCResult::Type::NUM, "height", "Block height"},
                    }},
                RPCExamples{
                    HelpExampleCli("waitfornewblock", "1000")
            + HelpExampleRpc("waitfornewblock", "1000")
                },
        [&](const RPCHelpMan& self, const JSONRPCRequest& request) -> UniValue
{
    int timeout = 0;
    if (!request.params[0].isNull())
        timeout = request.params[0].getInt<int>();
    if (timeout < 0) throw JSONRPCError(RPC_MISC_ERROR, "Negative timeout");

    NodeContext& node = EnsureAnyNodeContext(request.context);
    Mining& miner = EnsureMining(node);

    // If the caller provided a current_tip value, pass it to waitTipChanged().
    //
    // If the caller did not provide a current tip hash, call getTip() to get
    // one and wait for the tip to be different from this value. This mode is
    // less reliable because if the tip changed between waitfornewblock calls,
    // it will need to change a second time before this call returns.
    auto block{CHECK_NONFATAL(miner.getTip()).value()};
<<<<<<< HEAD

    uint256 tip_hash{request.params[1].isNull()
        ? block.hash
        : ParseHashV(request.params[1], "current_tip")};

    if (IsRPCRunning()) {
        // If the user provided an invalid current_tip then this call immediately
        // returns the current tip.
        block = timeout ? miner.waitTipChanged(tip_hash, std::chrono::milliseconds(timeout)) : miner.waitTipChanged(tip_hash);
    }
=======
    std::optional<BlockRef> new_block = timeout ? miner.waitTipChanged(block.hash, std::chrono::milliseconds(timeout)) :
                                              miner.waitTipChanged(block.hash);

    // Return current block upon shutdown
    if (new_block) block = *new_block;
>>>>>>> 9a65f0d1

    UniValue ret(UniValue::VOBJ);
    ret.pushKV("hash", block.hash.GetHex());
    ret.pushKV("height", block.height);
    return ret;
},
    };
}

static RPCHelpMan waitforblock()
{
    return RPCHelpMan{"waitforblock",
                "\nWaits for a specific new block and returns useful info about it.\n"
                "\nReturns the current block on timeout or exit.\n"
                "\nMake sure to use no RPC timeout (bitcoin-cli -rpcclienttimeout=0)",
                {
                    {"blockhash", RPCArg::Type::STR_HEX, RPCArg::Optional::NO, "Block hash to wait for."},
                    {"timeout", RPCArg::Type::NUM, RPCArg::Default{0}, "Time in milliseconds to wait for a response. 0 indicates no timeout."},
                },
                RPCResult{
                    RPCResult::Type::OBJ, "", "",
                    {
                        {RPCResult::Type::STR_HEX, "hash", "The blockhash"},
                        {RPCResult::Type::NUM, "height", "Block height"},
                    }},
                RPCExamples{
                    HelpExampleCli("waitforblock", "\"0000000000079f8ef3d2c688c244eb7a4570b24c9ed7b4a8c619eb02596f8862\" 1000")
            + HelpExampleRpc("waitforblock", "\"0000000000079f8ef3d2c688c244eb7a4570b24c9ed7b4a8c619eb02596f8862\", 1000")
                },
        [&](const RPCHelpMan& self, const JSONRPCRequest& request) -> UniValue
{
    int timeout = 0;

    uint256 hash(ParseHashV(request.params[0], "blockhash"));

    if (!request.params[1].isNull())
        timeout = request.params[1].getInt<int>();
    if (timeout < 0) throw JSONRPCError(RPC_MISC_ERROR, "Negative timeout");

    NodeContext& node = EnsureAnyNodeContext(request.context);
    Mining& miner = EnsureMining(node);

    auto block{CHECK_NONFATAL(miner.getTip()).value()};
    const auto deadline{std::chrono::steady_clock::now() + 1ms * timeout};
    while (block.hash != hash) {
        std::optional<BlockRef> new_block;
        if (timeout) {
            auto now{std::chrono::steady_clock::now()};
            if (now >= deadline) break;
            const MillisecondsDouble remaining{deadline - now};
            new_block = miner.waitTipChanged(block.hash, remaining);
        } else {
            new_block = miner.waitTipChanged(block.hash);
        }
        // Return current block upon shutdown
        if (!new_block) break;
        block = *new_block;
    }

    UniValue ret(UniValue::VOBJ);
    ret.pushKV("hash", block.hash.GetHex());
    ret.pushKV("height", block.height);
    return ret;
},
    };
}

static RPCHelpMan waitforblockheight()
{
    return RPCHelpMan{"waitforblockheight",
                "\nWaits for (at least) block height and returns the height and hash\n"
                "of the current tip.\n"
                "\nReturns the current block on timeout or exit.\n"
                "\nMake sure to use no RPC timeout (bitcoin-cli -rpcclienttimeout=0)",
                {
                    {"height", RPCArg::Type::NUM, RPCArg::Optional::NO, "Block height to wait for."},
                    {"timeout", RPCArg::Type::NUM, RPCArg::Default{0}, "Time in milliseconds to wait for a response. 0 indicates no timeout."},
                },
                RPCResult{
                    RPCResult::Type::OBJ, "", "",
                    {
                        {RPCResult::Type::STR_HEX, "hash", "The blockhash"},
                        {RPCResult::Type::NUM, "height", "Block height"},
                    }},
                RPCExamples{
                    HelpExampleCli("waitforblockheight", "100 1000")
            + HelpExampleRpc("waitforblockheight", "100, 1000")
                },
        [&](const RPCHelpMan& self, const JSONRPCRequest& request) -> UniValue
{
    int timeout = 0;

    int height = request.params[0].getInt<int>();

    if (!request.params[1].isNull())
        timeout = request.params[1].getInt<int>();
    if (timeout < 0) throw JSONRPCError(RPC_MISC_ERROR, "Negative timeout");

    NodeContext& node = EnsureAnyNodeContext(request.context);
    Mining& miner = EnsureMining(node);

    auto block{CHECK_NONFATAL(miner.getTip()).value()};
    const auto deadline{std::chrono::steady_clock::now() + 1ms * timeout};

    while (block.height < height) {
        std::optional<BlockRef> new_block;
        if (timeout) {
            auto now{std::chrono::steady_clock::now()};
            if (now >= deadline) break;
            const MillisecondsDouble remaining{deadline - now};
            new_block = miner.waitTipChanged(block.hash, remaining);
        } else {
            new_block = miner.waitTipChanged(block.hash);
        }
        // Return current block on shutdown
        if (!new_block) break;
        block = *new_block;
    }

    UniValue ret(UniValue::VOBJ);
    ret.pushKV("hash", block.hash.GetHex());
    ret.pushKV("height", block.height);
    return ret;
},
    };
}

static RPCHelpMan syncwithvalidationinterfacequeue()
{
    return RPCHelpMan{"syncwithvalidationinterfacequeue",
                "\nWaits for the validation interface queue to catch up on everything that was there when we entered this function.\n",
                {},
                RPCResult{RPCResult::Type::NONE, "", ""},
                RPCExamples{
                    HelpExampleCli("syncwithvalidationinterfacequeue","")
            + HelpExampleRpc("syncwithvalidationinterfacequeue","")
                },
        [&](const RPCHelpMan& self, const JSONRPCRequest& request) -> UniValue
{
    NodeContext& node = EnsureAnyNodeContext(request.context);
    CHECK_NONFATAL(node.validation_signals)->SyncWithValidationInterfaceQueue();
    return UniValue::VNULL;
},
    };
}

static RPCHelpMan getdifficulty()
{
    return RPCHelpMan{"getdifficulty",
                "\nReturns the proof-of-work difficulty as a multiple of the minimum difficulty.\n",
                {},
                RPCResult{
                    RPCResult::Type::NUM, "", "the proof-of-work difficulty as a multiple of the minimum difficulty."},
                RPCExamples{
                    HelpExampleCli("getdifficulty", "")
            + HelpExampleRpc("getdifficulty", "")
                },
        [&](const RPCHelpMan& self, const JSONRPCRequest& request) -> UniValue
{
    ChainstateManager& chainman = EnsureAnyChainman(request.context);
    LOCK(cs_main);
    return GetDifficulty(*CHECK_NONFATAL(chainman.ActiveChain().Tip()));
},
    };
}

static RPCHelpMan getblockfrompeer()
{
    return RPCHelpMan{
        "getblockfrompeer",
        "Attempt to fetch block from a given peer.\n\n"
        "We must have the header for this block, e.g. using submitheader.\n"
        "The block will not have any undo data which can limit the usage of the block data in a context where the undo data is needed.\n"
        "Subsequent calls for the same block may cause the response from the previous peer to be ignored.\n"
        "Peers generally ignore requests for a stale block that they never fully verified, or one that is more than a month old.\n"
        "When a peer does not respond with a block, we will disconnect.\n"
        "Note: The block could be re-pruned as soon as it is received.\n\n"
        "Returns an empty JSON object if the request was successfully scheduled.",
        {
            {"blockhash", RPCArg::Type::STR_HEX, RPCArg::Optional::NO, "The block hash to try to fetch"},
            {"peer_id", RPCArg::Type::NUM, RPCArg::Optional::NO, "The peer to fetch it from (see getpeerinfo for peer IDs)"},
        },
        RPCResult{RPCResult::Type::OBJ, "", /*optional=*/false, "", {}},
        RPCExamples{
            HelpExampleCli("getblockfrompeer", "\"00000000c937983704a73af28acdec37b049d214adbda81d7e2a3dd146f6ed09\" 0")
            + HelpExampleRpc("getblockfrompeer", "\"00000000c937983704a73af28acdec37b049d214adbda81d7e2a3dd146f6ed09\" 0")
        },
        [&](const RPCHelpMan& self, const JSONRPCRequest& request) -> UniValue
{
    const NodeContext& node = EnsureAnyNodeContext(request.context);
    ChainstateManager& chainman = EnsureChainman(node);
    PeerManager& peerman = EnsurePeerman(node);

    const uint256& block_hash{ParseHashV(request.params[0], "blockhash")};
    const NodeId peer_id{request.params[1].getInt<int64_t>()};

    const CBlockIndex* const index = WITH_LOCK(cs_main, return chainman.m_blockman.LookupBlockIndex(block_hash););

    if (!index) {
        throw JSONRPCError(RPC_MISC_ERROR, "Block header missing");
    }

    // Fetching blocks before the node has syncing past their height can prevent block files from
    // being pruned, so we avoid it if the node is in prune mode.
    if (chainman.m_blockman.IsPruneMode() && index->nHeight > WITH_LOCK(chainman.GetMutex(), return chainman.ActiveTip()->nHeight)) {
        throw JSONRPCError(RPC_MISC_ERROR, "In prune mode, only blocks that the node has already synced previously can be fetched from a peer");
    }

    const bool block_has_data = WITH_LOCK(::cs_main, return index->nStatus & BLOCK_HAVE_DATA);
    if (block_has_data) {
        throw JSONRPCError(RPC_MISC_ERROR, "Block already downloaded");
    }

    if (const auto err{peerman.FetchBlock(peer_id, *index)}) {
        throw JSONRPCError(RPC_MISC_ERROR, err.value());
    }
    return UniValue::VOBJ;
},
    };
}

static RPCHelpMan getblockhash()
{
    return RPCHelpMan{"getblockhash",
                "\nReturns hash of block in best-block-chain at height provided.\n",
                {
                    {"height", RPCArg::Type::NUM, RPCArg::Optional::NO, "The height index"},
                },
                RPCResult{
                    RPCResult::Type::STR_HEX, "", "The block hash"},
                RPCExamples{
                    HelpExampleCli("getblockhash", "1000")
            + HelpExampleRpc("getblockhash", "1000")
                },
        [&](const RPCHelpMan& self, const JSONRPCRequest& request) -> UniValue
{
    ChainstateManager& chainman = EnsureAnyChainman(request.context);
    LOCK(cs_main);
    const CChain& active_chain = chainman.ActiveChain();

    int nHeight = request.params[0].getInt<int>();
    if (nHeight < 0 || nHeight > active_chain.Height())
        throw JSONRPCError(RPC_INVALID_PARAMETER, "Block height out of range");

    const CBlockIndex* pblockindex = active_chain[nHeight];
    return pblockindex->GetBlockHash().GetHex();
},
    };
}

static RPCHelpMan getblockheader()
{
    return RPCHelpMan{"getblockheader",
                "\nIf verbose is false, returns a string that is serialized, hex-encoded data for blockheader 'hash'.\n"
                "If verbose is true, returns an Object with information about blockheader <hash>.\n",
                {
                    {"blockhash", RPCArg::Type::STR_HEX, RPCArg::Optional::NO, "The block hash"},
                    {"verbose", RPCArg::Type::BOOL, RPCArg::Default{true}, "true for a json object, false for the hex-encoded data"},
                },
                {
                    RPCResult{"for verbose = true",
                        RPCResult::Type::OBJ, "", "",
                        {
                            {RPCResult::Type::STR_HEX, "hash", "the block hash (same as provided)"},
                            {RPCResult::Type::NUM, "confirmations", "The number of confirmations, or -1 if the block is not on the main chain"},
                            {RPCResult::Type::NUM, "height", "The block height or index"},
                            {RPCResult::Type::NUM, "version", "The block version"},
                            {RPCResult::Type::STR_HEX, "versionHex", "The block version formatted in hexadecimal"},
                            {RPCResult::Type::STR_HEX, "merkleroot", "The merkle root"},
                            {RPCResult::Type::NUM_TIME, "time", "The block time expressed in " + UNIX_EPOCH_TIME},
                            {RPCResult::Type::NUM_TIME, "mediantime", "The median block time expressed in " + UNIX_EPOCH_TIME},
                            {RPCResult::Type::NUM, "nonce", "The nonce"},
                            {RPCResult::Type::STR_HEX, "bits", "nBits: compact representation of the block difficulty target"},
                            {RPCResult::Type::STR_HEX, "target", "The difficulty target"},
                            {RPCResult::Type::NUM, "difficulty", "The difficulty"},
                            {RPCResult::Type::STR_HEX, "chainwork", "Expected number of hashes required to produce the current chain"},
                            {RPCResult::Type::NUM, "nTx", "The number of transactions in the block"},
                            {RPCResult::Type::STR_HEX, "previousblockhash", /*optional=*/true, "The hash of the previous block (if available)"},
                            {RPCResult::Type::STR_HEX, "nextblockhash", /*optional=*/true, "The hash of the next block (if available)"},
                        }},
                    RPCResult{"for verbose=false",
                        RPCResult::Type::STR_HEX, "", "A string that is serialized, hex-encoded data for block 'hash'"},
                },
                RPCExamples{
                    HelpExampleCli("getblockheader", "\"00000000c937983704a73af28acdec37b049d214adbda81d7e2a3dd146f6ed09\"")
            + HelpExampleRpc("getblockheader", "\"00000000c937983704a73af28acdec37b049d214adbda81d7e2a3dd146f6ed09\"")
                },
        [&](const RPCHelpMan& self, const JSONRPCRequest& request) -> UniValue
{
    uint256 hash(ParseHashV(request.params[0], "hash"));

    bool fVerbose = true;
    if (!request.params[1].isNull())
        fVerbose = request.params[1].get_bool();

    const CBlockIndex* pblockindex;
    const CBlockIndex* tip;
    ChainstateManager& chainman = EnsureAnyChainman(request.context);
    {
        LOCK(cs_main);
        pblockindex = chainman.m_blockman.LookupBlockIndex(hash);
        tip = chainman.ActiveChain().Tip();
    }

    if (!pblockindex) {
        throw JSONRPCError(RPC_INVALID_ADDRESS_OR_KEY, "Block not found");
    }

    if (!fVerbose)
    {
        DataStream ssBlock{};
        ssBlock << pblockindex->GetBlockHeader();
        std::string strHex = HexStr(ssBlock);
        return strHex;
    }

    return blockheaderToJSON(*tip, *pblockindex, chainman.GetConsensus().powLimit);
},
    };
}

void CheckBlockDataAvailability(BlockManager& blockman, const CBlockIndex& blockindex, bool check_for_undo)
{
    AssertLockHeld(cs_main);
    uint32_t flag = check_for_undo ? BLOCK_HAVE_UNDO : BLOCK_HAVE_DATA;
    if (!(blockindex.nStatus & flag)) {
        if (blockman.IsBlockPruned(blockindex)) {
            throw JSONRPCError(RPC_MISC_ERROR, strprintf("%s not available (pruned data)", check_for_undo ? "Undo data" : "Block"));
        }
        if (check_for_undo) {
            throw JSONRPCError(RPC_MISC_ERROR, "Undo data not available");
        }
        throw JSONRPCError(RPC_MISC_ERROR, "Block not available (not fully downloaded)");
    }
}

static CBlock GetBlockChecked(BlockManager& blockman, const CBlockIndex& blockindex)
{
    CBlock block;
    {
        LOCK(cs_main);
        CheckBlockDataAvailability(blockman, blockindex, /*check_for_undo=*/false);
    }

    if (!blockman.ReadBlock(block, blockindex)) {
        // Block not found on disk. This shouldn't normally happen unless the block was
        // pruned right after we released the lock above.
        throw JSONRPCError(RPC_MISC_ERROR, "Block not found on disk");
    }

    return block;
}

static std::vector<uint8_t> GetRawBlockChecked(BlockManager& blockman, const CBlockIndex& blockindex)
{
    std::vector<uint8_t> data{};
    FlatFilePos pos{};
    {
        LOCK(cs_main);
        CheckBlockDataAvailability(blockman, blockindex, /*check_for_undo=*/false);
        pos = blockindex.GetBlockPos();
    }

    if (!blockman.ReadRawBlock(data, pos)) {
        // Block not found on disk. This shouldn't normally happen unless the block was
        // pruned right after we released the lock above.
        throw JSONRPCError(RPC_MISC_ERROR, "Block not found on disk");
    }

    return data;
}

static CBlockUndo GetUndoChecked(BlockManager& blockman, const CBlockIndex& blockindex)
{
    CBlockUndo blockUndo;

    // The Genesis block does not have undo data
    if (blockindex.nHeight == 0) return blockUndo;

    {
        LOCK(cs_main);
        CheckBlockDataAvailability(blockman, blockindex, /*check_for_undo=*/true);
    }

    if (!blockman.ReadBlockUndo(blockUndo, blockindex)) {
        throw JSONRPCError(RPC_MISC_ERROR, "Can't read undo data from disk");
    }

    return blockUndo;
}

const RPCResult getblock_vin{
    RPCResult::Type::ARR, "vin", "",
    {
        {RPCResult::Type::OBJ, "", "",
        {
            {RPCResult::Type::ELISION, "", "The same output as verbosity = 2"},
            {RPCResult::Type::OBJ, "prevout", "(Only if undo information is available)",
            {
                {RPCResult::Type::BOOL, "generated", "Coinbase or not"},
                {RPCResult::Type::NUM, "height", "The height of the prevout"},
                {RPCResult::Type::STR_AMOUNT, "value", "The value in " + CURRENCY_UNIT},
                {RPCResult::Type::OBJ, "scriptPubKey", "",
                {
                    {RPCResult::Type::STR, "asm", "Disassembly of the output script"},
                    {RPCResult::Type::STR, "desc", "Inferred descriptor for the output"},
                    {RPCResult::Type::STR_HEX, "hex", "The raw output script bytes, hex-encoded"},
                    {RPCResult::Type::STR, "address", /*optional=*/true, "The Bitcoin address (only if a well-defined address exists)"},
                    {RPCResult::Type::STR, "type", "The type (one of: " + GetAllOutputTypes() + ")"},
                }},
            }},
        }},
    }
};

static RPCHelpMan getblock()
{
    return RPCHelpMan{"getblock",
                "\nIf verbosity is 0, returns a string that is serialized, hex-encoded data for block 'hash'.\n"
                "If verbosity is 1, returns an Object with information about block <hash>.\n"
                "If verbosity is 2, returns an Object with information about block <hash> and information about each transaction.\n"
                "If verbosity is 3, returns an Object with information about block <hash> and information about each transaction, including prevout information for inputs (only for unpruned blocks in the current best chain).\n",
                {
                    {"blockhash", RPCArg::Type::STR_HEX, RPCArg::Optional::NO, "The block hash"},
                    {"verbosity|verbose", RPCArg::Type::NUM, RPCArg::Default{1}, "0 for hex-encoded data, 1 for a JSON object, 2 for JSON object with transaction data, and 3 for JSON object with transaction data including prevout information for inputs",
                     RPCArgOptions{.skip_type_check = true}},
                },
                {
                    RPCResult{"for verbosity = 0",
                RPCResult::Type::STR_HEX, "", "A string that is serialized, hex-encoded data for block 'hash'"},
                    RPCResult{"for verbosity = 1",
                RPCResult::Type::OBJ, "", "",
                {
                    {RPCResult::Type::STR_HEX, "hash", "the block hash (same as provided)"},
                    {RPCResult::Type::NUM, "confirmations", "The number of confirmations, or -1 if the block is not on the main chain"},
                    {RPCResult::Type::NUM, "size", "The block size"},
                    {RPCResult::Type::NUM, "strippedsize", "The block size excluding witness data"},
                    {RPCResult::Type::NUM, "weight", "The block weight as defined in BIP 141"},
                    {RPCResult::Type::NUM, "height", "The block height or index"},
                    {RPCResult::Type::NUM, "version", "The block version"},
                    {RPCResult::Type::STR_HEX, "versionHex", "The block version formatted in hexadecimal"},
                    {RPCResult::Type::STR_HEX, "merkleroot", "The merkle root"},
                    {RPCResult::Type::ARR, "tx", "The transaction ids",
                        {{RPCResult::Type::STR_HEX, "", "The transaction id"}}},
                    {RPCResult::Type::NUM_TIME, "time",       "The block time expressed in " + UNIX_EPOCH_TIME},
                    {RPCResult::Type::NUM_TIME, "mediantime", "The median block time expressed in " + UNIX_EPOCH_TIME},
                    {RPCResult::Type::NUM, "nonce", "The nonce"},
                    {RPCResult::Type::STR_HEX, "bits", "nBits: compact representation of the block difficulty target"},
                    {RPCResult::Type::STR_HEX, "target", "The difficulty target"},
                    {RPCResult::Type::NUM, "difficulty", "The difficulty"},
                    {RPCResult::Type::STR_HEX, "chainwork", "Expected number of hashes required to produce the chain up to this block (in hex)"},
                    {RPCResult::Type::NUM, "nTx", "The number of transactions in the block"},
                    {RPCResult::Type::STR_HEX, "previousblockhash", /*optional=*/true, "The hash of the previous block (if available)"},
                    {RPCResult::Type::STR_HEX, "nextblockhash", /*optional=*/true, "The hash of the next block (if available)"},
                }},
                    RPCResult{"for verbosity = 2",
                RPCResult::Type::OBJ, "", "",
                {
                    {RPCResult::Type::ELISION, "", "Same output as verbosity = 1"},
                    {RPCResult::Type::ARR, "tx", "",
                    {
                        {RPCResult::Type::OBJ, "", "",
                        {
                            {RPCResult::Type::ELISION, "", "The transactions in the format of the getrawtransaction RPC. Different from verbosity = 1 \"tx\" result"},
                            {RPCResult::Type::NUM, "fee", "The transaction fee in " + CURRENCY_UNIT + ", omitted if block undo data is not available"},
                        }},
                    }},
                }},
                    RPCResult{"for verbosity = 3",
                RPCResult::Type::OBJ, "", "",
                {
                    {RPCResult::Type::ELISION, "", "Same output as verbosity = 2"},
                    {RPCResult::Type::ARR, "tx", "",
                    {
                        {RPCResult::Type::OBJ, "", "",
                        {
                            getblock_vin,
                        }},
                    }},
                }},
        },
                RPCExamples{
                    HelpExampleCli("getblock", "\"00000000c937983704a73af28acdec37b049d214adbda81d7e2a3dd146f6ed09\"")
            + HelpExampleRpc("getblock", "\"00000000c937983704a73af28acdec37b049d214adbda81d7e2a3dd146f6ed09\"")
                },
        [&](const RPCHelpMan& self, const JSONRPCRequest& request) -> UniValue
{
    uint256 hash(ParseHashV(request.params[0], "blockhash"));

    int verbosity{ParseVerbosity(request.params[1], /*default_verbosity=*/1, /*allow_bool=*/true)};

    const CBlockIndex* pblockindex;
    const CBlockIndex* tip;
    ChainstateManager& chainman = EnsureAnyChainman(request.context);
    {
        LOCK(cs_main);
        pblockindex = chainman.m_blockman.LookupBlockIndex(hash);
        tip = chainman.ActiveChain().Tip();

        if (!pblockindex) {
            throw JSONRPCError(RPC_INVALID_ADDRESS_OR_KEY, "Block not found");
        }
    }

    const std::vector<uint8_t> block_data{GetRawBlockChecked(chainman.m_blockman, *pblockindex)};

    if (verbosity <= 0) {
        return HexStr(block_data);
    }

    DataStream block_stream{block_data};
    CBlock block{};
    block_stream >> TX_WITH_WITNESS(block);

    TxVerbosity tx_verbosity;
    if (verbosity == 1) {
        tx_verbosity = TxVerbosity::SHOW_TXID;
    } else if (verbosity == 2) {
        tx_verbosity = TxVerbosity::SHOW_DETAILS;
    } else {
        tx_verbosity = TxVerbosity::SHOW_DETAILS_AND_PREVOUT;
    }

    return blockToJSON(chainman.m_blockman, block, *tip, *pblockindex, tx_verbosity, chainman.GetConsensus().powLimit);
},
    };
}

//! Return height of highest block that has been pruned, or std::nullopt if no blocks have been pruned
std::optional<int> GetPruneHeight(const BlockManager& blockman, const CChain& chain) {
    AssertLockHeld(::cs_main);

    // Search for the last block missing block data or undo data. Don't let the
    // search consider the genesis block, because the genesis block does not
    // have undo data, but should not be considered pruned.
    const CBlockIndex* first_block{chain[1]};
    const CBlockIndex* chain_tip{chain.Tip()};

    // If there are no blocks after the genesis block, or no blocks at all, nothing is pruned.
    if (!first_block || !chain_tip) return std::nullopt;

    // If the chain tip is pruned, everything is pruned.
    if (!((chain_tip->nStatus & BLOCK_HAVE_MASK) == BLOCK_HAVE_MASK)) return chain_tip->nHeight;

    const auto& first_unpruned{*CHECK_NONFATAL(blockman.GetFirstBlock(*chain_tip, /*status_mask=*/BLOCK_HAVE_MASK, first_block))};
    if (&first_unpruned == first_block) {
        // All blocks between first_block and chain_tip have data, so nothing is pruned.
        return std::nullopt;
    }

    // Block before the first unpruned block is the last pruned block.
    return CHECK_NONFATAL(first_unpruned.pprev)->nHeight;
}

static RPCHelpMan pruneblockchain()
{
    return RPCHelpMan{"pruneblockchain", "",
                {
                    {"height", RPCArg::Type::NUM, RPCArg::Optional::NO, "The block height to prune up to. May be set to a discrete height, or to a " + UNIX_EPOCH_TIME + "\n"
            "                  to prune blocks whose block time is at least 2 hours older than the provided timestamp."},
                },
                RPCResult{
                    RPCResult::Type::NUM, "", "Height of the last block pruned"},
                RPCExamples{
                    HelpExampleCli("pruneblockchain", "1000")
            + HelpExampleRpc("pruneblockchain", "1000")
                },
        [&](const RPCHelpMan& self, const JSONRPCRequest& request) -> UniValue
{
    ChainstateManager& chainman = EnsureAnyChainman(request.context);
    if (!chainman.m_blockman.IsPruneMode()) {
        throw JSONRPCError(RPC_MISC_ERROR, "Cannot prune blocks because node is not in prune mode.");
    }

    LOCK(cs_main);
    Chainstate& active_chainstate = chainman.ActiveChainstate();
    CChain& active_chain = active_chainstate.m_chain;

    int heightParam = request.params[0].getInt<int>();
    if (heightParam < 0) {
        throw JSONRPCError(RPC_INVALID_PARAMETER, "Negative block height.");
    }

    // Height value more than a billion is too high to be a block height, and
    // too low to be a block time (corresponds to timestamp from Sep 2001).
    if (heightParam > 1000000000) {
        // Add a 2 hour buffer to include blocks which might have had old timestamps
        const CBlockIndex* pindex = active_chain.FindEarliestAtLeast(heightParam - TIMESTAMP_WINDOW, 0);
        if (!pindex) {
            throw JSONRPCError(RPC_INVALID_PARAMETER, "Could not find block with at least the specified timestamp.");
        }
        heightParam = pindex->nHeight;
    }

    unsigned int height = (unsigned int) heightParam;
    unsigned int chainHeight = (unsigned int) active_chain.Height();
    if (chainHeight < chainman.GetParams().PruneAfterHeight()) {
        throw JSONRPCError(RPC_MISC_ERROR, "Blockchain is too short for pruning.");
    } else if (height > chainHeight) {
        throw JSONRPCError(RPC_INVALID_PARAMETER, "Blockchain is shorter than the attempted prune height.");
    } else if (height > chainHeight - MIN_BLOCKS_TO_KEEP) {
        LogDebug(BCLog::RPC, "Attempt to prune blocks close to the tip.  Retaining the minimum number of blocks.\n");
        height = chainHeight - MIN_BLOCKS_TO_KEEP;
    }

    PruneBlockFilesManual(active_chainstate, height);
    return GetPruneHeight(chainman.m_blockman, active_chain).value_or(-1);
},
    };
}

CoinStatsHashType ParseHashType(const std::string& hash_type_input)
{
    if (hash_type_input == "hash_serialized_3") {
        return CoinStatsHashType::HASH_SERIALIZED;
    } else if (hash_type_input == "muhash") {
        return CoinStatsHashType::MUHASH;
    } else if (hash_type_input == "none") {
        return CoinStatsHashType::NONE;
    } else {
        throw JSONRPCError(RPC_INVALID_PARAMETER, strprintf("'%s' is not a valid hash_type", hash_type_input));
    }
}

/**
 * Calculate statistics about the unspent transaction output set
 *
 * @param[in] index_requested Signals if the coinstatsindex should be used (when available).
 */
static std::optional<kernel::CCoinsStats> GetUTXOStats(CCoinsView* view, node::BlockManager& blockman,
                                                       kernel::CoinStatsHashType hash_type,
                                                       const std::function<void()>& interruption_point = {},
                                                       const CBlockIndex* pindex = nullptr,
                                                       bool index_requested = true)
{
    // Use CoinStatsIndex if it is requested and available and a hash_type of Muhash or None was requested
    if ((hash_type == kernel::CoinStatsHashType::MUHASH || hash_type == kernel::CoinStatsHashType::NONE) && g_coin_stats_index && index_requested) {
        if (pindex) {
            return g_coin_stats_index->LookUpStats(*pindex);
        } else {
            CBlockIndex& block_index = *CHECK_NONFATAL(WITH_LOCK(::cs_main, return blockman.LookupBlockIndex(view->GetBestBlock())));
            return g_coin_stats_index->LookUpStats(block_index);
        }
    }

    // If the coinstats index isn't requested or is otherwise not usable, the
    // pindex should either be null or equal to the view's best block. This is
    // because without the coinstats index we can only get coinstats about the
    // best block.
    CHECK_NONFATAL(!pindex || pindex->GetBlockHash() == view->GetBestBlock());

    return kernel::ComputeUTXOStats(hash_type, view, blockman, interruption_point);
}

static RPCHelpMan gettxoutsetinfo()
{
    return RPCHelpMan{"gettxoutsetinfo",
                "\nReturns statistics about the unspent transaction output set.\n"
                "Note this call may take some time if you are not using coinstatsindex.\n",
                {
                    {"hash_type", RPCArg::Type::STR, RPCArg::Default{"hash_serialized_3"}, "Which UTXO set hash should be calculated. Options: 'hash_serialized_3' (the legacy algorithm), 'muhash', 'none'."},
                    {"hash_or_height", RPCArg::Type::NUM, RPCArg::DefaultHint{"the current best block"}, "The block hash or height of the target height (only available with coinstatsindex).",
                     RPCArgOptions{
                         .skip_type_check = true,
                         .type_str = {"", "string or numeric"},
                     }},
                    {"use_index", RPCArg::Type::BOOL, RPCArg::Default{true}, "Use coinstatsindex, if available."},
                },
                RPCResult{
                    RPCResult::Type::OBJ, "", "",
                    {
                        {RPCResult::Type::NUM, "height", "The block height (index) of the returned statistics"},
                        {RPCResult::Type::STR_HEX, "bestblock", "The hash of the block at which these statistics are calculated"},
                        {RPCResult::Type::NUM, "txouts", "The number of unspent transaction outputs"},
                        {RPCResult::Type::NUM, "bogosize", "Database-independent, meaningless metric indicating the UTXO set size"},
                        {RPCResult::Type::STR_HEX, "hash_serialized_3", /*optional=*/true, "The serialized hash (only present if 'hash_serialized_3' hash_type is chosen)"},
                        {RPCResult::Type::STR_HEX, "muhash", /*optional=*/true, "The serialized hash (only present if 'muhash' hash_type is chosen)"},
                        {RPCResult::Type::NUM, "transactions", /*optional=*/true, "The number of transactions with unspent outputs (not available when coinstatsindex is used)"},
                        {RPCResult::Type::NUM, "disk_size", /*optional=*/true, "The estimated size of the chainstate on disk (not available when coinstatsindex is used)"},
                        {RPCResult::Type::STR_AMOUNT, "total_amount", "The total amount of coins in the UTXO set"},
                        {RPCResult::Type::STR_AMOUNT, "total_unspendable_amount", /*optional=*/true, "The total amount of coins permanently excluded from the UTXO set (only available if coinstatsindex is used)"},
                        {RPCResult::Type::OBJ, "block_info", /*optional=*/true, "Info on amounts in the block at this block height (only available if coinstatsindex is used)",
                        {
                            {RPCResult::Type::STR_AMOUNT, "prevout_spent", "Total amount of all prevouts spent in this block"},
                            {RPCResult::Type::STR_AMOUNT, "coinbase", "Coinbase subsidy amount of this block"},
                            {RPCResult::Type::STR_AMOUNT, "new_outputs_ex_coinbase", "Total amount of new outputs created by this block"},
                            {RPCResult::Type::STR_AMOUNT, "unspendable", "Total amount of unspendable outputs created in this block"},
                            {RPCResult::Type::OBJ, "unspendables", "Detailed view of the unspendable categories",
                            {
                                {RPCResult::Type::STR_AMOUNT, "genesis_block", "The unspendable amount of the Genesis block subsidy"},
                                {RPCResult::Type::STR_AMOUNT, "bip30", "Transactions overridden by duplicates (no longer possible with BIP30)"},
                                {RPCResult::Type::STR_AMOUNT, "scripts", "Amounts sent to scripts that are unspendable (for example OP_RETURN outputs)"},
                                {RPCResult::Type::STR_AMOUNT, "unclaimed_rewards", "Fee rewards that miners did not claim in their coinbase transaction"},
                            }}
                        }},
                    }},
                RPCExamples{
                    HelpExampleCli("gettxoutsetinfo", "") +
                    HelpExampleCli("gettxoutsetinfo", R"("none")") +
                    HelpExampleCli("gettxoutsetinfo", R"("none" 1000)") +
                    HelpExampleCli("gettxoutsetinfo", R"("none" '"00000000c937983704a73af28acdec37b049d214adbda81d7e2a3dd146f6ed09"')") +
                    HelpExampleCli("-named gettxoutsetinfo", R"(hash_type='muhash' use_index='false')") +
                    HelpExampleRpc("gettxoutsetinfo", "") +
                    HelpExampleRpc("gettxoutsetinfo", R"("none")") +
                    HelpExampleRpc("gettxoutsetinfo", R"("none", 1000)") +
                    HelpExampleRpc("gettxoutsetinfo", R"("none", "00000000c937983704a73af28acdec37b049d214adbda81d7e2a3dd146f6ed09")")
                },
        [&](const RPCHelpMan& self, const JSONRPCRequest& request) -> UniValue
{
    UniValue ret(UniValue::VOBJ);

    const CBlockIndex* pindex{nullptr};
    const CoinStatsHashType hash_type{request.params[0].isNull() ? CoinStatsHashType::HASH_SERIALIZED : ParseHashType(request.params[0].get_str())};
    bool index_requested = request.params[2].isNull() || request.params[2].get_bool();

    NodeContext& node = EnsureAnyNodeContext(request.context);
    ChainstateManager& chainman = EnsureChainman(node);
    Chainstate& active_chainstate = chainman.ActiveChainstate();
    active_chainstate.ForceFlushStateToDisk();

    CCoinsView* coins_view;
    BlockManager* blockman;
    {
        LOCK(::cs_main);
        coins_view = &active_chainstate.CoinsDB();
        blockman = &active_chainstate.m_blockman;
        pindex = blockman->LookupBlockIndex(coins_view->GetBestBlock());
    }

    if (!request.params[1].isNull()) {
        if (!g_coin_stats_index) {
            throw JSONRPCError(RPC_INVALID_PARAMETER, "Querying specific block heights requires coinstatsindex");
        }

        if (hash_type == CoinStatsHashType::HASH_SERIALIZED) {
            throw JSONRPCError(RPC_INVALID_PARAMETER, "hash_serialized_3 hash type cannot be queried for a specific block");
        }

        if (!index_requested) {
            throw JSONRPCError(RPC_INVALID_PARAMETER, "Cannot set use_index to false when querying for a specific block");
        }
        pindex = ParseHashOrHeight(request.params[1], chainman);
    }

    if (index_requested && g_coin_stats_index) {
        if (!g_coin_stats_index->BlockUntilSyncedToCurrentChain()) {
            const IndexSummary summary{g_coin_stats_index->GetSummary()};

            // If a specific block was requested and the index has already synced past that height, we can return the
            // data already even though the index is not fully synced yet.
            if (pindex->nHeight > summary.best_block_height) {
                throw JSONRPCError(RPC_INTERNAL_ERROR, strprintf("Unable to get data because coinstatsindex is still syncing. Current height: %d", summary.best_block_height));
            }
        }
    }

    const std::optional<CCoinsStats> maybe_stats = GetUTXOStats(coins_view, *blockman, hash_type, node.rpc_interruption_point, pindex, index_requested);
    if (maybe_stats.has_value()) {
        const CCoinsStats& stats = maybe_stats.value();
        ret.pushKV("height", (int64_t)stats.nHeight);
        ret.pushKV("bestblock", stats.hashBlock.GetHex());
        ret.pushKV("txouts", (int64_t)stats.nTransactionOutputs);
        ret.pushKV("bogosize", (int64_t)stats.nBogoSize);
        if (hash_type == CoinStatsHashType::HASH_SERIALIZED) {
            ret.pushKV("hash_serialized_3", stats.hashSerialized.GetHex());
        }
        if (hash_type == CoinStatsHashType::MUHASH) {
            ret.pushKV("muhash", stats.hashSerialized.GetHex());
        }
        CHECK_NONFATAL(stats.total_amount.has_value());
        ret.pushKV("total_amount", ValueFromAmount(stats.total_amount.value()));
        if (!stats.index_used) {
            ret.pushKV("transactions", static_cast<int64_t>(stats.nTransactions));
            ret.pushKV("disk_size", stats.nDiskSize);
        } else {
            ret.pushKV("total_unspendable_amount", ValueFromAmount(stats.total_unspendable_amount));

            CCoinsStats prev_stats{};
            if (pindex->nHeight > 0) {
                const std::optional<CCoinsStats> maybe_prev_stats = GetUTXOStats(coins_view, *blockman, hash_type, node.rpc_interruption_point, pindex->pprev, index_requested);
                if (!maybe_prev_stats) {
                    throw JSONRPCError(RPC_INTERNAL_ERROR, "Unable to read UTXO set");
                }
                prev_stats = maybe_prev_stats.value();
            }

            UniValue block_info(UniValue::VOBJ);
            block_info.pushKV("prevout_spent", ValueFromAmount(stats.total_prevout_spent_amount - prev_stats.total_prevout_spent_amount));
            block_info.pushKV("coinbase", ValueFromAmount(stats.total_coinbase_amount - prev_stats.total_coinbase_amount));
            block_info.pushKV("new_outputs_ex_coinbase", ValueFromAmount(stats.total_new_outputs_ex_coinbase_amount - prev_stats.total_new_outputs_ex_coinbase_amount));
            block_info.pushKV("unspendable", ValueFromAmount(stats.total_unspendable_amount - prev_stats.total_unspendable_amount));

            UniValue unspendables(UniValue::VOBJ);
            unspendables.pushKV("genesis_block", ValueFromAmount(stats.total_unspendables_genesis_block - prev_stats.total_unspendables_genesis_block));
            unspendables.pushKV("bip30", ValueFromAmount(stats.total_unspendables_bip30 - prev_stats.total_unspendables_bip30));
            unspendables.pushKV("scripts", ValueFromAmount(stats.total_unspendables_scripts - prev_stats.total_unspendables_scripts));
            unspendables.pushKV("unclaimed_rewards", ValueFromAmount(stats.total_unspendables_unclaimed_rewards - prev_stats.total_unspendables_unclaimed_rewards));
            block_info.pushKV("unspendables", std::move(unspendables));

            ret.pushKV("block_info", std::move(block_info));
        }
    } else {
        throw JSONRPCError(RPC_INTERNAL_ERROR, "Unable to read UTXO set");
    }
    return ret;
},
    };
}

static RPCHelpMan gettxout()
{
    return RPCHelpMan{"gettxout",
        "\nReturns details about an unspent transaction output.\n",
        {
            {"txid", RPCArg::Type::STR, RPCArg::Optional::NO, "The transaction id"},
            {"n", RPCArg::Type::NUM, RPCArg::Optional::NO, "vout number"},
            {"include_mempool", RPCArg::Type::BOOL, RPCArg::Default{true}, "Whether to include the mempool. Note that an unspent output that is spent in the mempool won't appear."},
        },
        {
            RPCResult{"If the UTXO was not found", RPCResult::Type::NONE, "", ""},
            RPCResult{"Otherwise", RPCResult::Type::OBJ, "", "", {
                {RPCResult::Type::STR_HEX, "bestblock", "The hash of the block at the tip of the chain"},
                {RPCResult::Type::NUM, "confirmations", "The number of confirmations"},
                {RPCResult::Type::STR_AMOUNT, "value", "The transaction value in " + CURRENCY_UNIT},
                {RPCResult::Type::OBJ, "scriptPubKey", "", {
                    {RPCResult::Type::STR, "asm", "Disassembly of the output script"},
                    {RPCResult::Type::STR, "desc", "Inferred descriptor for the output"},
                    {RPCResult::Type::STR_HEX, "hex", "The raw output script bytes, hex-encoded"},
                    {RPCResult::Type::STR, "type", "The type, eg pubkeyhash"},
                    {RPCResult::Type::STR, "address", /*optional=*/true, "The Bitcoin address (only if a well-defined address exists)"},
                }},
                {RPCResult::Type::BOOL, "coinbase", "Coinbase or not"},
            }},
        },
        RPCExamples{
            "\nGet unspent transactions\n"
            + HelpExampleCli("listunspent", "") +
            "\nView the details\n"
            + HelpExampleCli("gettxout", "\"txid\" 1") +
            "\nAs a JSON-RPC call\n"
            + HelpExampleRpc("gettxout", "\"txid\", 1")
                },
        [&](const RPCHelpMan& self, const JSONRPCRequest& request) -> UniValue
{
    NodeContext& node = EnsureAnyNodeContext(request.context);
    ChainstateManager& chainman = EnsureChainman(node);
    LOCK(cs_main);

    UniValue ret(UniValue::VOBJ);

    auto hash{Txid::FromUint256(ParseHashV(request.params[0], "txid"))};
    COutPoint out{hash, request.params[1].getInt<uint32_t>()};
    bool fMempool = true;
    if (!request.params[2].isNull())
        fMempool = request.params[2].get_bool();

    Chainstate& active_chainstate = chainman.ActiveChainstate();
    CCoinsViewCache* coins_view = &active_chainstate.CoinsTip();

    std::optional<Coin> coin;
    if (fMempool) {
        const CTxMemPool& mempool = EnsureMemPool(node);
        LOCK(mempool.cs);
        CCoinsViewMemPool view(coins_view, mempool);
        if (!mempool.isSpent(out)) coin = view.GetCoin(out);
    } else {
        coin = coins_view->GetCoin(out);
    }
    if (!coin) return UniValue::VNULL;

    const CBlockIndex* pindex = active_chainstate.m_blockman.LookupBlockIndex(coins_view->GetBestBlock());
    ret.pushKV("bestblock", pindex->GetBlockHash().GetHex());
    if (coin->nHeight == MEMPOOL_HEIGHT) {
        ret.pushKV("confirmations", 0);
    } else {
        ret.pushKV("confirmations", (int64_t)(pindex->nHeight - coin->nHeight + 1));
    }
    ret.pushKV("value", ValueFromAmount(coin->out.nValue));
    UniValue o(UniValue::VOBJ);
    ScriptToUniv(coin->out.scriptPubKey, /*out=*/o, /*include_hex=*/true, /*include_address=*/true);
    ret.pushKV("scriptPubKey", std::move(o));
    ret.pushKV("coinbase", (bool)coin->fCoinBase);

    return ret;
},
    };
}

static RPCHelpMan verifychain()
{
    return RPCHelpMan{"verifychain",
                "\nVerifies blockchain database.\n",
                {
                    {"checklevel", RPCArg::Type::NUM, RPCArg::DefaultHint{strprintf("%d, range=0-4", DEFAULT_CHECKLEVEL)},
                        strprintf("How thorough the block verification is:\n%s", MakeUnorderedList(CHECKLEVEL_DOC))},
                    {"nblocks", RPCArg::Type::NUM, RPCArg::DefaultHint{strprintf("%d, 0=all", DEFAULT_CHECKBLOCKS)}, "The number of blocks to check."},
                },
                RPCResult{
                    RPCResult::Type::BOOL, "", "Verification finished successfully. If false, check debug.log for reason."},
                RPCExamples{
                    HelpExampleCli("verifychain", "")
            + HelpExampleRpc("verifychain", "")
                },
        [&](const RPCHelpMan& self, const JSONRPCRequest& request) -> UniValue
{
    const int check_level{request.params[0].isNull() ? DEFAULT_CHECKLEVEL : request.params[0].getInt<int>()};
    const int check_depth{request.params[1].isNull() ? DEFAULT_CHECKBLOCKS : request.params[1].getInt<int>()};

    ChainstateManager& chainman = EnsureAnyChainman(request.context);
    LOCK(cs_main);

    Chainstate& active_chainstate = chainman.ActiveChainstate();
    return CVerifyDB(chainman.GetNotifications()).VerifyDB(
               active_chainstate, chainman.GetParams().GetConsensus(), active_chainstate.CoinsTip(), check_level, check_depth) == VerifyDBResult::SUCCESS;
},
    };
}

static void SoftForkDescPushBack(const CBlockIndex* blockindex, UniValue& softforks, const ChainstateManager& chainman, Consensus::BuriedDeployment dep)
{
    // For buried deployments.

    if (!DeploymentEnabled(chainman, dep)) return;

    UniValue rv(UniValue::VOBJ);
    rv.pushKV("type", "buried");
    // getdeploymentinfo reports the softfork as active from when the chain height is
    // one below the activation height
    rv.pushKV("active", DeploymentActiveAfter(blockindex, chainman, dep));
    rv.pushKV("height", chainman.GetConsensus().DeploymentHeight(dep));
    softforks.pushKV(DeploymentName(dep), std::move(rv));
}

static void SoftForkDescPushBack(const CBlockIndex* blockindex, UniValue& softforks, const ChainstateManager& chainman, Consensus::DeploymentPos id)
{
    // For BIP9 deployments.

    if (!DeploymentEnabled(chainman, id)) return;
    if (blockindex == nullptr) return;

    auto get_state_name = [](const ThresholdState state) -> std::string {
        switch (state) {
        case ThresholdState::DEFINED: return "defined";
        case ThresholdState::STARTED: return "started";
        case ThresholdState::LOCKED_IN: return "locked_in";
        case ThresholdState::ACTIVE: return "active";
        case ThresholdState::FAILED: return "failed";
        }
        return "invalid";
    };

    UniValue bip9(UniValue::VOBJ);

    const ThresholdState next_state = chainman.m_versionbitscache.State(blockindex, chainman.GetConsensus(), id);
    const ThresholdState current_state = chainman.m_versionbitscache.State(blockindex->pprev, chainman.GetConsensus(), id);

    const bool has_signal = (ThresholdState::STARTED == current_state || ThresholdState::LOCKED_IN == current_state);

    // BIP9 parameters
    if (has_signal) {
        bip9.pushKV("bit", chainman.GetConsensus().vDeployments[id].bit);
    }
    bip9.pushKV("start_time", chainman.GetConsensus().vDeployments[id].nStartTime);
    bip9.pushKV("timeout", chainman.GetConsensus().vDeployments[id].nTimeout);
    bip9.pushKV("min_activation_height", chainman.GetConsensus().vDeployments[id].min_activation_height);

    // BIP9 status
    bip9.pushKV("status", get_state_name(current_state));
    bip9.pushKV("since", chainman.m_versionbitscache.StateSinceHeight(blockindex->pprev, chainman.GetConsensus(), id));
    bip9.pushKV("status_next", get_state_name(next_state));

    // BIP9 signalling status, if applicable
    if (has_signal) {
        UniValue statsUV(UniValue::VOBJ);
        std::vector<bool> signals;
        BIP9Stats statsStruct = chainman.m_versionbitscache.Statistics(blockindex, chainman.GetConsensus(), id, &signals);
        statsUV.pushKV("period", statsStruct.period);
        statsUV.pushKV("elapsed", statsStruct.elapsed);
        statsUV.pushKV("count", statsStruct.count);
        if (ThresholdState::LOCKED_IN != current_state) {
            statsUV.pushKV("threshold", statsStruct.threshold);
            statsUV.pushKV("possible", statsStruct.possible);
        }
        bip9.pushKV("statistics", std::move(statsUV));

        std::string sig;
        sig.reserve(signals.size());
        for (const bool s : signals) {
            sig.push_back(s ? '#' : '-');
        }
        bip9.pushKV("signalling", sig);
    }

    UniValue rv(UniValue::VOBJ);
    rv.pushKV("type", "bip9");
    if (ThresholdState::ACTIVE == next_state) {
        rv.pushKV("height", chainman.m_versionbitscache.StateSinceHeight(blockindex, chainman.GetConsensus(), id));
    }
    rv.pushKV("active", ThresholdState::ACTIVE == next_state);
    rv.pushKV("bip9", std::move(bip9));

    softforks.pushKV(DeploymentName(id), std::move(rv));
}

// used by rest.cpp:rest_chaininfo, so cannot be static
RPCHelpMan getblockchaininfo()
{
    return RPCHelpMan{"getblockchaininfo",
        "Returns an object containing various state info regarding blockchain processing.\n",
        {},
        RPCResult{
            RPCResult::Type::OBJ, "", "",
            {
                {RPCResult::Type::STR, "chain", "current network name (" LIST_CHAIN_NAMES ")"},
                {RPCResult::Type::NUM, "blocks", "the height of the most-work fully-validated chain. The genesis block has height 0"},
                {RPCResult::Type::NUM, "headers", "the current number of headers we have validated"},
                {RPCResult::Type::STR, "bestblockhash", "the hash of the currently best block"},
                {RPCResult::Type::STR_HEX, "bits", "nBits: compact representation of the block difficulty target"},
                {RPCResult::Type::STR_HEX, "target", "The difficulty target"},
                {RPCResult::Type::NUM, "difficulty", "the current difficulty"},
                {RPCResult::Type::NUM_TIME, "time", "The block time expressed in " + UNIX_EPOCH_TIME},
                {RPCResult::Type::NUM_TIME, "mediantime", "The median block time expressed in " + UNIX_EPOCH_TIME},
                {RPCResult::Type::NUM, "verificationprogress", "estimate of verification progress [0..1]"},
                {RPCResult::Type::BOOL, "initialblockdownload", "(debug information) estimate of whether this node is in Initial Block Download mode"},
                {RPCResult::Type::STR_HEX, "chainwork", "total amount of work in active chain, in hexadecimal"},
                {RPCResult::Type::NUM, "size_on_disk", "the estimated size of the block and undo files on disk"},
                {RPCResult::Type::BOOL, "pruned", "if the blocks are subject to pruning"},
                {RPCResult::Type::NUM, "pruneheight", /*optional=*/true, "height of the last block pruned, plus one (only present if pruning is enabled)"},
                {RPCResult::Type::BOOL, "automatic_pruning", /*optional=*/true, "whether automatic pruning is enabled (only present if pruning is enabled)"},
                {RPCResult::Type::NUM, "prune_target_size", /*optional=*/true, "the target size used by pruning (only present if automatic pruning is enabled)"},
                {RPCResult::Type::STR_HEX, "signet_challenge", /*optional=*/true, "the block challenge (aka. block script), in hexadecimal (only present if the current network is a signet)"},
                (IsDeprecatedRPCEnabled("warnings") ?
                    RPCResult{RPCResult::Type::STR, "warnings", "any network and blockchain warnings (DEPRECATED)"} :
                    RPCResult{RPCResult::Type::ARR, "warnings", "any network and blockchain warnings (run with `-deprecatedrpc=warnings` to return the latest warning as a single string)",
                    {
                        {RPCResult::Type::STR, "", "warning"},
                    }
                    }
                ),
            }},
        RPCExamples{
            HelpExampleCli("getblockchaininfo", "")
            + HelpExampleRpc("getblockchaininfo", "")
        },
        [&](const RPCHelpMan& self, const JSONRPCRequest& request) -> UniValue
{
    ChainstateManager& chainman = EnsureAnyChainman(request.context);
    LOCK(cs_main);
    Chainstate& active_chainstate = chainman.ActiveChainstate();

    const CBlockIndex& tip{*CHECK_NONFATAL(active_chainstate.m_chain.Tip())};
    const int height{tip.nHeight};
    UniValue obj(UniValue::VOBJ);
    obj.pushKV("chain", chainman.GetParams().GetChainTypeString());
    obj.pushKV("blocks", height);
    obj.pushKV("headers", chainman.m_best_header ? chainman.m_best_header->nHeight : -1);
    obj.pushKV("bestblockhash", tip.GetBlockHash().GetHex());
    obj.pushKV("bits", strprintf("%08x", tip.nBits));
    obj.pushKV("target", GetTarget(tip, chainman.GetConsensus().powLimit).GetHex());
    obj.pushKV("difficulty", GetDifficulty(tip));
    obj.pushKV("time", tip.GetBlockTime());
    obj.pushKV("mediantime", tip.GetMedianTimePast());
    obj.pushKV("verificationprogress", chainman.GuessVerificationProgress(&tip));
    obj.pushKV("initialblockdownload", chainman.IsInitialBlockDownload());
    obj.pushKV("chainwork", tip.nChainWork.GetHex());
    obj.pushKV("size_on_disk", chainman.m_blockman.CalculateCurrentUsage());
    obj.pushKV("pruned", chainman.m_blockman.IsPruneMode());
    if (chainman.m_blockman.IsPruneMode()) {
        const auto prune_height{GetPruneHeight(chainman.m_blockman, active_chainstate.m_chain)};
        obj.pushKV("pruneheight", prune_height ? prune_height.value() + 1 : 0);

        const bool automatic_pruning{chainman.m_blockman.GetPruneTarget() != BlockManager::PRUNE_TARGET_MANUAL};
        obj.pushKV("automatic_pruning",  automatic_pruning);
        if (automatic_pruning) {
            obj.pushKV("prune_target_size", chainman.m_blockman.GetPruneTarget());
        }
    }
    if (chainman.GetParams().GetChainType() == ChainType::SIGNET) {
        const std::vector<uint8_t>& signet_challenge =
            chainman.GetParams().GetConsensus().signet_challenge;
        obj.pushKV("signet_challenge", HexStr(signet_challenge));
    }

    NodeContext& node = EnsureAnyNodeContext(request.context);
    obj.pushKV("warnings", node::GetWarningsForRpc(*CHECK_NONFATAL(node.warnings), IsDeprecatedRPCEnabled("warnings")));
    return obj;
},
    };
}

namespace {
const std::vector<RPCResult> RPCHelpForDeployment{
    {RPCResult::Type::STR, "type", "one of \"buried\", \"bip9\""},
    {RPCResult::Type::NUM, "height", /*optional=*/true, "height of the first block which the rules are or will be enforced (only for \"buried\" type, or \"bip9\" type with \"active\" status)"},
    {RPCResult::Type::BOOL, "active", "true if the rules are enforced for the mempool and the next block"},
    {RPCResult::Type::OBJ, "bip9", /*optional=*/true, "status of bip9 softforks (only for \"bip9\" type)",
    {
        {RPCResult::Type::NUM, "bit", /*optional=*/true, "the bit (0-28) in the block version field used to signal this softfork (only for \"started\" and \"locked_in\" status)"},
        {RPCResult::Type::NUM_TIME, "start_time", "the minimum median time past of a block at which the bit gains its meaning"},
        {RPCResult::Type::NUM_TIME, "timeout", "the median time past of a block at which the deployment is considered failed if not yet locked in"},
        {RPCResult::Type::NUM, "min_activation_height", "minimum height of blocks for which the rules may be enforced"},
        {RPCResult::Type::STR, "status", "status of deployment at specified block (one of \"defined\", \"started\", \"locked_in\", \"active\", \"failed\")"},
        {RPCResult::Type::NUM, "since", "height of the first block to which the status applies"},
        {RPCResult::Type::STR, "status_next", "status of deployment at the next block"},
        {RPCResult::Type::OBJ, "statistics", /*optional=*/true, "numeric statistics about signalling for a softfork (only for \"started\" and \"locked_in\" status)",
        {
            {RPCResult::Type::NUM, "period", "the length in blocks of the signalling period"},
            {RPCResult::Type::NUM, "threshold", /*optional=*/true, "the number of blocks with the version bit set required to activate the feature (only for \"started\" status)"},
            {RPCResult::Type::NUM, "elapsed", "the number of blocks elapsed since the beginning of the current period"},
            {RPCResult::Type::NUM, "count", "the number of blocks with the version bit set in the current period"},
            {RPCResult::Type::BOOL, "possible", /*optional=*/true, "returns false if there are not enough blocks left in this period to pass activation threshold (only for \"started\" status)"},
        }},
        {RPCResult::Type::STR, "signalling", /*optional=*/true, "indicates blocks that signalled with a # and blocks that did not with a -"},
    }},
};

UniValue DeploymentInfo(const CBlockIndex* blockindex, const ChainstateManager& chainman)
{
    UniValue softforks(UniValue::VOBJ);
    SoftForkDescPushBack(blockindex, softforks, chainman, Consensus::DEPLOYMENT_HEIGHTINCB);
    SoftForkDescPushBack(blockindex, softforks, chainman, Consensus::DEPLOYMENT_DERSIG);
    SoftForkDescPushBack(blockindex, softforks, chainman, Consensus::DEPLOYMENT_CLTV);
    SoftForkDescPushBack(blockindex, softforks, chainman, Consensus::DEPLOYMENT_CSV);
    SoftForkDescPushBack(blockindex, softforks, chainman, Consensus::DEPLOYMENT_SEGWIT);
    SoftForkDescPushBack(blockindex, softforks, chainman, Consensus::DEPLOYMENT_TESTDUMMY);
    SoftForkDescPushBack(blockindex, softforks, chainman, Consensus::DEPLOYMENT_TAPROOT);
    return softforks;
}
} // anon namespace

RPCHelpMan getdeploymentinfo()
{
    return RPCHelpMan{"getdeploymentinfo",
        "Returns an object containing various state info regarding deployments of consensus changes.",
        {
            {"blockhash", RPCArg::Type::STR_HEX, RPCArg::Default{"hash of current chain tip"}, "The block hash at which to query deployment state"},
        },
        RPCResult{
            RPCResult::Type::OBJ, "", "", {
                {RPCResult::Type::STR, "hash", "requested block hash (or tip)"},
                {RPCResult::Type::NUM, "height", "requested block height (or tip)"},
                {RPCResult::Type::OBJ_DYN, "deployments", "", {
                    {RPCResult::Type::OBJ, "xxxx", "name of the deployment", RPCHelpForDeployment}
                }},
            }
        },
        RPCExamples{ HelpExampleCli("getdeploymentinfo", "") + HelpExampleRpc("getdeploymentinfo", "") },
        [&](const RPCHelpMan& self, const JSONRPCRequest& request) -> UniValue
        {
            const ChainstateManager& chainman = EnsureAnyChainman(request.context);
            LOCK(cs_main);
            const Chainstate& active_chainstate = chainman.ActiveChainstate();

            const CBlockIndex* blockindex;
            if (request.params[0].isNull()) {
                blockindex = CHECK_NONFATAL(active_chainstate.m_chain.Tip());
            } else {
                const uint256 hash(ParseHashV(request.params[0], "blockhash"));
                blockindex = chainman.m_blockman.LookupBlockIndex(hash);
                if (!blockindex) {
                    throw JSONRPCError(RPC_INVALID_ADDRESS_OR_KEY, "Block not found");
                }
            }

            UniValue deploymentinfo(UniValue::VOBJ);
            deploymentinfo.pushKV("hash", blockindex->GetBlockHash().ToString());
            deploymentinfo.pushKV("height", blockindex->nHeight);
            deploymentinfo.pushKV("deployments", DeploymentInfo(blockindex, chainman));
            return deploymentinfo;
        },
    };
}

/** Comparison function for sorting the getchaintips heads.  */
struct CompareBlocksByHeight
{
    bool operator()(const CBlockIndex* a, const CBlockIndex* b) const
    {
        /* Make sure that unequal blocks with the same height do not compare
           equal. Use the pointers themselves to make a distinction. */

        if (a->nHeight != b->nHeight)
          return (a->nHeight > b->nHeight);

        return a < b;
    }
};

static RPCHelpMan getchaintips()
{
    return RPCHelpMan{"getchaintips",
                "Return information about all known tips in the block tree,"
                " including the main chain as well as orphaned branches.\n",
                {},
                RPCResult{
                    RPCResult::Type::ARR, "", "",
                    {{RPCResult::Type::OBJ, "", "",
                        {
                            {RPCResult::Type::NUM, "height", "height of the chain tip"},
                            {RPCResult::Type::STR_HEX, "hash", "block hash of the tip"},
                            {RPCResult::Type::NUM, "branchlen", "zero for main chain, otherwise length of branch connecting the tip to the main chain"},
                            {RPCResult::Type::STR, "status", "status of the chain, \"active\" for the main chain\n"
            "Possible values for status:\n"
            "1.  \"invalid\"               This branch contains at least one invalid block\n"
            "2.  \"headers-only\"          Not all blocks for this branch are available, but the headers are valid\n"
            "3.  \"valid-headers\"         All blocks are available for this branch, but they were never fully validated\n"
            "4.  \"valid-fork\"            This branch is not part of the active chain, but is fully validated\n"
            "5.  \"active\"                This is the tip of the active main chain, which is certainly valid"},
                        }}}},
                RPCExamples{
                    HelpExampleCli("getchaintips", "")
            + HelpExampleRpc("getchaintips", "")
                },
        [&](const RPCHelpMan& self, const JSONRPCRequest& request) -> UniValue
{
    ChainstateManager& chainman = EnsureAnyChainman(request.context);
    LOCK(cs_main);
    CChain& active_chain = chainman.ActiveChain();

    /*
     * Idea: The set of chain tips is the active chain tip, plus orphan blocks which do not have another orphan building off of them.
     * Algorithm:
     *  - Make one pass through BlockIndex(), picking out the orphan blocks, and also storing a set of the orphan block's pprev pointers.
     *  - Iterate through the orphan blocks. If the block isn't pointed to by another orphan, it is a chain tip.
     *  - Add the active chain tip
     */
    std::set<const CBlockIndex*, CompareBlocksByHeight> setTips;
    std::set<const CBlockIndex*> setOrphans;
    std::set<const CBlockIndex*> setPrevs;

    for (const auto& [_, block_index] : chainman.BlockIndex()) {
        if (!active_chain.Contains(&block_index)) {
            setOrphans.insert(&block_index);
            setPrevs.insert(block_index.pprev);
        }
    }

    for (std::set<const CBlockIndex*>::iterator it = setOrphans.begin(); it != setOrphans.end(); ++it) {
        if (setPrevs.erase(*it) == 0) {
            setTips.insert(*it);
        }
    }

    // Always report the currently active tip.
    setTips.insert(active_chain.Tip());

    /* Construct the output array.  */
    UniValue res(UniValue::VARR);
    for (const CBlockIndex* block : setTips) {
        UniValue obj(UniValue::VOBJ);
        obj.pushKV("height", block->nHeight);
        obj.pushKV("hash", block->phashBlock->GetHex());

        const int branchLen = block->nHeight - active_chain.FindFork(block)->nHeight;
        obj.pushKV("branchlen", branchLen);

        std::string status;
        if (active_chain.Contains(block)) {
            // This block is part of the currently active chain.
            status = "active";
        } else if (block->nStatus & BLOCK_FAILED_MASK) {
            // This block or one of its ancestors is invalid.
            status = "invalid";
        } else if (!block->HaveNumChainTxs()) {
            // This block cannot be connected because full block data for it or one of its parents is missing.
            status = "headers-only";
        } else if (block->IsValid(BLOCK_VALID_SCRIPTS)) {
            // This block is fully validated, but no longer part of the active chain. It was probably the active block once, but was reorganized.
            status = "valid-fork";
        } else if (block->IsValid(BLOCK_VALID_TREE)) {
            // The headers for this block are valid, but it has not been validated. It was probably never part of the most-work chain.
            status = "valid-headers";
        } else {
            // No clue.
            status = "unknown";
        }
        obj.pushKV("status", status);

        res.push_back(std::move(obj));
    }

    return res;
},
    };
}

static RPCHelpMan preciousblock()
{
    return RPCHelpMan{"preciousblock",
                "\nTreats a block as if it were received before others with the same work.\n"
                "\nA later preciousblock call can override the effect of an earlier one.\n"
                "\nThe effects of preciousblock are not retained across restarts.\n",
                {
                    {"blockhash", RPCArg::Type::STR_HEX, RPCArg::Optional::NO, "the hash of the block to mark as precious"},
                },
                RPCResult{RPCResult::Type::NONE, "", ""},
                RPCExamples{
                    HelpExampleCli("preciousblock", "\"blockhash\"")
            + HelpExampleRpc("preciousblock", "\"blockhash\"")
                },
        [&](const RPCHelpMan& self, const JSONRPCRequest& request) -> UniValue
{
    uint256 hash(ParseHashV(request.params[0], "blockhash"));
    CBlockIndex* pblockindex;

    ChainstateManager& chainman = EnsureAnyChainman(request.context);
    {
        LOCK(cs_main);
        pblockindex = chainman.m_blockman.LookupBlockIndex(hash);
        if (!pblockindex) {
            throw JSONRPCError(RPC_INVALID_ADDRESS_OR_KEY, "Block not found");
        }
    }

    BlockValidationState state;
    chainman.ActiveChainstate().PreciousBlock(state, pblockindex);

    if (!state.IsValid()) {
        throw JSONRPCError(RPC_DATABASE_ERROR, state.ToString());
    }

    return UniValue::VNULL;
},
    };
}

void InvalidateBlock(ChainstateManager& chainman, const uint256 block_hash) {
    BlockValidationState state;
    CBlockIndex* pblockindex;
    {
        LOCK(chainman.GetMutex());
        pblockindex = chainman.m_blockman.LookupBlockIndex(block_hash);
        if (!pblockindex) {
            throw JSONRPCError(RPC_INVALID_ADDRESS_OR_KEY, "Block not found");
        }
    }
    chainman.ActiveChainstate().InvalidateBlock(state, pblockindex);

    if (state.IsValid()) {
        chainman.ActiveChainstate().ActivateBestChain(state);
    }

    if (!state.IsValid()) {
        throw JSONRPCError(RPC_DATABASE_ERROR, state.ToString());
    }
}

static RPCHelpMan invalidateblock()
{
    return RPCHelpMan{"invalidateblock",
                "\nPermanently marks a block as invalid, as if it violated a consensus rule.\n",
                {
                    {"blockhash", RPCArg::Type::STR_HEX, RPCArg::Optional::NO, "the hash of the block to mark as invalid"},
                },
                RPCResult{RPCResult::Type::NONE, "", ""},
                RPCExamples{
                    HelpExampleCli("invalidateblock", "\"blockhash\"")
            + HelpExampleRpc("invalidateblock", "\"blockhash\"")
                },
        [&](const RPCHelpMan& self, const JSONRPCRequest& request) -> UniValue
{
    ChainstateManager& chainman = EnsureAnyChainman(request.context);
    uint256 hash(ParseHashV(request.params[0], "blockhash"));

    InvalidateBlock(chainman, hash);

    return UniValue::VNULL;
},
    };
}

void ReconsiderBlock(ChainstateManager& chainman, uint256 block_hash) {
    {
        LOCK(chainman.GetMutex());
        CBlockIndex* pblockindex = chainman.m_blockman.LookupBlockIndex(block_hash);
        if (!pblockindex) {
            throw JSONRPCError(RPC_INVALID_ADDRESS_OR_KEY, "Block not found");
        }

        chainman.ActiveChainstate().ResetBlockFailureFlags(pblockindex);
        chainman.RecalculateBestHeader();
    }

    BlockValidationState state;
    chainman.ActiveChainstate().ActivateBestChain(state);

    if (!state.IsValid()) {
        throw JSONRPCError(RPC_DATABASE_ERROR, state.ToString());
    }
}

static RPCHelpMan reconsiderblock()
{
    return RPCHelpMan{"reconsiderblock",
                "\nRemoves invalidity status of a block, its ancestors and its descendants, reconsider them for activation.\n"
                "This can be used to undo the effects of invalidateblock.\n",
                {
                    {"blockhash", RPCArg::Type::STR_HEX, RPCArg::Optional::NO, "the hash of the block to reconsider"},
                },
                RPCResult{RPCResult::Type::NONE, "", ""},
                RPCExamples{
                    HelpExampleCli("reconsiderblock", "\"blockhash\"")
            + HelpExampleRpc("reconsiderblock", "\"blockhash\"")
                },
        [&](const RPCHelpMan& self, const JSONRPCRequest& request) -> UniValue
{
    ChainstateManager& chainman = EnsureAnyChainman(request.context);
    uint256 hash(ParseHashV(request.params[0], "blockhash"));

    ReconsiderBlock(chainman, hash);

    return UniValue::VNULL;
},
    };
}

static RPCHelpMan getchaintxstats()
{
    return RPCHelpMan{"getchaintxstats",
                "\nCompute statistics about the total number and rate of transactions in the chain.\n",
                {
                    {"nblocks", RPCArg::Type::NUM, RPCArg::DefaultHint{"one month"}, "Size of the window in number of blocks"},
                    {"blockhash", RPCArg::Type::STR_HEX, RPCArg::DefaultHint{"chain tip"}, "The hash of the block that ends the window."},
                },
                RPCResult{
                    RPCResult::Type::OBJ, "", "",
                    {
                        {RPCResult::Type::NUM_TIME, "time", "The timestamp for the final block in the window, expressed in " + UNIX_EPOCH_TIME},
                        {RPCResult::Type::NUM, "txcount", /*optional=*/true,
                         "The total number of transactions in the chain up to that point, if known. "
                         "It may be unknown when using assumeutxo."},
                        {RPCResult::Type::STR_HEX, "window_final_block_hash", "The hash of the final block in the window"},
                        {RPCResult::Type::NUM, "window_final_block_height", "The height of the final block in the window."},
                        {RPCResult::Type::NUM, "window_block_count", "Size of the window in number of blocks"},
                        {RPCResult::Type::NUM, "window_interval", /*optional=*/true, "The elapsed time in the window in seconds. Only returned if \"window_block_count\" is > 0"},
                        {RPCResult::Type::NUM, "window_tx_count", /*optional=*/true,
                         "The number of transactions in the window. "
                         "Only returned if \"window_block_count\" is > 0 and if txcount exists for the start and end of the window."},
                        {RPCResult::Type::NUM, "txrate", /*optional=*/true,
                         "The average rate of transactions per second in the window. "
                         "Only returned if \"window_interval\" is > 0 and if window_tx_count exists."},
                    }},
                RPCExamples{
                    HelpExampleCli("getchaintxstats", "")
            + HelpExampleRpc("getchaintxstats", "2016")
                },
        [&](const RPCHelpMan& self, const JSONRPCRequest& request) -> UniValue
{
    ChainstateManager& chainman = EnsureAnyChainman(request.context);
    const CBlockIndex* pindex;
    int blockcount = 30 * 24 * 60 * 60 / chainman.GetParams().GetConsensus().nPowTargetSpacing; // By default: 1 month

    if (request.params[1].isNull()) {
        LOCK(cs_main);
        pindex = chainman.ActiveChain().Tip();
    } else {
        uint256 hash(ParseHashV(request.params[1], "blockhash"));
        LOCK(cs_main);
        pindex = chainman.m_blockman.LookupBlockIndex(hash);
        if (!pindex) {
            throw JSONRPCError(RPC_INVALID_ADDRESS_OR_KEY, "Block not found");
        }
        if (!chainman.ActiveChain().Contains(pindex)) {
            throw JSONRPCError(RPC_INVALID_PARAMETER, "Block is not in main chain");
        }
    }

    CHECK_NONFATAL(pindex != nullptr);

    if (request.params[0].isNull()) {
        blockcount = std::max(0, std::min(blockcount, pindex->nHeight - 1));
    } else {
        blockcount = request.params[0].getInt<int>();

        if (blockcount < 0 || (blockcount > 0 && blockcount >= pindex->nHeight)) {
            throw JSONRPCError(RPC_INVALID_PARAMETER, "Invalid block count: should be between 0 and the block's height - 1");
        }
    }

    const CBlockIndex& past_block{*CHECK_NONFATAL(pindex->GetAncestor(pindex->nHeight - blockcount))};
    const int64_t nTimeDiff{pindex->GetMedianTimePast() - past_block.GetMedianTimePast()};

    UniValue ret(UniValue::VOBJ);
    ret.pushKV("time", (int64_t)pindex->nTime);
    if (pindex->m_chain_tx_count) {
        ret.pushKV("txcount", pindex->m_chain_tx_count);
    }
    ret.pushKV("window_final_block_hash", pindex->GetBlockHash().GetHex());
    ret.pushKV("window_final_block_height", pindex->nHeight);
    ret.pushKV("window_block_count", blockcount);
    if (blockcount > 0) {
        ret.pushKV("window_interval", nTimeDiff);
        if (pindex->m_chain_tx_count != 0 && past_block.m_chain_tx_count != 0) {
            const auto window_tx_count = pindex->m_chain_tx_count - past_block.m_chain_tx_count;
            ret.pushKV("window_tx_count", window_tx_count);
            if (nTimeDiff > 0) {
                ret.pushKV("txrate", double(window_tx_count) / nTimeDiff);
            }
        }
    }

    return ret;
},
    };
}

template<typename T>
static T CalculateTruncatedMedian(std::vector<T>& scores)
{
    size_t size = scores.size();
    if (size == 0) {
        return 0;
    }

    std::sort(scores.begin(), scores.end());
    if (size % 2 == 0) {
        return (scores[size / 2 - 1] + scores[size / 2]) / 2;
    } else {
        return scores[size / 2];
    }
}

void CalculatePercentilesByWeight(CAmount result[NUM_GETBLOCKSTATS_PERCENTILES], std::vector<std::pair<CAmount, int64_t>>& scores, int64_t total_weight)
{
    if (scores.empty()) {
        return;
    }

    std::sort(scores.begin(), scores.end());

    // 10th, 25th, 50th, 75th, and 90th percentile weight units.
    const double weights[NUM_GETBLOCKSTATS_PERCENTILES] = {
        total_weight / 10.0, total_weight / 4.0, total_weight / 2.0, (total_weight * 3.0) / 4.0, (total_weight * 9.0) / 10.0
    };

    int64_t next_percentile_index = 0;
    int64_t cumulative_weight = 0;
    for (const auto& element : scores) {
        cumulative_weight += element.second;
        while (next_percentile_index < NUM_GETBLOCKSTATS_PERCENTILES && cumulative_weight >= weights[next_percentile_index]) {
            result[next_percentile_index] = element.first;
            ++next_percentile_index;
        }
    }

    // Fill any remaining percentiles with the last value.
    for (int64_t i = next_percentile_index; i < NUM_GETBLOCKSTATS_PERCENTILES; i++) {
        result[i] = scores.back().first;
    }
}

template<typename T>
static inline bool SetHasKeys(const std::set<T>& set) {return false;}
template<typename T, typename Tk, typename... Args>
static inline bool SetHasKeys(const std::set<T>& set, const Tk& key, const Args&... args)
{
    return (set.count(key) != 0) || SetHasKeys(set, args...);
}

// outpoint (needed for the utxo index) + nHeight + fCoinBase
static constexpr size_t PER_UTXO_OVERHEAD = sizeof(COutPoint) + sizeof(uint32_t) + sizeof(bool);

static RPCHelpMan getblockstats()
{
    return RPCHelpMan{"getblockstats",
                "\nCompute per block statistics for a given window. All amounts are in satoshis.\n"
                "It won't work for some heights with pruning.\n",
                {
                    {"hash_or_height", RPCArg::Type::NUM, RPCArg::Optional::NO, "The block hash or height of the target block",
                     RPCArgOptions{
                         .skip_type_check = true,
                         .type_str = {"", "string or numeric"},
                     }},
                    {"stats", RPCArg::Type::ARR, RPCArg::DefaultHint{"all values"}, "Values to plot (see result below)",
                        {
                            {"height", RPCArg::Type::STR, RPCArg::Optional::OMITTED, "Selected statistic"},
                            {"time", RPCArg::Type::STR, RPCArg::Optional::OMITTED, "Selected statistic"},
                        },
                        RPCArgOptions{.oneline_description="stats"}},
                },
                RPCResult{
            RPCResult::Type::OBJ, "", "",
            {
                {RPCResult::Type::NUM, "avgfee", /*optional=*/true, "Average fee in the block"},
                {RPCResult::Type::NUM, "avgfeerate", /*optional=*/true, "Average feerate (in satoshis per virtual byte)"},
                {RPCResult::Type::NUM, "avgtxsize", /*optional=*/true, "Average transaction size"},
                {RPCResult::Type::STR_HEX, "blockhash", /*optional=*/true, "The block hash (to check for potential reorgs)"},
                {RPCResult::Type::ARR_FIXED, "feerate_percentiles", /*optional=*/true, "Feerates at the 10th, 25th, 50th, 75th, and 90th percentile weight unit (in satoshis per virtual byte)",
                {
                    {RPCResult::Type::NUM, "10th_percentile_feerate", "The 10th percentile feerate"},
                    {RPCResult::Type::NUM, "25th_percentile_feerate", "The 25th percentile feerate"},
                    {RPCResult::Type::NUM, "50th_percentile_feerate", "The 50th percentile feerate"},
                    {RPCResult::Type::NUM, "75th_percentile_feerate", "The 75th percentile feerate"},
                    {RPCResult::Type::NUM, "90th_percentile_feerate", "The 90th percentile feerate"},
                }},
                {RPCResult::Type::NUM, "height", /*optional=*/true, "The height of the block"},
                {RPCResult::Type::NUM, "ins", /*optional=*/true, "The number of inputs (excluding coinbase)"},
                {RPCResult::Type::NUM, "maxfee", /*optional=*/true, "Maximum fee in the block"},
                {RPCResult::Type::NUM, "maxfeerate", /*optional=*/true, "Maximum feerate (in satoshis per virtual byte)"},
                {RPCResult::Type::NUM, "maxtxsize", /*optional=*/true, "Maximum transaction size"},
                {RPCResult::Type::NUM, "medianfee", /*optional=*/true, "Truncated median fee in the block"},
                {RPCResult::Type::NUM, "mediantime", /*optional=*/true, "The block median time past"},
                {RPCResult::Type::NUM, "mediantxsize", /*optional=*/true, "Truncated median transaction size"},
                {RPCResult::Type::NUM, "minfee", /*optional=*/true, "Minimum fee in the block"},
                {RPCResult::Type::NUM, "minfeerate", /*optional=*/true, "Minimum feerate (in satoshis per virtual byte)"},
                {RPCResult::Type::NUM, "mintxsize", /*optional=*/true, "Minimum transaction size"},
                {RPCResult::Type::NUM, "outs", /*optional=*/true, "The number of outputs"},
                {RPCResult::Type::NUM, "subsidy", /*optional=*/true, "The block subsidy"},
                {RPCResult::Type::NUM, "swtotal_size", /*optional=*/true, "Total size of all segwit transactions"},
                {RPCResult::Type::NUM, "swtotal_weight", /*optional=*/true, "Total weight of all segwit transactions"},
                {RPCResult::Type::NUM, "swtxs", /*optional=*/true, "The number of segwit transactions"},
                {RPCResult::Type::NUM, "time", /*optional=*/true, "The block time"},
                {RPCResult::Type::NUM, "total_out", /*optional=*/true, "Total amount in all outputs (excluding coinbase and thus reward [ie subsidy + totalfee])"},
                {RPCResult::Type::NUM, "total_size", /*optional=*/true, "Total size of all non-coinbase transactions"},
                {RPCResult::Type::NUM, "total_weight", /*optional=*/true, "Total weight of all non-coinbase transactions"},
                {RPCResult::Type::NUM, "totalfee", /*optional=*/true, "The fee total"},
                {RPCResult::Type::NUM, "txs", /*optional=*/true, "The number of transactions (including coinbase)"},
                {RPCResult::Type::NUM, "utxo_increase", /*optional=*/true, "The increase/decrease in the number of unspent outputs (not discounting op_return and similar)"},
                {RPCResult::Type::NUM, "utxo_size_inc", /*optional=*/true, "The increase/decrease in size for the utxo index (not discounting op_return and similar)"},
                {RPCResult::Type::NUM, "utxo_increase_actual", /*optional=*/true, "The increase/decrease in the number of unspent outputs, not counting unspendables"},
                {RPCResult::Type::NUM, "utxo_size_inc_actual", /*optional=*/true, "The increase/decrease in size for the utxo index, not counting unspendables"},
            }},
                RPCExamples{
                    HelpExampleCli("getblockstats", R"('"00000000c937983704a73af28acdec37b049d214adbda81d7e2a3dd146f6ed09"' '["minfeerate","avgfeerate"]')") +
                    HelpExampleCli("getblockstats", R"(1000 '["minfeerate","avgfeerate"]')") +
                    HelpExampleRpc("getblockstats", R"("00000000c937983704a73af28acdec37b049d214adbda81d7e2a3dd146f6ed09", ["minfeerate","avgfeerate"])") +
                    HelpExampleRpc("getblockstats", R"(1000, ["minfeerate","avgfeerate"])")
                },
        [&](const RPCHelpMan& self, const JSONRPCRequest& request) -> UniValue
{
    ChainstateManager& chainman = EnsureAnyChainman(request.context);
    const CBlockIndex& pindex{*CHECK_NONFATAL(ParseHashOrHeight(request.params[0], chainman))};

    std::set<std::string> stats;
    if (!request.params[1].isNull()) {
        const UniValue stats_univalue = request.params[1].get_array();
        for (unsigned int i = 0; i < stats_univalue.size(); i++) {
            const std::string stat = stats_univalue[i].get_str();
            stats.insert(stat);
        }
    }

    const CBlock& block = GetBlockChecked(chainman.m_blockman, pindex);
    const CBlockUndo& blockUndo = GetUndoChecked(chainman.m_blockman, pindex);

    const bool do_all = stats.size() == 0; // Calculate everything if nothing selected (default)
    const bool do_mediantxsize = do_all || stats.count("mediantxsize") != 0;
    const bool do_medianfee = do_all || stats.count("medianfee") != 0;
    const bool do_feerate_percentiles = do_all || stats.count("feerate_percentiles") != 0;
    const bool loop_inputs = do_all || do_medianfee || do_feerate_percentiles ||
        SetHasKeys(stats, "utxo_increase", "utxo_increase_actual", "utxo_size_inc", "utxo_size_inc_actual", "totalfee", "avgfee", "avgfeerate", "minfee", "maxfee", "minfeerate", "maxfeerate");
    const bool loop_outputs = do_all || loop_inputs || stats.count("total_out");
    const bool do_calculate_size = do_mediantxsize ||
        SetHasKeys(stats, "total_size", "avgtxsize", "mintxsize", "maxtxsize", "swtotal_size");
    const bool do_calculate_weight = do_all || SetHasKeys(stats, "total_weight", "avgfeerate", "swtotal_weight", "avgfeerate", "feerate_percentiles", "minfeerate", "maxfeerate");
    const bool do_calculate_sw = do_all || SetHasKeys(stats, "swtxs", "swtotal_size", "swtotal_weight");

    CAmount maxfee = 0;
    CAmount maxfeerate = 0;
    CAmount minfee = MAX_MONEY;
    CAmount minfeerate = MAX_MONEY;
    CAmount total_out = 0;
    CAmount totalfee = 0;
    int64_t inputs = 0;
    int64_t maxtxsize = 0;
    int64_t mintxsize = MAX_BLOCK_SERIALIZED_SIZE;
    int64_t outputs = 0;
    int64_t swtotal_size = 0;
    int64_t swtotal_weight = 0;
    int64_t swtxs = 0;
    int64_t total_size = 0;
    int64_t total_weight = 0;
    int64_t utxos = 0;
    int64_t utxo_size_inc = 0;
    int64_t utxo_size_inc_actual = 0;
    std::vector<CAmount> fee_array;
    std::vector<std::pair<CAmount, int64_t>> feerate_array;
    std::vector<int64_t> txsize_array;

    for (size_t i = 0; i < block.vtx.size(); ++i) {
        const auto& tx = block.vtx.at(i);
        outputs += tx->vout.size();

        CAmount tx_total_out = 0;
        if (loop_outputs) {
            for (const CTxOut& out : tx->vout) {
                tx_total_out += out.nValue;

                size_t out_size = GetSerializeSize(out) + PER_UTXO_OVERHEAD;
                utxo_size_inc += out_size;

                // The Genesis block and the repeated BIP30 block coinbases don't change the UTXO
                // set counts, so they have to be excluded from the statistics
                if (pindex.nHeight == 0 || (IsBIP30Repeat(pindex) && tx->IsCoinBase())) continue;
                // Skip unspendable outputs since they are not included in the UTXO set
                if (out.scriptPubKey.IsUnspendable()) continue;

                ++utxos;
                utxo_size_inc_actual += out_size;
            }
        }

        if (tx->IsCoinBase()) {
            continue;
        }

        inputs += tx->vin.size(); // Don't count coinbase's fake input
        total_out += tx_total_out; // Don't count coinbase reward

        int64_t tx_size = 0;
        if (do_calculate_size) {

            tx_size = tx->GetTotalSize();
            if (do_mediantxsize) {
                txsize_array.push_back(tx_size);
            }
            maxtxsize = std::max(maxtxsize, tx_size);
            mintxsize = std::min(mintxsize, tx_size);
            total_size += tx_size;
        }

        int64_t weight = 0;
        if (do_calculate_weight) {
            weight = GetTransactionWeight(*tx);
            total_weight += weight;
        }

        if (do_calculate_sw && tx->HasWitness()) {
            ++swtxs;
            swtotal_size += tx_size;
            swtotal_weight += weight;
        }

        if (loop_inputs) {
            CAmount tx_total_in = 0;
            const auto& txundo = blockUndo.vtxundo.at(i - 1);
            for (const Coin& coin: txundo.vprevout) {
                const CTxOut& prevoutput = coin.out;

                tx_total_in += prevoutput.nValue;
                size_t prevout_size = GetSerializeSize(prevoutput) + PER_UTXO_OVERHEAD;
                utxo_size_inc -= prevout_size;
                utxo_size_inc_actual -= prevout_size;
            }

            CAmount txfee = tx_total_in - tx_total_out;
            CHECK_NONFATAL(MoneyRange(txfee));
            if (do_medianfee) {
                fee_array.push_back(txfee);
            }
            maxfee = std::max(maxfee, txfee);
            minfee = std::min(minfee, txfee);
            totalfee += txfee;

            // New feerate uses satoshis per virtual byte instead of per serialized byte
            CAmount feerate = weight ? (txfee * WITNESS_SCALE_FACTOR) / weight : 0;
            if (do_feerate_percentiles) {
                feerate_array.emplace_back(feerate, weight);
            }
            maxfeerate = std::max(maxfeerate, feerate);
            minfeerate = std::min(minfeerate, feerate);
        }
    }

    CAmount feerate_percentiles[NUM_GETBLOCKSTATS_PERCENTILES] = { 0 };
    CalculatePercentilesByWeight(feerate_percentiles, feerate_array, total_weight);

    UniValue feerates_res(UniValue::VARR);
    for (int64_t i = 0; i < NUM_GETBLOCKSTATS_PERCENTILES; i++) {
        feerates_res.push_back(feerate_percentiles[i]);
    }

    UniValue ret_all(UniValue::VOBJ);
    ret_all.pushKV("avgfee", (block.vtx.size() > 1) ? totalfee / (block.vtx.size() - 1) : 0);
    ret_all.pushKV("avgfeerate", total_weight ? (totalfee * WITNESS_SCALE_FACTOR) / total_weight : 0); // Unit: sat/vbyte
    ret_all.pushKV("avgtxsize", (block.vtx.size() > 1) ? total_size / (block.vtx.size() - 1) : 0);
    ret_all.pushKV("blockhash", pindex.GetBlockHash().GetHex());
    ret_all.pushKV("feerate_percentiles", std::move(feerates_res));
    ret_all.pushKV("height", (int64_t)pindex.nHeight);
    ret_all.pushKV("ins", inputs);
    ret_all.pushKV("maxfee", maxfee);
    ret_all.pushKV("maxfeerate", maxfeerate);
    ret_all.pushKV("maxtxsize", maxtxsize);
    ret_all.pushKV("medianfee", CalculateTruncatedMedian(fee_array));
    ret_all.pushKV("mediantime", pindex.GetMedianTimePast());
    ret_all.pushKV("mediantxsize", CalculateTruncatedMedian(txsize_array));
    ret_all.pushKV("minfee", (minfee == MAX_MONEY) ? 0 : minfee);
    ret_all.pushKV("minfeerate", (minfeerate == MAX_MONEY) ? 0 : minfeerate);
    ret_all.pushKV("mintxsize", mintxsize == MAX_BLOCK_SERIALIZED_SIZE ? 0 : mintxsize);
    ret_all.pushKV("outs", outputs);
    ret_all.pushKV("subsidy", GetBlockSubsidy(pindex.nHeight, chainman.GetParams().GetConsensus()));
    ret_all.pushKV("swtotal_size", swtotal_size);
    ret_all.pushKV("swtotal_weight", swtotal_weight);
    ret_all.pushKV("swtxs", swtxs);
    ret_all.pushKV("time", pindex.GetBlockTime());
    ret_all.pushKV("total_out", total_out);
    ret_all.pushKV("total_size", total_size);
    ret_all.pushKV("total_weight", total_weight);
    ret_all.pushKV("totalfee", totalfee);
    ret_all.pushKV("txs", (int64_t)block.vtx.size());
    ret_all.pushKV("utxo_increase", outputs - inputs);
    ret_all.pushKV("utxo_size_inc", utxo_size_inc);
    ret_all.pushKV("utxo_increase_actual", utxos - inputs);
    ret_all.pushKV("utxo_size_inc_actual", utxo_size_inc_actual);

    if (do_all) {
        return ret_all;
    }

    UniValue ret(UniValue::VOBJ);
    for (const std::string& stat : stats) {
        const UniValue& value = ret_all[stat];
        if (value.isNull()) {
            throw JSONRPCError(RPC_INVALID_PARAMETER, strprintf("Invalid selected statistic '%s'", stat));
        }
        ret.pushKV(stat, value);
    }
    return ret;
},
    };
}

namespace {
//! Search for a given set of pubkey scripts
bool FindScriptPubKey(std::atomic<int>& scan_progress, const std::atomic<bool>& should_abort, int64_t& count, CCoinsViewCursor* cursor, const std::set<CScript>& needles, std::map<COutPoint, Coin>& out_results, std::function<void()>& interruption_point)
{
    scan_progress = 0;
    count = 0;
    while (cursor->Valid()) {
        COutPoint key;
        Coin coin;
        if (!cursor->GetKey(key) || !cursor->GetValue(coin)) return false;
        if (++count % 8192 == 0) {
            interruption_point();
            if (should_abort) {
                // allow to abort the scan via the abort reference
                return false;
            }
        }
        if (count % 256 == 0) {
            // update progress reference every 256 item
            uint32_t high = 0x100 * *UCharCast(key.hash.begin()) + *(UCharCast(key.hash.begin()) + 1);
            scan_progress = (int)(high * 100.0 / 65536.0 + 0.5);
        }
        if (needles.count(coin.out.scriptPubKey)) {
            out_results.emplace(key, coin);
        }
        cursor->Next();
    }
    scan_progress = 100;
    return true;
}
} // namespace

/** RAII object to prevent concurrency issue when scanning the txout set */
static std::atomic<int> g_scan_progress;
static std::atomic<bool> g_scan_in_progress;
static std::atomic<bool> g_should_abort_scan;
class CoinsViewScanReserver
{
private:
    bool m_could_reserve{false};
public:
    explicit CoinsViewScanReserver() = default;

    bool reserve() {
        CHECK_NONFATAL(!m_could_reserve);
        if (g_scan_in_progress.exchange(true)) {
            return false;
        }
        CHECK_NONFATAL(g_scan_progress == 0);
        m_could_reserve = true;
        return true;
    }

    ~CoinsViewScanReserver() {
        if (m_could_reserve) {
            g_scan_in_progress = false;
            g_scan_progress = 0;
        }
    }
};

static const auto scan_action_arg_desc = RPCArg{
    "action", RPCArg::Type::STR, RPCArg::Optional::NO, "The action to execute\n"
        "\"start\" for starting a scan\n"
        "\"abort\" for aborting the current scan (returns true when abort was successful)\n"
        "\"status\" for progress report (in %) of the current scan"
};

static const auto scan_objects_arg_desc = RPCArg{
    "scanobjects", RPCArg::Type::ARR, RPCArg::Optional::OMITTED, "Array of scan objects. Required for \"start\" action\n"
        "Every scan object is either a string descriptor or an object:",
    {
        {"descriptor", RPCArg::Type::STR, RPCArg::Optional::OMITTED, "An output descriptor"},
        {"", RPCArg::Type::OBJ, RPCArg::Optional::OMITTED, "An object with output descriptor and metadata",
            {
                {"desc", RPCArg::Type::STR, RPCArg::Optional::NO, "An output descriptor"},
                {"range", RPCArg::Type::RANGE, RPCArg::Default{1000}, "The range of HD chain indexes to explore (either end or [begin,end])"},
            }},
    },
    RPCArgOptions{.oneline_description="[scanobjects,...]"},
};

static const auto scan_result_abort = RPCResult{
    "when action=='abort'", RPCResult::Type::BOOL, "success",
    "True if scan will be aborted (not necessarily before this RPC returns), or false if there is no scan to abort"
};
static const auto scan_result_status_none = RPCResult{
    "when action=='status' and no scan is in progress - possibly already completed", RPCResult::Type::NONE, "", ""
};
static const auto scan_result_status_some = RPCResult{
    "when action=='status' and a scan is currently in progress", RPCResult::Type::OBJ, "", "",
    {{RPCResult::Type::NUM, "progress", "Approximate percent complete"},}
};


static RPCHelpMan scantxoutset()
{
    // raw() descriptor corresponding to mainnet address 12cbQLTFMXRnSzktFkuoG3eHoMeFtpTu3S
    const std::string EXAMPLE_DESCRIPTOR_RAW = "raw(76a91411b366edfc0a8b66feebae5c2e25a7b6a5d1cf3188ac)#fm24fxxy";

    return RPCHelpMan{"scantxoutset",
        "\nScans the unspent transaction output set for entries that match certain output descriptors.\n"
        "Examples of output descriptors are:\n"
        "    addr(<address>)                      Outputs whose output script corresponds to the specified address (does not include P2PK)\n"
        "    raw(<hex script>)                    Outputs whose output script equals the specified hex-encoded bytes\n"
        "    combo(<pubkey>)                      P2PK, P2PKH, P2WPKH, and P2SH-P2WPKH outputs for the given pubkey\n"
        "    pkh(<pubkey>)                        P2PKH outputs for the given pubkey\n"
        "    sh(multi(<n>,<pubkey>,<pubkey>,...)) P2SH-multisig outputs for the given threshold and pubkeys\n"
        "    tr(<pubkey>)                         P2TR\n"
        "    tr(<pubkey>,{pk(<pubkey>)})          P2TR with single fallback pubkey in tapscript\n"
        "    rawtr(<pubkey>)                      P2TR with the specified key as output key rather than inner\n"
        "    wsh(and_v(v:pk(<pubkey>),after(2)))  P2WSH miniscript with mandatory pubkey and a timelock\n"
        "\nIn the above, <pubkey> either refers to a fixed public key in hexadecimal notation, or to an xpub/xprv optionally followed by one\n"
        "or more path elements separated by \"/\", and optionally ending in \"/*\" (unhardened), or \"/*'\" or \"/*h\" (hardened) to specify all\n"
        "unhardened or hardened child keys.\n"
        "In the latter case, a range needs to be specified by below if different from 1000.\n"
        "For more information on output descriptors, see the documentation in the doc/descriptors.md file.\n",
        {
            scan_action_arg_desc,
            scan_objects_arg_desc,
        },
        {
            RPCResult{"when action=='start'; only returns after scan completes", RPCResult::Type::OBJ, "", "", {
                {RPCResult::Type::BOOL, "success", "Whether the scan was completed"},
                {RPCResult::Type::NUM, "txouts", "The number of unspent transaction outputs scanned"},
                {RPCResult::Type::NUM, "height", "The block height at which the scan was done"},
                {RPCResult::Type::STR_HEX, "bestblock", "The hash of the block at the tip of the chain"},
                {RPCResult::Type::ARR, "unspents", "",
                {
                    {RPCResult::Type::OBJ, "", "",
                    {
                        {RPCResult::Type::STR_HEX, "txid", "The transaction id"},
                        {RPCResult::Type::NUM, "vout", "The vout value"},
                        {RPCResult::Type::STR_HEX, "scriptPubKey", "The output script"},
                        {RPCResult::Type::STR, "desc", "A specialized descriptor for the matched output script"},
                        {RPCResult::Type::STR_AMOUNT, "amount", "The total amount in " + CURRENCY_UNIT + " of the unspent output"},
                        {RPCResult::Type::BOOL, "coinbase", "Whether this is a coinbase output"},
                        {RPCResult::Type::NUM, "height", "Height of the unspent transaction output"},
                        {RPCResult::Type::STR_HEX, "blockhash", "Blockhash of the unspent transaction output"},
                        {RPCResult::Type::NUM, "confirmations", "Number of confirmations of the unspent transaction output when the scan was done"},
                    }},
                }},
                {RPCResult::Type::STR_AMOUNT, "total_amount", "The total amount of all found unspent outputs in " + CURRENCY_UNIT},
            }},
            scan_result_abort,
            scan_result_status_some,
            scan_result_status_none,
        },
        RPCExamples{
            HelpExampleCli("scantxoutset", "start \'[\"" + EXAMPLE_DESCRIPTOR_RAW + "\"]\'") +
            HelpExampleCli("scantxoutset", "status") +
            HelpExampleCli("scantxoutset", "abort") +
            HelpExampleRpc("scantxoutset", "\"start\", [\"" + EXAMPLE_DESCRIPTOR_RAW + "\"]") +
            HelpExampleRpc("scantxoutset", "\"status\"") +
            HelpExampleRpc("scantxoutset", "\"abort\"")
        },
        [&](const RPCHelpMan& self, const JSONRPCRequest& request) -> UniValue
{
    UniValue result(UniValue::VOBJ);
    const auto action{self.Arg<std::string>("action")};
    if (action == "status") {
        CoinsViewScanReserver reserver;
        if (reserver.reserve()) {
            // no scan in progress
            return UniValue::VNULL;
        }
        result.pushKV("progress", g_scan_progress.load());
        return result;
    } else if (action == "abort") {
        CoinsViewScanReserver reserver;
        if (reserver.reserve()) {
            // reserve was possible which means no scan was running
            return false;
        }
        // set the abort flag
        g_should_abort_scan = true;
        return true;
    } else if (action == "start") {
        CoinsViewScanReserver reserver;
        if (!reserver.reserve()) {
            throw JSONRPCError(RPC_INVALID_PARAMETER, "Scan already in progress, use action \"abort\" or \"status\"");
        }

        if (request.params.size() < 2) {
            throw JSONRPCError(RPC_MISC_ERROR, "scanobjects argument is required for the start action");
        }

        std::set<CScript> needles;
        std::map<CScript, std::string> descriptors;
        CAmount total_in = 0;

        // loop through the scan objects
        for (const UniValue& scanobject : request.params[1].get_array().getValues()) {
            FlatSigningProvider provider;
            auto scripts = EvalDescriptorStringOrObject(scanobject, provider);
            for (CScript& script : scripts) {
                std::string inferred = InferDescriptor(script, provider)->ToString();
                needles.emplace(script);
                descriptors.emplace(std::move(script), std::move(inferred));
            }
        }

        // Scan the unspent transaction output set for inputs
        UniValue unspents(UniValue::VARR);
        std::vector<CTxOut> input_txos;
        std::map<COutPoint, Coin> coins;
        g_should_abort_scan = false;
        int64_t count = 0;
        std::unique_ptr<CCoinsViewCursor> pcursor;
        const CBlockIndex* tip;
        NodeContext& node = EnsureAnyNodeContext(request.context);
        {
            ChainstateManager& chainman = EnsureChainman(node);
            LOCK(cs_main);
            Chainstate& active_chainstate = chainman.ActiveChainstate();
            active_chainstate.ForceFlushStateToDisk();
            pcursor = CHECK_NONFATAL(active_chainstate.CoinsDB().Cursor());
            tip = CHECK_NONFATAL(active_chainstate.m_chain.Tip());
        }
        bool res = FindScriptPubKey(g_scan_progress, g_should_abort_scan, count, pcursor.get(), needles, coins, node.rpc_interruption_point);
        result.pushKV("success", res);
        result.pushKV("txouts", count);
        result.pushKV("height", tip->nHeight);
        result.pushKV("bestblock", tip->GetBlockHash().GetHex());

        for (const auto& it : coins) {
            const COutPoint& outpoint = it.first;
            const Coin& coin = it.second;
            const CTxOut& txo = coin.out;
            const CBlockIndex& coinb_block{*CHECK_NONFATAL(tip->GetAncestor(coin.nHeight))};
            input_txos.push_back(txo);
            total_in += txo.nValue;

            UniValue unspent(UniValue::VOBJ);
            unspent.pushKV("txid", outpoint.hash.GetHex());
            unspent.pushKV("vout", outpoint.n);
            unspent.pushKV("scriptPubKey", HexStr(txo.scriptPubKey));
            unspent.pushKV("desc", descriptors[txo.scriptPubKey]);
            unspent.pushKV("amount", ValueFromAmount(txo.nValue));
            unspent.pushKV("coinbase", coin.IsCoinBase());
            unspent.pushKV("height", coin.nHeight);
            unspent.pushKV("blockhash", coinb_block.GetBlockHash().GetHex());
            unspent.pushKV("confirmations", tip->nHeight - coin.nHeight + 1);

            unspents.push_back(std::move(unspent));
        }
        result.pushKV("unspents", std::move(unspents));
        result.pushKV("total_amount", ValueFromAmount(total_in));
    } else {
        throw JSONRPCError(RPC_INVALID_PARAMETER, strprintf("Invalid action '%s'", action));
    }
    return result;
},
    };
}

/** RAII object to prevent concurrency issue when scanning blockfilters */
static std::atomic<int> g_scanfilter_progress;
static std::atomic<int> g_scanfilter_progress_height;
static std::atomic<bool> g_scanfilter_in_progress;
static std::atomic<bool> g_scanfilter_should_abort_scan;
class BlockFiltersScanReserver
{
private:
    bool m_could_reserve{false};
public:
    explicit BlockFiltersScanReserver() = default;

    bool reserve() {
        CHECK_NONFATAL(!m_could_reserve);
        if (g_scanfilter_in_progress.exchange(true)) {
            return false;
        }
        m_could_reserve = true;
        return true;
    }

    ~BlockFiltersScanReserver() {
        if (m_could_reserve) {
            g_scanfilter_in_progress = false;
        }
    }
};

static bool CheckBlockFilterMatches(BlockManager& blockman, const CBlockIndex& blockindex, const GCSFilter::ElementSet& needles)
{
    const CBlock block{GetBlockChecked(blockman, blockindex)};
    const CBlockUndo block_undo{GetUndoChecked(blockman, blockindex)};

    // Check if any of the outputs match the scriptPubKey
    for (const auto& tx : block.vtx) {
        if (std::any_of(tx->vout.cbegin(), tx->vout.cend(), [&](const auto& txout) {
                return needles.count(std::vector<unsigned char>(txout.scriptPubKey.begin(), txout.scriptPubKey.end())) != 0;
            })) {
            return true;
        }
    }
    // Check if any of the inputs match the scriptPubKey
    for (const auto& txundo : block_undo.vtxundo) {
        if (std::any_of(txundo.vprevout.cbegin(), txundo.vprevout.cend(), [&](const auto& coin) {
                return needles.count(std::vector<unsigned char>(coin.out.scriptPubKey.begin(), coin.out.scriptPubKey.end())) != 0;
            })) {
            return true;
        }
    }

    return false;
}

static RPCHelpMan scanblocks()
{
    return RPCHelpMan{"scanblocks",
        "\nReturn relevant blockhashes for given descriptors (requires blockfilterindex).\n"
        "This call may take several minutes. Make sure to use no RPC timeout (bitcoin-cli -rpcclienttimeout=0)",
        {
            scan_action_arg_desc,
            scan_objects_arg_desc,
            RPCArg{"start_height", RPCArg::Type::NUM, RPCArg::Default{0}, "Height to start to scan from"},
            RPCArg{"stop_height", RPCArg::Type::NUM, RPCArg::DefaultHint{"chain tip"}, "Height to stop to scan"},
            RPCArg{"filtertype", RPCArg::Type::STR, RPCArg::Default{BlockFilterTypeName(BlockFilterType::BASIC)}, "The type name of the filter"},
            RPCArg{"options", RPCArg::Type::OBJ_NAMED_PARAMS, RPCArg::Optional::OMITTED, "",
                {
                    {"filter_false_positives", RPCArg::Type::BOOL, RPCArg::Default{false}, "Filter false positives (slower and may fail on pruned nodes). Otherwise they may occur at a rate of 1/M"},
                },
                RPCArgOptions{.oneline_description="options"}},
        },
        {
            scan_result_status_none,
            RPCResult{"When action=='start'; only returns after scan completes", RPCResult::Type::OBJ, "", "", {
                {RPCResult::Type::NUM, "from_height", "The height we started the scan from"},
                {RPCResult::Type::NUM, "to_height", "The height we ended the scan at"},
                {RPCResult::Type::ARR, "relevant_blocks", "Blocks that may have matched a scanobject.", {
                    {RPCResult::Type::STR_HEX, "blockhash", "A relevant blockhash"},
                }},
                {RPCResult::Type::BOOL, "completed", "true if the scan process was not aborted"}
            }},
            RPCResult{"when action=='status' and a scan is currently in progress", RPCResult::Type::OBJ, "", "", {
                    {RPCResult::Type::NUM, "progress", "Approximate percent complete"},
                    {RPCResult::Type::NUM, "current_height", "Height of the block currently being scanned"},
                },
            },
            scan_result_abort,
        },
        RPCExamples{
            HelpExampleCli("scanblocks", "start '[\"addr(bcrt1q4u4nsgk6ug0sqz7r3rj9tykjxrsl0yy4d0wwte)\"]' 300000") +
            HelpExampleCli("scanblocks", "start '[\"addr(bcrt1q4u4nsgk6ug0sqz7r3rj9tykjxrsl0yy4d0wwte)\"]' 100 150 basic") +
            HelpExampleCli("scanblocks", "status") +
            HelpExampleRpc("scanblocks", "\"start\", [\"addr(bcrt1q4u4nsgk6ug0sqz7r3rj9tykjxrsl0yy4d0wwte)\"], 300000") +
            HelpExampleRpc("scanblocks", "\"start\", [\"addr(bcrt1q4u4nsgk6ug0sqz7r3rj9tykjxrsl0yy4d0wwte)\"], 100, 150, \"basic\"") +
            HelpExampleRpc("scanblocks", "\"status\"")
        },
        [&](const RPCHelpMan& self, const JSONRPCRequest& request) -> UniValue
{
    UniValue ret(UniValue::VOBJ);
    if (request.params[0].get_str() == "status") {
        BlockFiltersScanReserver reserver;
        if (reserver.reserve()) {
            // no scan in progress
            return NullUniValue;
        }
        ret.pushKV("progress", g_scanfilter_progress.load());
        ret.pushKV("current_height", g_scanfilter_progress_height.load());
        return ret;
    } else if (request.params[0].get_str() == "abort") {
        BlockFiltersScanReserver reserver;
        if (reserver.reserve()) {
            // reserve was possible which means no scan was running
            return false;
        }
        // set the abort flag
        g_scanfilter_should_abort_scan = true;
        return true;
    } else if (request.params[0].get_str() == "start") {
        BlockFiltersScanReserver reserver;
        if (!reserver.reserve()) {
            throw JSONRPCError(RPC_INVALID_PARAMETER, "Scan already in progress, use action \"abort\" or \"status\"");
        }
        const std::string filtertype_name{request.params[4].isNull() ? "basic" : request.params[4].get_str()};

        BlockFilterType filtertype;
        if (!BlockFilterTypeByName(filtertype_name, filtertype)) {
            throw JSONRPCError(RPC_INVALID_ADDRESS_OR_KEY, "Unknown filtertype");
        }

        UniValue options{request.params[5].isNull() ? UniValue::VOBJ : request.params[5]};
        bool filter_false_positives{options.exists("filter_false_positives") ? options["filter_false_positives"].get_bool() : false};

        BlockFilterIndex* index = GetBlockFilterIndex(filtertype);
        if (!index) {
            throw JSONRPCError(RPC_MISC_ERROR, "Index is not enabled for filtertype " + filtertype_name);
        }

        NodeContext& node = EnsureAnyNodeContext(request.context);
        ChainstateManager& chainman = EnsureChainman(node);

        // set the start-height
        const CBlockIndex* start_index = nullptr;
        const CBlockIndex* stop_block = nullptr;
        {
            LOCK(cs_main);
            CChain& active_chain = chainman.ActiveChain();
            start_index = active_chain.Genesis();
            stop_block = active_chain.Tip(); // If no stop block is provided, stop at the chain tip.
            if (!request.params[2].isNull()) {
                start_index = active_chain[request.params[2].getInt<int>()];
                if (!start_index) {
                    throw JSONRPCError(RPC_MISC_ERROR, "Invalid start_height");
                }
            }
            if (!request.params[3].isNull()) {
                stop_block = active_chain[request.params[3].getInt<int>()];
                if (!stop_block || stop_block->nHeight < start_index->nHeight) {
                    throw JSONRPCError(RPC_MISC_ERROR, "Invalid stop_height");
                }
            }
        }
        CHECK_NONFATAL(start_index);
        CHECK_NONFATAL(stop_block);

        // loop through the scan objects, add scripts to the needle_set
        GCSFilter::ElementSet needle_set;
        for (const UniValue& scanobject : request.params[1].get_array().getValues()) {
            FlatSigningProvider provider;
            std::vector<CScript> scripts = EvalDescriptorStringOrObject(scanobject, provider);
            for (const CScript& script : scripts) {
                needle_set.emplace(script.begin(), script.end());
            }
        }
        UniValue blocks(UniValue::VARR);
        const int amount_per_chunk = 10000;
        std::vector<BlockFilter> filters;
        int start_block_height = start_index->nHeight; // for progress reporting
        const int total_blocks_to_process = stop_block->nHeight - start_block_height;

        g_scanfilter_should_abort_scan = false;
        g_scanfilter_progress = 0;
        g_scanfilter_progress_height = start_block_height;
        bool completed = true;

        const CBlockIndex* end_range = nullptr;
        do {
            node.rpc_interruption_point(); // allow a clean shutdown
            if (g_scanfilter_should_abort_scan) {
                completed = false;
                break;
            }

            // split the lookup range in chunks if we are deeper than 'amount_per_chunk' blocks from the stopping block
            int start_block = !end_range ? start_index->nHeight : start_index->nHeight + 1; // to not include the previous round 'end_range' block
            end_range = (start_block + amount_per_chunk < stop_block->nHeight) ?
                    WITH_LOCK(::cs_main, return chainman.ActiveChain()[start_block + amount_per_chunk]) :
                    stop_block;

            if (index->LookupFilterRange(start_block, end_range, filters)) {
                for (const BlockFilter& filter : filters) {
                    // compare the elements-set with each filter
                    if (filter.GetFilter().MatchAny(needle_set)) {
                        if (filter_false_positives) {
                            // Double check the filter matches by scanning the block
                            const CBlockIndex& blockindex = *CHECK_NONFATAL(WITH_LOCK(cs_main, return chainman.m_blockman.LookupBlockIndex(filter.GetBlockHash())));

                            if (!CheckBlockFilterMatches(chainman.m_blockman, blockindex, needle_set)) {
                                continue;
                            }
                        }

                        blocks.push_back(filter.GetBlockHash().GetHex());
                    }
                }
            }
            start_index = end_range;

            // update progress
            int blocks_processed = end_range->nHeight - start_block_height;
            if (total_blocks_to_process > 0) { // avoid division by zero
                g_scanfilter_progress = (int)(100.0 / total_blocks_to_process * blocks_processed);
            } else {
                g_scanfilter_progress = 100;
            }
            g_scanfilter_progress_height = end_range->nHeight;

        // Finish if we reached the stop block
        } while (start_index != stop_block);

        ret.pushKV("from_height", start_block_height);
        ret.pushKV("to_height", start_index->nHeight); // start_index is always the last scanned block here
        ret.pushKV("relevant_blocks", std::move(blocks));
        ret.pushKV("completed", completed);
    }
    else {
        throw JSONRPCError(RPC_INVALID_PARAMETER, strprintf("Invalid action '%s'", request.params[0].get_str()));
    }
    return ret;
},
    };
}

static RPCHelpMan getdescriptoractivity()
{
    return RPCHelpMan{"getdescriptoractivity",
        "\nGet spend and receive activity associated with a set of descriptors for a set of blocks. "
        "This command pairs well with the `relevant_blocks` output of `scanblocks()`.\n"
        "This call may take several minutes. If you encounter timeouts, try specifying no RPC timeout (bitcoin-cli -rpcclienttimeout=0)",
        {
            RPCArg{"blockhashes", RPCArg::Type::ARR, RPCArg::Optional::OMITTED, "The list of blockhashes to examine for activity. Order doesn't matter. Must be along main chain or an error is thrown.\n", {
                {"blockhash", RPCArg::Type::STR_HEX, RPCArg::Optional::OMITTED, "A valid blockhash"},
            }},
            scan_objects_arg_desc,
            {"include_mempool", RPCArg::Type::BOOL, RPCArg::Default{true}, "Whether to include unconfirmed activity"},
        },
        RPCResult{
            RPCResult::Type::OBJ, "", "", {
                {RPCResult::Type::ARR, "activity", "events", {
                    {RPCResult::Type::OBJ, "", "", {
                        {RPCResult::Type::STR, "type", "always 'spend'"},
                        {RPCResult::Type::STR_AMOUNT, "amount", "The total amount in " + CURRENCY_UNIT + " of the spent output"},
                        {RPCResult::Type::STR_HEX, "blockhash", /*optional=*/true, "The blockhash this spend appears in (omitted if unconfirmed)"},
                        {RPCResult::Type::NUM, "height", /*optional=*/true, "Height of the spend (omitted if unconfirmed)"},
                        {RPCResult::Type::STR_HEX, "spend_txid", "The txid of the spending transaction"},
                        {RPCResult::Type::NUM, "spend_vout", "The vout of the spend"},
                        {RPCResult::Type::STR_HEX, "prevout_txid", "The txid of the prevout"},
                        {RPCResult::Type::NUM, "prevout_vout", "The vout of the prevout"},
                        {RPCResult::Type::OBJ, "prevout_spk", "", ScriptPubKeyDoc()},
                    }},
                    {RPCResult::Type::OBJ, "", "", {
                        {RPCResult::Type::STR, "type", "always 'receive'"},
                        {RPCResult::Type::STR_AMOUNT, "amount", "The total amount in " + CURRENCY_UNIT + " of the new output"},
                        {RPCResult::Type::STR_HEX, "blockhash", /*optional=*/true, "The block that this receive is in (omitted if unconfirmed)"},
                        {RPCResult::Type::NUM, "height", /*optional=*/true, "The height of the receive (omitted if unconfirmed)"},
                        {RPCResult::Type::STR_HEX, "txid", "The txid of the receiving transaction"},
                        {RPCResult::Type::NUM, "vout", "The vout of the receiving output"},
                        {RPCResult::Type::OBJ, "output_spk", "", ScriptPubKeyDoc()},
                    }},
                    // TODO is the skip_type_check avoidable with a heterogeneous ARR?
                }, /*skip_type_check=*/true},
            },
        },
        RPCExamples{
            HelpExampleCli("getdescriptoractivity", "'[\"000000000000000000001347062c12fded7c528943c8ce133987e2e2f5a840ee\"]' '[\"addr(bc1qzl6nsgqzu89a66l50cvwapnkw5shh23zarqkw9)\"]'")
        },
        [&](const RPCHelpMan& self, const JSONRPCRequest& request) -> UniValue
{
    UniValue ret(UniValue::VOBJ);
    UniValue activity(UniValue::VARR);
    NodeContext& node = EnsureAnyNodeContext(request.context);
    ChainstateManager& chainman = EnsureChainman(node);

    struct CompareByHeightAscending {
        bool operator()(const CBlockIndex* a, const CBlockIndex* b) const {
            return a->nHeight < b->nHeight;
        }
    };

    std::set<const CBlockIndex*, CompareByHeightAscending> blockindexes_sorted;

    {
        // Validate all given blockhashes, and ensure blocks are along a single chain.
        LOCK(::cs_main);
        for (const UniValue& blockhash : request.params[0].get_array().getValues()) {
            uint256 bhash = ParseHashV(blockhash, "blockhash");
            CBlockIndex* pindex = chainman.m_blockman.LookupBlockIndex(bhash);
            if (!pindex) {
                throw JSONRPCError(RPC_INVALID_ADDRESS_OR_KEY, "Block not found");
            }
            if (!chainman.ActiveChain().Contains(pindex)) {
                throw JSONRPCError(RPC_INVALID_PARAMETER, "Block is not in main chain");
            }
            blockindexes_sorted.insert(pindex);
        }
    }

    std::set<CScript> scripts_to_watch;

    // Determine scripts to watch.
    for (const UniValue& scanobject : request.params[1].get_array().getValues()) {
        FlatSigningProvider provider;
        std::vector<CScript> scripts = EvalDescriptorStringOrObject(scanobject, provider);

        for (const CScript& script : scripts) {
            scripts_to_watch.insert(script);
        }
    }

    const auto AddSpend = [&](
            const CScript& spk,
            const CAmount val,
            const CTransactionRef& tx,
            int vin,
            const CTxIn& txin,
            const CBlockIndex* index
            ) {
        UniValue event(UniValue::VOBJ);
        UniValue spkUv(UniValue::VOBJ);
        ScriptToUniv(spk, /*out=*/spkUv, /*include_hex=*/true, /*include_address=*/true);

        event.pushKV("type", "spend");
        event.pushKV("amount", ValueFromAmount(val));
        if (index) {
            event.pushKV("blockhash", index->GetBlockHash().ToString());
            event.pushKV("height", index->nHeight);
        }
        event.pushKV("spend_txid", tx->GetHash().ToString());
        event.pushKV("spend_vin", vin);
        event.pushKV("prevout_txid", txin.prevout.hash.ToString());
        event.pushKV("prevout_vout", txin.prevout.n);
        event.pushKV("prevout_spk", spkUv);

        return event;
    };

    const auto AddReceive = [&](const CTxOut& txout, const CBlockIndex* index, int vout, const CTransactionRef& tx) {
        UniValue event(UniValue::VOBJ);
        UniValue spkUv(UniValue::VOBJ);
        ScriptToUniv(txout.scriptPubKey, /*out=*/spkUv, /*include_hex=*/true, /*include_address=*/true);

        event.pushKV("type", "receive");
        event.pushKV("amount", ValueFromAmount(txout.nValue));
        if (index) {
            event.pushKV("blockhash", index->GetBlockHash().ToString());
            event.pushKV("height", index->nHeight);
        }
        event.pushKV("txid", tx->GetHash().ToString());
        event.pushKV("vout", vout);
        event.pushKV("output_spk", spkUv);

        return event;
    };

    BlockManager* blockman;
    Chainstate& active_chainstate = chainman.ActiveChainstate();
    {
        LOCK(::cs_main);
        blockman = CHECK_NONFATAL(&active_chainstate.m_blockman);
    }

    for (const CBlockIndex* blockindex : blockindexes_sorted) {
        const CBlock block{GetBlockChecked(chainman.m_blockman, *blockindex)};
        const CBlockUndo block_undo{GetUndoChecked(*blockman, *blockindex)};

        for (size_t i = 0; i < block.vtx.size(); ++i) {
            const auto& tx = block.vtx.at(i);

            if (!tx->IsCoinBase()) {
                // skip coinbase; spends can't happen there.
                const auto& txundo = block_undo.vtxundo.at(i - 1);

                for (size_t vin_idx = 0; vin_idx < tx->vin.size(); ++vin_idx) {
                    const auto& coin = txundo.vprevout.at(vin_idx);
                    const auto& txin = tx->vin.at(vin_idx);
                    if (scripts_to_watch.contains(coin.out.scriptPubKey)) {
                        activity.push_back(AddSpend(
                                    coin.out.scriptPubKey, coin.out.nValue, tx, vin_idx, txin, blockindex));
                    }
                }
            }

            for (size_t vout_idx = 0; vout_idx < tx->vout.size(); ++vout_idx) {
                const auto& vout = tx->vout.at(vout_idx);
                if (scripts_to_watch.contains(vout.scriptPubKey)) {
                    activity.push_back(AddReceive(vout, blockindex, vout_idx, tx));
                }
            }
        }
    }

    bool search_mempool = true;
    if (!request.params[2].isNull()) {
        search_mempool = request.params[2].get_bool();
    }

    if (search_mempool) {
        const CTxMemPool& mempool = EnsureMemPool(node);
        LOCK(::cs_main);
        LOCK(mempool.cs);
        const CCoinsViewCache& coins_view = &active_chainstate.CoinsTip();

        for (const CTxMemPoolEntry& e : mempool.entryAll()) {
            const auto& tx = e.GetSharedTx();

            for (size_t vin_idx = 0; vin_idx < tx->vin.size(); ++vin_idx) {
                CScript scriptPubKey;
                CAmount value;
                const auto& txin = tx->vin.at(vin_idx);
                std::optional<Coin> coin = coins_view.GetCoin(txin.prevout);

                // Check if the previous output is in the chain
                if (!coin) {
                    // If not found in the chain, check the mempool. Likely, this is a
                    // child transaction of another transaction in the mempool.
                    CTransactionRef prev_tx = CHECK_NONFATAL(mempool.get(txin.prevout.hash));

                    if (txin.prevout.n >= prev_tx->vout.size()) {
                        throw std::runtime_error("Invalid output index");
                    }
                    const CTxOut& out = prev_tx->vout[txin.prevout.n];
                    scriptPubKey = out.scriptPubKey;
                    value = out.nValue;
                } else {
                    // Coin found in the chain
                    const CTxOut& out = coin->out;
                    scriptPubKey = out.scriptPubKey;
                    value = out.nValue;
                }

                if (scripts_to_watch.contains(scriptPubKey)) {
                    UniValue event(UniValue::VOBJ);
                    activity.push_back(AddSpend(
                                scriptPubKey, value, tx, vin_idx, txin, nullptr));
                }
            }

            for (size_t vout_idx = 0; vout_idx < tx->vout.size(); ++vout_idx) {
                const auto& vout = tx->vout.at(vout_idx);
                if (scripts_to_watch.contains(vout.scriptPubKey)) {
                    activity.push_back(AddReceive(vout, nullptr, vout_idx, tx));
                }
            }
        }
    }

    ret.pushKV("activity", activity);
    return ret;
},
    };
}

static RPCHelpMan getblockfilter()
{
    return RPCHelpMan{"getblockfilter",
                "\nRetrieve a BIP 157 content filter for a particular block.\n",
                {
                    {"blockhash", RPCArg::Type::STR_HEX, RPCArg::Optional::NO, "The hash of the block"},
                    {"filtertype", RPCArg::Type::STR, RPCArg::Default{BlockFilterTypeName(BlockFilterType::BASIC)}, "The type name of the filter"},
                },
                RPCResult{
                    RPCResult::Type::OBJ, "", "",
                    {
                        {RPCResult::Type::STR_HEX, "filter", "the hex-encoded filter data"},
                        {RPCResult::Type::STR_HEX, "header", "the hex-encoded filter header"},
                    }},
                RPCExamples{
                    HelpExampleCli("getblockfilter", "\"00000000c937983704a73af28acdec37b049d214adbda81d7e2a3dd146f6ed09\" \"basic\"") +
                    HelpExampleRpc("getblockfilter", "\"00000000c937983704a73af28acdec37b049d214adbda81d7e2a3dd146f6ed09\", \"basic\"")
                },
        [&](const RPCHelpMan& self, const JSONRPCRequest& request) -> UniValue
{
    uint256 block_hash = ParseHashV(request.params[0], "blockhash");
    std::string filtertype_name = BlockFilterTypeName(BlockFilterType::BASIC);
    if (!request.params[1].isNull()) {
        filtertype_name = request.params[1].get_str();
    }

    BlockFilterType filtertype;
    if (!BlockFilterTypeByName(filtertype_name, filtertype)) {
        throw JSONRPCError(RPC_INVALID_ADDRESS_OR_KEY, "Unknown filtertype");
    }

    BlockFilterIndex* index = GetBlockFilterIndex(filtertype);
    if (!index) {
        throw JSONRPCError(RPC_MISC_ERROR, "Index is not enabled for filtertype " + filtertype_name);
    }

    const CBlockIndex* block_index;
    bool block_was_connected;
    {
        ChainstateManager& chainman = EnsureAnyChainman(request.context);
        LOCK(cs_main);
        block_index = chainman.m_blockman.LookupBlockIndex(block_hash);
        if (!block_index) {
            throw JSONRPCError(RPC_INVALID_ADDRESS_OR_KEY, "Block not found");
        }
        block_was_connected = block_index->IsValid(BLOCK_VALID_SCRIPTS);
    }

    bool index_ready = index->BlockUntilSyncedToCurrentChain();

    BlockFilter filter;
    uint256 filter_header;
    if (!index->LookupFilter(block_index, filter) ||
        !index->LookupFilterHeader(block_index, filter_header)) {
        int err_code;
        std::string errmsg = "Filter not found.";

        if (!block_was_connected) {
            err_code = RPC_INVALID_ADDRESS_OR_KEY;
            errmsg += " Block was not connected to active chain.";
        } else if (!index_ready) {
            err_code = RPC_MISC_ERROR;
            errmsg += " Block filters are still in the process of being indexed.";
        } else {
            err_code = RPC_INTERNAL_ERROR;
            errmsg += " This error is unexpected and indicates index corruption.";
        }

        throw JSONRPCError(err_code, errmsg);
    }

    UniValue ret(UniValue::VOBJ);
    ret.pushKV("filter", HexStr(filter.GetEncodedFilter()));
    ret.pushKV("header", filter_header.GetHex());
    return ret;
},
    };
}

/**
 * RAII class that disables the network in its constructor and enables it in its
 * destructor.
 */
class NetworkDisable
{
    CConnman& m_connman;
public:
    NetworkDisable(CConnman& connman) : m_connman(connman) {
        m_connman.SetNetworkActive(false);
        if (m_connman.GetNetworkActive()) {
            throw JSONRPCError(RPC_MISC_ERROR, "Network activity could not be suspended.");
        }
    };
    ~NetworkDisable() {
        m_connman.SetNetworkActive(true);
    };
};

/**
 * RAII class that temporarily rolls back the local chain in it's constructor
 * and rolls it forward again in it's destructor.
 */
class TemporaryRollback
{
    ChainstateManager& m_chainman;
    const CBlockIndex& m_invalidate_index;
public:
    TemporaryRollback(ChainstateManager& chainman, const CBlockIndex& index) : m_chainman(chainman), m_invalidate_index(index) {
        InvalidateBlock(m_chainman, m_invalidate_index.GetBlockHash());
    };
    ~TemporaryRollback() {
        ReconsiderBlock(m_chainman, m_invalidate_index.GetBlockHash());
    };
};

/**
 * Serialize the UTXO set to a file for loading elsewhere.
 *
 * @see SnapshotMetadata
 */
static RPCHelpMan dumptxoutset()
{
    return RPCHelpMan{
        "dumptxoutset",
        "Write the serialized UTXO set to a file. This can be used in loadtxoutset afterwards if this snapshot height is supported in the chainparams as well.\n\n"
        "Unless the \"latest\" type is requested, the node will roll back to the requested height and network activity will be suspended during this process. "
        "Because of this it is discouraged to interact with the node in any other way during the execution of this call to avoid inconsistent results and race conditions, particularly RPCs that interact with blockstorage.\n\n"
        "This call may take several minutes. Make sure to use no RPC timeout (bitcoin-cli -rpcclienttimeout=0)",
        {
            {"path", RPCArg::Type::STR, RPCArg::Optional::NO, "Path to the output file. If relative, will be prefixed by datadir."},
            {"type", RPCArg::Type::STR, RPCArg::Default(""), "The type of snapshot to create. Can be \"latest\" to create a snapshot of the current UTXO set or \"rollback\" to temporarily roll back the state of the node to a historical block before creating the snapshot of a historical UTXO set. This parameter can be omitted if a separate \"rollback\" named parameter is specified indicating the height or hash of a specific historical block. If \"rollback\" is specified and separate \"rollback\" named parameter is not specified, this will roll back to the latest valid snapshot block that can currently be loaded with loadtxoutset."},
            {"options", RPCArg::Type::OBJ_NAMED_PARAMS, RPCArg::Optional::OMITTED, "",
                {
                    {"rollback", RPCArg::Type::NUM, RPCArg::Optional::OMITTED,
                        "Height or hash of the block to roll back to before creating the snapshot. Note: The further this number is from the tip, the longer this process will take. Consider setting a higher -rpcclienttimeout value in this case.",
                    RPCArgOptions{.skip_type_check = true, .type_str = {"", "string or numeric"}}},
                },
            },
        },
        RPCResult{
            RPCResult::Type::OBJ, "", "",
                {
                    {RPCResult::Type::NUM, "coins_written", "the number of coins written in the snapshot"},
                    {RPCResult::Type::STR_HEX, "base_hash", "the hash of the base of the snapshot"},
                    {RPCResult::Type::NUM, "base_height", "the height of the base of the snapshot"},
                    {RPCResult::Type::STR, "path", "the absolute path that the snapshot was written to"},
                    {RPCResult::Type::STR_HEX, "txoutset_hash", "the hash of the UTXO set contents"},
                    {RPCResult::Type::NUM, "nchaintx", "the number of transactions in the chain up to and including the base block"},
                }
        },
        RPCExamples{
            HelpExampleCli("-rpcclienttimeout=0 dumptxoutset", "utxo.dat latest") +
            HelpExampleCli("-rpcclienttimeout=0 dumptxoutset", "utxo.dat rollback") +
            HelpExampleCli("-rpcclienttimeout=0 -named dumptxoutset", R"(utxo.dat rollback=853456)")
        },
        [&](const RPCHelpMan& self, const JSONRPCRequest& request) -> UniValue
{
    NodeContext& node = EnsureAnyNodeContext(request.context);
    const CBlockIndex* tip{WITH_LOCK(::cs_main, return node.chainman->ActiveChain().Tip())};
    const CBlockIndex* target_index{nullptr};
    const std::string snapshot_type{self.Arg<std::string>("type")};
    const UniValue options{request.params[2].isNull() ? UniValue::VOBJ : request.params[2]};
    if (options.exists("rollback")) {
        if (!snapshot_type.empty() && snapshot_type != "rollback") {
            throw JSONRPCError(RPC_INVALID_PARAMETER, strprintf("Invalid snapshot type \"%s\" specified with rollback option", snapshot_type));
        }
        target_index = ParseHashOrHeight(options["rollback"], *node.chainman);
    } else if (snapshot_type == "rollback") {
        auto snapshot_heights = node.chainman->GetParams().GetAvailableSnapshotHeights();
        CHECK_NONFATAL(snapshot_heights.size() > 0);
        auto max_height = std::max_element(snapshot_heights.begin(), snapshot_heights.end());
        target_index = ParseHashOrHeight(*max_height, *node.chainman);
    } else if (snapshot_type == "latest") {
        target_index = tip;
    } else {
        throw JSONRPCError(RPC_INVALID_PARAMETER, strprintf("Invalid snapshot type \"%s\" specified. Please specify \"rollback\" or \"latest\"", snapshot_type));
    }

    const ArgsManager& args{EnsureAnyArgsman(request.context)};
    const fs::path path = fsbridge::AbsPathJoin(args.GetDataDirNet(), fs::u8path(request.params[0].get_str()));
    // Write to a temporary path and then move into `path` on completion
    // to avoid confusion due to an interruption.
    const fs::path temppath = fsbridge::AbsPathJoin(args.GetDataDirNet(), fs::u8path(request.params[0].get_str() + ".incomplete"));

    if (fs::exists(path)) {
        throw JSONRPCError(
            RPC_INVALID_PARAMETER,
            path.utf8string() + " already exists. If you are sure this is what you want, "
            "move it out of the way first");
    }

    FILE* file{fsbridge::fopen(temppath, "wb")};
    AutoFile afile{file};
    if (afile.IsNull()) {
        throw JSONRPCError(
            RPC_INVALID_PARAMETER,
            "Couldn't open file " + temppath.utf8string() + " for writing.");
    }

    CConnman& connman = EnsureConnman(node);
    const CBlockIndex* invalidate_index{nullptr};
    std::optional<NetworkDisable> disable_network;
    std::optional<TemporaryRollback> temporary_rollback;

    // If the user wants to dump the txoutset of the current tip, we don't have
    // to roll back at all
    if (target_index != tip) {
        // If the node is running in pruned mode we ensure all necessary block
        // data is available before starting to roll back.
        if (node.chainman->m_blockman.IsPruneMode()) {
            LOCK(node.chainman->GetMutex());
            const CBlockIndex* current_tip{node.chainman->ActiveChain().Tip()};
            const CBlockIndex* first_block{node.chainman->m_blockman.GetFirstBlock(*current_tip, /*status_mask=*/BLOCK_HAVE_MASK)};
            if (first_block->nHeight > target_index->nHeight) {
                throw JSONRPCError(RPC_MISC_ERROR, "Could not roll back to requested height since necessary block data is already pruned.");
            }
        }

        // Suspend network activity for the duration of the process when we are
        // rolling back the chain to get a utxo set from a past height. We do
        // this so we don't punish peers that send us that send us data that
        // seems wrong in this temporary state. For example a normal new block
        // would be classified as a block connecting an invalid block.
        // Skip if the network is already disabled because this
        // automatically re-enables the network activity at the end of the
        // process which may not be what the user wants.
        if (connman.GetNetworkActive()) {
            disable_network.emplace(connman);
        }

        invalidate_index = WITH_LOCK(::cs_main, return node.chainman->ActiveChain().Next(target_index));
        temporary_rollback.emplace(*node.chainman, *invalidate_index);
    }

    Chainstate* chainstate;
    std::unique_ptr<CCoinsViewCursor> cursor;
    CCoinsStats stats;
    {
        // Lock the chainstate before calling PrepareUtxoSnapshot, to be able
        // to get a UTXO database cursor while the chain is pointing at the
        // target block. After that, release the lock while calling
        // WriteUTXOSnapshot. The cursor will remain valid and be used by
        // WriteUTXOSnapshot to write a consistent snapshot even if the
        // chainstate changes.
        LOCK(node.chainman->GetMutex());
        chainstate = &node.chainman->ActiveChainstate();
        // In case there is any issue with a block being read from disk we need
        // to stop here, otherwise the dump could still be created for the wrong
        // height.
        // The new tip could also not be the target block if we have a stale
        // sister block of invalidate_index. This block (or a descendant) would
        // be activated as the new tip and we would not get to new_tip_index.
        if (target_index != chainstate->m_chain.Tip()) {
            LogWarning("dumptxoutset failed to roll back to requested height, reverting to tip.\n");
            throw JSONRPCError(RPC_MISC_ERROR, "Could not roll back to requested height.");
        } else {
            std::tie(cursor, stats, tip) = PrepareUTXOSnapshot(*chainstate, node.rpc_interruption_point);
        }
    }

    UniValue result = WriteUTXOSnapshot(*chainstate, cursor.get(), &stats, tip, afile, path, temppath, node.rpc_interruption_point);
    fs::rename(temppath, path);

    result.pushKV("path", path.utf8string());
    return result;
},
    };
}

std::tuple<std::unique_ptr<CCoinsViewCursor>, CCoinsStats, const CBlockIndex*>
PrepareUTXOSnapshot(
    Chainstate& chainstate,
    const std::function<void()>& interruption_point)
{
    std::unique_ptr<CCoinsViewCursor> pcursor;
    std::optional<CCoinsStats> maybe_stats;
    const CBlockIndex* tip;

    {
        // We need to lock cs_main to ensure that the coinsdb isn't written to
        // between (i) flushing coins cache to disk (coinsdb), (ii) getting stats
        // based upon the coinsdb, and (iii) constructing a cursor to the
        // coinsdb for use in WriteUTXOSnapshot.
        //
        // Cursors returned by leveldb iterate over snapshots, so the contents
        // of the pcursor will not be affected by simultaneous writes during
        // use below this block.
        //
        // See discussion here:
        //   https://github.com/bitcoin/bitcoin/pull/15606#discussion_r274479369
        //
        AssertLockHeld(::cs_main);

        chainstate.ForceFlushStateToDisk();

        maybe_stats = GetUTXOStats(&chainstate.CoinsDB(), chainstate.m_blockman, CoinStatsHashType::HASH_SERIALIZED, interruption_point);
        if (!maybe_stats) {
            throw JSONRPCError(RPC_INTERNAL_ERROR, "Unable to read UTXO set");
        }

        pcursor = chainstate.CoinsDB().Cursor();
        tip = CHECK_NONFATAL(chainstate.m_blockman.LookupBlockIndex(maybe_stats->hashBlock));
    }

    return {std::move(pcursor), *CHECK_NONFATAL(maybe_stats), tip};
}

UniValue WriteUTXOSnapshot(
    Chainstate& chainstate,
    CCoinsViewCursor* pcursor,
    CCoinsStats* maybe_stats,
    const CBlockIndex* tip,
    AutoFile& afile,
    const fs::path& path,
    const fs::path& temppath,
    const std::function<void()>& interruption_point)
{
    LOG_TIME_SECONDS(strprintf("writing UTXO snapshot at height %s (%s) to file %s (via %s)",
        tip->nHeight, tip->GetBlockHash().ToString(),
        fs::PathToString(path), fs::PathToString(temppath)));

    SnapshotMetadata metadata{chainstate.m_chainman.GetParams().MessageStart(), tip->GetBlockHash(), maybe_stats->coins_count};

    afile << metadata;

    COutPoint key;
    Txid last_hash;
    Coin coin;
    unsigned int iter{0};
    size_t written_coins_count{0};
    std::vector<std::pair<uint32_t, Coin>> coins;

    // To reduce space the serialization format of the snapshot avoids
    // duplication of tx hashes. The code takes advantage of the guarantee by
    // leveldb that keys are lexicographically sorted.
    // In the coins vector we collect all coins that belong to a certain tx hash
    // (key.hash) and when we have them all (key.hash != last_hash) we write
    // them to file using the below lambda function.
    // See also https://github.com/bitcoin/bitcoin/issues/25675
    auto write_coins_to_file = [&](AutoFile& afile, const Txid& last_hash, const std::vector<std::pair<uint32_t, Coin>>& coins, size_t& written_coins_count) {
        afile << last_hash;
        WriteCompactSize(afile, coins.size());
        for (const auto& [n, coin] : coins) {
            WriteCompactSize(afile, n);
            afile << coin;
            ++written_coins_count;
        }
    };

    pcursor->GetKey(key);
    last_hash = key.hash;
    while (pcursor->Valid()) {
        if (iter % 5000 == 0) interruption_point();
        ++iter;
        if (pcursor->GetKey(key) && pcursor->GetValue(coin)) {
            if (key.hash != last_hash) {
                write_coins_to_file(afile, last_hash, coins, written_coins_count);
                last_hash = key.hash;
                coins.clear();
            }
            coins.emplace_back(key.n, coin);
        }
        pcursor->Next();
    }

    if (!coins.empty()) {
        write_coins_to_file(afile, last_hash, coins, written_coins_count);
    }

    CHECK_NONFATAL(written_coins_count == maybe_stats->coins_count);

    afile.fclose();

    UniValue result(UniValue::VOBJ);
    result.pushKV("coins_written", written_coins_count);
    result.pushKV("base_hash", tip->GetBlockHash().ToString());
    result.pushKV("base_height", tip->nHeight);
    result.pushKV("path", path.utf8string());
    result.pushKV("txoutset_hash", maybe_stats->hashSerialized.ToString());
    result.pushKV("nchaintx", tip->m_chain_tx_count);
    return result;
}

UniValue CreateUTXOSnapshot(
    node::NodeContext& node,
    Chainstate& chainstate,
    AutoFile& afile,
    const fs::path& path,
    const fs::path& tmppath)
{
    auto [cursor, stats, tip]{WITH_LOCK(::cs_main, return PrepareUTXOSnapshot(chainstate, node.rpc_interruption_point))};
    return WriteUTXOSnapshot(chainstate, cursor.get(), &stats, tip, afile, path, tmppath, node.rpc_interruption_point);
}

static RPCHelpMan loadtxoutset()
{
    return RPCHelpMan{
        "loadtxoutset",
        "Load the serialized UTXO set from a file.\n"
        "Once this snapshot is loaded, its contents will be "
        "deserialized into a second chainstate data structure, which is then used to sync to "
        "the network's tip. "
        "Meanwhile, the original chainstate will complete the initial block download process in "
        "the background, eventually validating up to the block that the snapshot is based upon.\n\n"

        "The result is a usable bitcoind instance that is current with the network tip in a "
        "matter of minutes rather than hours. UTXO snapshot are typically obtained from "
        "third-party sources (HTTP, torrent, etc.) which is reasonable since their "
        "contents are always checked by hash.\n\n"

        "You can find more information on this process in the `assumeutxo` design "
        "document (<https://github.com/bitcoin/bitcoin/blob/master/doc/design/assumeutxo.md>).",
        {
            {"path",
                RPCArg::Type::STR,
                RPCArg::Optional::NO,
                "path to the snapshot file. If relative, will be prefixed by datadir."},
        },
        RPCResult{
            RPCResult::Type::OBJ, "", "",
                {
                    {RPCResult::Type::NUM, "coins_loaded", "the number of coins loaded from the snapshot"},
                    {RPCResult::Type::STR_HEX, "tip_hash", "the hash of the base of the snapshot"},
                    {RPCResult::Type::NUM, "base_height", "the height of the base of the snapshot"},
                    {RPCResult::Type::STR, "path", "the absolute path that the snapshot was loaded from"},
                }
        },
        RPCExamples{
            HelpExampleCli("-rpcclienttimeout=0 loadtxoutset", "utxo.dat")
        },
        [&](const RPCHelpMan& self, const JSONRPCRequest& request) -> UniValue
{
    NodeContext& node = EnsureAnyNodeContext(request.context);
    ChainstateManager& chainman = EnsureChainman(node);
    const fs::path path{AbsPathForConfigVal(EnsureArgsman(node), fs::u8path(self.Arg<std::string>("path")))};

    FILE* file{fsbridge::fopen(path, "rb")};
    AutoFile afile{file};
    if (afile.IsNull()) {
        throw JSONRPCError(
            RPC_INVALID_PARAMETER,
            "Couldn't open file " + path.utf8string() + " for reading.");
    }

    SnapshotMetadata metadata{chainman.GetParams().MessageStart()};
    try {
        afile >> metadata;
    } catch (const std::ios_base::failure& e) {
        throw JSONRPCError(RPC_DESERIALIZATION_ERROR, strprintf("Unable to parse metadata: %s", e.what()));
    }

    auto activation_result{chainman.ActivateSnapshot(afile, metadata, false)};
    if (!activation_result) {
        throw JSONRPCError(RPC_INTERNAL_ERROR, strprintf("Unable to load UTXO snapshot: %s. (%s)", util::ErrorString(activation_result).original, path.utf8string()));
    }

    // Because we can't provide historical blocks during tip or background sync.
    // Update local services to reflect we are a limited peer until we are fully sync.
    node.connman->RemoveLocalServices(NODE_NETWORK);
    // Setting the limited state is usually redundant because the node can always
    // provide the last 288 blocks, but it doesn't hurt to set it.
    node.connman->AddLocalServices(NODE_NETWORK_LIMITED);

    CBlockIndex& snapshot_index{*CHECK_NONFATAL(*activation_result)};

    UniValue result(UniValue::VOBJ);
    result.pushKV("coins_loaded", metadata.m_coins_count);
    result.pushKV("tip_hash", snapshot_index.GetBlockHash().ToString());
    result.pushKV("base_height", snapshot_index.nHeight);
    result.pushKV("path", fs::PathToString(path));
    return result;
},
    };
}

const std::vector<RPCResult> RPCHelpForChainstate{
    {RPCResult::Type::NUM, "blocks", "number of blocks in this chainstate"},
    {RPCResult::Type::STR_HEX, "bestblockhash", "blockhash of the tip"},
    {RPCResult::Type::STR_HEX, "bits", "nBits: compact representation of the block difficulty target"},
    {RPCResult::Type::STR_HEX, "target", "The difficulty target"},
    {RPCResult::Type::NUM, "difficulty", "difficulty of the tip"},
    {RPCResult::Type::NUM, "verificationprogress", "progress towards the network tip"},
    {RPCResult::Type::STR_HEX, "snapshot_blockhash", /*optional=*/true, "the base block of the snapshot this chainstate is based on, if any"},
    {RPCResult::Type::NUM, "coins_db_cache_bytes", "size of the coinsdb cache"},
    {RPCResult::Type::NUM, "coins_tip_cache_bytes", "size of the coinstip cache"},
    {RPCResult::Type::BOOL, "validated", "whether the chainstate is fully validated. True if all blocks in the chainstate were validated, false if the chain is based on a snapshot and the snapshot has not yet been validated."},
};

static RPCHelpMan getchainstates()
{
return RPCHelpMan{
        "getchainstates",
        "\nReturn information about chainstates.\n",
        {},
        RPCResult{
            RPCResult::Type::OBJ, "", "", {
                {RPCResult::Type::NUM, "headers", "the number of headers seen so far"},
                {RPCResult::Type::ARR, "chainstates", "list of the chainstates ordered by work, with the most-work (active) chainstate last", {{RPCResult::Type::OBJ, "", "", RPCHelpForChainstate},}},
            }
        },
        RPCExamples{
            HelpExampleCli("getchainstates", "")
    + HelpExampleRpc("getchainstates", "")
        },
        [&](const RPCHelpMan& self, const JSONRPCRequest& request) -> UniValue
{
    LOCK(cs_main);
    UniValue obj(UniValue::VOBJ);

    ChainstateManager& chainman = EnsureAnyChainman(request.context);

    auto make_chain_data = [&](const Chainstate& cs, bool validated) EXCLUSIVE_LOCKS_REQUIRED(::cs_main) {
        AssertLockHeld(::cs_main);
        UniValue data(UniValue::VOBJ);
        if (!cs.m_chain.Tip()) {
            return data;
        }
        const CChain& chain = cs.m_chain;
        const CBlockIndex* tip = chain.Tip();

        data.pushKV("blocks",                (int)chain.Height());
        data.pushKV("bestblockhash",         tip->GetBlockHash().GetHex());
        data.pushKV("bits", strprintf("%08x", tip->nBits));
        data.pushKV("target", GetTarget(*tip, chainman.GetConsensus().powLimit).GetHex());
        data.pushKV("difficulty", GetDifficulty(*tip));
        data.pushKV("verificationprogress", chainman.GuessVerificationProgress(tip));
        data.pushKV("coins_db_cache_bytes",  cs.m_coinsdb_cache_size_bytes);
        data.pushKV("coins_tip_cache_bytes", cs.m_coinstip_cache_size_bytes);
        if (cs.m_from_snapshot_blockhash) {
            data.pushKV("snapshot_blockhash", cs.m_from_snapshot_blockhash->ToString());
        }
        data.pushKV("validated", validated);
        return data;
    };

    obj.pushKV("headers", chainman.m_best_header ? chainman.m_best_header->nHeight : -1);

    const auto& chainstates = chainman.GetAll();
    UniValue obj_chainstates{UniValue::VARR};
    for (Chainstate* cs : chainstates) {
      obj_chainstates.push_back(make_chain_data(*cs, !cs->m_from_snapshot_blockhash || chainstates.size() == 1));
    }
    obj.pushKV("chainstates", std::move(obj_chainstates));
    return obj;
}
    };
}


void RegisterBlockchainRPCCommands(CRPCTable& t)
{
    static const CRPCCommand commands[]{
        {"blockchain", &getblockchaininfo},
        {"blockchain", &getchaintxstats},
        {"blockchain", &getblockstats},
        {"blockchain", &getbestblockhash},
        {"blockchain", &getblockcount},
        {"blockchain", &getblock},
        {"blockchain", &getblockfrompeer},
        {"blockchain", &getblockhash},
        {"blockchain", &getblockheader},
        {"blockchain", &getchaintips},
        {"blockchain", &getdifficulty},
        {"blockchain", &getdeploymentinfo},
        {"blockchain", &gettxout},
        {"blockchain", &gettxoutsetinfo},
        {"blockchain", &pruneblockchain},
        {"blockchain", &verifychain},
        {"blockchain", &preciousblock},
        {"blockchain", &scantxoutset},
        {"blockchain", &scanblocks},
        {"blockchain", &getdescriptoractivity},
        {"blockchain", &getblockfilter},
        {"blockchain", &dumptxoutset},
        {"blockchain", &loadtxoutset},
        {"blockchain", &getchainstates},
        {"hidden", &invalidateblock},
        {"hidden", &reconsiderblock},
        {"blockchain", &waitfornewblock},
        {"blockchain", &waitforblock},
        {"blockchain", &waitforblockheight},
        {"hidden", &syncwithvalidationinterfacequeue},
    };
    for (const auto& c : commands) {
        t.appendCommand(c.name, &c);
    }
}<|MERGE_RESOLUTION|>--- conflicted
+++ resolved
@@ -295,24 +295,18 @@
     // less reliable because if the tip changed between waitfornewblock calls,
     // it will need to change a second time before this call returns.
     auto block{CHECK_NONFATAL(miner.getTip()).value()};
-<<<<<<< HEAD
 
     uint256 tip_hash{request.params[1].isNull()
         ? block.hash
         : ParseHashV(request.params[1], "current_tip")};
 
-    if (IsRPCRunning()) {
-        // If the user provided an invalid current_tip then this call immediately
-        // returns the current tip.
-        block = timeout ? miner.waitTipChanged(tip_hash, std::chrono::milliseconds(timeout)) : miner.waitTipChanged(tip_hash);
-    }
-=======
-    std::optional<BlockRef> new_block = timeout ? miner.waitTipChanged(block.hash, std::chrono::milliseconds(timeout)) :
-                                              miner.waitTipChanged(block.hash);
+    // If the user provided an invalid current_tip then this call immediately
+    // returns the current tip.
+    std::optional<BlockRef> new_block = timeout ? miner.waitTipChanged(tip_hash, std::chrono::milliseconds(timeout)) :
+                                              miner.waitTipChanged(tip_hash);
 
     // Return current block upon shutdown
     if (new_block) block = *new_block;
->>>>>>> 9a65f0d1
 
     UniValue ret(UniValue::VOBJ);
     ret.pushKV("hash", block.hash.GetHex());
