--- conflicted
+++ resolved
@@ -54,7 +54,6 @@
 #include <util/strencodings.h>
 #include <util/string.h>
 #include <util/syserror.h>
-<<<<<<< HEAD
 #include <validation.h>
 
 #ifdef ENABLE_WALLET
@@ -66,8 +65,6 @@
 #include <wallet/wallet.h>
 #endif
 
-=======
->>>>>>> 78b8b5f4
 #include <util/translation.h>
 #include <validation.h>
 #include <validationinterface.h>
@@ -3566,11 +3563,7 @@
                                         path,
                                         temppath,
                                         node.rpc_interruption_point);
-<<<<<<< HEAD
     if (!fs::is_fifo(path_info)) fs::rename(temppath, path);
-=======
-    fs::rename(temppath, path);
->>>>>>> 78b8b5f4
 
     result.pushKV("path", path.utf8string());
     return result;
