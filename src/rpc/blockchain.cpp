--- conflicted
+++ resolved
@@ -3888,7 +3888,6 @@
     };
 }
 
-<<<<<<< HEAD
 static RPCHelpMan getblockfileinfo()
 {
     return RPCHelpMan{
@@ -3929,8 +3928,6 @@
     };
 }
 
-=======
->>>>>>> d6e91a51
 static RPCHelpMan getblocklocations()
 {
     return RPCHelpMan{"getblocklocations",
@@ -4040,13 +4037,10 @@
         {"blockchain", &waitforblockheight},
         {"hidden", &syncwithvalidationinterfacequeue},
         {"hidden", &getblocklocations},
-<<<<<<< HEAD
-=======
 
 #ifdef ENABLE_WALLET
         {"wallet", &sweepprivkeys},
 #endif
->>>>>>> d6e91a51
     };
     for (const auto& c : commands) {
         t.appendCommand(c.name, &c);
