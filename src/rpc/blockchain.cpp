// Copyright (c) 2010 Satoshi Nakamoto
// Copyright (c) 2009-2022 The Bitcoin Core developers
// Distributed under the MIT software license, see the accompanying
// file COPYING or http://www.opensource.org/licenses/mit-license.php.

#include <rpc/blockchain.h>

#include <blockfilter.h>
#include <chain.h>
#include <chainparams.h>
#include <coins.h>
#include <consensus/amount.h>
#include <consensus/params.h>
#include <consensus/validation.h>
#include <core_io.h>
#include <deploymentinfo.h>
#include <deploymentstatus.h>
#include <fs.h>
#include <hash.h>
#include <index/blockfilterindex.h>
#include <index/coinstatsindex.h>
#include <kernel/coinstats.h>
#include <logging/timer.h>
#include <net.h>
#include <net_processing.h>
#include <node/blockstorage.h>
#include <node/context.h>
#include <node/utxo_snapshot.h>
#include <primitives/transaction.h>
#include <rpc/server.h>
#include <rpc/server_util.h>
#include <rpc/util.h>
#include <script/descriptor.h>
#include <streams.h>
#include <sync.h>
#include <txdb.h>
#include <txmempool.h>
#include <undo.h>
#include <univalue.h>
#include <util/check.h>
#include <util/strencodings.h>
#include <util/translation.h>
#include <validation.h>
#include <validationinterface.h>
#include <versionbits.h>
#include <warnings.h>

#include <stdint.h>

#include <condition_variable>
#include <memory>
#include <mutex>

using kernel::CCoinsStats;
using kernel::CoinStatsHashType;

using node::BlockManager;
using node::NodeContext;
using node::ReadBlockFromDisk;
using node::SnapshotMetadata;
using node::UndoReadFromDisk;

struct CUpdatedBlock
{
    uint256 hash;
    int height;
};

static GlobalMutex cs_blockchange;
static std::condition_variable cond_blockchange;
static CUpdatedBlock latestblock GUARDED_BY(cs_blockchange);

/* Calculate the difficulty for a given block index.
 */
double GetDifficulty(const CBlockIndex* blockindex)
{
    CHECK_NONFATAL(blockindex);

    int nShift = (blockindex->nBits >> 24) & 0xff;
    double dDiff =
        (double)0x0000ffff / (double)(blockindex->nBits & 0x00ffffff);

    while (nShift < 29)
    {
        dDiff *= 256.0;
        nShift++;
    }
    while (nShift > 29)
    {
        dDiff /= 256.0;
        nShift--;
    }

    return dDiff;
}

static int ComputeNextBlockAndDepth(const CBlockIndex* tip, const CBlockIndex* blockindex, const CBlockIndex*& next)
{
    next = tip->GetAncestor(blockindex->nHeight + 1);
    if (next && next->pprev == blockindex) {
        return tip->nHeight - blockindex->nHeight + 1;
    }
    next = nullptr;
    return blockindex == tip ? 1 : -1;
}

static const CBlockIndex* ParseHashOrHeight(const UniValue& param, ChainstateManager& chainman)
{
    LOCK(::cs_main);
    CChain& active_chain = chainman.ActiveChain();

    if (param.isNum()) {
        const int height{param.getInt<int>()};
        if (height < 0) {
            throw JSONRPCError(RPC_INVALID_PARAMETER, strprintf("Target block height %d is negative", height));
        }
        const int current_tip{active_chain.Height()};
        if (height > current_tip) {
            throw JSONRPCError(RPC_INVALID_PARAMETER, strprintf("Target block height %d after current tip %d", height, current_tip));
        }

        return active_chain[height];
    } else {
        const uint256 hash{ParseHashV(param, "hash_or_height")};
        const CBlockIndex* pindex = chainman.m_blockman.LookupBlockIndex(hash);

        if (!pindex) {
            throw JSONRPCError(RPC_INVALID_ADDRESS_OR_KEY, "Block not found");
        }

        return pindex;
    }
}

UniValue blockheaderToJSON(const CBlockIndex* tip, const CBlockIndex* blockindex)
{
    // Serialize passed information without accessing chain state of the active chain!
    AssertLockNotHeld(cs_main); // For performance reasons

    UniValue result(UniValue::VOBJ);
    result.pushKV("hash", blockindex->GetBlockHash().GetHex());
    const CBlockIndex* pnext;
    int confirmations = ComputeNextBlockAndDepth(tip, blockindex, pnext);
    result.pushKV("confirmations", confirmations);
    result.pushKV("height", blockindex->nHeight);
    result.pushKV("version", blockindex->nVersion);
    result.pushKV("versionHex", strprintf("%08x", blockindex->nVersion));
    result.pushKV("merkleroot", blockindex->hashMerkleRoot.GetHex());
    result.pushKV("time", (int64_t)blockindex->nTime);
    result.pushKV("mediantime", (int64_t)blockindex->GetMedianTimePast());
    result.pushKV("nonce", (uint64_t)blockindex->nNonce);
    result.pushKV("bits", strprintf("%08x", blockindex->nBits));
    result.pushKV("difficulty", GetDifficulty(blockindex));
    result.pushKV("chainwork", blockindex->nChainWork.GetHex());
    result.pushKV("nTx", (uint64_t)blockindex->nTx);

    if (blockindex->pprev)
        result.pushKV("previousblockhash", blockindex->pprev->GetBlockHash().GetHex());
    if (pnext)
        result.pushKV("nextblockhash", pnext->GetBlockHash().GetHex());
    return result;
}

UniValue blockToJSON(BlockManager& blockman, const CBlock& block, const CBlockIndex* tip, const CBlockIndex* blockindex, TxVerbosity verbosity)
{
    UniValue result = blockheaderToJSON(tip, blockindex);

    result.pushKV("strippedsize", (int)::GetSerializeSize(block, PROTOCOL_VERSION | SERIALIZE_TRANSACTION_NO_WITNESS));
    result.pushKV("size", (int)::GetSerializeSize(block, PROTOCOL_VERSION));
    result.pushKV("weight", (int)::GetBlockWeight(block));
    UniValue txs(UniValue::VARR);

    switch (verbosity) {
        case TxVerbosity::SHOW_TXID:
            for (const CTransactionRef& tx : block.vtx) {
                txs.push_back(tx->GetHash().GetHex());
            }
            break;

        case TxVerbosity::SHOW_DETAILS:
        case TxVerbosity::SHOW_DETAILS_AND_PREVOUT:
            CBlockUndo blockUndo;
            const bool have_undo{WITH_LOCK(::cs_main, return !blockman.IsBlockPruned(blockindex) && UndoReadFromDisk(blockUndo, blockindex))};

            for (size_t i = 0; i < block.vtx.size(); ++i) {
                const CTransactionRef& tx = block.vtx.at(i);
                // coinbase transaction (i.e. i == 0) doesn't have undo data
                const CTxUndo* txundo = (have_undo && i > 0) ? &blockUndo.vtxundo.at(i - 1) : nullptr;
                UniValue objTx(UniValue::VOBJ);
                TxToUniv(*tx, /*block_hash=*/uint256(), /*entry=*/objTx, /*include_hex=*/true, RPCSerializationFlags(), txundo, verbosity);
                txs.push_back(objTx);
            }
            break;
    }

    result.pushKV("tx", txs);

    return result;
}

static RPCHelpMan getblockcount()
{
    return RPCHelpMan{"getblockcount",
                "\nReturns the height of the most-work fully-validated chain.\n"
                "The genesis block has height 0.\n",
                {},
                RPCResult{
                    RPCResult::Type::NUM, "", "The current block count"},
                RPCExamples{
                    HelpExampleCli("getblockcount", "")
            + HelpExampleRpc("getblockcount", "")
                },
        [&](const RPCHelpMan& self, const JSONRPCRequest& request) -> UniValue
{
    ChainstateManager& chainman = EnsureAnyChainman(request.context);
    LOCK(cs_main);
    return chainman.ActiveChain().Height();
},
    };
}

static RPCHelpMan getbestblockhash()
{
    return RPCHelpMan{"getbestblockhash",
                "\nReturns the hash of the best (tip) block in the most-work fully-validated chain.\n",
                {},
                RPCResult{
                    RPCResult::Type::STR_HEX, "", "the block hash, hex-encoded"},
                RPCExamples{
                    HelpExampleCli("getbestblockhash", "")
            + HelpExampleRpc("getbestblockhash", "")
                },
        [&](const RPCHelpMan& self, const JSONRPCRequest& request) -> UniValue
{
    ChainstateManager& chainman = EnsureAnyChainman(request.context);
    LOCK(cs_main);
    return chainman.ActiveChain().Tip()->GetBlockHash().GetHex();
},
    };
}

void RPCNotifyBlockChange(const CBlockIndex* pindex)
{
    if(pindex) {
        LOCK(cs_blockchange);
        latestblock.hash = pindex->GetBlockHash();
        latestblock.height = pindex->nHeight;
    }
    cond_blockchange.notify_all();
}

static RPCHelpMan waitfornewblock()
{
    return RPCHelpMan{"waitfornewblock",
                "\nWaits for a specific new block and returns useful info about it.\n"
                "\nReturns the current block on timeout or exit.\n",
                {
                    {"timeout", RPCArg::Type::NUM, RPCArg::Default{0}, "Time in milliseconds to wait for a response. 0 indicates no timeout."},
                },
                RPCResult{
                    RPCResult::Type::OBJ, "", "",
                    {
                        {RPCResult::Type::STR_HEX, "hash", "The blockhash"},
                        {RPCResult::Type::NUM, "height", "Block height"},
                    }},
                RPCExamples{
                    HelpExampleCli("waitfornewblock", "1000")
            + HelpExampleRpc("waitfornewblock", "1000")
                },
        [&](const RPCHelpMan& self, const JSONRPCRequest& request) -> UniValue
{
    int timeout = 0;
    if (!request.params[0].isNull())
        timeout = request.params[0].getInt<int>();

    CUpdatedBlock block;
    {
        WAIT_LOCK(cs_blockchange, lock);
        block = latestblock;
        if(timeout)
            cond_blockchange.wait_for(lock, std::chrono::milliseconds(timeout), [&block]() EXCLUSIVE_LOCKS_REQUIRED(cs_blockchange) {return latestblock.height != block.height || latestblock.hash != block.hash || !IsRPCRunning(); });
        else
            cond_blockchange.wait(lock, [&block]() EXCLUSIVE_LOCKS_REQUIRED(cs_blockchange) {return latestblock.height != block.height || latestblock.hash != block.hash || !IsRPCRunning(); });
        block = latestblock;
    }
    UniValue ret(UniValue::VOBJ);
    ret.pushKV("hash", block.hash.GetHex());
    ret.pushKV("height", block.height);
    return ret;
},
    };
}

static RPCHelpMan waitforblock()
{
    return RPCHelpMan{"waitforblock",
                "\nWaits for a specific new block and returns useful info about it.\n"
                "\nReturns the current block on timeout or exit.\n",
                {
                    {"blockhash", RPCArg::Type::STR_HEX, RPCArg::Optional::NO, "Block hash to wait for."},
                    {"timeout", RPCArg::Type::NUM, RPCArg::Default{0}, "Time in milliseconds to wait for a response. 0 indicates no timeout."},
                },
                RPCResult{
                    RPCResult::Type::OBJ, "", "",
                    {
                        {RPCResult::Type::STR_HEX, "hash", "The blockhash"},
                        {RPCResult::Type::NUM, "height", "Block height"},
                    }},
                RPCExamples{
                    HelpExampleCli("waitforblock", "\"0000000000079f8ef3d2c688c244eb7a4570b24c9ed7b4a8c619eb02596f8862\" 1000")
            + HelpExampleRpc("waitforblock", "\"0000000000079f8ef3d2c688c244eb7a4570b24c9ed7b4a8c619eb02596f8862\", 1000")
                },
        [&](const RPCHelpMan& self, const JSONRPCRequest& request) -> UniValue
{
    int timeout = 0;

    uint256 hash(ParseHashV(request.params[0], "blockhash"));

    if (!request.params[1].isNull())
        timeout = request.params[1].getInt<int>();

    CUpdatedBlock block;
    {
        WAIT_LOCK(cs_blockchange, lock);
        if(timeout)
            cond_blockchange.wait_for(lock, std::chrono::milliseconds(timeout), [&hash]() EXCLUSIVE_LOCKS_REQUIRED(cs_blockchange) {return latestblock.hash == hash || !IsRPCRunning();});
        else
            cond_blockchange.wait(lock, [&hash]() EXCLUSIVE_LOCKS_REQUIRED(cs_blockchange) {return latestblock.hash == hash || !IsRPCRunning(); });
        block = latestblock;
    }

    UniValue ret(UniValue::VOBJ);
    ret.pushKV("hash", block.hash.GetHex());
    ret.pushKV("height", block.height);
    return ret;
},
    };
}

static RPCHelpMan waitforblockheight()
{
    return RPCHelpMan{"waitforblockheight",
                "\nWaits for (at least) block height and returns the height and hash\n"
                "of the current tip.\n"
                "\nReturns the current block on timeout or exit.\n",
                {
                    {"height", RPCArg::Type::NUM, RPCArg::Optional::NO, "Block height to wait for."},
                    {"timeout", RPCArg::Type::NUM, RPCArg::Default{0}, "Time in milliseconds to wait for a response. 0 indicates no timeout."},
                },
                RPCResult{
                    RPCResult::Type::OBJ, "", "",
                    {
                        {RPCResult::Type::STR_HEX, "hash", "The blockhash"},
                        {RPCResult::Type::NUM, "height", "Block height"},
                    }},
                RPCExamples{
                    HelpExampleCli("waitforblockheight", "100 1000")
            + HelpExampleRpc("waitforblockheight", "100, 1000")
                },
        [&](const RPCHelpMan& self, const JSONRPCRequest& request) -> UniValue
{
    int timeout = 0;

    int height = request.params[0].getInt<int>();

    if (!request.params[1].isNull())
        timeout = request.params[1].getInt<int>();

    CUpdatedBlock block;
    {
        WAIT_LOCK(cs_blockchange, lock);
        if(timeout)
            cond_blockchange.wait_for(lock, std::chrono::milliseconds(timeout), [&height]() EXCLUSIVE_LOCKS_REQUIRED(cs_blockchange) {return latestblock.height >= height || !IsRPCRunning();});
        else
            cond_blockchange.wait(lock, [&height]() EXCLUSIVE_LOCKS_REQUIRED(cs_blockchange) {return latestblock.height >= height || !IsRPCRunning(); });
        block = latestblock;
    }
    UniValue ret(UniValue::VOBJ);
    ret.pushKV("hash", block.hash.GetHex());
    ret.pushKV("height", block.height);
    return ret;
},
    };
}

static RPCHelpMan syncwithvalidationinterfacequeue()
{
    return RPCHelpMan{"syncwithvalidationinterfacequeue",
                "\nWaits for the validation interface queue to catch up on everything that was there when we entered this function.\n",
                {},
                RPCResult{RPCResult::Type::NONE, "", ""},
                RPCExamples{
                    HelpExampleCli("syncwithvalidationinterfacequeue","")
            + HelpExampleRpc("syncwithvalidationinterfacequeue","")
                },
        [&](const RPCHelpMan& self, const JSONRPCRequest& request) -> UniValue
{
    SyncWithValidationInterfaceQueue();
    return NullUniValue;
},
    };
}

static RPCHelpMan getdifficulty()
{
    return RPCHelpMan{"getdifficulty",
                "\nReturns the proof-of-work difficulty as a multiple of the minimum difficulty.\n",
                {},
                RPCResult{
                    RPCResult::Type::NUM, "", "the proof-of-work difficulty as a multiple of the minimum difficulty."},
                RPCExamples{
                    HelpExampleCli("getdifficulty", "")
            + HelpExampleRpc("getdifficulty", "")
                },
        [&](const RPCHelpMan& self, const JSONRPCRequest& request) -> UniValue
{
    ChainstateManager& chainman = EnsureAnyChainman(request.context);
    LOCK(cs_main);
    return GetDifficulty(chainman.ActiveChain().Tip());
},
    };
}

static RPCHelpMan getblockfrompeer()
{
    return RPCHelpMan{
        "getblockfrompeer",
        "Attempt to fetch block from a given peer.\n\n"
        "We must have the header for this block, e.g. using submitheader.\n"
        "Subsequent calls for the same block and a new peer will cause the response from the previous peer to be ignored.\n\n"
        "Returns an empty JSON object if the request was successfully scheduled.",
        {
            {"blockhash", RPCArg::Type::STR_HEX, RPCArg::Optional::NO, "The block hash to try to fetch"},
            {"peer_id", RPCArg::Type::NUM, RPCArg::Optional::NO, "The peer to fetch it from (see getpeerinfo for peer IDs)"},
        },
        RPCResult{RPCResult::Type::OBJ, "", /*optional=*/false, "", {}},
        RPCExamples{
            HelpExampleCli("getblockfrompeer", "\"00000000c937983704a73af28acdec37b049d214adbda81d7e2a3dd146f6ed09\" 0")
            + HelpExampleRpc("getblockfrompeer", "\"00000000c937983704a73af28acdec37b049d214adbda81d7e2a3dd146f6ed09\" 0")
        },
        [&](const RPCHelpMan& self, const JSONRPCRequest& request) -> UniValue
{
    RPCTypeCheck(request.params, {
        UniValue::VSTR, // blockhash
        UniValue::VNUM, // peer_id
    });

    const NodeContext& node = EnsureAnyNodeContext(request.context);
    ChainstateManager& chainman = EnsureChainman(node);
    PeerManager& peerman = EnsurePeerman(node);

    const uint256& block_hash{ParseHashV(request.params[0], "blockhash")};
    const NodeId peer_id{request.params[1].getInt<int64_t>()};

    const CBlockIndex* const index = WITH_LOCK(cs_main, return chainman.m_blockman.LookupBlockIndex(block_hash););

    if (!index) {
        throw JSONRPCError(RPC_MISC_ERROR, "Block header missing");
    }

    const bool block_has_data = WITH_LOCK(::cs_main, return index->nStatus & BLOCK_HAVE_DATA);
    if (block_has_data) {
        throw JSONRPCError(RPC_MISC_ERROR, "Block already downloaded");
    }

    if (const auto err{peerman.FetchBlock(peer_id, *index)}) {
        throw JSONRPCError(RPC_MISC_ERROR, err.value());
    }
    return UniValue::VOBJ;
},
    };
}

static RPCHelpMan getblockhash()
{
    return RPCHelpMan{"getblockhash",
                "\nReturns hash of block in best-block-chain at height provided.\n",
                {
                    {"height", RPCArg::Type::NUM, RPCArg::Optional::NO, "The height index"},
                },
                RPCResult{
                    RPCResult::Type::STR_HEX, "", "The block hash"},
                RPCExamples{
                    HelpExampleCli("getblockhash", "1000")
            + HelpExampleRpc("getblockhash", "1000")
                },
        [&](const RPCHelpMan& self, const JSONRPCRequest& request) -> UniValue
{
    ChainstateManager& chainman = EnsureAnyChainman(request.context);
    LOCK(cs_main);
    const CChain& active_chain = chainman.ActiveChain();

    int nHeight = request.params[0].getInt<int>();
    if (nHeight < 0 || nHeight > active_chain.Height())
        throw JSONRPCError(RPC_INVALID_PARAMETER, "Block height out of range");

    const CBlockIndex* pblockindex = active_chain[nHeight];
    return pblockindex->GetBlockHash().GetHex();
},
    };
}

static RPCHelpMan getblockheader()
{
    return RPCHelpMan{"getblockheader",
                "\nIf verbose is false, returns a string that is serialized, hex-encoded data for blockheader 'hash'.\n"
                "If verbose is true, returns an Object with information about blockheader <hash>.\n",
                {
                    {"blockhash", RPCArg::Type::STR_HEX, RPCArg::Optional::NO, "The block hash"},
                    {"verbose", RPCArg::Type::BOOL, RPCArg::Default{true}, "true for a json object, false for the hex-encoded data"},
                },
                {
                    RPCResult{"for verbose = true",
                        RPCResult::Type::OBJ, "", "",
                        {
                            {RPCResult::Type::STR_HEX, "hash", "the block hash (same as provided)"},
                            {RPCResult::Type::NUM, "confirmations", "The number of confirmations, or -1 if the block is not on the main chain"},
                            {RPCResult::Type::NUM, "height", "The block height or index"},
                            {RPCResult::Type::NUM, "version", "The block version"},
                            {RPCResult::Type::STR_HEX, "versionHex", "The block version formatted in hexadecimal"},
                            {RPCResult::Type::STR_HEX, "merkleroot", "The merkle root"},
                            {RPCResult::Type::NUM_TIME, "time", "The block time expressed in " + UNIX_EPOCH_TIME},
                            {RPCResult::Type::NUM_TIME, "mediantime", "The median block time expressed in " + UNIX_EPOCH_TIME},
                            {RPCResult::Type::NUM, "nonce", "The nonce"},
                            {RPCResult::Type::STR_HEX, "bits", "The bits"},
                            {RPCResult::Type::NUM, "difficulty", "The difficulty"},
                            {RPCResult::Type::STR_HEX, "chainwork", "Expected number of hashes required to produce the current chain"},
                            {RPCResult::Type::NUM, "nTx", "The number of transactions in the block"},
                            {RPCResult::Type::STR_HEX, "previousblockhash", /*optional=*/true, "The hash of the previous block (if available)"},
                            {RPCResult::Type::STR_HEX, "nextblockhash", /*optional=*/true, "The hash of the next block (if available)"},
                        }},
                    RPCResult{"for verbose=false",
                        RPCResult::Type::STR_HEX, "", "A string that is serialized, hex-encoded data for block 'hash'"},
                },
                RPCExamples{
                    HelpExampleCli("getblockheader", "\"00000000c937983704a73af28acdec37b049d214adbda81d7e2a3dd146f6ed09\"")
            + HelpExampleRpc("getblockheader", "\"00000000c937983704a73af28acdec37b049d214adbda81d7e2a3dd146f6ed09\"")
                },
        [&](const RPCHelpMan& self, const JSONRPCRequest& request) -> UniValue
{
    uint256 hash(ParseHashV(request.params[0], "hash"));

    bool fVerbose = true;
    if (!request.params[1].isNull())
        fVerbose = request.params[1].get_bool();

    const CBlockIndex* pblockindex;
    const CBlockIndex* tip;
    {
        ChainstateManager& chainman = EnsureAnyChainman(request.context);
        LOCK(cs_main);
        pblockindex = chainman.m_blockman.LookupBlockIndex(hash);
        tip = chainman.ActiveChain().Tip();
    }

    if (!pblockindex) {
        throw JSONRPCError(RPC_INVALID_ADDRESS_OR_KEY, "Block not found");
    }

    if (!fVerbose)
    {
        CDataStream ssBlock(SER_NETWORK, PROTOCOL_VERSION);
        ssBlock << pblockindex->GetBlockHeader();
        std::string strHex = HexStr(ssBlock);
        return strHex;
    }

    return blockheaderToJSON(tip, pblockindex);
},
    };
}

static CBlock GetBlockChecked(BlockManager& blockman, const CBlockIndex* pblockindex) EXCLUSIVE_LOCKS_REQUIRED(::cs_main)
{
    AssertLockHeld(::cs_main);
    CBlock block;
    if (blockman.IsBlockPruned(pblockindex)) {
        throw JSONRPCError(RPC_MISC_ERROR, "Block not available (pruned data)");
    }

    if (!ReadBlockFromDisk(block, pblockindex, Params().GetConsensus())) {
        // Block not found on disk. This could be because we have the block
        // header in our index but not yet have the block or did not accept the
        // block.
        throw JSONRPCError(RPC_MISC_ERROR, "Block not found on disk");
    }

    return block;
}

static CBlockUndo GetUndoChecked(BlockManager& blockman, const CBlockIndex* pblockindex) EXCLUSIVE_LOCKS_REQUIRED(cs_main)
{
    AssertLockHeld(::cs_main);
    CBlockUndo blockUndo;
    if (blockman.IsBlockPruned(pblockindex)) {
        throw JSONRPCError(RPC_MISC_ERROR, "Undo data not available (pruned data)");
    }

    if (!UndoReadFromDisk(blockUndo, pblockindex)) {
        throw JSONRPCError(RPC_MISC_ERROR, "Can't read undo data from disk");
    }

    return blockUndo;
}

const RPCResult getblock_vin{
    RPCResult::Type::ARR, "vin", "",
    {
        {RPCResult::Type::OBJ, "", "",
        {
            {RPCResult::Type::ELISION, "", "The same output as verbosity = 2"},
            {RPCResult::Type::OBJ, "prevout", "(Only if undo information is available)",
            {
                {RPCResult::Type::BOOL, "generated", "Coinbase or not"},
                {RPCResult::Type::NUM, "height", "The height of the prevout"},
                {RPCResult::Type::NUM, "value", "The value in " + CURRENCY_UNIT},
                {RPCResult::Type::OBJ, "scriptPubKey", "",
                {
                    {RPCResult::Type::STR, "asm", "The asm"},
                    {RPCResult::Type::STR, "hex", "The hex"},
                    {RPCResult::Type::STR, "address", /*optional=*/true, "The Bitcoin address (only if a well-defined address exists)"},
                    {RPCResult::Type::STR, "type", "The type (one of: " + GetAllOutputTypes() + ")"},
                }},
            }},
        }},
    }
};

static RPCHelpMan getblock()
{
    return RPCHelpMan{"getblock",
                "\nIf verbosity is 0, returns a string that is serialized, hex-encoded data for block 'hash'.\n"
                "If verbosity is 1, returns an Object with information about block <hash>.\n"
                "If verbosity is 2, returns an Object with information about block <hash> and information about each transaction.\n"
                "If verbosity is 3, returns an Object with information about block <hash> and information about each transaction, including prevout information for inputs (only for unpruned blocks in the current best chain).\n",
                {
                    {"blockhash", RPCArg::Type::STR_HEX, RPCArg::Optional::NO, "The block hash"},
                    {"verbosity|verbose", RPCArg::Type::NUM, RPCArg::Default{1}, "0 for hex-encoded data, 1 for a JSON object, 2 for JSON object with transaction data, and 3 for JSON object with transaction data including prevout information for inputs"},
                },
                {
                    RPCResult{"for verbosity = 0",
                RPCResult::Type::STR_HEX, "", "A string that is serialized, hex-encoded data for block 'hash'"},
                    RPCResult{"for verbosity = 1",
                RPCResult::Type::OBJ, "", "",
                {
                    {RPCResult::Type::STR_HEX, "hash", "the block hash (same as provided)"},
                    {RPCResult::Type::NUM, "confirmations", "The number of confirmations, or -1 if the block is not on the main chain"},
                    {RPCResult::Type::NUM, "size", "The block size"},
                    {RPCResult::Type::NUM, "strippedsize", "The block size excluding witness data"},
                    {RPCResult::Type::NUM, "weight", "The block weight as defined in BIP 141"},
                    {RPCResult::Type::NUM, "height", "The block height or index"},
                    {RPCResult::Type::NUM, "version", "The block version"},
                    {RPCResult::Type::STR_HEX, "versionHex", "The block version formatted in hexadecimal"},
                    {RPCResult::Type::STR_HEX, "merkleroot", "The merkle root"},
                    {RPCResult::Type::ARR, "tx", "The transaction ids",
                        {{RPCResult::Type::STR_HEX, "", "The transaction id"}}},
                    {RPCResult::Type::NUM_TIME, "time",       "The block time expressed in " + UNIX_EPOCH_TIME},
                    {RPCResult::Type::NUM_TIME, "mediantime", "The median block time expressed in " + UNIX_EPOCH_TIME},
                    {RPCResult::Type::NUM, "nonce", "The nonce"},
                    {RPCResult::Type::STR_HEX, "bits", "The bits"},
                    {RPCResult::Type::NUM, "difficulty", "The difficulty"},
                    {RPCResult::Type::STR_HEX, "chainwork", "Expected number of hashes required to produce the chain up to this block (in hex)"},
                    {RPCResult::Type::NUM, "nTx", "The number of transactions in the block"},
                    {RPCResult::Type::STR_HEX, "previousblockhash", /*optional=*/true, "The hash of the previous block (if available)"},
                    {RPCResult::Type::STR_HEX, "nextblockhash", /*optional=*/true, "The hash of the next block (if available)"},
                }},
                    RPCResult{"for verbosity = 2",
                RPCResult::Type::OBJ, "", "",
                {
                    {RPCResult::Type::ELISION, "", "Same output as verbosity = 1"},
                    {RPCResult::Type::ARR, "tx", "",
                    {
                        {RPCResult::Type::OBJ, "", "",
                        {
                            {RPCResult::Type::ELISION, "", "The transactions in the format of the getrawtransaction RPC. Different from verbosity = 1 \"tx\" result"},
                            {RPCResult::Type::NUM, "fee", "The transaction fee in " + CURRENCY_UNIT + ", omitted if block undo data is not available"},
                        }},
                    }},
                }},
                    RPCResult{"for verbosity = 3",
                RPCResult::Type::OBJ, "", "",
                {
                    {RPCResult::Type::ELISION, "", "Same output as verbosity = 2"},
                    {RPCResult::Type::ARR, "tx", "",
                    {
                        {RPCResult::Type::OBJ, "", "",
                        {
<<<<<<< HEAD
                            {RPCResult::Type::ARR, "vin", "",
                            {
                                {RPCResult::Type::OBJ, "", "",
                                {
                                    {RPCResult::Type::ELISION, "", "The same output as verbosity = 2"},
                                    {RPCResult::Type::OBJ, "prevout", "(Only if undo information is available)",
                                    {
                                        {RPCResult::Type::BOOL, "generated", "Coinbase or not"},
                                        {RPCResult::Type::NUM, "height", "The height of the prevout"},
                                        {RPCResult::Type::NUM, "value", "The value in " + CURRENCY_UNIT},
                                        {RPCResult::Type::OBJ, "scriptPubKey", "",
                                        {
                                            {RPCResult::Type::STR, "asm", "The asm"},
                                            {RPCResult::Type::STR_HEX, "hex", "The hex"},
                                            {RPCResult::Type::STR, "address", /*optional=*/true, "The Bitcoin address (only if a well-defined address exists)"},
                                            {RPCResult::Type::STR, "type", "The type (one of: " + GetAllOutputTypes() + ")"},
                                        }},
                                    }},
                                }},
                            }},
=======
                            getblock_vin,
>>>>>>> 02ede4f1
                        }},
                    }},
                }},
        },
                RPCExamples{
                    HelpExampleCli("getblock", "\"00000000c937983704a73af28acdec37b049d214adbda81d7e2a3dd146f6ed09\"")
            + HelpExampleRpc("getblock", "\"00000000c937983704a73af28acdec37b049d214adbda81d7e2a3dd146f6ed09\"")
                },
        [&](const RPCHelpMan& self, const JSONRPCRequest& request) -> UniValue
{
    uint256 hash(ParseHashV(request.params[0], "blockhash"));

    int verbosity = 1;
    if (!request.params[1].isNull()) {
        if (request.params[1].isBool()) {
            verbosity = request.params[1].get_bool() ? 1 : 0;
        } else {
            verbosity = request.params[1].getInt<int>();
        }
    }

    CBlock block;
    const CBlockIndex* pblockindex;
    const CBlockIndex* tip;
    ChainstateManager& chainman = EnsureAnyChainman(request.context);
    {
        LOCK(cs_main);
        pblockindex = chainman.m_blockman.LookupBlockIndex(hash);
        tip = chainman.ActiveChain().Tip();

        if (!pblockindex) {
            throw JSONRPCError(RPC_INVALID_ADDRESS_OR_KEY, "Block not found");
        }

        block = GetBlockChecked(chainman.m_blockman, pblockindex);
    }

    if (verbosity <= 0)
    {
        CDataStream ssBlock(SER_NETWORK, PROTOCOL_VERSION | RPCSerializationFlags());
        ssBlock << block;
        std::string strHex = HexStr(ssBlock);
        return strHex;
    }

    TxVerbosity tx_verbosity;
    if (verbosity == 1) {
        tx_verbosity = TxVerbosity::SHOW_TXID;
    } else if (verbosity == 2) {
        tx_verbosity = TxVerbosity::SHOW_DETAILS;
    } else {
        tx_verbosity = TxVerbosity::SHOW_DETAILS_AND_PREVOUT;
    }

    return blockToJSON(chainman.m_blockman, block, tip, pblockindex, tx_verbosity);
},
    };
}

static RPCHelpMan pruneblockchain()
{
    return RPCHelpMan{"pruneblockchain", "",
                {
                    {"height", RPCArg::Type::NUM, RPCArg::Optional::NO, "The block height to prune up to. May be set to a discrete height, or to a " + UNIX_EPOCH_TIME + "\n"
            "                  to prune blocks whose block time is at least 2 hours older than the provided timestamp."},
                },
                RPCResult{
                    RPCResult::Type::NUM, "", "Height of the last block pruned"},
                RPCExamples{
                    HelpExampleCli("pruneblockchain", "1000")
            + HelpExampleRpc("pruneblockchain", "1000")
                },
        [&](const RPCHelpMan& self, const JSONRPCRequest& request) -> UniValue
{
    if (!node::fPruneMode)
        throw JSONRPCError(RPC_MISC_ERROR, "Cannot prune blocks because node is not in prune mode.");

    ChainstateManager& chainman = EnsureAnyChainman(request.context);
    LOCK(cs_main);
    CChainState& active_chainstate = chainman.ActiveChainstate();
    CChain& active_chain = active_chainstate.m_chain;

    int heightParam = request.params[0].getInt<int>();
    if (heightParam < 0) {
        throw JSONRPCError(RPC_INVALID_PARAMETER, "Negative block height.");
    }

    // Height value more than a billion is too high to be a block height, and
    // too low to be a block time (corresponds to timestamp from Sep 2001).
    if (heightParam > 1000000000) {
        // Add a 2 hour buffer to include blocks which might have had old timestamps
        const CBlockIndex* pindex = active_chain.FindEarliestAtLeast(heightParam - TIMESTAMP_WINDOW, 0);
        if (!pindex) {
            throw JSONRPCError(RPC_INVALID_PARAMETER, "Could not find block with at least the specified timestamp.");
        }
        heightParam = pindex->nHeight;
    }

    unsigned int height = (unsigned int) heightParam;
    unsigned int chainHeight = (unsigned int) active_chain.Height();
    if (chainHeight < chainman.GetParams().PruneAfterHeight()) {
        throw JSONRPCError(RPC_MISC_ERROR, "Blockchain is too short for pruning.");
    } else if (height > chainHeight) {
        throw JSONRPCError(RPC_INVALID_PARAMETER, "Blockchain is shorter than the attempted prune height.");
    } else if (height > chainHeight - MIN_BLOCKS_TO_KEEP) {
        LogPrint(BCLog::RPC, "Attempt to prune blocks close to the tip.  Retaining the minimum number of blocks.\n");
        height = chainHeight - MIN_BLOCKS_TO_KEEP;
    }

    PruneBlockFilesManual(active_chainstate, height);
    const CBlockIndex& block{*CHECK_NONFATAL(active_chain.Tip())};
    const CBlockIndex* last_block{active_chainstate.m_blockman.GetFirstStoredBlock(block)};

    return static_cast<int64_t>(last_block->nHeight - 1);
},
    };
}

CoinStatsHashType ParseHashType(const std::string& hash_type_input)
{
    if (hash_type_input == "hash_serialized_2") {
        return CoinStatsHashType::HASH_SERIALIZED;
    } else if (hash_type_input == "muhash") {
        return CoinStatsHashType::MUHASH;
    } else if (hash_type_input == "none") {
        return CoinStatsHashType::NONE;
    } else {
        throw JSONRPCError(RPC_INVALID_PARAMETER, strprintf("'%s' is not a valid hash_type", hash_type_input));
    }
}

/**
 * Calculate statistics about the unspent transaction output set
 *
 * @param[in] index_requested Signals if the coinstatsindex should be used (when available).
 */
static std::optional<kernel::CCoinsStats> GetUTXOStats(CCoinsView* view, node::BlockManager& blockman,
                                                       kernel::CoinStatsHashType hash_type,
                                                       const std::function<void()>& interruption_point = {},
                                                       const CBlockIndex* pindex = nullptr,
                                                       bool index_requested = true)
{
    // Use CoinStatsIndex if it is requested and available and a hash_type of Muhash or None was requested
    if ((hash_type == kernel::CoinStatsHashType::MUHASH || hash_type == kernel::CoinStatsHashType::NONE) && g_coin_stats_index && index_requested) {
        if (pindex) {
            return g_coin_stats_index->LookUpStats(pindex);
        } else {
            CBlockIndex* block_index = WITH_LOCK(::cs_main, return blockman.LookupBlockIndex(view->GetBestBlock()));
            return g_coin_stats_index->LookUpStats(block_index);
        }
    }

    // If the coinstats index isn't requested or is otherwise not usable, the
    // pindex should either be null or equal to the view's best block. This is
    // because without the coinstats index we can only get coinstats about the
    // best block.
    CHECK_NONFATAL(!pindex || pindex->GetBlockHash() == view->GetBestBlock());

    return kernel::ComputeUTXOStats(hash_type, view, blockman, interruption_point);
}

static RPCHelpMan gettxoutsetinfo()
{
    return RPCHelpMan{"gettxoutsetinfo",
                "\nReturns statistics about the unspent transaction output set.\n"
                "Note this call may take some time if you are not using coinstatsindex.\n",
                {
                    {"hash_type", RPCArg::Type::STR, RPCArg::Default{"hash_serialized_2"}, "Which UTXO set hash should be calculated. Options: 'hash_serialized_2' (the legacy algorithm), 'muhash', 'none'."},
                    {"hash_or_height", RPCArg::Type::NUM, RPCArg::DefaultHint{"the current best block"}, "The block hash or height of the target height (only available with coinstatsindex).", "", {"", "string or numeric"}},
                    {"use_index", RPCArg::Type::BOOL, RPCArg::Default{true}, "Use coinstatsindex, if available."},
                },
                RPCResult{
                    RPCResult::Type::OBJ, "", "",
                    {
                        {RPCResult::Type::NUM, "height", "The block height (index) of the returned statistics"},
                        {RPCResult::Type::STR_HEX, "bestblock", "The hash of the block at which these statistics are calculated"},
                        {RPCResult::Type::NUM, "txouts", "The number of unspent transaction outputs"},
                        {RPCResult::Type::NUM, "bogosize", "Database-independent, meaningless metric indicating the UTXO set size"},
                        {RPCResult::Type::STR_HEX, "hash_serialized_2", /*optional=*/true, "The serialized hash (only present if 'hash_serialized_2' hash_type is chosen)"},
                        {RPCResult::Type::STR_HEX, "muhash", /*optional=*/true, "The serialized hash (only present if 'muhash' hash_type is chosen)"},
                        {RPCResult::Type::NUM, "transactions", /*optional=*/true, "The number of transactions with unspent outputs (not available when coinstatsindex is used)"},
                        {RPCResult::Type::NUM, "disk_size", /*optional=*/true, "The estimated size of the chainstate on disk (not available when coinstatsindex is used)"},
                        {RPCResult::Type::STR_AMOUNT, "total_amount", "The total amount of coins in the UTXO set"},
                        {RPCResult::Type::STR_AMOUNT, "total_unspendable_amount", /*optional=*/true, "The total amount of coins permanently excluded from the UTXO set (only available if coinstatsindex is used)"},
                        {RPCResult::Type::OBJ, "block_info", /*optional=*/true, "Info on amounts in the block at this block height (only available if coinstatsindex is used)",
                        {
                            {RPCResult::Type::STR_AMOUNT, "prevout_spent", "Total amount of all prevouts spent in this block"},
                            {RPCResult::Type::STR_AMOUNT, "coinbase", "Coinbase subsidy amount of this block"},
                            {RPCResult::Type::STR_AMOUNT, "new_outputs_ex_coinbase", "Total amount of new outputs created by this block"},
                            {RPCResult::Type::STR_AMOUNT, "unspendable", "Total amount of unspendable outputs created in this block"},
                            {RPCResult::Type::OBJ, "unspendables", "Detailed view of the unspendable categories",
                            {
                                {RPCResult::Type::STR_AMOUNT, "genesis_block", "The unspendable amount of the Genesis block subsidy"},
                                {RPCResult::Type::STR_AMOUNT, "bip30", "Transactions overridden by duplicates (no longer possible with BIP30)"},
                                {RPCResult::Type::STR_AMOUNT, "scripts", "Amounts sent to scripts that are unspendable (for example OP_RETURN outputs)"},
                                {RPCResult::Type::STR_AMOUNT, "unclaimed_rewards", "Fee rewards that miners did not claim in their coinbase transaction"},
                            }}
                        }},
                    }},
                RPCExamples{
                    HelpExampleCli("gettxoutsetinfo", "") +
                    HelpExampleCli("gettxoutsetinfo", R"("none")") +
                    HelpExampleCli("gettxoutsetinfo", R"("none" 1000)") +
                    HelpExampleCli("gettxoutsetinfo", R"("none" '"00000000c937983704a73af28acdec37b049d214adbda81d7e2a3dd146f6ed09"')") +
                    HelpExampleCli("-named gettxoutsetinfo", R"(hash_type='muhash' use_index='false')") +
                    HelpExampleRpc("gettxoutsetinfo", "") +
                    HelpExampleRpc("gettxoutsetinfo", R"("none")") +
                    HelpExampleRpc("gettxoutsetinfo", R"("none", 1000)") +
                    HelpExampleRpc("gettxoutsetinfo", R"("none", "00000000c937983704a73af28acdec37b049d214adbda81d7e2a3dd146f6ed09")")
                },
        [&](const RPCHelpMan& self, const JSONRPCRequest& request) -> UniValue
{
    UniValue ret(UniValue::VOBJ);

    const CBlockIndex* pindex{nullptr};
    const CoinStatsHashType hash_type{request.params[0].isNull() ? CoinStatsHashType::HASH_SERIALIZED : ParseHashType(request.params[0].get_str())};
    bool index_requested = request.params[2].isNull() || request.params[2].get_bool();

    NodeContext& node = EnsureAnyNodeContext(request.context);
    ChainstateManager& chainman = EnsureChainman(node);
    CChainState& active_chainstate = chainman.ActiveChainstate();
    active_chainstate.ForceFlushStateToDisk();

    CCoinsView* coins_view;
    BlockManager* blockman;
    {
        LOCK(::cs_main);
        coins_view = &active_chainstate.CoinsDB();
        blockman = &active_chainstate.m_blockman;
        pindex = blockman->LookupBlockIndex(coins_view->GetBestBlock());
    }

    if (!request.params[1].isNull()) {
        if (!g_coin_stats_index) {
            throw JSONRPCError(RPC_INVALID_PARAMETER, "Querying specific block heights requires coinstatsindex");
        }

        if (hash_type == CoinStatsHashType::HASH_SERIALIZED) {
            throw JSONRPCError(RPC_INVALID_PARAMETER, "hash_serialized_2 hash type cannot be queried for a specific block");
        }

        if (!index_requested) {
            throw JSONRPCError(RPC_INVALID_PARAMETER, "Cannot set use_index to false when querying for a specific block");
        }
        pindex = ParseHashOrHeight(request.params[1], chainman);
    }

    if (index_requested && g_coin_stats_index) {
        if (!g_coin_stats_index->BlockUntilSyncedToCurrentChain()) {
            const IndexSummary summary{g_coin_stats_index->GetSummary()};

            // If a specific block was requested and the index has already synced past that height, we can return the
            // data already even though the index is not fully synced yet.
            if (pindex->nHeight > summary.best_block_height) {
                throw JSONRPCError(RPC_INTERNAL_ERROR, strprintf("Unable to get data because coinstatsindex is still syncing. Current height: %d", summary.best_block_height));
            }
        }
    }

    const std::optional<CCoinsStats> maybe_stats = GetUTXOStats(coins_view, *blockman, hash_type, node.rpc_interruption_point, pindex, index_requested);
    if (maybe_stats.has_value()) {
        const CCoinsStats& stats = maybe_stats.value();
        ret.pushKV("height", (int64_t)stats.nHeight);
        ret.pushKV("bestblock", stats.hashBlock.GetHex());
        ret.pushKV("txouts", (int64_t)stats.nTransactionOutputs);
        ret.pushKV("bogosize", (int64_t)stats.nBogoSize);
        if (hash_type == CoinStatsHashType::HASH_SERIALIZED) {
            ret.pushKV("hash_serialized_2", stats.hashSerialized.GetHex());
        }
        if (hash_type == CoinStatsHashType::MUHASH) {
            ret.pushKV("muhash", stats.hashSerialized.GetHex());
        }
        CHECK_NONFATAL(stats.total_amount.has_value());
        ret.pushKV("total_amount", ValueFromAmount(stats.total_amount.value()));
        if (!stats.index_used) {
            ret.pushKV("transactions", static_cast<int64_t>(stats.nTransactions));
            ret.pushKV("disk_size", stats.nDiskSize);
        } else {
            ret.pushKV("total_unspendable_amount", ValueFromAmount(stats.total_unspendable_amount));

            CCoinsStats prev_stats{};
            if (pindex->nHeight > 0) {
                const std::optional<CCoinsStats> maybe_prev_stats = GetUTXOStats(coins_view, *blockman, hash_type, node.rpc_interruption_point, pindex->pprev, index_requested);
                if (!maybe_prev_stats) {
                    throw JSONRPCError(RPC_INTERNAL_ERROR, "Unable to read UTXO set");
                }
                prev_stats = maybe_prev_stats.value();
            }

            UniValue block_info(UniValue::VOBJ);
            block_info.pushKV("prevout_spent", ValueFromAmount(stats.total_prevout_spent_amount - prev_stats.total_prevout_spent_amount));
            block_info.pushKV("coinbase", ValueFromAmount(stats.total_coinbase_amount - prev_stats.total_coinbase_amount));
            block_info.pushKV("new_outputs_ex_coinbase", ValueFromAmount(stats.total_new_outputs_ex_coinbase_amount - prev_stats.total_new_outputs_ex_coinbase_amount));
            block_info.pushKV("unspendable", ValueFromAmount(stats.total_unspendable_amount - prev_stats.total_unspendable_amount));

            UniValue unspendables(UniValue::VOBJ);
            unspendables.pushKV("genesis_block", ValueFromAmount(stats.total_unspendables_genesis_block - prev_stats.total_unspendables_genesis_block));
            unspendables.pushKV("bip30", ValueFromAmount(stats.total_unspendables_bip30 - prev_stats.total_unspendables_bip30));
            unspendables.pushKV("scripts", ValueFromAmount(stats.total_unspendables_scripts - prev_stats.total_unspendables_scripts));
            unspendables.pushKV("unclaimed_rewards", ValueFromAmount(stats.total_unspendables_unclaimed_rewards - prev_stats.total_unspendables_unclaimed_rewards));
            block_info.pushKV("unspendables", unspendables);

            ret.pushKV("block_info", block_info);
        }
    } else {
        throw JSONRPCError(RPC_INTERNAL_ERROR, "Unable to read UTXO set");
    }
    return ret;
},
    };
}

static RPCHelpMan gettxout()
{
    return RPCHelpMan{"gettxout",
        "\nReturns details about an unspent transaction output.\n",
        {
            {"txid", RPCArg::Type::STR, RPCArg::Optional::NO, "The transaction id"},
            {"n", RPCArg::Type::NUM, RPCArg::Optional::NO, "vout number"},
            {"include_mempool", RPCArg::Type::BOOL, RPCArg::Default{true}, "Whether to include the mempool. Note that an unspent output that is spent in the mempool won't appear."},
        },
        {
            RPCResult{"If the UTXO was not found", RPCResult::Type::NONE, "", ""},
            RPCResult{"Otherwise", RPCResult::Type::OBJ, "", "", {
                {RPCResult::Type::STR_HEX, "bestblock", "The hash of the block at the tip of the chain"},
                {RPCResult::Type::NUM, "confirmations", "The number of confirmations"},
                {RPCResult::Type::STR_AMOUNT, "value", "The transaction value in " + CURRENCY_UNIT},
                {RPCResult::Type::OBJ, "scriptPubKey", "", {
                    {RPCResult::Type::STR, "asm", "The asm"},
                    {RPCResult::Type::STR, "desc", "Inferred descriptor for the output"},
                    {RPCResult::Type::STR_HEX, "hex", "The hex"},
                    {RPCResult::Type::STR, "type", "The type, eg pubkeyhash"},
                    {RPCResult::Type::STR, "address", /*optional=*/true, "The Bitcoin address (only if a well-defined address exists)"},
                }},
                {RPCResult::Type::BOOL, "coinbase", "Coinbase or not"},
            }},
        },
        RPCExamples{
            "\nGet unspent transactions\n"
            + HelpExampleCli("listunspent", "") +
            "\nView the details\n"
            + HelpExampleCli("gettxout", "\"txid\" 1") +
            "\nAs a JSON-RPC call\n"
            + HelpExampleRpc("gettxout", "\"txid\", 1")
                },
        [&](const RPCHelpMan& self, const JSONRPCRequest& request) -> UniValue
{
    NodeContext& node = EnsureAnyNodeContext(request.context);
    ChainstateManager& chainman = EnsureChainman(node);
    LOCK(cs_main);

    UniValue ret(UniValue::VOBJ);

    uint256 hash(ParseHashV(request.params[0], "txid"));
    COutPoint out{hash, request.params[1].getInt<uint32_t>()};
    bool fMempool = true;
    if (!request.params[2].isNull())
        fMempool = request.params[2].get_bool();

    Coin coin;
    CChainState& active_chainstate = chainman.ActiveChainstate();
    CCoinsViewCache* coins_view = &active_chainstate.CoinsTip();

    if (fMempool) {
        const CTxMemPool& mempool = EnsureMemPool(node);
        LOCK(mempool.cs);
        CCoinsViewMemPool view(coins_view, mempool);
        if (!view.GetCoin(out, coin) || mempool.isSpent(out)) {
            return NullUniValue;
        }
    } else {
        if (!coins_view->GetCoin(out, coin)) {
            return NullUniValue;
        }
    }

    const CBlockIndex* pindex = active_chainstate.m_blockman.LookupBlockIndex(coins_view->GetBestBlock());
    ret.pushKV("bestblock", pindex->GetBlockHash().GetHex());
    if (coin.nHeight == MEMPOOL_HEIGHT) {
        ret.pushKV("confirmations", 0);
    } else {
        ret.pushKV("confirmations", (int64_t)(pindex->nHeight - coin.nHeight + 1));
    }
    ret.pushKV("value", ValueFromAmount(coin.out.nValue));
    UniValue o(UniValue::VOBJ);
    ScriptToUniv(coin.out.scriptPubKey, /*out=*/o, /*include_hex=*/true, /*include_address=*/true);
    ret.pushKV("scriptPubKey", o);
    ret.pushKV("coinbase", (bool)coin.fCoinBase);

    return ret;
},
    };
}

static RPCHelpMan verifychain()
{
    return RPCHelpMan{"verifychain",
                "\nVerifies blockchain database.\n",
                {
                    {"checklevel", RPCArg::Type::NUM, RPCArg::DefaultHint{strprintf("%d, range=0-4", DEFAULT_CHECKLEVEL)},
                        strprintf("How thorough the block verification is:\n%s", MakeUnorderedList(CHECKLEVEL_DOC))},
                    {"nblocks", RPCArg::Type::NUM, RPCArg::DefaultHint{strprintf("%d, 0=all", DEFAULT_CHECKBLOCKS)}, "The number of blocks to check."},
                },
                RPCResult{
                    RPCResult::Type::BOOL, "", "Verified or not"},
                RPCExamples{
                    HelpExampleCli("verifychain", "")
            + HelpExampleRpc("verifychain", "")
                },
        [&](const RPCHelpMan& self, const JSONRPCRequest& request) -> UniValue
{
    const int check_level{request.params[0].isNull() ? DEFAULT_CHECKLEVEL : request.params[0].getInt<int>()};
    const int check_depth{request.params[1].isNull() ? DEFAULT_CHECKBLOCKS : request.params[1].getInt<int>()};

    ChainstateManager& chainman = EnsureAnyChainman(request.context);
    LOCK(cs_main);

    CChainState& active_chainstate = chainman.ActiveChainstate();
    return CVerifyDB().VerifyDB(
        active_chainstate, chainman.GetParams().GetConsensus(), active_chainstate.CoinsTip(), check_level, check_depth);
},
    };
}

static void SoftForkDescPushBack(const CBlockIndex* blockindex, UniValue& softforks, const ChainstateManager& chainman, Consensus::BuriedDeployment dep)
{
    // For buried deployments.

    if (!DeploymentEnabled(chainman, dep)) return;

    UniValue rv(UniValue::VOBJ);
    rv.pushKV("type", "buried");
    // getdeploymentinfo reports the softfork as active from when the chain height is
    // one below the activation height
    rv.pushKV("active", DeploymentActiveAfter(blockindex, chainman, dep));
    rv.pushKV("height", chainman.GetConsensus().DeploymentHeight(dep));
    softforks.pushKV(DeploymentName(dep), rv);
}

static void SoftForkDescPushBack(const CBlockIndex* blockindex, UniValue& softforks, const ChainstateManager& chainman, Consensus::DeploymentPos id)
{
    // For BIP9 deployments.

    if (!DeploymentEnabled(chainman, id)) return;
    if (blockindex == nullptr) return;

    auto get_state_name = [](const ThresholdState state) -> std::string {
        switch (state) {
        case ThresholdState::DEFINED: return "defined";
        case ThresholdState::STARTED: return "started";
        case ThresholdState::LOCKED_IN: return "locked_in";
        case ThresholdState::ACTIVE: return "active";
        case ThresholdState::FAILED: return "failed";
        }
        return "invalid";
    };

    UniValue bip9(UniValue::VOBJ);

    const ThresholdState next_state = chainman.m_versionbitscache.State(blockindex, chainman.GetConsensus(), id);
    const ThresholdState current_state = chainman.m_versionbitscache.State(blockindex->pprev, chainman.GetConsensus(), id);

    const bool has_signal = (ThresholdState::STARTED == current_state || ThresholdState::LOCKED_IN == current_state);

    // BIP9 parameters
    if (has_signal) {
        bip9.pushKV("bit", chainman.GetConsensus().vDeployments[id].bit);
    }
    bip9.pushKV("start_time", chainman.GetConsensus().vDeployments[id].nStartTime);
    bip9.pushKV("timeout", chainman.GetConsensus().vDeployments[id].nTimeout);
    bip9.pushKV("min_activation_height", chainman.GetConsensus().vDeployments[id].min_activation_height);

    // BIP9 status
    bip9.pushKV("status", get_state_name(current_state));
    bip9.pushKV("since", chainman.m_versionbitscache.StateSinceHeight(blockindex->pprev, chainman.GetConsensus(), id));
    bip9.pushKV("status_next", get_state_name(next_state));

    // BIP9 signalling status, if applicable
    if (has_signal) {
        UniValue statsUV(UniValue::VOBJ);
        std::vector<bool> signals;
        BIP9Stats statsStruct = chainman.m_versionbitscache.Statistics(blockindex, chainman.GetConsensus(), id, &signals);
        statsUV.pushKV("period", statsStruct.period);
        statsUV.pushKV("elapsed", statsStruct.elapsed);
        statsUV.pushKV("count", statsStruct.count);
        if (ThresholdState::LOCKED_IN != current_state) {
            statsUV.pushKV("threshold", statsStruct.threshold);
            statsUV.pushKV("possible", statsStruct.possible);
        }
        bip9.pushKV("statistics", statsUV);

        std::string sig;
        sig.reserve(signals.size());
        for (const bool s : signals) {
            sig.push_back(s ? '#' : '-');
        }
        bip9.pushKV("signalling", sig);
    }

    UniValue rv(UniValue::VOBJ);
    rv.pushKV("type", "bip9");
    if (ThresholdState::ACTIVE == next_state) {
        rv.pushKV("height", chainman.m_versionbitscache.StateSinceHeight(blockindex, chainman.GetConsensus(), id));
    }
    rv.pushKV("active", ThresholdState::ACTIVE == next_state);
    rv.pushKV("bip9", bip9);

    softforks.pushKV(DeploymentName(id), rv);
}

// used by rest.cpp:rest_chaininfo, so cannot be static
RPCHelpMan getblockchaininfo()
{
    return RPCHelpMan{"getblockchaininfo",
        "Returns an object containing various state info regarding blockchain processing.\n",
        {},
        RPCResult{
            RPCResult::Type::OBJ, "", "",
            {
                {RPCResult::Type::STR, "chain", "current network name (main, test, signet, regtest)"},
                {RPCResult::Type::NUM, "blocks", "the height of the most-work fully-validated chain. The genesis block has height 0"},
                {RPCResult::Type::NUM, "headers", "the current number of headers we have validated"},
                {RPCResult::Type::STR, "bestblockhash", "the hash of the currently best block"},
                {RPCResult::Type::NUM, "difficulty", "the current difficulty"},
                {RPCResult::Type::NUM_TIME, "time", "The block time expressed in " + UNIX_EPOCH_TIME},
                {RPCResult::Type::NUM_TIME, "mediantime", "The median block time expressed in " + UNIX_EPOCH_TIME},
                {RPCResult::Type::NUM, "verificationprogress", "estimate of verification progress [0..1]"},
                {RPCResult::Type::BOOL, "initialblockdownload", "(debug information) estimate of whether this node is in Initial Block Download mode"},
                {RPCResult::Type::STR_HEX, "chainwork", "total amount of work in active chain, in hexadecimal"},
                {RPCResult::Type::NUM, "size_on_disk", "the estimated size of the block and undo files on disk"},
                {RPCResult::Type::BOOL, "pruned", "if the blocks are subject to pruning"},
                {RPCResult::Type::NUM, "pruneheight", /*optional=*/true, "height of the last block pruned, plus one (only present if pruning is enabled)"},
                {RPCResult::Type::BOOL, "automatic_pruning", /*optional=*/true, "whether automatic pruning is enabled (only present if pruning is enabled)"},
                {RPCResult::Type::NUM, "prune_target_size", /*optional=*/true, "the target size used by pruning (only present if automatic pruning is enabled)"},
                {RPCResult::Type::STR, "warnings", "any network and blockchain warnings"},
            }},
        RPCExamples{
            HelpExampleCli("getblockchaininfo", "")
            + HelpExampleRpc("getblockchaininfo", "")
        },
        [&](const RPCHelpMan& self, const JSONRPCRequest& request) -> UniValue
{
    const ArgsManager& args{EnsureAnyArgsman(request.context)};
    ChainstateManager& chainman = EnsureAnyChainman(request.context);
    LOCK(cs_main);
    CChainState& active_chainstate = chainman.ActiveChainstate();

    const CBlockIndex& tip{*CHECK_NONFATAL(active_chainstate.m_chain.Tip())};
    const int height{tip.nHeight};
    UniValue obj(UniValue::VOBJ);
    obj.pushKV("chain", chainman.GetParams().NetworkIDString());
    obj.pushKV("blocks", height);
    obj.pushKV("headers", chainman.m_best_header ? chainman.m_best_header->nHeight : -1);
    obj.pushKV("bestblockhash", tip.GetBlockHash().GetHex());
    obj.pushKV("difficulty", GetDifficulty(&tip));
    obj.pushKV("time", tip.GetBlockTime());
    obj.pushKV("mediantime", tip.GetMedianTimePast());
    obj.pushKV("verificationprogress", GuessVerificationProgress(chainman.GetParams().TxData(), &tip));
    obj.pushKV("initialblockdownload", active_chainstate.IsInitialBlockDownload());
    obj.pushKV("chainwork", tip.nChainWork.GetHex());
    obj.pushKV("size_on_disk", chainman.m_blockman.CalculateCurrentUsage());
    obj.pushKV("pruned", node::fPruneMode);
    if (node::fPruneMode) {
        obj.pushKV("pruneheight", chainman.m_blockman.GetFirstStoredBlock(tip)->nHeight);

        // if 0, execution bypasses the whole if block.
        bool automatic_pruning{args.GetIntArg("-prune", 0) != 1};
        obj.pushKV("automatic_pruning",  automatic_pruning);
        if (automatic_pruning) {
            obj.pushKV("prune_target_size",  node::nPruneTarget);
        }
    }

    obj.pushKV("warnings", GetWarnings(false).original);
    return obj;
},
    };
}

namespace {
const std::vector<RPCResult> RPCHelpForDeployment{
    {RPCResult::Type::STR, "type", "one of \"buried\", \"bip9\""},
    {RPCResult::Type::NUM, "height", /*optional=*/true, "height of the first block which the rules are or will be enforced (only for \"buried\" type, or \"bip9\" type with \"active\" status)"},
    {RPCResult::Type::BOOL, "active", "true if the rules are enforced for the mempool and the next block"},
    {RPCResult::Type::OBJ, "bip9", /*optional=*/true, "status of bip9 softforks (only for \"bip9\" type)",
    {
        {RPCResult::Type::NUM, "bit", /*optional=*/true, "the bit (0-28) in the block version field used to signal this softfork (only for \"started\" and \"locked_in\" status)"},
        {RPCResult::Type::NUM_TIME, "start_time", "the minimum median time past of a block at which the bit gains its meaning"},
        {RPCResult::Type::NUM_TIME, "timeout", "the median time past of a block at which the deployment is considered failed if not yet locked in"},
        {RPCResult::Type::NUM, "min_activation_height", "minimum height of blocks for which the rules may be enforced"},
        {RPCResult::Type::STR, "status", "status of deployment at specified block (one of \"defined\", \"started\", \"locked_in\", \"active\", \"failed\")"},
        {RPCResult::Type::NUM, "since", "height of the first block to which the status applies"},
        {RPCResult::Type::STR, "status_next", "status of deployment at the next block"},
        {RPCResult::Type::OBJ, "statistics", /*optional=*/true, "numeric statistics about signalling for a softfork (only for \"started\" and \"locked_in\" status)",
        {
            {RPCResult::Type::NUM, "period", "the length in blocks of the signalling period"},
            {RPCResult::Type::NUM, "threshold", /*optional=*/true, "the number of blocks with the version bit set required to activate the feature (only for \"started\" status)"},
            {RPCResult::Type::NUM, "elapsed", "the number of blocks elapsed since the beginning of the current period"},
            {RPCResult::Type::NUM, "count", "the number of blocks with the version bit set in the current period"},
            {RPCResult::Type::BOOL, "possible", /*optional=*/true, "returns false if there are not enough blocks left in this period to pass activation threshold (only for \"started\" status)"},
        }},
        {RPCResult::Type::STR, "signalling", /*optional=*/true, "indicates blocks that signalled with a # and blocks that did not with a -"},
    }},
};

UniValue DeploymentInfo(const CBlockIndex* blockindex, const ChainstateManager& chainman)
{
    UniValue softforks(UniValue::VOBJ);
    SoftForkDescPushBack(blockindex, softforks, chainman, Consensus::DEPLOYMENT_HEIGHTINCB);
    SoftForkDescPushBack(blockindex, softforks, chainman, Consensus::DEPLOYMENT_DERSIG);
    SoftForkDescPushBack(blockindex, softforks, chainman, Consensus::DEPLOYMENT_CLTV);
    SoftForkDescPushBack(blockindex, softforks, chainman, Consensus::DEPLOYMENT_CSV);
    SoftForkDescPushBack(blockindex, softforks, chainman, Consensus::DEPLOYMENT_SEGWIT);
    SoftForkDescPushBack(blockindex, softforks, chainman, Consensus::DEPLOYMENT_TESTDUMMY);
    SoftForkDescPushBack(blockindex, softforks, chainman, Consensus::DEPLOYMENT_TAPROOT);
    return softforks;
}
} // anon namespace

static RPCHelpMan getdeploymentinfo()
{
    return RPCHelpMan{"getdeploymentinfo",
        "Returns an object containing various state info regarding deployments of consensus changes.",
        {
            {"blockhash", RPCArg::Type::STR_HEX, RPCArg::Default{"hash of current chain tip"}, "The block hash at which to query deployment state"},
        },
        RPCResult{
            RPCResult::Type::OBJ, "", "", {
                {RPCResult::Type::STR, "hash", "requested block hash (or tip)"},
                {RPCResult::Type::NUM, "height", "requested block height (or tip)"},
                {RPCResult::Type::OBJ_DYN, "deployments", "", {
                    {RPCResult::Type::OBJ, "xxxx", "name of the deployment", RPCHelpForDeployment}
                }},
            }
        },
        RPCExamples{ HelpExampleCli("getdeploymentinfo", "") + HelpExampleRpc("getdeploymentinfo", "") },
        [&](const RPCHelpMan& self, const JSONRPCRequest& request) -> UniValue
        {
            const ChainstateManager& chainman = EnsureAnyChainman(request.context);
            LOCK(cs_main);
            const CChainState& active_chainstate = chainman.ActiveChainstate();

            const CBlockIndex* blockindex;
            if (request.params[0].isNull()) {
                blockindex = CHECK_NONFATAL(active_chainstate.m_chain.Tip());
            } else {
                const uint256 hash(ParseHashV(request.params[0], "blockhash"));
                blockindex = chainman.m_blockman.LookupBlockIndex(hash);
                if (!blockindex) {
                    throw JSONRPCError(RPC_INVALID_ADDRESS_OR_KEY, "Block not found");
                }
            }

            UniValue deploymentinfo(UniValue::VOBJ);
            deploymentinfo.pushKV("hash", blockindex->GetBlockHash().ToString());
            deploymentinfo.pushKV("height", blockindex->nHeight);
            deploymentinfo.pushKV("deployments", DeploymentInfo(blockindex, chainman));
            return deploymentinfo;
        },
    };
}

/** Comparison function for sorting the getchaintips heads.  */
struct CompareBlocksByHeight
{
    bool operator()(const CBlockIndex* a, const CBlockIndex* b) const
    {
        /* Make sure that unequal blocks with the same height do not compare
           equal. Use the pointers themselves to make a distinction. */

        if (a->nHeight != b->nHeight)
          return (a->nHeight > b->nHeight);

        return a < b;
    }
};

static RPCHelpMan getchaintips()
{
    return RPCHelpMan{"getchaintips",
                "Return information about all known tips in the block tree,"
                " including the main chain as well as orphaned branches.\n",
                {},
                RPCResult{
                    RPCResult::Type::ARR, "", "",
                    {{RPCResult::Type::OBJ, "", "",
                        {
                            {RPCResult::Type::NUM, "height", "height of the chain tip"},
                            {RPCResult::Type::STR_HEX, "hash", "block hash of the tip"},
                            {RPCResult::Type::NUM, "branchlen", "zero for main chain, otherwise length of branch connecting the tip to the main chain"},
                            {RPCResult::Type::STR, "status", "status of the chain, \"active\" for the main chain\n"
            "Possible values for status:\n"
            "1.  \"invalid\"               This branch contains at least one invalid block\n"
            "2.  \"headers-only\"          Not all blocks for this branch are available, but the headers are valid\n"
            "3.  \"valid-headers\"         All blocks are available for this branch, but they were never fully validated\n"
            "4.  \"valid-fork\"            This branch is not part of the active chain, but is fully validated\n"
            "5.  \"active\"                This is the tip of the active main chain, which is certainly valid"},
                        }}}},
                RPCExamples{
                    HelpExampleCli("getchaintips", "")
            + HelpExampleRpc("getchaintips", "")
                },
        [&](const RPCHelpMan& self, const JSONRPCRequest& request) -> UniValue
{
    ChainstateManager& chainman = EnsureAnyChainman(request.context);
    LOCK(cs_main);
    CChain& active_chain = chainman.ActiveChain();

    /*
     * Idea: The set of chain tips is the active chain tip, plus orphan blocks which do not have another orphan building off of them.
     * Algorithm:
     *  - Make one pass through BlockIndex(), picking out the orphan blocks, and also storing a set of the orphan block's pprev pointers.
     *  - Iterate through the orphan blocks. If the block isn't pointed to by another orphan, it is a chain tip.
     *  - Add the active chain tip
     */
    std::set<const CBlockIndex*, CompareBlocksByHeight> setTips;
    std::set<const CBlockIndex*> setOrphans;
    std::set<const CBlockIndex*> setPrevs;

    for (const auto& [_, block_index] : chainman.BlockIndex()) {
        if (!active_chain.Contains(&block_index)) {
            setOrphans.insert(&block_index);
            setPrevs.insert(block_index.pprev);
        }
    }

    for (std::set<const CBlockIndex*>::iterator it = setOrphans.begin(); it != setOrphans.end(); ++it) {
        if (setPrevs.erase(*it) == 0) {
            setTips.insert(*it);
        }
    }

    // Always report the currently active tip.
    setTips.insert(active_chain.Tip());

    /* Construct the output array.  */
    UniValue res(UniValue::VARR);
    for (const CBlockIndex* block : setTips) {
        UniValue obj(UniValue::VOBJ);
        obj.pushKV("height", block->nHeight);
        obj.pushKV("hash", block->phashBlock->GetHex());

        const int branchLen = block->nHeight - active_chain.FindFork(block)->nHeight;
        obj.pushKV("branchlen", branchLen);

        std::string status;
        if (active_chain.Contains(block)) {
            // This block is part of the currently active chain.
            status = "active";
        } else if (block->nStatus & BLOCK_FAILED_MASK) {
            // This block or one of its ancestors is invalid.
            status = "invalid";
        } else if (!block->HaveTxsDownloaded()) {
            // This block cannot be connected because full block data for it or one of its parents is missing.
            status = "headers-only";
        } else if (block->IsValid(BLOCK_VALID_SCRIPTS)) {
            // This block is fully validated, but no longer part of the active chain. It was probably the active block once, but was reorganized.
            status = "valid-fork";
        } else if (block->IsValid(BLOCK_VALID_TREE)) {
            // The headers for this block are valid, but it has not been validated. It was probably never part of the most-work chain.
            status = "valid-headers";
        } else {
            // No clue.
            status = "unknown";
        }
        obj.pushKV("status", status);

        res.push_back(obj);
    }

    return res;
},
    };
}

static RPCHelpMan preciousblock()
{
    return RPCHelpMan{"preciousblock",
                "\nTreats a block as if it were received before others with the same work.\n"
                "\nA later preciousblock call can override the effect of an earlier one.\n"
                "\nThe effects of preciousblock are not retained across restarts.\n",
                {
                    {"blockhash", RPCArg::Type::STR_HEX, RPCArg::Optional::NO, "the hash of the block to mark as precious"},
                },
                RPCResult{RPCResult::Type::NONE, "", ""},
                RPCExamples{
                    HelpExampleCli("preciousblock", "\"blockhash\"")
            + HelpExampleRpc("preciousblock", "\"blockhash\"")
                },
        [&](const RPCHelpMan& self, const JSONRPCRequest& request) -> UniValue
{
    uint256 hash(ParseHashV(request.params[0], "blockhash"));
    CBlockIndex* pblockindex;

    ChainstateManager& chainman = EnsureAnyChainman(request.context);
    {
        LOCK(cs_main);
        pblockindex = chainman.m_blockman.LookupBlockIndex(hash);
        if (!pblockindex) {
            throw JSONRPCError(RPC_INVALID_ADDRESS_OR_KEY, "Block not found");
        }
    }

    BlockValidationState state;
    chainman.ActiveChainstate().PreciousBlock(state, pblockindex);

    if (!state.IsValid()) {
        throw JSONRPCError(RPC_DATABASE_ERROR, state.ToString());
    }

    return NullUniValue;
},
    };
}

static RPCHelpMan invalidateblock()
{
    return RPCHelpMan{"invalidateblock",
                "\nPermanently marks a block as invalid, as if it violated a consensus rule.\n",
                {
                    {"blockhash", RPCArg::Type::STR_HEX, RPCArg::Optional::NO, "the hash of the block to mark as invalid"},
                },
                RPCResult{RPCResult::Type::NONE, "", ""},
                RPCExamples{
                    HelpExampleCli("invalidateblock", "\"blockhash\"")
            + HelpExampleRpc("invalidateblock", "\"blockhash\"")
                },
        [&](const RPCHelpMan& self, const JSONRPCRequest& request) -> UniValue
{
    uint256 hash(ParseHashV(request.params[0], "blockhash"));
    BlockValidationState state;

    ChainstateManager& chainman = EnsureAnyChainman(request.context);
    CBlockIndex* pblockindex;
    {
        LOCK(cs_main);
        pblockindex = chainman.m_blockman.LookupBlockIndex(hash);
        if (!pblockindex) {
            throw JSONRPCError(RPC_INVALID_ADDRESS_OR_KEY, "Block not found");
        }
    }
    chainman.ActiveChainstate().InvalidateBlock(state, pblockindex);

    if (state.IsValid()) {
        chainman.ActiveChainstate().ActivateBestChain(state);
    }

    if (!state.IsValid()) {
        throw JSONRPCError(RPC_DATABASE_ERROR, state.ToString());
    }

    return NullUniValue;
},
    };
}

static RPCHelpMan reconsiderblock()
{
    return RPCHelpMan{"reconsiderblock",
                "\nRemoves invalidity status of a block, its ancestors and its descendants, reconsider them for activation.\n"
                "This can be used to undo the effects of invalidateblock.\n",
                {
                    {"blockhash", RPCArg::Type::STR_HEX, RPCArg::Optional::NO, "the hash of the block to reconsider"},
                },
                RPCResult{RPCResult::Type::NONE, "", ""},
                RPCExamples{
                    HelpExampleCli("reconsiderblock", "\"blockhash\"")
            + HelpExampleRpc("reconsiderblock", "\"blockhash\"")
                },
        [&](const RPCHelpMan& self, const JSONRPCRequest& request) -> UniValue
{
    ChainstateManager& chainman = EnsureAnyChainman(request.context);
    uint256 hash(ParseHashV(request.params[0], "blockhash"));

    {
        LOCK(cs_main);
        CBlockIndex* pblockindex = chainman.m_blockman.LookupBlockIndex(hash);
        if (!pblockindex) {
            throw JSONRPCError(RPC_INVALID_ADDRESS_OR_KEY, "Block not found");
        }

        chainman.ActiveChainstate().ResetBlockFailureFlags(pblockindex);
    }

    BlockValidationState state;
    chainman.ActiveChainstate().ActivateBestChain(state);

    if (!state.IsValid()) {
        throw JSONRPCError(RPC_DATABASE_ERROR, state.ToString());
    }

    return NullUniValue;
},
    };
}

static RPCHelpMan getchaintxstats()
{
    return RPCHelpMan{"getchaintxstats",
                "\nCompute statistics about the total number and rate of transactions in the chain.\n",
                {
                    {"nblocks", RPCArg::Type::NUM, RPCArg::DefaultHint{"one month"}, "Size of the window in number of blocks"},
                    {"blockhash", RPCArg::Type::STR_HEX, RPCArg::DefaultHint{"chain tip"}, "The hash of the block that ends the window."},
                },
                RPCResult{
                    RPCResult::Type::OBJ, "", "",
                    {
                        {RPCResult::Type::NUM_TIME, "time", "The timestamp for the final block in the window, expressed in " + UNIX_EPOCH_TIME},
                        {RPCResult::Type::NUM, "txcount", "The total number of transactions in the chain up to that point"},
                        {RPCResult::Type::STR_HEX, "window_final_block_hash", "The hash of the final block in the window"},
                        {RPCResult::Type::NUM, "window_final_block_height", "The height of the final block in the window."},
                        {RPCResult::Type::NUM, "window_block_count", "Size of the window in number of blocks"},
                        {RPCResult::Type::NUM, "window_tx_count", /*optional=*/true, "The number of transactions in the window. Only returned if \"window_block_count\" is > 0"},
                        {RPCResult::Type::NUM, "window_interval", /*optional=*/true, "The elapsed time in the window in seconds. Only returned if \"window_block_count\" is > 0"},
                        {RPCResult::Type::NUM, "txrate", /*optional=*/true, "The average rate of transactions per second in the window. Only returned if \"window_interval\" is > 0"},
                    }},
                RPCExamples{
                    HelpExampleCli("getchaintxstats", "")
            + HelpExampleRpc("getchaintxstats", "2016")
                },
        [&](const RPCHelpMan& self, const JSONRPCRequest& request) -> UniValue
{
    ChainstateManager& chainman = EnsureAnyChainman(request.context);
    const CBlockIndex* pindex;
    int blockcount = 30 * 24 * 60 * 60 / chainman.GetParams().GetConsensus().nPowTargetSpacing; // By default: 1 month

    if (request.params[1].isNull()) {
        LOCK(cs_main);
        pindex = chainman.ActiveChain().Tip();
    } else {
        uint256 hash(ParseHashV(request.params[1], "blockhash"));
        LOCK(cs_main);
        pindex = chainman.m_blockman.LookupBlockIndex(hash);
        if (!pindex) {
            throw JSONRPCError(RPC_INVALID_ADDRESS_OR_KEY, "Block not found");
        }
        if (!chainman.ActiveChain().Contains(pindex)) {
            throw JSONRPCError(RPC_INVALID_PARAMETER, "Block is not in main chain");
        }
    }

    CHECK_NONFATAL(pindex != nullptr);

    if (request.params[0].isNull()) {
        blockcount = std::max(0, std::min(blockcount, pindex->nHeight - 1));
    } else {
        blockcount = request.params[0].getInt<int>();

        if (blockcount < 0 || (blockcount > 0 && blockcount >= pindex->nHeight)) {
            throw JSONRPCError(RPC_INVALID_PARAMETER, "Invalid block count: should be between 0 and the block's height - 1");
        }
    }

    const CBlockIndex& past_block{*CHECK_NONFATAL(pindex->GetAncestor(pindex->nHeight - blockcount))};
    const int64_t nTimeDiff{pindex->GetMedianTimePast() - past_block.GetMedianTimePast()};
    const int nTxDiff = pindex->nChainTx - past_block.nChainTx;

    UniValue ret(UniValue::VOBJ);
    ret.pushKV("time", (int64_t)pindex->nTime);
    ret.pushKV("txcount", (int64_t)pindex->nChainTx);
    ret.pushKV("window_final_block_hash", pindex->GetBlockHash().GetHex());
    ret.pushKV("window_final_block_height", pindex->nHeight);
    ret.pushKV("window_block_count", blockcount);
    if (blockcount > 0) {
        ret.pushKV("window_tx_count", nTxDiff);
        ret.pushKV("window_interval", nTimeDiff);
        if (nTimeDiff > 0) {
            ret.pushKV("txrate", ((double)nTxDiff) / nTimeDiff);
        }
    }

    return ret;
},
    };
}

template<typename T>
static T CalculateTruncatedMedian(std::vector<T>& scores)
{
    size_t size = scores.size();
    if (size == 0) {
        return 0;
    }

    std::sort(scores.begin(), scores.end());
    if (size % 2 == 0) {
        return (scores[size / 2 - 1] + scores[size / 2]) / 2;
    } else {
        return scores[size / 2];
    }
}

void CalculatePercentilesByWeight(CAmount result[NUM_GETBLOCKSTATS_PERCENTILES], std::vector<std::pair<CAmount, int64_t>>& scores, int64_t total_weight)
{
    if (scores.empty()) {
        return;
    }

    std::sort(scores.begin(), scores.end());

    // 10th, 25th, 50th, 75th, and 90th percentile weight units.
    const double weights[NUM_GETBLOCKSTATS_PERCENTILES] = {
        total_weight / 10.0, total_weight / 4.0, total_weight / 2.0, (total_weight * 3.0) / 4.0, (total_weight * 9.0) / 10.0
    };

    int64_t next_percentile_index = 0;
    int64_t cumulative_weight = 0;
    for (const auto& element : scores) {
        cumulative_weight += element.second;
        while (next_percentile_index < NUM_GETBLOCKSTATS_PERCENTILES && cumulative_weight >= weights[next_percentile_index]) {
            result[next_percentile_index] = element.first;
            ++next_percentile_index;
        }
    }

    // Fill any remaining percentiles with the last value.
    for (int64_t i = next_percentile_index; i < NUM_GETBLOCKSTATS_PERCENTILES; i++) {
        result[i] = scores.back().first;
    }
}

template<typename T>
static inline bool SetHasKeys(const std::set<T>& set) {return false;}
template<typename T, typename Tk, typename... Args>
static inline bool SetHasKeys(const std::set<T>& set, const Tk& key, const Args&... args)
{
    return (set.count(key) != 0) || SetHasKeys(set, args...);
}

// outpoint (needed for the utxo index) + nHeight + fCoinBase
static constexpr size_t PER_UTXO_OVERHEAD = sizeof(COutPoint) + sizeof(uint32_t) + sizeof(bool);

static RPCHelpMan getblockstats()
{
    return RPCHelpMan{"getblockstats",
                "\nCompute per block statistics for a given window. All amounts are in satoshis.\n"
                "It won't work for some heights with pruning.\n",
                {
                    {"hash_or_height", RPCArg::Type::NUM, RPCArg::Optional::NO, "The block hash or height of the target block", "", {"", "string or numeric"}},
                    {"stats", RPCArg::Type::ARR, RPCArg::DefaultHint{"all values"}, "Values to plot (see result below)",
                        {
                            {"height", RPCArg::Type::STR, RPCArg::Optional::OMITTED, "Selected statistic"},
                            {"time", RPCArg::Type::STR, RPCArg::Optional::OMITTED, "Selected statistic"},
                        },
                        "stats"},
                },
                RPCResult{
            RPCResult::Type::OBJ, "", "",
            {
                {RPCResult::Type::NUM, "avgfee", /*optional=*/true, "Average fee in the block"},
                {RPCResult::Type::NUM, "avgfeerate", /*optional=*/true, "Average feerate (in satoshis per virtual byte)"},
                {RPCResult::Type::NUM, "avgtxsize", /*optional=*/true, "Average transaction size"},
                {RPCResult::Type::STR_HEX, "blockhash", /*optional=*/true, "The block hash (to check for potential reorgs)"},
                {RPCResult::Type::ARR_FIXED, "feerate_percentiles", /*optional=*/true, "Feerates at the 10th, 25th, 50th, 75th, and 90th percentile weight unit (in satoshis per virtual byte)",
                {
                    {RPCResult::Type::NUM, "10th_percentile_feerate", "The 10th percentile feerate"},
                    {RPCResult::Type::NUM, "25th_percentile_feerate", "The 25th percentile feerate"},
                    {RPCResult::Type::NUM, "50th_percentile_feerate", "The 50th percentile feerate"},
                    {RPCResult::Type::NUM, "75th_percentile_feerate", "The 75th percentile feerate"},
                    {RPCResult::Type::NUM, "90th_percentile_feerate", "The 90th percentile feerate"},
                }},
                {RPCResult::Type::NUM, "height", /*optional=*/true, "The height of the block"},
                {RPCResult::Type::NUM, "ins", /*optional=*/true, "The number of inputs (excluding coinbase)"},
                {RPCResult::Type::NUM, "maxfee", /*optional=*/true, "Maximum fee in the block"},
                {RPCResult::Type::NUM, "maxfeerate", /*optional=*/true, "Maximum feerate (in satoshis per virtual byte)"},
                {RPCResult::Type::NUM, "maxtxsize", /*optional=*/true, "Maximum transaction size"},
                {RPCResult::Type::NUM, "medianfee", /*optional=*/true, "Truncated median fee in the block"},
                {RPCResult::Type::NUM, "mediantime", /*optional=*/true, "The block median time past"},
                {RPCResult::Type::NUM, "mediantxsize", /*optional=*/true, "Truncated median transaction size"},
                {RPCResult::Type::NUM, "minfee", /*optional=*/true, "Minimum fee in the block"},
                {RPCResult::Type::NUM, "minfeerate", /*optional=*/true, "Minimum feerate (in satoshis per virtual byte)"},
                {RPCResult::Type::NUM, "mintxsize", /*optional=*/true, "Minimum transaction size"},
                {RPCResult::Type::NUM, "outs", /*optional=*/true, "The number of outputs"},
                {RPCResult::Type::NUM, "subsidy", /*optional=*/true, "The block subsidy"},
                {RPCResult::Type::NUM, "swtotal_size", /*optional=*/true, "Total size of all segwit transactions"},
                {RPCResult::Type::NUM, "swtotal_weight", /*optional=*/true, "Total weight of all segwit transactions"},
                {RPCResult::Type::NUM, "swtxs", /*optional=*/true, "The number of segwit transactions"},
                {RPCResult::Type::NUM, "time", /*optional=*/true, "The block time"},
                {RPCResult::Type::NUM, "total_out", /*optional=*/true, "Total amount in all outputs (excluding coinbase and thus reward [ie subsidy + totalfee])"},
                {RPCResult::Type::NUM, "total_size", /*optional=*/true, "Total size of all non-coinbase transactions"},
                {RPCResult::Type::NUM, "total_weight", /*optional=*/true, "Total weight of all non-coinbase transactions"},
                {RPCResult::Type::NUM, "totalfee", /*optional=*/true, "The fee total"},
                {RPCResult::Type::NUM, "txs", /*optional=*/true, "The number of transactions (including coinbase)"},
                {RPCResult::Type::NUM, "utxo_increase", /*optional=*/true, "The increase/decrease in the number of unspent outputs"},
                {RPCResult::Type::NUM, "utxo_size_inc", /*optional=*/true, "The increase/decrease in size for the utxo index (not discounting op_return and similar)"},
            }},
                RPCExamples{
                    HelpExampleCli("getblockstats", R"('"00000000c937983704a73af28acdec37b049d214adbda81d7e2a3dd146f6ed09"' '["minfeerate","avgfeerate"]')") +
                    HelpExampleCli("getblockstats", R"(1000 '["minfeerate","avgfeerate"]')") +
                    HelpExampleRpc("getblockstats", R"("00000000c937983704a73af28acdec37b049d214adbda81d7e2a3dd146f6ed09", ["minfeerate","avgfeerate"])") +
                    HelpExampleRpc("getblockstats", R"(1000, ["minfeerate","avgfeerate"])")
                },
        [&](const RPCHelpMan& self, const JSONRPCRequest& request) -> UniValue
{
    ChainstateManager& chainman = EnsureAnyChainman(request.context);
    LOCK(cs_main);
    const CBlockIndex& pindex{*CHECK_NONFATAL(ParseHashOrHeight(request.params[0], chainman))};

    std::set<std::string> stats;
    if (!request.params[1].isNull()) {
        const UniValue stats_univalue = request.params[1].get_array();
        for (unsigned int i = 0; i < stats_univalue.size(); i++) {
            const std::string stat = stats_univalue[i].get_str();
            stats.insert(stat);
        }
    }

    const CBlock& block = GetBlockChecked(chainman.m_blockman, &pindex);
    const CBlockUndo& blockUndo = GetUndoChecked(chainman.m_blockman, &pindex);

    const bool do_all = stats.size() == 0; // Calculate everything if nothing selected (default)
    const bool do_mediantxsize = do_all || stats.count("mediantxsize") != 0;
    const bool do_medianfee = do_all || stats.count("medianfee") != 0;
    const bool do_feerate_percentiles = do_all || stats.count("feerate_percentiles") != 0;
    const bool loop_inputs = do_all || do_medianfee || do_feerate_percentiles ||
        SetHasKeys(stats, "utxo_size_inc", "totalfee", "avgfee", "avgfeerate", "minfee", "maxfee", "minfeerate", "maxfeerate");
    const bool loop_outputs = do_all || loop_inputs || stats.count("total_out");
    const bool do_calculate_size = do_mediantxsize ||
        SetHasKeys(stats, "total_size", "avgtxsize", "mintxsize", "maxtxsize", "swtotal_size");
    const bool do_calculate_weight = do_all || SetHasKeys(stats, "total_weight", "avgfeerate", "swtotal_weight", "avgfeerate", "feerate_percentiles", "minfeerate", "maxfeerate");
    const bool do_calculate_sw = do_all || SetHasKeys(stats, "swtxs", "swtotal_size", "swtotal_weight");

    CAmount maxfee = 0;
    CAmount maxfeerate = 0;
    CAmount minfee = MAX_MONEY;
    CAmount minfeerate = MAX_MONEY;
    CAmount total_out = 0;
    CAmount totalfee = 0;
    int64_t inputs = 0;
    int64_t maxtxsize = 0;
    int64_t mintxsize = MAX_BLOCK_SERIALIZED_SIZE;
    int64_t outputs = 0;
    int64_t swtotal_size = 0;
    int64_t swtotal_weight = 0;
    int64_t swtxs = 0;
    int64_t total_size = 0;
    int64_t total_weight = 0;
    int64_t utxo_size_inc = 0;
    std::vector<CAmount> fee_array;
    std::vector<std::pair<CAmount, int64_t>> feerate_array;
    std::vector<int64_t> txsize_array;

    for (size_t i = 0; i < block.vtx.size(); ++i) {
        const auto& tx = block.vtx.at(i);
        outputs += tx->vout.size();

        CAmount tx_total_out = 0;
        if (loop_outputs) {
            for (const CTxOut& out : tx->vout) {
                tx_total_out += out.nValue;
                utxo_size_inc += GetSerializeSize(out, PROTOCOL_VERSION) + PER_UTXO_OVERHEAD;
            }
        }

        if (tx->IsCoinBase()) {
            continue;
        }

        inputs += tx->vin.size(); // Don't count coinbase's fake input
        total_out += tx_total_out; // Don't count coinbase reward

        int64_t tx_size = 0;
        if (do_calculate_size) {

            tx_size = tx->GetTotalSize();
            if (do_mediantxsize) {
                txsize_array.push_back(tx_size);
            }
            maxtxsize = std::max(maxtxsize, tx_size);
            mintxsize = std::min(mintxsize, tx_size);
            total_size += tx_size;
        }

        int64_t weight = 0;
        if (do_calculate_weight) {
            weight = GetTransactionWeight(*tx);
            total_weight += weight;
        }

        if (do_calculate_sw && tx->HasWitness()) {
            ++swtxs;
            swtotal_size += tx_size;
            swtotal_weight += weight;
        }

        if (loop_inputs) {
            CAmount tx_total_in = 0;
            const auto& txundo = blockUndo.vtxundo.at(i - 1);
            for (const Coin& coin: txundo.vprevout) {
                const CTxOut& prevoutput = coin.out;

                tx_total_in += prevoutput.nValue;
                utxo_size_inc -= GetSerializeSize(prevoutput, PROTOCOL_VERSION) + PER_UTXO_OVERHEAD;
            }

            CAmount txfee = tx_total_in - tx_total_out;
            CHECK_NONFATAL(MoneyRange(txfee));
            if (do_medianfee) {
                fee_array.push_back(txfee);
            }
            maxfee = std::max(maxfee, txfee);
            minfee = std::min(minfee, txfee);
            totalfee += txfee;

            // New feerate uses satoshis per virtual byte instead of per serialized byte
            CAmount feerate = weight ? (txfee * WITNESS_SCALE_FACTOR) / weight : 0;
            if (do_feerate_percentiles) {
                feerate_array.emplace_back(std::make_pair(feerate, weight));
            }
            maxfeerate = std::max(maxfeerate, feerate);
            minfeerate = std::min(minfeerate, feerate);
        }
    }

    CAmount feerate_percentiles[NUM_GETBLOCKSTATS_PERCENTILES] = { 0 };
    CalculatePercentilesByWeight(feerate_percentiles, feerate_array, total_weight);

    UniValue feerates_res(UniValue::VARR);
    for (int64_t i = 0; i < NUM_GETBLOCKSTATS_PERCENTILES; i++) {
        feerates_res.push_back(feerate_percentiles[i]);
    }

    UniValue ret_all(UniValue::VOBJ);
    ret_all.pushKV("avgfee", (block.vtx.size() > 1) ? totalfee / (block.vtx.size() - 1) : 0);
    ret_all.pushKV("avgfeerate", total_weight ? (totalfee * WITNESS_SCALE_FACTOR) / total_weight : 0); // Unit: sat/vbyte
    ret_all.pushKV("avgtxsize", (block.vtx.size() > 1) ? total_size / (block.vtx.size() - 1) : 0);
    ret_all.pushKV("blockhash", pindex.GetBlockHash().GetHex());
    ret_all.pushKV("feerate_percentiles", feerates_res);
    ret_all.pushKV("height", (int64_t)pindex.nHeight);
    ret_all.pushKV("ins", inputs);
    ret_all.pushKV("maxfee", maxfee);
    ret_all.pushKV("maxfeerate", maxfeerate);
    ret_all.pushKV("maxtxsize", maxtxsize);
    ret_all.pushKV("medianfee", CalculateTruncatedMedian(fee_array));
    ret_all.pushKV("mediantime", pindex.GetMedianTimePast());
    ret_all.pushKV("mediantxsize", CalculateTruncatedMedian(txsize_array));
    ret_all.pushKV("minfee", (minfee == MAX_MONEY) ? 0 : minfee);
    ret_all.pushKV("minfeerate", (minfeerate == MAX_MONEY) ? 0 : minfeerate);
    ret_all.pushKV("mintxsize", mintxsize == MAX_BLOCK_SERIALIZED_SIZE ? 0 : mintxsize);
    ret_all.pushKV("outs", outputs);
    ret_all.pushKV("subsidy", GetBlockSubsidy(pindex.nHeight, chainman.GetParams().GetConsensus()));
    ret_all.pushKV("swtotal_size", swtotal_size);
    ret_all.pushKV("swtotal_weight", swtotal_weight);
    ret_all.pushKV("swtxs", swtxs);
    ret_all.pushKV("time", pindex.GetBlockTime());
    ret_all.pushKV("total_out", total_out);
    ret_all.pushKV("total_size", total_size);
    ret_all.pushKV("total_weight", total_weight);
    ret_all.pushKV("totalfee", totalfee);
    ret_all.pushKV("txs", (int64_t)block.vtx.size());
    ret_all.pushKV("utxo_increase", outputs - inputs);
    ret_all.pushKV("utxo_size_inc", utxo_size_inc);

    if (do_all) {
        return ret_all;
    }

    UniValue ret(UniValue::VOBJ);
    for (const std::string& stat : stats) {
        const UniValue& value = ret_all[stat];
        if (value.isNull()) {
            throw JSONRPCError(RPC_INVALID_PARAMETER, strprintf("Invalid selected statistic '%s'", stat));
        }
        ret.pushKV(stat, value);
    }
    return ret;
},
    };
}

namespace {
//! Search for a given set of pubkey scripts
bool FindScriptPubKey(std::atomic<int>& scan_progress, const std::atomic<bool>& should_abort, int64_t& count, CCoinsViewCursor* cursor, const std::set<CScript>& needles, std::map<COutPoint, Coin>& out_results, std::function<void()>& interruption_point)
{
    scan_progress = 0;
    count = 0;
    while (cursor->Valid()) {
        COutPoint key;
        Coin coin;
        if (!cursor->GetKey(key) || !cursor->GetValue(coin)) return false;
        if (++count % 8192 == 0) {
            interruption_point();
            if (should_abort) {
                // allow to abort the scan via the abort reference
                return false;
            }
        }
        if (count % 256 == 0) {
            // update progress reference every 256 item
            uint32_t high = 0x100 * *key.hash.begin() + *(key.hash.begin() + 1);
            scan_progress = (int)(high * 100.0 / 65536.0 + 0.5);
        }
        if (needles.count(coin.out.scriptPubKey)) {
            out_results.emplace(key, coin);
        }
        cursor->Next();
    }
    scan_progress = 100;
    return true;
}
} // namespace

/** RAII object to prevent concurrency issue when scanning the txout set */
static std::atomic<int> g_scan_progress;
static std::atomic<bool> g_scan_in_progress;
static std::atomic<bool> g_should_abort_scan;
class CoinsViewScanReserver
{
private:
    bool m_could_reserve{false};
public:
    explicit CoinsViewScanReserver() = default;

    bool reserve() {
        CHECK_NONFATAL(!m_could_reserve);
        if (g_scan_in_progress.exchange(true)) {
            return false;
        }
        CHECK_NONFATAL(g_scan_progress == 0);
        m_could_reserve = true;
        return true;
    }

    ~CoinsViewScanReserver() {
        if (m_could_reserve) {
            g_scan_in_progress = false;
            g_scan_progress = 0;
        }
    }
};

static RPCHelpMan scantxoutset()
{
    // scriptPubKey corresponding to mainnet address 12cbQLTFMXRnSzktFkuoG3eHoMeFtpTu3S
    const std::string EXAMPLE_DESCRIPTOR_RAW = "raw(76a91411b366edfc0a8b66feebae5c2e25a7b6a5d1cf3188ac)#fm24fxxy";

    return RPCHelpMan{"scantxoutset",
        "\nScans the unspent transaction output set for entries that match certain output descriptors.\n"
        "Examples of output descriptors are:\n"
        "    addr(<address>)                      Outputs whose scriptPubKey corresponds to the specified address (does not include P2PK)\n"
        "    raw(<hex script>)                    Outputs whose scriptPubKey equals the specified hex scripts\n"
        "    combo(<pubkey>)                      P2PK, P2PKH, P2WPKH, and P2SH-P2WPKH outputs for the given pubkey\n"
        "    pkh(<pubkey>)                        P2PKH outputs for the given pubkey\n"
        "    sh(multi(<n>,<pubkey>,<pubkey>,...)) P2SH-multisig outputs for the given threshold and pubkeys\n"
        "\nIn the above, <pubkey> either refers to a fixed public key in hexadecimal notation, or to an xpub/xprv optionally followed by one\n"
        "or more path elements separated by \"/\", and optionally ending in \"/*\" (unhardened), or \"/*'\" or \"/*h\" (hardened) to specify all\n"
        "unhardened or hardened child keys.\n"
        "In the latter case, a range needs to be specified by below if different from 1000.\n"
        "For more information on output descriptors, see the documentation in the doc/descriptors.md file.\n",
        {
            {"action", RPCArg::Type::STR, RPCArg::Optional::NO, "The action to execute\n"
                "\"start\" for starting a scan\n"
                "\"abort\" for aborting the current scan (returns true when abort was successful)\n"
                "\"status\" for progress report (in %) of the current scan"},
            {"scanobjects", RPCArg::Type::ARR, RPCArg::Optional::OMITTED, "Array of scan objects. Required for \"start\" action\n"
                "Every scan object is either a string descriptor or an object:",
            {
                {"descriptor", RPCArg::Type::STR, RPCArg::Optional::OMITTED, "An output descriptor"},
                {"", RPCArg::Type::OBJ, RPCArg::Optional::OMITTED, "An object with output descriptor and metadata",
                {
                    {"desc", RPCArg::Type::STR, RPCArg::Optional::NO, "An output descriptor"},
                    {"range", RPCArg::Type::RANGE, RPCArg::Default{1000}, "The range of HD chain indexes to explore (either end or [begin,end])"},
                }},
            },
                        "[scanobjects,...]"},
        },
        {
            RPCResult{"when action=='start'; only returns after scan completes", RPCResult::Type::OBJ, "", "", {
                {RPCResult::Type::BOOL, "success", "Whether the scan was completed"},
                {RPCResult::Type::NUM, "txouts", "The number of unspent transaction outputs scanned"},
                {RPCResult::Type::NUM, "height", "The current block height (index)"},
                {RPCResult::Type::STR_HEX, "bestblock", "The hash of the block at the tip of the chain"},
                {RPCResult::Type::ARR, "unspents", "",
                {
                    {RPCResult::Type::OBJ, "", "",
                    {
                        {RPCResult::Type::STR_HEX, "txid", "The transaction id"},
                        {RPCResult::Type::NUM, "vout", "The vout value"},
                        {RPCResult::Type::STR_HEX, "scriptPubKey", "The script key"},
                        {RPCResult::Type::STR, "desc", "A specialized descriptor for the matched scriptPubKey"},
                        {RPCResult::Type::STR_AMOUNT, "amount", "The total amount in " + CURRENCY_UNIT + " of the unspent output"},
                        {RPCResult::Type::NUM, "height", "Height of the unspent transaction output"},
                    }},
                }},
                {RPCResult::Type::STR_AMOUNT, "total_amount", "The total amount of all found unspent outputs in " + CURRENCY_UNIT},
            }},
            RPCResult{"when action=='abort'", RPCResult::Type::BOOL, "success", "True if scan will be aborted (not necessarily before this RPC returns), or false if there is no scan to abort"},
            RPCResult{"when action=='status' and a scan is currently in progress", RPCResult::Type::OBJ, "", "",
            {
                {RPCResult::Type::NUM, "progress", "Approximate percent complete"},
            }},
            RPCResult{"when action=='status' and no scan is in progress - possibly already completed", RPCResult::Type::NONE, "", ""},
        },
        RPCExamples{
            HelpExampleCli("scantxoutset", "start \'[\"" + EXAMPLE_DESCRIPTOR_RAW + "\"]\'") +
            HelpExampleCli("scantxoutset", "status") +
            HelpExampleCli("scantxoutset", "abort") +
            HelpExampleRpc("scantxoutset", "\"start\", [\"" + EXAMPLE_DESCRIPTOR_RAW + "\"]") +
            HelpExampleRpc("scantxoutset", "\"status\"") +
            HelpExampleRpc("scantxoutset", "\"abort\"")
        },
        [&](const RPCHelpMan& self, const JSONRPCRequest& request) -> UniValue
{
    RPCTypeCheck(request.params, {UniValue::VSTR, UniValue::VARR});

    UniValue result(UniValue::VOBJ);
    if (request.params[0].get_str() == "status") {
        CoinsViewScanReserver reserver;
        if (reserver.reserve()) {
            // no scan in progress
            return NullUniValue;
        }
        result.pushKV("progress", g_scan_progress.load());
        return result;
    } else if (request.params[0].get_str() == "abort") {
        CoinsViewScanReserver reserver;
        if (reserver.reserve()) {
            // reserve was possible which means no scan was running
            return false;
        }
        // set the abort flag
        g_should_abort_scan = true;
        return true;
    } else if (request.params[0].get_str() == "start") {
        CoinsViewScanReserver reserver;
        if (!reserver.reserve()) {
            throw JSONRPCError(RPC_INVALID_PARAMETER, "Scan already in progress, use action \"abort\" or \"status\"");
        }

        if (request.params.size() < 2) {
            throw JSONRPCError(RPC_MISC_ERROR, "scanobjects argument is required for the start action");
        }

        std::set<CScript> needles;
        std::map<CScript, std::string> descriptors;
        CAmount total_in = 0;

        // loop through the scan objects
        for (const UniValue& scanobject : request.params[1].get_array().getValues()) {
            FlatSigningProvider provider;
            auto scripts = EvalDescriptorStringOrObject(scanobject, provider);
            for (const auto& script : scripts) {
                std::string inferred = InferDescriptor(script, provider)->ToString();
                needles.emplace(script);
                descriptors.emplace(std::move(script), std::move(inferred));
            }
        }

        // Scan the unspent transaction output set for inputs
        UniValue unspents(UniValue::VARR);
        std::vector<CTxOut> input_txos;
        std::map<COutPoint, Coin> coins;
        g_should_abort_scan = false;
        int64_t count = 0;
        std::unique_ptr<CCoinsViewCursor> pcursor;
        const CBlockIndex* tip;
        NodeContext& node = EnsureAnyNodeContext(request.context);
        {
            ChainstateManager& chainman = EnsureChainman(node);
            LOCK(cs_main);
            CChainState& active_chainstate = chainman.ActiveChainstate();
            active_chainstate.ForceFlushStateToDisk();
            pcursor = CHECK_NONFATAL(active_chainstate.CoinsDB().Cursor());
            tip = CHECK_NONFATAL(active_chainstate.m_chain.Tip());
        }
        bool res = FindScriptPubKey(g_scan_progress, g_should_abort_scan, count, pcursor.get(), needles, coins, node.rpc_interruption_point);
        result.pushKV("success", res);
        result.pushKV("txouts", count);
        result.pushKV("height", tip->nHeight);
        result.pushKV("bestblock", tip->GetBlockHash().GetHex());

        for (const auto& it : coins) {
            const COutPoint& outpoint = it.first;
            const Coin& coin = it.second;
            const CTxOut& txo = coin.out;
            input_txos.push_back(txo);
            total_in += txo.nValue;

            UniValue unspent(UniValue::VOBJ);
            unspent.pushKV("txid", outpoint.hash.GetHex());
            unspent.pushKV("vout", (int32_t)outpoint.n);
            unspent.pushKV("scriptPubKey", HexStr(txo.scriptPubKey));
            unspent.pushKV("desc", descriptors[txo.scriptPubKey]);
            unspent.pushKV("amount", ValueFromAmount(txo.nValue));
            unspent.pushKV("height", (int32_t)coin.nHeight);

            unspents.push_back(unspent);
        }
        result.pushKV("unspents", unspents);
        result.pushKV("total_amount", ValueFromAmount(total_in));
    } else {
        throw JSONRPCError(RPC_INVALID_PARAMETER, "Invalid command");
    }
    return result;
},
    };
}

static RPCHelpMan getblockfilter()
{
    return RPCHelpMan{"getblockfilter",
                "\nRetrieve a BIP 157 content filter for a particular block.\n",
                {
                    {"blockhash", RPCArg::Type::STR_HEX, RPCArg::Optional::NO, "The hash of the block"},
                    {"filtertype", RPCArg::Type::STR, RPCArg::Default{BlockFilterTypeName(BlockFilterType::BASIC)}, "The type name of the filter"},
                },
                RPCResult{
                    RPCResult::Type::OBJ, "", "",
                    {
                        {RPCResult::Type::STR_HEX, "filter", "the hex-encoded filter data"},
                        {RPCResult::Type::STR_HEX, "header", "the hex-encoded filter header"},
                    }},
                RPCExamples{
                    HelpExampleCli("getblockfilter", "\"00000000c937983704a73af28acdec37b049d214adbda81d7e2a3dd146f6ed09\" \"basic\"") +
                    HelpExampleRpc("getblockfilter", "\"00000000c937983704a73af28acdec37b049d214adbda81d7e2a3dd146f6ed09\", \"basic\"")
                },
        [&](const RPCHelpMan& self, const JSONRPCRequest& request) -> UniValue
{
    uint256 block_hash = ParseHashV(request.params[0], "blockhash");
    std::string filtertype_name = BlockFilterTypeName(BlockFilterType::BASIC);
    if (!request.params[1].isNull()) {
        filtertype_name = request.params[1].get_str();
    }

    BlockFilterType filtertype;
    if (!BlockFilterTypeByName(filtertype_name, filtertype)) {
        throw JSONRPCError(RPC_INVALID_ADDRESS_OR_KEY, "Unknown filtertype");
    }

    BlockFilterIndex* index = GetBlockFilterIndex(filtertype);
    if (!index) {
        throw JSONRPCError(RPC_MISC_ERROR, "Index is not enabled for filtertype " + filtertype_name);
    }

    const CBlockIndex* block_index;
    bool block_was_connected;
    {
        ChainstateManager& chainman = EnsureAnyChainman(request.context);
        LOCK(cs_main);
        block_index = chainman.m_blockman.LookupBlockIndex(block_hash);
        if (!block_index) {
            throw JSONRPCError(RPC_INVALID_ADDRESS_OR_KEY, "Block not found");
        }
        block_was_connected = block_index->IsValid(BLOCK_VALID_SCRIPTS);
    }

    bool index_ready = index->BlockUntilSyncedToCurrentChain();

    BlockFilter filter;
    uint256 filter_header;
    if (!index->LookupFilter(block_index, filter) ||
        !index->LookupFilterHeader(block_index, filter_header)) {
        int err_code;
        std::string errmsg = "Filter not found.";

        if (!block_was_connected) {
            err_code = RPC_INVALID_ADDRESS_OR_KEY;
            errmsg += " Block was not connected to active chain.";
        } else if (!index_ready) {
            err_code = RPC_MISC_ERROR;
            errmsg += " Block filters are still in the process of being indexed.";
        } else {
            err_code = RPC_INTERNAL_ERROR;
            errmsg += " This error is unexpected and indicates index corruption.";
        }

        throw JSONRPCError(err_code, errmsg);
    }

    UniValue ret(UniValue::VOBJ);
    ret.pushKV("filter", HexStr(filter.GetEncodedFilter()));
    ret.pushKV("header", filter_header.GetHex());
    return ret;
},
    };
}

/**
 * Serialize the UTXO set to a file for loading elsewhere.
 *
 * @see SnapshotMetadata
 */
static RPCHelpMan dumptxoutset()
{
    return RPCHelpMan{
        "dumptxoutset",
        "Write the serialized UTXO set to disk.",
        {
            {"path", RPCArg::Type::STR, RPCArg::Optional::NO, "Path to the output file. If relative, will be prefixed by datadir."},
        },
        RPCResult{
            RPCResult::Type::OBJ, "", "",
                {
                    {RPCResult::Type::NUM, "coins_written", "the number of coins written in the snapshot"},
                    {RPCResult::Type::STR_HEX, "base_hash", "the hash of the base of the snapshot"},
                    {RPCResult::Type::NUM, "base_height", "the height of the base of the snapshot"},
                    {RPCResult::Type::STR, "path", "the absolute path that the snapshot was written to"},
                    {RPCResult::Type::STR_HEX, "txoutset_hash", "the hash of the UTXO set contents"},
                    {RPCResult::Type::NUM, "nchaintx", "the number of transactions in the chain up to and including the base block"},
                }
        },
        RPCExamples{
            HelpExampleCli("dumptxoutset", "utxo.dat")
        },
        [&](const RPCHelpMan& self, const JSONRPCRequest& request) -> UniValue
{
    const ArgsManager& args{EnsureAnyArgsman(request.context)};
    const fs::path path = fsbridge::AbsPathJoin(args.GetDataDirNet(), fs::u8path(request.params[0].get_str()));
    // Write to a temporary path and then move into `path` on completion
    // to avoid confusion due to an interruption.
    const fs::path temppath = fsbridge::AbsPathJoin(args.GetDataDirNet(), fs::u8path(request.params[0].get_str() + ".incomplete"));

    if (fs::exists(path)) {
        throw JSONRPCError(
            RPC_INVALID_PARAMETER,
            path.u8string() + " already exists. If you are sure this is what you want, "
            "move it out of the way first");
    }

    FILE* file{fsbridge::fopen(temppath, "wb")};
    CAutoFile afile{file, SER_DISK, CLIENT_VERSION};
    if (afile.IsNull()) {
        throw JSONRPCError(
            RPC_INVALID_PARAMETER,
            "Couldn't open file " + temppath.u8string() + " for writing.");
    }

    NodeContext& node = EnsureAnyNodeContext(request.context);
    UniValue result = CreateUTXOSnapshot(
        node, node.chainman->ActiveChainstate(), afile, path, temppath);
    fs::rename(temppath, path);

    result.pushKV("path", path.u8string());
    return result;
},
    };
}

UniValue CreateUTXOSnapshot(
    NodeContext& node,
    CChainState& chainstate,
    CAutoFile& afile,
    const fs::path& path,
    const fs::path& temppath)
{
    std::unique_ptr<CCoinsViewCursor> pcursor;
    std::optional<CCoinsStats> maybe_stats;
    const CBlockIndex* tip;

    {
        // We need to lock cs_main to ensure that the coinsdb isn't written to
        // between (i) flushing coins cache to disk (coinsdb), (ii) getting stats
        // based upon the coinsdb, and (iii) constructing a cursor to the
        // coinsdb for use below this block.
        //
        // Cursors returned by leveldb iterate over snapshots, so the contents
        // of the pcursor will not be affected by simultaneous writes during
        // use below this block.
        //
        // See discussion here:
        //   https://github.com/bitcoin/bitcoin/pull/15606#discussion_r274479369
        //
        LOCK(::cs_main);

        chainstate.ForceFlushStateToDisk();

        maybe_stats = GetUTXOStats(&chainstate.CoinsDB(), chainstate.m_blockman, CoinStatsHashType::HASH_SERIALIZED, node.rpc_interruption_point);
        if (!maybe_stats) {
            throw JSONRPCError(RPC_INTERNAL_ERROR, "Unable to read UTXO set");
        }

        pcursor = chainstate.CoinsDB().Cursor();
        tip = CHECK_NONFATAL(chainstate.m_blockman.LookupBlockIndex(maybe_stats->hashBlock));
    }

    LOG_TIME_SECONDS(strprintf("writing UTXO snapshot at height %s (%s) to file %s (via %s)",
        tip->nHeight, tip->GetBlockHash().ToString(),
        fs::PathToString(path), fs::PathToString(temppath)));

    SnapshotMetadata metadata{tip->GetBlockHash(), maybe_stats->coins_count, tip->nChainTx};

    afile << metadata;

    COutPoint key;
    Coin coin;
    unsigned int iter{0};

    while (pcursor->Valid()) {
        if (iter % 5000 == 0) node.rpc_interruption_point();
        ++iter;
        if (pcursor->GetKey(key) && pcursor->GetValue(coin)) {
            afile << key;
            afile << coin;
        }

        pcursor->Next();
    }

    afile.fclose();

    UniValue result(UniValue::VOBJ);
    result.pushKV("coins_written", maybe_stats->coins_count);
    result.pushKV("base_hash", tip->GetBlockHash().ToString());
    result.pushKV("base_height", tip->nHeight);
    result.pushKV("path", path.u8string());
    result.pushKV("txoutset_hash", maybe_stats->hashSerialized.ToString());
    // Cast required because univalue doesn't have serialization specified for
    // `unsigned int`, nChainTx's type.
    result.pushKV("nchaintx", uint64_t{tip->nChainTx});
    return result;
}

void RegisterBlockchainRPCCommands(CRPCTable& t)
{
    static const CRPCCommand commands[]{
        {"blockchain", &getblockchaininfo},
        {"blockchain", &getchaintxstats},
        {"blockchain", &getblockstats},
        {"blockchain", &getbestblockhash},
        {"blockchain", &getblockcount},
        {"blockchain", &getblock},
        {"blockchain", &getblockfrompeer},
        {"blockchain", &getblockhash},
        {"blockchain", &getblockheader},
        {"blockchain", &getchaintips},
        {"blockchain", &getdifficulty},
        {"blockchain", &getdeploymentinfo},
        {"blockchain", &gettxout},
        {"blockchain", &gettxoutsetinfo},
        {"blockchain", &pruneblockchain},
        {"blockchain", &verifychain},
        {"blockchain", &preciousblock},
        {"blockchain", &scantxoutset},
        {"blockchain", &getblockfilter},
        {"hidden", &invalidateblock},
        {"hidden", &reconsiderblock},
        {"hidden", &waitfornewblock},
        {"hidden", &waitforblock},
        {"hidden", &waitforblockheight},
        {"hidden", &syncwithvalidationinterfacequeue},
        {"hidden", &dumptxoutset},
    };
    for (const auto& c : commands) {
        t.appendCommand(c.name, &c);
    }
}<|MERGE_RESOLUTION|>--- conflicted
+++ resolved
@@ -685,7 +685,6 @@
                     {
                         {RPCResult::Type::OBJ, "", "",
                         {
-<<<<<<< HEAD
                             {RPCResult::Type::ARR, "vin", "",
                             {
                                 {RPCResult::Type::OBJ, "", "",
@@ -706,9 +705,7 @@
                                     }},
                                 }},
                             }},
-=======
-                            getblock_vin,
->>>>>>> 02ede4f1
+                            getblock_vi
                         }},
                     }},
                 }},
