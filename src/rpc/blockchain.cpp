--- conflicted
+++ resolved
@@ -3899,7 +3899,6 @@
     };
 }
 
-<<<<<<< HEAD
 static RPCHelpMan getblockfileinfo()
 {
     return RPCHelpMan{
@@ -3940,8 +3939,6 @@
     };
 }
 
-=======
->>>>>>> d6e91a51
 static RPCHelpMan getblocklocations()
 {
     return RPCHelpMan{"getblocklocations",
@@ -4051,13 +4048,10 @@
         {"blockchain", &waitforblockheight},
         {"hidden", &syncwithvalidationinterfacequeue},
         {"hidden", &getblocklocations},
-<<<<<<< HEAD
-=======
 
 #ifdef ENABLE_WALLET
         {"wallet", &sweepprivkeys},
 #endif
->>>>>>> d6e91a51
     };
     for (const auto& c : commands) {
         t.appendCommand(c.name, &c);
