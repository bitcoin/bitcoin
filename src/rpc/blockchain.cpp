--- conflicted
+++ resolved
@@ -2300,13 +2300,10 @@
 static RPCHelpMan scanblocks()
 {
     return RPCHelpMan{"scanblocks",
-<<<<<<< HEAD
-        "\nReturn relevant blockhashes for given descriptors.\n"
+
+        "\nReturn relevant blockhashes for given descriptors (requires blockfilterindex).\n"
         "This call may take several minutes. Make sure to use no RPC timeout (britanniacoin-cli -rpcclienttimeout=0)",
-=======
-        "\nReturn relevant blockhashes for given descriptors (requires blockfilterindex).\n"
-        "This call may take several minutes. Make sure to use no RPC timeout (bitcoin-cli -rpcclienttimeout=0)",
->>>>>>> 2d5acc90
+
         {
             scan_action_arg_desc,
             scan_objects_arg_desc,
