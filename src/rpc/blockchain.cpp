// Copyright (c) 2010 Satoshi Nakamoto
// Copyright (c) 2009-2022 The Bitcoin Core developers
// Distributed under the MIT software license, see the accompanying
// file COPYING or http://www.opensource.org/licenses/mit-license.php.

#if defined(HAVE_CONFIG_H)
#include <config/bitcoin-config.h>
#endif

#include <rpc/blockchain.h>

#include <blockfilter.h>
#include <chain.h>
#include <chainparams.h>
#include <chainparamsbase.h>
#include <clientversion.h>
#include <coins.h>
#include <common/args.h>
#include <consensus/amount.h>
#include <consensus/params.h>
#include <consensus/validation.h>
#include <core_io.h>
#include <deploymentinfo.h>
#include <deploymentstatus.h>
#include <flatfile.h>
#include <hash.h>
#include <index/blockfilterindex.h>
#include <index/coinstatsindex.h>
#include <kernel/coinstats.h>
#include <key_io.h>
#include <logging/timer.h>
#include <net.h>
#include <net_processing.h>
#include <node/blockstorage.h>
#include <node/context.h>
#include <node/transaction.h>
#include <node/utxo_snapshot.h>
#include <node/warnings.h>
#include <primitives/transaction.h>
#include <policy/settings.h>
#include <rpc/server.h>
#include <rpc/server_util.h>
#include <rpc/util.h>
#include <script/descriptor.h>
#include <serialize.h>
#include <streams.h>
#include <sync.h>
#include <txdb.h>
#include <txmempool.h>
#include <undo.h>
#include <univalue.h>
#include <util/check.h>
#include <util/fs.h>
#include <util/strencodings.h>
#include <util/string.h>
<<<<<<< HEAD
#include <util/syserror.h>
#include <validation.h>

#ifdef ENABLE_WALLET
#include <interfaces/wallet.h>
#include <wallet/coincontrol.h>
#include <wallet/fees.h>
#include <wallet/rpc/util.h>
#include <wallet/types.h>
#include <wallet/wallet.h>
#endif

=======
>>>>>>> 2b1cee73
#include <util/translation.h>
#include <validation.h>
#include <validationinterface.h>
#include <versionbits.h>

#include <stdint.h>

#include <condition_variable>
#include <iterator>
#include <memory>
#include <mutex>
#include <vector>

using kernel::CCoinsStats;
using kernel::CoinStatsHashType;

using node::BlockManager;
using node::NodeContext;
using node::SnapshotMetadata;
using util::MakeUnorderedList;

struct CUpdatedBlock
{
    uint256 hash;
    int height;
};

static GlobalMutex cs_blockchange;
static std::condition_variable cond_blockchange;
static CUpdatedBlock latestblock GUARDED_BY(cs_blockchange);

/* Calculate the difficulty for a given block index.
 */
double GetDifficulty(const CBlockIndex& blockindex)
{
    int nShift = (blockindex.nBits >> 24) & 0xff;
    double dDiff =
        (double)0x0000ffff / (double)(blockindex.nBits & 0x00ffffff);

    while (nShift < 29)
    {
        dDiff *= 256.0;
        nShift++;
    }
    while (nShift > 29)
    {
        dDiff /= 256.0;
        nShift--;
    }

    return dDiff;
}

static int ComputeNextBlockAndDepth(const CBlockIndex& tip, const CBlockIndex& blockindex, const CBlockIndex*& next)
{
    next = tip.GetAncestor(blockindex.nHeight + 1);
    if (next && next->pprev == &blockindex) {
        return tip.nHeight - blockindex.nHeight + 1;
    }
    next = nullptr;
    return &blockindex == &tip ? 1 : -1;
}

static const CBlockIndex* ParseHashOrHeight(const UniValue& param, ChainstateManager& chainman)
{
    LOCK(::cs_main);
    CChain& active_chain = chainman.ActiveChain();

    if (param.isNum()) {
        const int height{param.getInt<int>()};
        if (height < 0) {
            throw JSONRPCError(RPC_INVALID_PARAMETER, strprintf("Target block height %d is negative", height));
        }
        const int current_tip{active_chain.Height()};
        if (height > current_tip) {
            throw JSONRPCError(RPC_INVALID_PARAMETER, strprintf("Target block height %d after current tip %d", height, current_tip));
        }

        return active_chain[height];
    } else {
        const uint256 hash{ParseHashV(param, "hash_or_height")};
        const CBlockIndex* pindex = chainman.m_blockman.LookupBlockIndex(hash);

        if (!pindex) {
            throw JSONRPCError(RPC_INVALID_ADDRESS_OR_KEY, "Block not found");
        }

        return pindex;
    }
}

UniValue blockheaderToJSON(const CBlockIndex& tip, const CBlockIndex& blockindex)
{
    // Serialize passed information without accessing chain state of the active chain!
    AssertLockNotHeld(cs_main); // For performance reasons

    UniValue result(UniValue::VOBJ);
    result.pushKV("hash", blockindex.GetBlockHash().GetHex());
    const CBlockIndex* pnext;
    int confirmations = ComputeNextBlockAndDepth(tip, blockindex, pnext);
    result.pushKV("confirmations", confirmations);
    result.pushKV("height", blockindex.nHeight);
    result.pushKV("version", blockindex.nVersion);
    result.pushKV("versionHex", strprintf("%08x", blockindex.nVersion));
    result.pushKV("merkleroot", blockindex.hashMerkleRoot.GetHex());
    result.pushKV("time", blockindex.nTime);
    result.pushKV("mediantime", blockindex.GetMedianTimePast());
    result.pushKV("nonce", blockindex.nNonce);
    result.pushKV("bits", strprintf("%08x", blockindex.nBits));
    result.pushKV("difficulty", GetDifficulty(blockindex));
    result.pushKV("chainwork", blockindex.nChainWork.GetHex());
    result.pushKV("nTx", blockindex.nTx);

    if (blockindex.pprev)
        result.pushKV("previousblockhash", blockindex.pprev->GetBlockHash().GetHex());
    if (pnext)
        result.pushKV("nextblockhash", pnext->GetBlockHash().GetHex());
    return result;
}

UniValue blockToJSON(BlockManager& blockman, const CBlock& block, const CBlockIndex& tip, const CBlockIndex& blockindex, TxVerbosity verbosity)
{
    UniValue result = blockheaderToJSON(tip, blockindex);

    result.pushKV("strippedsize", (int)::GetSerializeSize(TX_NO_WITNESS(block)));
    result.pushKV("size", (int)::GetSerializeSize(TX_WITH_WITNESS(block)));
    result.pushKV("weight", (int)::GetBlockWeight(block));
    UniValue txs(UniValue::VARR);
    txs.reserve(block.vtx.size());

    switch (verbosity) {
        case TxVerbosity::SHOW_TXID:
            for (const CTransactionRef& tx : block.vtx) {
                txs.push_back(tx->GetHash().GetHex());
            }
            break;

        case TxVerbosity::SHOW_DETAILS:
        case TxVerbosity::SHOW_DETAILS_AND_PREVOUT:
            CBlockUndo blockUndo;
            const bool is_not_pruned{WITH_LOCK(::cs_main, return !blockman.IsBlockPruned(blockindex))};
            const bool have_undo{is_not_pruned && blockman.UndoReadFromDisk(blockUndo, blockindex)};

            for (size_t i = 0; i < block.vtx.size(); ++i) {
                const CTransactionRef& tx = block.vtx.at(i);
                // coinbase transaction (i.e. i == 0) doesn't have undo data
                const CTxUndo* txundo = (have_undo && i > 0) ? &blockUndo.vtxundo.at(i - 1) : nullptr;
                UniValue objTx(UniValue::VOBJ);
                TxToUniv(*tx, /*block_hash=*/uint256(), /*entry=*/objTx, /*include_hex=*/true, txundo, verbosity);
                txs.push_back(std::move(objTx));
            }
            break;
    }

    result.pushKV("tx", std::move(txs));

    return result;
}

static RPCHelpMan getblockcount()
{
    return RPCHelpMan{"getblockcount",
                "\nReturns the height of the most-work fully-validated chain.\n"
                "The genesis block has height 0.\n",
                {},
                RPCResult{
                    RPCResult::Type::NUM, "", "The current block count"},
                RPCExamples{
                    HelpExampleCli("getblockcount", "")
            + HelpExampleRpc("getblockcount", "")
                },
        [&](const RPCHelpMan& self, const JSONRPCRequest& request) -> UniValue
{
    ChainstateManager& chainman = EnsureAnyChainman(request.context);
    LOCK(cs_main);
    return chainman.ActiveChain().Height();
},
    };
}

static RPCHelpMan getbestblockhash()
{
    return RPCHelpMan{"getbestblockhash",
                "\nReturns the hash of the best (tip) block in the most-work fully-validated chain.\n",
                {},
                RPCResult{
                    RPCResult::Type::STR_HEX, "", "the block hash, hex-encoded"},
                RPCExamples{
                    HelpExampleCli("getbestblockhash", "")
            + HelpExampleRpc("getbestblockhash", "")
                },
        [&](const RPCHelpMan& self, const JSONRPCRequest& request) -> UniValue
{
    ChainstateManager& chainman = EnsureAnyChainman(request.context);
    LOCK(cs_main);
    return chainman.ActiveChain().Tip()->GetBlockHash().GetHex();
},
    };
}

void RPCNotifyBlockChange(const CBlockIndex* pindex)
{
    if(pindex) {
        LOCK(cs_blockchange);
        latestblock.hash = pindex->GetBlockHash();
        latestblock.height = pindex->nHeight;
    }
    cond_blockchange.notify_all();
}

static RPCHelpMan waitfornewblock()
{
    return RPCHelpMan{"waitfornewblock",
                "\nWaits for a specific new block and returns useful info about it.\n"
                "\nReturns the current block on timeout or exit.\n",
                {
                    {"timeout", RPCArg::Type::NUM, RPCArg::Default{0}, "Time in milliseconds to wait for a response. 0 indicates no timeout."},
                },
                RPCResult{
                    RPCResult::Type::OBJ, "", "",
                    {
                        {RPCResult::Type::STR_HEX, "hash", "The blockhash"},
                        {RPCResult::Type::NUM, "height", "Block height"},
                    }},
                RPCExamples{
                    HelpExampleCli("waitfornewblock", "1000")
            + HelpExampleRpc("waitfornewblock", "1000")
                },
        [&](const RPCHelpMan& self, const JSONRPCRequest& request) -> UniValue
{
    int timeout = 0;
    if (!request.params[0].isNull())
        timeout = request.params[0].getInt<int>();

    CUpdatedBlock block;
    {
        WAIT_LOCK(cs_blockchange, lock);
        block = latestblock;
        if(timeout)
            cond_blockchange.wait_for(lock, std::chrono::milliseconds(timeout), [&block]() EXCLUSIVE_LOCKS_REQUIRED(cs_blockchange) {return latestblock.height != block.height || latestblock.hash != block.hash || !IsRPCRunning(); });
        else
            cond_blockchange.wait(lock, [&block]() EXCLUSIVE_LOCKS_REQUIRED(cs_blockchange) {return latestblock.height != block.height || latestblock.hash != block.hash || !IsRPCRunning(); });
        block = latestblock;
    }
    UniValue ret(UniValue::VOBJ);
    ret.pushKV("hash", block.hash.GetHex());
    ret.pushKV("height", block.height);
    return ret;
},
    };
}

static RPCHelpMan waitforblock()
{
    return RPCHelpMan{"waitforblock",
                "\nWaits for a specific new block and returns useful info about it.\n"
                "\nReturns the current block on timeout or exit.\n",
                {
                    {"blockhash", RPCArg::Type::STR_HEX, RPCArg::Optional::NO, "Block hash to wait for."},
                    {"timeout", RPCArg::Type::NUM, RPCArg::Default{0}, "Time in milliseconds to wait for a response. 0 indicates no timeout."},
                },
                RPCResult{
                    RPCResult::Type::OBJ, "", "",
                    {
                        {RPCResult::Type::STR_HEX, "hash", "The blockhash"},
                        {RPCResult::Type::NUM, "height", "Block height"},
                    }},
                RPCExamples{
                    HelpExampleCli("waitforblock", "\"0000000000079f8ef3d2c688c244eb7a4570b24c9ed7b4a8c619eb02596f8862\" 1000")
            + HelpExampleRpc("waitforblock", "\"0000000000079f8ef3d2c688c244eb7a4570b24c9ed7b4a8c619eb02596f8862\", 1000")
                },
        [&](const RPCHelpMan& self, const JSONRPCRequest& request) -> UniValue
{
    int timeout = 0;

    uint256 hash(ParseHashV(request.params[0], "blockhash"));

    if (!request.params[1].isNull())
        timeout = request.params[1].getInt<int>();

    CUpdatedBlock block;
    {
        WAIT_LOCK(cs_blockchange, lock);
        if(timeout)
            cond_blockchange.wait_for(lock, std::chrono::milliseconds(timeout), [&hash]() EXCLUSIVE_LOCKS_REQUIRED(cs_blockchange) {return latestblock.hash == hash || !IsRPCRunning();});
        else
            cond_blockchange.wait(lock, [&hash]() EXCLUSIVE_LOCKS_REQUIRED(cs_blockchange) {return latestblock.hash == hash || !IsRPCRunning(); });
        block = latestblock;
    }

    UniValue ret(UniValue::VOBJ);
    ret.pushKV("hash", block.hash.GetHex());
    ret.pushKV("height", block.height);
    return ret;
},
    };
}

static RPCHelpMan waitforblockheight()
{
    return RPCHelpMan{"waitforblockheight",
                "\nWaits for (at least) block height and returns the height and hash\n"
                "of the current tip.\n"
                "\nReturns the current block on timeout or exit.\n",
                {
                    {"height", RPCArg::Type::NUM, RPCArg::Optional::NO, "Block height to wait for."},
                    {"timeout", RPCArg::Type::NUM, RPCArg::Default{0}, "Time in milliseconds to wait for a response. 0 indicates no timeout."},
                },
                RPCResult{
                    RPCResult::Type::OBJ, "", "",
                    {
                        {RPCResult::Type::STR_HEX, "hash", "The blockhash"},
                        {RPCResult::Type::NUM, "height", "Block height"},
                    }},
                RPCExamples{
                    HelpExampleCli("waitforblockheight", "100 1000")
            + HelpExampleRpc("waitforblockheight", "100, 1000")
                },
        [&](const RPCHelpMan& self, const JSONRPCRequest& request) -> UniValue
{
    int timeout = 0;

    int height = request.params[0].getInt<int>();

    if (!request.params[1].isNull())
        timeout = request.params[1].getInt<int>();

    CUpdatedBlock block;
    {
        WAIT_LOCK(cs_blockchange, lock);
        if(timeout)
            cond_blockchange.wait_for(lock, std::chrono::milliseconds(timeout), [&height]() EXCLUSIVE_LOCKS_REQUIRED(cs_blockchange) {return latestblock.height >= height || !IsRPCRunning();});
        else
            cond_blockchange.wait(lock, [&height]() EXCLUSIVE_LOCKS_REQUIRED(cs_blockchange) {return latestblock.height >= height || !IsRPCRunning(); });
        block = latestblock;
    }
    UniValue ret(UniValue::VOBJ);
    ret.pushKV("hash", block.hash.GetHex());
    ret.pushKV("height", block.height);
    return ret;
},
    };
}

static RPCHelpMan syncwithvalidationinterfacequeue()
{
    return RPCHelpMan{"syncwithvalidationinterfacequeue",
                "\nWaits for the validation interface queue to catch up on everything that was there when we entered this function.\n",
                {},
                RPCResult{RPCResult::Type::NONE, "", ""},
                RPCExamples{
                    HelpExampleCli("syncwithvalidationinterfacequeue","")
            + HelpExampleRpc("syncwithvalidationinterfacequeue","")
                },
        [&](const RPCHelpMan& self, const JSONRPCRequest& request) -> UniValue
{
    NodeContext& node = EnsureAnyNodeContext(request.context);
    CHECK_NONFATAL(node.validation_signals)->SyncWithValidationInterfaceQueue();
    return UniValue::VNULL;
},
    };
}

static RPCHelpMan getdifficulty()
{
    return RPCHelpMan{"getdifficulty",
                "\nReturns the proof-of-work difficulty as a multiple of the minimum difficulty.\n",
                {},
                RPCResult{
                    RPCResult::Type::NUM, "", "the proof-of-work difficulty as a multiple of the minimum difficulty."},
                RPCExamples{
                    HelpExampleCli("getdifficulty", "")
            + HelpExampleRpc("getdifficulty", "")
                },
        [&](const RPCHelpMan& self, const JSONRPCRequest& request) -> UniValue
{
    ChainstateManager& chainman = EnsureAnyChainman(request.context);
    LOCK(cs_main);
    return GetDifficulty(*CHECK_NONFATAL(chainman.ActiveChain().Tip()));
},
    };
}

static RPCHelpMan getblockfrompeer()
{
    return RPCHelpMan{
        "getblockfrompeer",
        "Attempt to fetch block from a given peer.\n\n"
        "We must have the header for this block, e.g. using submitheader.\n"
        "The block will not have any undo data which can limit the usage of the block data in a context where the undo data is needed.\n"
        "Subsequent calls for the same block may cause the response from the previous peer to be ignored.\n"
        "Peers generally ignore requests for a stale block that they never fully verified, or one that is more than a month old.\n"
        "When a peer does not respond with a block, we will disconnect.\n"
        "Note: The block could be re-pruned as soon as it is received.\n\n"
        "Returns an empty JSON object if the request was successfully scheduled.",
        {
            {"blockhash", RPCArg::Type::STR_HEX, RPCArg::Optional::NO, "The block hash to try to fetch"},
            {"peer_id", RPCArg::Type::NUM, RPCArg::Optional::NO, "The peer to fetch it from (see getpeerinfo for peer IDs)"},
        },
        RPCResult{RPCResult::Type::OBJ, "", /*optional=*/false, "", {}},
        RPCExamples{
            HelpExampleCli("getblockfrompeer", "\"00000000c937983704a73af28acdec37b049d214adbda81d7e2a3dd146f6ed09\" 0")
            + HelpExampleRpc("getblockfrompeer", "\"00000000c937983704a73af28acdec37b049d214adbda81d7e2a3dd146f6ed09\" 0")
        },
        [&](const RPCHelpMan& self, const JSONRPCRequest& request) -> UniValue
{
    const NodeContext& node = EnsureAnyNodeContext(request.context);
    ChainstateManager& chainman = EnsureChainman(node);
    PeerManager& peerman = EnsurePeerman(node);

    const uint256& block_hash{ParseHashV(request.params[0], "blockhash")};
    const NodeId peer_id{request.params[1].getInt<int64_t>()};

    const CBlockIndex* const index = WITH_LOCK(cs_main, return chainman.m_blockman.LookupBlockIndex(block_hash););

    if (!index) {
        throw JSONRPCError(RPC_MISC_ERROR, "Block header missing");
    }

    // Fetching blocks before the node has syncing past their height can prevent block files from
    // being pruned, so we avoid it if the node is in prune mode.
    if (chainman.m_blockman.IsPruneMode() && index->nHeight > WITH_LOCK(chainman.GetMutex(), return chainman.ActiveTip()->nHeight)) {
        throw JSONRPCError(RPC_MISC_ERROR, "In prune mode, only blocks that the node has already synced previously can be fetched from a peer");
    }

    const bool block_has_data = WITH_LOCK(::cs_main, return index->nStatus & BLOCK_HAVE_DATA);
    if (block_has_data) {
        throw JSONRPCError(RPC_MISC_ERROR, "Block already downloaded");
    }

    if (const auto err{peerman.FetchBlock(peer_id, *index)}) {
        throw JSONRPCError(RPC_MISC_ERROR, err.value());
    }
    return UniValue::VOBJ;
},
    };
}

static RPCHelpMan getblockhash()
{
    return RPCHelpMan{"getblockhash",
                "\nReturns hash of block in best-block-chain at height provided.\n",
                {
                    {"height", RPCArg::Type::NUM, RPCArg::Optional::NO, "The height index"},
                },
                RPCResult{
                    RPCResult::Type::STR_HEX, "", "The block hash"},
                RPCExamples{
                    HelpExampleCli("getblockhash", "1000")
            + HelpExampleRpc("getblockhash", "1000")
                },
        [&](const RPCHelpMan& self, const JSONRPCRequest& request) -> UniValue
{
    ChainstateManager& chainman = EnsureAnyChainman(request.context);
    LOCK(cs_main);
    const CChain& active_chain = chainman.ActiveChain();

    int nHeight = request.params[0].getInt<int>();
    if (nHeight < 0 || nHeight > active_chain.Height())
        throw JSONRPCError(RPC_INVALID_PARAMETER, "Block height out of range");

    const CBlockIndex* pblockindex = active_chain[nHeight];
    return pblockindex->GetBlockHash().GetHex();
},
    };
}

#ifdef ENABLE_WALLET
bool FindScriptPubKey(std::atomic<int>& scan_progress, const std::atomic<bool>& should_abort, int64_t& count, CCoinsViewCursor* cursor, const std::set<CScript>& needles, std::map<COutPoint, Coin>& out_results, std::function<void()>& interruption_point);

static RPCHelpMan sweepprivkeys()
{
    return RPCHelpMan{"sweepprivkeys",
        "\nSends bitcoins controlled by private key to specified destinations.\n",
        {
            {"options", RPCArg::Type::OBJ_NAMED_PARAMS, RPCArg::Optional::NO, "",
                {
                    {"privkeys", RPCArg::Type::ARR, RPCArg::Optional::NO, "An array of WIF private key(s)",
                        {
                            {"privkey", RPCArg::Type::STR_HEX, RPCArg::Optional::OMITTED, ""},
                        },
                        },

                    {"label", RPCArg::Type::STR, RPCArg::Optional::OMITTED, "Label for received bitcoins"},
                },
                RPCArgOptions{.oneline_description="options"}},
        },
        RPCResult{RPCResult::Type::STR_HEX, "", "The transaction id."},
        RPCExamples{""},
        [&](const RPCHelpMan& self, const JSONRPCRequest& request) -> UniValue
{
    NodeContext& node = EnsureAnyNodeContext(request.context);

    JSONRPCRequest wallet_req = request;
    CHECK_NONFATAL(node.wallet_loader && node.wallet_loader->context());
    node.wallet_loader->assignContextHACK(wallet_req.context);
    std::shared_ptr<wallet::CWallet> const wallet = wallet::GetWalletForJSONRPCRequest(wallet_req);
    if (!wallet) return NullUniValue;
    wallet::CWallet* const pwallet = wallet.get();

    // NOTE: It isn't safe to sweep-and-send in a single action, since this would leave the send missing from the transaction history

    // Parse options
    std::set<CScript> needles;
    wallet::CCoinControl coin_control;
    FillableSigningProvider temp_keystore;
    CMutableTransaction tx;
    std::string label;
    CAmount total_in = 0;
    for (const std::string& optname : request.params[0].getKeys()) {
        const UniValue& optval = request.params[0][optname];
        if (optname == "privkeys") {
            const UniValue& privkeys_a = optval.get_array();
            for (size_t privkey_i = 0; privkey_i < privkeys_a.size(); ++privkey_i) {
                const UniValue& privkey_wif = privkeys_a[privkey_i];
                std::string wif_secret = privkey_wif.get_str();
                CKey key = DecodeSecret(wif_secret);
                if (!key.IsValid()) throw JSONRPCError(RPC_INVALID_ADDRESS_OR_KEY, "Invalid private key encoding");
                CPubKey pubkey = key.GetPubKey();
                CHECK_NONFATAL(key.VerifyPubKey(pubkey));

                temp_keystore.AddKey(key);
                CKeyID address = pubkey.GetID();
                CScript script = GetScriptForDestination(PKHash(address));
                if (!script.empty()) {
                    needles.insert(script);
                }
                script = GetScriptForRawPubKey(pubkey);
                if (!script.empty()) {
                    needles.insert(script);
                }
            }
        } else if (optname == "label") {
            label = wallet::LabelFromValue(optval.get_str());
        } else {
            throw JSONRPCError(RPC_INVALID_PARAMETER, strprintf("Unrecognised option '%s'", optname));
        }
    }

    std::unique_ptr<wallet::ReserveDestination> reservedest;
    CTxDestination dest;
    {
        LOCK(pwallet->cs_wallet);

        // Reserve the key we will be using
        reservedest.reset(new wallet::ReserveDestination(pwallet, pwallet->TransactionChangeType(pwallet->m_default_change_type, std::vector<wallet::CRecipient>())));
        auto op_dest = reservedest->GetReservedDestination(false);
        if (!op_dest) {
            throw JSONRPCError(RPC_WALLET_KEYPOOL_RAN_OUT, util::ErrorString(op_dest).original);
        }
        dest = *op_dest;
    }

    // Scan UTXO set for inputs
    std::vector<CTxOut> input_txos;
    {
        // Collect all possible inputs
        std::map<COutPoint, Coin> coins;
        {
            std::unique_ptr<CCoinsViewCursor> pcursor;
            {
                ChainstateManager& chainman = EnsureAnyChainman(request.context);
                LOCK(cs_main);
                if (node.mempool) {
                    node.mempool->FindScriptPubKey(needles, coins);
                }
                Chainstate& active_chainstate = chainman.ActiveChainstate();
                active_chainstate.ForceFlushStateToDisk();
                pcursor = std::unique_ptr<CCoinsViewCursor>(active_chainstate.CoinsDB().Cursor());
                CHECK_NONFATAL(pcursor);
            }
            std::atomic<int> scan_progress;
            const std::atomic<bool> should_abort{false};
            int64_t count;
            if (!FindScriptPubKey(scan_progress, should_abort, count, pcursor.get(), needles, coins, node.rpc_interruption_point)) {
                throw JSONRPCError(RPC_MISC_ERROR, "UTXO FindScriptPubKey failed");
            }
        }

        // Add them as inputs to the transaction, and count the total value
        for (auto& it : coins) {
            const COutPoint& outpoint = it.first;
            const Coin& coin = it.second;
            const CTxOut& txo = coin.out;
            tx.vin.emplace_back(outpoint.hash, outpoint.n);
            input_txos.push_back(txo);
            total_in += txo.nValue;
        }
    }

    if (total_in == 0) {
        throw JSONRPCError(RPC_WALLET_INSUFFICIENT_FUNDS, "No value to sweep");
    }

    tx.vout.emplace_back(total_in, GetScriptForDestination(dest));

    while (true) {
        if (IsDust(tx.vout[0], pwallet->chain().relayDustFee())) {
            throw JSONRPCError(RPC_VERIFY_REJECTED, "Swept value would be dust");
        }
        for (size_t input_index = 0; input_index < tx.vin.size(); ++input_index) {
            SignatureData empty;
            if (!SignSignature(temp_keystore, input_txos[input_index].scriptPubKey, tx, input_index, input_txos[input_index].nValue, SIGHASH_ALL, empty)) {
                throw JSONRPCError(RPC_MISC_ERROR, "Failed to sign");
            }
        }
        int64_t tx_vsize = GetVirtualTransactionSize(CTransaction(tx));
        CAmount fee_needed = GetMinimumFee(*wallet, tx_vsize, coin_control, nullptr /* FeeCalculation */);
        const CAmount total_out = tx.vout[0].nValue;
        if (fee_needed <= total_in - total_out) {
            break;
        }
        tx.vout[0].nValue = total_in - fee_needed;
    }

    CTransactionRef final_tx(MakeTransactionRef(std::move(tx)));
    pwallet->SetAddressBook(dest, label, wallet::AddressPurpose::RECEIVE);

    std::string err_string;
    const node::TransactionError err = BroadcastTransaction(node, final_tx, err_string, pwallet->m_default_max_tx_fee, true /* relay */, true /* wait_callback */);
    if (node::TransactionError::OK != err) {
        pwallet->DelAddressBook(dest);
        throw JSONRPCTransactionError(err, err_string);
    }
    reservedest->KeepDestination();

    return final_tx->GetHash().GetHex();
},
    };
}
#endif // ENABLE_WALLET

static RPCHelpMan getblockheader()
{
    return RPCHelpMan{"getblockheader",
                "\nIf verbose is false, returns a string that is serialized, hex-encoded data for blockheader 'hash'.\n"
                "If verbose is true, returns an Object with information about blockheader <hash>.\n",
                {
                    {"blockhash", RPCArg::Type::STR_HEX, RPCArg::Optional::NO, "The block hash"},
                    {"verbose", RPCArg::Type::BOOL, RPCArg::Default{true}, "true for a json object, false for the hex-encoded data"},
                },
                {
                    RPCResult{"for verbose = true",
                        RPCResult::Type::OBJ, "", "",
                        {
                            {RPCResult::Type::STR_HEX, "hash", "the block hash (same as provided)"},
                            {RPCResult::Type::NUM, "confirmations", "The number of confirmations, or -1 if the block is not on the main chain"},
                            {RPCResult::Type::NUM, "height", "The block height or index"},
                            {RPCResult::Type::NUM, "version", "The block version"},
                            {RPCResult::Type::STR_HEX, "versionHex", "The block version formatted in hexadecimal"},
                            {RPCResult::Type::STR_HEX, "merkleroot", "The merkle root"},
                            {RPCResult::Type::NUM_TIME, "time", "The block time expressed in " + UNIX_EPOCH_TIME},
                            {RPCResult::Type::NUM_TIME, "mediantime", "The median block time expressed in " + UNIX_EPOCH_TIME},
                            {RPCResult::Type::NUM, "nonce", "The nonce"},
                            {RPCResult::Type::STR_HEX, "bits", "The bits"},
                            {RPCResult::Type::NUM, "difficulty", "The difficulty"},
                            {RPCResult::Type::STR_HEX, "chainwork", "Expected number of hashes required to produce the current chain"},
                            {RPCResult::Type::NUM, "nTx", "The number of transactions in the block"},
                            {RPCResult::Type::STR_HEX, "previousblockhash", /*optional=*/true, "The hash of the previous block (if available)"},
                            {RPCResult::Type::STR_HEX, "nextblockhash", /*optional=*/true, "The hash of the next block (if available)"},
                        }},
                    RPCResult{"for verbose=false",
                        RPCResult::Type::STR_HEX, "", "A string that is serialized, hex-encoded data for block 'hash'"},
                },
                RPCExamples{
                    HelpExampleCli("getblockheader", "\"00000000c937983704a73af28acdec37b049d214adbda81d7e2a3dd146f6ed09\"")
            + HelpExampleRpc("getblockheader", "\"00000000c937983704a73af28acdec37b049d214adbda81d7e2a3dd146f6ed09\"")
                },
        [&](const RPCHelpMan& self, const JSONRPCRequest& request) -> UniValue
{
    uint256 hash(ParseHashV(request.params[0], "hash"));

    bool fVerbose = true;
    if (!request.params[1].isNull())
        fVerbose = request.params[1].get_bool();

    const CBlockIndex* pblockindex;
    const CBlockIndex* tip;
    {
        ChainstateManager& chainman = EnsureAnyChainman(request.context);
        LOCK(cs_main);
        pblockindex = chainman.m_blockman.LookupBlockIndex(hash);
        tip = chainman.ActiveChain().Tip();
    }

    if (!pblockindex) {
        throw JSONRPCError(RPC_INVALID_ADDRESS_OR_KEY, "Block not found");
    }

    if (!fVerbose)
    {
        DataStream ssBlock{};
        ssBlock << pblockindex->GetBlockHeader();
        std::string strHex = HexStr(ssBlock);
        return strHex;
    }

    return blockheaderToJSON(*tip, *pblockindex);
},
    };
}

static CBlock GetBlockChecked(BlockManager& blockman, const CBlockIndex& blockindex)
{
    CBlock block;
    {
        LOCK(cs_main);
        if (blockman.IsBlockPruned(blockindex)) {
            throw JSONRPCError(RPC_MISC_ERROR, "Block not available (pruned data)");
        }
    }

    if (!blockman.ReadBlockFromDisk(block, blockindex)) {
        // Block not found on disk. This could be because we have the block
        // header in our index but not yet have the block or did not accept the
        // block. Or if the block was pruned right after we released the lock above.
        throw JSONRPCError(RPC_MISC_ERROR, "Block not found on disk");
    }

    return block;
}

static std::vector<uint8_t> GetRawBlockChecked(BlockManager& blockman, const CBlockIndex& blockindex)
{
    std::vector<uint8_t> data{};
    FlatFilePos pos{};
    {
        LOCK(cs_main);
        if (blockman.IsBlockPruned(blockindex)) {
            throw JSONRPCError(RPC_MISC_ERROR, "Block not available (pruned data)");
        }
        pos = blockindex.GetBlockPos();
    }

    if (!blockman.ReadRawBlockFromDisk(data, pos)) {
        // Block not found on disk. This could be because we have the block
        // header in our index but not yet have the block or did not accept the
        // block. Or if the block was pruned right after we released the lock above.
        throw JSONRPCError(RPC_MISC_ERROR, "Block not found on disk");
    }

    return data;
}

static CBlockUndo GetUndoChecked(BlockManager& blockman, const CBlockIndex& blockindex)
{
    CBlockUndo blockUndo;

    // The Genesis block does not have undo data
    if (blockindex.nHeight == 0) return blockUndo;

    {
        LOCK(cs_main);
        if (blockman.IsBlockPruned(blockindex)) {
            throw JSONRPCError(RPC_MISC_ERROR, "Undo data not available (pruned data)");
        }
    }

    if (!blockman.UndoReadFromDisk(blockUndo, blockindex)) {
        throw JSONRPCError(RPC_MISC_ERROR, "Can't read undo data from disk");
    }

    return blockUndo;
}

const RPCResult getblock_vin{
    RPCResult::Type::ARR, "vin", "",
    {
        {RPCResult::Type::OBJ, "", "",
        {
            {RPCResult::Type::ELISION, "", "The same output as verbosity = 2"},
            {RPCResult::Type::OBJ, "prevout", "(Only if undo information is available)",
            {
                {RPCResult::Type::BOOL, "generated", "Coinbase or not"},
                {RPCResult::Type::NUM, "height", "The height of the prevout"},
                {RPCResult::Type::STR_AMOUNT, "value", "The value in " + CURRENCY_UNIT},
                {RPCResult::Type::OBJ, "scriptPubKey", "",
                {
                    {RPCResult::Type::STR, "asm", "Disassembly of the output script"},
                    {RPCResult::Type::STR, "desc", "Inferred descriptor for the output"},
                    {RPCResult::Type::STR_HEX, "hex", "The raw output script bytes, hex-encoded"},
                    {RPCResult::Type::STR, "address", /*optional=*/true, "The Bitcoin address (only if a well-defined address exists)"},
                    {RPCResult::Type::STR, "type", "The type (one of: " + GetAllOutputTypes() + ")"},
                }},
            }},
        }},
    }
};

static RPCHelpMan getblock()
{
    return RPCHelpMan{"getblock",
                "\nIf verbosity is 0, returns a string that is serialized, hex-encoded data for block 'hash'.\n"
                "If verbosity is 1, returns an Object with information about block <hash>.\n"
                "If verbosity is 2, returns an Object with information about block <hash> and information about each transaction.\n"
                "If verbosity is 3, returns an Object with information about block <hash> and information about each transaction, including prevout information for inputs (only for unpruned blocks in the current best chain).\n",
                {
                    {"blockhash", RPCArg::Type::STR_HEX, RPCArg::Optional::NO, "The block hash"},
                    {"verbosity|verbose", RPCArg::Type::NUM, RPCArg::Default{1}, "0 for hex-encoded data, 1 for a JSON object, 2 for JSON object with transaction data, and 3 for JSON object with transaction data including prevout information for inputs",
                     RPCArgOptions{.skip_type_check = true}},
                },
                {
                    RPCResult{"for verbosity = 0",
                RPCResult::Type::STR_HEX, "", "A string that is serialized, hex-encoded data for block 'hash'"},
                    RPCResult{"for verbosity = 1",
                RPCResult::Type::OBJ, "", "",
                {
                    {RPCResult::Type::STR_HEX, "hash", "the block hash (same as provided)"},
                    {RPCResult::Type::NUM, "confirmations", "The number of confirmations, or -1 if the block is not on the main chain"},
                    {RPCResult::Type::NUM, "size", "The block size"},
                    {RPCResult::Type::NUM, "strippedsize", "The block size excluding witness data"},
                    {RPCResult::Type::NUM, "weight", "The block weight as defined in BIP 141"},
                    {RPCResult::Type::NUM, "height", "The block height or index"},
                    {RPCResult::Type::NUM, "version", "The block version"},
                    {RPCResult::Type::STR_HEX, "versionHex", "The block version formatted in hexadecimal"},
                    {RPCResult::Type::STR_HEX, "merkleroot", "The merkle root"},
                    {RPCResult::Type::ARR, "tx", "The transaction ids",
                        {{RPCResult::Type::STR_HEX, "", "The transaction id"}}},
                    {RPCResult::Type::NUM_TIME, "time",       "The block time expressed in " + UNIX_EPOCH_TIME},
                    {RPCResult::Type::NUM_TIME, "mediantime", "The median block time expressed in " + UNIX_EPOCH_TIME},
                    {RPCResult::Type::NUM, "nonce", "The nonce"},
                    {RPCResult::Type::STR_HEX, "bits", "The bits"},
                    {RPCResult::Type::NUM, "difficulty", "The difficulty"},
                    {RPCResult::Type::STR_HEX, "chainwork", "Expected number of hashes required to produce the chain up to this block (in hex)"},
                    {RPCResult::Type::NUM, "nTx", "The number of transactions in the block"},
                    {RPCResult::Type::STR_HEX, "previousblockhash", /*optional=*/true, "The hash of the previous block (if available)"},
                    {RPCResult::Type::STR_HEX, "nextblockhash", /*optional=*/true, "The hash of the next block (if available)"},
                }},
                    RPCResult{"for verbosity = 2",
                RPCResult::Type::OBJ, "", "",
                {
                    {RPCResult::Type::ELISION, "", "Same output as verbosity = 1"},
                    {RPCResult::Type::ARR, "tx", "",
                    {
                        {RPCResult::Type::OBJ, "", "",
                        {
                            {RPCResult::Type::ELISION, "", "The transactions in the format of the getrawtransaction RPC. Different from verbosity = 1 \"tx\" result"},
                            {RPCResult::Type::NUM, "fee", "The transaction fee in " + CURRENCY_UNIT + ", omitted if block undo data is not available"},
                        }},
                    }},
                }},
                    RPCResult{"for verbosity = 3",
                RPCResult::Type::OBJ, "", "",
                {
                    {RPCResult::Type::ELISION, "", "Same output as verbosity = 2"},
                    {RPCResult::Type::ARR, "tx", "",
                    {
                        {RPCResult::Type::OBJ, "", "",
                        {
                            getblock_vin,
                        }},
                    }},
                }},
        },
                RPCExamples{
                    HelpExampleCli("getblock", "\"00000000c937983704a73af28acdec37b049d214adbda81d7e2a3dd146f6ed09\"")
            + HelpExampleRpc("getblock", "\"00000000c937983704a73af28acdec37b049d214adbda81d7e2a3dd146f6ed09\"")
                },
        [&](const RPCHelpMan& self, const JSONRPCRequest& request) -> UniValue
{
    uint256 hash(ParseHashV(request.params[0], "blockhash"));

    int verbosity = 1;
    if (!request.params[1].isNull()) {
        if (request.params[1].isBool()) {
            verbosity = request.params[1].get_bool() ? 1 : 0;
        } else {
            verbosity = request.params[1].getInt<int>();
        }
    }

    const CBlockIndex* pblockindex;
    const CBlockIndex* tip;
    ChainstateManager& chainman = EnsureAnyChainman(request.context);
    {
        LOCK(cs_main);
        pblockindex = chainman.m_blockman.LookupBlockIndex(hash);
        tip = chainman.ActiveChain().Tip();

        if (!pblockindex) {
            throw JSONRPCError(RPC_INVALID_ADDRESS_OR_KEY, "Block not found");
        }
    }

    const std::vector<uint8_t> block_data{GetRawBlockChecked(chainman.m_blockman, *pblockindex)};

    if (verbosity <= 0) {
        return HexStr(block_data);
    }

    DataStream block_stream{block_data};
    CBlock block{};
    block_stream >> TX_WITH_WITNESS(block);

    TxVerbosity tx_verbosity;
    if (verbosity == 1) {
        tx_verbosity = TxVerbosity::SHOW_TXID;
    } else if (verbosity == 2) {
        tx_verbosity = TxVerbosity::SHOW_DETAILS;
    } else {
        tx_verbosity = TxVerbosity::SHOW_DETAILS_AND_PREVOUT;
    }

    return blockToJSON(chainman.m_blockman, block, *tip, *pblockindex, tx_verbosity);
},
    };
}

//! Return height of highest block that has been pruned, or std::nullopt if no blocks have been pruned
std::optional<int> GetPruneHeight(const BlockManager& blockman, const CChain& chain) {
    AssertLockHeld(::cs_main);

    // Search for the last block missing block data or undo data. Don't let the
    // search consider the genesis block, because the genesis block does not
    // have undo data, but should not be considered pruned.
    const CBlockIndex* first_block{chain[1]};
    const CBlockIndex* chain_tip{chain.Tip()};

    // If there are no blocks after the genesis block, or no blocks at all, nothing is pruned.
    if (!first_block || !chain_tip) return std::nullopt;

    // If the chain tip is pruned, everything is pruned.
    if (!((chain_tip->nStatus & BLOCK_HAVE_MASK) == BLOCK_HAVE_MASK)) return chain_tip->nHeight;

    const auto& first_unpruned{*CHECK_NONFATAL(blockman.GetFirstBlock(*chain_tip, /*status_mask=*/BLOCK_HAVE_MASK, first_block))};
    if (&first_unpruned == first_block) {
        // All blocks between first_block and chain_tip have data, so nothing is pruned.
        return std::nullopt;
    }

    // Block before the first unpruned block is the last pruned block.
    return CHECK_NONFATAL(first_unpruned.pprev)->nHeight;
}

static RPCHelpMan listprunelocks()
{
    return RPCHelpMan{"listprunelocks",
        "\nReturns a list of pruning locks.\n",
        {},
        RPCResult{
            RPCResult::Type::OBJ, "", "",
            {
                {RPCResult::Type::ARR, "prune_locks", "",
                {
                    {RPCResult::Type::OBJ, "", "",
                    {
                        {RPCResult::Type::STR, "id", "A unique identifier for the lock"},
                        {RPCResult::Type::STR, "desc", "A description of the lock's purpose"},
                        {RPCResult::Type::ARR_FIXED, "height", "Range of blocks prevented from being pruned",
                        {
                            {RPCResult::Type::NUM, "height_first", "Height of first block that may not be pruned"},
                            {RPCResult::Type::NUM, "height_last", "Height of last block that may not be pruned (omitted if unbounded)"},
                        }},
                        {RPCResult::Type::BOOL, "temporary", "Indicates the lock will not remain after a restart of the node"},
                    }},
                }},
            }
        },
        RPCExamples{
            HelpExampleCli("listprunelocks", "")
          + HelpExampleRpc("listprunelocks", "")
        },
    [&](const RPCHelpMan& self, const JSONRPCRequest& request) -> UniValue
{
    NodeContext& node = EnsureAnyNodeContext(request.context);
    ChainstateManager& chainman = EnsureChainman(node);
    Chainstate& active_chainstate = chainman.ActiveChainstate();

    UniValue locks_uv(UniValue::VARR);
    {
        LOCK(::cs_main);
        BlockManager * const blockman = &active_chainstate.m_blockman;
        for (const auto& prune_lock : blockman->m_prune_locks) {
            UniValue prune_lock_uv(UniValue::VOBJ);
            const auto& lock_info = prune_lock.second;
            prune_lock_uv.pushKV("id", prune_lock.first);
            prune_lock_uv.pushKV("desc", lock_info.desc);
            UniValue heights_uv(UniValue::VARR);
            heights_uv.push_back(lock_info.height_first);
            if (lock_info.height_last < std::numeric_limits<uint64_t>::max()) {
                heights_uv.push_back(lock_info.height_last);
            }
            prune_lock_uv.pushKV("height", heights_uv);
            prune_lock_uv.pushKV("temporary", lock_info.temporary);
            locks_uv.push_back(prune_lock_uv);
        }
    }

    UniValue result(UniValue::VOBJ);
    result.pushKV("prune_locks", locks_uv);
    return result;
},
    };
}

static RPCHelpMan setprunelock()
{
    return RPCHelpMan{"setprunelock",
        "\nManipulate pruning locks.\n",
        {
            {"id", RPCArg::Type::STR, RPCArg::Optional::NO, "The unique id of the manipulated prune lock (or \"*\" if deleting all)"},
            {"lock_info", RPCArg::Type::OBJ, RPCArg::Optional::NO, "An object describing the desired lock",
                {
                    {"desc", RPCArg::Type::STR, RPCArg::Optional::NO, "Description of the lock"},
                    {"height", RPCArg::Type::RANGE, RPCArg::DefaultHint("deletes the lock"), "The range of block heights to prevent pruning"},
                    {"sync", RPCArg::Type::BOOL, RPCArg::Default(false), "If true, success indicates the lock change was stored to disk (if non-temporary). If false, it is possible for a subsequent node crash to lose the lock."},
                    {"temporary", RPCArg::Type::BOOL, RPCArg::Default(false), "If true, the lock will not persist across node restart."},
                },
            },
        },
        RPCResult{
            RPCResult::Type::OBJ, "", "",
            {
                {RPCResult::Type::BOOL, "success", "Whether the change was successful"},
            }},
        RPCExamples{
            HelpExampleCli("setprunelock", "\"test\" \"{\\\"desc\\\": \\\"Just a test\\\", \\\"height\\\": [0,100]}\"")
          + HelpExampleCli("setprunelock", "\"test-2\" \"{\\\"desc\\\": \\\"Second RPC-created prunelock test\\\", \\\"height\\\": [100]}\"")
          + HelpExampleRpc("setprunelock", "\"test\", {\"desc\": \"Just a test\", \"height\": [0,100]}")
        },
    [&](const RPCHelpMan& self, const JSONRPCRequest& request) -> UniValue
{
    NodeContext& node = EnsureAnyNodeContext(request.context);
    ChainstateManager& chainman = EnsureChainman(node);
    Chainstate& active_chainstate = chainman.ActiveChainstate();

    const auto& lock_info_json = request.params[1];
    RPCTypeCheckObj(lock_info_json,
        {
            {"desc", UniValueType(UniValue::VSTR)},
            {"height", UniValueType()}, // will be checked below
            {"sync", UniValueType(UniValue::VBOOL)},
            {"temporary", UniValueType(UniValue::VBOOL)},
        },
        /*fAllowNull=*/ true, /*fStrict=*/ true);

    const auto& lockid = request.params[0].get_str();

    node::PruneLockInfo lock_info;

    auto height_param = lock_info_json["height"];
    if (!height_param.isArray()) {
        UniValue new_height_param(UniValue::VARR);
        new_height_param.push_back(std::move(height_param));
        height_param = std::move(new_height_param);
    }
    bool success;
    if (height_param[0].isNull() && height_param[1].isNull()) {
        // Delete
        LOCK(::cs_main);
        BlockManager * const blockman = &active_chainstate.m_blockman;
        if (lockid == "*") {
            // Delete all
            success = true;
            std::vector<std::string> all_ids;
            all_ids.reserve(blockman->m_prune_locks.size());
            for (const auto& prune_lock : blockman->m_prune_locks) {
                all_ids.push_back(prune_lock.first);
            }
            for (auto& lockid : all_ids) {
                success |= blockman->DeletePruneLock(lockid);
            }
        } else {
            success = blockman->PruneLockExists(lockid) && blockman->DeletePruneLock(lockid);
        }
    } else {
        if (lockid == "*") throw JSONRPCError(RPC_INVALID_PARAMETER, "id \"*\" only makes sense when deleting");
        if (!height_param[0].isNum()) throw JSONRPCError(RPC_TYPE_ERROR, "Invalid start height");
        lock_info.height_first = height_param[0].getInt<uint64_t>();
        if (!height_param[1].isNull()) {
            if (!height_param[1].isNum()) throw JSONRPCError(RPC_TYPE_ERROR, "Invalid end height");
            lock_info.height_last = height_param[1].getInt<uint64_t>();
        }
        lock_info.desc = lock_info_json["desc"].get_str();
        if (lock_info_json["temporary"].isNull()) {
            lock_info.temporary = false;
        } else {
            lock_info.temporary = lock_info_json["temporary"].get_bool();
        }
        bool sync = false;
        if (!lock_info_json["sync"].isNull()) {
            sync = lock_info_json["sync"].get_bool();
        }
        LOCK(::cs_main);
        BlockManager * const blockman = &active_chainstate.m_blockman;
        success = blockman->UpdatePruneLock(lockid, lock_info, sync);
    }

    UniValue result(UniValue::VOBJ);
    result.pushKV("success", success);
    return result;
},
    };
}

static RPCHelpMan pruneblockchain()
{
    return RPCHelpMan{"pruneblockchain", "",
                {
                    {"height", RPCArg::Type::NUM, RPCArg::Optional::NO, "The block height to prune up to. May be set to a discrete height, or to a " + UNIX_EPOCH_TIME + "\n"
            "                  to prune blocks whose block time is at least 2 hours older than the provided timestamp."},
                },
                RPCResult{
                    RPCResult::Type::NUM, "", "Height of the last block pruned"},
                RPCExamples{
                    HelpExampleCli("pruneblockchain", "1000")
            + HelpExampleRpc("pruneblockchain", "1000")
                },
        [&](const RPCHelpMan& self, const JSONRPCRequest& request) -> UniValue
{
    ChainstateManager& chainman = EnsureAnyChainman(request.context);
    if (!chainman.m_blockman.IsPruneMode()) {
        throw JSONRPCError(RPC_MISC_ERROR, "Cannot prune blocks because node is not in prune mode.");
    }

    LOCK(cs_main);
    Chainstate& active_chainstate = chainman.ActiveChainstate();
    CChain& active_chain = active_chainstate.m_chain;

    int heightParam = request.params[0].getInt<int>();
    if (heightParam < 0) {
        throw JSONRPCError(RPC_INVALID_PARAMETER, "Negative block height.");
    }
    if (heightParam == 0) {
        // Nothing to do here
        return uint64_t(0);
    }

    // Height value more than a billion is too high to be a block height, and
    // too low to be a block time (corresponds to timestamp from Sep 2001).
    if (heightParam > 1000000000) {
        // Add a 2 hour buffer to include blocks which might have had old timestamps
        const CBlockIndex* pindex = active_chain.FindEarliestAtLeast(heightParam - TIMESTAMP_WINDOW, 0);
        if (!pindex) {
            throw JSONRPCError(RPC_INVALID_PARAMETER, "Could not find block with at least the specified timestamp.");
        }
        heightParam = pindex->nHeight;
    }

    unsigned int height = (unsigned int) heightParam;
    unsigned int chainHeight = (unsigned int) active_chain.Height();
    if (chainHeight < chainman.GetParams().PruneAfterHeight()) {
        throw JSONRPCError(RPC_MISC_ERROR, "Blockchain is too short for pruning.");
    } else if (height > chainHeight) {
        throw JSONRPCError(RPC_INVALID_PARAMETER, "Blockchain is shorter than the attempted prune height.");
    } else if (height > chainHeight - MIN_BLOCKS_TO_KEEP) {
        LogPrint(BCLog::RPC, "Attempt to prune blocks close to the tip.  Retaining the minimum number of blocks.\n");
        height = chainHeight - MIN_BLOCKS_TO_KEEP;
    }

    PruneBlockFilesManual(active_chainstate, height);
    return GetPruneHeight(chainman.m_blockman, active_chain).value_or(-1);
},
    };
}

CoinStatsHashType ParseHashType(const std::string& hash_type_input)
{
    if (hash_type_input == "hash_serialized_3") {
        return CoinStatsHashType::HASH_SERIALIZED;
    } else if (hash_type_input == "muhash") {
        return CoinStatsHashType::MUHASH;
    } else if (hash_type_input == "none") {
        return CoinStatsHashType::NONE;
    } else {
        throw JSONRPCError(RPC_INVALID_PARAMETER, strprintf("'%s' is not a valid hash_type", hash_type_input));
    }
}

/**
 * Calculate statistics about the unspent transaction output set
 *
 * @param[in] index_requested Signals if the coinstatsindex should be used (when available).
 */
static std::optional<kernel::CCoinsStats> GetUTXOStats(CCoinsView* view, node::BlockManager& blockman,
                                                       kernel::CoinStatsHashType hash_type,
                                                       const std::function<void()>& interruption_point = {},
                                                       const CBlockIndex* pindex = nullptr,
                                                       bool index_requested = true)
{
    // Use CoinStatsIndex if it is requested and available and a hash_type of Muhash or None was requested
    if ((hash_type == kernel::CoinStatsHashType::MUHASH || hash_type == kernel::CoinStatsHashType::NONE) && g_coin_stats_index && index_requested) {
        if (pindex) {
            return g_coin_stats_index->LookUpStats(*pindex);
        } else {
            CBlockIndex& block_index = *CHECK_NONFATAL(WITH_LOCK(::cs_main, return blockman.LookupBlockIndex(view->GetBestBlock())));
            return g_coin_stats_index->LookUpStats(block_index);
        }
    }

    // If the coinstats index isn't requested or is otherwise not usable, the
    // pindex should either be null or equal to the view's best block. This is
    // because without the coinstats index we can only get coinstats about the
    // best block.
    CHECK_NONFATAL(!pindex || pindex->GetBlockHash() == view->GetBestBlock());

    return kernel::ComputeUTXOStats(hash_type, view, blockman, interruption_point);
}

static RPCHelpMan gettxoutsetinfo()
{
    return RPCHelpMan{"gettxoutsetinfo",
                "\nReturns statistics about the unspent transaction output set.\n"
                "Note this call may take some time if you are not using coinstatsindex.\n",
                {
                    {"hash_type", RPCArg::Type::STR, RPCArg::Default{"hash_serialized_3"}, "Which UTXO set hash should be calculated. Options: 'hash_serialized_3' (the legacy algorithm), 'muhash', 'none'."},
                    {"hash_or_height", RPCArg::Type::NUM, RPCArg::DefaultHint{"the current best block"}, "The block hash or height of the target height (only available with coinstatsindex).",
                     RPCArgOptions{
                         .skip_type_check = true,
                         .type_str = {"", "string or numeric"},
                     }},
                    {"use_index", RPCArg::Type::BOOL, RPCArg::Default{true}, "Use coinstatsindex, if available."},
                },
                RPCResult{
                    RPCResult::Type::OBJ, "", "",
                    {
                        {RPCResult::Type::NUM, "height", "The block height (index) of the returned statistics"},
                        {RPCResult::Type::STR_HEX, "bestblock", "The hash of the block at which these statistics are calculated"},
                        {RPCResult::Type::NUM, "txouts", "The number of unspent transaction outputs"},
                        {RPCResult::Type::NUM, "bogosize", "Database-independent, meaningless metric indicating the UTXO set size"},
                        {RPCResult::Type::STR_HEX, "hash_serialized_3", /*optional=*/true, "The serialized hash (only present if 'hash_serialized_3' hash_type is chosen)"},
                        {RPCResult::Type::STR_HEX, "muhash", /*optional=*/true, "The serialized hash (only present if 'muhash' hash_type is chosen)"},
                        {RPCResult::Type::NUM, "transactions", /*optional=*/true, "The number of transactions with unspent outputs (not available when coinstatsindex is used)"},
                        {RPCResult::Type::NUM, "disk_size", /*optional=*/true, "The estimated size of the chainstate on disk (not available when coinstatsindex is used)"},
                        {RPCResult::Type::STR_AMOUNT, "total_amount", "The total amount of coins in the UTXO set"},
                        {RPCResult::Type::STR_AMOUNT, "total_unspendable_amount", /*optional=*/true, "The total amount of coins permanently excluded from the UTXO set (only available if coinstatsindex is used)"},
                        {RPCResult::Type::OBJ, "block_info", /*optional=*/true, "Info on amounts in the block at this block height (only available if coinstatsindex is used)",
                        {
                            {RPCResult::Type::STR_AMOUNT, "prevout_spent", "Total amount of all prevouts spent in this block"},
                            {RPCResult::Type::STR_AMOUNT, "coinbase", "Coinbase subsidy amount of this block"},
                            {RPCResult::Type::STR_AMOUNT, "new_outputs_ex_coinbase", "Total amount of new outputs created by this block"},
                            {RPCResult::Type::STR_AMOUNT, "unspendable", "Total amount of unspendable outputs created in this block"},
                            {RPCResult::Type::OBJ, "unspendables", "Detailed view of the unspendable categories",
                            {
                                {RPCResult::Type::STR_AMOUNT, "genesis_block", "The unspendable amount of the Genesis block subsidy"},
                                {RPCResult::Type::STR_AMOUNT, "bip30", "Transactions overridden by duplicates (no longer possible with BIP30)"},
                                {RPCResult::Type::STR_AMOUNT, "scripts", "Amounts sent to scripts that are unspendable (for example OP_RETURN outputs)"},
                                {RPCResult::Type::STR_AMOUNT, "unclaimed_rewards", "Fee rewards that miners did not claim in their coinbase transaction"},
                            }}
                        }},
                    }},
                RPCExamples{
                    HelpExampleCli("gettxoutsetinfo", "") +
                    HelpExampleCli("gettxoutsetinfo", R"("none")") +
                    HelpExampleCli("gettxoutsetinfo", R"("none" 1000)") +
                    HelpExampleCli("gettxoutsetinfo", R"("none" '"00000000c937983704a73af28acdec37b049d214adbda81d7e2a3dd146f6ed09"')") +
                    HelpExampleCli("-named gettxoutsetinfo", R"(hash_type='muhash' use_index='false')") +
                    HelpExampleRpc("gettxoutsetinfo", "") +
                    HelpExampleRpc("gettxoutsetinfo", R"("none")") +
                    HelpExampleRpc("gettxoutsetinfo", R"("none", 1000)") +
                    HelpExampleRpc("gettxoutsetinfo", R"("none", "00000000c937983704a73af28acdec37b049d214adbda81d7e2a3dd146f6ed09")")
                },
        [&](const RPCHelpMan& self, const JSONRPCRequest& request) -> UniValue
{
    UniValue ret(UniValue::VOBJ);

    const CBlockIndex* pindex{nullptr};
    const CoinStatsHashType hash_type{request.params[0].isNull() ? CoinStatsHashType::HASH_SERIALIZED : ParseHashType(request.params[0].get_str())};
    bool index_requested = request.params[2].isNull() || request.params[2].get_bool();

    NodeContext& node = EnsureAnyNodeContext(request.context);
    ChainstateManager& chainman = EnsureChainman(node);
    Chainstate& active_chainstate = chainman.ActiveChainstate();
    active_chainstate.ForceFlushStateToDisk();

    CCoinsView* coins_view;
    BlockManager* blockman;
    {
        LOCK(::cs_main);
        coins_view = &active_chainstate.CoinsDB();
        blockman = &active_chainstate.m_blockman;
        pindex = blockman->LookupBlockIndex(coins_view->GetBestBlock());
    }

    if (!request.params[1].isNull()) {
        if (!g_coin_stats_index) {
            throw JSONRPCError(RPC_INVALID_PARAMETER, "Querying specific block heights requires coinstatsindex");
        }

        if (hash_type == CoinStatsHashType::HASH_SERIALIZED) {
            throw JSONRPCError(RPC_INVALID_PARAMETER, "hash_serialized_3 hash type cannot be queried for a specific block");
        }

        if (!index_requested) {
            throw JSONRPCError(RPC_INVALID_PARAMETER, "Cannot set use_index to false when querying for a specific block");
        }
        pindex = ParseHashOrHeight(request.params[1], chainman);
    }

    if (index_requested && g_coin_stats_index) {
        if (!g_coin_stats_index->BlockUntilSyncedToCurrentChain()) {
            const IndexSummary summary{g_coin_stats_index->GetSummary()};

            // If a specific block was requested and the index has already synced past that height, we can return the
            // data already even though the index is not fully synced yet.
            if (pindex->nHeight > summary.best_block_height) {
                throw JSONRPCError(RPC_INTERNAL_ERROR, strprintf("Unable to get data because coinstatsindex is still syncing. Current height: %d", summary.best_block_height));
            }
        }
    }

    const std::optional<CCoinsStats> maybe_stats = GetUTXOStats(coins_view, *blockman, hash_type, node.rpc_interruption_point, pindex, index_requested);
    if (maybe_stats.has_value()) {
        const CCoinsStats& stats = maybe_stats.value();
        ret.pushKV("height", (int64_t)stats.nHeight);
        ret.pushKV("bestblock", stats.hashBlock.GetHex());
        ret.pushKV("txouts", (int64_t)stats.nTransactionOutputs);
        ret.pushKV("bogosize", (int64_t)stats.nBogoSize);
        if (hash_type == CoinStatsHashType::HASH_SERIALIZED) {
            ret.pushKV("hash_serialized_3", stats.hashSerialized.GetHex());
        }
        if (hash_type == CoinStatsHashType::MUHASH) {
            ret.pushKV("muhash", stats.hashSerialized.GetHex());
        }
        CHECK_NONFATAL(stats.total_amount.has_value());
        ret.pushKV("total_amount", ValueFromAmount(stats.total_amount.value()));
        if (!stats.index_used) {
            ret.pushKV("transactions", static_cast<int64_t>(stats.nTransactions));
            ret.pushKV("disk_size", stats.nDiskSize);
        } else {
            ret.pushKV("total_unspendable_amount", ValueFromAmount(stats.total_unspendable_amount));

            CCoinsStats prev_stats{};
            if (pindex->nHeight > 0) {
                const std::optional<CCoinsStats> maybe_prev_stats = GetUTXOStats(coins_view, *blockman, hash_type, node.rpc_interruption_point, pindex->pprev, index_requested);
                if (!maybe_prev_stats) {
                    throw JSONRPCError(RPC_INTERNAL_ERROR, "Unable to read UTXO set");
                }
                prev_stats = maybe_prev_stats.value();
            }

            UniValue block_info(UniValue::VOBJ);
            block_info.pushKV("prevout_spent", ValueFromAmount(stats.total_prevout_spent_amount - prev_stats.total_prevout_spent_amount));
            block_info.pushKV("coinbase", ValueFromAmount(stats.total_coinbase_amount - prev_stats.total_coinbase_amount));
            block_info.pushKV("new_outputs_ex_coinbase", ValueFromAmount(stats.total_new_outputs_ex_coinbase_amount - prev_stats.total_new_outputs_ex_coinbase_amount));
            block_info.pushKV("unspendable", ValueFromAmount(stats.total_unspendable_amount - prev_stats.total_unspendable_amount));

            UniValue unspendables(UniValue::VOBJ);
            unspendables.pushKV("genesis_block", ValueFromAmount(stats.total_unspendables_genesis_block - prev_stats.total_unspendables_genesis_block));
            unspendables.pushKV("bip30", ValueFromAmount(stats.total_unspendables_bip30 - prev_stats.total_unspendables_bip30));
            unspendables.pushKV("scripts", ValueFromAmount(stats.total_unspendables_scripts - prev_stats.total_unspendables_scripts));
            unspendables.pushKV("unclaimed_rewards", ValueFromAmount(stats.total_unspendables_unclaimed_rewards - prev_stats.total_unspendables_unclaimed_rewards));
            block_info.pushKV("unspendables", std::move(unspendables));

            ret.pushKV("block_info", std::move(block_info));
        }
    } else {
        throw JSONRPCError(RPC_INTERNAL_ERROR, "Unable to read UTXO set");
    }
    return ret;
},
    };
}

static RPCHelpMan gettxout()
{
    return RPCHelpMan{"gettxout",
        "\nReturns details about an unspent transaction output.\n",
        {
            {"txid", RPCArg::Type::STR, RPCArg::Optional::NO, "The transaction id"},
            {"n", RPCArg::Type::NUM, RPCArg::Optional::NO, "vout number"},
            {"include_mempool", RPCArg::Type::BOOL, RPCArg::Default{true}, "Whether to include the mempool. Note that an unspent output that is spent in the mempool won't appear."},
        },
        {
            RPCResult{"If the UTXO was not found", RPCResult::Type::NONE, "", ""},
            RPCResult{"Otherwise", RPCResult::Type::OBJ, "", "", {
                {RPCResult::Type::STR_HEX, "bestblock", "The hash of the block at the tip of the chain"},
                {RPCResult::Type::NUM, "confirmations", "The number of confirmations"},
                {RPCResult::Type::NUM, "confirmations_assumed", /*optional=*/true, "The number of unverified confirmations (eg, in an assumed-valid UTXO set)"},
                {RPCResult::Type::STR_AMOUNT, "value", "The transaction value in " + CURRENCY_UNIT},
                {RPCResult::Type::OBJ, "scriptPubKey", "", {
                    {RPCResult::Type::STR, "asm", "Disassembly of the output script"},
                    {RPCResult::Type::STR, "desc", "Inferred descriptor for the output"},
                    {RPCResult::Type::STR_HEX, "hex", "The raw output script bytes, hex-encoded"},
                    {RPCResult::Type::STR, "type", "The type (one of: " + GetAllOutputTypes() + ")"},
                    {RPCResult::Type::STR, "address", /*optional=*/true, "The Bitcoin address (only if a well-defined address exists)"},
                }},
                {RPCResult::Type::BOOL, "coinbase", "Coinbase or not"},
            }},
        },
        RPCExamples{
            "\nGet unspent transactions\n"
            + HelpExampleCli("listunspent", "") +
            "\nView the details\n"
            + HelpExampleCli("gettxout", "\"txid\" 1") +
            "\nAs a JSON-RPC call\n"
            + HelpExampleRpc("gettxout", "\"txid\", 1")
                },
        [&](const RPCHelpMan& self, const JSONRPCRequest& request) -> UniValue
{
    NodeContext& node = EnsureAnyNodeContext(request.context);
    ChainstateManager& chainman = EnsureChainman(node);
    LOCK(cs_main);

    UniValue ret(UniValue::VOBJ);

    auto hash{Txid::FromUint256(ParseHashV(request.params[0], "txid"))};
    COutPoint out{hash, request.params[1].getInt<uint32_t>()};
    bool fMempool = true;
    if (!request.params[2].isNull())
        fMempool = request.params[2].get_bool();

    Coin coin;
    Chainstate& active_chainstate = chainman.ActiveChainstate();
    CCoinsViewCache* coins_view = &active_chainstate.CoinsTip();

    if (fMempool) {
        const CTxMemPool& mempool = EnsureMemPool(node);
        LOCK(mempool.cs);
        CCoinsViewMemPool view(coins_view, mempool);
        if (!view.GetCoin(out, coin) || mempool.isSpent(out)) {
            return UniValue::VNULL;
        }
    } else {
        if (!coins_view->GetCoin(out, coin)) {
            return UniValue::VNULL;
        }
    }

    const CBlockIndex* pindex = active_chainstate.m_blockman.LookupBlockIndex(coins_view->GetBestBlock());
    ret.pushKV("bestblock", pindex->GetBlockHash().GetHex());
    if (coin.nHeight == MEMPOOL_HEIGHT) {
        ret.pushKV("confirmations", 0);
    } else {
        const auto assumed_base_height = chainman.GetSnapshotBaseHeight();
        if (assumed_base_height && coin.nHeight < *assumed_base_height) {
            ret.pushKV("confirmations", 0);
            ret.pushKV("confirmations_assumed", (int64_t)(pindex->nHeight - coin.nHeight + 1));
        } else {
        ret.pushKV("confirmations", (int64_t)(pindex->nHeight - coin.nHeight + 1));
        }
    }
    ret.pushKV("value", ValueFromAmount(coin.out.nValue));
    UniValue o(UniValue::VOBJ);
    ScriptToUniv(coin.out.scriptPubKey, /*out=*/o, /*include_hex=*/true, /*include_address=*/true);
    ret.pushKV("scriptPubKey", std::move(o));
    ret.pushKV("coinbase", (bool)coin.fCoinBase);

    return ret;
},
    };
}

static RPCHelpMan verifychain()
{
    return RPCHelpMan{"verifychain",
                "\nVerifies blockchain database.\n",
                {
                    {"checklevel", RPCArg::Type::NUM, RPCArg::DefaultHint{strprintf("%d, range=0-4", DEFAULT_CHECKLEVEL)},
                        strprintf("How thorough the block verification is:\n%s", MakeUnorderedList(CHECKLEVEL_DOC))},
                    {"nblocks", RPCArg::Type::NUM, RPCArg::DefaultHint{strprintf("%d, 0=all", DEFAULT_CHECKBLOCKS)}, "The number of blocks to check."},
                },
                RPCResult{
                    RPCResult::Type::BOOL, "", "Verification finished successfully. If false, check debug.log for reason."},
                RPCExamples{
                    HelpExampleCli("verifychain", "")
            + HelpExampleRpc("verifychain", "")
                },
        [&](const RPCHelpMan& self, const JSONRPCRequest& request) -> UniValue
{
    const int check_level{request.params[0].isNull() ? DEFAULT_CHECKLEVEL : request.params[0].getInt<int>()};
    const int check_depth{request.params[1].isNull() ? DEFAULT_CHECKBLOCKS : request.params[1].getInt<int>()};

    ChainstateManager& chainman = EnsureAnyChainman(request.context);
    LOCK(cs_main);

    Chainstate& active_chainstate = chainman.ActiveChainstate();
    return CVerifyDB(chainman.GetNotifications()).VerifyDB(
               active_chainstate, chainman.GetParams().GetConsensus(), active_chainstate.CoinsTip(), check_level, check_depth) == VerifyDBResult::SUCCESS;
},
    };
}

static void SoftForkDescPushBack(const CBlockIndex* blockindex, UniValue& softforks, const ChainstateManager& chainman, Consensus::BuriedDeployment dep)
{
    // For buried deployments.

    if (!DeploymentEnabled(chainman, dep)) return;

    UniValue rv(UniValue::VOBJ);
    rv.pushKV("type", "buried");
    // getdeploymentinfo reports the softfork as active from when the chain height is
    // one below the activation height
    rv.pushKV("active", DeploymentActiveAfter(blockindex, chainman, dep));
    rv.pushKV("height", chainman.GetConsensus().DeploymentHeight(dep));
    softforks.pushKV(DeploymentName(dep), std::move(rv));
}

static void SoftForkDescPushBack(const CBlockIndex* blockindex, UniValue& softforks, const ChainstateManager& chainman, Consensus::DeploymentPos id)
{
    // For BIP9 deployments.

    if (!DeploymentEnabled(chainman, id)) return;
    if (blockindex == nullptr) return;

    auto get_state_name = [](const ThresholdState state) -> std::string {
        switch (state) {
        case ThresholdState::DEFINED: return "defined";
        case ThresholdState::STARTED: return "started";
        case ThresholdState::LOCKED_IN: return "locked_in";
        case ThresholdState::ACTIVE: return "active";
        case ThresholdState::FAILED: return "failed";
        }
        return "invalid";
    };

    UniValue bip9(UniValue::VOBJ);

    const ThresholdState next_state = chainman.m_versionbitscache.State(blockindex, chainman.GetConsensus(), id);
    const ThresholdState current_state = chainman.m_versionbitscache.State(blockindex->pprev, chainman.GetConsensus(), id);

    const bool has_signal = (ThresholdState::STARTED == current_state || ThresholdState::LOCKED_IN == current_state);

    // BIP9 parameters
    if (has_signal) {
        bip9.pushKV("bit", chainman.GetConsensus().vDeployments[id].bit);
    }
    bip9.pushKV("start_time", chainman.GetConsensus().vDeployments[id].nStartTime);
    bip9.pushKV("timeout", chainman.GetConsensus().vDeployments[id].nTimeout);
    bip9.pushKV("min_activation_height", chainman.GetConsensus().vDeployments[id].min_activation_height);

    // BIP9 status
    bip9.pushKV("status", get_state_name(current_state));
    bip9.pushKV("since", chainman.m_versionbitscache.StateSinceHeight(blockindex->pprev, chainman.GetConsensus(), id));
    bip9.pushKV("status_next", get_state_name(next_state));

    // BIP9 signalling status, if applicable
    if (has_signal) {
        UniValue statsUV(UniValue::VOBJ);
        std::vector<bool> signals;
        BIP9Stats statsStruct = chainman.m_versionbitscache.Statistics(blockindex, chainman.GetConsensus(), id, &signals);
        statsUV.pushKV("period", statsStruct.period);
        statsUV.pushKV("period_start", blockindex->nHeight + 1 - statsStruct.elapsed);
        statsUV.pushKV("elapsed", statsStruct.elapsed);
        statsUV.pushKV("count", statsStruct.count);
        if (ThresholdState::LOCKED_IN != current_state) {
            statsUV.pushKV("threshold", statsStruct.threshold);
            statsUV.pushKV("possible", statsStruct.possible);
        }
        bip9.pushKV("statistics", std::move(statsUV));

        std::string sig;
        sig.reserve(signals.size());
        for (const bool s : signals) {
            sig.push_back(s ? '#' : '-');
        }
        bip9.pushKV("signalling", sig);
    }

    UniValue rv(UniValue::VOBJ);
    rv.pushKV("type", "bip9");
    if (ThresholdState::ACTIVE == next_state) {
        rv.pushKV("height", chainman.m_versionbitscache.StateSinceHeight(blockindex, chainman.GetConsensus(), id));
    }
    rv.pushKV("active", ThresholdState::ACTIVE == next_state);
    rv.pushKV("bip9", std::move(bip9));

    softforks.pushKV(DeploymentName(id), std::move(rv));
}

// used by rest.cpp:rest_chaininfo, so cannot be static
RPCHelpMan getblockchaininfo()
{
    return RPCHelpMan{"getblockchaininfo",
        "Returns an object containing various state info regarding blockchain processing.\n",
        {},
        RPCResult{
            RPCResult::Type::OBJ, "", "",
            {
                {RPCResult::Type::STR, "chain", "current network name (" LIST_CHAIN_NAMES ")"},
                {RPCResult::Type::NUM, "blocks", "the height of the most-work fully-validated chain. The genesis block has height 0"},
                {RPCResult::Type::NUM, "headers", "the current number of headers we have validated"},
                {RPCResult::Type::STR, "bestblockhash", "the hash of the currently best block"},
                {RPCResult::Type::NUM, "difficulty", "the current difficulty"},
                {RPCResult::Type::NUM_TIME, "time", "The block time expressed in " + UNIX_EPOCH_TIME},
                {RPCResult::Type::NUM_TIME, "mediantime", "The median block time expressed in " + UNIX_EPOCH_TIME},
                {RPCResult::Type::NUM, "verificationprogress", "estimate of verification progress [0..1]"},
                {RPCResult::Type::BOOL, "initialblockdownload", "(debug information) estimate of whether this node is in Initial Block Download mode"},
                {RPCResult::Type::STR_HEX, "chainwork", "total amount of work in active chain, in hexadecimal"},
                {RPCResult::Type::NUM, "size_on_disk", "the estimated size of the block and undo files on disk"},
                {RPCResult::Type::BOOL, "pruned", "if the blocks are subject to pruning"},
                {RPCResult::Type::NUM, "pruneheight", /*optional=*/true, "height of the last block pruned, plus one (only present if pruning is enabled)"},
                {RPCResult::Type::BOOL, "automatic_pruning", /*optional=*/true, "whether automatic pruning is enabled (only present if pruning is enabled)"},
                {RPCResult::Type::NUM, "prune_target_size", /*optional=*/true, "the target size used by pruning (only present if automatic pruning is enabled)"},
                {RPCResult::Type::STR_HEX, "signet_challenge", /*optional=*/true, "the block challenge (aka. block script), in hexadecimal (only present if the current network is a signet)"},
                (IsDeprecatedRPCEnabled("warnings") ?
                    RPCResult{RPCResult::Type::STR, "warnings", "any network and blockchain warnings (DEPRECATED)"} :
                    RPCResult{RPCResult::Type::ARR, "warnings", "any network and blockchain warnings (run with `-deprecatedrpc=warnings` to return the latest warning as a single string)",
                    {
                        {RPCResult::Type::STR, "", "warning"},
                    }
                    }
                ),
            }},
        RPCExamples{
            HelpExampleCli("getblockchaininfo", "")
            + HelpExampleRpc("getblockchaininfo", "")
        },
        [&](const RPCHelpMan& self, const JSONRPCRequest& request) -> UniValue
{
    ChainstateManager& chainman = EnsureAnyChainman(request.context);
    LOCK(cs_main);
    Chainstate& active_chainstate = chainman.ActiveChainstate();

    const CBlockIndex& tip{*CHECK_NONFATAL(active_chainstate.m_chain.Tip())};
    const int height{tip.nHeight};
    UniValue obj(UniValue::VOBJ);
    obj.pushKV("chain", chainman.GetParams().GetChainTypeString());
    obj.pushKV("blocks", height);
    obj.pushKV("headers", chainman.m_best_header ? chainman.m_best_header->nHeight : -1);
    obj.pushKV("bestblockhash", tip.GetBlockHash().GetHex());
    obj.pushKV("difficulty", GetDifficulty(tip));
    obj.pushKV("time", tip.GetBlockTime());
    obj.pushKV("mediantime", tip.GetMedianTimePast());
    obj.pushKV("verificationprogress", GuessVerificationProgress(chainman.GetParams().TxData(), &tip));
    obj.pushKV("initialblockdownload", chainman.IsInitialBlockDownload());
    obj.pushKV("chainwork", tip.nChainWork.GetHex());
    obj.pushKV("size_on_disk", chainman.m_blockman.CalculateCurrentUsage());
    obj.pushKV("pruned", chainman.m_blockman.IsPruneMode());
    if (chainman.m_blockman.IsPruneMode()) {
        const auto prune_height{GetPruneHeight(chainman.m_blockman, active_chainstate.m_chain)};
        obj.pushKV("pruneheight", prune_height ? prune_height.value() + 1 : 0);

        const bool automatic_pruning{chainman.m_blockman.GetPruneTarget() != BlockManager::PRUNE_TARGET_MANUAL};
        obj.pushKV("automatic_pruning",  automatic_pruning);
        if (automatic_pruning) {
            obj.pushKV("prune_target_size", chainman.m_blockman.GetPruneTarget());
        }
    }
    if (chainman.GetParams().GetChainType() == ChainType::SIGNET) {
        const std::vector<uint8_t>& signet_challenge =
            chainman.GetParams().GetConsensus().signet_challenge;
        obj.pushKV("signet_challenge", HexStr(signet_challenge));
    }

    NodeContext& node = EnsureAnyNodeContext(request.context);
    obj.pushKV("warnings", node::GetWarningsForRpc(*CHECK_NONFATAL(node.warnings), IsDeprecatedRPCEnabled("warnings")));
    return obj;
},
    };
}

namespace {
const std::vector<RPCResult> RPCHelpForDeployment{
    {RPCResult::Type::STR, "type", "one of \"buried\", \"bip9\""},
    {RPCResult::Type::NUM, "height", /*optional=*/true, "height of the first block which the rules are or will be enforced (only for \"buried\" type, or \"bip9\" type with \"active\" status)"},
    {RPCResult::Type::BOOL, "active", "true if the rules are enforced for the mempool and the next block"},
    {RPCResult::Type::OBJ, "bip9", /*optional=*/true, "status of bip9 softforks (only for \"bip9\" type)",
    {
        {RPCResult::Type::NUM, "bit", /*optional=*/true, "the bit (0-28) in the block version field used to signal this softfork (only for \"started\" and \"locked_in\" status)"},
        {RPCResult::Type::NUM_TIME, "start_time", "the minimum median time past of a block at which the bit gains its meaning"},
        {RPCResult::Type::NUM_TIME, "timeout", "the median time past of a block at which the deployment is considered failed if not yet locked in"},
        {RPCResult::Type::NUM, "min_activation_height", "minimum height of blocks for which the rules may be enforced"},
        {RPCResult::Type::STR, "status", "status of deployment at specified block (one of \"defined\", \"started\", \"locked_in\", \"active\", \"failed\")"},
        {RPCResult::Type::NUM, "since", "height of the first block to which the status applies"},
        {RPCResult::Type::STR, "status_next", "status of deployment at the next block"},
        {RPCResult::Type::OBJ, "statistics", /*optional=*/true, "numeric statistics about signalling for a softfork (only for \"started\" and \"locked_in\" status)",
        {
            {RPCResult::Type::NUM, "period", "the length in blocks of the signalling period"},
            {RPCResult::Type::NUM, "period_start", "height of the first block of this signalling period"},
            {RPCResult::Type::NUM, "threshold", /*optional=*/true, "the number of blocks with the version bit set required to activate the feature (only for \"started\" status)"},
            {RPCResult::Type::NUM, "elapsed", "the number of blocks elapsed since the beginning of the current period"},
            {RPCResult::Type::NUM, "count", "the number of blocks with the version bit set in the current period"},
            {RPCResult::Type::BOOL, "possible", /*optional=*/true, "returns false if there are not enough blocks left in this period to pass activation threshold (only for \"started\" status)"},
        }},
        {RPCResult::Type::STR, "signalling", /*optional=*/true, "indicates blocks that signalled with a # and blocks that did not with a -"},
    }},
};

UniValue DeploymentInfo(const CBlockIndex* blockindex, const ChainstateManager& chainman)
{
    UniValue softforks(UniValue::VOBJ);
    SoftForkDescPushBack(blockindex, softforks, chainman, Consensus::DEPLOYMENT_HEIGHTINCB);
    SoftForkDescPushBack(blockindex, softforks, chainman, Consensus::DEPLOYMENT_DERSIG);
    SoftForkDescPushBack(blockindex, softforks, chainman, Consensus::DEPLOYMENT_CLTV);
    SoftForkDescPushBack(blockindex, softforks, chainman, Consensus::DEPLOYMENT_CSV);
    SoftForkDescPushBack(blockindex, softforks, chainman, Consensus::DEPLOYMENT_SEGWIT);
    SoftForkDescPushBack(blockindex, softforks, chainman, Consensus::DEPLOYMENT_TESTDUMMY);
    SoftForkDescPushBack(blockindex, softforks, chainman, Consensus::DEPLOYMENT_TAPROOT);
    return softforks;
}
} // anon namespace

RPCHelpMan getdeploymentinfo()
{
    return RPCHelpMan{"getdeploymentinfo",
        "Returns an object containing various state info regarding deployments of consensus changes.",
        {
            {"blockhash", RPCArg::Type::STR_HEX, RPCArg::Default{"hash of current chain tip"}, "The block hash at which to query deployment state"},
        },
        RPCResult{
            RPCResult::Type::OBJ, "", "", {
                {RPCResult::Type::STR, "hash", "requested block hash (or tip)"},
                {RPCResult::Type::NUM, "height", "requested block height (or tip)"},
                {RPCResult::Type::OBJ_DYN, "deployments", "", {
                    {RPCResult::Type::OBJ, "xxxx", "name of the deployment", RPCHelpForDeployment}
                }},
            }
        },
        RPCExamples{ HelpExampleCli("getdeploymentinfo", "") + HelpExampleRpc("getdeploymentinfo", "") },
        [&](const RPCHelpMan& self, const JSONRPCRequest& request) -> UniValue
        {
            const ChainstateManager& chainman = EnsureAnyChainman(request.context);
            LOCK(cs_main);
            const Chainstate& active_chainstate = chainman.ActiveChainstate();

            const CBlockIndex* blockindex;
            if (request.params[0].isNull()) {
                blockindex = CHECK_NONFATAL(active_chainstate.m_chain.Tip());
            } else {
                const uint256 hash(ParseHashV(request.params[0], "blockhash"));
                blockindex = chainman.m_blockman.LookupBlockIndex(hash);
                if (!blockindex) {
                    throw JSONRPCError(RPC_INVALID_ADDRESS_OR_KEY, "Block not found");
                }
            }

            UniValue deploymentinfo(UniValue::VOBJ);
            deploymentinfo.pushKV("hash", blockindex->GetBlockHash().ToString());
            deploymentinfo.pushKV("height", blockindex->nHeight);
            deploymentinfo.pushKV("deployments", DeploymentInfo(blockindex, chainman));
            return deploymentinfo;
        },
    };
}

/** Comparison function for sorting the getchaintips heads.  */
struct CompareBlocksByHeight
{
    bool operator()(const CBlockIndex* a, const CBlockIndex* b) const
    {
        /* Make sure that unequal blocks with the same height do not compare
           equal. Use the pointers themselves to make a distinction. */

        if (a->nHeight != b->nHeight)
          return (a->nHeight > b->nHeight);

        return a < b;
    }
};

static RPCHelpMan getchaintips()
{
    return RPCHelpMan{"getchaintips",
                "Return information about all known tips in the block tree,"
                " including the main chain as well as orphaned branches.\n",
                {},
                RPCResult{
                    RPCResult::Type::ARR, "", "",
                    {{RPCResult::Type::OBJ, "", "",
                        {
                            {RPCResult::Type::NUM, "height", "height of the chain tip"},
                            {RPCResult::Type::STR_HEX, "hash", "block hash of the tip"},
                            {RPCResult::Type::NUM, "branchlen", "zero for main chain, otherwise length of branch connecting the tip to the main chain"},
                            {RPCResult::Type::STR, "status", "status of the chain, \"active\" for the main chain\n"
            "Possible values for status:\n"
            "1.  \"invalid\"               This branch contains at least one invalid block\n"
            "2.  \"headers-only\"          Not all blocks for this branch are available, but the headers are valid\n"
            "3.  \"valid-headers\"         All blocks are available for this branch, but they were never fully validated\n"
            "4.  \"valid-fork\"            This branch is not part of the active chain, but is fully validated\n"
            "5.  \"active\"                This is the tip of the active main chain, which is certainly valid"},
                        }}}},
                RPCExamples{
                    HelpExampleCli("getchaintips", "")
            + HelpExampleRpc("getchaintips", "")
                },
        [&](const RPCHelpMan& self, const JSONRPCRequest& request) -> UniValue
{
    ChainstateManager& chainman = EnsureAnyChainman(request.context);
    LOCK(cs_main);
    CChain& active_chain = chainman.ActiveChain();

    /*
     * Idea: The set of chain tips is the active chain tip, plus orphan blocks which do not have another orphan building off of them.
     * Algorithm:
     *  - Make one pass through BlockIndex(), picking out the orphan blocks, and also storing a set of the orphan block's pprev pointers.
     *  - Iterate through the orphan blocks. If the block isn't pointed to by another orphan, it is a chain tip.
     *  - Add the active chain tip
     */
    std::set<const CBlockIndex*, CompareBlocksByHeight> setTips;
    std::set<const CBlockIndex*> setOrphans;
    std::set<const CBlockIndex*> setPrevs;

    for (const auto& [_, block_index] : chainman.BlockIndex()) {
        if (!active_chain.Contains(&block_index)) {
            setOrphans.insert(&block_index);
            setPrevs.insert(block_index.pprev);
        }
    }

    for (std::set<const CBlockIndex*>::iterator it = setOrphans.begin(); it != setOrphans.end(); ++it) {
        if (setPrevs.erase(*it) == 0) {
            setTips.insert(*it);
        }
    }

    // Always report the currently active tip.
    setTips.insert(active_chain.Tip());

    /* Construct the output array.  */
    UniValue res(UniValue::VARR);
    for (const CBlockIndex* block : setTips) {
        UniValue obj(UniValue::VOBJ);
        obj.pushKV("height", block->nHeight);
        obj.pushKV("hash", block->phashBlock->GetHex());

        const int branchLen = block->nHeight - active_chain.FindFork(block)->nHeight;
        obj.pushKV("branchlen", branchLen);

        std::string status;
        if (active_chain.Contains(block)) {
            // This block is part of the currently active chain.
            status = "active";
        } else if (block->nStatus & BLOCK_FAILED_MASK) {
            // This block or one of its ancestors is invalid.
            status = "invalid";
        } else if (!block->HaveNumChainTxs()) {
            // This block cannot be connected because full block data for it or one of its parents is missing.
            status = "headers-only";
        } else if (block->IsValid(BLOCK_VALID_SCRIPTS)) {
            // This block is fully validated, but no longer part of the active chain. It was probably the active block once, but was reorganized.
            status = "valid-fork";
        } else if (block->IsValid(BLOCK_VALID_TREE)) {
            // The headers for this block are valid, but it has not been validated. It was probably never part of the most-work chain.
            status = "valid-headers";
        } else {
            // No clue.
            status = "unknown";
        }
        obj.pushKV("status", status);

        res.push_back(std::move(obj));
    }

    return res;
},
    };
}

static RPCHelpMan preciousblock()
{
    return RPCHelpMan{"preciousblock",
                "\nTreats a block as if it were received before others with the same work.\n"
                "\nA later preciousblock call can override the effect of an earlier one.\n"
                "\nThe effects of preciousblock are not retained across restarts.\n",
                {
                    {"blockhash", RPCArg::Type::STR_HEX, RPCArg::Optional::NO, "the hash of the block to mark as precious"},
                },
                RPCResult{RPCResult::Type::NONE, "", ""},
                RPCExamples{
                    HelpExampleCli("preciousblock", "\"blockhash\"")
            + HelpExampleRpc("preciousblock", "\"blockhash\"")
                },
        [&](const RPCHelpMan& self, const JSONRPCRequest& request) -> UniValue
{
    uint256 hash(ParseHashV(request.params[0], "blockhash"));
    CBlockIndex* pblockindex;

    ChainstateManager& chainman = EnsureAnyChainman(request.context);
    {
        LOCK(cs_main);
        pblockindex = chainman.m_blockman.LookupBlockIndex(hash);
        if (!pblockindex) {
            throw JSONRPCError(RPC_INVALID_ADDRESS_OR_KEY, "Block not found");
        }
    }

    BlockValidationState state;
    chainman.ActiveChainstate().PreciousBlock(state, pblockindex);

    if (!state.IsValid()) {
        throw JSONRPCError(RPC_DATABASE_ERROR, state.ToString());
    }

    return UniValue::VNULL;
},
    };
}

static RPCHelpMan invalidateblock()
{
    return RPCHelpMan{"invalidateblock",
                "\nPermanently marks a block as invalid, as if it violated a consensus rule.\n",
                {
                    {"blockhash", RPCArg::Type::STR_HEX, RPCArg::Optional::NO, "the hash of the block to mark as invalid"},
                },
                RPCResult{RPCResult::Type::NONE, "", ""},
                RPCExamples{
                    HelpExampleCli("invalidateblock", "\"blockhash\"")
            + HelpExampleRpc("invalidateblock", "\"blockhash\"")
                },
        [&](const RPCHelpMan& self, const JSONRPCRequest& request) -> UniValue
{
    uint256 hash(ParseHashV(request.params[0], "blockhash"));
    BlockValidationState state;

    ChainstateManager& chainman = EnsureAnyChainman(request.context);
    CBlockIndex* pblockindex;
    {
        LOCK(cs_main);
        pblockindex = chainman.m_blockman.LookupBlockIndex(hash);
        if (!pblockindex) {
            throw JSONRPCError(RPC_INVALID_ADDRESS_OR_KEY, "Block not found");
        }
    }
    chainman.ActiveChainstate().InvalidateBlock(state, pblockindex);

    if (state.IsValid()) {
        chainman.ActiveChainstate().ActivateBestChain(state);
    }

    if (!state.IsValid()) {
        throw JSONRPCError(RPC_DATABASE_ERROR, state.ToString());
    }

    return UniValue::VNULL;
},
    };
}

static RPCHelpMan reconsiderblock()
{
    return RPCHelpMan{"reconsiderblock",
                "\nRemoves invalidity status of a block, its ancestors and its descendants, reconsider them for activation.\n"
                "This can be used to undo the effects of invalidateblock.\n",
                {
                    {"blockhash", RPCArg::Type::STR_HEX, RPCArg::Optional::NO, "the hash of the block to reconsider"},
                },
                RPCResult{RPCResult::Type::NONE, "", ""},
                RPCExamples{
                    HelpExampleCli("reconsiderblock", "\"blockhash\"")
            + HelpExampleRpc("reconsiderblock", "\"blockhash\"")
                },
        [&](const RPCHelpMan& self, const JSONRPCRequest& request) -> UniValue
{
    ChainstateManager& chainman = EnsureAnyChainman(request.context);
    uint256 hash(ParseHashV(request.params[0], "blockhash"));

    {
        LOCK(cs_main);
        CBlockIndex* pblockindex = chainman.m_blockman.LookupBlockIndex(hash);
        if (!pblockindex) {
            throw JSONRPCError(RPC_INVALID_ADDRESS_OR_KEY, "Block not found");
        }

        chainman.ActiveChainstate().ResetBlockFailureFlags(pblockindex);
    }

    BlockValidationState state;
    chainman.ActiveChainstate().ActivateBestChain(state);

    if (!state.IsValid()) {
        throw JSONRPCError(RPC_DATABASE_ERROR, state.ToString());
    }

    return UniValue::VNULL;
},
    };
}

static RPCHelpMan getchaintxstats()
{
    return RPCHelpMan{"getchaintxstats",
                "\nCompute statistics about the total number and rate of transactions in the chain.\n",
                {
                    {"nblocks", RPCArg::Type::NUM, RPCArg::DefaultHint{"one month"}, "Size of the window in number of blocks"},
                    {"blockhash", RPCArg::Type::STR_HEX, RPCArg::DefaultHint{"chain tip"}, "The hash of the block that ends the window."},
                },
                RPCResult{
                    RPCResult::Type::OBJ, "", "",
                    {
                        {RPCResult::Type::NUM_TIME, "time", "The timestamp for the final block in the window, expressed in " + UNIX_EPOCH_TIME},
                        {RPCResult::Type::NUM, "txcount", /*optional=*/true,
                         "The total number of transactions in the chain up to that point, if known. "
                         "It may be unknown when using assumeutxo."},
                        {RPCResult::Type::STR_HEX, "window_final_block_hash", "The hash of the final block in the window"},
                        {RPCResult::Type::NUM, "window_final_block_height", "The height of the final block in the window."},
                        {RPCResult::Type::NUM, "window_block_count", "Size of the window in number of blocks"},
                        {RPCResult::Type::NUM, "window_interval", /*optional=*/true, "The elapsed time in the window in seconds. Only returned if \"window_block_count\" is > 0"},
                        {RPCResult::Type::NUM, "window_tx_count", /*optional=*/true,
                         "The number of transactions in the window. "
                         "Only returned if \"window_block_count\" is > 0 and if txcount exists for the start and end of the window."},
                        {RPCResult::Type::NUM, "txrate", /*optional=*/true,
                         "The average rate of transactions per second in the window. "
                         "Only returned if \"window_interval\" is > 0 and if window_tx_count exists."},
                    }},
                RPCExamples{
                    HelpExampleCli("getchaintxstats", "")
            + HelpExampleRpc("getchaintxstats", "2016")
                },
        [&](const RPCHelpMan& self, const JSONRPCRequest& request) -> UniValue
{
    ChainstateManager& chainman = EnsureAnyChainman(request.context);
    const CBlockIndex* pindex;
    int blockcount = 30 * 24 * 60 * 60 / chainman.GetParams().GetConsensus().nPowTargetSpacing; // By default: 1 month

    if (request.params[1].isNull()) {
        LOCK(cs_main);
        pindex = chainman.ActiveChain().Tip();
    } else {
        uint256 hash(ParseHashV(request.params[1], "blockhash"));
        LOCK(cs_main);
        pindex = chainman.m_blockman.LookupBlockIndex(hash);
        if (!pindex) {
            throw JSONRPCError(RPC_INVALID_ADDRESS_OR_KEY, "Block not found");
        }
        if (!chainman.ActiveChain().Contains(pindex)) {
            throw JSONRPCError(RPC_INVALID_PARAMETER, "Block is not in main chain");
        }
    }

    CHECK_NONFATAL(pindex != nullptr);

    if (request.params[0].isNull()) {
        blockcount = std::max(0, std::min(blockcount, pindex->nHeight - 1));
    } else {
        blockcount = request.params[0].getInt<int>();

        if (blockcount < 0 || (blockcount > 0 && blockcount >= pindex->nHeight)) {
            throw JSONRPCError(RPC_INVALID_PARAMETER, "Invalid block count: should be between 0 and the block's height - 1");
        }
    }

    const CBlockIndex& past_block{*CHECK_NONFATAL(pindex->GetAncestor(pindex->nHeight - blockcount))};
    const int64_t nTimeDiff{pindex->GetMedianTimePast() - past_block.GetMedianTimePast()};

    UniValue ret(UniValue::VOBJ);
    ret.pushKV("time", (int64_t)pindex->nTime);
    if (pindex->m_chain_tx_count) {
        ret.pushKV("txcount", pindex->m_chain_tx_count);
    }
    ret.pushKV("window_final_block_hash", pindex->GetBlockHash().GetHex());
    ret.pushKV("window_final_block_height", pindex->nHeight);
    ret.pushKV("window_block_count", blockcount);
    if (blockcount > 0) {
        ret.pushKV("window_interval", nTimeDiff);
        if (pindex->m_chain_tx_count != 0 && past_block.m_chain_tx_count != 0) {
            const auto window_tx_count = pindex->m_chain_tx_count - past_block.m_chain_tx_count;
            ret.pushKV("window_tx_count", window_tx_count);
            if (nTimeDiff > 0) {
                ret.pushKV("txrate", double(window_tx_count) / nTimeDiff);
            }
        }
    }

    return ret;
},
    };
}

template<typename T>
static T CalculateTruncatedMedian(std::vector<T>& scores)
{
    size_t size = scores.size();
    if (size == 0) {
        return 0;
    }

    std::sort(scores.begin(), scores.end());
    if (size % 2 == 0) {
        return (scores[size / 2 - 1] + scores[size / 2]) / 2;
    } else {
        return scores[size / 2];
    }
}

void CalculatePercentilesByWeight(CAmount result[NUM_GETBLOCKSTATS_PERCENTILES], std::vector<std::pair<CAmount, int64_t>>& scores, int64_t total_weight)
{
    if (scores.empty()) {
        return;
    }

    std::sort(scores.begin(), scores.end());

    // 10th, 25th, 50th, 75th, and 90th percentile weight units.
    const double weights[NUM_GETBLOCKSTATS_PERCENTILES] = {
        total_weight / 10.0, total_weight / 4.0, total_weight / 2.0, (total_weight * 3.0) / 4.0, (total_weight * 9.0) / 10.0
    };

    int64_t next_percentile_index = 0;
    int64_t cumulative_weight = 0;
    for (const auto& element : scores) {
        cumulative_weight += element.second;
        while (next_percentile_index < NUM_GETBLOCKSTATS_PERCENTILES && cumulative_weight >= weights[next_percentile_index]) {
            result[next_percentile_index] = element.first;
            ++next_percentile_index;
        }
    }

    // Fill any remaining percentiles with the last value.
    for (int64_t i = next_percentile_index; i < NUM_GETBLOCKSTATS_PERCENTILES; i++) {
        result[i] = scores.back().first;
    }
}

template<typename T>
static inline bool SetHasKeys(const std::set<T>& set) {return false;}
template<typename T, typename Tk, typename... Args>
static inline bool SetHasKeys(const std::set<T>& set, const Tk& key, const Args&... args)
{
    return (set.count(key) != 0) || SetHasKeys(set, args...);
}

// outpoint (needed for the utxo index) + nHeight + fCoinBase
static constexpr size_t PER_UTXO_OVERHEAD = sizeof(COutPoint) + sizeof(uint32_t) + sizeof(bool);

static RPCHelpMan getblockstats()
{
    return RPCHelpMan{"getblockstats",
                "\nCompute per block statistics for a given window. All amounts are in satoshis.\n"
                "It won't work for some heights with pruning.\n",
                {
                    {"hash_or_height", RPCArg::Type::NUM, RPCArg::Optional::NO, "The block hash or height of the target block",
                     RPCArgOptions{
                         .skip_type_check = true,
                         .type_str = {"", "string or numeric"},
                     }},
                    {"stats", RPCArg::Type::ARR, RPCArg::DefaultHint{"all values"}, "Values to plot (see result below)",
                        {
                            {"height", RPCArg::Type::STR, RPCArg::Optional::OMITTED, "Selected statistic"},
                            {"time", RPCArg::Type::STR, RPCArg::Optional::OMITTED, "Selected statistic"},
                        },
                        RPCArgOptions{.oneline_description="stats"}},
                },
                RPCResult{
            RPCResult::Type::OBJ, "", "",
            {
                {RPCResult::Type::NUM, "avgfee", /*optional=*/true, "Average fee in the block"},
                {RPCResult::Type::NUM, "avgfeerate", /*optional=*/true, "Average feerate (in satoshis per virtual byte)"},
                {RPCResult::Type::NUM, "avgtxsize", /*optional=*/true, "Average transaction size"},
                {RPCResult::Type::STR_HEX, "blockhash", /*optional=*/true, "The block hash (to check for potential reorgs)"},
                {RPCResult::Type::ARR_FIXED, "feerate_percentiles", /*optional=*/true, "Feerates at the 10th, 25th, 50th, 75th, and 90th percentile weight unit (in satoshis per virtual byte)",
                {
                    {RPCResult::Type::NUM, "10th_percentile_feerate", "The 10th percentile feerate"},
                    {RPCResult::Type::NUM, "25th_percentile_feerate", "The 25th percentile feerate"},
                    {RPCResult::Type::NUM, "50th_percentile_feerate", "The 50th percentile feerate"},
                    {RPCResult::Type::NUM, "75th_percentile_feerate", "The 75th percentile feerate"},
                    {RPCResult::Type::NUM, "90th_percentile_feerate", "The 90th percentile feerate"},
                }},
                {RPCResult::Type::NUM, "height", /*optional=*/true, "The height of the block"},
                {RPCResult::Type::NUM, "ins", /*optional=*/true, "The number of inputs (excluding coinbase)"},
                {RPCResult::Type::NUM, "maxfee", /*optional=*/true, "Maximum fee in the block"},
                {RPCResult::Type::NUM, "maxfeerate", /*optional=*/true, "Maximum feerate (in satoshis per virtual byte)"},
                {RPCResult::Type::NUM, "maxtxsize", /*optional=*/true, "Maximum transaction size"},
                {RPCResult::Type::NUM, "medianfee", /*optional=*/true, "Truncated median fee in the block"},
                {RPCResult::Type::NUM, "mediantime", /*optional=*/true, "The block median time past"},
                {RPCResult::Type::NUM, "mediantxsize", /*optional=*/true, "Truncated median transaction size"},
                {RPCResult::Type::NUM, "minfee", /*optional=*/true, "Minimum fee in the block"},
                {RPCResult::Type::NUM, "minfeerate", /*optional=*/true, "Minimum feerate (in satoshis per virtual byte)"},
                {RPCResult::Type::NUM, "mintxsize", /*optional=*/true, "Minimum transaction size"},
                {RPCResult::Type::NUM, "outs", /*optional=*/true, "The number of outputs"},
                {RPCResult::Type::NUM, "subsidy", /*optional=*/true, "The block subsidy"},
                {RPCResult::Type::NUM, "swtotal_size", /*optional=*/true, "Total size of all segwit transactions"},
                {RPCResult::Type::NUM, "swtotal_weight", /*optional=*/true, "Total weight of all segwit transactions"},
                {RPCResult::Type::NUM, "swtxs", /*optional=*/true, "The number of segwit transactions"},
                {RPCResult::Type::NUM, "time", /*optional=*/true, "The block time"},
                {RPCResult::Type::NUM, "total_out", /*optional=*/true, "Total amount in all outputs (excluding coinbase and thus reward [ie subsidy + totalfee])"},
                {RPCResult::Type::NUM, "total_size", /*optional=*/true, "Total size of all non-coinbase transactions"},
                {RPCResult::Type::NUM, "total_weight", /*optional=*/true, "Total weight of all non-coinbase transactions"},
                {RPCResult::Type::NUM, "totalfee", /*optional=*/true, "The fee total"},
                {RPCResult::Type::NUM, "txs", /*optional=*/true, "The number of transactions (including coinbase)"},
                {RPCResult::Type::NUM, "utxo_increase", /*optional=*/true, "The increase/decrease in the number of unspent outputs (not discounting op_return and similar)"},
                {RPCResult::Type::NUM, "utxo_size_inc", /*optional=*/true, "The increase/decrease in size for the utxo index (not discounting op_return and similar)"},
                {RPCResult::Type::NUM, "utxo_increase_actual", /*optional=*/true, "The increase/decrease in the number of unspent outputs, not counting unspendables"},
                {RPCResult::Type::NUM, "utxo_size_inc_actual", /*optional=*/true, "The increase/decrease in size for the utxo index, not counting unspendables"},
            }},
                RPCExamples{
                    HelpExampleCli("getblockstats", R"('"00000000c937983704a73af28acdec37b049d214adbda81d7e2a3dd146f6ed09"' '["minfeerate","avgfeerate"]')") +
                    HelpExampleCli("getblockstats", R"(1000 '["minfeerate","avgfeerate"]')") +
                    HelpExampleRpc("getblockstats", R"("00000000c937983704a73af28acdec37b049d214adbda81d7e2a3dd146f6ed09", ["minfeerate","avgfeerate"])") +
                    HelpExampleRpc("getblockstats", R"(1000, ["minfeerate","avgfeerate"])")
                },
        [&](const RPCHelpMan& self, const JSONRPCRequest& request) -> UniValue
{
    ChainstateManager& chainman = EnsureAnyChainman(request.context);
    const CBlockIndex& pindex{*CHECK_NONFATAL(ParseHashOrHeight(request.params[0], chainman))};

    std::set<std::string> stats;
    if (!request.params[1].isNull()) {
        const UniValue stats_univalue = request.params[1].get_array();
        for (unsigned int i = 0; i < stats_univalue.size(); i++) {
            const std::string stat = stats_univalue[i].get_str();
            stats.insert(stat);
        }
    }

    const CBlock& block = GetBlockChecked(chainman.m_blockman, pindex);
    const CBlockUndo& blockUndo = GetUndoChecked(chainman.m_blockman, pindex);

    const bool do_all = stats.size() == 0; // Calculate everything if nothing selected (default)
    const bool do_mediantxsize = do_all || stats.count("mediantxsize") != 0;
    const bool do_medianfee = do_all || stats.count("medianfee") != 0;
    const bool do_feerate_percentiles = do_all || stats.count("feerate_percentiles") != 0;
    const bool loop_inputs = do_all || do_medianfee || do_feerate_percentiles ||
        SetHasKeys(stats, "utxo_increase", "utxo_increase_actual", "utxo_size_inc", "utxo_size_inc_actual", "totalfee", "avgfee", "avgfeerate", "minfee", "maxfee", "minfeerate", "maxfeerate");
    const bool loop_outputs = do_all || loop_inputs || stats.count("total_out");
    const bool do_calculate_size = do_mediantxsize ||
        SetHasKeys(stats, "total_size", "avgtxsize", "mintxsize", "maxtxsize", "swtotal_size");
    const bool do_calculate_weight = do_all || SetHasKeys(stats, "total_weight", "avgfeerate", "swtotal_weight", "avgfeerate", "feerate_percentiles", "minfeerate", "maxfeerate");
    const bool do_calculate_sw = do_all || SetHasKeys(stats, "swtxs", "swtotal_size", "swtotal_weight");

    CAmount maxfee = 0;
    CAmount maxfeerate = 0;
    CAmount minfee = MAX_MONEY;
    CAmount minfeerate = MAX_MONEY;
    CAmount total_out = 0;
    CAmount totalfee = 0;
    int64_t inputs = 0;
    int64_t maxtxsize = 0;
    int64_t mintxsize = MAX_BLOCK_SERIALIZED_SIZE;
    int64_t outputs = 0;
    int64_t swtotal_size = 0;
    int64_t swtotal_weight = 0;
    int64_t swtxs = 0;
    int64_t total_size = 0;
    int64_t total_weight = 0;
    int64_t utxos = 0;
    int64_t utxo_size_inc = 0;
    int64_t utxo_size_inc_actual = 0;
    std::vector<CAmount> fee_array;
    std::vector<std::pair<CAmount, int64_t>> feerate_array;
    std::vector<int64_t> txsize_array;

    for (size_t i = 0; i < block.vtx.size(); ++i) {
        const auto& tx = block.vtx.at(i);
        outputs += tx->vout.size();

        CAmount tx_total_out = 0;
        if (loop_outputs) {
            for (const CTxOut& out : tx->vout) {
                tx_total_out += out.nValue;

                size_t out_size = GetSerializeSize(out) + PER_UTXO_OVERHEAD;
                utxo_size_inc += out_size;

                // The Genesis block and the repeated BIP30 block coinbases don't change the UTXO
                // set counts, so they have to be excluded from the statistics
                if (pindex.nHeight == 0 || (IsBIP30Repeat(pindex) && tx->IsCoinBase())) continue;
                // Skip unspendable outputs since they are not included in the UTXO set
                if (out.scriptPubKey.IsUnspendable()) continue;

                ++utxos;
                utxo_size_inc_actual += out_size;
            }
        }

        if (tx->IsCoinBase()) {
            continue;
        }

        inputs += tx->vin.size(); // Don't count coinbase's fake input
        total_out += tx_total_out; // Don't count coinbase reward

        int64_t tx_size = 0;
        if (do_calculate_size) {

            tx_size = tx->GetTotalSize();
            if (do_mediantxsize) {
                txsize_array.push_back(tx_size);
            }
            maxtxsize = std::max(maxtxsize, tx_size);
            mintxsize = std::min(mintxsize, tx_size);
            total_size += tx_size;
        }

        int64_t weight = 0;
        if (do_calculate_weight) {
            weight = GetTransactionWeight(*tx);
            total_weight += weight;
        }

        if (do_calculate_sw && tx->HasWitness()) {
            ++swtxs;
            swtotal_size += tx_size;
            swtotal_weight += weight;
        }

        if (loop_inputs) {
            CAmount tx_total_in = 0;
            const auto& txundo = blockUndo.vtxundo.at(i - 1);
            for (const Coin& coin: txundo.vprevout) {
                const CTxOut& prevoutput = coin.out;

                tx_total_in += prevoutput.nValue;
                size_t prevout_size = GetSerializeSize(prevoutput) + PER_UTXO_OVERHEAD;
                utxo_size_inc -= prevout_size;
                utxo_size_inc_actual -= prevout_size;
            }

            CAmount txfee = tx_total_in - tx_total_out;
            CHECK_NONFATAL(MoneyRange(txfee));
            if (do_medianfee) {
                fee_array.push_back(txfee);
            }
            maxfee = std::max(maxfee, txfee);
            minfee = std::min(minfee, txfee);
            totalfee += txfee;

            // New feerate uses satoshis per virtual byte instead of per serialized byte
            CAmount feerate = weight ? (txfee * WITNESS_SCALE_FACTOR) / weight : 0;
            if (do_feerate_percentiles) {
                feerate_array.emplace_back(feerate, weight);
            }
            maxfeerate = std::max(maxfeerate, feerate);
            minfeerate = std::min(minfeerate, feerate);
        }
    }

    CAmount feerate_percentiles[NUM_GETBLOCKSTATS_PERCENTILES] = { 0 };
    CalculatePercentilesByWeight(feerate_percentiles, feerate_array, total_weight);

    UniValue feerates_res(UniValue::VARR);
    for (int64_t i = 0; i < NUM_GETBLOCKSTATS_PERCENTILES; i++) {
        feerates_res.push_back(feerate_percentiles[i]);
    }

    UniValue ret_all(UniValue::VOBJ);
    ret_all.pushKV("avgfee", (block.vtx.size() > 1) ? totalfee / (block.vtx.size() - 1) : 0);
    ret_all.pushKV("avgfeerate", total_weight ? (totalfee * WITNESS_SCALE_FACTOR) / total_weight : 0); // Unit: sat/vbyte
    ret_all.pushKV("avgtxsize", (block.vtx.size() > 1) ? total_size / (block.vtx.size() - 1) : 0);
    ret_all.pushKV("blockhash", pindex.GetBlockHash().GetHex());
    ret_all.pushKV("feerate_percentiles", std::move(feerates_res));
    ret_all.pushKV("height", (int64_t)pindex.nHeight);
    ret_all.pushKV("ins", inputs);
    ret_all.pushKV("maxfee", maxfee);
    ret_all.pushKV("maxfeerate", maxfeerate);
    ret_all.pushKV("maxtxsize", maxtxsize);
    ret_all.pushKV("medianfee", CalculateTruncatedMedian(fee_array));
    ret_all.pushKV("mediantime", pindex.GetMedianTimePast());
    ret_all.pushKV("mediantxsize", CalculateTruncatedMedian(txsize_array));
    ret_all.pushKV("minfee", (minfee == MAX_MONEY) ? 0 : minfee);
    ret_all.pushKV("minfeerate", (minfeerate == MAX_MONEY) ? 0 : minfeerate);
    ret_all.pushKV("mintxsize", mintxsize == MAX_BLOCK_SERIALIZED_SIZE ? 0 : mintxsize);
    ret_all.pushKV("outs", outputs);
    ret_all.pushKV("subsidy", GetBlockSubsidy(pindex.nHeight, chainman.GetParams().GetConsensus()));
    ret_all.pushKV("swtotal_size", swtotal_size);
    ret_all.pushKV("swtotal_weight", swtotal_weight);
    ret_all.pushKV("swtxs", swtxs);
    ret_all.pushKV("time", pindex.GetBlockTime());
    ret_all.pushKV("total_out", total_out);
    ret_all.pushKV("total_size", total_size);
    ret_all.pushKV("total_weight", total_weight);
    ret_all.pushKV("totalfee", totalfee);
    ret_all.pushKV("txs", (int64_t)block.vtx.size());
    ret_all.pushKV("utxo_increase", outputs - inputs);
    ret_all.pushKV("utxo_size_inc", utxo_size_inc);
    ret_all.pushKV("utxo_increase_actual", utxos - inputs);
    ret_all.pushKV("utxo_size_inc_actual", utxo_size_inc_actual);

    if (do_all) {
        return ret_all;
    }

    UniValue ret(UniValue::VOBJ);
    for (const std::string& stat : stats) {
        const UniValue& value = ret_all[stat];
        if (value.isNull()) {
            throw JSONRPCError(RPC_INVALID_PARAMETER, strprintf("Invalid selected statistic '%s'", stat));
        }
        ret.pushKV(stat, value);
    }
    return ret;
},
    };
}

//! Search for a given set of pubkey scripts
bool FindScriptPubKey(std::atomic<int>& scan_progress, const std::atomic<bool>& should_abort, int64_t& count, CCoinsViewCursor* cursor, const std::set<CScript>& needles, std::map<COutPoint, Coin>& out_results, std::function<void()>& interruption_point)
{
    scan_progress = 0;
    count = 0;
    while (cursor->Valid()) {
        COutPoint key;
        Coin coin;
        if (!cursor->GetKey(key) || !cursor->GetValue(coin)) return false;
        if (++count % 8192 == 0) {
            interruption_point();
            if (should_abort) {
                // allow to abort the scan via the abort reference
                return false;
            }
        }
        if (count % 256 == 0) {
            // update progress reference every 256 item
            uint32_t high = 0x100 * *UCharCast(key.hash.begin()) + *(UCharCast(key.hash.begin()) + 1);
            scan_progress = (int)(high * 100.0 / 65536.0 + 0.5);
        }
        if (needles.count(coin.out.scriptPubKey)) {
            out_results.emplace(key, coin);
        }
        cursor->Next();
    }
    scan_progress = 100;
    return true;
}

/** RAII object to prevent concurrency issue when scanning the txout set */
static std::atomic<int> g_scan_progress;
static std::atomic<bool> g_scan_in_progress;
static std::atomic<bool> g_should_abort_scan;
class CoinsViewScanReserver
{
private:
    bool m_could_reserve{false};
public:
    explicit CoinsViewScanReserver() = default;

    bool reserve() {
        CHECK_NONFATAL(!m_could_reserve);
        if (g_scan_in_progress.exchange(true)) {
            return false;
        }
        CHECK_NONFATAL(g_scan_progress == 0);
        m_could_reserve = true;
        return true;
    }

    ~CoinsViewScanReserver() {
        if (m_could_reserve) {
            g_scan_in_progress = false;
            g_scan_progress = 0;
        }
    }
};

static const auto scan_action_arg_desc = RPCArg{
    "action", RPCArg::Type::STR, RPCArg::Optional::NO, "The action to execute\n"
        "\"start\" for starting a scan\n"
        "\"abort\" for aborting the current scan (returns true when abort was successful)\n"
        "\"status\" for progress report (in %) of the current scan"
};

static const auto scan_objects_arg_desc = RPCArg{
    "scanobjects", RPCArg::Type::ARR, RPCArg::Optional::OMITTED, "Array of scan objects. Required for \"start\" action\n"
        "Every scan object is either a string descriptor or an object:",
    {
        {"descriptor", RPCArg::Type::STR, RPCArg::Optional::OMITTED, "An output descriptor"},
        {"", RPCArg::Type::OBJ, RPCArg::Optional::OMITTED, "An object with output descriptor and metadata",
            {
                {"desc", RPCArg::Type::STR, RPCArg::Optional::NO, "An output descriptor"},
                {"range", RPCArg::Type::RANGE, RPCArg::Default{1000}, "The range of HD chain indexes to explore (either end or [begin,end])"},
            }},
    },
    RPCArgOptions{.oneline_description="[scanobjects,...]"},
};

static const auto scan_result_abort = RPCResult{
    "when action=='abort'", RPCResult::Type::BOOL, "success",
    "True if scan will be aborted (not necessarily before this RPC returns), or false if there is no scan to abort"
};
static const auto scan_result_status_none = RPCResult{
    "when action=='status' and no scan is in progress - possibly already completed", RPCResult::Type::NONE, "", ""
};
static const auto scan_result_status_some = RPCResult{
    "when action=='status' and a scan is currently in progress", RPCResult::Type::OBJ, "", "",
    {{RPCResult::Type::NUM, "progress", "Approximate percent complete"},}
};


static RPCHelpMan scantxoutset()
{
    // raw() descriptor corresponding to mainnet address 12cbQLTFMXRnSzktFkuoG3eHoMeFtpTu3S
    const std::string EXAMPLE_DESCRIPTOR_RAW = "raw(76a91411b366edfc0a8b66feebae5c2e25a7b6a5d1cf3188ac)#fm24fxxy";

    return RPCHelpMan{"scantxoutset",
        "\nScans the unspent transaction output set for entries that match certain output descriptors.\n"
        "Examples of output descriptors are:\n"
        "    addr(<address>)                      Outputs whose output script corresponds to the specified address (does not include P2PK)\n"
        "    raw(<hex script>)                    Outputs whose output script equals the specified hex-encoded bytes\n"
        "    combo(<pubkey>)                      P2PK, P2PKH, P2WPKH, and P2SH-P2WPKH outputs for the given pubkey\n"
        "    pkh(<pubkey>)                        P2PKH outputs for the given pubkey\n"
        "    sh(multi(<n>,<pubkey>,<pubkey>,...)) P2SH-multisig outputs for the given threshold and pubkeys\n"
        "    tr(<pubkey>)                         P2TR\n"
        "    tr(<pubkey>,{pk(<pubkey>)})          P2TR with single fallback pubkey in tapscript\n"
        "    rawtr(<pubkey>)                      P2TR with the specified key as output key rather than inner\n"
        "    wsh(and_v(v:pk(<pubkey>),after(2)))  P2WSH miniscript with mandatory pubkey and a timelock\n"
        "\nIn the above, <pubkey> either refers to a fixed public key in hexadecimal notation, or to an xpub/xprv optionally followed by one\n"
        "or more path elements separated by \"/\", and optionally ending in \"/*\" (unhardened), or \"/*'\" or \"/*h\" (hardened) to specify all\n"
        "unhardened or hardened child keys.\n"
        "In the latter case, a range needs to be specified by below if different from 1000.\n"
        "For more information on output descriptors, see the documentation in the doc/descriptors.md file.\n",
        {
            scan_action_arg_desc,
            scan_objects_arg_desc,
        },
        {
            RPCResult{"when action=='start'; only returns after scan completes", RPCResult::Type::OBJ, "", "", {
                {RPCResult::Type::BOOL, "success", "Whether the scan was completed"},
                {RPCResult::Type::NUM, "txouts", "The number of unspent transaction outputs scanned"},
                {RPCResult::Type::NUM, "height", "The block height at which the scan was done"},
                {RPCResult::Type::STR_HEX, "bestblock", "The hash of the block at the tip of the chain"},
                {RPCResult::Type::ARR, "unspents", "",
                {
                    {RPCResult::Type::OBJ, "", "",
                    {
                        {RPCResult::Type::STR_HEX, "txid", "The transaction id"},
                        {RPCResult::Type::NUM, "vout", "The vout value"},
                        {RPCResult::Type::STR_HEX, "scriptPubKey", "The output script"},
                        {RPCResult::Type::STR, "desc", "A specialized descriptor for the matched output script"},
                        {RPCResult::Type::STR_AMOUNT, "amount", "The total amount in " + CURRENCY_UNIT + " of the unspent output"},
                        {RPCResult::Type::BOOL, "coinbase", "Whether this is a coinbase output"},
                        {RPCResult::Type::NUM, "height", "Height of the unspent transaction output"},
                        {RPCResult::Type::STR_HEX, "blockhash", "Blockhash of the unspent transaction output"},
                        {RPCResult::Type::NUM, "confirmations", "Number of confirmations of the unspent transaction output when the scan was done"},
                    }},
                }},
                {RPCResult::Type::STR_AMOUNT, "total_amount", "The total amount of all found unspent outputs in " + CURRENCY_UNIT},
            }},
            scan_result_abort,
            scan_result_status_some,
            scan_result_status_none,
        },
        RPCExamples{
            HelpExampleCli("scantxoutset", "start \'[\"" + EXAMPLE_DESCRIPTOR_RAW + "\"]\'") +
            HelpExampleCli("scantxoutset", "status") +
            HelpExampleCli("scantxoutset", "abort") +
            HelpExampleRpc("scantxoutset", "\"start\", [\"" + EXAMPLE_DESCRIPTOR_RAW + "\"]") +
            HelpExampleRpc("scantxoutset", "\"status\"") +
            HelpExampleRpc("scantxoutset", "\"abort\"")
        },
        [&](const RPCHelpMan& self, const JSONRPCRequest& request) -> UniValue
{
    UniValue result(UniValue::VOBJ);
    const auto action{self.Arg<std::string>("action")};
    if (action == "status") {
        CoinsViewScanReserver reserver;
        if (reserver.reserve()) {
            // no scan in progress
            return UniValue::VNULL;
        }
        result.pushKV("progress", g_scan_progress.load());
        return result;
    } else if (action == "abort") {
        CoinsViewScanReserver reserver;
        if (reserver.reserve()) {
            // reserve was possible which means no scan was running
            return false;
        }
        // set the abort flag
        g_should_abort_scan = true;
        return true;
    } else if (action == "start") {
        CoinsViewScanReserver reserver;
        if (!reserver.reserve()) {
            throw JSONRPCError(RPC_INVALID_PARAMETER, "Scan already in progress, use action \"abort\" or \"status\"");
        }

        if (request.params.size() < 2) {
            throw JSONRPCError(RPC_MISC_ERROR, "scanobjects argument is required for the start action");
        }

        std::set<CScript> needles;
        std::map<CScript, std::string> descriptors;
        CAmount total_in = 0;

        // loop through the scan objects
        for (const UniValue& scanobject : request.params[1].get_array().getValues()) {
            FlatSigningProvider provider;
            auto scripts = EvalDescriptorStringOrObject(scanobject, provider);
            for (CScript& script : scripts) {
                std::string inferred = InferDescriptor(script, provider)->ToString();
                needles.emplace(script);
                descriptors.emplace(std::move(script), std::move(inferred));
            }
        }

        // Scan the unspent transaction output set for inputs
        UniValue unspents(UniValue::VARR);
        std::vector<CTxOut> input_txos;
        std::map<COutPoint, Coin> coins;
        g_should_abort_scan = false;
        int64_t count = 0;
        std::unique_ptr<CCoinsViewCursor> pcursor;
        const CBlockIndex* tip;
        NodeContext& node = EnsureAnyNodeContext(request.context);
        {
            ChainstateManager& chainman = EnsureChainman(node);
            LOCK(cs_main);
            Chainstate& active_chainstate = chainman.ActiveChainstate();
            active_chainstate.ForceFlushStateToDisk();
            pcursor = CHECK_NONFATAL(active_chainstate.CoinsDB().Cursor());
            tip = CHECK_NONFATAL(active_chainstate.m_chain.Tip());
        }
        bool res = FindScriptPubKey(g_scan_progress, g_should_abort_scan, count, pcursor.get(), needles, coins, node.rpc_interruption_point);
        result.pushKV("success", res);
        result.pushKV("txouts", count);
        result.pushKV("height", tip->nHeight);
        result.pushKV("bestblock", tip->GetBlockHash().GetHex());

        for (const auto& it : coins) {
            const COutPoint& outpoint = it.first;
            const Coin& coin = it.second;
            const CTxOut& txo = coin.out;
            const CBlockIndex& coinb_block{*CHECK_NONFATAL(tip->GetAncestor(coin.nHeight))};
            input_txos.push_back(txo);
            total_in += txo.nValue;

            UniValue unspent(UniValue::VOBJ);
            unspent.pushKV("txid", outpoint.hash.GetHex());
            unspent.pushKV("vout", outpoint.n);
            unspent.pushKV("scriptPubKey", HexStr(txo.scriptPubKey));
            unspent.pushKV("desc", descriptors[txo.scriptPubKey]);
            unspent.pushKV("amount", ValueFromAmount(txo.nValue));
            unspent.pushKV("coinbase", coin.IsCoinBase());
            unspent.pushKV("height", coin.nHeight);
            unspent.pushKV("blockhash", coinb_block.GetBlockHash().GetHex());
            unspent.pushKV("confirmations", tip->nHeight - coin.nHeight + 1);

            unspents.push_back(std::move(unspent));
        }
        result.pushKV("unspents", std::move(unspents));
        result.pushKV("total_amount", ValueFromAmount(total_in));
    } else {
        throw JSONRPCError(RPC_INVALID_PARAMETER, strprintf("Invalid action '%s'", action));
    }
    return result;
},
    };
}

/** RAII object to prevent concurrency issue when scanning blockfilters */
static std::atomic<int> g_scanfilter_progress;
static std::atomic<int> g_scanfilter_progress_height;
static std::atomic<bool> g_scanfilter_in_progress;
static std::atomic<bool> g_scanfilter_should_abort_scan;
class BlockFiltersScanReserver
{
private:
    bool m_could_reserve{false};
public:
    explicit BlockFiltersScanReserver() = default;

    bool reserve() {
        CHECK_NONFATAL(!m_could_reserve);
        if (g_scanfilter_in_progress.exchange(true)) {
            return false;
        }
        m_could_reserve = true;
        return true;
    }

    void release() {
        if (!m_could_reserve) {
            throw std::runtime_error("Attempt to release unreserved BlockFiltersScanReserver");
        }
        g_scanfilter_in_progress = false;
        m_could_reserve = false;
    }

    ~BlockFiltersScanReserver() {
        if (m_could_reserve) {
            release();
        }
    }
};

static bool CheckBlockFilterMatches(BlockManager& blockman, const CBlockIndex& blockindex, const GCSFilter::ElementSet& needles)
{
    const CBlock block{GetBlockChecked(blockman, blockindex)};
    const CBlockUndo block_undo{GetUndoChecked(blockman, blockindex)};

    // Check if any of the outputs match the scriptPubKey
    for (const auto& tx : block.vtx) {
        if (std::any_of(tx->vout.cbegin(), tx->vout.cend(), [&](const auto& txout) {
                return needles.count(std::vector<unsigned char>(txout.scriptPubKey.begin(), txout.scriptPubKey.end())) != 0;
            })) {
            return true;
        }
    }
    // Check if any of the inputs match the scriptPubKey
    for (const auto& txundo : block_undo.vtxundo) {
        if (std::any_of(txundo.vprevout.cbegin(), txundo.vprevout.cend(), [&](const auto& coin) {
                return needles.count(std::vector<unsigned char>(coin.out.scriptPubKey.begin(), coin.out.scriptPubKey.end())) != 0;
            })) {
            return true;
        }
    }

    return false;
}

static RPCHelpMan scanblocks()
{
    return RPCHelpMan{"scanblocks",
        "\nReturn relevant blockhashes for given descriptors (requires blockfilterindex).\n"
        "This call may take several minutes. Make sure to use no RPC timeout (bitcoin-cli -rpcclienttimeout=0)",
        {
            scan_action_arg_desc,
            scan_objects_arg_desc,
            RPCArg{"start_height", RPCArg::Type::NUM, RPCArg::Default{0}, "Height to start to scan from"},
            RPCArg{"stop_height", RPCArg::Type::NUM, RPCArg::DefaultHint{"chain tip"}, "Height to stop to scan"},
            RPCArg{"filtertype", RPCArg::Type::STR, RPCArg::Default{BlockFilterTypeName(BlockFilterType::BASIC)}, "The type name of the filter"},
            RPCArg{"options", RPCArg::Type::OBJ_NAMED_PARAMS, RPCArg::Optional::OMITTED, "",
                {
                    {"filter_false_positives", RPCArg::Type::BOOL, RPCArg::Default{false}, "Filter false positives (slower and may fail on pruned nodes). Otherwise they may occur at a rate of 1/M"},
                },
                RPCArgOptions{.oneline_description="options"}},
        },
        {
            scan_result_status_none,
            RPCResult{"When action=='start'; only returns after scan completes", RPCResult::Type::OBJ, "", "", {
                {RPCResult::Type::NUM, "from_height", "The height we started the scan from"},
                {RPCResult::Type::NUM, "to_height", "The height we ended the scan at"},
                {RPCResult::Type::ARR, "relevant_blocks", "Blocks that may have matched a scanobject.", {
                    {RPCResult::Type::STR_HEX, "blockhash", "A relevant blockhash"},
                }},
                {RPCResult::Type::BOOL, "completed", "true if the scan process was not aborted"}
            }},
            RPCResult{"when action=='status' and a scan is currently in progress", RPCResult::Type::OBJ, "", "", {
                    {RPCResult::Type::NUM, "progress", "Approximate percent complete"},
                    {RPCResult::Type::NUM, "current_height", "Height of the block currently being scanned"},
                    {RPCResult::Type::ARR, "relevant_blocks", "Blocks that may have matched a scanobject.", {
                        {RPCResult::Type::STR_HEX, "blockhash", "A relevant blockhash"},
                    }},
                },
            },
            scan_result_abort,
        },
        RPCExamples{
            HelpExampleCli("scanblocks", "start '[\"addr(bcrt1q4u4nsgk6ug0sqz7r3rj9tykjxrsl0yy4d0wwte)\"]' 300000") +
            HelpExampleCli("scanblocks", "start '[\"addr(bcrt1q4u4nsgk6ug0sqz7r3rj9tykjxrsl0yy4d0wwte)\"]' 100 150 basic") +
            HelpExampleCli("scanblocks", "status") +
            HelpExampleRpc("scanblocks", "\"start\", [\"addr(bcrt1q4u4nsgk6ug0sqz7r3rj9tykjxrsl0yy4d0wwte)\"], 300000") +
            HelpExampleRpc("scanblocks", "\"start\", [\"addr(bcrt1q4u4nsgk6ug0sqz7r3rj9tykjxrsl0yy4d0wwte)\"], 100, 150, \"basic\"") +
            HelpExampleRpc("scanblocks", "\"status\"")
        },
        [&](const RPCHelpMan& self, const JSONRPCRequest& request) -> UniValue
{
    static GlobalMutex cs_relevant_blocks;
    static UniValue relevant_blocks GUARDED_BY(cs_relevant_blocks);

    UniValue ret(UniValue::VOBJ);
    if (request.params[0].get_str() == "status") {
        BlockFiltersScanReserver reserver;
        LOCK(cs_relevant_blocks);
        if (reserver.reserve()) {
            // no scan in progress
            return NullUniValue;
        }
        ret.pushKV("progress", g_scanfilter_progress.load());
        ret.pushKV("current_height", g_scanfilter_progress_height.load());
        ret.pushKV("relevant_blocks", relevant_blocks);
        return ret;
    } else if (request.params[0].get_str() == "abort") {
        BlockFiltersScanReserver reserver;
        if (reserver.reserve()) {
            // reserve was possible which means no scan was running
            return false;
        }
        // set the abort flag
        g_scanfilter_should_abort_scan = true;
        return true;
    } else if (request.params[0].get_str() == "start") {
        {
            LOCK(cs_relevant_blocks);
            relevant_blocks = UniValue(UniValue::VARR);
        }

        BlockFiltersScanReserver reserver;
        if (!reserver.reserve()) {
            throw JSONRPCError(RPC_INVALID_PARAMETER, "Scan already in progress, use action \"abort\" or \"status\"");
        }
        const std::string filtertype_name{request.params[4].isNull() ? "basic" : request.params[4].get_str()};

        BlockFilterType filtertype;
        if (!BlockFilterTypeByName(filtertype_name, filtertype)) {
            throw JSONRPCError(RPC_INVALID_ADDRESS_OR_KEY, "Unknown filtertype");
        }

        UniValue options{request.params[5].isNull() ? UniValue::VOBJ : request.params[5]};
        bool filter_false_positives{options.exists("filter_false_positives") ? options["filter_false_positives"].get_bool() : false};

        BlockFilterIndex* index = GetBlockFilterIndex(filtertype);
        if (!index) {
            throw JSONRPCError(RPC_MISC_ERROR, "Index is not enabled for filtertype " + filtertype_name);
        }

        NodeContext& node = EnsureAnyNodeContext(request.context);
        ChainstateManager& chainman = EnsureChainman(node);

        // set the start-height
        const CBlockIndex* start_index = nullptr;
        const CBlockIndex* stop_block = nullptr;
        {
            LOCK(cs_main);
            CChain& active_chain = chainman.ActiveChain();
            start_index = active_chain.Genesis();
            stop_block = active_chain.Tip(); // If no stop block is provided, stop at the chain tip.
            if (!request.params[2].isNull()) {
                start_index = active_chain[request.params[2].getInt<int>()];
                if (!start_index) {
                    throw JSONRPCError(RPC_MISC_ERROR, "Invalid start_height");
                }
            }
            if (!request.params[3].isNull()) {
                stop_block = active_chain[request.params[3].getInt<int>()];
                if (!stop_block || stop_block->nHeight < start_index->nHeight) {
                    throw JSONRPCError(RPC_MISC_ERROR, "Invalid stop_height");
                }
            }
        }
        CHECK_NONFATAL(start_index);
        CHECK_NONFATAL(stop_block);

        // loop through the scan objects, add scripts to the needle_set
        GCSFilter::ElementSet needle_set;
        for (const UniValue& scanobject : request.params[1].get_array().getValues()) {
            FlatSigningProvider provider;
            std::vector<CScript> scripts = EvalDescriptorStringOrObject(scanobject, provider);
            for (const CScript& script : scripts) {
                needle_set.emplace(script.begin(), script.end());
            }
        }

        const int amount_per_chunk = 10000;
        std::vector<BlockFilter> filters;
        int start_block_height = start_index->nHeight; // for progress reporting
        const int total_blocks_to_process = stop_block->nHeight - start_block_height;

        g_scanfilter_should_abort_scan = false;
        g_scanfilter_progress = 0;
        g_scanfilter_progress_height = start_block_height;
        bool completed = true;

        const CBlockIndex* end_range = nullptr;
        do {
            node.rpc_interruption_point(); // allow a clean shutdown
            if (g_scanfilter_should_abort_scan) {
                completed = false;
                break;
            }

            // split the lookup range in chunks if we are deeper than 'amount_per_chunk' blocks from the stopping block
            int start_block = !end_range ? start_index->nHeight : start_index->nHeight + 1; // to not include the previous round 'end_range' block
            end_range = (start_block + amount_per_chunk < stop_block->nHeight) ?
                    WITH_LOCK(::cs_main, return chainman.ActiveChain()[start_block + amount_per_chunk]) :
                    stop_block;

            if (index->LookupFilterRange(start_block, end_range, filters)) {
                for (const BlockFilter& filter : filters) {
                    // compare the elements-set with each filter
                    if (filter.GetFilter().MatchAny(needle_set)) {
                        if (filter_false_positives) {
                            // Double check the filter matches by scanning the block
                            const CBlockIndex& blockindex = *CHECK_NONFATAL(WITH_LOCK(cs_main, return chainman.m_blockman.LookupBlockIndex(filter.GetBlockHash())));

                            if (!CheckBlockFilterMatches(chainman.m_blockman, blockindex, needle_set)) {
                                continue;
                            }
                        }

                        LOCK(cs_relevant_blocks);
                        relevant_blocks.push_back(filter.GetBlockHash().GetHex());
                    }
                }
            }
            start_index = end_range;

            // update progress
            int blocks_processed = end_range->nHeight - start_block_height;
            if (total_blocks_to_process > 0) { // avoid division by zero
                g_scanfilter_progress = (int)(100.0 / total_blocks_to_process * blocks_processed);
            } else {
                g_scanfilter_progress = 100;
            }
            g_scanfilter_progress_height = end_range->nHeight;

        // Finish if we reached the stop block
        } while (start_index != stop_block);

        ret.pushKV("from_height", start_block_height);
        ret.pushKV("to_height", start_index->nHeight); // start_index is always the last scanned block here
        LOCK(cs_relevant_blocks);
        ret.pushKV("relevant_blocks", std::move(relevant_blocks));
        ret.pushKV("completed", completed);
        reserver.release(); // ensure this is before cs_relevant_blocks is released, so status doesn't try to use moved relevant_blocks
    }
    else {
        throw JSONRPCError(RPC_INVALID_PARAMETER, strprintf("Invalid action '%s'", request.params[0].get_str()));
    }
    return ret;
},
    };
}

static RPCHelpMan getdescriptoractivity()
{
    return RPCHelpMan{"getdescriptoractivity",
        "\nGet spend and receive activity associated with a set of descriptors for a set of blocks. "
        "This command pairs well with the `relevant_blocks` output of `scanblocks()`.\n"
        "This call may take several minutes. If you encounter timeouts, try specifying no RPC timeout (bitcoin-cli -rpcclienttimeout=0)",
        {
            RPCArg{"blockhashes", RPCArg::Type::ARR, RPCArg::Optional::OMITTED, "The list of blockhashes to examine for activity. Order doesn't matter. Must be along main chain or an error is thrown.\n", {
                {"blockhash", RPCArg::Type::STR_HEX, RPCArg::Optional::OMITTED, "A valid blockhash"},
            }},
            scan_objects_arg_desc,
            {"include_mempool", RPCArg::Type::BOOL, RPCArg::Default{true}, "Whether to include unconfirmed activity"},
        },
        RPCResult{
            RPCResult::Type::OBJ, "", "", {
                {RPCResult::Type::ARR, "activity", "events", {
                    {RPCResult::Type::OBJ, "", "", {
                        {RPCResult::Type::STR, "type", "always 'spend'"},
                        {RPCResult::Type::STR_AMOUNT, "amount", "The total amount in " + CURRENCY_UNIT + " of the spent output"},
                        {RPCResult::Type::STR_HEX, "blockhash", /*optional=*/true, "The blockhash this spend appears in (omitted if unconfirmed)"},
                        {RPCResult::Type::NUM, "height", /*optional=*/true, "Height of the spend (omitted if unconfirmed)"},
                        {RPCResult::Type::STR_HEX, "spend_txid", "The txid of the spending transaction"},
                        {RPCResult::Type::NUM, "spend_vout", "The vout of the spend"},
                        {RPCResult::Type::STR_HEX, "prevout_txid", "The txid of the prevout"},
                        {RPCResult::Type::NUM, "prevout_vout", "The vout of the prevout"},
                        {RPCResult::Type::OBJ, "prevout_spk", "", ScriptPubKeyDoc()},
                    }},
                    {RPCResult::Type::OBJ, "", "", {
                        {RPCResult::Type::STR, "type", "always 'receive'"},
                        {RPCResult::Type::STR_AMOUNT, "amount", "The total amount in " + CURRENCY_UNIT + " of the new output"},
                        {RPCResult::Type::STR_HEX, "blockhash", /*optional=*/true, "The block that this receive is in (omitted if unconfirmed)"},
                        {RPCResult::Type::NUM, "height", /*optional=*/true, "The height of the receive (omitted if unconfirmed)"},
                        {RPCResult::Type::STR_HEX, "txid", "The txid of the receiving transaction"},
                        {RPCResult::Type::NUM, "vout", "The vout of the receiving output"},
                        {RPCResult::Type::OBJ, "output_spk", "", ScriptPubKeyDoc()},
                    }},
                    // TODO is the skip_type_check avoidable with a heterogeneous ARR?
                }, /*skip_type_check=*/true},
            },
        },
        RPCExamples{
            HelpExampleCli("getdescriptoractivity", "'[\"000000000000000000001347062c12fded7c528943c8ce133987e2e2f5a840ee\"]' '[\"addr(bc1qzl6nsgqzu89a66l50cvwapnkw5shh23zarqkw9)\"]'")
        },
        [&](const RPCHelpMan& self, const JSONRPCRequest& request) -> UniValue
{
    UniValue ret(UniValue::VOBJ);
    UniValue activity(UniValue::VARR);
    NodeContext& node = EnsureAnyNodeContext(request.context);
    ChainstateManager& chainman = EnsureChainman(node);

    struct CompareByHeightAscending {
        bool operator()(const CBlockIndex* a, const CBlockIndex* b) const {
            return a->nHeight < b->nHeight;
        }
    };

    std::set<const CBlockIndex*, CompareByHeightAscending> blockindexes_sorted;

    {
        // Validate all given blockhashes, and ensure blocks are along a single chain.
        LOCK(::cs_main);
        for (const UniValue& blockhash : request.params[0].get_array().getValues()) {
            uint256 bhash = ParseHashV(blockhash, "blockhash");
            CBlockIndex* pindex = chainman.m_blockman.LookupBlockIndex(bhash);
            if (!pindex) {
                throw JSONRPCError(RPC_INVALID_ADDRESS_OR_KEY, "Block not found");
            }
            if (!chainman.ActiveChain().Contains(pindex)) {
                throw JSONRPCError(RPC_INVALID_PARAMETER, "Block is not in main chain");
            }
            blockindexes_sorted.insert(pindex);
        }
    }

    std::set<CScript> scripts_to_watch;

    // Determine scripts to watch.
    for (const UniValue& scanobject : request.params[1].get_array().getValues()) {
        FlatSigningProvider provider;
        std::vector<CScript> scripts = EvalDescriptorStringOrObject(scanobject, provider);

        for (const CScript& script : scripts) {
            scripts_to_watch.insert(script);
        }
    }

    const auto AddSpend = [&](
            const CScript& spk,
            const CAmount val,
            const CTransactionRef& tx,
            int vin,
            const CTxIn& txin,
            const CBlockIndex* index
            ) {
        UniValue event(UniValue::VOBJ);
        UniValue spkUv(UniValue::VOBJ);
        ScriptToUniv(spk, /*out=*/spkUv, /*include_hex=*/true, /*include_address=*/true);

        event.pushKV("type", "spend");
        event.pushKV("amount", ValueFromAmount(val));
        if (index) {
            event.pushKV("blockhash", index->GetBlockHash().ToString());
            event.pushKV("height", index->nHeight);
        }
        event.pushKV("spend_txid", tx->GetHash().ToString());
        event.pushKV("spend_vin", vin);
        event.pushKV("prevout_txid", txin.prevout.hash.ToString());
        event.pushKV("prevout_vout", txin.prevout.n);
        event.pushKV("prevout_spk", spkUv);

        return event;
    };

    const auto AddReceive = [&](const CTxOut& txout, const CBlockIndex* index, int vout, const CTransactionRef& tx) {
        UniValue event(UniValue::VOBJ);
        UniValue spkUv(UniValue::VOBJ);
        ScriptToUniv(txout.scriptPubKey, /*out=*/spkUv, /*include_hex=*/true, /*include_address=*/true);

        event.pushKV("type", "receive");
        event.pushKV("amount", ValueFromAmount(txout.nValue));
        if (index) {
            event.pushKV("blockhash", index->GetBlockHash().ToString());
            event.pushKV("height", index->nHeight);
        }
        event.pushKV("txid", tx->GetHash().ToString());
        event.pushKV("vout", vout);
        event.pushKV("output_spk", spkUv);

        return event;
    };

    BlockManager* blockman;
    Chainstate& active_chainstate = chainman.ActiveChainstate();
    {
        LOCK(::cs_main);
        blockman = CHECK_NONFATAL(&active_chainstate.m_blockman);
    }

    for (const CBlockIndex* blockindex : blockindexes_sorted) {
        const CBlock block{GetBlockChecked(chainman.m_blockman, *blockindex)};
        const CBlockUndo block_undo{GetUndoChecked(*blockman, *blockindex)};

        for (size_t i = 0; i < block.vtx.size(); ++i) {
            const auto& tx = block.vtx.at(i);

            if (!tx->IsCoinBase()) {
                // skip coinbase; spends can't happen there.
                const auto& txundo = block_undo.vtxundo.at(i - 1);

                for (size_t vin_idx = 0; vin_idx < tx->vin.size(); ++vin_idx) {
                    const auto& coin = txundo.vprevout.at(vin_idx);
                    const auto& txin = tx->vin.at(vin_idx);
                    if (scripts_to_watch.contains(coin.out.scriptPubKey)) {
                        activity.push_back(AddSpend(
                                    coin.out.scriptPubKey, coin.out.nValue, tx, vin_idx, txin, blockindex));
                    }
                }
            }

            for (size_t vout_idx = 0; vout_idx < tx->vout.size(); ++vout_idx) {
                const auto& vout = tx->vout.at(vout_idx);
                if (scripts_to_watch.contains(vout.scriptPubKey)) {
                    activity.push_back(AddReceive(vout, blockindex, vout_idx, tx));
                }
            }
        }
    }

    bool search_mempool = true;
    if (!request.params[2].isNull()) {
        search_mempool = request.params[2].get_bool();
    }

    if (search_mempool) {
        const CTxMemPool& mempool = EnsureMemPool(node);
        LOCK(::cs_main);
        LOCK(mempool.cs);
        const CCoinsViewCache& coins_view = &active_chainstate.CoinsTip();

        for (const CTxMemPoolEntry& e : mempool.entryAll()) {
            const auto& tx = e.GetSharedTx();

            for (size_t vin_idx = 0; vin_idx < tx->vin.size(); ++vin_idx) {
                CScript scriptPubKey;
                CAmount value;
                const auto& txin = tx->vin.at(vin_idx);
                Coin coin;
                const bool have_coin = coins_view.GetCoin(txin.prevout, coin);

                // Check if the previous output is in the chain
                if (!have_coin) {
                    // If not found in the chain, check the mempool. Likely, this is a
                    // child transaction of another transaction in the mempool.
                    CTransactionRef prev_tx = CHECK_NONFATAL(mempool.get(txin.prevout.hash));

                    if (txin.prevout.n >= prev_tx->vout.size()) {
                        throw std::runtime_error("Invalid output index");
                    }
                    const CTxOut& out = prev_tx->vout[txin.prevout.n];
                    scriptPubKey = out.scriptPubKey;
                    value = out.nValue;
                } else {
                    // Coin found in the chain
                    const CTxOut& out = coin.out;
                    scriptPubKey = out.scriptPubKey;
                    value = out.nValue;
                }

                if (scripts_to_watch.contains(scriptPubKey)) {
                    UniValue event(UniValue::VOBJ);
                    activity.push_back(AddSpend(
                                scriptPubKey, value, tx, vin_idx, txin, nullptr));
                }
            }

            for (size_t vout_idx = 0; vout_idx < tx->vout.size(); ++vout_idx) {
                const auto& vout = tx->vout.at(vout_idx);
                if (scripts_to_watch.contains(vout.scriptPubKey)) {
                    activity.push_back(AddReceive(vout, nullptr, vout_idx, tx));
                }
            }
        }
    }

    ret.pushKV("activity", activity);
    return ret;
},
    };
}

static RPCHelpMan getblockfilter()
{
    return RPCHelpMan{"getblockfilter",
                "\nRetrieve a BIP 157 content filter for a particular block.\n",
                {
                    {"blockhash", RPCArg::Type::STR_HEX, RPCArg::Optional::NO, "The hash of the block"},
                    {"filtertype", RPCArg::Type::STR, RPCArg::Default{BlockFilterTypeName(BlockFilterType::BASIC)}, "The type name of the filter"},
                },
                RPCResult{
                    RPCResult::Type::OBJ, "", "",
                    {
                        {RPCResult::Type::STR_HEX, "filter", "the hex-encoded filter data"},
                        {RPCResult::Type::STR_HEX, "header", "the hex-encoded filter header"},
                    }},
                RPCExamples{
                    HelpExampleCli("getblockfilter", "\"00000000c937983704a73af28acdec37b049d214adbda81d7e2a3dd146f6ed09\" \"basic\"") +
                    HelpExampleRpc("getblockfilter", "\"00000000c937983704a73af28acdec37b049d214adbda81d7e2a3dd146f6ed09\", \"basic\"")
                },
        [&](const RPCHelpMan& self, const JSONRPCRequest& request) -> UniValue
{
    uint256 block_hash = ParseHashV(request.params[0], "blockhash");
    std::string filtertype_name = BlockFilterTypeName(BlockFilterType::BASIC);
    if (!request.params[1].isNull()) {
        filtertype_name = request.params[1].get_str();
    }

    BlockFilterType filtertype;
    if (!BlockFilterTypeByName(filtertype_name, filtertype)) {
        throw JSONRPCError(RPC_INVALID_ADDRESS_OR_KEY, "Unknown filtertype");
    }

    BlockFilterIndex* index = GetBlockFilterIndex(filtertype);
    if (!index) {
        throw JSONRPCError(RPC_MISC_ERROR, "Index is not enabled for filtertype " + filtertype_name);
    }

    const CBlockIndex* block_index;
    bool block_was_connected;
    {
        ChainstateManager& chainman = EnsureAnyChainman(request.context);
        LOCK(cs_main);
        block_index = chainman.m_blockman.LookupBlockIndex(block_hash);
        if (!block_index) {
            throw JSONRPCError(RPC_INVALID_ADDRESS_OR_KEY, "Block not found");
        }
        block_was_connected = block_index->IsValid(BLOCK_VALID_SCRIPTS);
    }

    bool index_ready = index->BlockUntilSyncedToCurrentChain();

    BlockFilter filter;
    uint256 filter_header;
    if (!index->LookupFilter(block_index, filter) ||
        !index->LookupFilterHeader(block_index, filter_header)) {
        int err_code;
        std::string errmsg = "Filter not found.";

        if (!block_was_connected) {
            err_code = RPC_INVALID_ADDRESS_OR_KEY;
            errmsg += " Block was not connected to active chain.";
        } else if (!index_ready) {
            err_code = RPC_MISC_ERROR;
            errmsg += " Block filters are still in the process of being indexed.";
        } else {
            err_code = RPC_INTERNAL_ERROR;
            errmsg += " This error is unexpected and indicates index corruption.";
        }

        throw JSONRPCError(err_code, errmsg);
    }

    UniValue ret(UniValue::VOBJ);
    ret.pushKV("filter", HexStr(filter.GetEncodedFilter()));
    ret.pushKV("header", filter_header.GetHex());
    return ret;
},
    };
}

/**
 * Serialize the UTXO set to a file for loading elsewhere.
 *
 * @see SnapshotMetadata
 */
static RPCHelpMan dumptxoutset()
{
    static const std::vector<std::pair<std::string, coinascii_cb_t>> ascii_types{
        {"txid",         [](const COutPoint& k, const Coin& c) { return k.hash.GetHex(); }},
        {"vout",         [](const COutPoint& k, const Coin& c) { return util::ToString(static_cast<int32_t>(k.n)); }},
        {"value",        [](const COutPoint& k, const Coin& c) { return util::ToString(c.out.nValue); }},
        {"coinbase",     [](const COutPoint& k, const Coin& c) { return util::ToString(c.fCoinBase); }},
        {"height",       [](const COutPoint& k, const Coin& c) { return util::ToString(static_cast<uint32_t>(c.nHeight)); }},
        {"scriptPubKey", [](const COutPoint& k, const Coin& c) { return HexStr(c.out.scriptPubKey); }},
        // add any other desired items here
    };

    std::vector<RPCArg> ascii_args;
    std::transform(std::begin(ascii_types), std::end(ascii_types), std::back_inserter(ascii_args),
            [](const std::pair<std::string, coinascii_cb_t>& t) { return RPCArg{t.first, RPCArg::Type::STR, RPCArg::Optional::OMITTED, "Info to write for a given UTXO"}; });

    return RPCHelpMan{
        "dumptxoutset",
        "Write the UTXO set to a file.",
        {
            {"path", RPCArg::Type::STR, RPCArg::Optional::NO, "Path to the output file. If relative, will be prefixed by datadir."},
            {"format", RPCArg::Type::ARR, RPCArg::DefaultHint{"compact serialized format"},
                                        "If no argument is provided, a compact binary serialized format is used; otherwise only requested items "
                                        "available below are written in ASCII format (if an empty array is provided, all items are written in ASCII).",
                                        ascii_args,
                                        RPCArgOptions{.oneline_description="format"}},
            {"show_header", RPCArg::Type::BOOL, RPCArg::Default{true}, "Whether to include the header line in non-serialized (ASCII) mode"},
            {"separator", RPCArg::Type::STR, RPCArg::Default{","}, "Field separator to use in non-serialized (ASCII) mode"},
        },
        RPCResult{
            RPCResult::Type::OBJ, "", "",
                {
                    {RPCResult::Type::NUM, "coins_written", "the number of coins written in the snapshot"},
                    {RPCResult::Type::STR_HEX, "base_hash", "the hash of the base of the snapshot"},
                    {RPCResult::Type::NUM, "base_height", "the height of the base of the snapshot"},
                    {RPCResult::Type::STR, "path", "the absolute path that the snapshot was written to"},
                    {RPCResult::Type::STR_HEX, "txoutset_hash", "the hash of the UTXO set contents"},
                    {RPCResult::Type::NUM, "nchaintx", "the number of transactions in the chain up to and including the base block"},
                }
        },
        RPCExamples{
            HelpExampleCli("dumptxoutset", "utxo.dat") +
            HelpExampleCli("dumptxoutset", "utxo.dat '[]'") +
            HelpExampleCli("dumptxoutset", "utxo.dat '[\"txid\", \"vout\"]' false ':'")
        },
        [&](const RPCHelpMan& self, const JSONRPCRequest& request) -> UniValue
{
<<<<<<< HEAD
=======
    EnsureNotWalletRestricted(request);

>>>>>>> 2b1cee73
    // handle optional ASCII parameters
    const bool is_human_readable = !request.params[1].isNull();
    const bool show_header = request.params[2].isNull() || request.params[2].get_bool();
    const auto separator = request.params[3].isNull() ? MakeByteSpan(",").first(1) : MakeByteSpan(request.params[3].get_str());
    std::vector<std::pair<std::string, coinascii_cb_t>> requested;
    if (is_human_readable) {
        const auto& arr = request.params[1].get_array();
        const std::unordered_map<std::string, coinascii_cb_t> ascii_map(std::begin(ascii_types), std::end(ascii_types));
        for (size_t i = 0; i < arr.size(); ++i) {
            const auto it = ascii_map.find(arr[i].get_str());
            if (it == std::end(ascii_map))
                throw JSONRPCError(RPC_INVALID_PARAMETER, "unable to find item '"+arr[i].get_str()+"'");

            requested.emplace_back(*it);
        }

        // if nothing was found, shows everything by default
        if (requested.size() == 0)
            requested = ascii_types;
    }

    const ArgsManager& args{EnsureAnyArgsman(request.context)};
    const fs::path path = fsbridge::AbsPathJoin(args.GetDataDirNet(), fs::u8path(request.params[0].get_str()));
    const auto path_info{fs::status(path)};
    // Write to a temporary path and then move into `path` on completion
    // to avoid confusion due to an interruption.
    const fs::path temppath = fs::is_fifo(path_info) ? path : // If a named pipe is passed, write directly to it
        fsbridge::AbsPathJoin(args.GetDataDirNet(), fs::u8path(request.params[0].get_str() + ".incomplete"));

    if (fs::exists(path_info) && !fs::is_fifo(path_info)) {
        throw JSONRPCError(
            RPC_INVALID_PARAMETER,
            path.utf8string() + " already exists. If you are sure this is what you want, "
            "move it out of the way first");
    }

    FILE* file{fsbridge::fopen(temppath, !is_human_readable ? "wb" : "w")};
    AutoFile afile{file};
    if (afile.IsNull()) {
        throw JSONRPCError(
            RPC_INVALID_PARAMETER,
            "Couldn't open file " + temppath.utf8string() + " for writing.");
    }

    NodeContext& node = EnsureAnyNodeContext(request.context);
    UniValue result = CreateUTXOSnapshot(
        is_human_readable,
        show_header, separator, requested,
        node, node.chainman->ActiveChainstate(), afile, path, temppath);
    if (!fs::is_fifo(path_info)) fs::rename(temppath, path);

    result.pushKV("path", path.utf8string());
    return result;
},
    };
}

UniValue CreateUTXOSnapshot(
    const bool is_human_readable,
    const bool show_header,
    const Span<const std::byte>& separator,
    const std::vector<std::pair<std::string, coinascii_cb_t>>& requested,
    NodeContext& node,
    Chainstate& chainstate,
    AutoFile& afile,
    const fs::path& path,
    const fs::path& temppath)
{
    std::unique_ptr<CCoinsViewCursor> pcursor;
    std::optional<CCoinsStats> maybe_stats;
    const CBlockIndex* tip;

    // used when human readable format is requested
    const auto line_separator = MakeByteSpan("\n").first(1);

    {
        // We need to lock cs_main to ensure that the coinsdb isn't written to
        // between (i) flushing coins cache to disk (coinsdb), (ii) getting stats
        // based upon the coinsdb, and (iii) constructing a cursor to the
        // coinsdb for use below this block.
        //
        // Cursors returned by leveldb iterate over snapshots, so the contents
        // of the pcursor will not be affected by simultaneous writes during
        // use below this block.
        //
        // See discussion here:
        //   https://github.com/bitcoin/bitcoin/pull/15606#discussion_r274479369
        //
        LOCK(::cs_main);

        chainstate.ForceFlushStateToDisk();

        maybe_stats = GetUTXOStats(&chainstate.CoinsDB(), chainstate.m_blockman, CoinStatsHashType::HASH_SERIALIZED, node.rpc_interruption_point);
        if (!maybe_stats) {
            throw JSONRPCError(RPC_INTERNAL_ERROR, "Unable to read UTXO set");
        }

        pcursor = chainstate.CoinsDB().Cursor();
        tip = CHECK_NONFATAL(chainstate.m_blockman.LookupBlockIndex(maybe_stats->hashBlock));
    }

    LOG_TIME_SECONDS(strprintf("writing UTXO snapshot at height %s (%s) to file %s (via %s)",
        tip->nHeight, tip->GetBlockHash().ToString(),
        fs::PathToString(path), fs::PathToString(temppath)));

    if (!is_human_readable) {
    SnapshotMetadata metadata{chainstate.m_chainman.GetParams().MessageStart(), tip->GetBlockHash(), maybe_stats->coins_count};

    afile << metadata;
    } else if (show_header) {
        afile.write(MakeByteSpan("#(blockhash " + tip->GetBlockHash().ToString() + " ) "));
        for (auto it = std::begin(requested); it != std::end(requested); ++it) {
            if (it != std::begin(requested)) {
                afile.write(separator);
            }
            afile.write(MakeByteSpan(it->first));
        }
        afile.write(line_separator);
    }

    COutPoint key;
    Txid last_hash;
    Coin coin;
    unsigned int iter{0};
    size_t written_coins_count{0};
    std::vector<std::pair<uint32_t, Coin>> coins;

    // To reduce space the serialization format of the snapshot avoids
    // duplication of tx hashes. The code takes advantage of the guarantee by
    // leveldb that keys are lexicographically sorted.
    // In the coins vector we collect all coins that belong to a certain tx hash
    // (key.hash) and when we have them all (key.hash != last_hash) we write
    // them to file using the below lambda function.
    // See also https://github.com/bitcoin/bitcoin/issues/25675
    auto write_coins_to_file = [&](AutoFile& afile, const Txid& last_hash, const std::vector<std::pair<uint32_t, Coin>>& coins, size_t& written_coins_count) {
        afile << last_hash;
        WriteCompactSize(afile, coins.size());
        for (const auto& [n, coin] : coins) {
            WriteCompactSize(afile, n);
            afile << coin;
            ++written_coins_count;
        }
    };

    pcursor->GetKey(key);
    last_hash = key.hash;
    while (pcursor->Valid()) {
        if (iter % 5000 == 0) node.rpc_interruption_point();
        ++iter;
        if (pcursor->GetKey(key) && pcursor->GetValue(coin)) {
            if (!is_human_readable) {
            if (key.hash != last_hash) {
                write_coins_to_file(afile, last_hash, coins, written_coins_count);
                last_hash = key.hash;
                coins.clear();
            }
            coins.emplace_back(key.n, coin);
            } else {
                for (auto it = std::begin(requested); it != std::end(requested); ++it) {
                    if (it != std::begin(requested))
                        afile.write(separator);
                    afile.write(MakeByteSpan(it->second(key, coin)));
                }
                afile.write(line_separator);
                ++written_coins_count;
            }
        }
        pcursor->Next();
    }

    if (!coins.empty()) {
        write_coins_to_file(afile, last_hash, coins, written_coins_count);
    }

    CHECK_NONFATAL(written_coins_count == maybe_stats->coins_count);

    if (afile.fclose() != 0) {
        throw std::ios_base::failure(
            strprintf("Error closing %s: %s", fs::PathToString(temppath), SysErrorString(errno)));
    }

    UniValue result(UniValue::VOBJ);
    result.pushKV("coins_written", written_coins_count);
    result.pushKV("base_hash", tip->GetBlockHash().ToString());
    result.pushKV("base_height", tip->nHeight);
    result.pushKV("path", path.utf8string());
    result.pushKV("txoutset_hash", maybe_stats->hashSerialized.ToString());
    result.pushKV("nchaintx", tip->m_chain_tx_count);
    return result;
}

static RPCHelpMan loadtxoutset()
{
    return RPCHelpMan{
        "loadtxoutset",
        "Load the serialized UTXO set from a file.\n"
        "Once this snapshot is loaded, its contents will be "
        "deserialized into a second chainstate data structure, which is then used to sync to "
        "the network's tip. "
        "Meanwhile, the original chainstate will complete the initial block download process in "
        "the background, eventually validating up to the block that the snapshot is based upon.\n\n"

        "The result is a usable bitcoind instance that is current with the network tip in a "
        "matter of minutes rather than hours. UTXO snapshot are typically obtained from "
        "third-party sources (HTTP, torrent, etc.) which is reasonable since their "
        "contents are always checked by hash.\n\n"

        "You can find more information on this process in the `assumeutxo` design "
        "document (<https://github.com/bitcoin/bitcoin/blob/master/doc/design/assumeutxo.md>).",
        {
            {"path",
                RPCArg::Type::STR,
                RPCArg::Optional::NO,
                "path to the snapshot file. If relative, will be prefixed by datadir."},
        },
        RPCResult{
            RPCResult::Type::OBJ, "", "",
                {
                    {RPCResult::Type::NUM, "coins_loaded", "the number of coins loaded from the snapshot"},
                    {RPCResult::Type::STR_HEX, "tip_hash", "the hash of the base of the snapshot"},
                    {RPCResult::Type::NUM, "base_height", "the height of the base of the snapshot"},
                    {RPCResult::Type::STR, "path", "the absolute path that the snapshot was loaded from"},
                }
        },
        RPCExamples{
            HelpExampleCli("loadtxoutset", "utxo.dat")
        },
        [&](const RPCHelpMan& self, const JSONRPCRequest& request) -> UniValue
{
    NodeContext& node = EnsureAnyNodeContext(request.context);
    ChainstateManager& chainman = EnsureChainman(node);
    const fs::path path{AbsPathForConfigVal(EnsureArgsman(node), fs::u8path(self.Arg<std::string>("path")))};

    FILE* file{fsbridge::fopen(path, "rb")};
    AutoFile afile{file};
    if (afile.IsNull()) {
        throw JSONRPCError(
            RPC_INVALID_PARAMETER,
            "Couldn't open file " + path.utf8string() + " for reading.");
    }

    SnapshotMetadata metadata{chainman.GetParams().MessageStart()};
    try {
        afile >> metadata;
    } catch (const std::ios_base::failure& e) {
        throw JSONRPCError(RPC_DESERIALIZATION_ERROR, strprintf("Unable to parse metadata: %s", e.what()));
    }

    auto activation_result{chainman.ActivateSnapshot(afile, metadata, false)};
    if (!activation_result) {
        throw JSONRPCError(RPC_INTERNAL_ERROR, strprintf("Unable to load UTXO snapshot: %s. (%s)", util::ErrorString(activation_result).original, path.utf8string()));
    }

    // Because we can't provide historical blocks during tip or background sync.
    // Update local services to reflect we are a limited peer until we are fully sync.
    node.connman->RemoveLocalServices(NODE_NETWORK);
    // Setting the limited state is usually redundant because the node can always
    // provide the last 288 blocks, but it doesn't hurt to set it.
    node.connman->AddLocalServices(NODE_NETWORK_LIMITED);

    CBlockIndex& snapshot_index{*CHECK_NONFATAL(*activation_result)};

    UniValue result(UniValue::VOBJ);
    result.pushKV("coins_loaded", metadata.m_coins_count);
    result.pushKV("tip_hash", snapshot_index.GetBlockHash().ToString());
    result.pushKV("base_height", snapshot_index.nHeight);
    result.pushKV("path", fs::PathToString(path));
    return result;
},
    };
}

const std::vector<RPCResult> RPCHelpForChainstate{
    {RPCResult::Type::NUM, "blocks", "number of blocks in this chainstate"},
    {RPCResult::Type::STR_HEX, "bestblockhash", "blockhash of the tip"},
    {RPCResult::Type::NUM, "difficulty", "difficulty of the tip"},
    {RPCResult::Type::NUM, "verificationprogress", "progress towards the network tip"},
    {RPCResult::Type::STR_HEX, "snapshot_blockhash", /*optional=*/true, "the base block of the snapshot this chainstate is based on, if any"},
    {RPCResult::Type::NUM, "coins_db_cache_bytes", "size of the coinsdb cache"},
    {RPCResult::Type::NUM, "coins_tip_cache_bytes", "size of the coinstip cache"},
    {RPCResult::Type::BOOL, "validated", "whether the chainstate is fully validated. True if all blocks in the chainstate were validated, false if the chain is based on a snapshot and the snapshot has not yet been validated."},
};

static RPCHelpMan getchainstates()
{
return RPCHelpMan{
        "getchainstates",
        "\nReturn information about chainstates.\n",
        {},
        RPCResult{
            RPCResult::Type::OBJ, "", "", {
                {RPCResult::Type::NUM, "headers", "the number of headers seen so far"},
                {RPCResult::Type::ARR, "chainstates", "list of the chainstates ordered by work, with the most-work (active) chainstate last", {{RPCResult::Type::OBJ, "", "", RPCHelpForChainstate},}},
            }
        },
        RPCExamples{
            HelpExampleCli("getchainstates", "")
    + HelpExampleRpc("getchainstates", "")
        },
        [&](const RPCHelpMan& self, const JSONRPCRequest& request) -> UniValue
{
    LOCK(cs_main);
    UniValue obj(UniValue::VOBJ);

    ChainstateManager& chainman = EnsureAnyChainman(request.context);

    auto make_chain_data = [&](const Chainstate& cs, bool validated) EXCLUSIVE_LOCKS_REQUIRED(::cs_main) {
        AssertLockHeld(::cs_main);
        UniValue data(UniValue::VOBJ);
        if (!cs.m_chain.Tip()) {
            return data;
        }
        const CChain& chain = cs.m_chain;
        const CBlockIndex* tip = chain.Tip();

        data.pushKV("blocks",                (int)chain.Height());
        data.pushKV("bestblockhash",         tip->GetBlockHash().GetHex());
        data.pushKV("difficulty", GetDifficulty(*tip));
        data.pushKV("verificationprogress",  GuessVerificationProgress(Params().TxData(), tip));
        data.pushKV("coins_db_cache_bytes",  cs.m_coinsdb_cache_size_bytes);
        data.pushKV("coins_tip_cache_bytes", cs.m_coinstip_cache_size_bytes);
        if (cs.m_from_snapshot_blockhash) {
            data.pushKV("snapshot_blockhash", cs.m_from_snapshot_blockhash->ToString());
        }
        data.pushKV("validated", validated);
        return data;
    };

    obj.pushKV("headers", chainman.m_best_header ? chainman.m_best_header->nHeight : -1);

    const auto& chainstates = chainman.GetAll();
    UniValue obj_chainstates{UniValue::VARR};
    for (Chainstate* cs : chainstates) {
      obj_chainstates.push_back(make_chain_data(*cs, !cs->m_from_snapshot_blockhash || chainstates.size() == 1));
    }
    obj.pushKV("chainstates", std::move(obj_chainstates));
    return obj;
}
    };
}

static RPCHelpMan getblockfileinfo()
{
    return RPCHelpMan{
            "getblockfileinfo",
            "Retrieves information about a certain block file.",
            {
                {"file_number", RPCArg::Type::NUM, RPCArg::Optional::NO, "block file number"},
            },
            RPCResult{
                    RPCResult::Type::OBJ, "", "",
                    {
                        {RPCResult::Type::NUM, "blocks_num", "the number of blocks stored in the file"},
                        {RPCResult::Type::NUM, "lowest_block", "the height of the lowest block inside the file"},
                        {RPCResult::Type::NUM, "highest_block", "the height of the highest block inside the file"},
                        {RPCResult::Type::NUM, "data_size", "the number of used bytes in the block file"},
                        {RPCResult::Type::NUM, "undo_size", "the number of used bytes in the undo file"},
                    }
            },
            RPCExamples{ HelpExampleCli("getblockfileinfo", "0") },
            [&](const RPCHelpMan& self, const JSONRPCRequest& request) -> UniValue {
                NodeContext& node = EnsureAnyNodeContext(request.context);

                int block_num = request.params[0].getInt<int>();
                if (block_num < 0) throw JSONRPCError(RPC_INVALID_PARAMETER, "Invalid block number");

                CBlockFileInfo* info = node.chainman->m_blockman.GetBlockFileInfo(block_num);
                if (!info) throw JSONRPCError(RPC_INVALID_PARAMETER, "block file not found");

                UniValue result(UniValue::VOBJ);
                result.pushKV("blocks_num", info->nBlocks);
                result.pushKV("lowest_block", info->nHeightFirst);
                result.pushKV("highest_block", info->nHeightLast);
                result.pushKV("data_size", info->nSize);
                result.pushKV("undo_size", info->nUndoSize);

                return result;
            }
    };
}

static RPCHelpMan getblocklocations()
{
    return RPCHelpMan{"getblocklocations",
                "\nEXPERIMENTAL warning: this call may be removed or changed in future releases.\n"
                "\nReturns a JSON for the file system location of 'blockhash' block and undo data.\n"
                "\nIt is possible to return also the locations of previous blocks, by specifying 'nblocks' > 1.\n",
                {
                    {"blockhash", RPCArg::Type::STR_HEX, RPCArg::Optional::NO, "The block hash"},
                    {"nblocks", RPCArg::Type::NUM, RPCArg::Optional::NO, "Maximum number locations to return (up to genesis block)"},
                },
                {
                    RPCResult{
                        RPCResult::Type::ARR, "", "",
                        {
                            {RPCResult::Type::OBJ, "", "",
                            {
                                {RPCResult::Type::NUM, "file", "blk*.dat/rev*.dat file index"},
                                {RPCResult::Type::NUM, "data", "block data file offset"},
                                {RPCResult::Type::NUM, "undo", /*optional=*/true, "undo data file offset (if exists)"},
                                {RPCResult::Type::STR_HEX, "prev", "previous block hash"},
                            }},
                        }
                    },
                },
                RPCExamples{
                    HelpExampleCli("getblocklocations", "\"00000000c937983704a73af28acdec37b049d214adbda81d7e2a3dd146f6ed09\" 10")
                },
                [&](const RPCHelpMan& self, const JSONRPCRequest& request) -> UniValue {

    ChainstateManager& chainman = EnsureAnyChainman(request.context);
    if (chainman.m_blockman.IsPruneMode()) {
        throw JSONRPCError(RPC_MISC_ERROR, "Block locations are not available in prune mode");
    }

    uint256 hash(ParseHashV(request.params[0], "blockhash"));
    size_t nblocks = request.params[1].getInt<size_t>();

    const CBlockIndex* pblockindex = WITH_LOCK(cs_main, return chainman.m_blockman.LookupBlockIndex(hash));
    if (!pblockindex) {
        throw JSONRPCError(RPC_INVALID_ADDRESS_OR_KEY, "Block not found");
    }

    UniValue result(UniValue::VARR);
    do {
        int64_t file_num;
        uint64_t data_pos, undo_pos;
        {
            LOCK(::cs_main);
            file_num = pblockindex->nFile;
            data_pos = pblockindex->nDataPos;
            undo_pos = pblockindex->nUndoPos;
        }
        UniValue location(UniValue::VOBJ);
        location.pushKV("file", file_num);
        location.pushKV("data", data_pos);
        if (undo_pos) {
            location.pushKV("undo", undo_pos);
        }
        if (pblockindex->pprev) {
            location.pushKV("prev", pblockindex->pprev->GetBlockHash().GetHex());
        } else {
            location.pushKV("prev", uint256().GetHex());
        }
        result.push_back(location);
        pblockindex = pblockindex->pprev;
    } while (result.size() < nblocks && pblockindex);
    return result;
},
    };
}


void RegisterBlockchainRPCCommands(CRPCTable& t)
{
    static const CRPCCommand commands[]{
        {"blockchain", &getblockchaininfo},
        {"blockchain", &getchaintxstats},
        {"blockchain", &getblockstats},
        {"blockchain", &getbestblockhash},
        {"blockchain", &getblockcount},
        {"blockchain", &getblock},
        {"blockchain", &getblockfrompeer},
        {"blockchain", &getblockhash},
        {"blockchain", &getblockheader},
        {"blockchain", &getchaintips},
        {"blockchain", &getdifficulty},
        {"blockchain", &getdeploymentinfo},
        {"blockchain", &gettxout},
        {"blockchain", &gettxoutsetinfo},
        {"blockchain", &listprunelocks},
        {"blockchain", &setprunelock},
        {"blockchain", &pruneblockchain},
        {"blockchain", &verifychain},
        {"blockchain", &preciousblock},
        {"blockchain", &scantxoutset},
        {"blockchain", &scanblocks},
        {"blockchain", &getdescriptoractivity},
        {"blockchain", &getblockfilter},
        {"blockchain", &dumptxoutset},
        {"blockchain", &loadtxoutset},
        {"blockchain", &getchainstates},
        {"hidden", &getblockfileinfo},
        {"hidden", &invalidateblock},
        {"hidden", &reconsiderblock},
        {"hidden", &waitfornewblock},
        {"hidden", &waitforblock},
        {"hidden", &waitforblockheight},
        {"hidden", &syncwithvalidationinterfacequeue},
        {"hidden", &getblocklocations},

#ifdef ENABLE_WALLET
        {"wallet", &sweepprivkeys},
#endif
    };
    for (const auto& c : commands) {
        t.appendCommand(c.name, &c);
    }
}<|MERGE_RESOLUTION|>--- conflicted
+++ resolved
@@ -53,7 +53,6 @@
 #include <util/fs.h>
 #include <util/strencodings.h>
 #include <util/string.h>
-<<<<<<< HEAD
 #include <util/syserror.h>
 #include <validation.h>
 
@@ -66,8 +65,6 @@
 #include <wallet/wallet.h>
 #endif
 
-=======
->>>>>>> 2b1cee73
 #include <util/translation.h>
 #include <validation.h>
 #include <validationinterface.h>
@@ -3314,11 +3311,8 @@
         },
         [&](const RPCHelpMan& self, const JSONRPCRequest& request) -> UniValue
 {
-<<<<<<< HEAD
-=======
     EnsureNotWalletRestricted(request);
 
->>>>>>> 2b1cee73
     // handle optional ASCII parameters
     const bool is_human_readable = !request.params[1].isNull();
     const bool show_header = request.params[2].isNull() || request.params[2].get_bool();
