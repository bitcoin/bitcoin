--- conflicted
+++ resolved
@@ -10,10 +10,7 @@
 #include <optional>
 #include <vector>
 
-<<<<<<< HEAD
-=======
 class ChainstateManager;
->>>>>>> 55b56ab8
 class CTxMemPool;
 class UniValue;
 
