// Copyright (c) 2010 Satoshi Nakamoto
// Copyright (c) 2009-2022 The Bitcoin Core developers
// Distributed under the MIT software license, see the accompanying
// file COPYING or http://www.opensource.org/licenses/mit-license.php.

#include <rpc/blockchain.h>

#include <node/mempool_persist.h>

#include <chainparams.h>
#include <consensus/validation.h>
#include <core_io.h>
#include <kernel/mempool_entry.h>
#include <net_processing.h>
#include <node/context.h>
#include <node/mempool_persist_args.h>
#include <node/types.h>
#include <policy/rbf.h>
#include <policy/settings.h>
#include <primitives/transaction.h>
#include <rpc/mempool.h>
<<<<<<< HEAD
#include <rpc/rawtransaction.h>
#include <rpc/mempool.h>
=======
>>>>>>> 26ad7d0f
#include <rpc/server.h>
#include <rpc/server_util.h>
#include <rpc/util.h>
#include <txmempool.h>
#include <univalue.h>
#include <util/any.h>
#include <util/fs.h>
#include <util/moneystr.h>
#include <util/strencodings.h>
#include <util/time.h>
#include <util/vector.h>
#include <validation.h>

#include <optional>
#include <utility>

using node::DumpMempool;

using node::DEFAULT_MAX_BURN_AMOUNT;
using node::DEFAULT_MAX_RAW_TX_FEE_RATE;
using node::MempoolPath;
using node::NodeContext;
using node::TransactionError;
using util::ToString;

static RPCHelpMan sendrawtransaction()
{
    return RPCHelpMan{"sendrawtransaction",
        "\nSubmit a raw transaction (serialized, hex-encoded) to local node and network.\n"
        "\nThe transaction will be sent unconditionally to all peers, so using sendrawtransaction\n"
        "for manual rebroadcast may degrade privacy by leaking the transaction's origin, as\n"
        "nodes will normally not rebroadcast non-wallet transactions already in their mempool.\n"
        "\nA specific exception, RPC_TRANSACTION_ALREADY_IN_UTXO_SET, may throw if the transaction cannot be added to the mempool.\n"
        "\nRelated RPCs: createrawtransaction, signrawtransactionwithkey\n",
        {
            {"hexstring", RPCArg::Type::STR_HEX, RPCArg::Optional::NO, "The hex string of the raw transaction"},
            {"maxfeerate", RPCArg::Type::AMOUNT, RPCArg::Default{FormatMoney(DEFAULT_MAX_RAW_TX_FEE_RATE.GetFeePerK())},
             "Reject transactions whose fee rate is higher than the specified value, expressed in " + CURRENCY_UNIT +
                 "/kvB.\nFee rates larger than 1BTC/kvB are rejected.\nSet to 0 to accept any fee rate.",
                RPCArgOptions{.skip_type_check = true}  // for ignore_rejects compatibility
            },
            {"maxburnamount", RPCArg::Type::AMOUNT, RPCArg::Default{FormatMoney(DEFAULT_MAX_BURN_AMOUNT)},
             "Reject transactions with provably unspendable outputs (e.g. 'datacarrier' outputs that use the OP_RETURN opcode) greater than the specified value, expressed in " + CURRENCY_UNIT + ".\n"
             "If burning funds through unspendable outputs is desired, increase this value.\n"
             "This check is based on heuristics and does not guarantee spendability of outputs.\n",
                RPCArgOptions{.skip_type_check = true}  // for ignore_rejects compatibility
            },
            {"ignore_rejects", RPCArg::Type::ARR, RPCArg::Default{UniValue::VARR}, "Rejection conditions to ignore, eg 'txn-mempool-conflict'",
                {
                    {"reject_reason", RPCArg::Type::STR, RPCArg::Optional::OMITTED, ""},
                },
            },
        },
        RPCResult{
            RPCResult::Type::STR_HEX, "", "The transaction hash in hex"
        },
        RPCExamples{
            "\nCreate a transaction\n"
            + HelpExampleCli("createrawtransaction", "\"[{\\\"txid\\\" : \\\"mytxid\\\",\\\"vout\\\":0}]\" \"{\\\"myaddress\\\":0.01}\"") +
            "Sign the transaction, and get back the hex\n"
            + HelpExampleCli("signrawtransactionwithwallet", "\"myhex\"") +
            "\nSend the transaction (signed hex)\n"
            + HelpExampleCli("sendrawtransaction", "\"signedhex\"") +
            "\nAs a JSON-RPC call\n"
            + HelpExampleRpc("sendrawtransaction", "\"signedhex\"")
                },
        [&](const RPCHelpMan& self, const JSONRPCRequest& request) -> UniValue
        {
            CFeeRate max_raw_tx_fee_rate{DEFAULT_MAX_RAW_TX_FEE_RATE};
            CAmount max_burn_amount{0};
            const UniValue* json_ign_rejs = &request.params[3];

            if (request.params[1].isArray() && request.params[2].isNull() && request.params[3].isNull()) {
                // ignore_rejects used to occupy this position (v0.12.0.knots20160226.rc1-v0.17.1.knots20181229)
                json_ign_rejs = &request.params[1];
            } else {
                if (!request.params[1].isNull()) {
                    max_raw_tx_fee_rate = ParseFeeRate(self.Arg<UniValue>("maxfeerate"));
                }
                if (request.params[2].isArray() && request.params[3].isNull()) {
                    // ignore_rejects used to occupy this position (v0.18.0.knots20190502-v23.0.knots20220529)
                    json_ign_rejs = &request.params[2];
                } else if (!request.params[2].isNull()) {
                    max_burn_amount = AmountFromValue(request.params[2]);
                }
            }

            CMutableTransaction mtx;
            if (!DecodeHexTx(mtx, request.params[0].get_str())) {
                throw JSONRPCError(RPC_DESERIALIZATION_ERROR, "TX decode failed. Make sure the tx has at least one input.");
            }

            for (const auto& out : mtx.vout) {
                if((out.scriptPubKey.IsUnspendable() || !out.scriptPubKey.HasValidOps()) && out.nValue > max_burn_amount) {
                    throw JSONRPCTransactionError(TransactionError::MAX_BURN_EXCEEDED);
                }
            }

            CTransactionRef tx(MakeTransactionRef(std::move(mtx)));

            ignore_rejects_type ignore_rejects;
            if (!json_ign_rejs->isNull()) {
                for (size_t i = 0; i < json_ign_rejs->size(); ++i) {
                    const UniValue& json_ign_rej = (*json_ign_rejs)[i];
                    ignore_rejects.insert(json_ign_rej.get_str());
                }
            }

            std::string err_string;
            AssertLockNotHeld(cs_main);
            NodeContext& node = EnsureAnyNodeContext(request.context);
            const TransactionError err = BroadcastTransaction(node, tx, err_string, max_raw_tx_fee_rate, /*relay=*/true, /*wait_callback=*/true, ignore_rejects);
            if (TransactionError::OK != err) {
                throw JSONRPCTransactionError(err, err_string);
            }

            return tx->GetHash().GetHex();
        },
    };
}

static RPCHelpMan testmempoolaccept()
{
    return RPCHelpMan{"testmempoolaccept",
        "\nReturns result of mempool acceptance tests indicating if raw transaction(s) (serialized, hex-encoded) would be accepted by mempool.\n"
        "\nIf multiple transactions are passed in, parents must come before children and package policies apply: the transactions cannot conflict with any mempool transactions or each other.\n"
        "\nIf one transaction fails, other transactions may not be fully validated (the 'allowed' key will be blank).\n"
        "\nThe maximum number of transactions allowed is " + ToString(MAX_PACKAGE_COUNT) + ".\n"
        "\nThis checks if transactions violate the consensus or policy rules.\n"
        "\nSee sendrawtransaction call.\n",
        {
            {"rawtxs", RPCArg::Type::ARR, RPCArg::Optional::NO, "An array of hex strings of raw transactions.",
                {
                    {"rawtx", RPCArg::Type::STR_HEX, RPCArg::Optional::OMITTED, ""},
                },
            },
            {"maxfeerate", RPCArg::Type::AMOUNT, RPCArg::Default{FormatMoney(DEFAULT_MAX_RAW_TX_FEE_RATE.GetFeePerK())},
             "Reject transactions whose fee rate is higher than the specified value, expressed in " + CURRENCY_UNIT +
                 "/kvB.\nFee rates larger than 1BTC/kvB are rejected.\nSet to 0 to accept any fee rate."},
            {"ignore_rejects", RPCArg::Type::ARR, RPCArg::Default{UniValue::VARR}, "Rejection conditions to ignore, eg 'txn-mempool-conflict'",
                {
                    {"reject_reason", RPCArg::Type::STR, RPCArg::Optional::OMITTED, ""},
                },
            },
        },
        RPCResult{
            RPCResult::Type::ARR, "", "The result of the mempool acceptance test for each raw transaction in the input array.\n"
                                      "Returns results for each transaction in the same order they were passed in.\n"
                                      "Transactions that cannot be fully validated due to failures in other transactions will not contain an 'allowed' result.\n",
            {
                {RPCResult::Type::OBJ, "", "",
                {
                    {RPCResult::Type::STR_HEX, "txid", "The transaction id"},
                    {RPCResult::Type::STR_HEX, "wtxid", "The transaction witness hash in hex"},
                    {RPCResult::Type::STR, "package-error", /*optional=*/true, "Package validation error, if any (only possible if rawtxs had more than 1 transaction)."},
                    {RPCResult::Type::BOOL, "allowed", /*optional=*/true, "Whether this tx would be accepted to the mempool and pass client-specified maxfeerate. "
                                                       "If not present, the tx was not fully validated due to a failure in another tx in the list."},
                    {RPCResult::Type::NUM, "vsize", /*optional=*/true, "Virtual transaction size as defined in BIP 141. This is different from actual serialized size for witness transactions as witness data is discounted (only present when 'allowed' is true)"},
                    {RPCResult::Type::OBJ, "fees", /*optional=*/true, "Transaction fees (only present if 'allowed' is true)",
                    {
                        {RPCResult::Type::STR_AMOUNT, "base", "transaction fee in " + CURRENCY_UNIT},
                        {RPCResult::Type::STR_AMOUNT, "effective-feerate", /*optional=*/false, "the effective feerate in " + CURRENCY_UNIT + " per KvB. May differ from the base feerate if, for example, there are modified fees from prioritisetransaction or a package feerate was used."},
                        {RPCResult::Type::ARR, "effective-includes", /*optional=*/false, "transactions whose fees and vsizes are included in effective-feerate.",
                            {RPCResult{RPCResult::Type::STR_HEX, "", "transaction wtxid in hex"},
                        }},
                    }},
                    {RPCResult::Type::STR, "reject-reason", /*optional=*/true, "Rejection reason (only present when 'allowed' is false)"},
                    {RPCResult::Type::STR, "reject-details", /*optional=*/true, "Rejection details (only present when 'allowed' is false and rejection details exist)"},
                }},
            }
        },
        RPCExamples{
            "\nCreate a transaction\n"
            + HelpExampleCli("createrawtransaction", "\"[{\\\"txid\\\" : \\\"mytxid\\\",\\\"vout\\\":0}]\" \"{\\\"myaddress\\\":0.01}\"") +
            "Sign the transaction, and get back the hex\n"
            + HelpExampleCli("signrawtransactionwithwallet", "\"myhex\"") +
            "\nTest acceptance of the transaction (signed hex)\n"
            + HelpExampleCli("testmempoolaccept", R"('["signedhex"]')") +
            "\nAs a JSON-RPC call\n"
            + HelpExampleRpc("testmempoolaccept", "[\"signedhex\"]")
                },
        [&](const RPCHelpMan& self, const JSONRPCRequest& request) -> UniValue
        {
            const UniValue raw_transactions = request.params[0].get_array();
            if (raw_transactions.size() < 1 || raw_transactions.size() > MAX_PACKAGE_COUNT) {
                throw JSONRPCError(RPC_INVALID_PARAMETER,
                                   "Array must contain between 1 and " + ToString(MAX_PACKAGE_COUNT) + " transactions.");
            }

            const CFeeRate max_raw_tx_fee_rate{ParseFeeRate(self.Arg<UniValue>("maxfeerate"))};

            const UniValue* json_ign_rejs = &request.params[2];
            ignore_rejects_type ignore_rejects;
            if (!json_ign_rejs->isNull()) {
                for (size_t i = 0; i < json_ign_rejs->size(); ++i) {
                    const UniValue& json_ign_rej = (*json_ign_rejs)[i];
                    const std::string& ign_rej = json_ign_rej.get_str();
                    ignore_rejects.insert(ign_rej);
                }
            }

            std::vector<CTransactionRef> txns;
            txns.reserve(raw_transactions.size());
            for (const auto& rawtx : raw_transactions.getValues()) {
                CMutableTransaction mtx;
                if (!DecodeHexTx(mtx, rawtx.get_str())) {
                    throw JSONRPCError(RPC_DESERIALIZATION_ERROR,
                                       "TX decode failed: " + rawtx.get_str() + " Make sure the tx has at least one input.");
                }
                txns.emplace_back(MakeTransactionRef(std::move(mtx)));
            }

            NodeContext& node = EnsureAnyNodeContext(request.context);
            CTxMemPool& mempool = EnsureMemPool(node);
            ChainstateManager& chainman = EnsureChainman(node);
            Chainstate& chainstate = chainman.ActiveChainstate();
            const PackageMempoolAcceptResult package_result = [&] {
                LOCK(::cs_main);
                if (txns.size() > 1) return ProcessNewPackage(chainstate, mempool, txns, /*test_accept=*/true, /*client_maxfeerate=*/{}, ignore_rejects);
                return PackageMempoolAcceptResult(txns[0]->GetWitnessHash(),
                                                  chainman.ProcessTransaction(txns[0], /*test_accept=*/true, ignore_rejects));
            }();

            UniValue rpc_result(UniValue::VARR);
            // We will check transaction fees while we iterate through txns in order. If any transaction fee
            // exceeds maxfeerate, we will leave the rest of the validation results blank, because it
            // doesn't make sense to return a validation result for a transaction if its ancestor(s) would
            // not be submitted.
            bool exit_early{false};
            for (const auto& tx : txns) {
                UniValue result_inner(UniValue::VOBJ);
                result_inner.pushKV("txid", tx->GetHash().GetHex());
                result_inner.pushKV("wtxid", tx->GetWitnessHash().GetHex());
                if (package_result.m_state.GetResult() == PackageValidationResult::PCKG_POLICY) {
                    result_inner.pushKV("package-error", package_result.m_state.ToString());
                }
                auto it = package_result.m_tx_results.find(tx->GetWitnessHash());
                if (exit_early || it == package_result.m_tx_results.end()) {
                    // Validation unfinished. Just return the txid and wtxid.
                    rpc_result.push_back(std::move(result_inner));
                    continue;
                }
                const auto& tx_result = it->second;
                // Package testmempoolaccept doesn't allow transactions to already be in the mempool.
                CHECK_NONFATAL(tx_result.m_result_type != MempoolAcceptResult::ResultType::MEMPOOL_ENTRY);
                if (tx_result.m_result_type == MempoolAcceptResult::ResultType::VALID) {
                    const CAmount fee = tx_result.m_base_fees.value();
                    // Check that fee does not exceed maximum fee
                    const int64_t virtual_size = tx_result.m_vsize.value();
                    const CAmount max_raw_tx_fee = max_raw_tx_fee_rate.GetFee(virtual_size);
                    if (max_raw_tx_fee && fee > max_raw_tx_fee &&
                        0 == (ignore_rejects.count("absurdly-high-fee") + ignore_rejects.count("max-fee-exceeded"))) {
                        result_inner.pushKV("allowed", false);
                        result_inner.pushKV("reject-reason", "max-fee-exceeded");
                        exit_early = true;
                    } else {
                        // Only return the fee and vsize if the transaction would pass ATMP.
                        // These can be used to calculate the feerate.
                        result_inner.pushKV("allowed", true);
                        result_inner.pushKV("vsize", virtual_size);
                        UniValue fees(UniValue::VOBJ);
                        fees.pushKV("base", ValueFromAmount(fee));
                        fees.pushKV("effective-feerate", ValueFromAmount(tx_result.m_effective_feerate.value().GetFeePerK()));
                        UniValue effective_includes_res(UniValue::VARR);
                        for (const auto& wtxid : tx_result.m_wtxids_fee_calculations.value()) {
                            effective_includes_res.push_back(wtxid.ToString());
                        }
                        fees.pushKV("effective-includes", std::move(effective_includes_res));
                        result_inner.pushKV("fees", std::move(fees));
                    }
                } else {
                    result_inner.pushKV("allowed", false);
                    const TxValidationState state = tx_result.m_state;
                    if (state.GetResult() == TxValidationResult::TX_MISSING_INPUTS) {
                        result_inner.pushKV("reject-reason", "missing-inputs");
                    } else {
                        result_inner.pushKV("reject-reason", state.GetRejectReason());
                        result_inner.pushKV("reject-details", state.ToString());
                    }
                }
                rpc_result.push_back(std::move(result_inner));
            }
            return rpc_result;
        },
    };
}

static std::vector<RPCResult> MempoolEntryDescription()
{
    return {
        RPCResult{RPCResult::Type::NUM, "vsize", "virtual transaction size as defined in BIP 141. This is different from actual serialized size for witness transactions as witness data is discounted."},
        RPCResult{RPCResult::Type::NUM, "weight", "transaction weight as defined in BIP 141."},
        RPCResult{RPCResult::Type::NUM_TIME, "time", "local time transaction entered pool in seconds since 1 Jan 1970 GMT"},
        RPCResult{RPCResult::Type::NUM, "height", "block height when transaction entered pool"},
        RPCResult{RPCResult::Type::NUM, "startingpriority", "Priority when transaction entered pool"},
        RPCResult{RPCResult::Type::NUM, "currentpriority", "Transaction priority now"},
        RPCResult{RPCResult::Type::NUM, "descendantcount", "number of in-mempool descendant transactions (including this one)"},
        RPCResult{RPCResult::Type::NUM, "descendantsize", "virtual transaction size of in-mempool descendants (including this one)"},
        RPCResult{RPCResult::Type::NUM, "ancestorcount", "number of in-mempool ancestor transactions (including this one)"},
        RPCResult{RPCResult::Type::NUM, "ancestorsize", "virtual transaction size of in-mempool ancestors (including this one)"},
        RPCResult{RPCResult::Type::STR_HEX, "hash", "hash of entire serialized transaction"},
        RPCResult{RPCResult::Type::STR_HEX, "wtxid", "hash of serialized transaction, including witness data"},
        RPCResult{RPCResult::Type::OBJ, "fees", "",
            {
                RPCResult{RPCResult::Type::STR_AMOUNT, "base", "transaction fee, denominated in " + CURRENCY_UNIT},
                RPCResult{RPCResult::Type::STR_AMOUNT, "modified", "transaction fee with fee deltas used for mining priority, denominated in " + CURRENCY_UNIT},
                RPCResult{RPCResult::Type::STR_AMOUNT, "ancestor", "transaction fees of in-mempool ancestors (including this one) with fee deltas used for mining priority, denominated in " + CURRENCY_UNIT},
                RPCResult{RPCResult::Type::STR_AMOUNT, "descendant", "transaction fees of in-mempool descendants (including this one) with fee deltas used for mining priority, denominated in " + CURRENCY_UNIT},
            }},
        RPCResult{RPCResult::Type::ARR, "depends", "unconfirmed transactions used as inputs for this transaction",
            {RPCResult{RPCResult::Type::STR_HEX, "transactionid", "parent transaction id"}}},
        RPCResult{RPCResult::Type::ARR, "spentby", "unconfirmed transactions spending outputs from this transaction",
            {RPCResult{RPCResult::Type::STR_HEX, "transactionid", "child transaction id"}}},
        RPCResult{RPCResult::Type::BOOL, "bip125-replaceable", "Whether this transaction signals BIP125 replaceability or has an unconfirmed ancestor signaling BIP125 replaceability.\n"},
        RPCResult{RPCResult::Type::BOOL, "unbroadcast", "Whether this transaction is currently unbroadcast (initial broadcast not yet acknowledged by any peers)"},
    };
}

static void entryToJSON(const CTxMemPool& pool, UniValue& info, const CTxMemPoolEntry& e, const int next_block_height) EXCLUSIVE_LOCKS_REQUIRED(pool.cs)
{
    AssertLockHeld(pool.cs);

    info.pushKV("vsize", (int)e.GetTxSize());
    info.pushKV("weight", (int)e.GetTxWeight());
    info.pushKV("time", count_seconds(e.GetTime()));
    info.pushKV("height", (int)e.GetHeight());
    info.pushKV("startingpriority", e.GetStartingPriority());
    info.pushKV("currentpriority", e.GetPriority(next_block_height));
    info.pushKV("descendantcount", e.GetCountWithDescendants());
    info.pushKV("descendantsize", e.GetSizeWithDescendants());
    info.pushKV("ancestorcount", e.GetCountWithAncestors());
    info.pushKV("ancestorsize", e.GetSizeWithAncestors());
    info.pushKV("wtxid", e.GetTx().GetWitnessHash().ToString());
    info.pushKV("hash", info["wtxid"]);

    UniValue fees(UniValue::VOBJ);
    fees.pushKV("base", ValueFromAmount(e.GetFee()));
    fees.pushKV("modified", ValueFromAmount(e.GetModifiedFee()));
    fees.pushKV("ancestor", ValueFromAmount(e.GetModFeesWithAncestors()));
    fees.pushKV("descendant", ValueFromAmount(e.GetModFeesWithDescendants()));
    info.pushKV("fees", std::move(fees));

    const CTransaction& tx = e.GetTx();
    std::set<std::string> setDepends;
    for (const CTxIn& txin : tx.vin)
    {
        if (pool.exists(GenTxid::Txid(txin.prevout.hash)))
            setDepends.insert(txin.prevout.hash.ToString());
    }

    UniValue depends(UniValue::VARR);
    for (const std::string& dep : setDepends)
    {
        depends.push_back(dep);
    }

    info.pushKV("depends", std::move(depends));

    UniValue spent(UniValue::VARR);
    for (const CTxMemPoolEntry& child : e.GetMemPoolChildrenConst()) {
        spent.push_back(child.GetTx().GetHash().ToString());
    }

    info.pushKV("spentby", std::move(spent));

    // Add opt-in RBF status
    bool rbfStatus = false;
    RBFTransactionState rbfState = IsRBFOptIn(tx, pool);
    if (rbfState == RBFTransactionState::UNKNOWN) {
        throw JSONRPCError(RPC_MISC_ERROR, "Transaction is not in mempool");
    } else if (rbfState == RBFTransactionState::REPLACEABLE_BIP125) {
        rbfStatus = true;
    }

    info.pushKV("bip125-replaceable", rbfStatus);
    info.pushKV("unbroadcast", pool.IsUnbroadcastTx(tx.GetHash()));
}

UniValue MempoolToJSON(ChainstateManager &chainman, const CTxMemPool& pool, bool verbose, bool include_mempool_sequence)
{
    if (verbose) {
        if (include_mempool_sequence) {
            throw JSONRPCError(RPC_INVALID_PARAMETER, "Verbose results cannot contain mempool sequence values.");
        }
        LOCK(::cs_main);
        const CChain& active_chain = chainman.ActiveChain();
        const int next_block_height = active_chain.Height() + 1;
        LOCK(pool.cs);
        // TODO: Release cs_main after mempool.cs acquired

        UniValue o(UniValue::VOBJ);
        for (const CTxMemPoolEntry& e : pool.entryAll()) {
            UniValue info(UniValue::VOBJ);
            entryToJSON(pool, info, e, next_block_height);
            // Mempool has unique entries so there is no advantage in using
            // UniValue::pushKV, which checks if the key already exists in O(N).
            // UniValue::pushKVEnd is used instead which currently is O(1).
            o.pushKVEnd(e.GetTx().GetHash().ToString(), std::move(info));
        }
        return o;
    } else {
        UniValue a(UniValue::VARR);
        uint64_t mempool_sequence;
        {
            LOCK(pool.cs);
            for (const CTxMemPoolEntry& e : pool.entryAll()) {
                a.push_back(e.GetTx().GetHash().ToString());
            }
            mempool_sequence = pool.GetSequence();
        }
        if (!include_mempool_sequence) {
            return a;
        } else {
            UniValue o(UniValue::VOBJ);
            o.pushKV("txids", std::move(a));
            o.pushKV("mempool_sequence", mempool_sequence);
            return o;
        }
    }
}

static RPCHelpMan maxmempool()
{
    return RPCHelpMan{"maxmempool",
                "\nSets the allocated memory for the memory pool.\n",
                {
                    {"megabytes", RPCArg::Type::NUM, RPCArg::Optional::NO, "The memory allocated in MB"},
                },
                RPCResult{
                    RPCResult::Type::NONE, "", ""},
                RPCExamples{
                    HelpExampleCli("maxmempool", "150") + HelpExampleRpc("maxmempool", "150")
                },
        [&](const RPCHelpMan& self, const JSONRPCRequest& request) -> UniValue
{
    int64_t nSize = request.params[0].getInt<int32_t>();
    int64_t nMempoolSizeMax = nSize * 1000000;

    CTxMemPool& mempool = EnsureAnyMemPool(request.context);
    LOCK2(cs_main, mempool.cs);

    int64_t nMempoolSizeMin = maxmempoolMinimumBytes(mempool.m_opts.limits.descendant_size_vbytes);
    if (nMempoolSizeMax < 0 || nMempoolSizeMax < nMempoolSizeMin)
        throw JSONRPCError(RPC_INVALID_PARAMETER, strprintf("MaxMempool size %d is too small", nSize));
    mempool.m_opts.max_size_bytes = nMempoolSizeMax;

    auto node_context = util::AnyPtr<NodeContext>(request.context);
    if (node_context && node_context->chainman) {
        Chainstate& active_chainstate = node_context->chainman->ActiveChainstate();
        LimitMempoolSize(mempool, active_chainstate.CoinsTip());
    }

    return NullUniValue;
}
    };
}

static RPCHelpMan listmempooltransactions()
{
    return RPCHelpMan{"listmempooltransactions",
        "\nReturns all transactions in the mempool. Can be filtered by mempool_sequence\n"
        "\nAllows for syncing with current mempool entries via polling (not zmq).",
        {
            {"start_sequence", RPCArg::Type::NUM, RPCArg::Default{0}, "The mempool_sequence to start the results to. Defaults to 0 (zero, all transactions)."},
            {"verbose", RPCArg::Type::BOOL, RPCArg::Default{false}, "True for a json object, false for array of transaction ids"},
        },
        {
            RPCResult{"for verbose = false",
                RPCResult::Type::OBJ, "", "",
                {
                    {RPCResult::Type::NUM, "mempool_sequence", "The current max mempool sequence value."},
                    {RPCResult::Type::ARR, "txs", "",
                    {
                        {RPCResult::Type::OBJ, "", "",
                        {
                            {RPCResult::Type::NUM, "entry_sequence", "The mempool sequence value for this transaction entry."},
                            {RPCResult::Type::STR_HEX, "txid", "The transaction id"},
                        }},
                    }},
                }},
            RPCResult{"for verbose = true",
                RPCResult::Type::OBJ, "", "",
                {
                    {RPCResult::Type::NUM, "mempool_sequence", "The current max mempool sequence value."},
                    {RPCResult::Type::ARR, "txs", "",
                    {
                        {RPCResult::Type::OBJ, "", "",
                        {
                         Cat<std::vector<RPCResult>>(
                            {
                                {RPCResult::Type::NUM, "entry_sequence", "The mempool sequence value for this transaction entry."},
                            },
                            DecodeTxDoc(/*txid_field_doc=*/"The transaction id of the mempool transaction")),
                        }},
                    }},
                }},
        },
        RPCExamples{
            HelpExampleCli("listmempooltransactions", "true")
            + HelpExampleRpc("listmempooltransactions", "true")
        },
        [&](const RPCHelpMan& self, const JSONRPCRequest& request) -> UniValue
        {
            uint64_t start_mempool_sequence = 0;
            if (!request.params[0].isNull()) {
                start_mempool_sequence = request.params[0].getInt<uint64_t>();
            }

            bool fVerbose = false;
            if (!request.params[1].isNull())
                fVerbose = request.params[1].get_bool();

            return MempoolTxsToJSON(EnsureAnyMemPool(request.context), fVerbose, start_mempool_sequence);
        },
    };
}

UniValue MempoolTxsToJSON(const CTxMemPool& pool, bool verbose, uint64_t sequence_start)
{
    uint64_t mempool_sequence;

    LOCK(pool.cs);
    mempool_sequence = pool.GetSequence();

    UniValue o(UniValue::VOBJ);
    o.pushKV("mempool_sequence", mempool_sequence);

    UniValue a(UniValue::VARR);
    for (const CTxMemPoolEntry& e : pool.mapTx) {
        UniValue txentry(UniValue::VOBJ);

        // We skip anything not requested.
        if (e.GetSequence() < sequence_start)
            continue;

        txentry.pushKV("entry_sequence", e.GetSequence());

        if (verbose) {
            // We could also calculate fees etc for this transaction, but yolo.
            TxToUniv(e.GetTx(), /*block_hash=*/uint256::ZERO, /*entry=*/txentry, /*include_hex=*/false);
        } else {
            txentry.pushKV("txid", e.GetTx().GetHash().ToString());
        }

        a.push_back(txentry);
    }

    o.pushKV("txs", a);
    return o;
}

static RPCHelpMan getrawmempool()
{
    return RPCHelpMan{"getrawmempool",
        "\nReturns all transaction ids in memory pool as a json array of string transaction ids.\n"
        "\nHint: use getmempoolentry to fetch a specific transaction from the mempool.\n",
        {
            {"verbose", RPCArg::Type::BOOL, RPCArg::Default{false}, "True for a json object, false for array of transaction ids"},
            {"mempool_sequence", RPCArg::Type::BOOL, RPCArg::Default{false}, "If verbose=false, returns a json object with transaction list and mempool sequence number attached."},
        },
        {
            RPCResult{"for verbose = false",
                RPCResult::Type::ARR, "", "",
                {
                    {RPCResult::Type::STR_HEX, "", "The transaction id"},
                }},
            RPCResult{"for verbose = true",
                RPCResult::Type::OBJ_DYN, "", "",
                {
                    {RPCResult::Type::OBJ, "transactionid", "", MempoolEntryDescription()},
                }},
            RPCResult{"for verbose = false and mempool_sequence = true",
                RPCResult::Type::OBJ, "", "",
                {
                    {RPCResult::Type::ARR, "txids", "",
                    {
                        {RPCResult::Type::STR_HEX, "", "The transaction id"},
                    }},
                    {RPCResult::Type::NUM, "mempool_sequence", "The mempool sequence value."},
                }},
        },
        RPCExamples{
            HelpExampleCli("getrawmempool", "true")
            + HelpExampleRpc("getrawmempool", "true")
        },
        [&](const RPCHelpMan& self, const JSONRPCRequest& request) -> UniValue
{
    bool fVerbose = false;
    if (!request.params[0].isNull())
        fVerbose = request.params[0].get_bool();

    bool include_mempool_sequence = false;
    if (!request.params[1].isNull()) {
        include_mempool_sequence = request.params[1].get_bool();
    }

    NodeContext& node = EnsureAnyNodeContext(request.context);
    ChainstateManager& chainman = EnsureChainman(node);
    return MempoolToJSON(chainman, EnsureAnyMemPool(request.context), fVerbose, include_mempool_sequence);
},
    };
}

static RPCHelpMan getmempoolancestors()
{
    return RPCHelpMan{"getmempoolancestors",
        "\nIf txid is in the mempool, returns all in-mempool ancestors.\n",
        {
            {"txid", RPCArg::Type::STR_HEX, RPCArg::Optional::NO, "The transaction id (must be in mempool)"},
            {"verbose", RPCArg::Type::BOOL, RPCArg::Default{false}, "True for a json object, false for array of transaction ids"},
        },
        {
            RPCResult{"for verbose = false",
                RPCResult::Type::ARR, "", "",
                {{RPCResult::Type::STR_HEX, "", "The transaction id of an in-mempool ancestor transaction"}}},
            RPCResult{"for verbose = true",
                RPCResult::Type::OBJ_DYN, "", "",
                {
                    {RPCResult::Type::OBJ, "transactionid", "", MempoolEntryDescription()},
                }},
        },
        RPCExamples{
            HelpExampleCli("getmempoolancestors", "\"mytxid\"")
            + HelpExampleRpc("getmempoolancestors", "\"mytxid\"")
        },
        [&](const RPCHelpMan& self, const JSONRPCRequest& request) -> UniValue
{
    bool fVerbose = false;
    if (!request.params[1].isNull())
        fVerbose = request.params[1].get_bool();

    uint256 hash = ParseHashV(request.params[0], "parameter 1");

    const CTxMemPool& mempool = EnsureAnyMemPool(request.context);
    ChainstateManager& chainman = EnsureAnyChainman(request.context);
    LOCK(::cs_main);
    const CChain& active_chain = chainman.ActiveChain();
    const int next_block_height = active_chain.Height() + 1;
    LOCK(mempool.cs);
    // TODO: Release cs_main after mempool.cs acquired

    const auto entry{mempool.GetEntry(Txid::FromUint256(hash))};
    if (entry == nullptr) {
        throw JSONRPCError(RPC_INVALID_ADDRESS_OR_KEY, "Transaction not in mempool");
    }

    auto ancestors{mempool.AssumeCalculateMemPoolAncestors(self.m_name, *entry, CTxMemPool::Limits::NoLimits(), /*fSearchForParents=*/false)};

    if (!fVerbose) {
        UniValue o(UniValue::VARR);
        for (CTxMemPool::txiter ancestorIt : ancestors) {
            o.push_back(ancestorIt->GetTx().GetHash().ToString());
        }
        return o;
    } else {
        UniValue o(UniValue::VOBJ);
        for (CTxMemPool::txiter ancestorIt : ancestors) {
            const CTxMemPoolEntry &e = *ancestorIt;
            const uint256& _hash = e.GetTx().GetHash();
            UniValue info(UniValue::VOBJ);
            entryToJSON(mempool, info, e, next_block_height);
            o.pushKV(_hash.ToString(), std::move(info));
        }
        return o;
    }
},
    };
}

static RPCHelpMan getmempooldescendants()
{
    return RPCHelpMan{"getmempooldescendants",
        "\nIf txid is in the mempool, returns all in-mempool descendants.\n",
        {
            {"txid", RPCArg::Type::STR_HEX, RPCArg::Optional::NO, "The transaction id (must be in mempool)"},
            {"verbose", RPCArg::Type::BOOL, RPCArg::Default{false}, "True for a json object, false for array of transaction ids"},
        },
        {
            RPCResult{"for verbose = false",
                RPCResult::Type::ARR, "", "",
                {{RPCResult::Type::STR_HEX, "", "The transaction id of an in-mempool descendant transaction"}}},
            RPCResult{"for verbose = true",
                RPCResult::Type::OBJ_DYN, "", "",
                {
                    {RPCResult::Type::OBJ, "transactionid", "", MempoolEntryDescription()},
                }},
        },
        RPCExamples{
            HelpExampleCli("getmempooldescendants", "\"mytxid\"")
            + HelpExampleRpc("getmempooldescendants", "\"mytxid\"")
        },
        [&](const RPCHelpMan& self, const JSONRPCRequest& request) -> UniValue
{
    bool fVerbose = false;
    if (!request.params[1].isNull())
        fVerbose = request.params[1].get_bool();

    uint256 hash = ParseHashV(request.params[0], "parameter 1");

    const CTxMemPool& mempool = EnsureAnyMemPool(request.context);
    ChainstateManager& chainman = EnsureAnyChainman(request.context);
    LOCK(::cs_main);
    const CChain& active_chain = chainman.ActiveChain();
    const int next_block_height = active_chain.Height() + 1;
    LOCK(mempool.cs);
    // TODO: Release cs_main after mempool.cs acquired

    const auto it{mempool.GetIter(hash)};
    if (!it) {
        throw JSONRPCError(RPC_INVALID_ADDRESS_OR_KEY, "Transaction not in mempool");
    }

    CTxMemPool::setEntries setDescendants;
    mempool.CalculateDescendants(*it, setDescendants);
    // CTxMemPool::CalculateDescendants will include the given tx
    setDescendants.erase(*it);

    if (!fVerbose) {
        UniValue o(UniValue::VARR);
        for (CTxMemPool::txiter descendantIt : setDescendants) {
            o.push_back(descendantIt->GetTx().GetHash().ToString());
        }

        return o;
    } else {
        UniValue o(UniValue::VOBJ);
        for (CTxMemPool::txiter descendantIt : setDescendants) {
            const CTxMemPoolEntry &e = *descendantIt;
            const uint256& _hash = e.GetTx().GetHash();
            UniValue info(UniValue::VOBJ);
            entryToJSON(mempool, info, e, next_block_height);
            o.pushKV(_hash.ToString(), std::move(info));
        }
        return o;
    }
},
    };
}

static RPCHelpMan getmempoolentry()
{
    return RPCHelpMan{"getmempoolentry",
        "\nReturns mempool data for given transaction\n",
        {
            {"txid", RPCArg::Type::STR_HEX, RPCArg::Optional::NO, "The transaction id (must be in mempool)"},
        },
        RPCResult{
            RPCResult::Type::OBJ, "", "", MempoolEntryDescription()},
        RPCExamples{
            HelpExampleCli("getmempoolentry", "\"mytxid\"")
            + HelpExampleRpc("getmempoolentry", "\"mytxid\"")
        },
        [&](const RPCHelpMan& self, const JSONRPCRequest& request) -> UniValue
{
    uint256 hash = ParseHashV(request.params[0], "parameter 1");

    const CTxMemPool& mempool = EnsureAnyMemPool(request.context);
    ChainstateManager& chainman = EnsureAnyChainman(request.context);
    LOCK(::cs_main);
    const CChain& active_chain = chainman.ActiveChain();
    const int next_block_height = active_chain.Height() + 1;
    LOCK(mempool.cs);
    // TODO: Release cs_main after mempool.cs acquired

    const auto entry{mempool.GetEntry(Txid::FromUint256(hash))};
    if (entry == nullptr) {
        throw JSONRPCError(RPC_INVALID_ADDRESS_OR_KEY, "Transaction not in mempool");
    }

    UniValue info(UniValue::VOBJ);
    entryToJSON(mempool, info, *entry, next_block_height);
    return info;
},
    };
}

static RPCHelpMan gettxspendingprevout()
{
    return RPCHelpMan{"gettxspendingprevout",
        "Scans the mempool to find transactions spending any of the given outputs",
        {
            {"outputs", RPCArg::Type::ARR, RPCArg::Optional::NO, "The transaction outputs that we want to check, and within each, the txid (string) vout (numeric).",
                {
                    {"", RPCArg::Type::OBJ, RPCArg::Optional::OMITTED, "",
                        {
                            {"txid", RPCArg::Type::STR_HEX, RPCArg::Optional::NO, "The transaction id"},
                            {"vout", RPCArg::Type::NUM, RPCArg::Optional::NO, "The output number"},
                        },
                    },
                },
            },
        },
        RPCResult{
            RPCResult::Type::ARR, "", "",
            {
                {RPCResult::Type::OBJ, "", "",
                {
                    {RPCResult::Type::STR_HEX, "txid", "the transaction id of the checked output"},
                    {RPCResult::Type::NUM, "vout", "the vout value of the checked output"},
                    {RPCResult::Type::STR_HEX, "spendingtxid", /*optional=*/true, "the transaction id of the mempool transaction spending this output (omitted if unspent)"},
                }},
            }
        },
        RPCExamples{
            HelpExampleCli("gettxspendingprevout", "\"[{\\\"txid\\\":\\\"a08e6907dbbd3d809776dbfc5d82e371b764ed838b5655e72f463568df1aadf0\\\",\\\"vout\\\":3}]\"")
            + HelpExampleRpc("gettxspendingprevout", "[{\"txid\":\"a08e6907dbbd3d809776dbfc5d82e371b764ed838b5655e72f463568df1aadf0\",\"vout\":3}]")
        },
        [&](const RPCHelpMan& self, const JSONRPCRequest& request) -> UniValue
        {
            const UniValue& output_params = request.params[0].get_array();
            if (output_params.empty()) {
                throw JSONRPCError(RPC_INVALID_PARAMETER, "Invalid parameter, outputs are missing");
            }

            std::vector<COutPoint> prevouts;
            prevouts.reserve(output_params.size());

            for (unsigned int idx = 0; idx < output_params.size(); idx++) {
                const UniValue& o = output_params[idx].get_obj();

                RPCTypeCheckObj(o,
                                {
                                    {"txid", UniValueType(UniValue::VSTR)},
                                    {"vout", UniValueType(UniValue::VNUM)},
                                }, /*fAllowNull=*/false, /*fStrict=*/true);

                const Txid txid = Txid::FromUint256(ParseHashO(o, "txid"));
                const int nOutput{o.find_value("vout").getInt<int>()};
                if (nOutput < 0) {
                    throw JSONRPCError(RPC_INVALID_PARAMETER, "Invalid parameter, vout cannot be negative");
                }

                prevouts.emplace_back(txid, nOutput);
            }

            const CTxMemPool& mempool = EnsureAnyMemPool(request.context);
            LOCK(mempool.cs);

            UniValue result{UniValue::VARR};

            for (const COutPoint& prevout : prevouts) {
                UniValue o(UniValue::VOBJ);
                o.pushKV("txid", prevout.hash.ToString());
                o.pushKV("vout", (uint64_t)prevout.n);

                const CTransaction* spendingTx = mempool.GetConflictTx(prevout);
                if (spendingTx != nullptr) {
                    o.pushKV("spendingtxid", spendingTx->GetHash().ToString());
                }

                result.push_back(std::move(o));
            }

            return result;
        },
    };
}

UniValue MempoolInfoToJSON(const CTxMemPool& pool, const std::optional<MempoolHistogramFeeRates>& histogram_floors)
{
    // Make sure this call is atomic in the pool.
    LOCK(pool.cs);
    UniValue ret(UniValue::VOBJ);
    ret.pushKV("loaded", pool.GetLoadTried());
    ret.pushKV("size", (int64_t)pool.size());
    ret.pushKV("bytes", (int64_t)pool.GetTotalTxSize());
    ret.pushKV("usage", (int64_t)pool.DynamicMemoryUsage());
    ret.pushKV("total_fee", ValueFromAmount(pool.GetTotalFee()));
    ret.pushKV("maxmempool", pool.m_opts.max_size_bytes);
    ret.pushKV("mempoolminfee", ValueFromAmount(std::max(pool.GetMinFee(), pool.m_opts.min_relay_feerate).GetFeePerK()));
    ret.pushKV("minrelaytxfee", ValueFromAmount(pool.m_opts.min_relay_feerate.GetFeePerK()));
    ret.pushKV("incrementalrelayfee", ValueFromAmount(pool.m_opts.incremental_relay_feerate.GetFeePerK()));
    ret.pushKV("unbroadcastcount", uint64_t{pool.GetUnbroadcastTxs().size()});
    ret.pushKV("fullrbf", (pool.m_opts.rbf_policy == RBFPolicy::Always));
    switch (pool.m_opts.rbf_policy) {
    case RBFPolicy::Never : ret.pushKV("rbf_policy", "never"); break;
    case RBFPolicy::OptIn : ret.pushKV("rbf_policy", "optin"); break;
    case RBFPolicy::Always: ret.pushKV("rbf_policy", "always"); break;
    }
<<<<<<< HEAD
=======
    switch (pool.m_opts.truc_policy) {
    case TRUCPolicy::Reject : ret.pushKV("truc_policy", "reject"); break;
    case TRUCPolicy::Accept : ret.pushKV("truc_policy", "accept"); break;
    case TRUCPolicy::Enforce: ret.pushKV("truc_policy", "enforce"); break;
    }
>>>>>>> 26ad7d0f

    if (histogram_floors) {
        const MempoolHistogramFeeRates& floors{histogram_floors.value()};

        std::vector<uint64_t> sizes(floors.size(), 0);
        std::vector<uint64_t> count(floors.size(), 0);
        std::vector<CAmount> fees(floors.size(), 0);

        for (const CTxMemPoolEntry& e : pool.mapTx) {
            const CAmount fee{e.GetFee()};
            const uint32_t size{uint32_t(e.GetTxSize())};

            const CAmount afees{e.GetModFeesWithAncestors()}, dfees{e.GetModFeesWithDescendants()};
            const uint32_t asize{uint32_t(e.GetSizeWithAncestors())}, dsize{uint32_t(e.GetSizeWithDescendants())};

            // Do not use CFeeRate here, since it rounds up, and this should be rounding down
            const CAmount fpb{fee / size};     // Fee rate per byte
            const CAmount afpb{afees / asize}; // Fee rate per byte including ancestors
            const CAmount dfpb{dfees / dsize}; // Fee rate per byte including descendants

            // Fee rate per byte including ancestors & descendants
            // (fee/size are included in both, so subtracted to avoid double-counting)
            const CAmount tfpb{(afees + dfees - fee) / (asize + dsize - size)};

            const CAmount fee_rate{std::max(std::min(dfpb, tfpb), std::min(fpb, afpb))};

            // Distribute fee rates
            for (size_t i = floors.size(); i > 0;) {
                --i;
                if (fee_rate >= floors[i]) {
                    sizes[i] += size;
                    ++count[i];
                    fees[i] += fee;
                    break;
                }
            }
        }

        // Track total amount of available fees in fee rate groups
        CAmount total_fees = 0;
        UniValue info(UniValue::VOBJ);
        for (size_t i = 0; i < floors.size(); ++i) {
            UniValue info_sub(UniValue::VOBJ);
            info_sub.pushKV("sizes", sizes[i]);
            info_sub.pushKV("count", count.at(i));
            info_sub.pushKV("fees", fees.at(i));
            info_sub.pushKV("from_feerate", floors[i]);
            info_sub.pushKV("to_feerate", i == floors.size() - 1 ? std::numeric_limits<int64_t>::max() : floors[i + 1]);
            total_fees += fees.at(i);
            info.pushKV(ToString(floors[i]), info_sub);
        }
        info.pushKV("total_fees", total_fees);
        ret.pushKV("fee_histogram", info);
    }

    return ret;
}

static RPCHelpMan getmempoolinfo()
{
    return RPCHelpMan{"getmempoolinfo",
        "Returns details on the active state of the TX memory pool.\n",
        {
            {"fee_histogram|with_fee_histogram", {RPCArg::Type::ARR, RPCArg::Type::BOOL}, RPCArg::Optional::OMITTED, "Fee statistics grouped by fee rate ranges",
                {
                    {"fee_rate", RPCArg::Type::NUM, RPCArg::Optional::NO, "Fee rate (in " + CURRENCY_ATOM + "/vB) to group the fees by"},
                },
            },
        },
        RPCResult{
            RPCResult::Type::OBJ, "", "",
            {
                {RPCResult::Type::BOOL, "loaded", "True if the initial load attempt of the persisted mempool finished"},
                {RPCResult::Type::NUM, "size", "Current tx count"},
                {RPCResult::Type::NUM, "bytes", "Sum of all virtual transaction sizes as defined in BIP 141. Differs from actual serialized size because witness data is discounted"},
                {RPCResult::Type::NUM, "usage", "Total memory usage for the mempool"},
                {RPCResult::Type::STR_AMOUNT, "total_fee", "Total fees for the mempool in " + CURRENCY_UNIT + ", ignoring modified fees through prioritisetransaction"},
                {RPCResult::Type::NUM, "maxmempool", "Maximum memory usage for the mempool"},
                {RPCResult::Type::STR_AMOUNT, "mempoolminfee", "Minimum fee rate in " + CURRENCY_UNIT + "/kvB for tx to be accepted. Is the maximum of minrelaytxfee and minimum mempool fee"},
                {RPCResult::Type::STR_AMOUNT, "minrelaytxfee", "Current minimum relay fee for transactions"},
                {RPCResult::Type::NUM, "incrementalrelayfee", "minimum fee rate increment for mempool limiting or replacement in " + CURRENCY_UNIT + "/kvB"},
                {RPCResult::Type::NUM, "unbroadcastcount", "Current number of transactions that haven't passed initial broadcast yet"},
                {RPCResult::Type::BOOL, "fullrbf", "True if the mempool accepts RBF without replaceability signaling inspection"},
                {RPCResult::Type::STR, "rbf_policy", "Policy used for replacing conflicting transactions by fee (one of: never, optin, always)"},
<<<<<<< HEAD
=======
                {RPCResult::Type::STR, "truc_policy", "Behaviour for transactions requesting limits (one of: reject, accept, enforce)"},
>>>>>>> 26ad7d0f
                {RPCResult::Type::OBJ_DYN, "fee_histogram", /*optional=*/true, "",
                    {
                        {RPCResult::Type::OBJ, "<fee_rate_group>", "Fee rate group named by its lower bound (in " + CURRENCY_ATOM + "/vB), identical to the \"from_feerate\" field below",
                            {
                                {RPCResult::Type::NUM, "sizes", "Cumulative size of all transactions in the fee rate group (in vBytes)"},
                                {RPCResult::Type::NUM, "count", "Number of transactions in the fee rate group"},
                                {RPCResult::Type::NUM, "fees", "Cumulative fees of all transactions in the fee rate group (in " + CURRENCY_ATOM + ")"},
                                {RPCResult::Type::NUM, "from_feerate", "Group contains transactions with fee rates equal or greater than this value (in " + CURRENCY_ATOM + "/vB)"},
                                {RPCResult::Type::NUM, "to_feerate", /*optional=*/true, "Group contains transactions with fee rates equal or less than this value (in " + CURRENCY_ATOM + "/vB)"},
                            }},
                        {RPCResult::Type::ELISION, "", ""},
                        {RPCResult::Type::NUM, "total_fees", "Total available fees in mempool (in " + CURRENCY_ATOM + ")"},
                    }, /*skip_type_check=*/ true},
            }},
        RPCExamples{
            HelpExampleCli("getmempoolinfo", "") +
            HelpExampleCli("getmempoolinfo", R"("[0, 1, 2, 3, 4, 5, 6, 7, 8, 10, 12, 14, 17, 20, 25, 30, 40, 50, 60, 70, 80, 100, 120, 140, 170, 200]")") +
            HelpExampleRpc("getmempoolinfo", "") +
            HelpExampleRpc("getmempoolinfo", R"([0, 1, 2, 3, 4, 5, 6, 7, 8, 10, 12, 14, 17, 20, 25, 30, 40, 50, 60, 70, 80, 100, 120, 140, 170, 200])")
        },
        [&](const RPCHelpMan& self, const JSONRPCRequest& request) -> UniValue
{
    MempoolHistogramFeeRates histogram_floors;
    std::optional<MempoolHistogramFeeRates> histogram_floors_opt = std::nullopt;

    if (request.params[0].isBool()) {
        if (request.params[0].isTrue()) {
            histogram_floors_opt = MempoolInfoToJSON_const_histogram_floors;
        }
    } else if (!request.params[0].isNull()) {
        const UniValue histogram_floors_univalue = request.params[0].get_array();

        if (histogram_floors_univalue.empty()) {
            throw JSONRPCError(RPC_INVALID_PARAMETER, "Invalid number of parameters");
        }

        for (size_t i = 0; i < histogram_floors_univalue.size(); ++i) {
            int64_t value = histogram_floors_univalue[i].getInt<int64_t>();

            if (value < 0) {
                throw JSONRPCError(RPC_INVALID_PARAMETER, "Non-negative values are expected");
            } else if (i > 0 && histogram_floors.back() >= value) {
                throw JSONRPCError(RPC_INVALID_PARAMETER, "Strictly increasing values are expected");
            }

            histogram_floors.push_back(value);
        }
        histogram_floors_opt = std::optional<MempoolHistogramFeeRates>(std::move(histogram_floors));
    }

    return MempoolInfoToJSON(EnsureAnyMemPool(request.context), histogram_floors_opt);
},
    };
}

static RPCHelpMan importmempool()
{
    return RPCHelpMan{
        "importmempool",
        "Import a mempool.dat file and attempt to add its contents to the mempool.\n"
        "Warning: Importing untrusted files is dangerous, especially if metadata from the file is taken over.",
        {
            {"filepath", RPCArg::Type::STR, RPCArg::Optional::NO, "The mempool file"},
            {"options",
             RPCArg::Type::OBJ_NAMED_PARAMS,
             RPCArg::Optional::OMITTED,
             "",
             {
                 {"use_current_time", RPCArg::Type::BOOL, RPCArg::Default{true},
                  "Whether to use the current system time or use the entry time metadata from the mempool file.\n"
                  "Warning: Importing untrusted metadata may lead to unexpected issues and undesirable behavior."},
                 {"apply_fee_delta_priority", RPCArg::Type::BOOL, RPCArg::Default{false},
                  "Whether to apply the fee delta metadata from the mempool file.\n"
                  "It will be added to any existing fee deltas.\n"
                  "The fee delta can be set by the prioritisetransaction RPC.\n"
                  "Warning: Importing untrusted metadata may lead to unexpected issues and undesirable behavior.\n"
                  "Only set this bool if you understand what it does."},
                 {"apply_unbroadcast_set", RPCArg::Type::BOOL, RPCArg::Default{false},
                  "Whether to apply the unbroadcast set metadata from the mempool file.\n"
                  "Warning: Importing untrusted metadata may lead to unexpected issues and undesirable behavior."},
             },
             RPCArgOptions{.oneline_description = "options"}},
        },
        RPCResult{RPCResult::Type::OBJ, "", "", std::vector<RPCResult>{}},
        RPCExamples{HelpExampleCli("importmempool", "/path/to/mempool.dat") + HelpExampleRpc("importmempool", "/path/to/mempool.dat")},
        [&](const RPCHelpMan& self, const JSONRPCRequest& request) -> UniValue {
            EnsureNotWalletRestricted(request);

            const NodeContext& node{EnsureAnyNodeContext(request.context)};

            CTxMemPool& mempool{EnsureMemPool(node)};
            ChainstateManager& chainman = EnsureChainman(node);
            Chainstate& chainstate = chainman.ActiveChainstate();

            if (chainman.IsInitialBlockDownload()) {
                throw JSONRPCError(RPC_CLIENT_IN_INITIAL_DOWNLOAD, "Can only import the mempool after the block download and sync is done.");
            }

            const fs::path load_path{fs::u8path(request.params[0].get_str())};
            const UniValue& use_current_time{request.params[1]["use_current_time"]};
            const UniValue& apply_fee_delta{request.params[1]["apply_fee_delta_priority"]};
            const UniValue& apply_unbroadcast{request.params[1]["apply_unbroadcast_set"]};
            node::ImportMempoolOptions opts{
                .use_current_time = use_current_time.isNull() ? true : use_current_time.get_bool(),
                .apply_fee_delta_priority = apply_fee_delta.isNull() ? false : apply_fee_delta.get_bool(),
                .apply_unbroadcast_set = apply_unbroadcast.isNull() ? false : apply_unbroadcast.get_bool(),
            };

            if (!node::LoadMempool(mempool, load_path, chainstate, std::move(opts))) {
                throw JSONRPCError(RPC_MISC_ERROR, "Unable to import mempool file, see debug log for details.");
            }

            UniValue ret{UniValue::VOBJ};
            return ret;
        },
    };
}

static RPCHelpMan savemempool()
{
    return RPCHelpMan{"savemempool",
        "\nDumps the mempool to disk. It will fail until the previous dump is fully loaded.\n",
        {},
        RPCResult{
            RPCResult::Type::OBJ, "", "",
            {
                {RPCResult::Type::STR, "filename", "the directory and file where the mempool was saved"},
            }},
        RPCExamples{
            HelpExampleCli("savemempool", "")
            + HelpExampleRpc("savemempool", "")
        },
        [&](const RPCHelpMan& self, const JSONRPCRequest& request) -> UniValue
{
    const ArgsManager& args{EnsureAnyArgsman(request.context)};
    const CTxMemPool& mempool = EnsureAnyMemPool(request.context);

    if (!mempool.GetLoadTried()) {
        throw JSONRPCError(RPC_MISC_ERROR, "The mempool was not loaded yet");
    }

    const fs::path& dump_path = MempoolPath(args);

    if (!DumpMempool(mempool, dump_path)) {
        throw JSONRPCError(RPC_MISC_ERROR, "Unable to dump mempool to disk");
    }

    UniValue ret(UniValue::VOBJ);
    ret.pushKV("filename", dump_path.utf8string());

    return ret;
},
    };
}

static std::vector<RPCResult> OrphanDescription()
{
    return {
        RPCResult{RPCResult::Type::STR_HEX, "txid", "The transaction hash in hex"},
        RPCResult{RPCResult::Type::STR_HEX, "wtxid", "The transaction witness hash in hex"},
        RPCResult{RPCResult::Type::NUM, "bytes", "The serialized transaction size in bytes"},
        RPCResult{RPCResult::Type::NUM, "vsize", "The virtual transaction size as defined in BIP 141. This is different from actual serialized size for witness transactions as witness data is discounted. CAUTION: Since orphan transactions are missing input data, this can be incorrect!"},
        RPCResult{RPCResult::Type::NUM, "weight", "The transaction weight as defined in BIP 141."},
        RPCResult{RPCResult::Type::NUM_TIME, "entry", "The entry time into the orphanage expressed in " + UNIX_EPOCH_TIME},
        RPCResult{RPCResult::Type::NUM_TIME, "expiration", "The orphan expiration time expressed in " + UNIX_EPOCH_TIME},
        RPCResult{RPCResult::Type::ARR, "from", "",
        {
            RPCResult{RPCResult::Type::NUM, "peer_id", "Peer ID"},
        }},
    };
}

static UniValue OrphanToJSON(const TxOrphanage::OrphanTxBase& orphan)
{
    UniValue o(UniValue::VOBJ);
    o.pushKV("txid", orphan.tx->GetHash().ToString());
    o.pushKV("wtxid", orphan.tx->GetWitnessHash().ToString());
    o.pushKV("bytes", orphan.tx->GetTotalSize());
    o.pushKV("vsize", GetVirtualTransactionSize(*orphan.tx));
    o.pushKV("weight", GetTransactionWeight(*orphan.tx));
    o.pushKV("entry", int64_t{TicksSinceEpoch<std::chrono::seconds>(orphan.nTimeExpire - ORPHAN_TX_EXPIRE_TIME)});
    o.pushKV("expiration", int64_t{TicksSinceEpoch<std::chrono::seconds>(orphan.nTimeExpire)});
    UniValue from(UniValue::VARR);
    for (const auto fromPeer: orphan.announcers) {
        from.push_back(fromPeer);
    }
    o.pushKV("from", from);
    return o;
}

static RPCHelpMan getorphantxs()
{
    return RPCHelpMan{"getorphantxs",
        "\nShows transactions in the tx orphanage.\n"
        "\nEXPERIMENTAL warning: this call may be changed in future releases.\n",
        {
            {"verbosity", RPCArg::Type::NUM, RPCArg::Default{0}, "0 for an array of txids (may contain duplicates), 1 for an array of objects with tx details, and 2 for details from (1) and tx hex",
             RPCArgOptions{.skip_type_check = true}},
        },
        {
            RPCResult{"for verbose = 0",
                RPCResult::Type::ARR, "", "",
                {
                    {RPCResult::Type::STR_HEX, "txid", "The transaction hash in hex"},
                }},
            RPCResult{"for verbose = 1",
                RPCResult::Type::ARR, "", "",
                {
                    {RPCResult::Type::OBJ, "", "", OrphanDescription()},
                }},
            RPCResult{"for verbose = 2",
                RPCResult::Type::ARR, "", "",
                {
                    {RPCResult::Type::OBJ, "", "",
                        Cat<std::vector<RPCResult>>(
                            OrphanDescription(),
                            {{RPCResult::Type::STR_HEX, "hex", "The serialized, hex-encoded transaction data"}}
                        )
                    },
                }},
        },
        RPCExamples{
            HelpExampleCli("getorphantxs", "2")
            + HelpExampleRpc("getorphantxs", "2")
        },
        [&](const RPCHelpMan& self, const JSONRPCRequest& request) -> UniValue
        {
            const NodeContext& node = EnsureAnyNodeContext(request.context);
            PeerManager& peerman = EnsurePeerman(node);
            std::vector<TxOrphanage::OrphanTxBase> orphanage = peerman.GetOrphanTransactions();

            int verbosity{ParseVerbosity(request.params[0], /*default_verbosity=*/0, /*allow_bool*/false)};

            UniValue ret(UniValue::VARR);

            if (verbosity == 0) {
                for (auto const& orphan : orphanage) {
                    ret.push_back(orphan.tx->GetHash().ToString());
                }
            } else if (verbosity == 1) {
                for (auto const& orphan : orphanage) {
                    ret.push_back(OrphanToJSON(orphan));
                }
            } else if (verbosity == 2) {
                for (auto const& orphan : orphanage) {
                    UniValue o{OrphanToJSON(orphan)};
                    o.pushKV("hex", EncodeHexTx(*orphan.tx));
                    ret.push_back(o);
                }
            } else {
                throw JSONRPCError(RPC_INVALID_PARAMETER, "Invalid verbosity value " + ToString(verbosity));
            }

            return ret;
        },
    };
}

static RPCHelpMan submitpackage()
{
    return RPCHelpMan{"submitpackage",
        "Submit a package of raw transactions (serialized, hex-encoded) to local node.\n"
        "The package will be validated according to consensus and mempool policy rules. If any transaction passes, it will be accepted to mempool.\n"
        "This RPC is experimental and the interface may be unstable. Refer to doc/policy/packages.md for documentation on package policies.\n"
        "Warning: successful submission does not mean the transactions will propagate throughout the network.\n"
        ,
        {
            {"package", RPCArg::Type::ARR, RPCArg::Optional::NO, "An array of raw transactions.\n"
                "The package must solely consist of a child transaction and all of its unconfirmed parents, if any. None of the parents may depend on each other.\n"
                "The package must be topologically sorted, with the child being the last element in the array.",
                {
                    {"rawtx", RPCArg::Type::STR_HEX, RPCArg::Optional::OMITTED, ""},
                },
            },
            {"maxfeerate", RPCArg::Type::AMOUNT, RPCArg::Default{FormatMoney(DEFAULT_MAX_RAW_TX_FEE_RATE.GetFeePerK())},
             "Reject transactions whose fee rate is higher than the specified value, expressed in " + CURRENCY_UNIT +
                 "/kvB.\nFee rates larger than 1BTC/kvB are rejected.\nSet to 0 to accept any fee rate."},
            {"maxburnamount", RPCArg::Type::AMOUNT, RPCArg::Default{FormatMoney(DEFAULT_MAX_BURN_AMOUNT)},
             "Reject transactions with provably unspendable outputs (e.g. 'datacarrier' outputs that use the OP_RETURN opcode) greater than the specified value, expressed in " + CURRENCY_UNIT + ".\n"
             "If burning funds through unspendable outputs is desired, increase this value.\n"
             "This check is based on heuristics and does not guarantee spendability of outputs.\n"
            },
        },
        RPCResult{
            RPCResult::Type::OBJ, "", "",
            {
                {RPCResult::Type::STR, "package_msg", "The transaction package result message. \"success\" indicates all transactions were accepted into or are already in the mempool."},
                {RPCResult::Type::OBJ_DYN, "tx-results", "transaction results keyed by wtxid",
                {
                    {RPCResult::Type::OBJ, "wtxid", "transaction wtxid", {
                        {RPCResult::Type::STR_HEX, "txid", "The transaction id"},
                        {RPCResult::Type::STR_HEX, "other-wtxid", /*optional=*/true, "The wtxid of a different transaction with the same txid but different witness found in the mempool. This means the submitted transaction was ignored."},
                        {RPCResult::Type::NUM, "vsize", /*optional=*/true, "Sigops-adjusted virtual transaction size."},
                        {RPCResult::Type::OBJ, "fees", /*optional=*/true, "Transaction fees", {
                            {RPCResult::Type::STR_AMOUNT, "base", "transaction fee in " + CURRENCY_UNIT},
                            {RPCResult::Type::STR_AMOUNT, "effective-feerate", /*optional=*/true, "if the transaction was not already in the mempool, the effective feerate in " + CURRENCY_UNIT + " per KvB. For example, the package feerate and/or feerate with modified fees from prioritisetransaction."},
                            {RPCResult::Type::ARR, "effective-includes", /*optional=*/true, "if effective-feerate is provided, the wtxids of the transactions whose fees and vsizes are included in effective-feerate.",
                                {{RPCResult::Type::STR_HEX, "", "transaction wtxid in hex"},
                            }},
                        }},
                        {RPCResult::Type::STR, "error", /*optional=*/true, "The transaction error string, if it was rejected by the mempool"},
                    }}
                }},
                {RPCResult::Type::ARR, "replaced-transactions", /*optional=*/true, "List of txids of replaced transactions",
                {
                    {RPCResult::Type::STR_HEX, "", "The transaction id"},
                }},
            },
        },
        RPCExamples{
            HelpExampleRpc("submitpackage", R"(["raw-parent-tx-1", "raw-parent-tx-2", "raw-child-tx"])") +
            HelpExampleCli("submitpackage", R"('["raw-tx-without-unconfirmed-parents"]')")
        },
        [&](const RPCHelpMan& self, const JSONRPCRequest& request) -> UniValue
        {
            const UniValue raw_transactions = request.params[0].get_array();
            if (raw_transactions.empty() || raw_transactions.size() > MAX_PACKAGE_COUNT) {
                throw JSONRPCError(RPC_INVALID_PARAMETER,
                                   "Array must contain between 1 and " + ToString(MAX_PACKAGE_COUNT) + " transactions.");
            }

            // Fee check needs to be run with chainstate and package context
            const CFeeRate max_raw_tx_fee_rate{ParseFeeRate(self.Arg<UniValue>("maxfeerate"))};
            std::optional<CFeeRate> client_maxfeerate{max_raw_tx_fee_rate};
            // 0-value is special; it's mapped to no sanity check
            if (max_raw_tx_fee_rate == CFeeRate(0)) {
                client_maxfeerate = std::nullopt;
            }

            // Burn sanity check is run with no context
            const CAmount max_burn_amount = request.params[2].isNull() ? 0 : AmountFromValue(request.params[2]);

            std::vector<CTransactionRef> txns;
            txns.reserve(raw_transactions.size());
            for (const auto& rawtx : raw_transactions.getValues()) {
                CMutableTransaction mtx;
                if (!DecodeHexTx(mtx, rawtx.get_str())) {
                    throw JSONRPCError(RPC_DESERIALIZATION_ERROR,
                                       "TX decode failed: " + rawtx.get_str() + " Make sure the tx has at least one input.");
                }

                for (const auto& out : mtx.vout) {
                    if((out.scriptPubKey.IsUnspendable() || !out.scriptPubKey.HasValidOps()) && out.nValue > max_burn_amount) {
                        throw JSONRPCTransactionError(TransactionError::MAX_BURN_EXCEEDED);
                    }
                }

                txns.emplace_back(MakeTransactionRef(std::move(mtx)));
            }
            CHECK_NONFATAL(!txns.empty());
            if (txns.size() > 1 && !IsChildWithParentsTree(txns)) {
                throw JSONRPCTransactionError(TransactionError::INVALID_PACKAGE, "package topology disallowed. not child-with-parents or parents depend on each other.");
            }

            NodeContext& node = EnsureAnyNodeContext(request.context);
            CTxMemPool& mempool = EnsureMemPool(node);
            Chainstate& chainstate = EnsureChainman(node).ActiveChainstate();
            const auto package_result = WITH_LOCK(::cs_main, return ProcessNewPackage(chainstate, mempool, txns, /*test_accept=*/ false, client_maxfeerate));

            std::string package_msg = "success";

            // First catch package-wide errors, continue if we can
            switch(package_result.m_state.GetResult()) {
                case PackageValidationResult::PCKG_RESULT_UNSET:
                {
                    // Belt-and-suspenders check; everything should be successful here
                    CHECK_NONFATAL(package_result.m_tx_results.size() == txns.size());
                    for (const auto& tx : txns) {
                        CHECK_NONFATAL(mempool.exists(GenTxid::Txid(tx->GetHash())));
                    }
                    break;
                }
                case PackageValidationResult::PCKG_MEMPOOL_ERROR:
                {
                    // This only happens with internal bug; user should stop and report
                    throw JSONRPCTransactionError(TransactionError::MEMPOOL_ERROR,
                        package_result.m_state.GetRejectReason());
                }
                case PackageValidationResult::PCKG_POLICY:
                case PackageValidationResult::PCKG_TX:
                {
                    // Package-wide error we want to return, but we also want to return individual responses
                    package_msg = package_result.m_state.ToString();
                    CHECK_NONFATAL(package_result.m_tx_results.size() == txns.size() ||
                            package_result.m_tx_results.empty());
                    break;
                }
            }

            size_t num_broadcast{0};
            for (const auto& tx : txns) {
                // We don't want to re-submit the txn for validation in BroadcastTransaction
                if (!mempool.exists(GenTxid::Txid(tx->GetHash()))) {
                    continue;
                }

                // We do not expect an error here; we are only broadcasting things already/still in mempool
                std::string err_string;
                const auto err = BroadcastTransaction(node, tx, err_string, /*max_tx_fee=*/0, /*relay=*/true, /*wait_callback=*/true);
                if (err != TransactionError::OK) {
                    throw JSONRPCTransactionError(err,
                        strprintf("transaction broadcast failed: %s (%d transactions were broadcast successfully)",
                            err_string, num_broadcast));
                }
                num_broadcast++;
            }

            UniValue rpc_result{UniValue::VOBJ};
            rpc_result.pushKV("package_msg", package_msg);
            UniValue tx_result_map{UniValue::VOBJ};
            std::set<uint256> replaced_txids;
            for (const auto& tx : txns) {
                UniValue result_inner{UniValue::VOBJ};
                result_inner.pushKV("txid", tx->GetHash().GetHex());
                auto it = package_result.m_tx_results.find(tx->GetWitnessHash());
                if (it == package_result.m_tx_results.end()) {
                    // No results, report error and continue
                    result_inner.pushKV("error", "unevaluated");
                    continue;
                }
                const auto& tx_result = it->second;
                switch(it->second.m_result_type) {
                case MempoolAcceptResult::ResultType::DIFFERENT_WITNESS:
                    result_inner.pushKV("other-wtxid", it->second.m_other_wtxid.value().GetHex());
                    break;
                case MempoolAcceptResult::ResultType::INVALID:
                    result_inner.pushKV("error", it->second.m_state.ToString());
                    break;
                case MempoolAcceptResult::ResultType::VALID:
                case MempoolAcceptResult::ResultType::MEMPOOL_ENTRY:
                    result_inner.pushKV("vsize", int64_t{it->second.m_vsize.value()});
                    UniValue fees(UniValue::VOBJ);
                    fees.pushKV("base", ValueFromAmount(it->second.m_base_fees.value()));
                    if (tx_result.m_result_type == MempoolAcceptResult::ResultType::VALID) {
                        // Effective feerate is not provided for MEMPOOL_ENTRY transactions even
                        // though modified fees is known, because it is unknown whether package
                        // feerate was used when it was originally submitted.
                        fees.pushKV("effective-feerate", ValueFromAmount(tx_result.m_effective_feerate.value().GetFeePerK()));
                        UniValue effective_includes_res(UniValue::VARR);
                        for (const auto& wtxid : tx_result.m_wtxids_fee_calculations.value()) {
                            effective_includes_res.push_back(wtxid.ToString());
                        }
                        fees.pushKV("effective-includes", std::move(effective_includes_res));
                    }
                    result_inner.pushKV("fees", std::move(fees));
                    for (const auto& ptx : it->second.m_replaced_transactions) {
                        replaced_txids.insert(ptx->GetHash());
                    }
                    break;
                }
                tx_result_map.pushKV(tx->GetWitnessHash().GetHex(), std::move(result_inner));
            }
            rpc_result.pushKV("tx-results", std::move(tx_result_map));
            UniValue replaced_list(UniValue::VARR);
            for (const uint256& hash : replaced_txids) replaced_list.push_back(hash.ToString());
            rpc_result.pushKV("replaced-transactions", std::move(replaced_list));
            return rpc_result;
        },
    };
}

void RegisterMempoolRPCCommands(CRPCTable& t)
{
    static const CRPCCommand commands[]{
        {"rawtransactions", &sendrawtransaction},
        {"rawtransactions", &testmempoolaccept},
        {"blockchain", &getmempoolancestors},
        {"blockchain", &getmempooldescendants},
        {"blockchain", &getmempoolentry},
        {"blockchain", &gettxspendingprevout},
        {"blockchain", &getmempoolinfo},
        {"blockchain", &getrawmempool},
        {"blockchain", &importmempool},
        {"blockchain", &savemempool},
        {"blockchain", &maxmempool},
        {"hidden", &getorphantxs},
        {"rawtransactions", &submitpackage},
        {"rawtransactions", &listmempooltransactions},
    };
    for (const auto& c : commands) {
        t.appendCommand(c.name, &c);
    }
}<|MERGE_RESOLUTION|>--- conflicted
+++ resolved
@@ -19,11 +19,8 @@
 #include <policy/settings.h>
 #include <primitives/transaction.h>
 #include <rpc/mempool.h>
-<<<<<<< HEAD
 #include <rpc/rawtransaction.h>
 #include <rpc/mempool.h>
-=======
->>>>>>> 26ad7d0f
 #include <rpc/server.h>
 #include <rpc/server_util.h>
 #include <rpc/util.h>
@@ -903,14 +900,11 @@
     case RBFPolicy::OptIn : ret.pushKV("rbf_policy", "optin"); break;
     case RBFPolicy::Always: ret.pushKV("rbf_policy", "always"); break;
     }
-<<<<<<< HEAD
-=======
     switch (pool.m_opts.truc_policy) {
     case TRUCPolicy::Reject : ret.pushKV("truc_policy", "reject"); break;
     case TRUCPolicy::Accept : ret.pushKV("truc_policy", "accept"); break;
     case TRUCPolicy::Enforce: ret.pushKV("truc_policy", "enforce"); break;
     }
->>>>>>> 26ad7d0f
 
     if (histogram_floors) {
         const MempoolHistogramFeeRates& floors{histogram_floors.value()};
@@ -995,10 +989,7 @@
                 {RPCResult::Type::NUM, "unbroadcastcount", "Current number of transactions that haven't passed initial broadcast yet"},
                 {RPCResult::Type::BOOL, "fullrbf", "True if the mempool accepts RBF without replaceability signaling inspection"},
                 {RPCResult::Type::STR, "rbf_policy", "Policy used for replacing conflicting transactions by fee (one of: never, optin, always)"},
-<<<<<<< HEAD
-=======
                 {RPCResult::Type::STR, "truc_policy", "Behaviour for transactions requesting limits (one of: reject, accept, enforce)"},
->>>>>>> 26ad7d0f
                 {RPCResult::Type::OBJ_DYN, "fee_histogram", /*optional=*/true, "",
                     {
                         {RPCResult::Type::OBJ, "<fee_rate_group>", "Fee rate group named by its lower bound (in " + CURRENCY_ATOM + "/vB), identical to the \"from_feerate\" field below",
