--- conflicted
+++ resolved
@@ -63,16 +63,6 @@
     size_t nModSize; //! ... and modified size for priority
     size_t nUsageSize; //! ... and total memory usage
     int64_t nTime; //! Local time when entering the mempool
-<<<<<<< HEAD
-    double dPriority; //! Priority when entering the mempool
-    unsigned int nHeight; //! Chain height when entering the mempool
-    bool hadNoDependencies; //! Not dependent on any other txs when it entered the mempool
-
-public:
-    CTxMemPoolEntry(const CTransaction& _tx, const CAmount& _nFee,
-                    int64_t _nTime, double _dPriority, unsigned int _nHeight, bool poolHasNoInputsOf = false);
-    CTxMemPoolEntry();
-=======
     double entryPriority; //! Priority when entering the mempool
     unsigned int entryHeight; //! Chain height when entering the mempool
     bool hadNoDependencies; //! Not dependent on any other txs when it entered the mempool
@@ -95,7 +85,6 @@
                     int64_t _nTime, double _entryPriority, unsigned int _entryHeight,
                     bool poolHasNoInputsOf, CAmount _inChainInputValue, bool spendsCoinbase,
                     unsigned int nSigOps);
->>>>>>> 188ca9c3
     CTxMemPoolEntry(const CTxMemPoolEntry& other);
 
     const CTransaction& GetTx() const { return this->tx; }
@@ -107,10 +96,6 @@
     const CAmount& GetFee() const { return nFee; }
     size_t GetTxSize() const { return nTxSize; }
     int64_t GetTime() const { return nTime; }
-<<<<<<< HEAD
-    unsigned int GetHeight() const { return nHeight; }
-    bool WasClearAtEntry() const { return hadNoDependencies; }
-=======
     unsigned int GetHeight() const { return entryHeight; }
     bool WasClearAtEntry() const { return hadNoDependencies; }
     unsigned int GetSigOpCount() const { return sigOpCount; }
@@ -241,7 +226,6 @@
     {
         return a.GetTime() < b.GetTime();
     }
->>>>>>> 188ca9c3
 };
 
 class CBlockPolicyEstimator;
@@ -436,10 +420,6 @@
     bool addUnchecked(const uint256& hash, const CTxMemPoolEntry &entry, bool fCurrentEstimate = true);
     bool addUnchecked(const uint256& hash, const CTxMemPoolEntry &entry, setEntries &setAncestors, bool fCurrentEstimate = true);
 
-<<<<<<< HEAD
-    bool addUnchecked(const uint256& hash, const CTxMemPoolEntry &entry, bool fCurrentEstimate = true);
-=======
->>>>>>> 188ca9c3
     void remove(const CTransaction &tx, std::list<CTransaction>& removed, bool fRecursive = false);
     void removeForReorg(const CCoinsViewCache *pcoins, unsigned int nMemPoolHeight, int flags);
     void removeConflicts(const CTransaction &tx, std::list<CTransaction>& removed);
