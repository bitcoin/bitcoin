// Copyright (c) 2023 The Bitcoin Core developers
// Distributed under the MIT software license, see the accompanying
// file COPYING or http://www.opensource.org/licenses/mit-license.php.

#include <common/args.h>

#include <chainparamsbase.h>
#include <common/settings.h>
#include <logging.h>
#include <sync.h>
#include <tinyformat.h>
#include <univalue.h>
#include <util/chaintype.h>
#include <util/fs.h>
#include <util/string.h>

#include <algorithm>
#include <cassert>
#include <cstdlib>
#include <filesystem>
#include <fstream>
#include <iostream>
#include <list>
#include <map>
#include <memory>
#include <optional>
#include <string>
#include <string_view>
#include <utility>
#include <vector>

using util::TrimString;
using util::TrimStringView;

static bool GetConfigOptions(std::istream& stream, const std::string& filepath, std::string& error, std::vector<std::pair<std::string, std::string>>& options, std::list<SectionInfo>& sections)
{
    std::string str, prefix;
    std::string::size_type pos;
    int linenr = 1;
    while (std::getline(stream, str)) {
        bool used_hash = false;
        if ((pos = str.find('#')) != std::string::npos) {
            str = str.substr(0, pos);
            used_hash = true;
        }
        const static std::string pattern = " \t\r\n";
        str = TrimString(str, pattern);
        if (!str.empty()) {
            if (*str.begin() == '[' && *str.rbegin() == ']') {
                const std::string section = str.substr(1, str.size() - 2);
                sections.emplace_back(SectionInfo{section, filepath, linenr});
                prefix = section + '.';
            } else if (*str.begin() == '-') {
                error = strprintf("parse error on line %i: %s, options in configuration file must be specified without leading -", linenr, str);
                return false;
            } else if ((pos = str.find('=')) != std::string::npos) {
                std::string name = prefix + TrimString(std::string_view{str}.substr(0, pos), pattern);
                std::string_view value = TrimStringView(std::string_view{str}.substr(pos + 1), pattern);
                if (used_hash && name.find("rpcpassword") != std::string::npos) {
                    error = strprintf("parse error on line %i, using # in rpcpassword can be ambiguous and should be avoided", linenr);
                    return false;
                }
                options.emplace_back(name, value);
                if ((pos = name.rfind('.')) != std::string::npos && prefix.length() <= pos) {
                    sections.emplace_back(SectionInfo{name.substr(0, pos), filepath, linenr});
                }
            } else {
                error = strprintf("parse error on line %i: %s", linenr, str);
                if (str.size() >= 2 && str.substr(0, 2) == "no") {
                    error += strprintf(", if you intended to specify a negated option, use %s=1 instead", str);
                }
                return false;
            }
        }
        ++linenr;
    }
    return true;
}

bool IsConfSupported(KeyInfo& key, std::string& error) {
    if (key.name == "conf") {
        error = "conf cannot be set in the configuration file; use includeconf= if you want to include additional config files";
        return false;
    }
    if (key.name == "reindex") {
        // reindex can be set in a config file but it is strongly discouraged as this will cause the node to reindex on
        // every restart. Allow the config but throw a warning
        LogPrintf("Warning: reindex=1 is set in the configuration file, which will significantly slow down startup. Consider removing or commenting out this option for better performance, unless there is currently a condition which makes rebuilding the indexes necessary\n");
        return true;
    }
    return true;
}

bool ArgsManager::ReadConfigStream(std::istream& stream, const std::string& filepath, std::string& error, bool ignore_invalid_keys, std::map<std::string, std::vector<common::SettingsValue>>* settings_target)
{
    LOCK(cs_args);
    std::vector<std::pair<std::string, std::string>> options;
    if (!GetConfigOptions(stream, filepath, error, options, m_config_sections)) {
        return false;
    }
    for (const std::pair<std::string, std::string>& option : options) {
        KeyInfo key = InterpretKey(option.first);
        std::optional<unsigned int> flags = GetArgFlags('-' + key.name);
        if (!IsConfSupported(key, error)) return false;
        if (flags) {
            std::optional<common::SettingsValue> value = InterpretValue(key, &option.second, *flags, error);
            if (!value) {
                return false;
            }
            if (settings_target) {
                (*settings_target)[key.name].push_back(*value);
            } else
            m_settings.ro_config[key.section][key.name].push_back(*value);
        } else {
            if (ignore_invalid_keys) {
                LogPrintf("Ignoring unknown configuration value %s\n", option.first);
            } else {
                error = strprintf("Invalid configuration value %s", option.first);
                return false;
            }
        }
    }
    return true;
}

bool ArgsManager::ReadConfigFiles(std::string& error, bool ignore_invalid_keys)
{
    {
        LOCK(cs_args);
        m_settings.ro_config.clear();
        m_settings.rw_config.clear();
<<<<<<< HEAD
=======
        m_rwconf_had_prune_option = false;
>>>>>>> db8eba71
        m_config_sections.clear();
        m_config_path = AbsPathForConfigVal(*this, GetPathArg("-conf", BITCOIN_CONF_FILENAME), /*net_specific=*/false);
    }

    const auto conf_path{GetConfigFilePath()};
    std::ifstream stream;
    if (!conf_path.empty()) { // path is empty when -noconf is specified
        if (fs::is_directory(conf_path)) {
            error = strprintf("Config file \"%s\" is a directory.", fs::PathToString(conf_path));
            return false;
        }
        stream = std::ifstream{conf_path};
        // If the file is explicitly specified, it must be readable
        if (IsArgSet("-conf") && !stream.good()) {
            error = strprintf("specified config file \"%s\" could not be opened.", fs::PathToString(conf_path));
            return false;
        }
    }
    // ok to not have a config file
    if (stream.good()) {
        if (!ReadConfigStream(stream, fs::PathToString(conf_path), error, ignore_invalid_keys)) {
            return false;
        }
        // `-includeconf` cannot be included in the command line arguments except
        // as `-noincludeconf` (which indicates that no included conf file should be used).
        bool use_conf_file{true};
        {
            LOCK(cs_args);
            if (auto* includes = common::FindKey(m_settings.command_line_options, "includeconf")) {
                // ParseParameters() fails if a non-negated -includeconf is passed on the command-line
                assert(common::SettingsSpan(*includes).last_negated());
                use_conf_file = false;
            }
        }
        if (use_conf_file) {
            std::string chain_id = GetChainTypeString();
            std::vector<std::string> conf_file_names;

            auto add_includes = [&](const std::string& network, size_t skip = 0) {
                size_t num_values = 0;
                LOCK(cs_args);
                if (auto* section = common::FindKey(m_settings.ro_config, network)) {
                    if (auto* values = common::FindKey(*section, "includeconf")) {
                        for (size_t i = std::max(skip, common::SettingsSpan(*values).negated()); i < values->size(); ++i) {
                            conf_file_names.push_back((*values)[i].get_str());
                        }
                        num_values = values->size();
                    }
                }
                return num_values;
            };

            // We haven't set m_network yet (that happens in SelectParams()), so manually check
            // for network.includeconf args.
            const size_t chain_includes = add_includes(chain_id);
            const size_t default_includes = add_includes({});

            for (const std::string& conf_file_name : conf_file_names) {
                const auto include_conf_path{AbsPathForConfigVal(*this, fs::PathFromString(conf_file_name), /*net_specific=*/false)};
                if (fs::is_directory(include_conf_path)) {
                    error = strprintf("Included config file \"%s\" is a directory.", fs::PathToString(include_conf_path));
                    return false;
                }
                std::ifstream conf_file_stream{include_conf_path};
                if (conf_file_stream.good()) {
                    if (!ReadConfigStream(conf_file_stream, conf_file_name, error, ignore_invalid_keys)) {
                        return false;
                    }
                    LogPrintf("Included configuration file %s\n", conf_file_name);
                } else {
                    error = "Failed to include configuration file " + conf_file_name;
                    return false;
                }
            }

            // Warn about recursive -includeconf
            conf_file_names.clear();
            add_includes(chain_id, /* skip= */ chain_includes);
            add_includes({}, /* skip= */ default_includes);
            std::string chain_id_final = GetChainTypeString();
            if (chain_id_final != chain_id) {
                // Also warn about recursive includeconf for the chain that was specified in one of the includeconfs
                add_includes(chain_id_final);
            }
            for (const std::string& conf_file_name : conf_file_names) {
                tfm::format(std::cerr, "warning: -includeconf cannot be used from included files; ignoring -includeconf=%s\n", conf_file_name);
            }
        }
    }

    // Check for chain settings (BaseParams() calls are only valid after this clause)
    try {
        SelectBaseParams(gArgs.GetChainType());
    } catch (const std::exception& e) {
        error = e.what();
        return false;
    }

    // If datadir is changed in .conf file:
    ClearPathCache();
    if (!CheckDataDirOption(*this)) {
        error = strprintf("specified data directory \"%s\" does not exist.", GetArg("-datadir", ""));
        return false;
    }

    LOCK(cs_args);
    m_rwconf_path = AbsPathForConfigVal(*this, GetPathArg("-confrw", BITCOIN_RW_CONF_FILENAME));
    const auto rwconf_path{GetRWConfigFilePath()};
    std::ifstream rwconf_stream(rwconf_path);
    if (rwconf_stream.good()) {
        if (!ReadConfigStream(rwconf_stream, fs::PathToString(rwconf_path), error, ignore_invalid_keys, &m_settings.rw_config)) {
            return false;
        }
<<<<<<< HEAD
=======
        m_rwconf_had_prune_option = m_settings.rw_config.count("prune");
>>>>>>> db8eba71
    }

    return true;
}

fs::path AbsPathForConfigVal(const ArgsManager& args, const fs::path& path, bool net_specific)
{
    if (path.is_absolute() || path.empty()) {
        return path;
    }
    return fsbridge::AbsPathJoin(net_specific ? args.GetDataDirNet() : args.GetDataDirBase(), path);
}<|MERGE_RESOLUTION|>--- conflicted
+++ resolved
@@ -129,10 +129,7 @@
         LOCK(cs_args);
         m_settings.ro_config.clear();
         m_settings.rw_config.clear();
-<<<<<<< HEAD
-=======
         m_rwconf_had_prune_option = false;
->>>>>>> db8eba71
         m_config_sections.clear();
         m_config_path = AbsPathForConfigVal(*this, GetPathArg("-conf", BITCOIN_CONF_FILENAME), /*net_specific=*/false);
     }
@@ -246,10 +243,7 @@
         if (!ReadConfigStream(rwconf_stream, fs::PathToString(rwconf_path), error, ignore_invalid_keys, &m_settings.rw_config)) {
             return false;
         }
-<<<<<<< HEAD
-=======
         m_rwconf_had_prune_option = m_settings.rw_config.count("prune");
->>>>>>> db8eba71
     }
 
     return true;
