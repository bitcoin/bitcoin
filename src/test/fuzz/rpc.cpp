--- conflicted
+++ resolved
@@ -125,10 +125,7 @@
     "getblockfrompeer", // when no peers are connected, no p2p message is sent
     "getblockhash",
     "getblockheader",
-<<<<<<< HEAD
     "getblockfileinfo",
-=======
->>>>>>> d6e91a51
     "getblocklocations",
     "getblockstats",
     "getblocktemplate",
