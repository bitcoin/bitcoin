// Copyright (c) 2021-2022 The Bitcoin Core developers
// Distributed under the MIT software license, see the accompanying
// file COPYING or http://www.opensource.org/licenses/mit-license.php.

#include <base58.h>
#include <key.h>
#include <key_io.h>
#include <primitives/block.h>
#include <primitives/transaction.h>
#include <psbt.h>
#include <rpc/client.h>
#include <rpc/request.h>
#include <rpc/server.h>
#include <span.h>
#include <streams.h>
#include <test/fuzz/FuzzedDataProvider.h>
#include <test/fuzz/fuzz.h>
#include <test/fuzz/util.h>
#include <test/util/setup_common.h>
#include <tinyformat.h>
#include <uint256.h>
#include <univalue.h>
#include <util/strencodings.h>
#include <util/string.h>
#include <util/time.h>

#include <algorithm>
#include <cassert>
#include <cstdint>
#include <cstdlib>
#include <exception>
#include <iostream>
#include <memory>
#include <optional>
#include <stdexcept>
#include <vector>
enum class ChainType;

using util::Join;
using util::ToString;

namespace {
struct RPCFuzzTestingSetup : public TestingSetup {
    RPCFuzzTestingSetup(const ChainType chain_type, TestOpts opts) : TestingSetup{chain_type, opts}
    {
    }

    void CallRPC(const std::string& rpc_method, const std::vector<std::string>& arguments)
    {
        JSONRPCRequest request;
        request.context = &m_node;
        request.strMethod = rpc_method;
        try {
            request.params = RPCConvertValues(rpc_method, arguments);
        } catch (const std::runtime_error&) {
            return;
        }
        tableRPC.execute(request);
    }

    std::vector<std::string> GetRPCCommands() const
    {
        return tableRPC.listCommands();
    }
};

RPCFuzzTestingSetup* rpc_testing_setup = nullptr;
std::string g_limit_to_rpc_command;

// RPC commands which are not appropriate for fuzzing: such as RPC commands
// reading or writing to a filename passed as an RPC parameter, RPC commands
// resulting in network activity, etc.
const std::vector<std::string> RPC_COMMANDS_NOT_SAFE_FOR_FUZZING{
    "addconnection",  // avoid DNS lookups
    "addnode",        // avoid DNS lookups
    "addpeeraddress", // avoid DNS lookups
    "dumptxoutset",   // avoid writing to disk
    "dumpwallet", // avoid writing to disk
    "enumeratesigners",
    "echoipc",              // avoid assertion failure (Assertion `"EnsureAnyNodeContext(request.context).init" && check' failed.)
    "generatetoaddress",    // avoid prohibitively slow execution (when `num_blocks` is large)
    "generatetodescriptor", // avoid prohibitively slow execution (when `nblocks` is large)
    "gettxoutproof",        // avoid prohibitively slow execution
    "importmempool", // avoid reading from disk
    "importwallet", // avoid reading from disk
    "loadtxoutset",   // avoid reading from disk
    "loadwallet",   // avoid reading from disk
    "savefeeestimates",      // disabled as a precautionary measure: may take a file path argument in the future
    "savemempool",           // disabled as a precautionary measure: may take a file path argument in the future
    "setban",                // avoid DNS lookups
    "stop",                  // avoid shutdown state
};

// RPC commands which are safe for fuzzing.
const std::vector<std::string> RPC_COMMANDS_SAFE_FOR_FUZZING{
    "analyzepsbt",
    "clearbanned",
    "combinepsbt",
    "combinerawtransaction",
    "converttopsbt",
    "createmultisig",
    "createpsbt",
    "createrawtransaction",
    "decodepsbt",
    "decoderawtransaction",
    "decodescript",
    "deriveaddresses",
    "descriptorprocesspsbt",
    "disconnectnode",
    "echo",
    "echojson",
    "estimaterawfee",
    "estimatesmartfee",
    "finalizepsbt",
    "generate",
    "generateblock",
    "getaddednodeinfo",
    "getaddrmaninfo",
    "getbestblockhash",
    "getblock",
    "getblockchaininfo",
    "getblockcount",
    "getblockfilter",
    "getblockfrompeer", // when no peers are connected, no p2p message is sent
    "getblockhash",
    "getblockheader",
    "getblockfileinfo",
    "getblocklocations",
    "getblockstats",
    "getblocktemplate",
    "getchaintips",
    "getchainstates",
    "getchaintxstats",
    "getconnectioncount",
    "getdeploymentinfo",
    "getdescriptoractivity",
    "getdescriptorinfo",
    "getdifficulty",
    "getindexinfo",
    "getmemoryinfo",
    "getmempoolancestors",
    "getmempooldescendants",
    "getmempoolentry",
    "getmempoolinfo",
    "getmininginfo",
    "getnettotals",
    "getnetworkhashps",
    "getnetworkinfo",
    "getnodeaddresses",
    "getorphantxs",
    "getpeerinfo",
    "getprioritisedtransactions",
    "getrawaddrman",
    "getrawmempool",
    "getrawtransaction",
    "getrpcinfo",
    "gettxout",
    "gettxoutsetinfo",
    "gettxspendingprevout",
    "help",
    "invalidateblock",
    "joinpsbts",
    "listbanned",
<<<<<<< HEAD
=======
    "listmempooltransactions",
>>>>>>> f7066357
    "listprunelocks",
    "logging",
    "maxmempool",
    "mockscheduler",
    "ping",
    "preciousblock",
    "prioritisetransaction",
    "pruneblockchain",
    "reconsiderblock",
    "scanblocks",
    "scantxoutset",
    "sendmsgtopeer", // when no peers are connected, no p2p message is sent
    "sendrawtransaction",
    "setmocktime",
    "setnetworkactive",
    "setprunelock",
    "signmessagewithprivkey",
    "signrawtransactionwithkey",
    "submitblock",
    "submitheader",
    "submitpackage",
    "syncwithvalidationinterfacequeue",
    "testmempoolaccept",
    "uptime",
    "utxoupdatepsbt",
    "validateaddress",
    "verifychain",
    "verifymessage",
    "verifytxoutproof",
    "waitforblock",
    "waitforblockheight",
    "waitfornewblock",
};

std::string ConsumeScalarRPCArgument(FuzzedDataProvider& fuzzed_data_provider, bool& good_data)
{
    const size_t max_string_length = 4096;
    const size_t max_base58_bytes_length{64};
    std::string r;
    CallOneOf(
        fuzzed_data_provider,
        [&] {
            // string argument
            r = fuzzed_data_provider.ConsumeRandomLengthString(max_string_length);
        },
        [&] {
            // base64 argument
            r = EncodeBase64(fuzzed_data_provider.ConsumeRandomLengthString(max_string_length));
        },
        [&] {
            // hex argument
            r = HexStr(fuzzed_data_provider.ConsumeRandomLengthString(max_string_length));
        },
        [&] {
            // bool argument
            r = fuzzed_data_provider.ConsumeBool() ? "true" : "false";
        },
        [&] {
            // range argument
            r = "[" + ToString(fuzzed_data_provider.ConsumeIntegral<int64_t>()) + "," + ToString(fuzzed_data_provider.ConsumeIntegral<int64_t>()) + "]";
        },
        [&] {
            // integral argument (int64_t)
            r = ToString(fuzzed_data_provider.ConsumeIntegral<int64_t>());
        },
        [&] {
            // integral argument (uint64_t)
            r = ToString(fuzzed_data_provider.ConsumeIntegral<uint64_t>());
        },
        [&] {
            // floating point argument
            r = strprintf("%f", fuzzed_data_provider.ConsumeFloatingPoint<double>());
        },
        [&] {
            // tx destination argument
            r = EncodeDestination(ConsumeTxDestination(fuzzed_data_provider));
        },
        [&] {
            // uint160 argument
            r = ConsumeUInt160(fuzzed_data_provider).ToString();
        },
        [&] {
            // uint256 argument
            r = ConsumeUInt256(fuzzed_data_provider).ToString();
        },
        [&] {
            // base32 argument
            r = EncodeBase32(fuzzed_data_provider.ConsumeRandomLengthString(max_string_length));
        },
        [&] {
            // base58 argument
            r = EncodeBase58(MakeUCharSpan(fuzzed_data_provider.ConsumeRandomLengthString(max_base58_bytes_length)));
        },
        [&] {
            // base58 argument with checksum
            r = EncodeBase58Check(MakeUCharSpan(fuzzed_data_provider.ConsumeRandomLengthString(max_base58_bytes_length)));
        },
        [&] {
            // hex encoded block
            std::optional<CBlock> opt_block = ConsumeDeserializable<CBlock>(fuzzed_data_provider, TX_WITH_WITNESS);
            if (!opt_block) {
                good_data = false;
                return;
            }
            DataStream data_stream{};
            data_stream << TX_WITH_WITNESS(*opt_block);
            r = HexStr(data_stream);
        },
        [&] {
            // hex encoded block header
            std::optional<CBlockHeader> opt_block_header = ConsumeDeserializable<CBlockHeader>(fuzzed_data_provider);
            if (!opt_block_header) {
                good_data = false;
                return;
            }
            DataStream data_stream{};
            data_stream << *opt_block_header;
            r = HexStr(data_stream);
        },
        [&] {
            // hex encoded tx
            std::optional<CMutableTransaction> opt_tx = ConsumeDeserializable<CMutableTransaction>(fuzzed_data_provider, TX_WITH_WITNESS);
            if (!opt_tx) {
                good_data = false;
                return;
            }
            DataStream data_stream;
            auto allow_witness = (fuzzed_data_provider.ConsumeBool() ? TX_WITH_WITNESS : TX_NO_WITNESS);
            data_stream << allow_witness(*opt_tx);
            r = HexStr(data_stream);
        },
        [&] {
            // base64 encoded psbt
            std::optional<PartiallySignedTransaction> opt_psbt = ConsumeDeserializable<PartiallySignedTransaction>(fuzzed_data_provider);
            if (!opt_psbt) {
                good_data = false;
                return;
            }
            DataStream data_stream{};
            data_stream << *opt_psbt;
            r = EncodeBase64(data_stream);
        },
        [&] {
            // base58 encoded key
            CKey key = ConsumePrivateKey(fuzzed_data_provider);
            if (!key.IsValid()) {
                good_data = false;
                return;
            }
            r = EncodeSecret(key);
        },
        [&] {
            // hex encoded pubkey
            CKey key = ConsumePrivateKey(fuzzed_data_provider);
            if (!key.IsValid()) {
                good_data = false;
                return;
            }
            r = HexStr(key.GetPubKey());
        });
    return r;
}

std::string ConsumeArrayRPCArgument(FuzzedDataProvider& fuzzed_data_provider, bool& good_data)
{
    std::vector<std::string> scalar_arguments;
    LIMITED_WHILE(good_data && fuzzed_data_provider.ConsumeBool(), 100)
    {
        scalar_arguments.push_back(ConsumeScalarRPCArgument(fuzzed_data_provider, good_data));
    }
    return "[\"" + Join(scalar_arguments, "\",\"") + "\"]";
}

std::string ConsumeRPCArgument(FuzzedDataProvider& fuzzed_data_provider, bool& good_data)
{
    return fuzzed_data_provider.ConsumeBool() ? ConsumeScalarRPCArgument(fuzzed_data_provider, good_data) : ConsumeArrayRPCArgument(fuzzed_data_provider, good_data);
}

RPCFuzzTestingSetup* InitializeRPCFuzzTestingSetup()
{
    static const auto setup = MakeNoLogFileContext<RPCFuzzTestingSetup>();
    SetRPCWarmupFinished();
    return setup.get();
}
}; // namespace

void initialize_rpc()
{
    rpc_testing_setup = InitializeRPCFuzzTestingSetup();
    const std::vector<std::string> supported_rpc_commands = rpc_testing_setup->GetRPCCommands();
    for (const std::string& rpc_command : supported_rpc_commands) {
        const bool safe_for_fuzzing = std::find(RPC_COMMANDS_SAFE_FOR_FUZZING.begin(), RPC_COMMANDS_SAFE_FOR_FUZZING.end(), rpc_command) != RPC_COMMANDS_SAFE_FOR_FUZZING.end();
        const bool not_safe_for_fuzzing = std::find(RPC_COMMANDS_NOT_SAFE_FOR_FUZZING.begin(), RPC_COMMANDS_NOT_SAFE_FOR_FUZZING.end(), rpc_command) != RPC_COMMANDS_NOT_SAFE_FOR_FUZZING.end();
        if (!(safe_for_fuzzing || not_safe_for_fuzzing)) {
            std::cerr << "Error: RPC command \"" << rpc_command << "\" not found in RPC_COMMANDS_SAFE_FOR_FUZZING or RPC_COMMANDS_NOT_SAFE_FOR_FUZZING. Please update " << __FILE__ << ".\n";
            std::terminate();
        }
        if (safe_for_fuzzing && not_safe_for_fuzzing) {
            std::cerr << "Error: RPC command \"" << rpc_command << "\" found in *both* RPC_COMMANDS_SAFE_FOR_FUZZING and RPC_COMMANDS_NOT_SAFE_FOR_FUZZING. Please update " << __FILE__ << ".\n";
            std::terminate();
        }
    }
    const char* limit_to_rpc_command_env = std::getenv("LIMIT_TO_RPC_COMMAND");
    if (limit_to_rpc_command_env != nullptr) {
        g_limit_to_rpc_command = std::string{limit_to_rpc_command_env};
    }
}

FUZZ_TARGET(rpc, .init = initialize_rpc)
{
    SeedRandomStateForTest(SeedRand::ZEROS);
    FuzzedDataProvider fuzzed_data_provider{buffer.data(), buffer.size()};
    bool good_data{true};
    SetMockTime(ConsumeTime(fuzzed_data_provider));
    const std::string rpc_command = fuzzed_data_provider.ConsumeRandomLengthString(64);
    if (!g_limit_to_rpc_command.empty() && rpc_command != g_limit_to_rpc_command) {
        return;
    }
    const bool safe_for_fuzzing = std::find(RPC_COMMANDS_SAFE_FOR_FUZZING.begin(), RPC_COMMANDS_SAFE_FOR_FUZZING.end(), rpc_command) != RPC_COMMANDS_SAFE_FOR_FUZZING.end();
    if (!safe_for_fuzzing) {
        return;
    }
    std::vector<std::string> arguments;
    LIMITED_WHILE(good_data && fuzzed_data_provider.ConsumeBool(), 100)
    {
        arguments.push_back(ConsumeRPCArgument(fuzzed_data_provider, good_data));
    }
    try {
        rpc_testing_setup->CallRPC(rpc_command, arguments);
    } catch (const UniValue& json_rpc_error) {
        const std::string error_msg{json_rpc_error.find_value("message").get_str()};
        if (error_msg.starts_with("Internal bug detected")) {
            // Only allow the intentional internal bug
            assert(error_msg.find("trigger_internal_bug") != std::string::npos);
        }
    }
}<|MERGE_RESOLUTION|>--- conflicted
+++ resolved
@@ -161,10 +161,7 @@
     "invalidateblock",
     "joinpsbts",
     "listbanned",
-<<<<<<< HEAD
-=======
     "listmempooltransactions",
->>>>>>> f7066357
     "listprunelocks",
     "logging",
     "maxmempool",
