--- conflicted
+++ resolved
@@ -566,11 +566,7 @@
                                                          /*time=*/0, /*entry_height=*/ height, /*entry_sequence=*/0,
                                                          /*entry_tx_inputs_coin_age=*/coin_age,
                                                          in_chain_input_value,
-<<<<<<< HEAD
-                                                         /*spends_coinbase=*/false, /*sigops_cost=*/4, lp));
-=======
                                                          /*spends_coinbase=*/false, /*extra_weight=*/0, /*sigops_cost=*/4, lp));
->>>>>>> da3db67a
         }
         --num_transactions;
     }
@@ -602,11 +598,7 @@
                                                  /*time=*/0, /*entry_height=*/1, /*entry_sequence=*/0,
                                                  /*entry_tx_inputs_coin_age=*/0.0,
                                                  /*in_chain_input_value=*/0,
-<<<<<<< HEAD
-                                                 /*spends_coinbase=*/true, /*sigops_cost=*/1, lp));
-=======
                                                  /*spends_coinbase=*/true, /*extra_weight=*/0, /*sigops_cost=*/1, lp));
->>>>>>> da3db67a
     m_node.mempool->TrimToSize(0);
     assert(m_node.mempool->GetMinFee() == target_feerate);
 }
