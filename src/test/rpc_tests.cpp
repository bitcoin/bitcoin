--- conflicted
+++ resolved
@@ -17,8 +17,7 @@
 
 using namespace std;
 
-UniValue
-createArgs(int nRequired, const char* address1=NULL, const char* address2=NULL)
+UniValue createArgs(int nRequired, const char* address1=NULL, const char* address2=NULL)
 {
     UniValue result(UniValue::VARR);
     result.push_back(nRequired);
@@ -225,29 +224,7 @@
     BOOST_CHECK_THROW(ParseNonRFCJSONValue("3J98t1WpEZ73CNmQviecrnyiWrnqRhWNL"), std::runtime_error);
 }
 
-<<<<<<< HEAD
-BOOST_AUTO_TEST_CASE(json_parse_errors)
-{
-    Value value;
-    // Valid
-    BOOST_CHECK_EQUAL(read_string(std::string("1.0"), value), true);
-    // Valid, with trailing whitespace
-    BOOST_CHECK_EQUAL(read_string(std::string("1.0 "), value), true);
-    // Invalid, initial garbage
-    BOOST_CHECK_EQUAL(read_string(std::string("[1.0"), value), false);
-    BOOST_CHECK_EQUAL(read_string(std::string("a1.0"), value), false);
-    // Invalid, trailing garbage
-    BOOST_CHECK_EQUAL(read_string(std::string("1.0sds"), value), false);
-    BOOST_CHECK_EQUAL(read_string(std::string("1.0]"), value), false);
-    // BTC addresses should fail parsing
-    BOOST_CHECK_EQUAL(read_string(std::string("175tWpb8K1S7NmH4Zx6rewF9WQrcZv245W"), value), false);
-    BOOST_CHECK_EQUAL(read_string(std::string("3J98t1WpEZ73CNmQviecrnyiWrnqRhWNL"), value), false);
-}
-
-BOOST_AUTO_TEST_CASE(rpc_boostasiotocnetaddr)
-=======
 BOOST_AUTO_TEST_CASE(rpc_ban)
->>>>>>> 86755bc8
 {
     BOOST_CHECK_NO_THROW(CallRPC(string("clearbanned")));
     
