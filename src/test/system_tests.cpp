// Copyright (c) 2019-2022 The Bitcoin Core developers
// Distributed under the MIT software license, see the accompanying
// file COPYING or http://www.opensource.org/licenses/mit-license.php.
//

#include <bitcoin-build-config.h> // IWYU pragma: keep
#include <test/util/setup_common.h>
#include <common/run_command.h>
#include <univalue.h>

#ifdef ENABLE_EXTERNAL_SIGNER
#include <util/subprocess.h>
#endif // ENABLE_EXTERNAL_SIGNER

#include <boost/test/unit_test.hpp>

BOOST_FIXTURE_TEST_SUITE(system_tests, BasicTestingSetup)

#ifdef ENABLE_EXTERNAL_SIGNER

BOOST_AUTO_TEST_CASE(run_command)
{
    {
        const UniValue result = RunCommandParseJSON("");
        BOOST_CHECK(result.isNull());
    }
    {
#ifdef WIN32
        const UniValue result = RunCommandParseJSON("cmd.exe /c echo {\"success\": true}");
#else
        const UniValue result = RunCommandParseJSON("echo {\"success\": true}");
#endif
        BOOST_CHECK(result.isObject());
        const UniValue& success = result.find_value("success");
        BOOST_CHECK(!success.isNull());
        BOOST_CHECK_EQUAL(success.get_bool(), true);
    }
    {
        // An invalid command is handled by cpp-subprocess
#ifdef WIN32
        const std::string expected{"CreateProcess failed: "};
#else
        const std::string expected{"execve failed: "};
#endif
        BOOST_CHECK_EXCEPTION(RunCommandParseJSON("invalid_command"), subprocess::CalledProcessError, HasReason(expected));
    }
    {
        // Return non-zero exit code, no output to stderr
#ifdef WIN32
        const std::string command{"cmd.exe /c exit 1"};
#else
        const std::string command{"false"};
#endif
        BOOST_CHECK_EXCEPTION(RunCommandParseJSON(command), std::runtime_error, [&](const std::runtime_error& e) {
            const std::string what{e.what()};
            BOOST_CHECK(what.find(strprintf("RunCommandParseJSON error: process(%s) returned 1: \n", command)) != std::string::npos);
            return true;
        });
    }
    {
        // Return non-zero exit code, with error message for stderr
<<<<<<< HEAD
        const std::string command{"sh -c 'echo err 1>&2 && false'"};
=======
#ifdef WIN32
        const std::string command{"cmd.exe /c \"echo err 1>&2 && exit 1\""};
#else
        const std::string command{"sh -c 'echo err 1>&2 && false'"};
#endif
>>>>>>> 6bf856d4
        const std::string expected{"err"};
        BOOST_CHECK_EXCEPTION(RunCommandParseJSON(command), std::runtime_error, [&](const std::runtime_error& e) {
            const std::string what(e.what());
            BOOST_CHECK(what.find(strprintf("RunCommandParseJSON error: process(%s) returned", command)) != std::string::npos);
            BOOST_CHECK(what.find(expected) != std::string::npos);
            return true;
        });
    }
    {
        // Unable to parse JSON
#ifdef WIN32
        const std::string command{"cmd.exe /c echo {"};
#else
        const std::string command{"echo {"};
#endif
        BOOST_CHECK_EXCEPTION(RunCommandParseJSON(command), std::runtime_error, HasReason("Unable to parse JSON: {"));
    }
#ifndef WIN32
    {
        // Test stdin
        const UniValue result = RunCommandParseJSON("cat", "{\"success\": true}");
        BOOST_CHECK(result.isObject());
        const UniValue& success = result.find_value("success");
        BOOST_CHECK(!success.isNull());
        BOOST_CHECK_EQUAL(success.get_bool(), true);
    }
#endif
}
#endif // ENABLE_EXTERNAL_SIGNER

BOOST_AUTO_TEST_SUITE_END()<|MERGE_RESOLUTION|>--- conflicted
+++ resolved
@@ -59,15 +59,11 @@
     }
     {
         // Return non-zero exit code, with error message for stderr
-<<<<<<< HEAD
-        const std::string command{"sh -c 'echo err 1>&2 && false'"};
-=======
 #ifdef WIN32
         const std::string command{"cmd.exe /c \"echo err 1>&2 && exit 1\""};
 #else
         const std::string command{"sh -c 'echo err 1>&2 && false'"};
 #endif
->>>>>>> 6bf856d4
         const std::string expected{"err"};
         BOOST_CHECK_EXCEPTION(RunCommandParseJSON(command), std::runtime_error, [&](const std::runtime_error& e) {
             const std::string what(e.what());
