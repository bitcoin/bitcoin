--- conflicted
+++ resolved
@@ -1478,12 +1478,7 @@
     BOOST_CHECK_MESSAGE(err == SCRIPT_ERR_OK, ScriptErrorString(err));
 
     keys.clear();
-<<<<<<< HEAD
-    keys.push_back(key2);
-    keys.push_back(key2); // Can't re-use sig
-=======
     keys.push_back(key2); keys.push_back(key2); // Can't reuse sig
->>>>>>> 3e691258
     CScript badsig1 = sign_multisig(scriptPubKey23, keys, CTransaction(txTo23));
     BOOST_CHECK(!VerifyScript(badsig1, scriptPubKey23, nullptr, gFlags, MutableTransactionSignatureChecker(&txTo23, 0, txFrom23.vout[0].nValue, MissingDataBehavior::ASSERT_FAIL), &err));
     BOOST_CHECK_MESSAGE(err == SCRIPT_ERR_EVAL_FALSE, ScriptErrorString(err));
