--- conflicted
+++ resolved
@@ -97,11 +97,8 @@
     {SCRIPT_ERR_WITNESS_MALLEATED_P2SH, "WITNESS_MALLEATED_P2SH"},
     {SCRIPT_ERR_WITNESS_UNEXPECTED, "WITNESS_UNEXPECTED"},
     {SCRIPT_ERR_WITNESS_PUBKEYTYPE, "WITNESS_PUBKEYTYPE"},
-<<<<<<< HEAD
-=======
     {SCRIPT_ERR_OP_CODESEPARATOR, "OP_CODESEPARATOR"},
     {SCRIPT_ERR_SIG_FINDANDDELETE, "SIG_FINDANDDELETE"},
->>>>>>> be92be56
 };
 
 static const char *FormatScriptError(ScriptError_t err)
@@ -839,18 +836,6 @@
 
     // Compressed keys should pass SCRIPT_VERIFY_WITNESS_PUBKEYTYPE
     tests.push_back(TestBuilder(CScript() << ToByteVector(keys.pubkey0C) << OP_CHECKSIG,
-<<<<<<< HEAD
-                                "Basic P2WSH with compressed key", SCRIPT_VERIFY_WITNESS | SCRIPT_VERIFY_P2SH | SCRIPT_VERIFY_WITNESS_PUBKEYTYPE, false, WITNESS_SH,
-                                0, 1).PushWitSig(keys.key0C).PushWitRedeem());
-    tests.push_back(TestBuilder(CScript() << ToByteVector(keys.pubkey0C),
-                                "Basic P2WPKH with compressed key", SCRIPT_VERIFY_WITNESS | SCRIPT_VERIFY_P2SH | SCRIPT_VERIFY_WITNESS_PUBKEYTYPE, false, WITNESS_PKH,
-                                0, 1).PushWitSig(keys.key0C).Push(keys.pubkey0C).AsWit());
-    tests.push_back(TestBuilder(CScript() << ToByteVector(keys.pubkey0C) << OP_CHECKSIG,
-                                "Basic P2SH(P2WSH) with compressed key", SCRIPT_VERIFY_WITNESS | SCRIPT_VERIFY_P2SH | SCRIPT_VERIFY_WITNESS_PUBKEYTYPE, true, WITNESS_SH,
-                                0, 1).PushWitSig(keys.key0C).PushWitRedeem().PushRedeem());
-    tests.push_back(TestBuilder(CScript() << ToByteVector(keys.pubkey0C),
-                                "Basic P2SH(P2WPKH) with compressed key", SCRIPT_VERIFY_WITNESS | SCRIPT_VERIFY_P2SH | SCRIPT_VERIFY_WITNESS_PUBKEYTYPE, true, WITNESS_PKH,
-=======
                                 "Basic P2WSH with compressed key", SCRIPT_VERIFY_WITNESS | SCRIPT_VERIFY_P2SH | SCRIPT_VERIFY_WITNESS_PUBKEYTYPE, false, WitnessMode::SH,
                                 0, 1).PushWitSig(keys.key0C).PushWitRedeem());
     tests.push_back(TestBuilder(CScript() << ToByteVector(keys.pubkey0C),
@@ -861,23 +846,10 @@
                                 0, 1).PushWitSig(keys.key0C).PushWitRedeem().PushRedeem());
     tests.push_back(TestBuilder(CScript() << ToByteVector(keys.pubkey0C),
                                 "Basic P2SH(P2WPKH) with compressed key", SCRIPT_VERIFY_WITNESS | SCRIPT_VERIFY_P2SH | SCRIPT_VERIFY_WITNESS_PUBKEYTYPE, true, WitnessMode::PKH,
->>>>>>> be92be56
                                 0, 1).PushWitSig(keys.key0C).Push(keys.pubkey0C).AsWit().PushRedeem());
 
     // Testing uncompressed key in witness with SCRIPT_VERIFY_WITNESS_PUBKEYTYPE
     tests.push_back(TestBuilder(CScript() << ToByteVector(keys.pubkey0) << OP_CHECKSIG,
-<<<<<<< HEAD
-                                "Basic P2WSH", SCRIPT_VERIFY_WITNESS | SCRIPT_VERIFY_P2SH | SCRIPT_VERIFY_WITNESS_PUBKEYTYPE, false, WITNESS_SH,
-                                0, 1).PushWitSig(keys.key0).PushWitRedeem().ScriptError(SCRIPT_ERR_WITNESS_PUBKEYTYPE));
-    tests.push_back(TestBuilder(CScript() << ToByteVector(keys.pubkey0),
-                                "Basic P2WPKH", SCRIPT_VERIFY_WITNESS | SCRIPT_VERIFY_P2SH | SCRIPT_VERIFY_WITNESS_PUBKEYTYPE, false, WITNESS_PKH,
-                                0, 1).PushWitSig(keys.key0).Push(keys.pubkey0).AsWit().ScriptError(SCRIPT_ERR_WITNESS_PUBKEYTYPE));
-    tests.push_back(TestBuilder(CScript() << ToByteVector(keys.pubkey0) << OP_CHECKSIG,
-                                "Basic P2SH(P2WSH)", SCRIPT_VERIFY_WITNESS | SCRIPT_VERIFY_P2SH | SCRIPT_VERIFY_WITNESS_PUBKEYTYPE, true, WITNESS_SH,
-                                0, 1).PushWitSig(keys.key0).PushWitRedeem().PushRedeem().ScriptError(SCRIPT_ERR_WITNESS_PUBKEYTYPE));
-    tests.push_back(TestBuilder(CScript() << ToByteVector(keys.pubkey0),
-                                "Basic P2SH(P2WPKH)", SCRIPT_VERIFY_WITNESS | SCRIPT_VERIFY_P2SH | SCRIPT_VERIFY_WITNESS_PUBKEYTYPE, true, WITNESS_PKH,
-=======
                                 "Basic P2WSH", SCRIPT_VERIFY_WITNESS | SCRIPT_VERIFY_P2SH | SCRIPT_VERIFY_WITNESS_PUBKEYTYPE, false, WitnessMode::SH,
                                 0, 1).PushWitSig(keys.key0).PushWitRedeem().ScriptError(SCRIPT_ERR_WITNESS_PUBKEYTYPE));
     tests.push_back(TestBuilder(CScript() << ToByteVector(keys.pubkey0),
@@ -888,23 +860,10 @@
                                 0, 1).PushWitSig(keys.key0).PushWitRedeem().PushRedeem().ScriptError(SCRIPT_ERR_WITNESS_PUBKEYTYPE));
     tests.push_back(TestBuilder(CScript() << ToByteVector(keys.pubkey0),
                                 "Basic P2SH(P2WPKH)", SCRIPT_VERIFY_WITNESS | SCRIPT_VERIFY_P2SH | SCRIPT_VERIFY_WITNESS_PUBKEYTYPE, true, WitnessMode::PKH,
->>>>>>> be92be56
                                 0, 1).PushWitSig(keys.key0).Push(keys.pubkey0).AsWit().PushRedeem().ScriptError(SCRIPT_ERR_WITNESS_PUBKEYTYPE));
 
     // P2WSH 1-of-2 multisig with compressed keys
     tests.push_back(TestBuilder(CScript() << OP_1 << ToByteVector(keys.pubkey1C) << ToByteVector(keys.pubkey0C) << OP_2 << OP_CHECKMULTISIG,
-<<<<<<< HEAD
-                                "P2WSH CHECKMULTISIG with compressed keys", SCRIPT_VERIFY_WITNESS | SCRIPT_VERIFY_P2SH | SCRIPT_VERIFY_WITNESS_PUBKEYTYPE, false, WITNESS_SH,
-                                0, 1).Push(CScript()).AsWit().PushWitSig(keys.key0C).PushWitRedeem());
-    tests.push_back(TestBuilder(CScript() << OP_1 << ToByteVector(keys.pubkey1C) << ToByteVector(keys.pubkey0C) << OP_2 << OP_CHECKMULTISIG,
-                                "P2SH(P2WSH) CHECKMULTISIG with compressed keys", SCRIPT_VERIFY_WITNESS | SCRIPT_VERIFY_P2SH | SCRIPT_VERIFY_WITNESS_PUBKEYTYPE, true, WITNESS_SH,
-                                0, 1).Push(CScript()).AsWit().PushWitSig(keys.key0C).PushWitRedeem().PushRedeem());
-    tests.push_back(TestBuilder(CScript() << OP_1 << ToByteVector(keys.pubkey1C) << ToByteVector(keys.pubkey0C) << OP_2 << OP_CHECKMULTISIG,
-                                "P2WSH CHECKMULTISIG with compressed keys", SCRIPT_VERIFY_WITNESS | SCRIPT_VERIFY_P2SH | SCRIPT_VERIFY_WITNESS_PUBKEYTYPE, false, WITNESS_SH,
-                                0, 1).Push(CScript()).AsWit().PushWitSig(keys.key1C).PushWitRedeem());
-    tests.push_back(TestBuilder(CScript() << OP_1 << ToByteVector(keys.pubkey1C) << ToByteVector(keys.pubkey0C) << OP_2 << OP_CHECKMULTISIG,
-                                "P2SH(P2WSH) CHECKMULTISIG with compressed keys", SCRIPT_VERIFY_WITNESS | SCRIPT_VERIFY_P2SH | SCRIPT_VERIFY_WITNESS_PUBKEYTYPE, true, WITNESS_SH,
-=======
                                 "P2WSH CHECKMULTISIG with compressed keys", SCRIPT_VERIFY_WITNESS | SCRIPT_VERIFY_P2SH | SCRIPT_VERIFY_WITNESS_PUBKEYTYPE, false, WitnessMode::SH,
                                 0, 1).Push(CScript()).AsWit().PushWitSig(keys.key0C).PushWitRedeem());
     tests.push_back(TestBuilder(CScript() << OP_1 << ToByteVector(keys.pubkey1C) << ToByteVector(keys.pubkey0C) << OP_2 << OP_CHECKMULTISIG,
@@ -915,60 +874,10 @@
                                 0, 1).Push(CScript()).AsWit().PushWitSig(keys.key1C).PushWitRedeem());
     tests.push_back(TestBuilder(CScript() << OP_1 << ToByteVector(keys.pubkey1C) << ToByteVector(keys.pubkey0C) << OP_2 << OP_CHECKMULTISIG,
                                 "P2SH(P2WSH) CHECKMULTISIG with compressed keys", SCRIPT_VERIFY_WITNESS | SCRIPT_VERIFY_P2SH | SCRIPT_VERIFY_WITNESS_PUBKEYTYPE, true, WitnessMode::SH,
->>>>>>> be92be56
                                 0, 1).Push(CScript()).AsWit().PushWitSig(keys.key1C).PushWitRedeem().PushRedeem());
 
     // P2WSH 1-of-2 multisig with first key uncompressed
     tests.push_back(TestBuilder(CScript() << OP_1 << ToByteVector(keys.pubkey1C) << ToByteVector(keys.pubkey0) << OP_2 << OP_CHECKMULTISIG,
-<<<<<<< HEAD
-                                "P2WSH CHECKMULTISIG with first key uncompressed and signing with the first key", SCRIPT_VERIFY_WITNESS | SCRIPT_VERIFY_P2SH, false, WITNESS_SH,
-                                0, 1).Push(CScript()).AsWit().PushWitSig(keys.key0).PushWitRedeem());
-    tests.push_back(TestBuilder(CScript() << OP_1 << ToByteVector(keys.pubkey1C) << ToByteVector(keys.pubkey0) << OP_2 << OP_CHECKMULTISIG,
-                                "P2SH(P2WSH) CHECKMULTISIG first key uncompressed and signing with the first key", SCRIPT_VERIFY_WITNESS | SCRIPT_VERIFY_P2SH, true, WITNESS_SH,
-                                0, 1).Push(CScript()).AsWit().PushWitSig(keys.key0).PushWitRedeem().PushRedeem());
-    tests.push_back(TestBuilder(CScript() << OP_1 << ToByteVector(keys.pubkey1C) << ToByteVector(keys.pubkey0) << OP_2 << OP_CHECKMULTISIG,
-                                "P2WSH CHECKMULTISIG with first key uncompressed and signing with the first key", SCRIPT_VERIFY_WITNESS | SCRIPT_VERIFY_P2SH | SCRIPT_VERIFY_WITNESS_PUBKEYTYPE, false, WITNESS_SH,
-                                0, 1).Push(CScript()).AsWit().PushWitSig(keys.key0).PushWitRedeem().ScriptError(SCRIPT_ERR_WITNESS_PUBKEYTYPE));
-    tests.push_back(TestBuilder(CScript() << OP_1 << ToByteVector(keys.pubkey1C) << ToByteVector(keys.pubkey0) << OP_2 << OP_CHECKMULTISIG,
-                                "P2SH(P2WSH) CHECKMULTISIG with first key uncompressed and signing with the first key", SCRIPT_VERIFY_WITNESS | SCRIPT_VERIFY_P2SH | SCRIPT_VERIFY_WITNESS_PUBKEYTYPE, true, WITNESS_SH,
-                                0, 1).Push(CScript()).AsWit().PushWitSig(keys.key0).PushWitRedeem().PushRedeem().ScriptError(SCRIPT_ERR_WITNESS_PUBKEYTYPE));
-    tests.push_back(TestBuilder(CScript() << OP_1 << ToByteVector(keys.pubkey1C) << ToByteVector(keys.pubkey0) << OP_2 << OP_CHECKMULTISIG,
-                                "P2WSH CHECKMULTISIG with first key uncompressed and signing with the second key", SCRIPT_VERIFY_WITNESS | SCRIPT_VERIFY_P2SH, false, WITNESS_SH,
-                                0, 1).Push(CScript()).AsWit().PushWitSig(keys.key1C).PushWitRedeem());
-    tests.push_back(TestBuilder(CScript() << OP_1 << ToByteVector(keys.pubkey1C) << ToByteVector(keys.pubkey0) << OP_2 << OP_CHECKMULTISIG,
-                                "P2SH(P2WSH) CHECKMULTISIG with first key uncompressed and signing with the second key", SCRIPT_VERIFY_WITNESS | SCRIPT_VERIFY_P2SH, true, WITNESS_SH,
-                                0, 1).Push(CScript()).AsWit().PushWitSig(keys.key1C).PushWitRedeem().PushRedeem());
-    tests.push_back(TestBuilder(CScript() << OP_1 << ToByteVector(keys.pubkey1C) << ToByteVector(keys.pubkey0) << OP_2 << OP_CHECKMULTISIG,
-                                "P2WSH CHECKMULTISIG with first key uncompressed and signing with the second key", SCRIPT_VERIFY_WITNESS | SCRIPT_VERIFY_P2SH | SCRIPT_VERIFY_WITNESS_PUBKEYTYPE, false, WITNESS_SH,
-                                0, 1).Push(CScript()).AsWit().PushWitSig(keys.key1C).PushWitRedeem().ScriptError(SCRIPT_ERR_WITNESS_PUBKEYTYPE));
-    tests.push_back(TestBuilder(CScript() << OP_1 << ToByteVector(keys.pubkey1C) << ToByteVector(keys.pubkey0) << OP_2 << OP_CHECKMULTISIG,
-                                "P2SH(P2WSH) CHECKMULTISIG with first key uncompressed and signing with the second key", SCRIPT_VERIFY_WITNESS | SCRIPT_VERIFY_P2SH | SCRIPT_VERIFY_WITNESS_PUBKEYTYPE, true, WITNESS_SH,
-                                0, 1).Push(CScript()).AsWit().PushWitSig(keys.key1C).PushWitRedeem().PushRedeem().ScriptError(SCRIPT_ERR_WITNESS_PUBKEYTYPE));
-    // P2WSH 1-of-2 multisig with second key uncompressed
-    tests.push_back(TestBuilder(CScript() << OP_1 << ToByteVector(keys.pubkey1) << ToByteVector(keys.pubkey0C) << OP_2 << OP_CHECKMULTISIG,
-                                "P2WSH CHECKMULTISIG with second key uncompressed and signing with the first key", SCRIPT_VERIFY_WITNESS | SCRIPT_VERIFY_P2SH, false, WITNESS_SH,
-                                0, 1).Push(CScript()).AsWit().PushWitSig(keys.key0C).PushWitRedeem());
-    tests.push_back(TestBuilder(CScript() << OP_1 << ToByteVector(keys.pubkey1) << ToByteVector(keys.pubkey0C) << OP_2 << OP_CHECKMULTISIG,
-                                "P2SH(P2WSH) CHECKMULTISIG second key uncompressed and signing with the first key", SCRIPT_VERIFY_WITNESS | SCRIPT_VERIFY_P2SH, true, WITNESS_SH,
-                                0, 1).Push(CScript()).AsWit().PushWitSig(keys.key0C).PushWitRedeem().PushRedeem());
-    tests.push_back(TestBuilder(CScript() << OP_1 << ToByteVector(keys.pubkey1) << ToByteVector(keys.pubkey0C) << OP_2 << OP_CHECKMULTISIG,
-                                "P2WSH CHECKMULTISIG with second key uncompressed and signing with the first key should pass as the uncompressed key is not used", SCRIPT_VERIFY_WITNESS | SCRIPT_VERIFY_P2SH | SCRIPT_VERIFY_WITNESS_PUBKEYTYPE, false, WITNESS_SH,
-                                0, 1).Push(CScript()).AsWit().PushWitSig(keys.key0C).PushWitRedeem());
-    tests.push_back(TestBuilder(CScript() << OP_1 << ToByteVector(keys.pubkey1) << ToByteVector(keys.pubkey0C) << OP_2 << OP_CHECKMULTISIG,
-                                "P2SH(P2WSH) CHECKMULTISIG with second key uncompressed and signing with the first key should pass as the uncompressed key is not used", SCRIPT_VERIFY_WITNESS | SCRIPT_VERIFY_P2SH | SCRIPT_VERIFY_WITNESS_PUBKEYTYPE, true, WITNESS_SH,
-                                0, 1).Push(CScript()).AsWit().PushWitSig(keys.key0C).PushWitRedeem().PushRedeem());
-    tests.push_back(TestBuilder(CScript() << OP_1 << ToByteVector(keys.pubkey1) << ToByteVector(keys.pubkey0C) << OP_2 << OP_CHECKMULTISIG,
-                                "P2WSH CHECKMULTISIG with second key uncompressed and signing with the second key", SCRIPT_VERIFY_WITNESS | SCRIPT_VERIFY_P2SH, false, WITNESS_SH,
-                                0, 1).Push(CScript()).AsWit().PushWitSig(keys.key1).PushWitRedeem());
-    tests.push_back(TestBuilder(CScript() << OP_1 << ToByteVector(keys.pubkey1) << ToByteVector(keys.pubkey0C) << OP_2 << OP_CHECKMULTISIG,
-                                "P2SH(P2WSH) CHECKMULTISIG with second key uncompressed and signing with the second key", SCRIPT_VERIFY_WITNESS | SCRIPT_VERIFY_P2SH, true, WITNESS_SH,
-                                0, 1).Push(CScript()).AsWit().PushWitSig(keys.key1).PushWitRedeem().PushRedeem());
-    tests.push_back(TestBuilder(CScript() << OP_1 << ToByteVector(keys.pubkey1) << ToByteVector(keys.pubkey0C) << OP_2 << OP_CHECKMULTISIG,
-                                "P2WSH CHECKMULTISIG with second key uncompressed and signing with the second key", SCRIPT_VERIFY_WITNESS | SCRIPT_VERIFY_P2SH | SCRIPT_VERIFY_WITNESS_PUBKEYTYPE, false, WITNESS_SH,
-                                0, 1).Push(CScript()).AsWit().PushWitSig(keys.key1).PushWitRedeem().ScriptError(SCRIPT_ERR_WITNESS_PUBKEYTYPE));
-    tests.push_back(TestBuilder(CScript() << OP_1 << ToByteVector(keys.pubkey1) << ToByteVector(keys.pubkey0C) << OP_2 << OP_CHECKMULTISIG,
-                                "P2SH(P2WSH) CHECKMULTISIG with second key uncompressed and signing with the second key", SCRIPT_VERIFY_WITNESS | SCRIPT_VERIFY_P2SH | SCRIPT_VERIFY_WITNESS_PUBKEYTYPE, true, WITNESS_SH,
-=======
                                 "P2WSH CHECKMULTISIG with first key uncompressed and signing with the first key", SCRIPT_VERIFY_WITNESS | SCRIPT_VERIFY_P2SH, false, WitnessMode::SH,
                                 0, 1).Push(CScript()).AsWit().PushWitSig(keys.key0).PushWitRedeem());
     tests.push_back(TestBuilder(CScript() << OP_1 << ToByteVector(keys.pubkey1C) << ToByteVector(keys.pubkey0) << OP_2 << OP_CHECKMULTISIG,
@@ -1016,7 +925,6 @@
                                 0, 1).Push(CScript()).AsWit().PushWitSig(keys.key1).PushWitRedeem().ScriptError(SCRIPT_ERR_WITNESS_PUBKEYTYPE));
     tests.push_back(TestBuilder(CScript() << OP_1 << ToByteVector(keys.pubkey1) << ToByteVector(keys.pubkey0C) << OP_2 << OP_CHECKMULTISIG,
                                 "P2SH(P2WSH) CHECKMULTISIG with second key uncompressed and signing with the second key", SCRIPT_VERIFY_WITNESS | SCRIPT_VERIFY_P2SH | SCRIPT_VERIFY_WITNESS_PUBKEYTYPE, true, WitnessMode::SH,
->>>>>>> be92be56
                                 0, 1).Push(CScript()).AsWit().PushWitSig(keys.key1).PushWitRedeem().PushRedeem().ScriptError(SCRIPT_ERR_WITNESS_PUBKEYTYPE));
 
     std::set<std::string> tests_set;
