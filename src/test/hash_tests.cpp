// Copyright (c) 2013-2021 The Bitcoin Core developers
// Distributed under the MIT software license, see the accompanying
// file COPYING or http://www.opensource.org/licenses/mit-license.php.

#include <clientversion.h>
#include <crypto/siphash.h>
#include <hash.h>
#include <test/util/random.h>
#include <test/util/setup_common.h>
#include <util/strencodings.h>

#include <boost/test/unit_test.hpp>

BOOST_AUTO_TEST_SUITE(hash_tests)

BOOST_AUTO_TEST_CASE(murmurhash3)
{
#define T(expected, seed, data) BOOST_CHECK_EQUAL(MurmurHash3(seed, ParseHex(data)), expected)

    // Test MurmurHash3 with various inputs. Of course this is retested in the
    // bloom filter tests - they would fail if MurmurHash3() had any problems -
    // but is useful for those trying to implement Bitcoin libraries as a
    // source of test data for their MurmurHash3() primitive during
    // development.
    //
    // The magic number 0xFBA4C795 comes from CBloomFilter::Hash()

    T(0x00000000U, 0x00000000, "");
    T(0x6a396f08U, 0xFBA4C795, "");
    T(0x81f16f39U, 0xffffffff, "");

    T(0x514e28b7U, 0x00000000, "00");
    T(0xea3f0b17U, 0xFBA4C795, "00");
    T(0xfd6cf10dU, 0x00000000, "ff");

    T(0x16c6b7abU, 0x00000000, "0011");
    T(0x8eb51c3dU, 0x00000000, "001122");
    T(0xb4471bf8U, 0x00000000, "00112233");
    T(0xe2301fa8U, 0x00000000, "0011223344");
    T(0xfc2e4a15U, 0x00000000, "001122334455");
    T(0xb074502cU, 0x00000000, "00112233445566");
    T(0x8034d2a0U, 0x00000000, "0011223344556677");
    T(0xb4698defU, 0x00000000, "001122334455667788");

#undef T
}

/*
   SipHash-2-4 output with
   k = 00 01 02 ...
   and
   in = (empty string)
   in = 00 (1 byte)
   in = 00 01 (2 bytes)
   in = 00 01 02 (3 bytes)
   ...
   in = 00 01 02 ... 3e (63 bytes)

   from: https://131002.net/siphash/siphash24.c
*/
uint64_t siphash_4_2_testvec[] = {
    0x726fdb47dd0e0e31, 0x74f839c593dc67fd, 0x0d6c8009d9a94f5a, 0x85676696d7fb7e2d,
    0xcf2794e0277187b7, 0x18765564cd99a68d, 0xcbc9466e58fee3ce, 0xab0200f58b01d137,
    0x93f5f5799a932462, 0x9e0082df0ba9e4b0, 0x7a5dbbc594ddb9f3, 0xf4b32f46226bada7,
    0x751e8fbc860ee5fb, 0x14ea5627c0843d90, 0xf723ca908e7af2ee, 0xa129ca6149be45e5,
    0x3f2acc7f57c29bdb, 0x699ae9f52cbe4794, 0x4bc1b3f0968dd39c, 0xbb6dc91da77961bd,
    0xbed65cf21aa2ee98, 0xd0f2cbb02e3b67c7, 0x93536795e3a33e88, 0xa80c038ccd5ccec8,
    0xb8ad50c6f649af94, 0xbce192de8a85b8ea, 0x17d835b85bbb15f3, 0x2f2e6163076bcfad,
    0xde4daaaca71dc9a5, 0xa6a2506687956571, 0xad87a3535c49ef28, 0x32d892fad841c342,
    0x7127512f72f27cce, 0xa7f32346f95978e3, 0x12e0b01abb051238, 0x15e034d40fa197ae,
    0x314dffbe0815a3b4, 0x027990f029623981, 0xcadcd4e59ef40c4d, 0x9abfd8766a33735c,
    0x0e3ea96b5304a7d0, 0xad0c42d6fc585992, 0x187306c89bc215a9, 0xd4a60abcf3792b95,
    0xf935451de4f21df2, 0xa9538f0419755787, 0xdb9acddff56ca510, 0xd06c98cd5c0975eb,
    0xe612a3cb9ecba951, 0xc766e62cfcadaf96, 0xee64435a9752fe72, 0xa192d576b245165a,
    0x0a8787bf8ecb74b2, 0x81b3e73d20b49b6f, 0x7fa8220ba3b2ecea, 0x245731c13ca42499,
    0xb78dbfaf3a8d83bd, 0xea1ad565322a1a0b, 0x60e61c23a3795013, 0x6606d7e446282b93,
    0x6ca4ecb15c5f91e1, 0x9f626da15c9625f3, 0xe51b38608ef25f57, 0x958a324ceb064572};

BOOST_FIXTURE_TEST_CASE(siphash, BasicTestingSetup)
{
    CSipHasher hasher(0x0706050403020100ULL, 0x0F0E0D0C0B0A0908ULL);
    BOOST_CHECK_EQUAL(hasher.Finalize(), 0x726fdb47dd0e0e31ull);
    static const unsigned char t0[1] = {0};
<<<<<<< HEAD
    hasher.Write(t0, 1);
    BOOST_CHECK_EQUAL(hasher.Finalize(), 0x74f839c593dc67fdull);
    static const unsigned char t1[7] = {1, 2, 3, 4, 5, 6, 7};
    hasher.Write(t1, 7);
    BOOST_CHECK_EQUAL(hasher.Finalize(), 0x93f5f5799a932462ull);
    hasher.Write(0x0F0E0D0C0B0A0908ULL);
    BOOST_CHECK_EQUAL(hasher.Finalize(), 0x3f2acc7f57c29bdbull);
    static const unsigned char t2[2] = {16, 17};
    hasher.Write(t2, 2);
    BOOST_CHECK_EQUAL(hasher.Finalize(), 0x4bc1b3f0968dd39cull);
    static const unsigned char t3[9] = {18, 19, 20, 21, 22, 23, 24, 25, 26};
    hasher.Write(t3, 9);
    BOOST_CHECK_EQUAL(hasher.Finalize(), 0x2f2e6163076bcfadull);
    static const unsigned char t4[5] = {27, 28, 29, 30, 31};
    hasher.Write(t4, 5);
    BOOST_CHECK_EQUAL(hasher.Finalize(), 0x7127512f72f27cceull);
=======
    hasher.Write(t0);
    BOOST_CHECK_EQUAL(hasher.Finalize(),  0x74f839c593dc67fdull);
    static const unsigned char t1[7] = {1,2,3,4,5,6,7};
    hasher.Write(t1);
    BOOST_CHECK_EQUAL(hasher.Finalize(),  0x93f5f5799a932462ull);
    hasher.Write(0x0F0E0D0C0B0A0908ULL);
    BOOST_CHECK_EQUAL(hasher.Finalize(),  0x3f2acc7f57c29bdbull);
    static const unsigned char t2[2] = {16,17};
    hasher.Write(t2);
    BOOST_CHECK_EQUAL(hasher.Finalize(),  0x4bc1b3f0968dd39cull);
    static const unsigned char t3[9] = {18,19,20,21,22,23,24,25,26};
    hasher.Write(t3);
    BOOST_CHECK_EQUAL(hasher.Finalize(),  0x2f2e6163076bcfadull);
    static const unsigned char t4[5] = {27,28,29,30,31};
    hasher.Write(t4);
    BOOST_CHECK_EQUAL(hasher.Finalize(),  0x7127512f72f27cceull);
>>>>>>> 3e691258
    hasher.Write(0x2726252423222120ULL);
    BOOST_CHECK_EQUAL(hasher.Finalize(), 0x0e3ea96b5304a7d0ull);
    hasher.Write(0x2F2E2D2C2B2A2928ULL);
    BOOST_CHECK_EQUAL(hasher.Finalize(), 0xe612a3cb9ecba951ull);

    BOOST_CHECK_EQUAL(SipHashUint256(0x0706050403020100ULL, 0x0F0E0D0C0B0A0908ULL, uint256S("1f1e1d1c1b1a191817161514131211100f0e0d0c0b0a09080706050403020100")), 0x7127512f72f27cceull);

    // Check test vectors from spec, one byte at a time
    CSipHasher hasher2(0x0706050403020100ULL, 0x0F0E0D0C0B0A0908ULL);
    for (uint8_t x = 0; x < std::size(siphash_4_2_testvec); ++x) {
        BOOST_CHECK_EQUAL(hasher2.Finalize(), siphash_4_2_testvec[x]);
        hasher2.Write(Span{&x, 1});
    }
    // Check test vectors from spec, eight bytes at a time
    CSipHasher hasher3(0x0706050403020100ULL, 0x0F0E0D0C0B0A0908ULL);
    for (uint8_t x = 0; x < std::size(siphash_4_2_testvec); x += 8) {
        BOOST_CHECK_EQUAL(hasher3.Finalize(), siphash_4_2_testvec[x]);
        hasher3.Write(uint64_t(x) | (uint64_t(x + 1) << 8) | (uint64_t(x + 2) << 16) | (uint64_t(x + 3) << 24) |
                      (uint64_t(x + 4) << 32) | (uint64_t(x + 5) << 40) | (uint64_t(x + 6) << 48) | (uint64_t(x + 7) << 56));
    }

    HashWriter ss{};
    CMutableTransaction tx;
    // Note these tests were originally written with tx.nVersion=1
    // and the test would be affected by default tx version bumps if not fixed.
    tx.nVersion = 1;
    ss << TX_WITH_WITNESS(tx);
    BOOST_CHECK_EQUAL(SipHashUint256(1, 2, ss.GetHash()), 0x79751e980c2a0a35ULL);

    // Check consistency between CSipHasher and SipHashUint256[Extra].
    FastRandomContext ctx;
    for (int i = 0; i < 16; ++i) {
        uint64_t k1 = ctx.rand64();
        uint64_t k2 = ctx.rand64();
        uint256 x = InsecureRand256();
        uint32_t n = ctx.rand32();
        uint8_t nb[4];
        WriteLE32(nb, n);
        CSipHasher sip256(k1, k2);
        sip256.Write(x);
        CSipHasher sip288 = sip256;
        sip288.Write(nb);
        BOOST_CHECK_EQUAL(SipHashUint256(k1, k2, x), sip256.Finalize());
        BOOST_CHECK_EQUAL(SipHashUint256Extra(k1, k2, x, n), sip288.Finalize());
    }
}

BOOST_AUTO_TEST_SUITE_END()<|MERGE_RESOLUTION|>--- conflicted
+++ resolved
@@ -81,24 +81,6 @@
     CSipHasher hasher(0x0706050403020100ULL, 0x0F0E0D0C0B0A0908ULL);
     BOOST_CHECK_EQUAL(hasher.Finalize(), 0x726fdb47dd0e0e31ull);
     static const unsigned char t0[1] = {0};
-<<<<<<< HEAD
-    hasher.Write(t0, 1);
-    BOOST_CHECK_EQUAL(hasher.Finalize(), 0x74f839c593dc67fdull);
-    static const unsigned char t1[7] = {1, 2, 3, 4, 5, 6, 7};
-    hasher.Write(t1, 7);
-    BOOST_CHECK_EQUAL(hasher.Finalize(), 0x93f5f5799a932462ull);
-    hasher.Write(0x0F0E0D0C0B0A0908ULL);
-    BOOST_CHECK_EQUAL(hasher.Finalize(), 0x3f2acc7f57c29bdbull);
-    static const unsigned char t2[2] = {16, 17};
-    hasher.Write(t2, 2);
-    BOOST_CHECK_EQUAL(hasher.Finalize(), 0x4bc1b3f0968dd39cull);
-    static const unsigned char t3[9] = {18, 19, 20, 21, 22, 23, 24, 25, 26};
-    hasher.Write(t3, 9);
-    BOOST_CHECK_EQUAL(hasher.Finalize(), 0x2f2e6163076bcfadull);
-    static const unsigned char t4[5] = {27, 28, 29, 30, 31};
-    hasher.Write(t4, 5);
-    BOOST_CHECK_EQUAL(hasher.Finalize(), 0x7127512f72f27cceull);
-=======
     hasher.Write(t0);
     BOOST_CHECK_EQUAL(hasher.Finalize(),  0x74f839c593dc67fdull);
     static const unsigned char t1[7] = {1,2,3,4,5,6,7};
@@ -115,7 +97,6 @@
     static const unsigned char t4[5] = {27,28,29,30,31};
     hasher.Write(t4);
     BOOST_CHECK_EQUAL(hasher.Finalize(),  0x7127512f72f27cceull);
->>>>>>> 3e691258
     hasher.Write(0x2726252423222120ULL);
     BOOST_CHECK_EQUAL(hasher.Finalize(), 0x0e3ea96b5304a7d0ull);
     hasher.Write(0x2F2E2D2C2B2A2928ULL);
