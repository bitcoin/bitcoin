--- conflicted
+++ resolved
@@ -5,13 +5,10 @@
 #include <key.h>
 
 #include <key_io.h>
-<<<<<<< HEAD
 #include <span.h>
-=======
 #include <random.h>
 #include <secp256k1.h>
 #include <secp256k1_ellswift.h>
->>>>>>> ae4b695a
 #include <streams.h>
 #include <test/util/random.h>
 #include <test/util/setup_common.h>
@@ -20,10 +17,7 @@
 #include <util/string.h>
 #include <util/system.h>
 
-<<<<<<< HEAD
-=======
 #include <array>
->>>>>>> ae4b695a
 #include <cstddef>
 #include <string>
 #include <vector>
@@ -356,7 +350,6 @@
     }
 }
 
-<<<<<<< HEAD
 BOOST_AUTO_TEST_CASE(bip324_ecdh)
 {
     CKey initiator_key = DecodeSecret(strSecret1);
@@ -380,7 +373,8 @@
     responder_secret = responder_key.ComputeBIP324ECDHSecret(MakeByteSpan(initiator_ellswift), MakeByteSpan(responder_ellswift), false);
     BOOST_CHECK(responder_secret.has_value());
     BOOST_CHECK(initiator_secret.value() != responder_secret.value());
-=======
+}
+
 CPubKey EllSwiftDecode(const EllSwiftPubKey& encoded_pubkey)
 {
     secp256k1_pubkey pubkey;
@@ -413,7 +407,6 @@
         }
         BOOST_CHECK(key.GetPubKey() == decoded_pubkey);
     }
->>>>>>> ae4b695a
 }
 
 BOOST_AUTO_TEST_SUITE_END()