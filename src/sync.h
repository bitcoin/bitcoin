// Copyright (c) 2009-2010 Satoshi Nakamoto
// Copyright (c) 2009-2012 The Bitcoin developers
// Distributed under the MIT/X11 software license, see the accompanying
// file COPYING or http://www.opensource.org/licenses/mit-license.php.
#ifndef BITCOIN_SYNC_H
#define BITCOIN_SYNC_H

#include <boost/thread/mutex.hpp>
#include <boost/thread/recursive_mutex.hpp>
#include <boost/thread/locks.hpp>
#include <boost/thread/condition_variable.hpp>
#include "threadsafety.h"




/** Wrapped boost mutex: supports recursive locking, but no waiting  */

// Recursive mutexes are wrong in 99.999% of normal use-cases.  We
// should try to get away from using them.  The problem is unlock() of
// a recursive mutex.  When unlocking, the invariants of the protected
// data should be established.  In the case where the mutex is
// recursive, this means that the invariant is explicitly established
// while holding the lock.  That is very fragile.  For recursive
// functions that use mutexes, it is better to do a wrapper/worker
// transform where the wrapper does the locking.  It is both faster,
// clearer, and semantically cleaner.
class LOCKABLE CCriticalSection : public boost::recursive_mutex
{
private:
   typedef boost::recursive_mutex parent;
public:
    void lock() EXCLUSIVE_LOCK_FUNCTION()
    {
      parent::lock();
    }

    void unlock() UNLOCK_FUNCTION()
    {
      parent::unlock();
    }

    bool try_lock() EXCLUSIVE_TRYLOCK_FUNCTION(true)
    {
      return parent::try_lock();
    }
};

/** Wrapped boost mutex: supports waiting but not recursive locking */
class LOCKABLE CWaitableCriticalSection : public boost::mutex
{
private:
   typedef boost::mutex parent;
public:
    void lock() EXCLUSIVE_LOCK_FUNCTION()
    {
      parent::lock();
    }

    void unlock() UNLOCK_FUNCTION()
    {
      parent::unlock();
    }

    bool try_lock() EXCLUSIVE_TRYLOCK_FUNCTION(true)
    {
      return parent::try_lock();
    }
};

#ifdef DEBUG_LOCKORDER
void EnterCritical(const char* pszName, const char* pszFile, int nLine, void* cs, bool fTry = false);
void LeaveCritical();
#else
void static inline EnterCritical(const char* pszName, const char* pszFile, int nLine, void* cs, bool fTry = false) {}
void static inline LeaveCritical() {}
#endif

#ifdef DEBUG_LOCKCONTENTION
void PrintLockContention(const char* pszName, const char* pszFile, int nLine);
#endif

<<<<<<< HEAD
/** Wrapper around boost::unique_lock */
=======
/** Wrapper around boost::unique_lock<Mutex> */
>>>>>>> 16d9d61f
template<typename Mutex>
class CMutexLockBase
{
protected:
    boost::unique_lock<Mutex> lock;

public:
    CMutexLockBase(Mutex& mutexIn) : lock(mutexIn, boost::defer_lock) {}
    ~CMutexLockBase() {}
    operator bool() const
    {
        return lock.owns_lock();
    }
};

template<typename Mutex>
class SCOPED_LOCKABLE CMutexLock : public CMutexLockBase<Mutex>
{
private:
    void Enter(const char* pszName, const char* pszFile, int nLine)
    {
        assert(!this->lock.owns_lock());
	EnterCritical(pszName, pszFile, nLine, (void*)(this->lock.mutex()));
#ifdef DEBUG_LOCKCONTENTION
	if (!this->lock.try_lock())
        {
	    PrintLockContention(pszName, pszFile, nLine);
#endif
	    this->lock.lock();
#ifdef DEBUG_LOCKCONTENTION
	}
#endif
    }

public:
    CMutexLock(Mutex& mutexIn, const char* pszName, const char* pszFile, int nLine)  EXCLUSIVE_LOCK_FUNCTION(&mutexIn)
      : CMutexLockBase<Mutex>(mutexIn)
    {
        Enter(pszName, pszFile, nLine);
    }

    ~CMutexLock() UNLOCK_FUNCTION()
    {
        LeaveCritical();
    }
};

template<typename Mutex>
class SCOPED_LOCKABLE CMutexTryLock : public CMutexLockBase<Mutex>
{
private:
    void TryEnter(const char* pszName, const char* pszFile, int nLine)
    {
        assert(!this->lock.owns_lock());
        EnterCritical(pszName, pszFile, nLine, (void*)(this->lock.mutex()), true);
        if (!this->lock.try_lock())
            LeaveCritical();
    }

public:
    CMutexTryLock(Mutex& mutexIn, const char* pszName, const char* pszFile, int nLine) 
      : CMutexLockBase<Mutex>(mutexIn)
    {
        TryEnter(pszName, pszFile, nLine);
    }

    ~CMutexTryLock()
    {
        if (this->lock.owns_lock())
            LeaveCritical();
    }
};

typedef CMutexLock<CCriticalSection> CCriticalBlock;
typedef CMutexTryLock<CCriticalSection> CCriticalTryBlock;

#define LOCK(cs) CCriticalBlock criticalblock(cs, #cs, __FILE__, __LINE__)
#define LOCK2(cs1,cs2) CCriticalBlock criticalblock1(cs1, #cs1, __FILE__, __LINE__),criticalblock2(cs2, #cs2, __FILE__, __LINE__)
#define TRY_LOCK(cs,name) CCriticalTryBlock name(cs, #cs, __FILE__, __LINE__)

#define ENTER_CRITICAL_SECTION(cs) \
    { \
        EnterCritical(#cs, __FILE__, __LINE__, (void*)(&cs)); \
        (cs).lock(); \
    }

#define LEAVE_CRITICAL_SECTION(cs) \
    { \
        (cs).unlock(); \
        LeaveCritical(); \
    }

class CSemaphore
{
private:
    boost::condition_variable condition;
    boost::mutex mutex;
    int value;

public:
    CSemaphore(int init) : value(init) {}

    void wait() {
        boost::unique_lock<boost::mutex> lock(mutex);
        while (value < 1) {
            condition.wait(lock);
        }
        value--;
    }

    bool try_wait() {
        boost::unique_lock<boost::mutex> lock(mutex);
        if (value < 1)
            return false;
        value--;
        return true;
    }

    void post() {
        {
            boost::unique_lock<boost::mutex> lock(mutex);
            value++;
        }
        condition.notify_one();
    }
};

/** RAII-style semaphore lock */
class CSemaphoreGrant
{
private:
    CSemaphore *sem;
    bool fHaveGrant;

public:
    void Acquire() {
        if (fHaveGrant)
            return;
        sem->wait();
        fHaveGrant = true;
    }

    void Release() {
        if (!fHaveGrant)
            return;
        sem->post();
        fHaveGrant = false;
    }

    bool TryAcquire() {
        if (!fHaveGrant && sem->try_wait())
            fHaveGrant = true;
        return fHaveGrant;
    }

    void MoveTo(CSemaphoreGrant &grant) {
        grant.Release();
        grant.sem = sem;
        grant.fHaveGrant = fHaveGrant;
        sem = NULL;
        fHaveGrant = false;
    }

    CSemaphoreGrant() : sem(NULL), fHaveGrant(false) {}

    CSemaphoreGrant(CSemaphore &sema, bool fTry = false) : sem(&sema), fHaveGrant(false) {
        if (fTry)
            TryAcquire();
        else
            Acquire();
    }

    ~CSemaphoreGrant() {
        Release();
    }

    operator bool() {
        return fHaveGrant;
    }
};
#endif
<|MERGE_RESOLUTION|>--- conflicted
+++ resolved
@@ -80,11 +80,7 @@
 void PrintLockContention(const char* pszName, const char* pszFile, int nLine);
 #endif
 
-<<<<<<< HEAD
 /** Wrapper around boost::unique_lock */
-=======
-/** Wrapper around boost::unique_lock<Mutex> */
->>>>>>> 16d9d61f
 template<typename Mutex>
 class CMutexLockBase
 {
@@ -95,7 +91,7 @@
     CMutexLockBase(Mutex& mutexIn) : lock(mutexIn, boost::defer_lock) {}
     ~CMutexLockBase() {}
     operator bool() const
-    {
+{
         return lock.owns_lock();
     }
 };
