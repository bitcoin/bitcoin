--- conflicted
+++ resolved
@@ -228,11 +228,6 @@
 class LegacySchemeMPL : public CoreMPL {
     using CoreMPL::Aggregate;
 public:
-<<<<<<< HEAD
-    using CoreMPL::Aggregate; // imports both declarations from CoreMPL
-=======
-
->>>>>>> cd599788
     virtual ~LegacySchemeMPL() {};
     LegacySchemeMPL() : CoreMPL(std::string{}) {}
 
