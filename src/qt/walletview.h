--- conflicted
+++ resolved
@@ -9,6 +9,7 @@
 
 #include <QStackedWidget>
 
+class BalancesDialog;
 class BitcoinGUI;
 class ClientModel;
 class OverviewPage;
@@ -25,7 +26,6 @@
 class SendCoinsRecipient;
 class TransactionView;
 class TXHistoryDialog;
-class BalancesDialog;
 class WalletModel;
 class AddressBookPage;
 
@@ -71,19 +71,12 @@
     OverviewPage *overviewPage;
     BalancesDialog *balancesPage;
     QWidget *transactionsPage;
-<<<<<<< HEAD
     QWidget *exchangePage;
     QWidget *smartPropertyPage;
     QWidget *toolboxPage;
-=======
     ReceiveCoinsDialog *receiveCoinsPage;
-    SendCoinsDialog *sendCoinsPage;
     AddressBookPage *usedSendingAddressesPage;
     AddressBookPage *usedReceivingAddressesPage;
->>>>>>> 9460771a
-
-    ReceiveCoinsDialog *receiveCoinsPage;
-//    SendCoinsDialog *sendCoinsPage;
     QWidget *sendCoinsPage;
     SendCoinsDialog *sendCoinsTab;
     SendMPDialog *sendMPTab;
@@ -96,13 +89,12 @@
     TransactionView *transactionView;
     TXHistoryDialog *mpTXTab;
     QWidget *bitcoinTXTab;
+
     QProgressDialog *progressDialog;
-<<<<<<< HEAD
+    const PlatformStyle *platformStyle;
+
     QTabWidget *txTabHolder;
     QTabWidget *sendTabHolder;
-=======
-    const PlatformStyle *platformStyle;
->>>>>>> 9460771a
 
 public Q_SLOTS:
     /** Switch to overview (home) page */
@@ -123,6 +115,7 @@
     void gotoBitcoinHistoryTab();
     /** Switch to utility page */
     void gotoToolboxPage();
+
     /** Show Sign/Verify Message dialog and switch to sign message tab */
     void gotoSignMessageTab(QString addr = "");
     /** Show Sign/Verify Message dialog and switch to verify message tab */
