// Copyright (c) 2019 The Bitcoin Core developers
// Distributed under the MIT software license, see the accompanying
// file COPYING or http://www.opensource.org/licenses/mit-license.php.

#include <qt/askpassphrasedialog.h>
#include <qt/createwalletdialog.h>
#include <qt/guiconstants.h>
#include <qt/guiutil.h>
#include <qt/walletcontroller.h>

#include <wallet/wallet.h>

#include <interfaces/handler.h>
#include <interfaces/node.h>

#include <algorithm>

#include <QApplication>
#include <QMessageBox>
#include <QMutexLocker>
#include <QThread>
<<<<<<< HEAD
=======
#include <QTimer>
>>>>>>> a284bbbe
#include <QWindow>

WalletController::WalletController(interfaces::Node& node, const PlatformStyle* platform_style, OptionsModel* options_model, QObject* parent)
    : QObject(parent)
    , m_activity_thread(new QThread(this))
    , m_activity_worker(new QObject)
    , m_node(node)
    , m_platform_style(platform_style)
    , m_options_model(options_model)
{
    m_handler_load_wallet = m_node.handleLoadWallet([this](std::unique_ptr<interfaces::Wallet> wallet) {
        getOrCreateWallet(std::move(wallet));
    });

    for (std::unique_ptr<interfaces::Wallet>& wallet : m_node.getWallets()) {
        getOrCreateWallet(std::move(wallet));
    }

    m_activity_worker->moveToThread(m_activity_thread);
    m_activity_thread->start();
}

// Not using the default destructor because not all member types definitions are
// available in the header, just forward declared.
WalletController::~WalletController()
{
    m_activity_thread->quit();
    m_activity_thread->wait();
    delete m_activity_worker;
}

std::vector<WalletModel*> WalletController::getOpenWallets() const
{
    QMutexLocker locker(&m_mutex);
    return m_wallets;
}

std::map<std::string, bool> WalletController::listWalletDir() const
{
    QMutexLocker locker(&m_mutex);
    std::map<std::string, bool> wallets;
    for (const std::string& name : m_node.listWalletDir()) {
        wallets[name] = false;
    }
    for (WalletModel* wallet_model : m_wallets) {
        auto it = wallets.find(wallet_model->wallet().getWalletName());
        if (it != wallets.end()) it->second = true;
    }
    return wallets;
}

<<<<<<< HEAD
OpenWalletActivity* WalletController::openWallet(const std::string& name, QWidget* parent)
{
    OpenWalletActivity* activity = new OpenWalletActivity(this, name);
    activity->moveToThread(&m_activity_thread);
    return activity;
}

=======
>>>>>>> a284bbbe
void WalletController::closeWallet(WalletModel* wallet_model, QWidget* parent)
{
    QMessageBox box(parent);
    box.setWindowTitle(tr("Close wallet"));
    box.setText(tr("Are you sure you wish to close the wallet <i>%1</i>?").arg(GUIUtil::HtmlEscape(wallet_model->getDisplayName())));
    box.setInformativeText(tr("Closing the wallet for too long can result in having to resync the entire chain if pruning is enabled."));
    box.setStandardButtons(QMessageBox::Yes|QMessageBox::Cancel);
    box.setDefaultButton(QMessageBox::Yes);
    if (box.exec() != QMessageBox::Yes) return;

    // First remove wallet from node.
    wallet_model->wallet().remove();
    // Now release the model.
    removeAndDeleteWallet(wallet_model);
}

WalletModel* WalletController::getOrCreateWallet(std::unique_ptr<interfaces::Wallet> wallet)
{
    QMutexLocker locker(&m_mutex);

    // Return model instance if exists.
    if (!m_wallets.empty()) {
        std::string name = wallet->getWalletName();
        for (WalletModel* wallet_model : m_wallets) {
            if (wallet_model->wallet().getWalletName() == name) {
                return wallet_model;
            }
        }
    }

    // Instantiate model and register it.
    WalletModel* wallet_model = new WalletModel(std::move(wallet), m_node, m_platform_style, m_options_model, nullptr);
    // Handler callback runs in a different thread so fix wallet model thread affinity.
    wallet_model->moveToThread(thread());
    wallet_model->setParent(this);
    m_wallets.push_back(wallet_model);

    // WalletModel::startPollBalance needs to be called in a thread managed by
    // Qt because of startTimer. Considering the current thread can be a RPC
    // thread, better delegate the calling to Qt with Qt::AutoConnection.
    const bool called = QMetaObject::invokeMethod(wallet_model, "startPollBalance");
    assert(called);

    connect(wallet_model, &WalletModel::unload, [this, wallet_model] {
        // Defer removeAndDeleteWallet when no modal widget is active.
        // TODO: remove this workaround by removing usage of QDiallog::exec.
        if (QApplication::activeModalWidget()) {
            connect(qApp, &QApplication::focusWindowChanged, wallet_model, [this, wallet_model]() {
                if (!QApplication::activeModalWidget()) {
                    removeAndDeleteWallet(wallet_model);
                }
            }, Qt::QueuedConnection);
        } else {
            removeAndDeleteWallet(wallet_model);
        }
    });

    // Re-emit coinsSent signal from wallet model.
    connect(wallet_model, &WalletModel::coinsSent, this, &WalletController::coinsSent);

    // Notify walletAdded signal on the GUI thread.
<<<<<<< HEAD
    if (QThread::currentThread() == thread()) {
        addWallet(wallet_model);
    } else {
        // Handler callback runs in a different thread so fix wallet model thread affinity.
        wallet_model->moveToThread(thread());
        bool invoked = QMetaObject::invokeMethod(this, "addWallet", Qt::QueuedConnection, Q_ARG(WalletModel*, wallet_model));
        assert(invoked);
    }
=======
    Q_EMIT walletAdded(wallet_model);
>>>>>>> a284bbbe

    return wallet_model;
}

void WalletController::removeAndDeleteWallet(WalletModel* wallet_model)
{
    // Unregister wallet model.
    {
        QMutexLocker locker(&m_mutex);
        m_wallets.erase(std::remove(m_wallets.begin(), m_wallets.end(), wallet_model));
    }
    Q_EMIT walletRemoved(wallet_model);
    // Currently this can trigger the unload since the model can hold the last
    // CWallet shared pointer.
    delete wallet_model;
}

WalletControllerActivity::WalletControllerActivity(WalletController* wallet_controller, QWidget* parent_widget)
    : QObject(wallet_controller)
    , m_wallet_controller(wallet_controller)
    , m_parent_widget(parent_widget)
{
}

WalletControllerActivity::~WalletControllerActivity()
{
    delete m_progress_dialog;
}

void WalletControllerActivity::showProgressDialog(const QString& label_text)
{
    m_progress_dialog = new QProgressDialog(m_parent_widget);

    m_progress_dialog->setLabelText(label_text);
    m_progress_dialog->setRange(0, 0);
    m_progress_dialog->setCancelButton(nullptr);
    m_progress_dialog->setWindowModality(Qt::ApplicationModal);
    GUIUtil::PolishProgressDialog(m_progress_dialog);
}

CreateWalletActivity::CreateWalletActivity(WalletController* wallet_controller, QWidget* parent_widget)
    : WalletControllerActivity(wallet_controller, parent_widget)
{
    m_passphrase.reserve(MAX_PASSPHRASE_SIZE);
}

CreateWalletActivity::~CreateWalletActivity()
{
    delete m_create_wallet_dialog;
    delete m_passphrase_dialog;
}

void CreateWalletActivity::askPassphrase()
{
    m_passphrase_dialog = new AskPassphraseDialog(AskPassphraseDialog::Encrypt, m_parent_widget, &m_passphrase);
    m_passphrase_dialog->setWindowModality(Qt::ApplicationModal);
    m_passphrase_dialog->show();

    connect(m_passphrase_dialog, &QObject::destroyed, [this] {
        m_passphrase_dialog = nullptr;
    });
    connect(m_passphrase_dialog, &QDialog::accepted, [this] {
        createWallet();
    });
    connect(m_passphrase_dialog, &QDialog::rejected, [this] {
        Q_EMIT finished();
    });
}

void CreateWalletActivity::createWallet()
{
    showProgressDialog(tr("Creating Wallet <b>%1</b>...").arg(m_create_wallet_dialog->walletName().toHtmlEscaped()));

    std::string name = m_create_wallet_dialog->walletName().toStdString();
    uint64_t flags = 0;
    if (m_create_wallet_dialog->isDisablePrivateKeysChecked()) {
        flags |= WALLET_FLAG_DISABLE_PRIVATE_KEYS;
    }
    if (m_create_wallet_dialog->isMakeBlankWalletChecked()) {
        flags |= WALLET_FLAG_BLANK_WALLET;
    }

    QTimer::singleShot(500, worker(), [this, name, flags] {
        std::unique_ptr<interfaces::Wallet> wallet;
        WalletCreationStatus status = node().createWallet(m_passphrase, flags, name, m_error_message, m_warning_message, wallet);

        if (status == WalletCreationStatus::SUCCESS) m_wallet_model = m_wallet_controller->getOrCreateWallet(std::move(wallet));

        QTimer::singleShot(500, this, &CreateWalletActivity::finish);
    });
}

void CreateWalletActivity::finish()
{
    m_progress_dialog->hide();

    if (!m_error_message.empty()) {
        QMessageBox::critical(m_parent_widget, tr("Create wallet failed"), QString::fromStdString(m_error_message));
    } else if (!m_warning_message.empty()) {
        QMessageBox::warning(m_parent_widget, tr("Create wallet warning"), QString::fromStdString(m_warning_message));
    }

    if (m_wallet_model) Q_EMIT created(m_wallet_model);

    Q_EMIT finished();
}

void CreateWalletActivity::create()
{
    m_create_wallet_dialog = new CreateWalletDialog(m_parent_widget);
    m_create_wallet_dialog->setWindowModality(Qt::ApplicationModal);
    m_create_wallet_dialog->show();

    connect(m_create_wallet_dialog, &QObject::destroyed, [this] {
        m_create_wallet_dialog = nullptr;
    });
    connect(m_create_wallet_dialog, &QDialog::rejected, [this] {
        Q_EMIT finished();
    });
    connect(m_create_wallet_dialog, &QDialog::accepted, [this] {
        if (m_create_wallet_dialog->isEncryptWalletChecked()) {
            askPassphrase();
        } else {
            createWallet();
        }
    });
}

OpenWalletActivity::OpenWalletActivity(WalletController* wallet_controller, QWidget* parent_widget)
    : WalletControllerActivity(wallet_controller, parent_widget)
{
}

void OpenWalletActivity::finish()
{
    m_progress_dialog->hide();

    if (!m_error_message.empty()) {
        QMessageBox::critical(m_parent_widget, tr("Open wallet failed"), QString::fromStdString(m_error_message));
    } else if (!m_warning_message.empty()) {
        QMessageBox::warning(m_parent_widget, tr("Open wallet warning"), QString::fromStdString(m_warning_message));
    }

    if (m_wallet_model) Q_EMIT opened(m_wallet_model);

    Q_EMIT finished();
}

void OpenWalletActivity::open(const std::string& path)
{
    QString name = path.empty() ? QString("["+tr("default wallet")+"]") : QString::fromStdString(path);

    showProgressDialog(tr("Opening Wallet <b>%1</b>...").arg(name.toHtmlEscaped()));

    QTimer::singleShot(0, worker(), [this, path] {
        std::unique_ptr<interfaces::Wallet> wallet = node().loadWallet(path, m_error_message, m_warning_message);

        if (wallet) m_wallet_model = m_wallet_controller->getOrCreateWallet(std::move(wallet));

        QTimer::singleShot(0, this, &OpenWalletActivity::finish);
    });
}<|MERGE_RESOLUTION|>--- conflicted
+++ resolved
@@ -19,10 +19,7 @@
 #include <QMessageBox>
 #include <QMutexLocker>
 #include <QThread>
-<<<<<<< HEAD
-=======
 #include <QTimer>
->>>>>>> a284bbbe
 #include <QWindow>
 
 WalletController::WalletController(interfaces::Node& node, const PlatformStyle* platform_style, OptionsModel* options_model, QObject* parent)
@@ -74,16 +71,6 @@
     return wallets;
 }
 
-<<<<<<< HEAD
-OpenWalletActivity* WalletController::openWallet(const std::string& name, QWidget* parent)
-{
-    OpenWalletActivity* activity = new OpenWalletActivity(this, name);
-    activity->moveToThread(&m_activity_thread);
-    return activity;
-}
-
-=======
->>>>>>> a284bbbe
 void WalletController::closeWallet(WalletModel* wallet_model, QWidget* parent)
 {
     QMessageBox box(parent);
@@ -145,18 +132,7 @@
     connect(wallet_model, &WalletModel::coinsSent, this, &WalletController::coinsSent);
 
     // Notify walletAdded signal on the GUI thread.
-<<<<<<< HEAD
-    if (QThread::currentThread() == thread()) {
-        addWallet(wallet_model);
-    } else {
-        // Handler callback runs in a different thread so fix wallet model thread affinity.
-        wallet_model->moveToThread(thread());
-        bool invoked = QMetaObject::invokeMethod(this, "addWallet", Qt::QueuedConnection, Q_ARG(WalletModel*, wallet_model));
-        assert(invoked);
-    }
-=======
     Q_EMIT walletAdded(wallet_model);
->>>>>>> a284bbbe
 
     return wallet_model;
 }
