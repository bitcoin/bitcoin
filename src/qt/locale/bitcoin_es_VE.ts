<TS language="es_VE" version="2.1">
<context>
    <name>AddressBookPage</name>
    <message>
        <source>Right-click to edit address or label</source>
        <translation>Haga clic con el botón derecho para editar una dirección o etiqueta</translation>
    </message>
    <message>
        <source>Create a new address</source>
        <translation>Crear una nueva dirección</translation>
    </message>
    <message>
        <source>&amp;New</source>
        <translation>&amp;Nuevo</translation>
    </message>
    <message>
        <source>Copy the currently selected address to the system clipboard</source>
        <translation>Copiar la dirección seleccionada al portapapeles del sistema</translation>
    </message>
    <message>
        <source>&amp;Copy</source>
        <translation>&amp;Copiar</translation>
    </message>
    <message>
        <source>C&amp;lose</source>
        <translation>&amp;Cerrar</translation>
    </message>
    <message>
        <source>Delete the currently selected address from the list</source>
        <translation>Borrar de la lista la dirección seleccionada</translation>
    </message>
    <message>
        <source>Enter address or label to search</source>
        <translation>Introduzca una dirección o etiqueta que buscar</translation>
    </message>
    <message>
        <source>Export the data in the current tab to a file</source>
        <translation>Exportar a un archivo los datos de esta pestaña</translation>
    </message>
    <message>
        <source>&amp;Export</source>
        <translation>&amp;Exportar</translation>
    </message>
    <message>
        <source>&amp;Delete</source>
        <translation>&amp;Eliminar</translation>
    </message>
    <message>
        <source>Choose the address to send coins to</source>
        <translation>Escoja la dirección a la que se enviarán monedas</translation>
    </message>
    <message>
        <source>Choose the address to receive coins with</source>
        <translation>Escoja la dirección donde quiere recibir monedas</translation>
    </message>
    <message>
        <source>C&amp;hoose</source>
        <translation>Escoger</translation>
    </message>
    <message>
        <source>Sending addresses</source>
        <translation>Direcciones de envío</translation>
    </message>
    <message>
        <source>Receiving addresses</source>
        <translation>Direcciones de recepción</translation>
    </message>
    <message>
<<<<<<< HEAD
        <source>These are your NdovuCoin addresses for sending payments. Always check the amount and the receiving address before sending coins.</source>
        <translation>Estas son tus direcciones NdovuCoin para realizar pagos. Verifica siempre el monto y la dirección de recepción antes de enviar monedas. </translation>
    </message>
    <message>
        <source>These are your NdovuCoin addresses for receiving payments. It is recommended to use a new receiving address for each transaction.</source>
        <translation>Estas son tus direcciones NdovuCoin para recibir pagos. Es recomendable usar una nueva dirección de recibo para cada transacción.</translation>
=======
        <source>These are your Bitcoin addresses for sending payments. Always check the amount and the receiving address before sending coins.</source>
        <translation>Estas son sus direcciones Bitcoin para enviar pagos. Compruebe siempre la cantidad y la dirección de recibo antes de transferir monedas.</translation>
>>>>>>> a284bbbe
    </message>
    <message>
        <source>&amp;Copy Address</source>
        <translation>Copiar dirección</translation>
    </message>
    <message>
        <source>Copy &amp;Label</source>
        <translation>Copiar &amp;Etiqueta</translation>
    </message>
    <message>
        <source>&amp;Edit</source>
        <translation>&amp;Editar</translation>
    </message>
    <message>
        <source>Export Address List</source>
        <translation>Exportar la Lista de Direcciones</translation>
    </message>
    <message>
        <source>Comma separated file (*.csv)</source>
        <translation>Archivo de columnas separadas por coma (*.csv)</translation>
    </message>
    <message>
        <source>Exporting Failed</source>
        <translation>La exportación falló</translation>
    </message>
    <message>
        <source>There was an error trying to save the address list to %1. Please try again.</source>
        <translation>Hubo un error al intentar guardar la lista de direcciones a %1. Por favor trate de nuevo.</translation>
    </message>
</context>
<context>
    <name>AddressTableModel</name>
    <message>
        <source>Label</source>
        <translation>Etiqueta</translation>
    </message>
    <message>
        <source>Address</source>
        <translation>Dirección</translation>
    </message>
    <message>
        <source>(no label)</source>
        <translation>(sin etiqueta)</translation>
    </message>
</context>
<context>
    <name>AskPassphraseDialog</name>
    <message>
        <source>Passphrase Dialog</source>
        <translation>Diálogo de contraseña</translation>
    </message>
    <message>
        <source>Enter passphrase</source>
        <translation>Introducir contraseña</translation>
    </message>
    <message>
        <source>New passphrase</source>
        <translation>Nueva contraseña</translation>
    </message>
    <message>
        <source>Repeat new passphrase</source>
        <translation>Repita la nueva contraseña</translation>
    </message>
    <message>
        <source>Encrypt wallet</source>
        <translation>Cifrar monedero</translation>
    </message>
    <message>
        <source>This operation needs your wallet passphrase to unlock the wallet.</source>
        <translation>Esta operación requiere su contraseña para desbloquear el monedero.</translation>
    </message>
    <message>
        <source>Unlock wallet</source>
        <translation>Desbloquear monedero</translation>
    </message>
    <message>
        <source>This operation needs your wallet passphrase to decrypt the wallet.</source>
        <translation>Esta operación requiere su contraseña para descifrar el monedero.</translation>
    </message>
    <message>
        <source>Decrypt wallet</source>
        <translation>Descifrar monedero</translation>
    </message>
    <message>
        <source>Change passphrase</source>
        <translation>Cambiar frase secreta</translation>
    </message>
    <message>
        <source>Confirm wallet encryption</source>
        <translation>Confirme cifrado del monedero</translation>
    </message>
    <message>
        <source>Warning: If you encrypt your wallet and lose your passphrase, you will &lt;b&gt;LOSE ALL OF YOUR BITCOINS&lt;/b&gt;!</source>
        <translation>Atención: Si cifra su monedero y pierde la contraseña, perderá ¡&lt;b&gt;TODOS SUS BITCOINS&lt;/b&gt;!</translation>
    </message>
    <message>
        <source>Are you sure you wish to encrypt your wallet?</source>
        <translation>¿Está seguro que desea cifrar su monedero?</translation>
    </message>
    <message>
        <source>Wallet encrypted</source>
        <translation>Monedero cifrado</translation>
    </message>
    </context>
<context>
    <name>BanTableModel</name>
    </context>
<context>
    <name>BitcoinGUI</name>
    <message>
        <source>Sign &amp;message...</source>
        <translation>Firmar &amp;mensaje...</translation>
    </message>
    <message>
        <source>Synchronizing with network...</source>
        <translation>Sincronizando con la red…</translation>
    </message>
    <message>
<<<<<<< HEAD
=======
        <source>&amp;Overview</source>
        <translation>&amp;Vista general</translation>
    </message>
    <message>
>>>>>>> a284bbbe
        <source>Show general overview of wallet</source>
        <translation>Mostrar vista general del monedero</translation>
    </message>
    <message>
        <source>&amp;Transactions</source>
        <translation>&amp;Transacciones</translation>
    </message>
    <message>
        <source>Browse transaction history</source>
        <translation>Examinar el historial de transacciones</translation>
    </message>
    <message>
        <source>E&amp;xit</source>
        <translation>&amp;Salir</translation>
    </message>
    <message>
        <source>Quit application</source>
        <translation>Salir de la aplicación</translation>
    </message>
    <message>
        <source>About &amp;Qt</source>
        <translation>Acerca de &amp;Qt</translation>
    </message>
    <message>
        <source>Show information about Qt</source>
        <translation>Mostrar información acerca de Qt</translation>
    </message>
    <message>
        <source>&amp;Options...</source>
        <translation>&amp;Opciones...</translation>
    </message>
    <message>
<<<<<<< HEAD
=======
        <source>&amp;Encrypt Wallet...</source>
        <translation>&amp;Cifrar monedero…</translation>
    </message>
    <message>
        <source>&amp;Backup Wallet...</source>
        <translation>Copia de &amp;respaldo del monedero...</translation>
    </message>
    <message>
        <source>&amp;Change Passphrase...</source>
        <translation>&amp;Cambiar la contraseña…</translation>
    </message>
    <message>
        <source>Open &amp;URI...</source>
        <translation>Abrir URI...</translation>
    </message>
    <message>
>>>>>>> a284bbbe
        <source>Reindexing blocks on disk...</source>
        <translation>Reindexando bloques en disco...</translation>
    </message>
    <message>
        <source>Send coins to a NdovuCoin address</source>
        <translation>Enviar monedas a una dirección NdovuCoin</translation>
    </message>
    <message>
        <source>Backup wallet to another location</source>
        <translation>Copia de seguridad del monedero en otra ubicación</translation>
    </message>
    <message>
        <source>Change the passphrase used for wallet encryption</source>
        <translation>Cambiar la contraseña utilizada para el cifrado del monedero</translation>
    </message>
    <message>
        <source>&amp;Debug window</source>
        <translation>Ventana de &amp;depuración</translation>
    </message>
    <message>
<<<<<<< HEAD
        <source>NdovuCoin</source>
        <translation>NdovuCoin</translation>
=======
        <source>Open debugging and diagnostic console</source>
        <translation>Abrir la consola de depuración y diagnóstico</translation>
    </message>
    <message>
        <source>&amp;Verify message...</source>
        <translation>&amp;Verificar mensaje...</translation>
>>>>>>> a284bbbe
    </message>
    <message>
        <source>&amp;Send</source>
        <translation>&amp;Enviar</translation>
    </message>
    <message>
        <source>&amp;Receive</source>
        <translation>&amp;Recibir</translation>
    </message>
    <message>
        <source>&amp;Show / Hide</source>
        <translation>Mo&amp;strar/ocultar</translation>
    </message>
    <message>
        <source>Show or hide the main Window</source>
        <translation>Mostrar u ocultar la ventana principal</translation>
    </message>
    <message>
        <source>Encrypt the private keys that belong to your wallet</source>
        <translation>Cifrar las claves privadas de su monedero</translation>
    </message>
    <message>
<<<<<<< HEAD
        <source>Sign messages with your NdovuCoin addresses to prove you own them</source>
        <translation>Firma mensajes con tus direcciones NdovuCoin para probar que eres dueño de ellas</translation>
    </message>
    <message>
        <source>Verify messages to ensure they were signed with specified NdovuCoin addresses</source>
        <translation>Verificar mensajes para asegurar que estaban firmados con direcciones NdovuCoin especificas</translation>
=======
        <source>Sign messages with your Bitcoin addresses to prove you own them</source>
        <translation>Firmar mensajes con sus direcciones Bitcoin para demostrar la propiedad</translation>
    </message>
    <message>
        <source>Verify messages to ensure they were signed with specified Bitcoin addresses</source>
        <translation>Verificar mensajes comprobando que están firmados con direcciones Bitcoin concretas</translation>
>>>>>>> a284bbbe
    </message>
    <message>
        <source>&amp;File</source>
        <translation>&amp;Archivo</translation>
    </message>
    <message>
        <source>&amp;Settings</source>
        <translation>&amp;Configuración</translation>
    </message>
    <message>
        <source>&amp;Help</source>
        <translation>A&amp;yuda</translation>
    </message>
    <message>
        <source>Tabs toolbar</source>
        <translation>Barra de pestañas</translation>
    </message>
    <message>
        <source>Request payments (generates QR codes and bitcoin: URIs)</source>
        <translation>Solicitar pagos (genera codigo QR y URL's de Bitcoin)</translation>
    </message>
    <message>
        <source>Show the list of used sending addresses and labels</source>
        <translation>Mostrar la lista de direcciones de envío y etiquetas</translation>
    </message>
    <message>
        <source>Show the list of used receiving addresses and labels</source>
        <translation>Muestra la lista de direcciones de recepción y etiquetas</translation>
    </message>
    <message>
        <source>Open a bitcoin: URI or payment request</source>
        <translation>Abrir un bitcoin: URI o petición de pago</translation>
    </message>
    <message>
        <source>&amp;Command-line options</source>
        <translation>&amp;Opciones de linea de comando</translation>
    </message>
    <message>
        <source>%1 behind</source>
        <translation>%1 atrás</translation>
    </message>
    <message>
        <source>Last received block was generated %1 ago.</source>
        <translation>El último bloque recibido fue generado hace %1.</translation>
    </message>
    <message>
        <source>Transactions after this will not yet be visible.</source>
        <translation>Las transacciones posteriores aún no están visibles.</translation>
    </message>
    <message>
        <source>Error</source>
        <translation>Error</translation>
    </message>
    <message>
        <source>Warning</source>
        <translation>Aviso</translation>
    </message>
    <message>
        <source>Information</source>
        <translation>Información</translation>
    </message>
    <message>
        <source>Up to date</source>
        <translation>Actualizado</translation>
    </message>
    <message>
        <source>&amp;Window</source>
        <translation>&amp;Ventana</translation>
    </message>
    <message>
        <source>Catching up...</source>
        <translation>Actualizando...</translation>
    </message>
    <message>
        <source>Sent transaction</source>
        <translation>Transacción enviada</translation>
    </message>
    <message>
        <source>Incoming transaction</source>
        <translation>Transacción entrante</translation>
    </message>
    <message>
        <source>Wallet is &lt;b&gt;encrypted&lt;/b&gt; and currently &lt;b&gt;unlocked&lt;/b&gt;</source>
        <translation>El monedero está &lt;b&gt;cifrado&lt;/b&gt; y actualmente &lt;b&gt;desbloqueado&lt;/b&gt;</translation>
    </message>
    <message>
        <source>Wallet is &lt;b&gt;encrypted&lt;/b&gt; and currently &lt;b&gt;locked&lt;/b&gt;</source>
        <translation>El monedero está &lt;b&gt;cifrado&lt;/b&gt; y actualmente &lt;b&gt;bloqueado&lt;/b&gt;</translation>
    </message>
    </context>
<context>
    <name>CoinControlDialog</name>
    <message>
        <source>Coin Selection</source>
        <translation>Selección de moneda</translation>
    </message>
    <message>
        <source>Quantity:</source>
        <translation>Cantidad:</translation>
    </message>
    <message>
        <source>Bytes:</source>
        <translation>Bytes:</translation>
    </message>
    <message>
        <source>Amount:</source>
        <translation>Cuantía:</translation>
    </message>
    <message>
        <source>Fee:</source>
        <translation>Tasa:</translation>
    </message>
    <message>
        <source>Dust:</source>
        <translation>Polvo:</translation>
    </message>
    <message>
        <source>After Fee:</source>
        <translation>Después de tasas:</translation>
    </message>
    <message>
        <source>Change:</source>
        <translation>Cambio:</translation>
    </message>
    <message>
        <source>(un)select all</source>
        <translation>(des)selecciona todos</translation>
    </message>
    <message>
        <source>Tree mode</source>
        <translation>Modo arbol</translation>
    </message>
    <message>
        <source>List mode</source>
        <translation>Modo lista</translation>
    </message>
    <message>
        <source>Amount</source>
        <translation>Cantidad</translation>
    </message>
    <message>
        <source>Received with label</source>
        <translation>Recibido con etiqueta</translation>
    </message>
    <message>
        <source>Received with address</source>
        <translation>Recibido con dirección</translation>
    </message>
    <message>
        <source>Date</source>
        <translation>Fecha</translation>
    </message>
    <message>
        <source>Confirmations</source>
        <translation>Confirmaciones</translation>
    </message>
    <message>
        <source>Confirmed</source>
        <translation>Confirmado</translation>
    </message>
    <message>
        <source>Copy quantity</source>
        <translation>Copiar cantidad</translation>
    </message>
    <message>
        <source>Copy fee</source>
        <translation>Copiar comisión</translation>
    </message>
    <message>
        <source>Copy bytes</source>
        <translation>Copiar bytes</translation>
    </message>
    <message>
        <source>Copy change</source>
        <translation>Copiar cambio</translation>
    </message>
    <message>
        <source>yes</source>
        <translation>si</translation>
    </message>
    <message>
        <source>no</source>
        <translation>no</translation>
    </message>
    <message>
        <source>(no label)</source>
        <translation>(sin etiqueta)</translation>
    </message>
    </context>
<context>
    <name>CreateWalletActivity</name>
    </context>
<context>
    <name>CreateWalletDialog</name>
    </context>
<context>
    <name>EditAddressDialog</name>
    <message>
        <source>Edit Address</source>
        <translation>Editar Dirección</translation>
    </message>
    <message>
        <source>&amp;Label</source>
        <translation>&amp;Etiqueta</translation>
    </message>
    <message>
        <source>The label associated with this address list entry</source>
        <translation>La etiqueta asociada con esta entrada de la lista de direcciones</translation>
    </message>
    <message>
        <source>The address associated with this address list entry. This can only be modified for sending addresses.</source>
        <translation>La dirección asociada con esta entrada de la lista de direcciones. Solo puede ser modificada para direcciones de envío.</translation>
    </message>
    <message>
        <source>&amp;Address</source>
        <translation>&amp;Dirección</translation>
    </message>
    </context>
<context>
    <name>FreespaceChecker</name>
    <message>
        <source>A new data directory will be created.</source>
        <translation>Se creará un nuevo directorio de datos.</translation>
    </message>
    <message>
        <source>name</source>
        <translation>nombre</translation>
    </message>
    <message>
        <source>Directory already exists. Add %1 if you intend to create a new directory here.</source>
        <translation>El directorio ya existe. Añada %1 si pretende crear aquí un directorio nuevo.</translation>
    </message>
    <message>
        <source>Path already exists, and is not a directory.</source>
        <translation>La ruta ya existe y no es un directorio.</translation>
    </message>
    <message>
        <source>Cannot create data directory here.</source>
        <translation>No se puede crear un directorio de datos aquí.</translation>
    </message>
</context>
<context>
    <name>HelpMessageDialog</name>
    <message>
        <source>version</source>
        <translation>versión</translation>
    </message>
    <message>
        <source>(%1-bit)</source>
        <translation>(%1-bit)</translation>
    </message>
    <message>
        <source>Command-line options</source>
        <translation>Opciones de la línea de órdenes</translation>
    </message>
</context>
<context>
    <name>Intro</name>
    <message>
        <source>Welcome</source>
        <translation>Bienvenido</translation>
    </message>
    <message>
        <source>Welcome to %1.</source>
        <translation>Bienvenido a %1.</translation>
    </message>
    <message>
        <source>Use the default data directory</source>
        <translation>Utilizar el directorio de datos predeterminado</translation>
    </message>
    <message>
        <source>Use a custom data directory:</source>
        <translation>Utilice un directorio de datos personalizado:</translation>
    </message>
    <message>
        <source>NdovuCoin</source>
        <translation>NdovuCoin</translation>
    </message>
    <message>
        <source>Error: Specified data directory "%1" cannot be created.</source>
        <translation>Error: Directorio de datos especificado "%1" no puede ser creado.</translation>
    </message>
    <message>
        <source>Error</source>
        <translation>Error</translation>
    </message>
    </context>
<context>
    <name>ModalOverlay</name>
    <message>
        <source>Form</source>
        <translation>Desde</translation>
    </message>
    <message>
        <source>Last block time</source>
        <translation>Hora del último bloque</translation>
    </message>
    </context>
<context>
    <name>OpenURIDialog</name>
    <message>
        <source>Open URI</source>
        <translation>Abrir URI...</translation>
    </message>
    <message>
        <source>Open payment request from URI or file</source>
        <translation>El pago requiere una URI o archivo</translation>
    </message>
    <message>
        <source>URI:</source>
        <translation>URI:</translation>
    </message>
    <message>
        <source>Select payment request file</source>
        <translation>Seleccione archivo de sulicitud de pago</translation>
    </message>
    </context>
<context>
    <name>OpenWalletActivity</name>
    </context>
<context>
    <name>OptionsDialog</name>
    <message>
        <source>Options</source>
        <translation>Opciones</translation>
    </message>
    <message>
        <source>&amp;Main</source>
        <translation>&amp;Principal</translation>
    </message>
    <message>
        <source>IP address of the proxy (e.g. IPv4: 127.0.0.1 / IPv6: ::1)</source>
        <translation>Dirección IP del proxy (ej. IPv4: 127.0.0.1 / IPv6: ::1)</translation>
    </message>
    <message>
        <source>Reset all client options to default.</source>
        <translation>Restablecer todas las opciones del cliente a las predeterminadas.</translation>
    </message>
    <message>
        <source>&amp;Reset Options</source>
        <translation>&amp;Restablecer opciones</translation>
    </message>
    <message>
        <source>&amp;Network</source>
        <translation>&amp;Red</translation>
    </message>
    <message>
        <source>W&amp;allet</source>
        <translation>Monedero</translation>
    </message>
    <message>
        <source>Expert</source>
        <translation>Experto</translation>
    </message>
    <message>
        <source>Automatically open the Bitcoin client port on the router. This only works when your router supports UPnP and it is enabled.</source>
        <translation>Abrir automáticamente el puerto del cliente Bitcoin en el router. Esta opción solo funciona si el router admite UPnP y está activado.</translation>
    </message>
    <message>
        <source>Map port using &amp;UPnP</source>
        <translation>Mapear el puerto usando &amp;UPnP</translation>
    </message>
    <message>
        <source>Proxy &amp;IP:</source>
        <translation>Dirección &amp;IP del proxy:</translation>
    </message>
    <message>
        <source>&amp;Port:</source>
        <translation>&amp;Puerto:</translation>
    </message>
    <message>
        <source>Port of the proxy (e.g. 9050)</source>
        <translation>Puerto del servidor proxy (ej. 9050)</translation>
    </message>
    <message>
        <source>&amp;Window</source>
        <translation>&amp;Ventana</translation>
    </message>
    <message>
        <source>Show only a tray icon after minimizing the window.</source>
        <translation>Minimizar la ventana a la bandeja de iconos del sistema.</translation>
    </message>
    <message>
        <source>&amp;Minimize to the tray instead of the taskbar</source>
        <translation>&amp;Minimizar a la bandeja en vez de a la barra de tareas</translation>
    </message>
    <message>
        <source>M&amp;inimize on close</source>
        <translation>M&amp;inimizar al cerrar</translation>
    </message>
    <message>
        <source>&amp;Display</source>
        <translation>&amp;Interfaz</translation>
    </message>
    <message>
        <source>User Interface &amp;language:</source>
        <translation>I&amp;dioma de la interfaz de usuario</translation>
    </message>
    <message>
        <source>&amp;Unit to show amounts in:</source>
        <translation>Mostrar las cantidades en la &amp;unidad:</translation>
    </message>
    <message>
        <source>Choose the default subdivision unit to show in the interface and when sending coins.</source>
        <translation>Elegir la subdivisión predeterminada para mostrar cantidades en la interfaz y cuando se envían monedas.</translation>
    </message>
    <message>
        <source>Whether to show coin control features or not.</source>
        <translation>Mostrar o no características de control de moneda</translation>
    </message>
    <message>
        <source>&amp;OK</source>
        <translation>&amp;Aceptar</translation>
    </message>
    <message>
        <source>&amp;Cancel</source>
        <translation>&amp;Cancelar</translation>
    </message>
    <message>
        <source>default</source>
        <translation>predeterminado</translation>
    </message>
    <message>
        <source>none</source>
        <translation>ninguno</translation>
    </message>
    <message>
        <source>Confirm options reset</source>
        <translation>Confirme el restablecimiento de las opciones</translation>
    </message>
    <message>
        <source>Client restart required to activate changes.</source>
        <translation>Reinicio del cliente para activar cambios.</translation>
    </message>
    <message>
        <source>Error</source>
        <translation>Error</translation>
    </message>
    <message>
        <source>This change would require a client restart.</source>
        <translation>Este cambio requiere reinicio por parte del cliente.</translation>
    </message>
    <message>
        <source>The supplied proxy address is invalid.</source>
        <translation>La dirección proxy indicada es inválida.</translation>
    </message>
</context>
<context>
    <name>OverviewPage</name>
    <message>
        <source>Form</source>
        <translation>Desde</translation>
    </message>
    <message>
        <source>The displayed information may be out of date. Your wallet automatically synchronizes with the Bitcoin network after a connection is established, but this process has not completed yet.</source>
        <translation>La información mostrada puede estar desactualizada. Su monedero se sincroniza automáticamente con la red Bitcoin después de que se haya establecido una conexión, pero este proceso aún no se ha completado.</translation>
    </message>
    <message>
        <source>Available:</source>
        <translation>Disponible:</translation>
    </message>
    <message>
        <source>Your current spendable balance</source>
        <translation>Su balance actual gastable</translation>
    </message>
    <message>
        <source>Pending:</source>
        <translation>Pendiente:</translation>
    </message>
    <message>
        <source>Total of transactions that have yet to be confirmed, and do not yet count toward the spendable balance</source>
        <translation>Total de transacciones que deben ser confirmadas, y que no cuentan con el balance gastable necesario</translation>
    </message>
    <message>
        <source>Immature:</source>
        <translation>No disponible:</translation>
    </message>
    <message>
        <source>Mined balance that has not yet matured</source>
        <translation>Saldo recién minado que aún no está disponible.</translation>
    </message>
    <message>
        <source>Total:</source>
        <translation>Total:</translation>
    </message>
    <message>
        <source>Your current total balance</source>
        <translation>Su balance actual total</translation>
    </message>
    </context>
<context>
    <name>PaymentServer</name>
    </context>
<context>
    <name>PeerTableModel</name>
    </context>
<context>
    <name>QObject</name>
    <message>
        <source>Amount</source>
        <translation>Cantidad</translation>
    </message>
    <message>
        <source>%1 h</source>
        <translation>%1 h</translation>
    </message>
    <message>
        <source>%1 m</source>
        <translation>%1 m</translation>
    </message>
    <message>
        <source>N/A</source>
        <translation>N/D</translation>
    </message>
    <message>
        <source>%1 and %2</source>
        <translation>%1 y %2</translation>
    </message>
    <message>
        <source>%1 B</source>
        <translation>%1 B</translation>
    </message>
    <message>
        <source>%1 KB</source>
        <translation>%1 KB</translation>
    </message>
    <message>
        <source>%1 MB</source>
        <translation>%1 MB</translation>
    </message>
    <message>
        <source>%1 GB</source>
        <translation>%1 GB</translation>
    </message>
    <message>
        <source>unknown</source>
        <translation>desconocido</translation>
    </message>
</context>
<context>
    <name>QRImageWidget</name>
    <message>
        <source>&amp;Save Image...</source>
        <translation>Guardar Imagen...</translation>
    </message>
    </context>
<context>
    <name>RPCConsole</name>
    <message>
        <source>N/A</source>
        <translation>N/D</translation>
    </message>
    <message>
        <source>Client version</source>
        <translation>Versión del cliente</translation>
    </message>
    <message>
        <source>&amp;Information</source>
        <translation>Información</translation>
    </message>
    <message>
        <source>Debug window</source>
        <translation>Ventana de depuración</translation>
    </message>
    <message>
        <source>General</source>
        <translation>General</translation>
    </message>
    <message>
        <source>Startup time</source>
        <translation>Hora de inicio</translation>
    </message>
    <message>
        <source>Network</source>
        <translation>Red</translation>
    </message>
    <message>
        <source>Name</source>
        <translation>Nombre</translation>
    </message>
    <message>
        <source>Number of connections</source>
        <translation>Número de conexiones</translation>
    </message>
    <message>
        <source>Block chain</source>
        <translation>Cadena de bloques</translation>
    </message>
    <message>
        <source>Current number of blocks</source>
        <translation>Número actual de bloques</translation>
    </message>
    <message>
        <source>Last block time</source>
        <translation>Hora del último bloque</translation>
    </message>
    <message>
        <source>&amp;Open</source>
        <translation>&amp;Abrir</translation>
    </message>
    <message>
        <source>&amp;Console</source>
        <translation>&amp;Consola</translation>
    </message>
    <message>
        <source>&amp;Network Traffic</source>
        <translation>&amp;Tráfico de Red</translation>
    </message>
    <message>
        <source>Totals</source>
        <translation>Total:</translation>
    </message>
    <message>
        <source>In:</source>
        <translation>Dentro:</translation>
    </message>
    <message>
        <source>Out:</source>
        <translation>Fuera:</translation>
    </message>
    <message>
        <source>Debug log file</source>
        <translation>Archivo de registro de depuración</translation>
    </message>
    <message>
        <source>Clear console</source>
        <translation>Borrar consola</translation>
    </message>
    </context>
<context>
    <name>ReceiveCoinsDialog</name>
    <message>
        <source>&amp;Amount:</source>
        <translation>Cantidad</translation>
    </message>
    <message>
        <source>&amp;Label:</source>
        <translation>&amp;Etiqueta:</translation>
    </message>
    <message>
        <source>&amp;Message:</source>
        <translation>Mensaje:</translation>
    </message>
    <message>
        <source>Clear all fields of the form.</source>
        <translation>Limpiar todos los campos del formulario</translation>
    </message>
    <message>
        <source>Clear</source>
        <translation>Limpiar</translation>
    </message>
    <message>
        <source>Show the selected request (does the same as double clicking an entry)</source>
        <translation>Muestra la petición seleccionada (También doble clic)</translation>
    </message>
    <message>
        <source>Show</source>
        <translation>Mostrar</translation>
    </message>
    <message>
        <source>Remove the selected entries from the list</source>
        <translation>Borrar de la lista las direcciónes actualmente seleccionadas</translation>
    </message>
    <message>
        <source>Remove</source>
        <translation>Eliminar</translation>
    </message>
    </context>
<context>
    <name>ReceiveRequestDialog</name>
    <message>
        <source>QR Code</source>
        <translation>Código QR</translation>
    </message>
    <message>
        <source>Copy &amp;URI</source>
        <translation>Copiar &amp;URI</translation>
    </message>
    <message>
        <source>Copy &amp;Address</source>
        <translation>Copiar &amp;Dirección</translation>
    </message>
    <message>
        <source>&amp;Save Image...</source>
        <translation>Guardar Imagen...</translation>
    </message>
    <message>
        <source>Address</source>
        <translation>Dirección</translation>
    </message>
    <message>
        <source>Amount</source>
        <translation>Cantidad</translation>
    </message>
    <message>
        <source>Label</source>
        <translation>Etiqueta</translation>
    </message>
    <message>
        <source>Wallet</source>
        <translation>Monedero</translation>
    </message>
</context>
<context>
    <name>RecentRequestsTableModel</name>
    <message>
        <source>Date</source>
        <translation>Fecha</translation>
    </message>
    <message>
        <source>Label</source>
        <translation>Etiqueta</translation>
    </message>
    <message>
        <source>(no label)</source>
        <translation>(sin etiqueta)</translation>
    </message>
    </context>
<context>
    <name>SendCoinsDialog</name>
    <message>
        <source>Send Coins</source>
        <translation>Enviar monedas</translation>
    </message>
    <message>
        <source>Coin Control Features</source>
        <translation>Características de control de la moneda</translation>
    </message>
    <message>
        <source>Inputs...</source>
        <translation>Entradas...</translation>
    </message>
    <message>
        <source>automatically selected</source>
        <translation>Seleccionado automaticamente</translation>
    </message>
    <message>
        <source>Insufficient funds!</source>
        <translation>Fondos insuficientes!</translation>
    </message>
    <message>
        <source>Quantity:</source>
        <translation>Cantidad:</translation>
    </message>
    <message>
        <source>Bytes:</source>
        <translation>Bytes:</translation>
    </message>
    <message>
        <source>Amount:</source>
        <translation>Cuantía:</translation>
    </message>
    <message>
        <source>Fee:</source>
        <translation>Tasa:</translation>
    </message>
    <message>
        <source>After Fee:</source>
        <translation>Después de tasas:</translation>
    </message>
    <message>
        <source>Change:</source>
        <translation>Cambio:</translation>
    </message>
    <message>
        <source>If this is activated, but the change address is empty or invalid, change will be sent to a newly generated address.</source>
        <translation>Al activarse, si la dirección esta vacía o es inválida, las monedas serán enviadas a una nueva dirección generada.</translation>
    </message>
    <message>
        <source>Custom change address</source>
        <translation>Dirección propia</translation>
    </message>
    <message>
        <source>Transaction Fee:</source>
        <translation>Comisión de transacción:</translation>
    </message>
    <message>
        <source>Send to multiple recipients at once</source>
        <translation>Enviar a múltiples destinatarios de una vez</translation>
    </message>
    <message>
        <source>Add &amp;Recipient</source>
        <translation>Añadir &amp;destinatario</translation>
    </message>
    <message>
        <source>Clear all fields of the form.</source>
        <translation>Limpiar todos los campos del formulario</translation>
    </message>
    <message>
        <source>Dust:</source>
        <translation>Polvo:</translation>
    </message>
    <message>
        <source>Clear &amp;All</source>
        <translation>Limpiar &amp;todo</translation>
    </message>
    <message>
        <source>Balance:</source>
        <translation>Saldo:</translation>
    </message>
    <message>
        <source>Confirm the send action</source>
        <translation>Confirmar el envío</translation>
    </message>
    <message>
        <source>S&amp;end</source>
        <translation>&amp;Enviar</translation>
    </message>
    <message>
        <source>Copy quantity</source>
        <translation>Copiar cantidad</translation>
    </message>
    <message>
        <source>Copy fee</source>
        <translation>Copiar comisión</translation>
    </message>
    <message>
        <source>Copy bytes</source>
        <translation>Copiar bytes</translation>
    </message>
    <message>
        <source>Copy change</source>
        <translation>Copiar cambio</translation>
    </message>
    <message>
        <source>Transaction fee</source>
        <translation>Comisión de transacción</translation>
    </message>
    <message>
        <source>(no label)</source>
        <translation>(sin etiqueta)</translation>
    </message>
</context>
<context>
    <name>SendCoinsEntry</name>
    <message>
        <source>A&amp;mount:</source>
        <translation>Ca&amp;ntidad:</translation>
    </message>
    <message>
        <source>Pay &amp;To:</source>
        <translation>&amp;Pagar a:</translation>
    </message>
    <message>
        <source>&amp;Label:</source>
        <translation>&amp;Etiqueta:</translation>
    </message>
    <message>
        <source>Choose previously used address</source>
        <translation>Escoger dirección previamente usada</translation>
    </message>
    <message>
        <source>This is a normal payment.</source>
        <translation>Esto es un pago ordinario.</translation>
    </message>
    <message>
        <source>Alt+A</source>
        <translation>Alt+A</translation>
    </message>
    <message>
        <source>Paste address from clipboard</source>
        <translation>Pegar dirección desde portapapeles</translation>
    </message>
    <message>
        <source>Alt+P</source>
        <translation>Alt+P</translation>
    </message>
    <message>
        <source>Remove this entry</source>
        <translation>Eliminar esta transacción</translation>
    </message>
    <message>
        <source>Message:</source>
        <translation>Mensaje:</translation>
    </message>
    <message>
        <source>Enter a label for this address to add it to the list of used addresses</source>
        <translation>Introduce una etiqueta para esta dirección para añadirla a la lista de direcciones utilizadas</translation>
    </message>
    <message>
        <source>Pay To:</source>
        <translation>Paga a:</translation>
    </message>
    <message>
        <source>Memo:</source>
        <translation>Memo:</translation>
    </message>
    </context>
<context>
    <name>SendConfirmationDialog</name>
    </context>
<context>
    <name>ShutdownWindow</name>
    </context>
<context>
    <name>SignVerifyMessageDialog</name>
    <message>
        <source>Signatures - Sign / Verify a Message</source>
        <translation>Firmas - Firmar / verificar un mensaje</translation>
    </message>
    <message>
        <source>&amp;Sign Message</source>
        <translation>&amp;Firmar mensaje</translation>
    </message>
    <message>
        <source>Choose previously used address</source>
        <translation>Escoger dirección previamente usada</translation>
    </message>
    <message>
        <source>Alt+A</source>
        <translation>Alt+A</translation>
    </message>
    <message>
        <source>Paste address from clipboard</source>
        <translation>Pegar dirección desde portapapeles</translation>
    </message>
    <message>
        <source>Alt+P</source>
        <translation>Alt+P</translation>
    </message>
    <message>
        <source>Enter the message you want to sign here</source>
        <translation>Introduzca el mensaje que desea firmar aquí</translation>
    </message>
    <message>
        <source>Signature</source>
        <translation>Firma</translation>
    </message>
    <message>
        <source>Copy the current signature to the system clipboard</source>
        <translation>Copiar la firma actual al portapapeles del sistema</translation>
    </message>
    <message>
        <source>Sign the message to prove you own this Bitcoin address</source>
        <translation>Firmar el mensaje para demostrar que se posee esta dirección Bitcoin</translation>
    </message>
    <message>
        <source>Sign &amp;Message</source>
        <translation>Firmar &amp;mensaje</translation>
    </message>
    <message>
        <source>Reset all sign message fields</source>
        <translation>Limpiar todos los campos de la firma de mensaje</translation>
    </message>
    <message>
        <source>Clear &amp;All</source>
        <translation>Limpiar &amp;todo</translation>
    </message>
    <message>
        <source>&amp;Verify Message</source>
        <translation>&amp;Verificar mensaje</translation>
    </message>
    <message>
        <source>Verify the message to ensure it was signed with the specified Bitcoin address</source>
        <translation>Verificar el mensaje para comprobar que fue firmado con la dirección Bitcoin indicada</translation>
    </message>
    <message>
        <source>Verify &amp;Message</source>
        <translation>Verificar &amp;mensaje</translation>
    </message>
    <message>
        <source>Reset all verify message fields</source>
        <translation>Limpiar todos los campos de la verificación de mensaje</translation>
    </message>
    </context>
<context>
    <name>TrafficGraphWidget</name>
    <message>
        <source>KB/s</source>
        <translation>KB/s</translation>
    </message>
</context>
<context>
    <name>TransactionDesc</name>
    <message>
        <source>Date</source>
        <translation>Fecha</translation>
    </message>
    <message>
        <source>unknown</source>
        <translation>desconocido</translation>
    </message>
    <message>
        <source>Transaction fee</source>
        <translation>Comisión de transacción</translation>
    </message>
    <message>
        <source>Amount</source>
        <translation>Cantidad</translation>
    </message>
    </context>
<context>
    <name>TransactionDescDialog</name>
    <message>
        <source>This pane shows a detailed description of the transaction</source>
        <translation>Esta ventana muestra información detallada sobre la transacción</translation>
    </message>
    </context>
<context>
    <name>TransactionTableModel</name>
    <message>
        <source>Date</source>
        <translation>Fecha</translation>
    </message>
    <message>
        <source>Label</source>
        <translation>Etiqueta</translation>
    </message>
    <message>
        <source>(no label)</source>
        <translation>(sin etiqueta)</translation>
    </message>
    </context>
<context>
    <name>TransactionView</name>
    <message>
        <source>Comma separated file (*.csv)</source>
        <translation>Archivo de columnas separadas por coma (*.csv)</translation>
    </message>
    <message>
        <source>Confirmed</source>
        <translation>Confirmado</translation>
    </message>
    <message>
        <source>Date</source>
        <translation>Fecha</translation>
    </message>
    <message>
        <source>Label</source>
        <translation>Etiqueta</translation>
    </message>
    <message>
        <source>Address</source>
        <translation>Dirección</translation>
    </message>
    <message>
        <source>Exporting Failed</source>
        <translation>La exportación falló</translation>
    </message>
    </context>
<context>
    <name>UnitDisplayStatusBarControl</name>
    </context>
<context>
    <name>WalletController</name>
    </context>
<context>
    <name>WalletFrame</name>
    </context>
<context>
    <name>WalletModel</name>
    <message>
        <source>Send Coins</source>
        <translation>Enviar monedas</translation>
    </message>
    </context>
<context>
    <name>WalletView</name>
    <message>
        <source>&amp;Export</source>
        <translation>&amp;Exportar</translation>
    </message>
    <message>
        <source>Export the data in the current tab to a file</source>
        <translation>Exportar a un archivo los datos de esta pestaña</translation>
    </message>
    </context>
<context>
    <name>bitcoin-core</name>
    <message>
<<<<<<< HEAD
        <source>NdovuCoin Core</source>
        <translation>NdovuCoin Core</translation>
=======
        <source>Corrupted block database detected</source>
        <translation>Corrupción de base de datos de bloques detectada.</translation>
>>>>>>> a284bbbe
    </message>
    <message>
        <source>Do you want to rebuild the block database now?</source>
        <translation>¿Quieres reconstruir la base de datos de bloques ahora?</translation>
    </message>
    <message>
        <source>Error initializing block database</source>
        <translation>Error al inicializar la base de datos de bloques</translation>
    </message>
    <message>
        <source>Error initializing wallet database environment %s!</source>
        <translation>Error al inicializar el entorno de la base de datos del monedero  %s</translation>
    </message>
    <message>
        <source>Error loading block database</source>
        <translation>Error cargando base de datos de bloques</translation>
    </message>
    <message>
        <source>Error opening block database</source>
        <translation>Error al abrir base de datos de bloques.</translation>
    </message>
    <message>
        <source>Failed to listen on any port. Use -listen=0 if you want this.</source>
        <translation>Ha fallado la escucha en todos los puertos. Use -listen=0 si desea esto.</translation>
    </message>
    <message>
        <source>Incorrect or no genesis block found. Wrong datadir for network?</source>
        <translation>Incorrecto o bloque de génesis no encontrado. Datadir equivocada para la red?</translation>
    </message>
    <message>
        <source>Not enough file descriptors available.</source>
        <translation>No hay suficientes descriptores de archivo disponibles.</translation>
    </message>
    <message>
        <source>Verifying blocks...</source>
        <translation>Verificando bloques...</translation>
    </message>
    <message>
        <source>Signing transaction failed</source>
        <translation>Transacción falló</translation>
    </message>
    <message>
        <source>Transaction amount too small</source>
        <translation>Monto de la transacción muy pequeño</translation>
    </message>
    <message>
        <source>Transaction too large</source>
        <translation>Transacción demasiado grande</translation>
    </message>
    <message>
        <source>This is the minimum transaction fee you pay on every transaction.</source>
        <translation>Esta es la tarifa mínima a pagar en cada transacción.</translation>
    </message>
    <message>
        <source>This is the transaction fee you will pay if you send a transaction.</source>
        <translation>Esta es la tarifa a pagar si realizas una transacción.</translation>
    </message>
    <message>
        <source>Transaction amounts must not be negative</source>
        <translation>Los montos de la transacción no debe ser negativo</translation>
    </message>
    <message>
        <source>Transaction has too long of a mempool chain</source>
        <translation>La transacción tiene largo tiempo en una cadena mempool</translation>
    </message>
    <message>
        <source>Transaction must have at least one recipient</source>
        <translation>La transacción debe tener al menos un destinatario</translation>
    </message>
    <message>
        <source>Unknown network specified in -onlynet: '%s'</source>
        <translation>La red especificada en -onlynet '%s' es desconocida</translation>
    </message>
    <message>
        <source>Insufficient funds</source>
        <translation>Fondos insuficientes</translation>
    </message>
    <message>
        <source>Loading block index...</source>
        <translation>Cargando el índice de bloques...</translation>
    </message>
    <message>
        <source>Loading wallet...</source>
        <translation>Cargando monedero...</translation>
    </message>
    <message>
        <source>Cannot downgrade wallet</source>
        <translation>No se puede rebajar el monedero</translation>
    </message>
    <message>
        <source>Rescanning...</source>
        <translation>Reexplorando...</translation>
    </message>
    <message>
        <source>Done loading</source>
        <translation>Generado pero no aceptado</translation>
    </message>
</context>
</TS><|MERGE_RESOLUTION|>--- conflicted
+++ resolved
@@ -66,17 +66,8 @@
         <translation>Direcciones de recepción</translation>
     </message>
     <message>
-<<<<<<< HEAD
-        <source>These are your NdovuCoin addresses for sending payments. Always check the amount and the receiving address before sending coins.</source>
-        <translation>Estas son tus direcciones NdovuCoin para realizar pagos. Verifica siempre el monto y la dirección de recepción antes de enviar monedas. </translation>
-    </message>
-    <message>
-        <source>These are your NdovuCoin addresses for receiving payments. It is recommended to use a new receiving address for each transaction.</source>
-        <translation>Estas son tus direcciones NdovuCoin para recibir pagos. Es recomendable usar una nueva dirección de recibo para cada transacción.</translation>
-=======
         <source>These are your Bitcoin addresses for sending payments. Always check the amount and the receiving address before sending coins.</source>
         <translation>Estas son sus direcciones Bitcoin para enviar pagos. Compruebe siempre la cantidad y la dirección de recibo antes de transferir monedas.</translation>
->>>>>>> a284bbbe
     </message>
     <message>
         <source>&amp;Copy Address</source>
@@ -195,13 +186,10 @@
         <translation>Sincronizando con la red…</translation>
     </message>
     <message>
-<<<<<<< HEAD
-=======
         <source>&amp;Overview</source>
         <translation>&amp;Vista general</translation>
     </message>
     <message>
->>>>>>> a284bbbe
         <source>Show general overview of wallet</source>
         <translation>Mostrar vista general del monedero</translation>
     </message>
@@ -234,8 +222,6 @@
         <translation>&amp;Opciones...</translation>
     </message>
     <message>
-<<<<<<< HEAD
-=======
         <source>&amp;Encrypt Wallet...</source>
         <translation>&amp;Cifrar monedero…</translation>
     </message>
@@ -252,7 +238,6 @@
         <translation>Abrir URI...</translation>
     </message>
     <message>
->>>>>>> a284bbbe
         <source>Reindexing blocks on disk...</source>
         <translation>Reindexando bloques en disco...</translation>
     </message>
@@ -273,149 +258,779 @@
         <translation>Ventana de &amp;depuración</translation>
     </message>
     <message>
-<<<<<<< HEAD
+        <source>Open debugging and diagnostic console</source>
+        <translation>Abrir la consola de depuración y diagnóstico</translation>
+    </message>
+    <message>
+        <source>&amp;Verify message...</source>
+        <translation>&amp;Verificar mensaje...</translation>
+    </message>
+    <message>
+        <source>&amp;Send</source>
+        <translation>&amp;Enviar</translation>
+    </message>
+    <message>
+        <source>&amp;Receive</source>
+        <translation>&amp;Recibir</translation>
+    </message>
+    <message>
+        <source>&amp;Show / Hide</source>
+        <translation>Mo&amp;strar/ocultar</translation>
+    </message>
+    <message>
+        <source>Show or hide the main Window</source>
+        <translation>Mostrar u ocultar la ventana principal</translation>
+    </message>
+    <message>
+        <source>Encrypt the private keys that belong to your wallet</source>
+        <translation>Cifrar las claves privadas de su monedero</translation>
+    </message>
+    <message>
+        <source>Sign messages with your Bitcoin addresses to prove you own them</source>
+        <translation>Firmar mensajes con sus direcciones Bitcoin para demostrar la propiedad</translation>
+    </message>
+    <message>
+        <source>Verify messages to ensure they were signed with specified Bitcoin addresses</source>
+        <translation>Verificar mensajes comprobando que están firmados con direcciones Bitcoin concretas</translation>
+    </message>
+    <message>
+        <source>&amp;File</source>
+        <translation>&amp;Archivo</translation>
+    </message>
+    <message>
+        <source>&amp;Settings</source>
+        <translation>&amp;Configuración</translation>
+    </message>
+    <message>
+        <source>&amp;Help</source>
+        <translation>A&amp;yuda</translation>
+    </message>
+    <message>
+        <source>Tabs toolbar</source>
+        <translation>Barra de pestañas</translation>
+    </message>
+    <message>
+        <source>Request payments (generates QR codes and bitcoin: URIs)</source>
+        <translation>Solicitar pagos (genera codigo QR y URL's de Bitcoin)</translation>
+    </message>
+    <message>
+        <source>Show the list of used sending addresses and labels</source>
+        <translation>Mostrar la lista de direcciones de envío y etiquetas</translation>
+    </message>
+    <message>
+        <source>Show the list of used receiving addresses and labels</source>
+        <translation>Muestra la lista de direcciones de recepción y etiquetas</translation>
+    </message>
+    <message>
+        <source>Open a bitcoin: URI or payment request</source>
+        <translation>Abrir un bitcoin: URI o petición de pago</translation>
+    </message>
+    <message>
+        <source>&amp;Command-line options</source>
+        <translation>&amp;Opciones de linea de comando</translation>
+    </message>
+    <message>
+        <source>%1 behind</source>
+        <translation>%1 atrás</translation>
+    </message>
+    <message>
+        <source>Last received block was generated %1 ago.</source>
+        <translation>El último bloque recibido fue generado hace %1.</translation>
+    </message>
+    <message>
+        <source>Transactions after this will not yet be visible.</source>
+        <translation>Las transacciones posteriores aún no están visibles.</translation>
+    </message>
+    <message>
+        <source>Error</source>
+        <translation>Error</translation>
+    </message>
+    <message>
+        <source>Warning</source>
+        <translation>Aviso</translation>
+    </message>
+    <message>
+        <source>Information</source>
+        <translation>Información</translation>
+    </message>
+    <message>
+        <source>Up to date</source>
+        <translation>Actualizado</translation>
+    </message>
+    <message>
+        <source>&amp;Window</source>
+        <translation>&amp;Ventana</translation>
+    </message>
+    <message>
+        <source>Catching up...</source>
+        <translation>Actualizando...</translation>
+    </message>
+    <message>
+        <source>Sent transaction</source>
+        <translation>Transacción enviada</translation>
+    </message>
+    <message>
+        <source>Incoming transaction</source>
+        <translation>Transacción entrante</translation>
+    </message>
+    <message>
+        <source>Wallet is &lt;b&gt;encrypted&lt;/b&gt; and currently &lt;b&gt;unlocked&lt;/b&gt;</source>
+        <translation>El monedero está &lt;b&gt;cifrado&lt;/b&gt; y actualmente &lt;b&gt;desbloqueado&lt;/b&gt;</translation>
+    </message>
+    <message>
+        <source>Wallet is &lt;b&gt;encrypted&lt;/b&gt; and currently &lt;b&gt;locked&lt;/b&gt;</source>
+        <translation>El monedero está &lt;b&gt;cifrado&lt;/b&gt; y actualmente &lt;b&gt;bloqueado&lt;/b&gt;</translation>
+    </message>
+    </context>
+<context>
+    <name>CoinControlDialog</name>
+    <message>
+        <source>Coin Selection</source>
+        <translation>Selección de moneda</translation>
+    </message>
+    <message>
+        <source>Quantity:</source>
+        <translation>Cantidad:</translation>
+    </message>
+    <message>
+        <source>Bytes:</source>
+        <translation>Bytes:</translation>
+    </message>
+    <message>
+        <source>Amount:</source>
+        <translation>Cuantía:</translation>
+    </message>
+    <message>
+        <source>Fee:</source>
+        <translation>Tasa:</translation>
+    </message>
+    <message>
+        <source>Dust:</source>
+        <translation>Polvo:</translation>
+    </message>
+    <message>
+        <source>After Fee:</source>
+        <translation>Después de tasas:</translation>
+    </message>
+    <message>
+        <source>Change:</source>
+        <translation>Cambio:</translation>
+    </message>
+    <message>
+        <source>(un)select all</source>
+        <translation>(des)selecciona todos</translation>
+    </message>
+    <message>
+        <source>Tree mode</source>
+        <translation>Modo arbol</translation>
+    </message>
+    <message>
+        <source>List mode</source>
+        <translation>Modo lista</translation>
+    </message>
+    <message>
+        <source>Amount</source>
+        <translation>Cantidad</translation>
+    </message>
+    <message>
+        <source>Received with label</source>
+        <translation>Recibido con etiqueta</translation>
+    </message>
+    <message>
+        <source>Received with address</source>
+        <translation>Recibido con dirección</translation>
+    </message>
+    <message>
+        <source>Date</source>
+        <translation>Fecha</translation>
+    </message>
+    <message>
+        <source>Confirmations</source>
+        <translation>Confirmaciones</translation>
+    </message>
+    <message>
+        <source>Confirmed</source>
+        <translation>Confirmado</translation>
+    </message>
+    <message>
+        <source>Copy quantity</source>
+        <translation>Copiar cantidad</translation>
+    </message>
+    <message>
+        <source>Copy fee</source>
+        <translation>Copiar comisión</translation>
+    </message>
+    <message>
+        <source>Copy bytes</source>
+        <translation>Copiar bytes</translation>
+    </message>
+    <message>
+        <source>Copy change</source>
+        <translation>Copiar cambio</translation>
+    </message>
+    <message>
+        <source>yes</source>
+        <translation>si</translation>
+    </message>
+    <message>
+        <source>no</source>
+        <translation>no</translation>
+    </message>
+    <message>
+        <source>(no label)</source>
+        <translation>(sin etiqueta)</translation>
+    </message>
+    </context>
+<context>
+    <name>CreateWalletActivity</name>
+    </context>
+<context>
+    <name>CreateWalletDialog</name>
+    </context>
+<context>
+    <name>EditAddressDialog</name>
+    <message>
+        <source>Edit Address</source>
+        <translation>Editar Dirección</translation>
+    </message>
+    <message>
+        <source>&amp;Label</source>
+        <translation>&amp;Etiqueta</translation>
+    </message>
+    <message>
+        <source>The label associated with this address list entry</source>
+        <translation>La etiqueta asociada con esta entrada de la lista de direcciones</translation>
+    </message>
+    <message>
+        <source>The address associated with this address list entry. This can only be modified for sending addresses.</source>
+        <translation>La dirección asociada con esta entrada de la lista de direcciones. Solo puede ser modificada para direcciones de envío.</translation>
+    </message>
+    <message>
+        <source>&amp;Address</source>
+        <translation>&amp;Dirección</translation>
+    </message>
+    </context>
+<context>
+    <name>FreespaceChecker</name>
+    <message>
+        <source>A new data directory will be created.</source>
+        <translation>Se creará un nuevo directorio de datos.</translation>
+    </message>
+    <message>
+        <source>name</source>
+        <translation>nombre</translation>
+    </message>
+    <message>
+        <source>Directory already exists. Add %1 if you intend to create a new directory here.</source>
+        <translation>El directorio ya existe. Añada %1 si pretende crear aquí un directorio nuevo.</translation>
+    </message>
+    <message>
+        <source>Path already exists, and is not a directory.</source>
+        <translation>La ruta ya existe y no es un directorio.</translation>
+    </message>
+    <message>
+        <source>Cannot create data directory here.</source>
+        <translation>No se puede crear un directorio de datos aquí.</translation>
+    </message>
+</context>
+<context>
+    <name>HelpMessageDialog</name>
+    <message>
+        <source>version</source>
+        <translation>versión</translation>
+    </message>
+    <message>
+        <source>(%1-bit)</source>
+        <translation>(%1-bit)</translation>
+    </message>
+    <message>
+        <source>Command-line options</source>
+        <translation>Opciones de la línea de órdenes</translation>
+    </message>
+</context>
+<context>
+    <name>Intro</name>
+    <message>
+        <source>Welcome</source>
+        <translation>Bienvenido</translation>
+    </message>
+    <message>
+        <source>Welcome to %1.</source>
+        <translation>Bienvenido a %1.</translation>
+    </message>
+    <message>
+        <source>Use the default data directory</source>
+        <translation>Utilizar el directorio de datos predeterminado</translation>
+    </message>
+    <message>
+        <source>Use a custom data directory:</source>
+        <translation>Utilice un directorio de datos personalizado:</translation>
+    </message>
+    <message>
         <source>NdovuCoin</source>
         <translation>NdovuCoin</translation>
-=======
-        <source>Open debugging and diagnostic console</source>
-        <translation>Abrir la consola de depuración y diagnóstico</translation>
-    </message>
-    <message>
-        <source>&amp;Verify message...</source>
-        <translation>&amp;Verificar mensaje...</translation>
->>>>>>> a284bbbe
-    </message>
-    <message>
-        <source>&amp;Send</source>
-        <translation>&amp;Enviar</translation>
-    </message>
-    <message>
-        <source>&amp;Receive</source>
-        <translation>&amp;Recibir</translation>
-    </message>
-    <message>
-        <source>&amp;Show / Hide</source>
-        <translation>Mo&amp;strar/ocultar</translation>
-    </message>
-    <message>
-        <source>Show or hide the main Window</source>
-        <translation>Mostrar u ocultar la ventana principal</translation>
-    </message>
-    <message>
-        <source>Encrypt the private keys that belong to your wallet</source>
-        <translation>Cifrar las claves privadas de su monedero</translation>
-    </message>
-    <message>
-<<<<<<< HEAD
-        <source>Sign messages with your NdovuCoin addresses to prove you own them</source>
-        <translation>Firma mensajes con tus direcciones NdovuCoin para probar que eres dueño de ellas</translation>
-    </message>
-    <message>
-        <source>Verify messages to ensure they were signed with specified NdovuCoin addresses</source>
-        <translation>Verificar mensajes para asegurar que estaban firmados con direcciones NdovuCoin especificas</translation>
-=======
-        <source>Sign messages with your Bitcoin addresses to prove you own them</source>
-        <translation>Firmar mensajes con sus direcciones Bitcoin para demostrar la propiedad</translation>
-    </message>
-    <message>
-        <source>Verify messages to ensure they were signed with specified Bitcoin addresses</source>
-        <translation>Verificar mensajes comprobando que están firmados con direcciones Bitcoin concretas</translation>
->>>>>>> a284bbbe
-    </message>
-    <message>
-        <source>&amp;File</source>
-        <translation>&amp;Archivo</translation>
-    </message>
-    <message>
-        <source>&amp;Settings</source>
-        <translation>&amp;Configuración</translation>
-    </message>
-    <message>
-        <source>&amp;Help</source>
-        <translation>A&amp;yuda</translation>
-    </message>
-    <message>
-        <source>Tabs toolbar</source>
-        <translation>Barra de pestañas</translation>
-    </message>
-    <message>
-        <source>Request payments (generates QR codes and bitcoin: URIs)</source>
-        <translation>Solicitar pagos (genera codigo QR y URL's de Bitcoin)</translation>
-    </message>
-    <message>
-        <source>Show the list of used sending addresses and labels</source>
-        <translation>Mostrar la lista de direcciones de envío y etiquetas</translation>
-    </message>
-    <message>
-        <source>Show the list of used receiving addresses and labels</source>
-        <translation>Muestra la lista de direcciones de recepción y etiquetas</translation>
-    </message>
-    <message>
-        <source>Open a bitcoin: URI or payment request</source>
-        <translation>Abrir un bitcoin: URI o petición de pago</translation>
-    </message>
-    <message>
-        <source>&amp;Command-line options</source>
-        <translation>&amp;Opciones de linea de comando</translation>
-    </message>
-    <message>
-        <source>%1 behind</source>
-        <translation>%1 atrás</translation>
-    </message>
-    <message>
-        <source>Last received block was generated %1 ago.</source>
-        <translation>El último bloque recibido fue generado hace %1.</translation>
-    </message>
-    <message>
-        <source>Transactions after this will not yet be visible.</source>
-        <translation>Las transacciones posteriores aún no están visibles.</translation>
+    </message>
+    <message>
+        <source>Error: Specified data directory "%1" cannot be created.</source>
+        <translation>Error: Directorio de datos especificado "%1" no puede ser creado.</translation>
     </message>
     <message>
         <source>Error</source>
         <translation>Error</translation>
     </message>
-    <message>
-        <source>Warning</source>
-        <translation>Aviso</translation>
-    </message>
-    <message>
-        <source>Information</source>
-        <translation>Información</translation>
-    </message>
-    <message>
-        <source>Up to date</source>
-        <translation>Actualizado</translation>
+    </context>
+<context>
+    <name>ModalOverlay</name>
+    <message>
+        <source>Form</source>
+        <translation>Desde</translation>
+    </message>
+    <message>
+        <source>Last block time</source>
+        <translation>Hora del último bloque</translation>
+    </message>
+    </context>
+<context>
+    <name>OpenURIDialog</name>
+    <message>
+        <source>Open URI</source>
+        <translation>Abrir URI...</translation>
+    </message>
+    <message>
+        <source>Open payment request from URI or file</source>
+        <translation>El pago requiere una URI o archivo</translation>
+    </message>
+    <message>
+        <source>URI:</source>
+        <translation>URI:</translation>
+    </message>
+    <message>
+        <source>Select payment request file</source>
+        <translation>Seleccione archivo de sulicitud de pago</translation>
+    </message>
+    </context>
+<context>
+    <name>OpenWalletActivity</name>
+    </context>
+<context>
+    <name>OptionsDialog</name>
+    <message>
+        <source>Options</source>
+        <translation>Opciones</translation>
+    </message>
+    <message>
+        <source>&amp;Main</source>
+        <translation>&amp;Principal</translation>
+    </message>
+    <message>
+        <source>IP address of the proxy (e.g. IPv4: 127.0.0.1 / IPv6: ::1)</source>
+        <translation>Dirección IP del proxy (ej. IPv4: 127.0.0.1 / IPv6: ::1)</translation>
+    </message>
+    <message>
+        <source>Reset all client options to default.</source>
+        <translation>Restablecer todas las opciones del cliente a las predeterminadas.</translation>
+    </message>
+    <message>
+        <source>&amp;Reset Options</source>
+        <translation>&amp;Restablecer opciones</translation>
+    </message>
+    <message>
+        <source>&amp;Network</source>
+        <translation>&amp;Red</translation>
+    </message>
+    <message>
+        <source>W&amp;allet</source>
+        <translation>Monedero</translation>
+    </message>
+    <message>
+        <source>Expert</source>
+        <translation>Experto</translation>
+    </message>
+    <message>
+        <source>Automatically open the Bitcoin client port on the router. This only works when your router supports UPnP and it is enabled.</source>
+        <translation>Abrir automáticamente el puerto del cliente Bitcoin en el router. Esta opción solo funciona si el router admite UPnP y está activado.</translation>
+    </message>
+    <message>
+        <source>Map port using &amp;UPnP</source>
+        <translation>Mapear el puerto usando &amp;UPnP</translation>
+    </message>
+    <message>
+        <source>Proxy &amp;IP:</source>
+        <translation>Dirección &amp;IP del proxy:</translation>
+    </message>
+    <message>
+        <source>&amp;Port:</source>
+        <translation>&amp;Puerto:</translation>
+    </message>
+    <message>
+        <source>Port of the proxy (e.g. 9050)</source>
+        <translation>Puerto del servidor proxy (ej. 9050)</translation>
     </message>
     <message>
         <source>&amp;Window</source>
         <translation>&amp;Ventana</translation>
     </message>
     <message>
-        <source>Catching up...</source>
-        <translation>Actualizando...</translation>
-    </message>
-    <message>
-        <source>Sent transaction</source>
-        <translation>Transacción enviada</translation>
-    </message>
-    <message>
-        <source>Incoming transaction</source>
-        <translation>Transacción entrante</translation>
-    </message>
-    <message>
-        <source>Wallet is &lt;b&gt;encrypted&lt;/b&gt; and currently &lt;b&gt;unlocked&lt;/b&gt;</source>
-        <translation>El monedero está &lt;b&gt;cifrado&lt;/b&gt; y actualmente &lt;b&gt;desbloqueado&lt;/b&gt;</translation>
-    </message>
-    <message>
-        <source>Wallet is &lt;b&gt;encrypted&lt;/b&gt; and currently &lt;b&gt;locked&lt;/b&gt;</source>
-        <translation>El monedero está &lt;b&gt;cifrado&lt;/b&gt; y actualmente &lt;b&gt;bloqueado&lt;/b&gt;</translation>
-    </message>
-    </context>
-<context>
-    <name>CoinControlDialog</name>
-    <message>
-        <source>Coin Selection</source>
-        <translation>Selección de moneda</translation>
+        <source>Show only a tray icon after minimizing the window.</source>
+        <translation>Minimizar la ventana a la bandeja de iconos del sistema.</translation>
+    </message>
+    <message>
+        <source>&amp;Minimize to the tray instead of the taskbar</source>
+        <translation>&amp;Minimizar a la bandeja en vez de a la barra de tareas</translation>
+    </message>
+    <message>
+        <source>M&amp;inimize on close</source>
+        <translation>M&amp;inimizar al cerrar</translation>
+    </message>
+    <message>
+        <source>&amp;Display</source>
+        <translation>&amp;Interfaz</translation>
+    </message>
+    <message>
+        <source>User Interface &amp;language:</source>
+        <translation>I&amp;dioma de la interfaz de usuario</translation>
+    </message>
+    <message>
+        <source>&amp;Unit to show amounts in:</source>
+        <translation>Mostrar las cantidades en la &amp;unidad:</translation>
+    </message>
+    <message>
+        <source>Choose the default subdivision unit to show in the interface and when sending coins.</source>
+        <translation>Elegir la subdivisión predeterminada para mostrar cantidades en la interfaz y cuando se envían monedas.</translation>
+    </message>
+    <message>
+        <source>Whether to show coin control features or not.</source>
+        <translation>Mostrar o no características de control de moneda</translation>
+    </message>
+    <message>
+        <source>&amp;OK</source>
+        <translation>&amp;Aceptar</translation>
+    </message>
+    <message>
+        <source>&amp;Cancel</source>
+        <translation>&amp;Cancelar</translation>
+    </message>
+    <message>
+        <source>default</source>
+        <translation>predeterminado</translation>
+    </message>
+    <message>
+        <source>none</source>
+        <translation>ninguno</translation>
+    </message>
+    <message>
+        <source>Confirm options reset</source>
+        <translation>Confirme el restablecimiento de las opciones</translation>
+    </message>
+    <message>
+        <source>Client restart required to activate changes.</source>
+        <translation>Reinicio del cliente para activar cambios.</translation>
+    </message>
+    <message>
+        <source>Error</source>
+        <translation>Error</translation>
+    </message>
+    <message>
+        <source>This change would require a client restart.</source>
+        <translation>Este cambio requiere reinicio por parte del cliente.</translation>
+    </message>
+    <message>
+        <source>The supplied proxy address is invalid.</source>
+        <translation>La dirección proxy indicada es inválida.</translation>
+    </message>
+</context>
+<context>
+    <name>OverviewPage</name>
+    <message>
+        <source>Form</source>
+        <translation>Desde</translation>
+    </message>
+    <message>
+        <source>The displayed information may be out of date. Your wallet automatically synchronizes with the Bitcoin network after a connection is established, but this process has not completed yet.</source>
+        <translation>La información mostrada puede estar desactualizada. Su monedero se sincroniza automáticamente con la red Bitcoin después de que se haya establecido una conexión, pero este proceso aún no se ha completado.</translation>
+    </message>
+    <message>
+        <source>Available:</source>
+        <translation>Disponible:</translation>
+    </message>
+    <message>
+        <source>Your current spendable balance</source>
+        <translation>Su balance actual gastable</translation>
+    </message>
+    <message>
+        <source>Pending:</source>
+        <translation>Pendiente:</translation>
+    </message>
+    <message>
+        <source>Total of transactions that have yet to be confirmed, and do not yet count toward the spendable balance</source>
+        <translation>Total de transacciones que deben ser confirmadas, y que no cuentan con el balance gastable necesario</translation>
+    </message>
+    <message>
+        <source>Immature:</source>
+        <translation>No disponible:</translation>
+    </message>
+    <message>
+        <source>Mined balance that has not yet matured</source>
+        <translation>Saldo recién minado que aún no está disponible.</translation>
+    </message>
+    <message>
+        <source>Total:</source>
+        <translation>Total:</translation>
+    </message>
+    <message>
+        <source>Your current total balance</source>
+        <translation>Su balance actual total</translation>
+    </message>
+    </context>
+<context>
+    <name>PaymentServer</name>
+    </context>
+<context>
+    <name>PeerTableModel</name>
+    </context>
+<context>
+    <name>QObject</name>
+    <message>
+        <source>Amount</source>
+        <translation>Cantidad</translation>
+    </message>
+    <message>
+        <source>%1 h</source>
+        <translation>%1 h</translation>
+    </message>
+    <message>
+        <source>%1 m</source>
+        <translation>%1 m</translation>
+    </message>
+    <message>
+        <source>N/A</source>
+        <translation>N/D</translation>
+    </message>
+    <message>
+        <source>%1 and %2</source>
+        <translation>%1 y %2</translation>
+    </message>
+    <message>
+        <source>%1 B</source>
+        <translation>%1 B</translation>
+    </message>
+    <message>
+        <source>%1 KB</source>
+        <translation>%1 KB</translation>
+    </message>
+    <message>
+        <source>%1 MB</source>
+        <translation>%1 MB</translation>
+    </message>
+    <message>
+        <source>%1 GB</source>
+        <translation>%1 GB</translation>
+    </message>
+    <message>
+        <source>unknown</source>
+        <translation>desconocido</translation>
+    </message>
+</context>
+<context>
+    <name>QRImageWidget</name>
+    <message>
+        <source>&amp;Save Image...</source>
+        <translation>Guardar Imagen...</translation>
+    </message>
+    </context>
+<context>
+    <name>RPCConsole</name>
+    <message>
+        <source>N/A</source>
+        <translation>N/D</translation>
+    </message>
+    <message>
+        <source>Client version</source>
+        <translation>Versión del cliente</translation>
+    </message>
+    <message>
+        <source>&amp;Information</source>
+        <translation>Información</translation>
+    </message>
+    <message>
+        <source>Debug window</source>
+        <translation>Ventana de depuración</translation>
+    </message>
+    <message>
+        <source>General</source>
+        <translation>General</translation>
+    </message>
+    <message>
+        <source>Startup time</source>
+        <translation>Hora de inicio</translation>
+    </message>
+    <message>
+        <source>Network</source>
+        <translation>Red</translation>
+    </message>
+    <message>
+        <source>Name</source>
+        <translation>Nombre</translation>
+    </message>
+    <message>
+        <source>Number of connections</source>
+        <translation>Número de conexiones</translation>
+    </message>
+    <message>
+        <source>Block chain</source>
+        <translation>Cadena de bloques</translation>
+    </message>
+    <message>
+        <source>Current number of blocks</source>
+        <translation>Número actual de bloques</translation>
+    </message>
+    <message>
+        <source>Last block time</source>
+        <translation>Hora del último bloque</translation>
+    </message>
+    <message>
+        <source>&amp;Open</source>
+        <translation>&amp;Abrir</translation>
+    </message>
+    <message>
+        <source>&amp;Console</source>
+        <translation>&amp;Consola</translation>
+    </message>
+    <message>
+        <source>&amp;Network Traffic</source>
+        <translation>&amp;Tráfico de Red</translation>
+    </message>
+    <message>
+        <source>Totals</source>
+        <translation>Total:</translation>
+    </message>
+    <message>
+        <source>In:</source>
+        <translation>Dentro:</translation>
+    </message>
+    <message>
+        <source>Out:</source>
+        <translation>Fuera:</translation>
+    </message>
+    <message>
+        <source>Debug log file</source>
+        <translation>Archivo de registro de depuración</translation>
+    </message>
+    <message>
+        <source>Clear console</source>
+        <translation>Borrar consola</translation>
+    </message>
+    </context>
+<context>
+    <name>ReceiveCoinsDialog</name>
+    <message>
+        <source>&amp;Amount:</source>
+        <translation>Cantidad</translation>
+    </message>
+    <message>
+        <source>&amp;Label:</source>
+        <translation>&amp;Etiqueta:</translation>
+    </message>
+    <message>
+        <source>&amp;Message:</source>
+        <translation>Mensaje:</translation>
+    </message>
+    <message>
+        <source>Clear all fields of the form.</source>
+        <translation>Limpiar todos los campos del formulario</translation>
+    </message>
+    <message>
+        <source>Clear</source>
+        <translation>Limpiar</translation>
+    </message>
+    <message>
+        <source>Show the selected request (does the same as double clicking an entry)</source>
+        <translation>Muestra la petición seleccionada (También doble clic)</translation>
+    </message>
+    <message>
+        <source>Show</source>
+        <translation>Mostrar</translation>
+    </message>
+    <message>
+        <source>Remove the selected entries from the list</source>
+        <translation>Borrar de la lista las direcciónes actualmente seleccionadas</translation>
+    </message>
+    <message>
+        <source>Remove</source>
+        <translation>Eliminar</translation>
+    </message>
+    </context>
+<context>
+    <name>ReceiveRequestDialog</name>
+    <message>
+        <source>QR Code</source>
+        <translation>Código QR</translation>
+    </message>
+    <message>
+        <source>Copy &amp;URI</source>
+        <translation>Copiar &amp;URI</translation>
+    </message>
+    <message>
+        <source>Copy &amp;Address</source>
+        <translation>Copiar &amp;Dirección</translation>
+    </message>
+    <message>
+        <source>&amp;Save Image...</source>
+        <translation>Guardar Imagen...</translation>
+    </message>
+    <message>
+        <source>Address</source>
+        <translation>Dirección</translation>
+    </message>
+    <message>
+        <source>Amount</source>
+        <translation>Cantidad</translation>
+    </message>
+    <message>
+        <source>Label</source>
+        <translation>Etiqueta</translation>
+    </message>
+    <message>
+        <source>Wallet</source>
+        <translation>Monedero</translation>
+    </message>
+</context>
+<context>
+    <name>RecentRequestsTableModel</name>
+    <message>
+        <source>Date</source>
+        <translation>Fecha</translation>
+    </message>
+    <message>
+        <source>Label</source>
+        <translation>Etiqueta</translation>
+    </message>
+    <message>
+        <source>(no label)</source>
+        <translation>(sin etiqueta)</translation>
+    </message>
+    </context>
+<context>
+    <name>SendCoinsDialog</name>
+    <message>
+        <source>Send Coins</source>
+        <translation>Enviar monedas</translation>
+    </message>
+    <message>
+        <source>Coin Control Features</source>
+        <translation>Características de control de la moneda</translation>
+    </message>
+    <message>
+        <source>Inputs...</source>
+        <translation>Entradas...</translation>
+    </message>
+    <message>
+        <source>automatically selected</source>
+        <translation>Seleccionado automaticamente</translation>
+    </message>
+    <message>
+        <source>Insufficient funds!</source>
+        <translation>Fondos insuficientes!</translation>
     </message>
     <message>
         <source>Quantity:</source>
@@ -434,948 +1049,304 @@
         <translation>Tasa:</translation>
     </message>
     <message>
+        <source>After Fee:</source>
+        <translation>Después de tasas:</translation>
+    </message>
+    <message>
+        <source>Change:</source>
+        <translation>Cambio:</translation>
+    </message>
+    <message>
+        <source>If this is activated, but the change address is empty or invalid, change will be sent to a newly generated address.</source>
+        <translation>Al activarse, si la dirección esta vacía o es inválida, las monedas serán enviadas a una nueva dirección generada.</translation>
+    </message>
+    <message>
+        <source>Custom change address</source>
+        <translation>Dirección propia</translation>
+    </message>
+    <message>
+        <source>Transaction Fee:</source>
+        <translation>Comisión de transacción:</translation>
+    </message>
+    <message>
+        <source>Send to multiple recipients at once</source>
+        <translation>Enviar a múltiples destinatarios de una vez</translation>
+    </message>
+    <message>
+        <source>Add &amp;Recipient</source>
+        <translation>Añadir &amp;destinatario</translation>
+    </message>
+    <message>
+        <source>Clear all fields of the form.</source>
+        <translation>Limpiar todos los campos del formulario</translation>
+    </message>
+    <message>
         <source>Dust:</source>
         <translation>Polvo:</translation>
     </message>
     <message>
-        <source>After Fee:</source>
-        <translation>Después de tasas:</translation>
-    </message>
-    <message>
-        <source>Change:</source>
-        <translation>Cambio:</translation>
-    </message>
-    <message>
-        <source>(un)select all</source>
-        <translation>(des)selecciona todos</translation>
-    </message>
-    <message>
-        <source>Tree mode</source>
-        <translation>Modo arbol</translation>
-    </message>
-    <message>
-        <source>List mode</source>
-        <translation>Modo lista</translation>
+        <source>Clear &amp;All</source>
+        <translation>Limpiar &amp;todo</translation>
+    </message>
+    <message>
+        <source>Balance:</source>
+        <translation>Saldo:</translation>
+    </message>
+    <message>
+        <source>Confirm the send action</source>
+        <translation>Confirmar el envío</translation>
+    </message>
+    <message>
+        <source>S&amp;end</source>
+        <translation>&amp;Enviar</translation>
+    </message>
+    <message>
+        <source>Copy quantity</source>
+        <translation>Copiar cantidad</translation>
+    </message>
+    <message>
+        <source>Copy fee</source>
+        <translation>Copiar comisión</translation>
+    </message>
+    <message>
+        <source>Copy bytes</source>
+        <translation>Copiar bytes</translation>
+    </message>
+    <message>
+        <source>Copy change</source>
+        <translation>Copiar cambio</translation>
+    </message>
+    <message>
+        <source>Transaction fee</source>
+        <translation>Comisión de transacción</translation>
+    </message>
+    <message>
+        <source>(no label)</source>
+        <translation>(sin etiqueta)</translation>
+    </message>
+</context>
+<context>
+    <name>SendCoinsEntry</name>
+    <message>
+        <source>A&amp;mount:</source>
+        <translation>Ca&amp;ntidad:</translation>
+    </message>
+    <message>
+        <source>Pay &amp;To:</source>
+        <translation>&amp;Pagar a:</translation>
+    </message>
+    <message>
+        <source>&amp;Label:</source>
+        <translation>&amp;Etiqueta:</translation>
+    </message>
+    <message>
+        <source>Choose previously used address</source>
+        <translation>Escoger dirección previamente usada</translation>
+    </message>
+    <message>
+        <source>This is a normal payment.</source>
+        <translation>Esto es un pago ordinario.</translation>
+    </message>
+    <message>
+        <source>Alt+A</source>
+        <translation>Alt+A</translation>
+    </message>
+    <message>
+        <source>Paste address from clipboard</source>
+        <translation>Pegar dirección desde portapapeles</translation>
+    </message>
+    <message>
+        <source>Alt+P</source>
+        <translation>Alt+P</translation>
+    </message>
+    <message>
+        <source>Remove this entry</source>
+        <translation>Eliminar esta transacción</translation>
+    </message>
+    <message>
+        <source>Message:</source>
+        <translation>Mensaje:</translation>
+    </message>
+    <message>
+        <source>Enter a label for this address to add it to the list of used addresses</source>
+        <translation>Introduce una etiqueta para esta dirección para añadirla a la lista de direcciones utilizadas</translation>
+    </message>
+    <message>
+        <source>Pay To:</source>
+        <translation>Paga a:</translation>
+    </message>
+    <message>
+        <source>Memo:</source>
+        <translation>Memo:</translation>
+    </message>
+    </context>
+<context>
+    <name>SendConfirmationDialog</name>
+    </context>
+<context>
+    <name>ShutdownWindow</name>
+    </context>
+<context>
+    <name>SignVerifyMessageDialog</name>
+    <message>
+        <source>Signatures - Sign / Verify a Message</source>
+        <translation>Firmas - Firmar / verificar un mensaje</translation>
+    </message>
+    <message>
+        <source>&amp;Sign Message</source>
+        <translation>&amp;Firmar mensaje</translation>
+    </message>
+    <message>
+        <source>Choose previously used address</source>
+        <translation>Escoger dirección previamente usada</translation>
+    </message>
+    <message>
+        <source>Alt+A</source>
+        <translation>Alt+A</translation>
+    </message>
+    <message>
+        <source>Paste address from clipboard</source>
+        <translation>Pegar dirección desde portapapeles</translation>
+    </message>
+    <message>
+        <source>Alt+P</source>
+        <translation>Alt+P</translation>
+    </message>
+    <message>
+        <source>Enter the message you want to sign here</source>
+        <translation>Introduzca el mensaje que desea firmar aquí</translation>
+    </message>
+    <message>
+        <source>Signature</source>
+        <translation>Firma</translation>
+    </message>
+    <message>
+        <source>Copy the current signature to the system clipboard</source>
+        <translation>Copiar la firma actual al portapapeles del sistema</translation>
+    </message>
+    <message>
+        <source>Sign the message to prove you own this Bitcoin address</source>
+        <translation>Firmar el mensaje para demostrar que se posee esta dirección Bitcoin</translation>
+    </message>
+    <message>
+        <source>Sign &amp;Message</source>
+        <translation>Firmar &amp;mensaje</translation>
+    </message>
+    <message>
+        <source>Reset all sign message fields</source>
+        <translation>Limpiar todos los campos de la firma de mensaje</translation>
+    </message>
+    <message>
+        <source>Clear &amp;All</source>
+        <translation>Limpiar &amp;todo</translation>
+    </message>
+    <message>
+        <source>&amp;Verify Message</source>
+        <translation>&amp;Verificar mensaje</translation>
+    </message>
+    <message>
+        <source>Verify the message to ensure it was signed with the specified Bitcoin address</source>
+        <translation>Verificar el mensaje para comprobar que fue firmado con la dirección Bitcoin indicada</translation>
+    </message>
+    <message>
+        <source>Verify &amp;Message</source>
+        <translation>Verificar &amp;mensaje</translation>
+    </message>
+    <message>
+        <source>Reset all verify message fields</source>
+        <translation>Limpiar todos los campos de la verificación de mensaje</translation>
+    </message>
+    </context>
+<context>
+    <name>TrafficGraphWidget</name>
+    <message>
+        <source>KB/s</source>
+        <translation>KB/s</translation>
+    </message>
+</context>
+<context>
+    <name>TransactionDesc</name>
+    <message>
+        <source>Date</source>
+        <translation>Fecha</translation>
+    </message>
+    <message>
+        <source>unknown</source>
+        <translation>desconocido</translation>
+    </message>
+    <message>
+        <source>Transaction fee</source>
+        <translation>Comisión de transacción</translation>
     </message>
     <message>
         <source>Amount</source>
         <translation>Cantidad</translation>
     </message>
-    <message>
-        <source>Received with label</source>
-        <translation>Recibido con etiqueta</translation>
-    </message>
-    <message>
-        <source>Received with address</source>
-        <translation>Recibido con dirección</translation>
-    </message>
+    </context>
+<context>
+    <name>TransactionDescDialog</name>
+    <message>
+        <source>This pane shows a detailed description of the transaction</source>
+        <translation>Esta ventana muestra información detallada sobre la transacción</translation>
+    </message>
+    </context>
+<context>
+    <name>TransactionTableModel</name>
     <message>
         <source>Date</source>
         <translation>Fecha</translation>
     </message>
     <message>
-        <source>Confirmations</source>
-        <translation>Confirmaciones</translation>
+        <source>Label</source>
+        <translation>Etiqueta</translation>
+    </message>
+    <message>
+        <source>(no label)</source>
+        <translation>(sin etiqueta)</translation>
+    </message>
+    </context>
+<context>
+    <name>TransactionView</name>
+    <message>
+        <source>Comma separated file (*.csv)</source>
+        <translation>Archivo de columnas separadas por coma (*.csv)</translation>
     </message>
     <message>
         <source>Confirmed</source>
         <translation>Confirmado</translation>
     </message>
     <message>
-        <source>Copy quantity</source>
-        <translation>Copiar cantidad</translation>
-    </message>
-    <message>
-        <source>Copy fee</source>
-        <translation>Copiar comisión</translation>
-    </message>
-    <message>
-        <source>Copy bytes</source>
-        <translation>Copiar bytes</translation>
-    </message>
-    <message>
-        <source>Copy change</source>
-        <translation>Copiar cambio</translation>
-    </message>
-    <message>
-        <source>yes</source>
-        <translation>si</translation>
-    </message>
-    <message>
-        <source>no</source>
-        <translation>no</translation>
-    </message>
-    <message>
-        <source>(no label)</source>
-        <translation>(sin etiqueta)</translation>
-    </message>
-    </context>
-<context>
-    <name>CreateWalletActivity</name>
-    </context>
-<context>
-    <name>CreateWalletDialog</name>
-    </context>
-<context>
-    <name>EditAddressDialog</name>
-    <message>
-        <source>Edit Address</source>
-        <translation>Editar Dirección</translation>
-    </message>
-    <message>
-        <source>&amp;Label</source>
-        <translation>&amp;Etiqueta</translation>
-    </message>
-    <message>
-        <source>The label associated with this address list entry</source>
-        <translation>La etiqueta asociada con esta entrada de la lista de direcciones</translation>
-    </message>
-    <message>
-        <source>The address associated with this address list entry. This can only be modified for sending addresses.</source>
-        <translation>La dirección asociada con esta entrada de la lista de direcciones. Solo puede ser modificada para direcciones de envío.</translation>
-    </message>
-    <message>
-        <source>&amp;Address</source>
-        <translation>&amp;Dirección</translation>
-    </message>
-    </context>
-<context>
-    <name>FreespaceChecker</name>
-    <message>
-        <source>A new data directory will be created.</source>
-        <translation>Se creará un nuevo directorio de datos.</translation>
-    </message>
-    <message>
-        <source>name</source>
-        <translation>nombre</translation>
-    </message>
-    <message>
-        <source>Directory already exists. Add %1 if you intend to create a new directory here.</source>
-        <translation>El directorio ya existe. Añada %1 si pretende crear aquí un directorio nuevo.</translation>
-    </message>
-    <message>
-        <source>Path already exists, and is not a directory.</source>
-        <translation>La ruta ya existe y no es un directorio.</translation>
-    </message>
-    <message>
-        <source>Cannot create data directory here.</source>
-        <translation>No se puede crear un directorio de datos aquí.</translation>
-    </message>
-</context>
-<context>
-    <name>HelpMessageDialog</name>
-    <message>
-        <source>version</source>
-        <translation>versión</translation>
-    </message>
-    <message>
-        <source>(%1-bit)</source>
-        <translation>(%1-bit)</translation>
-    </message>
-    <message>
-        <source>Command-line options</source>
-        <translation>Opciones de la línea de órdenes</translation>
-    </message>
-</context>
-<context>
-    <name>Intro</name>
-    <message>
-        <source>Welcome</source>
-        <translation>Bienvenido</translation>
-    </message>
-    <message>
-        <source>Welcome to %1.</source>
-        <translation>Bienvenido a %1.</translation>
-    </message>
-    <message>
-        <source>Use the default data directory</source>
-        <translation>Utilizar el directorio de datos predeterminado</translation>
-    </message>
-    <message>
-        <source>Use a custom data directory:</source>
-        <translation>Utilice un directorio de datos personalizado:</translation>
-    </message>
-    <message>
-        <source>NdovuCoin</source>
-        <translation>NdovuCoin</translation>
-    </message>
-    <message>
-        <source>Error: Specified data directory "%1" cannot be created.</source>
-        <translation>Error: Directorio de datos especificado "%1" no puede ser creado.</translation>
-    </message>
-    <message>
-        <source>Error</source>
-        <translation>Error</translation>
-    </message>
-    </context>
-<context>
-    <name>ModalOverlay</name>
-    <message>
-        <source>Form</source>
-        <translation>Desde</translation>
-    </message>
-    <message>
-        <source>Last block time</source>
-        <translation>Hora del último bloque</translation>
-    </message>
-    </context>
-<context>
-    <name>OpenURIDialog</name>
-    <message>
-        <source>Open URI</source>
-        <translation>Abrir URI...</translation>
-    </message>
-    <message>
-        <source>Open payment request from URI or file</source>
-        <translation>El pago requiere una URI o archivo</translation>
-    </message>
-    <message>
-        <source>URI:</source>
-        <translation>URI:</translation>
-    </message>
-    <message>
-        <source>Select payment request file</source>
-        <translation>Seleccione archivo de sulicitud de pago</translation>
-    </message>
-    </context>
-<context>
-    <name>OpenWalletActivity</name>
-    </context>
-<context>
-    <name>OptionsDialog</name>
-    <message>
-        <source>Options</source>
-        <translation>Opciones</translation>
-    </message>
-    <message>
-        <source>&amp;Main</source>
-        <translation>&amp;Principal</translation>
-    </message>
-    <message>
-        <source>IP address of the proxy (e.g. IPv4: 127.0.0.1 / IPv6: ::1)</source>
-        <translation>Dirección IP del proxy (ej. IPv4: 127.0.0.1 / IPv6: ::1)</translation>
-    </message>
-    <message>
-        <source>Reset all client options to default.</source>
-        <translation>Restablecer todas las opciones del cliente a las predeterminadas.</translation>
-    </message>
-    <message>
-        <source>&amp;Reset Options</source>
-        <translation>&amp;Restablecer opciones</translation>
-    </message>
-    <message>
-        <source>&amp;Network</source>
-        <translation>&amp;Red</translation>
-    </message>
-    <message>
-        <source>W&amp;allet</source>
-        <translation>Monedero</translation>
-    </message>
-    <message>
-        <source>Expert</source>
-        <translation>Experto</translation>
-    </message>
-    <message>
-        <source>Automatically open the Bitcoin client port on the router. This only works when your router supports UPnP and it is enabled.</source>
-        <translation>Abrir automáticamente el puerto del cliente Bitcoin en el router. Esta opción solo funciona si el router admite UPnP y está activado.</translation>
-    </message>
-    <message>
-        <source>Map port using &amp;UPnP</source>
-        <translation>Mapear el puerto usando &amp;UPnP</translation>
-    </message>
-    <message>
-        <source>Proxy &amp;IP:</source>
-        <translation>Dirección &amp;IP del proxy:</translation>
-    </message>
-    <message>
-        <source>&amp;Port:</source>
-        <translation>&amp;Puerto:</translation>
-    </message>
-    <message>
-        <source>Port of the proxy (e.g. 9050)</source>
-        <translation>Puerto del servidor proxy (ej. 9050)</translation>
-    </message>
-    <message>
-        <source>&amp;Window</source>
-        <translation>&amp;Ventana</translation>
-    </message>
-    <message>
-        <source>Show only a tray icon after minimizing the window.</source>
-        <translation>Minimizar la ventana a la bandeja de iconos del sistema.</translation>
-    </message>
-    <message>
-        <source>&amp;Minimize to the tray instead of the taskbar</source>
-        <translation>&amp;Minimizar a la bandeja en vez de a la barra de tareas</translation>
-    </message>
-    <message>
-        <source>M&amp;inimize on close</source>
-        <translation>M&amp;inimizar al cerrar</translation>
-    </message>
-    <message>
-        <source>&amp;Display</source>
-        <translation>&amp;Interfaz</translation>
-    </message>
-    <message>
-        <source>User Interface &amp;language:</source>
-        <translation>I&amp;dioma de la interfaz de usuario</translation>
-    </message>
-    <message>
-        <source>&amp;Unit to show amounts in:</source>
-        <translation>Mostrar las cantidades en la &amp;unidad:</translation>
-    </message>
-    <message>
-        <source>Choose the default subdivision unit to show in the interface and when sending coins.</source>
-        <translation>Elegir la subdivisión predeterminada para mostrar cantidades en la interfaz y cuando se envían monedas.</translation>
-    </message>
-    <message>
-        <source>Whether to show coin control features or not.</source>
-        <translation>Mostrar o no características de control de moneda</translation>
-    </message>
-    <message>
-        <source>&amp;OK</source>
-        <translation>&amp;Aceptar</translation>
-    </message>
-    <message>
-        <source>&amp;Cancel</source>
-        <translation>&amp;Cancelar</translation>
-    </message>
-    <message>
-        <source>default</source>
-        <translation>predeterminado</translation>
-    </message>
-    <message>
-        <source>none</source>
-        <translation>ninguno</translation>
-    </message>
-    <message>
-        <source>Confirm options reset</source>
-        <translation>Confirme el restablecimiento de las opciones</translation>
-    </message>
-    <message>
-        <source>Client restart required to activate changes.</source>
-        <translation>Reinicio del cliente para activar cambios.</translation>
-    </message>
-    <message>
-        <source>Error</source>
-        <translation>Error</translation>
-    </message>
-    <message>
-        <source>This change would require a client restart.</source>
-        <translation>Este cambio requiere reinicio por parte del cliente.</translation>
-    </message>
-    <message>
-        <source>The supplied proxy address is invalid.</source>
-        <translation>La dirección proxy indicada es inválida.</translation>
-    </message>
-</context>
-<context>
-    <name>OverviewPage</name>
-    <message>
-        <source>Form</source>
-        <translation>Desde</translation>
-    </message>
-    <message>
-        <source>The displayed information may be out of date. Your wallet automatically synchronizes with the Bitcoin network after a connection is established, but this process has not completed yet.</source>
-        <translation>La información mostrada puede estar desactualizada. Su monedero se sincroniza automáticamente con la red Bitcoin después de que se haya establecido una conexión, pero este proceso aún no se ha completado.</translation>
-    </message>
-    <message>
-        <source>Available:</source>
-        <translation>Disponible:</translation>
-    </message>
-    <message>
-        <source>Your current spendable balance</source>
-        <translation>Su balance actual gastable</translation>
-    </message>
-    <message>
-        <source>Pending:</source>
-        <translation>Pendiente:</translation>
-    </message>
-    <message>
-        <source>Total of transactions that have yet to be confirmed, and do not yet count toward the spendable balance</source>
-        <translation>Total de transacciones que deben ser confirmadas, y que no cuentan con el balance gastable necesario</translation>
-    </message>
-    <message>
-        <source>Immature:</source>
-        <translation>No disponible:</translation>
-    </message>
-    <message>
-        <source>Mined balance that has not yet matured</source>
-        <translation>Saldo recién minado que aún no está disponible.</translation>
-    </message>
-    <message>
-        <source>Total:</source>
-        <translation>Total:</translation>
-    </message>
-    <message>
-        <source>Your current total balance</source>
-        <translation>Su balance actual total</translation>
-    </message>
-    </context>
-<context>
-    <name>PaymentServer</name>
-    </context>
-<context>
-    <name>PeerTableModel</name>
-    </context>
-<context>
-    <name>QObject</name>
-    <message>
-        <source>Amount</source>
-        <translation>Cantidad</translation>
-    </message>
-    <message>
-        <source>%1 h</source>
-        <translation>%1 h</translation>
-    </message>
-    <message>
-        <source>%1 m</source>
-        <translation>%1 m</translation>
-    </message>
-    <message>
-        <source>N/A</source>
-        <translation>N/D</translation>
-    </message>
-    <message>
-        <source>%1 and %2</source>
-        <translation>%1 y %2</translation>
-    </message>
-    <message>
-        <source>%1 B</source>
-        <translation>%1 B</translation>
-    </message>
-    <message>
-        <source>%1 KB</source>
-        <translation>%1 KB</translation>
-    </message>
-    <message>
-        <source>%1 MB</source>
-        <translation>%1 MB</translation>
-    </message>
-    <message>
-        <source>%1 GB</source>
-        <translation>%1 GB</translation>
-    </message>
-    <message>
-        <source>unknown</source>
-        <translation>desconocido</translation>
-    </message>
-</context>
-<context>
-    <name>QRImageWidget</name>
-    <message>
-        <source>&amp;Save Image...</source>
-        <translation>Guardar Imagen...</translation>
-    </message>
-    </context>
-<context>
-    <name>RPCConsole</name>
-    <message>
-        <source>N/A</source>
-        <translation>N/D</translation>
-    </message>
-    <message>
-        <source>Client version</source>
-        <translation>Versión del cliente</translation>
-    </message>
-    <message>
-        <source>&amp;Information</source>
-        <translation>Información</translation>
-    </message>
-    <message>
-        <source>Debug window</source>
-        <translation>Ventana de depuración</translation>
-    </message>
-    <message>
-        <source>General</source>
-        <translation>General</translation>
-    </message>
-    <message>
-        <source>Startup time</source>
-        <translation>Hora de inicio</translation>
-    </message>
-    <message>
-        <source>Network</source>
-        <translation>Red</translation>
-    </message>
-    <message>
-        <source>Name</source>
-        <translation>Nombre</translation>
-    </message>
-    <message>
-        <source>Number of connections</source>
-        <translation>Número de conexiones</translation>
-    </message>
-    <message>
-        <source>Block chain</source>
-        <translation>Cadena de bloques</translation>
-    </message>
-    <message>
-        <source>Current number of blocks</source>
-        <translation>Número actual de bloques</translation>
-    </message>
-    <message>
-        <source>Last block time</source>
-        <translation>Hora del último bloque</translation>
-    </message>
-    <message>
-        <source>&amp;Open</source>
-        <translation>&amp;Abrir</translation>
-    </message>
-    <message>
-        <source>&amp;Console</source>
-        <translation>&amp;Consola</translation>
-    </message>
-    <message>
-        <source>&amp;Network Traffic</source>
-        <translation>&amp;Tráfico de Red</translation>
-    </message>
-    <message>
-        <source>Totals</source>
-        <translation>Total:</translation>
-    </message>
-    <message>
-        <source>In:</source>
-        <translation>Dentro:</translation>
-    </message>
-    <message>
-        <source>Out:</source>
-        <translation>Fuera:</translation>
-    </message>
-    <message>
-        <source>Debug log file</source>
-        <translation>Archivo de registro de depuración</translation>
-    </message>
-    <message>
-        <source>Clear console</source>
-        <translation>Borrar consola</translation>
-    </message>
-    </context>
-<context>
-    <name>ReceiveCoinsDialog</name>
-    <message>
-        <source>&amp;Amount:</source>
-        <translation>Cantidad</translation>
-    </message>
-    <message>
-        <source>&amp;Label:</source>
-        <translation>&amp;Etiqueta:</translation>
-    </message>
-    <message>
-        <source>&amp;Message:</source>
-        <translation>Mensaje:</translation>
-    </message>
-    <message>
-        <source>Clear all fields of the form.</source>
-        <translation>Limpiar todos los campos del formulario</translation>
-    </message>
-    <message>
-        <source>Clear</source>
-        <translation>Limpiar</translation>
-    </message>
-    <message>
-        <source>Show the selected request (does the same as double clicking an entry)</source>
-        <translation>Muestra la petición seleccionada (También doble clic)</translation>
-    </message>
-    <message>
-        <source>Show</source>
-        <translation>Mostrar</translation>
-    </message>
-    <message>
-        <source>Remove the selected entries from the list</source>
-        <translation>Borrar de la lista las direcciónes actualmente seleccionadas</translation>
-    </message>
-    <message>
-        <source>Remove</source>
-        <translation>Eliminar</translation>
-    </message>
-    </context>
-<context>
-    <name>ReceiveRequestDialog</name>
-    <message>
-        <source>QR Code</source>
-        <translation>Código QR</translation>
-    </message>
-    <message>
-        <source>Copy &amp;URI</source>
-        <translation>Copiar &amp;URI</translation>
-    </message>
-    <message>
-        <source>Copy &amp;Address</source>
-        <translation>Copiar &amp;Dirección</translation>
-    </message>
-    <message>
-        <source>&amp;Save Image...</source>
-        <translation>Guardar Imagen...</translation>
+        <source>Date</source>
+        <translation>Fecha</translation>
+    </message>
+    <message>
+        <source>Label</source>
+        <translation>Etiqueta</translation>
     </message>
     <message>
         <source>Address</source>
         <translation>Dirección</translation>
     </message>
     <message>
-        <source>Amount</source>
-        <translation>Cantidad</translation>
-    </message>
-    <message>
-        <source>Label</source>
-        <translation>Etiqueta</translation>
-    </message>
-    <message>
-        <source>Wallet</source>
-        <translation>Monedero</translation>
-    </message>
-</context>
-<context>
-    <name>RecentRequestsTableModel</name>
-    <message>
-        <source>Date</source>
-        <translation>Fecha</translation>
-    </message>
-    <message>
-        <source>Label</source>
-        <translation>Etiqueta</translation>
-    </message>
-    <message>
-        <source>(no label)</source>
-        <translation>(sin etiqueta)</translation>
-    </message>
-    </context>
-<context>
-    <name>SendCoinsDialog</name>
+        <source>Exporting Failed</source>
+        <translation>La exportación falló</translation>
+    </message>
+    </context>
+<context>
+    <name>UnitDisplayStatusBarControl</name>
+    </context>
+<context>
+    <name>WalletController</name>
+    </context>
+<context>
+    <name>WalletFrame</name>
+    </context>
+<context>
+    <name>WalletModel</name>
     <message>
         <source>Send Coins</source>
         <translation>Enviar monedas</translation>
     </message>
-    <message>
-        <source>Coin Control Features</source>
-        <translation>Características de control de la moneda</translation>
-    </message>
-    <message>
-        <source>Inputs...</source>
-        <translation>Entradas...</translation>
-    </message>
-    <message>
-        <source>automatically selected</source>
-        <translation>Seleccionado automaticamente</translation>
-    </message>
-    <message>
-        <source>Insufficient funds!</source>
-        <translation>Fondos insuficientes!</translation>
-    </message>
-    <message>
-        <source>Quantity:</source>
-        <translation>Cantidad:</translation>
-    </message>
-    <message>
-        <source>Bytes:</source>
-        <translation>Bytes:</translation>
-    </message>
-    <message>
-        <source>Amount:</source>
-        <translation>Cuantía:</translation>
-    </message>
-    <message>
-        <source>Fee:</source>
-        <translation>Tasa:</translation>
-    </message>
-    <message>
-        <source>After Fee:</source>
-        <translation>Después de tasas:</translation>
-    </message>
-    <message>
-        <source>Change:</source>
-        <translation>Cambio:</translation>
-    </message>
-    <message>
-        <source>If this is activated, but the change address is empty or invalid, change will be sent to a newly generated address.</source>
-        <translation>Al activarse, si la dirección esta vacía o es inválida, las monedas serán enviadas a una nueva dirección generada.</translation>
-    </message>
-    <message>
-        <source>Custom change address</source>
-        <translation>Dirección propia</translation>
-    </message>
-    <message>
-        <source>Transaction Fee:</source>
-        <translation>Comisión de transacción:</translation>
-    </message>
-    <message>
-        <source>Send to multiple recipients at once</source>
-        <translation>Enviar a múltiples destinatarios de una vez</translation>
-    </message>
-    <message>
-        <source>Add &amp;Recipient</source>
-        <translation>Añadir &amp;destinatario</translation>
-    </message>
-    <message>
-        <source>Clear all fields of the form.</source>
-        <translation>Limpiar todos los campos del formulario</translation>
-    </message>
-    <message>
-        <source>Dust:</source>
-        <translation>Polvo:</translation>
-    </message>
-    <message>
-        <source>Clear &amp;All</source>
-        <translation>Limpiar &amp;todo</translation>
-    </message>
-    <message>
-        <source>Balance:</source>
-        <translation>Saldo:</translation>
-    </message>
-    <message>
-        <source>Confirm the send action</source>
-        <translation>Confirmar el envío</translation>
-    </message>
-    <message>
-        <source>S&amp;end</source>
-        <translation>&amp;Enviar</translation>
-    </message>
-    <message>
-        <source>Copy quantity</source>
-        <translation>Copiar cantidad</translation>
-    </message>
-    <message>
-        <source>Copy fee</source>
-        <translation>Copiar comisión</translation>
-    </message>
-    <message>
-        <source>Copy bytes</source>
-        <translation>Copiar bytes</translation>
-    </message>
-    <message>
-        <source>Copy change</source>
-        <translation>Copiar cambio</translation>
-    </message>
-    <message>
-        <source>Transaction fee</source>
-        <translation>Comisión de transacción</translation>
-    </message>
-    <message>
-        <source>(no label)</source>
-        <translation>(sin etiqueta)</translation>
-    </message>
-</context>
-<context>
-    <name>SendCoinsEntry</name>
-    <message>
-        <source>A&amp;mount:</source>
-        <translation>Ca&amp;ntidad:</translation>
-    </message>
-    <message>
-        <source>Pay &amp;To:</source>
-        <translation>&amp;Pagar a:</translation>
-    </message>
-    <message>
-        <source>&amp;Label:</source>
-        <translation>&amp;Etiqueta:</translation>
-    </message>
-    <message>
-        <source>Choose previously used address</source>
-        <translation>Escoger dirección previamente usada</translation>
-    </message>
-    <message>
-        <source>This is a normal payment.</source>
-        <translation>Esto es un pago ordinario.</translation>
-    </message>
-    <message>
-        <source>Alt+A</source>
-        <translation>Alt+A</translation>
-    </message>
-    <message>
-        <source>Paste address from clipboard</source>
-        <translation>Pegar dirección desde portapapeles</translation>
-    </message>
-    <message>
-        <source>Alt+P</source>
-        <translation>Alt+P</translation>
-    </message>
-    <message>
-        <source>Remove this entry</source>
-        <translation>Eliminar esta transacción</translation>
-    </message>
-    <message>
-        <source>Message:</source>
-        <translation>Mensaje:</translation>
-    </message>
-    <message>
-        <source>Enter a label for this address to add it to the list of used addresses</source>
-        <translation>Introduce una etiqueta para esta dirección para añadirla a la lista de direcciones utilizadas</translation>
-    </message>
-    <message>
-        <source>Pay To:</source>
-        <translation>Paga a:</translation>
-    </message>
-    <message>
-        <source>Memo:</source>
-        <translation>Memo:</translation>
-    </message>
-    </context>
-<context>
-    <name>SendConfirmationDialog</name>
-    </context>
-<context>
-    <name>ShutdownWindow</name>
-    </context>
-<context>
-    <name>SignVerifyMessageDialog</name>
-    <message>
-        <source>Signatures - Sign / Verify a Message</source>
-        <translation>Firmas - Firmar / verificar un mensaje</translation>
-    </message>
-    <message>
-        <source>&amp;Sign Message</source>
-        <translation>&amp;Firmar mensaje</translation>
-    </message>
-    <message>
-        <source>Choose previously used address</source>
-        <translation>Escoger dirección previamente usada</translation>
-    </message>
-    <message>
-        <source>Alt+A</source>
-        <translation>Alt+A</translation>
-    </message>
-    <message>
-        <source>Paste address from clipboard</source>
-        <translation>Pegar dirección desde portapapeles</translation>
-    </message>
-    <message>
-        <source>Alt+P</source>
-        <translation>Alt+P</translation>
-    </message>
-    <message>
-        <source>Enter the message you want to sign here</source>
-        <translation>Introduzca el mensaje que desea firmar aquí</translation>
-    </message>
-    <message>
-        <source>Signature</source>
-        <translation>Firma</translation>
-    </message>
-    <message>
-        <source>Copy the current signature to the system clipboard</source>
-        <translation>Copiar la firma actual al portapapeles del sistema</translation>
-    </message>
-    <message>
-        <source>Sign the message to prove you own this Bitcoin address</source>
-        <translation>Firmar el mensaje para demostrar que se posee esta dirección Bitcoin</translation>
-    </message>
-    <message>
-        <source>Sign &amp;Message</source>
-        <translation>Firmar &amp;mensaje</translation>
-    </message>
-    <message>
-        <source>Reset all sign message fields</source>
-        <translation>Limpiar todos los campos de la firma de mensaje</translation>
-    </message>
-    <message>
-        <source>Clear &amp;All</source>
-        <translation>Limpiar &amp;todo</translation>
-    </message>
-    <message>
-        <source>&amp;Verify Message</source>
-        <translation>&amp;Verificar mensaje</translation>
-    </message>
-    <message>
-        <source>Verify the message to ensure it was signed with the specified Bitcoin address</source>
-        <translation>Verificar el mensaje para comprobar que fue firmado con la dirección Bitcoin indicada</translation>
-    </message>
-    <message>
-        <source>Verify &amp;Message</source>
-        <translation>Verificar &amp;mensaje</translation>
-    </message>
-    <message>
-        <source>Reset all verify message fields</source>
-        <translation>Limpiar todos los campos de la verificación de mensaje</translation>
-    </message>
-    </context>
-<context>
-    <name>TrafficGraphWidget</name>
-    <message>
-        <source>KB/s</source>
-        <translation>KB/s</translation>
-    </message>
-</context>
-<context>
-    <name>TransactionDesc</name>
-    <message>
-        <source>Date</source>
-        <translation>Fecha</translation>
-    </message>
-    <message>
-        <source>unknown</source>
-        <translation>desconocido</translation>
-    </message>
-    <message>
-        <source>Transaction fee</source>
-        <translation>Comisión de transacción</translation>
-    </message>
-    <message>
-        <source>Amount</source>
-        <translation>Cantidad</translation>
-    </message>
-    </context>
-<context>
-    <name>TransactionDescDialog</name>
-    <message>
-        <source>This pane shows a detailed description of the transaction</source>
-        <translation>Esta ventana muestra información detallada sobre la transacción</translation>
-    </message>
-    </context>
-<context>
-    <name>TransactionTableModel</name>
-    <message>
-        <source>Date</source>
-        <translation>Fecha</translation>
-    </message>
-    <message>
-        <source>Label</source>
-        <translation>Etiqueta</translation>
-    </message>
-    <message>
-        <source>(no label)</source>
-        <translation>(sin etiqueta)</translation>
-    </message>
-    </context>
-<context>
-    <name>TransactionView</name>
-    <message>
-        <source>Comma separated file (*.csv)</source>
-        <translation>Archivo de columnas separadas por coma (*.csv)</translation>
-    </message>
-    <message>
-        <source>Confirmed</source>
-        <translation>Confirmado</translation>
-    </message>
-    <message>
-        <source>Date</source>
-        <translation>Fecha</translation>
-    </message>
-    <message>
-        <source>Label</source>
-        <translation>Etiqueta</translation>
-    </message>
-    <message>
-        <source>Address</source>
-        <translation>Dirección</translation>
-    </message>
-    <message>
-        <source>Exporting Failed</source>
-        <translation>La exportación falló</translation>
-    </message>
-    </context>
-<context>
-    <name>UnitDisplayStatusBarControl</name>
-    </context>
-<context>
-    <name>WalletController</name>
-    </context>
-<context>
-    <name>WalletFrame</name>
-    </context>
-<context>
-    <name>WalletModel</name>
-    <message>
-        <source>Send Coins</source>
-        <translation>Enviar monedas</translation>
-    </message>
     </context>
 <context>
     <name>WalletView</name>
@@ -1391,13 +1362,8 @@
 <context>
     <name>bitcoin-core</name>
     <message>
-<<<<<<< HEAD
-        <source>NdovuCoin Core</source>
-        <translation>NdovuCoin Core</translation>
-=======
         <source>Corrupted block database detected</source>
         <translation>Corrupción de base de datos de bloques detectada.</translation>
->>>>>>> a284bbbe
     </message>
     <message>
         <source>Do you want to rebuild the block database now?</source>
