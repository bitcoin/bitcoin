--- conflicted
+++ resolved
@@ -25,25 +25,6 @@
         <source>&amp;Delete</source>
         <translation>&amp;Dele</translation>
     </message>
-<<<<<<< HEAD
-    <message>
-        <source>These are your Zetacoin addresses for sending payments. Always check the amount and the receiving address before sending coins.</source>
-        <translation>Hae sunt inscriptiones mittendi pensitationes.  Semper inspice quantitatem et inscriptionem accipiendi antequam nummos mittis.</translation>
-    </message>
-    <message>
-        <source>Copy &amp;Label</source>
-        <translation>Copia &amp;Titulum</translation>
-    </message>
-    <message>
-        <source>&amp;Edit</source>
-        <translation>&amp;Muta</translation>
-    </message>
-    <message>
-        <source>Comma separated file (*.csv)</source>
-        <translation>Comma Separata Plica (*.csv)</translation>
-    </message>
-=======
->>>>>>> 0d719145
     </context>
 <context>
     <name>AddressTableModel</name>
@@ -66,87 +47,7 @@
         <source>Repeat new passphrase</source>
         <translation>Itera novam tesseram</translation>
     </message>
-<<<<<<< HEAD
-    <message>
-        <source>Encrypt wallet</source>
-        <translation>Cifra cassidile</translation>
-    </message>
-    <message>
-        <source>This operation needs your wallet passphrase to unlock the wallet.</source>
-        <translation>Huic operationi necesse est tessera cassidili tuo ut cassidile reseret.</translation>
-    </message>
-    <message>
-        <source>Unlock wallet</source>
-        <translation>Resera cassidile</translation>
-    </message>
-    <message>
-        <source>This operation needs your wallet passphrase to decrypt the wallet.</source>
-        <translation>Huic operationi necesse est tessera cassidili tuo ut cassidile decifret.</translation>
-    </message>
-    <message>
-        <source>Decrypt wallet</source>
-        <translation>Decifra cassidile</translation>
-    </message>
-    <message>
-        <source>Change passphrase</source>
-        <translation>Muta tesseram</translation>
-    </message>
-    <message>
-        <source>Confirm wallet encryption</source>
-        <translation>Confirma cifrationem cassidilis</translation>
-    </message>
-    <message>
-        <source>Warning: If you encrypt your wallet and lose your passphrase, you will &lt;b&gt;LOSE ALL OF YOUR ZETACOINS&lt;/b&gt;!</source>
-        <translation>Monitio: Si cassidile tuum cifras et tesseram amittis, tu &lt;b&gt;AMITTES OMNES TUOS NUMMOS BITOS&lt;/b&gt;!</translation>
-    </message>
-    <message>
-        <source>Are you sure you wish to encrypt your wallet?</source>
-        <translation>Certusne es te velle tuum cassidile cifrare?</translation>
-    </message>
-    <message>
-        <source>IMPORTANT: Any previous backups you have made of your wallet file should be replaced with the newly generated, encrypted wallet file. For security reasons, previous backups of the unencrypted wallet file will become useless as soon as you start using the new, encrypted wallet.</source>
-        <translation>GRAVE: Oportet ulla prioria conservata quae fecisti de plica tui cassidilis reponi a nove generata cifrata plica cassidilis.  Propter securitatem, prioria conservata de plica non cifrata cassidilis inutilia fiet simul atque incipis uti novo cifrato cassidili.</translation>
-    </message>
-    <message>
-        <source>Warning: The Caps Lock key is on!</source>
-        <translation>Monitio: Litterae ut capitales seratae sunt!</translation>
-    </message>
-    <message>
-        <source>Wallet encrypted</source>
-        <translation>Cassidile cifratum</translation>
-    </message>
-    <message>
-        <source>Wallet encryption failed</source>
-        <translation>Cassidile cifrare abortum est</translation>
-    </message>
-    <message>
-        <source>Wallet encryption failed due to an internal error. Your wallet was not encrypted.</source>
-        <translation>Cassidile cifrare abortum est propter internum errorem.  Tuum cassidile cifratum non est.</translation>
-    </message>
-    <message>
-        <source>The supplied passphrases do not match.</source>
-        <translation>Tesserae datae non eaedem sunt.</translation>
-    </message>
-    <message>
-        <source>Wallet unlock failed</source>
-        <translation>Cassidile reserare abortum est.</translation>
-    </message>
-    <message>
-        <source>The passphrase entered for the wallet decryption was incorrect.</source>
-        <translation>Tessera inserta pro cassidilis decifrando prava erat.</translation>
-    </message>
-    <message>
-        <source>Wallet decryption failed</source>
-        <translation>Cassidile decifrare abortum est.</translation>
-    </message>
-    <message>
-        <source>Wallet passphrase was successfully changed.</source>
-        <translation>Tessera cassidilis successa est in mutando.</translation>
-    </message>
-</context>
-=======
-    </context>
->>>>>>> 0d719145
+    </context>
 <context>
     <name>BanTableModel</name>
     </context>
@@ -289,891 +190,740 @@
         <translation>Tabella instrumentorum "Tabs"</translation>
     </message>
     <message>
-<<<<<<< HEAD
+        <source>&amp;Command-line options</source>
+        <translation>Optiones mandati initiantis</translation>
+    </message>
+    <message>
+        <source>No block source available...</source>
+        <translation>Nulla fons frustorum absens...</translation>
+    </message>
+    <message>
+        <source>%1 behind</source>
+        <translation>%1 post</translation>
+    </message>
+    <message>
+        <source>Last received block was generated %1 ago.</source>
+        <translation>Postremum acceptum frustum generatum est %1 abhinc.</translation>
+    </message>
+    <message>
+        <source>Transactions after this will not yet be visible.</source>
+        <translation>Transactiones post hoc nondum visibiles erunt.</translation>
+    </message>
+    <message>
+        <source>Error</source>
+        <translation>Error</translation>
+    </message>
+    <message>
+        <source>Warning</source>
+        <translation>Monitio</translation>
+    </message>
+    <message>
+        <source>Information</source>
+        <translation>Informatio</translation>
+    </message>
+    <message>
+        <source>Up to date</source>
+        <translation>Recentissimo</translation>
+    </message>
+    <message>
+        <source>Catching up...</source>
+        <translation>Persequens...</translation>
+    </message>
+    <message>
+        <source>Sent transaction</source>
+        <translation>Transactio missa</translation>
+    </message>
+    <message>
+        <source>Incoming transaction</source>
+        <translation>Transactio incipiens</translation>
+    </message>
+    <message>
+        <source>Wallet is &lt;b&gt;encrypted&lt;/b&gt; and currently &lt;b&gt;unlocked&lt;/b&gt;</source>
+        <translation>Cassidile &lt;b&gt;cifratum&lt;/b&gt; est et iam nunc &lt;b&gt;reseratum&lt;/b&gt;</translation>
+    </message>
+    <message>
+        <source>Wallet is &lt;b&gt;encrypted&lt;/b&gt; and currently &lt;b&gt;locked&lt;/b&gt;</source>
+        <translation>Cassidile &lt;b&gt;cifratum&lt;/b&gt; est et iam nunc &lt;b&gt;seratum&lt;/b&gt;</translation>
+    </message>
+</context>
+<context>
+    <name>CoinControlDialog</name>
+    <message>
+        <source>Amount:</source>
+        <translation>Quantitas:</translation>
+    </message>
+    <message>
+        <source>Amount</source>
+        <translation>Quantitas</translation>
+    </message>
+    <message>
+        <source>Date</source>
+        <translation>Dies</translation>
+    </message>
+    <message>
+        <source>Confirmed</source>
+        <translation>Confirmatum</translation>
+    </message>
+    </context>
+<context>
+    <name>EditAddressDialog</name>
+    <message>
+        <source>Edit Address</source>
+        <translation>Muta Inscriptionem</translation>
+    </message>
+    <message>
+        <source>&amp;Label</source>
+        <translation>&amp;Titulus</translation>
+    </message>
+    <message>
+        <source>&amp;Address</source>
+        <translation>&amp;Inscriptio</translation>
+    </message>
+    </context>
+<context>
+    <name>FreespaceChecker</name>
+    </context>
+<context>
+    <name>HelpMessageDialog</name>
+    <message>
+        <source>version</source>
+        <translation>versio</translation>
+    </message>
+    <message>
+        <source>Command-line options</source>
+        <translation>Optiones mandati initiantis</translation>
+    </message>
+    <message>
+        <source>Usage:</source>
+        <translation>Usus:</translation>
+    </message>
+    <message>
+        <source>command-line options</source>
+        <translation>Optiones mandati intiantis</translation>
+    </message>
+    </context>
+<context>
+    <name>Intro</name>
+    <message>
+        <source>Error</source>
+        <translation>Error</translation>
+    </message>
+    </context>
+<context>
+    <name>OpenURIDialog</name>
+    </context>
+<context>
+    <name>OptionsDialog</name>
+    <message>
+        <source>Options</source>
+        <translation>Optiones</translation>
+    </message>
+    <message>
+        <source>&amp;Main</source>
+        <translation>&amp;Princeps</translation>
+    </message>
+    <message>
+        <source>Reset all client options to default.</source>
+        <translation>Reconstitue omnes optiones clientis ad praedefinita.</translation>
+    </message>
+    <message>
+        <source>&amp;Reset Options</source>
+        <translation>&amp;Reconstitue Optiones</translation>
+    </message>
+    <message>
+        <source>&amp;Network</source>
+        <translation>&amp;Rete</translation>
+    </message>
+    <message>
+        <source>W&amp;allet</source>
+        <translation>Cassidile</translation>
+    </message>
+    <message>
+        <source>Automatically open the Zetacoin client port on the router. This only works when your router supports UPnP and it is enabled.</source>
+        <translation>Aperi per se portam clientis Zetacoin in itineratore.  Hoc tantum effectivum est si itineratrum tuum supportat UPnP et id activum est.</translation>
+    </message>
+    <message>
+        <source>Map port using &amp;UPnP</source>
+        <translation>Designa portam utendo &amp;UPnP</translation>
+    </message>
+    <message>
+        <source>Proxy &amp;IP:</source>
+        <translation>&amp;IP vicarii:</translation>
+    </message>
+    <message>
+        <source>&amp;Port:</source>
+        <translation>&amp;Porta:</translation>
+    </message>
+    <message>
+        <source>Port of the proxy (e.g. 9050)</source>
+        <translation>Porta vicarii (e.g. 9050)</translation>
+    </message>
+    <message>
+        <source>&amp;Window</source>
+        <translation>&amp;Fenestra</translation>
+    </message>
+    <message>
+        <source>Show only a tray icon after minimizing the window.</source>
+        <translation>Monstra tantum iconem in tabella systematis postquam fenestram minifactam est.</translation>
+    </message>
+    <message>
+        <source>&amp;Minimize to the tray instead of the taskbar</source>
+        <translation>&amp;Minifac in tabellam systematis potius quam applicationum</translation>
+    </message>
+    <message>
+        <source>M&amp;inimize on close</source>
+        <translation>M&amp;inifac ad claudendum</translation>
+    </message>
+    <message>
+        <source>&amp;Display</source>
+        <translation>&amp;UI</translation>
+    </message>
+    <message>
+        <source>User Interface &amp;language:</source>
+        <translation>&amp;Lingua monstranda utenti:</translation>
+    </message>
+    <message>
+        <source>&amp;Unit to show amounts in:</source>
+        <translation>&amp;Unita qua quantitates monstrare:</translation>
+    </message>
+    <message>
+        <source>Choose the default subdivision unit to show in the interface and when sending coins.</source>
+        <translation>Selige praedefinitam unitam subdivisionis monstrare in interfacie et quando nummos mittere</translation>
+    </message>
+    <message>
+        <source>&amp;OK</source>
+        <translation>&amp;OK</translation>
+    </message>
+    <message>
+        <source>&amp;Cancel</source>
+        <translation>&amp;Cancella</translation>
+    </message>
+    <message>
+        <source>default</source>
+        <translation>praedefinitum</translation>
+    </message>
+    <message>
+        <source>Confirm options reset</source>
+        <translation>Confirma optionum reconstituere</translation>
+    </message>
+    <message>
+        <source>The supplied proxy address is invalid.</source>
+        <translation>Inscriptio vicarii tradita non valida est.</translation>
+    </message>
+</context>
+<context>
+    <name>OverviewPage</name>
+    <message>
+        <source>Form</source>
+        <translation>Schema</translation>
+    </message>
+    <message>
+        <source>The displayed information may be out of date. Your wallet automatically synchronizes with the Zetacoin network after a connection is established, but this process has not completed yet.</source>
+        <translation>Monstrata informatio fortasse non recentissima est.  Tuum cassidile per se synchronizat cum rete Zetacoin postquam conexio constabilita est, sed hoc actio nondum perfecta est.</translation>
+    </message>
+    <message>
+        <source>Immature:</source>
+        <translation>Immatura:</translation>
+    </message>
+    <message>
+        <source>Mined balance that has not yet matured</source>
+        <translation>Fossum pendendum quod nondum maturum est</translation>
+    </message>
+    </context>
+<context>
+    <name>PaymentServer</name>
+    </context>
+<context>
+    <name>PeerTableModel</name>
+    </context>
+<context>
+    <name>QObject</name>
+    <message>
+        <source>Amount</source>
+        <translation>Quantitas</translation>
+    </message>
+    <message>
+        <source>N/A</source>
+        <translation>N/A</translation>
+    </message>
+    </context>
+<context>
+    <name>QRImageWidget</name>
+    </context>
+<context>
+    <name>RPCConsole</name>
+    <message>
+        <source>N/A</source>
+        <translation>N/A</translation>
+    </message>
+    <message>
+        <source>Client version</source>
+        <translation>Versio clientis</translation>
+    </message>
+    <message>
+        <source>&amp;Information</source>
+        <translation>&amp;Informatio</translation>
+    </message>
+    <message>
+        <source>Debug window</source>
+        <translation>Fenestra Debug</translation>
+    </message>
+    <message>
+        <source>Startup time</source>
+        <translation>Tempus initiandi</translation>
+    </message>
+    <message>
+        <source>Network</source>
+        <translation>Rete</translation>
+    </message>
+    <message>
+        <source>Number of connections</source>
+        <translation>Numerus conexionum</translation>
+    </message>
+    <message>
+        <source>Block chain</source>
+        <translation>Catena frustorum</translation>
+    </message>
+    <message>
+        <source>Current number of blocks</source>
+        <translation>Numerus frustorum iam nunc</translation>
+    </message>
+    <message>
+        <source>Last block time</source>
+        <translation>Hora postremi frusti</translation>
+    </message>
+    <message>
+        <source>&amp;Open</source>
+        <translation>&amp;Aperi</translation>
+    </message>
+    <message>
+        <source>&amp;Console</source>
+        <translation>&amp;Terminale</translation>
+    </message>
+    <message>
+        <source>Debug log file</source>
+        <translation>Debug catalogi plica</translation>
+    </message>
+    <message>
+        <source>Clear console</source>
+        <translation>Vacuefac terminale</translation>
+    </message>
+    <message>
+        <source>Use up and down arrows to navigate history, and &lt;b&gt;Ctrl-L&lt;/b&gt; to clear screen.</source>
+        <translation>Utere sagittis sursum deorsumque ut per historiam naviges, et &lt;b&gt;Ctrl+L&lt;/b&gt; ut scrinium vacuefacias.</translation>
+    </message>
+    <message>
+        <source>Type &lt;b&gt;help&lt;/b&gt; for an overview of available commands.</source>
+        <translation>Scribe &lt;b&gt;help&lt;/b&gt; pro summario possibilium mandatorum.</translation>
+    </message>
+    </context>
+<context>
+    <name>ReceiveCoinsDialog</name>
+    <message>
+        <source>&amp;Amount:</source>
+        <translation>Quantitas:</translation>
+    </message>
+    <message>
+        <source>&amp;Label:</source>
+        <translation>&amp;Titulus:</translation>
+    </message>
+    <message>
+        <source>&amp;Message:</source>
+        <translation>Nuntius:</translation>
+    </message>
+    </context>
+<context>
+    <name>ReceiveRequestDialog</name>
+    <message>
+        <source>Copy &amp;Address</source>
+        <translation>&amp;Copia Inscriptionem</translation>
+    </message>
+    </context>
+<context>
+    <name>RecentRequestsTableModel</name>
+    </context>
+<context>
+    <name>SendCoinsDialog</name>
+    <message>
+        <source>Send Coins</source>
+        <translation>Mitte Nummos</translation>
+    </message>
+    <message>
+        <source>Insufficient funds!</source>
+        <translation>Inopia nummorum</translation>
+    </message>
+    <message>
+        <source>Amount:</source>
+        <translation>Quantitas:</translation>
+    </message>
+    <message>
+        <source>Transaction Fee:</source>
+        <translation>Transactionis merces:</translation>
+    </message>
+    <message>
+        <source>Send to multiple recipients at once</source>
+        <translation>Mitte pluribus accipientibus simul</translation>
+    </message>
+    <message>
+        <source>Add &amp;Recipient</source>
+        <translation>Adde &amp;Accipientem</translation>
+    </message>
+    <message>
+        <source>Clear &amp;All</source>
+        <translation>Vacuefac &amp;Omnia</translation>
+    </message>
+    <message>
+        <source>Balance:</source>
+        <translation>Pendendum:</translation>
+    </message>
+    <message>
+        <source>Confirm the send action</source>
+        <translation>Confirma actionem mittendi</translation>
+    </message>
+    <message>
+        <source>S&amp;end</source>
+        <translation>&amp;Mitte</translation>
+    </message>
+    </context>
+<context>
+    <name>SendCoinsEntry</name>
+    <message>
+        <source>A&amp;mount:</source>
+        <translation>&amp;Quantitas:</translation>
+    </message>
+    <message>
+        <source>Pay &amp;To:</source>
+        <translation>Pensa &amp;Ad:</translation>
+    </message>
+    <message>
+        <source>&amp;Label:</source>
+        <translation>&amp;Titulus:</translation>
+    </message>
+    <message>
+        <source>Alt+A</source>
+        <translation>Alt+A</translation>
+    </message>
+    <message>
+        <source>Paste address from clipboard</source>
+        <translation>Glutina inscriptionem ex latibulo</translation>
+    </message>
+    <message>
+        <source>Alt+P</source>
+        <translation>Alt+P</translation>
+    </message>
+    <message>
+        <source>Message:</source>
+        <translation>Nuntius:</translation>
+    </message>
+    <message>
+        <source>Pay To:</source>
+        <translation>Pensa Ad:</translation>
+    </message>
+    </context>
+<context>
+    <name>SendConfirmationDialog</name>
+    </context>
+<context>
+    <name>ShutdownWindow</name>
+    </context>
+<context>
+    <name>SignVerifyMessageDialog</name>
+    <message>
+        <source>Signatures - Sign / Verify a Message</source>
+        <translation>Signationes - Signa / Verifica nuntium</translation>
+    </message>
+    <message>
+        <source>&amp;Sign Message</source>
+        <translation>&amp;Signa Nuntium</translation>
+    </message>
+    <message>
+        <source>Alt+A</source>
+        <translation>Alt+A</translation>
+    </message>
+    <message>
+        <source>Paste address from clipboard</source>
+        <translation>Glutina inscriptionem ex latibulo</translation>
+    </message>
+    <message>
+        <source>Alt+P</source>
+        <translation>Alt+P</translation>
+    </message>
+    <message>
+        <source>Enter the message you want to sign here</source>
+        <translation>Insere hic nuntium quod vis signare</translation>
+    </message>
+    <message>
+        <source>Signature</source>
+        <translation>Signatio</translation>
+    </message>
+    <message>
+        <source>Copy the current signature to the system clipboard</source>
+        <translation>Copia signationem in latibulum systematis</translation>
+    </message>
+    <message>
+        <source>Sign the message to prove you own this Zetacoin address</source>
+        <translation>Signa nuntium ut demonstres hanc inscriptionem Zetacoin a te possessa esse</translation>
+    </message>
+    <message>
+        <source>Sign &amp;Message</source>
+        <translation>Signa &amp;Nuntium</translation>
+    </message>
+    <message>
+        <source>Reset all sign message fields</source>
+        <translation>Reconstitue omnes campos signandi nuntii</translation>
+    </message>
+    <message>
+        <source>Clear &amp;All</source>
+        <translation>Vacuefac &amp;Omnia</translation>
+    </message>
+    <message>
+        <source>&amp;Verify Message</source>
+        <translation>&amp;Verifica Nuntium</translation>
+    </message>
+    <message>
+        <source>Verify the message to ensure it was signed with the specified Zetacoin address</source>
+        <translation>Verifica nuntium ut cures signatum esse cum specifica inscriptione Zetacoin</translation>
+    </message>
+    <message>
+        <source>Verify &amp;Message</source>
+        <translation>Verifica &amp;Nuntium</translation>
+    </message>
+    <message>
+        <source>Reset all verify message fields</source>
+        <translation>Reconstitue omnes campos verificandi nuntii</translation>
+    </message>
+    </context>
+<context>
+    <name>SplashScreen</name>
+    <message>
+        <source>[testnet]</source>
+        <translation>[testnet]</translation>
+    </message>
+</context>
+<context>
+    <name>TrafficGraphWidget</name>
+    </context>
+<context>
+    <name>TransactionDesc</name>
+    </context>
+<context>
+    <name>TransactionDescDialog</name>
+    <message>
+        <source>This pane shows a detailed description of the transaction</source>
+        <translation>Haec tabula monstrat descriptionem verbosam transactionis</translation>
+    </message>
+    </context>
+<context>
+    <name>TransactionTableModel</name>
+    </context>
+<context>
+    <name>TransactionView</name>
+    </context>
+<context>
+    <name>UnitDisplayStatusBarControl</name>
+    </context>
+<context>
+    <name>WalletFrame</name>
+    </context>
+<context>
+    <name>WalletModel</name>
+    </context>
+<context>
+    <name>WalletView</name>
+    </context>
+<context>
+    <name>bitcoin-core</name>
+    <message>
+        <source>Options:</source>
+        <translation>Optiones:</translation>
+    </message>
+    <message>
+        <source>Specify data directory</source>
+        <translation>Specifica indicem datorum</translation>
+    </message>
+    <message>
+        <source>Connect to a node to retrieve peer addresses, and disconnect</source>
+        <translation>Conecta ad nodum acceptare inscriptiones parium, et disconecte</translation>
+    </message>
+    <message>
+        <source>Specify your own public address</source>
+        <translation>Specifica tuam propriam publicam inscriptionem</translation>
+    </message>
+    <message>
+        <source>Accept command line and JSON-RPC commands</source>
+        <translation>Accipe terminalis et JSON-RPC mandata.</translation>
+    </message>
+    <message>
+        <source>Run in the background as a daemon and accept commands</source>
+        <translation>Operare infere sicut daemon et mandata accipe</translation>
+    </message>
+    <message>
+        <source>Accept connections from outside (default: 1 if no -proxy or -connect)</source>
+        <translation>Accipe conexiones externas (praedefinitum: 1 nisi -proxy neque -connect)</translation>
+    </message>
+    <message>
         <source>Zetacoin Core</source>
         <translation>Zetacoin Nucleus</translation>
     </message>
     <message>
-=======
->>>>>>> 0d719145
-        <source>&amp;Command-line options</source>
-        <translation>Optiones mandati initiantis</translation>
-    </message>
-    <message>
-        <source>No block source available...</source>
-        <translation>Nulla fons frustorum absens...</translation>
-    </message>
-    <message>
-        <source>%1 behind</source>
-        <translation>%1 post</translation>
-    </message>
-    <message>
-        <source>Last received block was generated %1 ago.</source>
-        <translation>Postremum acceptum frustum generatum est %1 abhinc.</translation>
-    </message>
-    <message>
-        <source>Transactions after this will not yet be visible.</source>
-        <translation>Transactiones post hoc nondum visibiles erunt.</translation>
+        <source>Bind to given address and always listen on it. Use [host]:port notation for IPv6</source>
+        <translation>Conglutina ad inscriptionem datam et semper in eam ausculta.  Utere [moderatrum]:porta notationem pro IPv6</translation>
+    </message>
+    <message>
+        <source>Execute command when a wallet transaction changes (%s in cmd is replaced by TxID)</source>
+        <translation>Facere mandatum quotiescumque cassidilis transactio mutet (%s in mandato sbstituitur ab TxID)</translation>
+    </message>
+    <message>
+        <source>This is a pre-release test build - use at your own risk - do not use for mining or merchant applications</source>
+        <translation>Hoc est prae-dimittum experimentala aedes - utere eo periculo tuo proprio - nolite utere fodendo vel applicationibus mercatoriis</translation>
+    </message>
+    <message>
+        <source>Block creation options:</source>
+        <translation>Optiones creandi frustorum:</translation>
+    </message>
+    <message>
+        <source>Connect only to the specified node(s)</source>
+        <translation>Conecte sole ad nodos specificatos (vel nodum specificatum)</translation>
+    </message>
+    <message>
+        <source>Corrupted block database detected</source>
+        <translation>Corruptum databasum frustorum invenitur</translation>
+    </message>
+    <message>
+        <source>Do you want to rebuild the block database now?</source>
+        <translation>Visne reficere databasum frustorum iam?</translation>
+    </message>
+    <message>
+        <source>Error initializing block database</source>
+        <translation>Error initiando databasem frustorum</translation>
+    </message>
+    <message>
+        <source>Error initializing wallet database environment %s!</source>
+        <translation>Error initiando systematem databasi cassidilis %s!</translation>
+    </message>
+    <message>
+        <source>Error loading block database</source>
+        <translation>Error legendo frustorum databasem</translation>
+    </message>
+    <message>
+        <source>Error opening block database</source>
+        <translation>Error aperiendo databasum frustorum</translation>
+    </message>
+    <message>
+        <source>Error: Disk space is low!</source>
+        <translation>Error: Inopia spatii disci!</translation>
+    </message>
+    <message>
+        <source>Failed to listen on any port. Use -listen=0 if you want this.</source>
+        <translation>Non potuisse auscultare in ulla porta.  Utere -listen=0 si hoc vis.</translation>
+    </message>
+    <message>
+        <source>Not enough file descriptors available.</source>
+        <translation>Inopia descriptorum plicarum.</translation>
+    </message>
+    <message>
+        <source>Verifying blocks...</source>
+        <translation>Verificante frusta...</translation>
+    </message>
+    <message>
+        <source>Verifying wallet...</source>
+        <translation>Verificante cassidilem...</translation>
+    </message>
+    <message>
+        <source>Information</source>
+        <translation>Informatio</translation>
+    </message>
+    <message>
+        <source>Send trace/debug info to console instead of debug.log file</source>
+        <translation>Mitte informationem vestigii/debug ad terminale potius quam plicam debug.log</translation>
+    </message>
+    <message>
+        <source>Shrink debug.log file on client startup (default: 1 when no -debug)</source>
+        <translation>Diminue plicam debug.log ad initium clientis (praedefinitum: 1 nisi -debug)</translation>
+    </message>
+    <message>
+        <source>Signing transaction failed</source>
+        <translation>Signandum transactionis abortum est</translation>
+    </message>
+    <message>
+        <source>Transaction amount too small</source>
+        <translation>Magnitudo transactionis nimis parva</translation>
+    </message>
+    <message>
+        <source>Transaction amounts must be positive</source>
+        <translation>Necesse est magnitudines transactionum positivas esse.</translation>
+    </message>
+    <message>
+        <source>Transaction too large</source>
+        <translation>Transactio nimis magna</translation>
+    </message>
+    <message>
+        <source>Username for JSON-RPC connections</source>
+        <translation>Nomen utentis pro conexionibus JSON-RPC</translation>
+    </message>
+    <message>
+        <source>Warning</source>
+        <translation>Monitio</translation>
+    </message>
+    <message>
+        <source>Password for JSON-RPC connections</source>
+        <translation>Tessera pro conexionibus JSON-RPC</translation>
+    </message>
+    <message>
+        <source>Execute command when the best block changes (%s in cmd is replaced by block hash)</source>
+        <translation>Pelle mandatum quando optissimum frustum mutat (%s in mandato substituitur ab hash frusti)</translation>
+    </message>
+    <message>
+        <source>Allow DNS lookups for -addnode, -seednode and -connect</source>
+        <translation>Permitte quaerenda DNS pro -addnode, -seednode, et -connect</translation>
+    </message>
+    <message>
+        <source>Loading addresses...</source>
+        <translation>Legens inscriptiones...</translation>
+    </message>
+    <message>
+        <source>Invalid -proxy address: '%s'</source>
+        <translation>Inscriptio -proxy non valida: '%s'</translation>
+    </message>
+    <message>
+        <source>Unknown network specified in -onlynet: '%s'</source>
+        <translation>Ignotum rete specificatum in -onlynet: '%s'</translation>
+    </message>
+    <message>
+        <source>Insufficient funds</source>
+        <translation>Inopia nummorum</translation>
+    </message>
+    <message>
+        <source>Loading block index...</source>
+        <translation>Legens indicem frustorum...</translation>
+    </message>
+    <message>
+        <source>Add a node to connect to and attempt to keep the connection open</source>
+        <translation>Adice nodum cui conectere et conare sustinere conexionem apertam</translation>
+    </message>
+    <message>
+        <source>Loading wallet...</source>
+        <translation>Legens cassidile...</translation>
+    </message>
+    <message>
+        <source>Cannot downgrade wallet</source>
+        <translation>Non posse cassidile regredi</translation>
+    </message>
+    <message>
+        <source>Cannot write default address</source>
+        <translation>Non posse scribere praedefinitam inscriptionem</translation>
+    </message>
+    <message>
+        <source>Rescanning...</source>
+        <translation>Iterum perlegens...</translation>
+    </message>
+    <message>
+        <source>Done loading</source>
+        <translation>Completo lengendi</translation>
     </message>
     <message>
         <source>Error</source>
         <translation>Error</translation>
     </message>
-    <message>
-        <source>Warning</source>
-        <translation>Monitio</translation>
-    </message>
-    <message>
-        <source>Information</source>
-        <translation>Informatio</translation>
-    </message>
-    <message>
-        <source>Up to date</source>
-        <translation>Recentissimo</translation>
-    </message>
-    <message>
-        <source>Catching up...</source>
-        <translation>Persequens...</translation>
-    </message>
-    <message>
-        <source>Sent transaction</source>
-        <translation>Transactio missa</translation>
-    </message>
-    <message>
-        <source>Incoming transaction</source>
-        <translation>Transactio incipiens</translation>
-    </message>
-    <message>
-        <source>Wallet is &lt;b&gt;encrypted&lt;/b&gt; and currently &lt;b&gt;unlocked&lt;/b&gt;</source>
-        <translation>Cassidile &lt;b&gt;cifratum&lt;/b&gt; est et iam nunc &lt;b&gt;reseratum&lt;/b&gt;</translation>
-    </message>
-    <message>
-        <source>Wallet is &lt;b&gt;encrypted&lt;/b&gt; and currently &lt;b&gt;locked&lt;/b&gt;</source>
-        <translation>Cassidile &lt;b&gt;cifratum&lt;/b&gt; est et iam nunc &lt;b&gt;seratum&lt;/b&gt;</translation>
-    </message>
-</context>
-<context>
-    <name>CoinControlDialog</name>
-    <message>
-        <source>Amount:</source>
-        <translation>Quantitas:</translation>
-    </message>
-    <message>
-        <source>Amount</source>
-        <translation>Quantitas</translation>
-    </message>
-    <message>
-        <source>Date</source>
-        <translation>Dies</translation>
-    </message>
-    <message>
-        <source>Confirmed</source>
-        <translation>Confirmatum</translation>
-    </message>
-    </context>
-<context>
-    <name>EditAddressDialog</name>
-    <message>
-        <source>Edit Address</source>
-        <translation>Muta Inscriptionem</translation>
-    </message>
-    <message>
-        <source>&amp;Label</source>
-        <translation>&amp;Titulus</translation>
-    </message>
-    <message>
-        <source>&amp;Address</source>
-        <translation>&amp;Inscriptio</translation>
-    </message>
-<<<<<<< HEAD
-    <message>
-        <source>New receiving address</source>
-        <translation>Nova inscriptio accipiendi</translation>
-    </message>
-    <message>
-        <source>New sending address</source>
-        <translation>Nova inscriptio mittendi</translation>
-    </message>
-    <message>
-        <source>Edit receiving address</source>
-        <translation>Muta inscriptionem accipiendi</translation>
-    </message>
-    <message>
-        <source>Edit sending address</source>
-        <translation>Muta inscriptionem mittendi</translation>
-    </message>
-    <message>
-        <source>The entered address "%1" is already in the address book.</source>
-        <translation>Inserta inscriptio "%1" iam in libro inscriptionum est.</translation>
-    </message>
-    <message>
-        <source>The entered address "%1" is not a valid Zetacoin address.</source>
-        <translation>Inscriptio inserta "%1" non valida inscriptio Zetacoin est.</translation>
-    </message>
-    <message>
-        <source>Could not unlock wallet.</source>
-        <translation>Non potuisse cassidile reserare</translation>
-    </message>
-    <message>
-        <source>New key generation failed.</source>
-        <translation>Generare novam clavem abortum est.</translation>
-    </message>
-</context>
-=======
-    </context>
->>>>>>> 0d719145
-<context>
-    <name>FreespaceChecker</name>
-    </context>
-<context>
-    <name>HelpMessageDialog</name>
-    <message>
-<<<<<<< HEAD
-        <source>Zetacoin Core</source>
-        <translation>Zetacoin Nucleus</translation>
-    </message>
-    <message>
-=======
->>>>>>> 0d719145
-        <source>version</source>
-        <translation>versio</translation>
-    </message>
-    <message>
-        <source>Command-line options</source>
-        <translation>Optiones mandati initiantis</translation>
-    </message>
-    <message>
-        <source>Usage:</source>
-        <translation>Usus:</translation>
-    </message>
-    <message>
-        <source>command-line options</source>
-        <translation>Optiones mandati intiantis</translation>
-    </message>
-    </context>
-<context>
-    <name>Intro</name>
-    <message>
-<<<<<<< HEAD
-        <source>Zetacoin Core</source>
-        <translation>Zetacoin Nucleus</translation>
-    </message>
-    <message>
-=======
->>>>>>> 0d719145
-        <source>Error</source>
-        <translation>Error</translation>
-    </message>
-    </context>
-<context>
-    <name>OpenURIDialog</name>
-    </context>
-<context>
-    <name>OptionsDialog</name>
-    <message>
-        <source>Options</source>
-        <translation>Optiones</translation>
-    </message>
-    <message>
-        <source>&amp;Main</source>
-        <translation>&amp;Princeps</translation>
-    </message>
-    <message>
-        <source>Reset all client options to default.</source>
-        <translation>Reconstitue omnes optiones clientis ad praedefinita.</translation>
-    </message>
-    <message>
-        <source>&amp;Reset Options</source>
-        <translation>&amp;Reconstitue Optiones</translation>
-    </message>
-    <message>
-        <source>&amp;Network</source>
-        <translation>&amp;Rete</translation>
-    </message>
-    <message>
-        <source>W&amp;allet</source>
-        <translation>Cassidile</translation>
-    </message>
-    <message>
-<<<<<<< HEAD
-        <source>Automatically open the Zetacoin client port on the router. This only works when your router supports UPnP and it is enabled.</source>
-        <translation>Aperi per se portam clientis Zetacoin in itineratore.  Hoc tantum effectivum est si itineratrum tuum supportat UPnP et id activum est.</translation>
-=======
-        <source>Automatically open the Bitcoin client port on the router. This only works when your router supports UPnP and it is enabled.</source>
-        <translation>Aperi per se portam clientis Bitcoin in itineratore.  Hoc tantum effectivum est si itineratrum tuum supportat UPnP et id activum est.</translation>
->>>>>>> 0d719145
-    </message>
-    <message>
-        <source>Map port using &amp;UPnP</source>
-        <translation>Designa portam utendo &amp;UPnP</translation>
-    </message>
-    <message>
-        <source>Proxy &amp;IP:</source>
-        <translation>&amp;IP vicarii:</translation>
-    </message>
-    <message>
-        <source>&amp;Port:</source>
-        <translation>&amp;Porta:</translation>
-    </message>
-    <message>
-        <source>Port of the proxy (e.g. 9050)</source>
-        <translation>Porta vicarii (e.g. 9050)</translation>
-    </message>
-    <message>
-        <source>&amp;Window</source>
-        <translation>&amp;Fenestra</translation>
-    </message>
-    <message>
-        <source>Show only a tray icon after minimizing the window.</source>
-        <translation>Monstra tantum iconem in tabella systematis postquam fenestram minifactam est.</translation>
-    </message>
-    <message>
-        <source>&amp;Minimize to the tray instead of the taskbar</source>
-        <translation>&amp;Minifac in tabellam systematis potius quam applicationum</translation>
-    </message>
-    <message>
-        <source>M&amp;inimize on close</source>
-        <translation>M&amp;inifac ad claudendum</translation>
-    </message>
-    <message>
-        <source>&amp;Display</source>
-        <translation>&amp;UI</translation>
-    </message>
-    <message>
-        <source>User Interface &amp;language:</source>
-        <translation>&amp;Lingua monstranda utenti:</translation>
-    </message>
-    <message>
-        <source>&amp;Unit to show amounts in:</source>
-        <translation>&amp;Unita qua quantitates monstrare:</translation>
-    </message>
-    <message>
-        <source>Choose the default subdivision unit to show in the interface and when sending coins.</source>
-        <translation>Selige praedefinitam unitam subdivisionis monstrare in interfacie et quando nummos mittere</translation>
-    </message>
-    <message>
-        <source>&amp;OK</source>
-        <translation>&amp;OK</translation>
-    </message>
-    <message>
-        <source>&amp;Cancel</source>
-        <translation>&amp;Cancella</translation>
-    </message>
-    <message>
-        <source>default</source>
-        <translation>praedefinitum</translation>
-    </message>
-    <message>
-        <source>Confirm options reset</source>
-        <translation>Confirma optionum reconstituere</translation>
-    </message>
-    <message>
-        <source>The supplied proxy address is invalid.</source>
-        <translation>Inscriptio vicarii tradita non valida est.</translation>
-    </message>
-</context>
-<context>
-    <name>OverviewPage</name>
-    <message>
-        <source>Form</source>
-        <translation>Schema</translation>
-    </message>
-    <message>
-        <source>The displayed information may be out of date. Your wallet automatically synchronizes with the Zetacoin network after a connection is established, but this process has not completed yet.</source>
-        <translation>Monstrata informatio fortasse non recentissima est.  Tuum cassidile per se synchronizat cum rete Zetacoin postquam conexio constabilita est, sed hoc actio nondum perfecta est.</translation>
-    </message>
-    <message>
-        <source>Immature:</source>
-        <translation>Immatura:</translation>
-    </message>
-    <message>
-        <source>Mined balance that has not yet matured</source>
-        <translation>Fossum pendendum quod nondum maturum est</translation>
-    </message>
-    </context>
-<context>
-    <name>PaymentServer</name>
-<<<<<<< HEAD
-    <message>
-        <source>URI handling</source>
-        <translation>Tractatio URI</translation>
-    </message>
-    <message>
-        <source>Cannot start zetacoin: click-to-pay handler</source>
-        <translation>Zetacoin incipere non potest: cliccare-ad-pensandum handler</translation>
-    </message>
-=======
->>>>>>> 0d719145
-    </context>
-<context>
-    <name>PeerTableModel</name>
-    </context>
-<context>
-    <name>QObject</name>
-    <message>
-        <source>Amount</source>
-        <translation>Quantitas</translation>
-    </message>
-    <message>
-        <source>N/A</source>
-        <translation>N/A</translation>
-    </message>
-    </context>
-<context>
-    <name>QRImageWidget</name>
-    </context>
-<context>
-    <name>RPCConsole</name>
-    <message>
-        <source>N/A</source>
-        <translation>N/A</translation>
-    </message>
-    <message>
-        <source>Client version</source>
-        <translation>Versio clientis</translation>
-    </message>
-    <message>
-        <source>&amp;Information</source>
-        <translation>&amp;Informatio</translation>
-    </message>
-    <message>
-        <source>Debug window</source>
-        <translation>Fenestra Debug</translation>
-<<<<<<< HEAD
-    </message>
-    <message>
-        <source>Using OpenSSL version</source>
-        <translation>Utens OpenSSL versione</translation>
-=======
->>>>>>> 0d719145
-    </message>
-    <message>
-        <source>Startup time</source>
-        <translation>Tempus initiandi</translation>
-    </message>
-    <message>
-        <source>Network</source>
-        <translation>Rete</translation>
-    </message>
-    <message>
-        <source>Number of connections</source>
-        <translation>Numerus conexionum</translation>
-    </message>
-    <message>
-        <source>Block chain</source>
-        <translation>Catena frustorum</translation>
-    </message>
-    <message>
-        <source>Current number of blocks</source>
-        <translation>Numerus frustorum iam nunc</translation>
-    </message>
-    <message>
-        <source>Last block time</source>
-        <translation>Hora postremi frusti</translation>
-    </message>
-    <message>
-        <source>&amp;Open</source>
-        <translation>&amp;Aperi</translation>
-    </message>
-    <message>
-        <source>&amp;Console</source>
-        <translation>&amp;Terminale</translation>
-    </message>
-    <message>
-        <source>Debug log file</source>
-        <translation>Debug catalogi plica</translation>
-    </message>
-    <message>
-        <source>Clear console</source>
-        <translation>Vacuefac terminale</translation>
-    </message>
-    <message>
-        <source>Use up and down arrows to navigate history, and &lt;b&gt;Ctrl-L&lt;/b&gt; to clear screen.</source>
-        <translation>Utere sagittis sursum deorsumque ut per historiam naviges, et &lt;b&gt;Ctrl+L&lt;/b&gt; ut scrinium vacuefacias.</translation>
-    </message>
-    <message>
-        <source>Type &lt;b&gt;help&lt;/b&gt; for an overview of available commands.</source>
-        <translation>Scribe &lt;b&gt;help&lt;/b&gt; pro summario possibilium mandatorum.</translation>
-    </message>
-    </context>
-<context>
-    <name>ReceiveCoinsDialog</name>
-    <message>
-        <source>&amp;Amount:</source>
-        <translation>Quantitas:</translation>
-<<<<<<< HEAD
-    </message>
-    <message>
-        <source>&amp;Label:</source>
-        <translation>&amp;Titulus:</translation>
-    </message>
-    <message>
-        <source>&amp;Message:</source>
-        <translation>Nuntius:</translation>
-    </message>
-    <message>
-        <source>Copy label</source>
-        <translation>Copia titulum</translation>
-=======
-    </message>
-    <message>
-        <source>&amp;Label:</source>
-        <translation>&amp;Titulus:</translation>
->>>>>>> 0d719145
-    </message>
-    <message>
-        <source>&amp;Message:</source>
-        <translation>Nuntius:</translation>
-    </message>
-    </context>
-<context>
-    <name>ReceiveRequestDialog</name>
-    <message>
-        <source>Copy &amp;Address</source>
-        <translation>&amp;Copia Inscriptionem</translation>
-<<<<<<< HEAD
-    </message>
-    <message>
-        <source>Address</source>
-        <translation>Inscriptio</translation>
-    </message>
-    <message>
-        <source>Amount</source>
-        <translation>Quantitas</translation>
-    </message>
-    <message>
-        <source>Label</source>
-        <translation>Titulus</translation>
-    </message>
-    <message>
-        <source>Message</source>
-        <translation>Nuntius</translation>
-    </message>
-    <message>
-        <source>Resulting URI too long, try to reduce the text for label / message.</source>
-        <translation>Resultato URI nimis longo, conare minuere verba pro titulo / nuntio.</translation>
-    </message>
-    <message>
-        <source>Error encoding URI into QR Code.</source>
-        <translation>Error codificandi URI in codicem QR.</translation>
-=======
->>>>>>> 0d719145
-    </message>
-    </context>
-<context>
-    <name>RecentRequestsTableModel</name>
-    </context>
-<context>
-    <name>SendCoinsDialog</name>
-    <message>
-        <source>Send Coins</source>
-        <translation>Mitte Nummos</translation>
-    </message>
-    <message>
-        <source>Insufficient funds!</source>
-        <translation>Inopia nummorum</translation>
-    </message>
-    <message>
-        <source>Amount:</source>
-        <translation>Quantitas:</translation>
-    </message>
-    <message>
-        <source>Transaction Fee:</source>
-        <translation>Transactionis merces:</translation>
-    </message>
-    <message>
-        <source>Send to multiple recipients at once</source>
-        <translation>Mitte pluribus accipientibus simul</translation>
-    </message>
-    <message>
-        <source>Add &amp;Recipient</source>
-        <translation>Adde &amp;Accipientem</translation>
-    </message>
-    <message>
-        <source>Clear &amp;All</source>
-        <translation>Vacuefac &amp;Omnia</translation>
-    </message>
-    <message>
-        <source>Balance:</source>
-        <translation>Pendendum:</translation>
-    </message>
-    <message>
-        <source>Confirm the send action</source>
-        <translation>Confirma actionem mittendi</translation>
-    </message>
-    <message>
-        <source>S&amp;end</source>
-        <translation>&amp;Mitte</translation>
-    </message>
-    </context>
-<context>
-    <name>SendCoinsEntry</name>
-    <message>
-        <source>A&amp;mount:</source>
-        <translation>&amp;Quantitas:</translation>
-    </message>
-    <message>
-        <source>Pay &amp;To:</source>
-        <translation>Pensa &amp;Ad:</translation>
-    </message>
-    <message>
-        <source>&amp;Label:</source>
-        <translation>&amp;Titulus:</translation>
-    </message>
-    <message>
-        <source>Alt+A</source>
-        <translation>Alt+A</translation>
-    </message>
-    <message>
-        <source>Paste address from clipboard</source>
-        <translation>Glutina inscriptionem ex latibulo</translation>
-    </message>
-    <message>
-        <source>Alt+P</source>
-        <translation>Alt+P</translation>
-    </message>
-    <message>
-        <source>Message:</source>
-        <translation>Nuntius:</translation>
-    </message>
-    <message>
-        <source>Pay To:</source>
-        <translation>Pensa Ad:</translation>
-    </message>
-<<<<<<< HEAD
-=======
-    </context>
-<context>
-    <name>SendConfirmationDialog</name>
->>>>>>> 0d719145
-    </context>
-<context>
-    <name>ShutdownWindow</name>
-    </context>
-<context>
-    <name>SignVerifyMessageDialog</name>
-    <message>
-        <source>Signatures - Sign / Verify a Message</source>
-        <translation>Signationes - Signa / Verifica nuntium</translation>
-    </message>
-    <message>
-        <source>&amp;Sign Message</source>
-        <translation>&amp;Signa Nuntium</translation>
-    </message>
-    <message>
-        <source>Alt+A</source>
-        <translation>Alt+A</translation>
-    </message>
-    <message>
-        <source>Paste address from clipboard</source>
-        <translation>Glutina inscriptionem ex latibulo</translation>
-    </message>
-    <message>
-        <source>Alt+P</source>
-        <translation>Alt+P</translation>
-    </message>
-    <message>
-        <source>Enter the message you want to sign here</source>
-        <translation>Insere hic nuntium quod vis signare</translation>
-    </message>
-    <message>
-        <source>Signature</source>
-        <translation>Signatio</translation>
-    </message>
-    <message>
-        <source>Copy the current signature to the system clipboard</source>
-        <translation>Copia signationem in latibulum systematis</translation>
-    </message>
-    <message>
-        <source>Sign the message to prove you own this Zetacoin address</source>
-        <translation>Signa nuntium ut demonstres hanc inscriptionem Zetacoin a te possessa esse</translation>
-    </message>
-    <message>
-        <source>Sign &amp;Message</source>
-        <translation>Signa &amp;Nuntium</translation>
-    </message>
-    <message>
-        <source>Reset all sign message fields</source>
-        <translation>Reconstitue omnes campos signandi nuntii</translation>
-    </message>
-    <message>
-        <source>Clear &amp;All</source>
-        <translation>Vacuefac &amp;Omnia</translation>
-    </message>
-    <message>
-        <source>&amp;Verify Message</source>
-        <translation>&amp;Verifica Nuntium</translation>
-    </message>
-    <message>
-        <source>Verify the message to ensure it was signed with the specified Zetacoin address</source>
-        <translation>Verifica nuntium ut cures signatum esse cum specifica inscriptione Zetacoin</translation>
-    </message>
-    <message>
-        <source>Verify &amp;Message</source>
-        <translation>Verifica &amp;Nuntium</translation>
-    </message>
-    <message>
-        <source>Reset all verify message fields</source>
-        <translation>Reconstitue omnes campos verificandi nuntii</translation>
-    </message>
-    </context>
-<context>
-    <name>SplashScreen</name>
-    <message>
-<<<<<<< HEAD
-        <source>Zetacoin Core</source>
-        <translation>Zetacoin Nucleus</translation>
-    </message>
-    <message>
-=======
->>>>>>> 0d719145
-        <source>[testnet]</source>
-        <translation>[testnet]</translation>
-    </message>
-</context>
-<context>
-    <name>TrafficGraphWidget</name>
-    </context>
-<context>
-    <name>TransactionDesc</name>
-    </context>
-<context>
-    <name>TransactionDescDialog</name>
-    <message>
-        <source>This pane shows a detailed description of the transaction</source>
-        <translation>Haec tabula monstrat descriptionem verbosam transactionis</translation>
-    </message>
-    </context>
-<context>
-    <name>TransactionTableModel</name>
-    </context>
-<context>
-    <name>TransactionView</name>
-    </context>
-<context>
-    <name>UnitDisplayStatusBarControl</name>
-    </context>
-<context>
-    <name>WalletFrame</name>
-    </context>
-<context>
-    <name>WalletModel</name>
-    </context>
-<context>
-    <name>WalletView</name>
-    </context>
-<context>
-    <name>bitcoin-core</name>
-    <message>
-        <source>Options:</source>
-        <translation>Optiones:</translation>
-    </message>
-    <message>
-        <source>Specify data directory</source>
-        <translation>Specifica indicem datorum</translation>
-    </message>
-    <message>
-        <source>Connect to a node to retrieve peer addresses, and disconnect</source>
-        <translation>Conecta ad nodum acceptare inscriptiones parium, et disconecte</translation>
-    </message>
-    <message>
-        <source>Specify your own public address</source>
-        <translation>Specifica tuam propriam publicam inscriptionem</translation>
-    </message>
-    <message>
-        <source>Accept command line and JSON-RPC commands</source>
-        <translation>Accipe terminalis et JSON-RPC mandata.</translation>
-    </message>
-    <message>
-        <source>Run in the background as a daemon and accept commands</source>
-        <translation>Operare infere sicut daemon et mandata accipe</translation>
-    </message>
-    <message>
-        <source>Accept connections from outside (default: 1 if no -proxy or -connect)</source>
-        <translation>Accipe conexiones externas (praedefinitum: 1 nisi -proxy neque -connect)</translation>
-    </message>
-    <message>
-        <source>Bitcoin Core</source>
-        <translation>Bitcoin Nucleus</translation>
-    </message>
-    <message>
-        <source>Bind to given address and always listen on it. Use [host]:port notation for IPv6</source>
-        <translation>Conglutina ad inscriptionem datam et semper in eam ausculta.  Utere [moderatrum]:porta notationem pro IPv6</translation>
-    </message>
-    <message>
-        <source>Execute command when a wallet transaction changes (%s in cmd is replaced by TxID)</source>
-        <translation>Facere mandatum quotiescumque cassidilis transactio mutet (%s in mandato sbstituitur ab TxID)</translation>
-    </message>
-    <message>
-        <source>This is a pre-release test build - use at your own risk - do not use for mining or merchant applications</source>
-        <translation>Hoc est prae-dimittum experimentala aedes - utere eo periculo tuo proprio - nolite utere fodendo vel applicationibus mercatoriis</translation>
-    </message>
-    <message>
-        <source>Block creation options:</source>
-        <translation>Optiones creandi frustorum:</translation>
-    </message>
-    <message>
-        <source>Connect only to the specified node(s)</source>
-        <translation>Conecte sole ad nodos specificatos (vel nodum specificatum)</translation>
-    </message>
-    <message>
-        <source>Corrupted block database detected</source>
-        <translation>Corruptum databasum frustorum invenitur</translation>
-    </message>
-    <message>
-        <source>Do you want to rebuild the block database now?</source>
-        <translation>Visne reficere databasum frustorum iam?</translation>
-    </message>
-    <message>
-        <source>Error initializing block database</source>
-        <translation>Error initiando databasem frustorum</translation>
-    </message>
-    <message>
-        <source>Error initializing wallet database environment %s!</source>
-        <translation>Error initiando systematem databasi cassidilis %s!</translation>
-    </message>
-    <message>
-        <source>Error loading block database</source>
-        <translation>Error legendo frustorum databasem</translation>
-    </message>
-    <message>
-        <source>Error opening block database</source>
-        <translation>Error aperiendo databasum frustorum</translation>
-    </message>
-    <message>
-        <source>Error: Disk space is low!</source>
-        <translation>Error: Inopia spatii disci!</translation>
-    </message>
-    <message>
-        <source>Failed to listen on any port. Use -listen=0 if you want this.</source>
-        <translation>Non potuisse auscultare in ulla porta.  Utere -listen=0 si hoc vis.</translation>
-    </message>
-    <message>
-        <source>Not enough file descriptors available.</source>
-        <translation>Inopia descriptorum plicarum.</translation>
-    </message>
-    <message>
-        <source>Verifying blocks...</source>
-        <translation>Verificante frusta...</translation>
-    </message>
-    <message>
-        <source>Verifying wallet...</source>
-        <translation>Verificante cassidilem...</translation>
-    </message>
-    <message>
-        <source>Cannot resolve -whitebind address: '%s'</source>
-        <translation>Non posse resolvere -whitebind inscriptionem: '%s'</translation>
-    </message>
-    <message>
-        <source>Information</source>
-        <translation>Informatio</translation>
-    </message>
-    <message>
-<<<<<<< HEAD
-        <source>Invalid amount for -maxtxfee=&lt;amount&gt;: '%s'</source>
-        <translation>Quantitas non valida pro -maxtxfee=&lt;amount&gt;: '%s'</translation>
-    </message>
-    <message>
-        <source>Invalid amount for -minrelaytxfee=&lt;amount&gt;: '%s'</source>
-        <translation>Quantitas non valida pro -minrelaytxfee=&lt;amount&gt;: '%s'</translation>
-    </message>
-    <message>
-        <source>Invalid amount for -mintxfee=&lt;amount&gt;: '%s'</source>
-        <translation>Quantitas non valida pro -mintxfee=&lt;amount&gt;: '%s'</translation>
-    </message>
-    <message>
-=======
->>>>>>> 0d719145
-        <source>Send trace/debug info to console instead of debug.log file</source>
-        <translation>Mitte informationem vestigii/debug ad terminale potius quam plicam debug.log</translation>
-    </message>
-    <message>
-        <source>Shrink debug.log file on client startup (default: 1 when no -debug)</source>
-        <translation>Diminue plicam debug.log ad initium clientis (praedefinitum: 1 nisi -debug)</translation>
-    </message>
-    <message>
-        <source>Signing transaction failed</source>
-        <translation>Signandum transactionis abortum est</translation>
-    </message>
-    <message>
-        <source>Transaction amount too small</source>
-        <translation>Magnitudo transactionis nimis parva</translation>
-    </message>
-    <message>
-        <source>Transaction amounts must be positive</source>
-        <translation>Necesse est magnitudines transactionum positivas esse.</translation>
-    </message>
-    <message>
-        <source>Transaction too large</source>
-        <translation>Transactio nimis magna</translation>
-    </message>
-    <message>
-        <source>Username for JSON-RPC connections</source>
-        <translation>Nomen utentis pro conexionibus JSON-RPC</translation>
-    </message>
-    <message>
-        <source>Warning</source>
-        <translation>Monitio</translation>
-    </message>
-    <message>
-        <source>Password for JSON-RPC connections</source>
-        <translation>Tessera pro conexionibus JSON-RPC</translation>
-    </message>
-    <message>
-        <source>Execute command when the best block changes (%s in cmd is replaced by block hash)</source>
-        <translation>Pelle mandatum quando optissimum frustum mutat (%s in mandato substituitur ab hash frusti)</translation>
-    </message>
-    <message>
-        <source>Allow DNS lookups for -addnode, -seednode and -connect</source>
-        <translation>Permitte quaerenda DNS pro -addnode, -seednode, et -connect</translation>
-    </message>
-    <message>
-        <source>Loading addresses...</source>
-        <translation>Legens inscriptiones...</translation>
-    </message>
-    <message>
-        <source>Invalid -proxy address: '%s'</source>
-        <translation>Inscriptio -proxy non valida: '%s'</translation>
-    </message>
-    <message>
-        <source>Unknown network specified in -onlynet: '%s'</source>
-        <translation>Ignotum rete specificatum in -onlynet: '%s'</translation>
-    </message>
-    <message>
-        <source>Insufficient funds</source>
-        <translation>Inopia nummorum</translation>
-    </message>
-    <message>
-        <source>Loading block index...</source>
-        <translation>Legens indicem frustorum...</translation>
-    </message>
-    <message>
-        <source>Add a node to connect to and attempt to keep the connection open</source>
-        <translation>Adice nodum cui conectere et conare sustinere conexionem apertam</translation>
-    </message>
-    <message>
-        <source>Loading wallet...</source>
-        <translation>Legens cassidile...</translation>
-    </message>
-    <message>
-        <source>Cannot downgrade wallet</source>
-        <translation>Non posse cassidile regredi</translation>
-    </message>
-    <message>
-        <source>Cannot write default address</source>
-        <translation>Non posse scribere praedefinitam inscriptionem</translation>
-    </message>
-    <message>
-        <source>Rescanning...</source>
-        <translation>Iterum perlegens...</translation>
-    </message>
-    <message>
-        <source>Done loading</source>
-        <translation>Completo lengendi</translation>
-    </message>
-    <message>
-        <source>Error</source>
-        <translation>Error</translation>
-    </message>
 </context>
 </TS>