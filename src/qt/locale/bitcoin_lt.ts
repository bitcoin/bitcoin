--- conflicted
+++ resolved
@@ -686,10 +686,6 @@
     <message>
         <source>Close all wallets</source>
         <translation type="unfinished">Uždaryti visas pinigines</translation>
-    </message>
-    <message>
-        <source>Close all wallets</source>
-        <translation>Uždaryti visas pinigines</translation>
     </message>
     <message>
         <source>Show the %1 help message to get a list with possible Bitcoin command-line options</source>
@@ -812,11 +808,6 @@
     </message>
     <message>
         <source>Original message:</source>
-<<<<<<< HEAD
-        <translation>Orginali žinutė:</translation>
-    </message>
-    </context>
-=======
         <translation type="unfinished">Orginali žinutė:</translation>
     </message>
 </context>
@@ -827,7 +818,6 @@
         <translation type="unfinished">Vienetas rodo sumas. Spustelėkite, jei norite pasirinkti kitą vienetą.</translation>
     </message>
 </context>
->>>>>>> f6a356d2
 <context>
     <name>CoinControlDialog</name>
     <message>
@@ -1027,10 +1017,6 @@
         <translation type="unfinished">Sukurti Piniginę</translation>
     </message>
     <message>
-        <source>Wallet</source>
-        <translation>Piniginė</translation>
-    </message>
-    <message>
         <source>Wallet Name</source>
         <translation type="unfinished">Piniginės Pavadinimas</translation>
     </message>
@@ -1049,10 +1035,6 @@
     <message>
         <source>Advanced Options</source>
         <translation type="unfinished">Išplėstiniai nustatymai</translation>
-    </message>
-    <message>
-        <source>Advanced Options</source>
-        <translation>Išplėstiniai nustatymai</translation>
     </message>
     <message>
         <source>Disable Private Keys</source>
@@ -1617,10 +1599,6 @@
         <translation type="unfinished">Uždaryti</translation>
     </message>
     <message>
-        <source>Close</source>
-        <translation>Uždaryti</translation>
-    </message>
-    <message>
         <source>Total Amount</source>
         <translation type="unfinished">Visas kiekis</translation>
     </message>
@@ -1855,10 +1833,6 @@
         <translation type="unfinished">Kryptis/Tipas</translation>
     </message>
     <message>
-        <source>Permissions</source>
-        <translation>Leidimai</translation>
-    </message>
-    <message>
         <source>Services</source>
         <translation type="unfinished">Paslaugos</translation>
     </message>
@@ -2305,10 +2279,6 @@
     <message>
         <source>Sign failed</source>
         <translation type="unfinished">Registravimas nepavyko</translation>
-    </message>
-    <message>
-        <source>Create Unsigned</source>
-        <translation>Sukurti nepasirašytą</translation>
     </message>
     <message>
         <source>or</source>
@@ -2971,10 +2941,6 @@
         <source>Error</source>
         <translation type="unfinished">Klaida</translation>
     </message>
-    <message>
-        <source>Close all wallets</source>
-        <translation>Uždaryti visas pinigines</translation>
-    </message>
     </context>
 <context>
     <name>WalletModel</name>
@@ -3056,202 +3022,7 @@
     </message>
     <message>
         <source>Cancel</source>
-<<<<<<< HEAD
-        <translation>Atšaukti</translation>
-    </message>
-</context>
-<context>
-    <name>bitcoin-core</name>
-    <message>
-        <source>The %s developers</source>
-        <translation>%s kūrėjai</translation>
-    </message>
-    <message>
-        <source>-maxmempool must be at least %d MB</source>
-        <translation>-maxmempool turi būti bent %d MB</translation>
-    </message>
-    <message>
-        <source>Cannot resolve -%s address: '%s'</source>
-        <translation>Negalima išspręsti -%s adreso: „%s“</translation>
-    </message>
-    <message>
-        <source>Change index out of range</source>
-        <translation>Pakeiskite indeksą iš diapazono</translation>
-    </message>
-    <message>
-        <source>Config setting for %s only applied on %s network when in [%s] section.</source>
-        <translation>%s konfigūravimo nustatymas taikomas tik %s tinkle, kai yra [%s] skiltyje.</translation>
-    </message>
-    <message>
-        <source>Copyright (C) %i-%i</source>
-        <translation>Autorių teisės (C) %i-%i</translation>
-    </message>
-    <message>
-        <source>Corrupted block database detected</source>
-        <translation>Nustatyta sugadinta blokų duomenų bazė</translation>
-    </message>
-    <message>
-        <source>Do you want to rebuild the block database now?</source>
-        <translation>Ar norite dabar atstatyti blokų duomenų bazę?</translation>
-    </message>
-    <message>
-        <source>Error initializing block database</source>
-        <translation>Klaida inicijuojant blokų duomenų bazę</translation>
-    </message>
-    <message>
-        <source>Error initializing wallet database environment %s!</source>
-        <translation>Klaida inicijuojant piniginės duomenų bazės aplinką %s!</translation>
-    </message>
-    <message>
-        <source>Error loading %s</source>
-        <translation>Klaida įkeliant %s</translation>
-    </message>
-    <message>
-        <source>Error loading %s: Private keys can only be disabled during creation</source>
-        <translation>Klaida įkeliant %s: Privatūs raktai gali būti išjungti tik kūrimo metu</translation>
-    </message>
-    <message>
-        <source>Error loading %s: Wallet corrupted</source>
-        <translation>Klaida įkeliant %s: Piniginės failas pažeistas</translation>
-    </message>
-    <message>
-        <source>Error loading %s: Wallet requires newer version of %s</source>
-        <translation>Klaida įkeliant %s: Piniginei reikia naujesnės%s versijos</translation>
-    </message>
-    <message>
-        <source>Error loading block database</source>
-        <translation>Klaida įkeliant blokų duombazę</translation>
-    </message>
-    <message>
-        <source>Error opening block database</source>
-        <translation>Klaida atveriant blokų duombazę</translation>
-    </message>
-    <message>
-        <source>Importing...</source>
-        <translation>Importuojama...</translation>
-    </message>
-    <message>
-        <source>Unknown address type '%s'</source>
-        <translation>Nežinomas adreso tipas '%s'</translation>
-    </message>
-    <message>
-        <source>Upgrading txindex database</source>
-        <translation>Txindex duomenų bazės atnaujinimas</translation>
-    </message>
-    <message>
-        <source>Loading P2P addresses...</source>
-        <translation>Užkraunami P2P adresai...</translation>
-    </message>
-    <message>
-        <source>Loading banlist...</source>
-        <translation>Įkeliamas draudžiamas sąrašas...</translation>
-    </message>
-    <message>
-        <source>Not enough file descriptors available.</source>
-        <translation>Nėra pakankamai failų aprašų.</translation>
-    </message>
-    <message>
-        <source>Rewinding blocks...</source>
-        <translation>Perkėlimo blokai...</translation>
-    </message>
-    <message>
-        <source>The source code is available from %s.</source>
-        <translation>Šaltinio kodas pasiekiamas iš %s.</translation>
-    </message>
-    <message>
-        <source>Transaction fee and change calculation failed</source>
-        <translation>Sandorio mokestis ir pakeitimų skaičiavimas nepavyko</translation>
-    </message>
-    <message>
-        <source>Unable to generate keys</source>
-        <translation>Nepavyko generuoti raktų</translation>
-    </message>
-    <message>
-        <source>Upgrading UTXO database</source>
-        <translation>UTXO duomenų bazės atnaujinimas</translation>
-    </message>
-    <message>
-        <source>Verifying blocks...</source>
-        <translation>Tikrinami blokai...</translation>
-    </message>
-    <message>
-        <source>This is experimental software.</source>
-        <translation>Tai eksperimentinė programinė įranga.</translation>
-    </message>
-    <message>
-        <source>Transaction amount too small</source>
-        <translation>Transakcijos suma per maža</translation>
-    </message>
-    <message>
-        <source>Transaction too large</source>
-        <translation>Sandoris yra per didelis</translation>
-    </message>
-    <message>
-        <source>Unable to generate initial keys</source>
-        <translation>Nepavyko generuoti pradinių raktų</translation>
-    </message>
-    <message>
-        <source>Verifying wallet(s)...</source>
-        <translation>Tikrinama piniginė(s)...</translation>
-    </message>
-    <message>
-        <source>%s is set very high!</source>
-        <translation>%s labai aukštas!</translation>
-    </message>
-    <message>
-        <source>Starting network threads...</source>
-        <translation>Pradėti tinklo temas...</translation>
-    </message>
-    <message>
-        <source>The wallet will avoid paying less than the minimum relay fee.</source>
-        <translation>Piniginė vengs mokėti mažiau nei minimalus perdavimo mokestį.</translation>
-    </message>
-    <message>
-        <source>This is the minimum transaction fee you pay on every transaction.</source>
-        <translation>Tai yra minimalus transakcijos mokestis, kurį jūs mokate kiekvieną transakciją.</translation>
-    </message>
-    <message>
-        <source>This is the transaction fee you will pay if you send a transaction.</source>
-        <translation>Tai yra sandorio mokestis, kurį mokėsite, jei siunčiate sandorį.</translation>
-    </message>
-    <message>
-        <source>Transaction amounts must not be negative</source>
-        <translation>Transakcijos suma negali buti neigiama</translation>
-    </message>
-    <message>
-        <source>Transaction has too long of a mempool chain</source>
-        <translation>Sandoris turi per ilgą mempool grandinę</translation>
-    </message>
-    <message>
-        <source>Transaction must have at least one recipient</source>
-        <translation>Transakcija privalo turėti bent vieną gavėją</translation>
-    </message>
-    <message>
-        <source>Insufficient funds</source>
-        <translation>Nepakanka lėšų</translation>
-    </message>
-    <message>
-        <source>Loading block index...</source>
-        <translation>Įkeliamas blokų indeksas...</translation>
-    </message>
-    <message>
-        <source>Loading wallet...</source>
-        <translation>Užkraunama piniginė...</translation>
-    </message>
-    <message>
-        <source>Cannot downgrade wallet</source>
-        <translation>Negalima sumažinti piniginės versijos</translation>
-    </message>
-    <message>
-        <source>Rescanning...</source>
-        <translation>Peržiūra</translation>
-    </message>
-    <message>
-        <source>Done loading</source>
-        <translation>Įkėlimas baigtas</translation>
-=======
         <translation type="unfinished">Atšaukti</translation>
->>>>>>> f6a356d2
     </message>
 </context>
 </TS>