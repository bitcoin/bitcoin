--- conflicted
+++ resolved
@@ -3,21 +3,6 @@
 <context>
     <name>AboutDialog</name>
     <message>
-<<<<<<< HEAD
-        <location filename="../forms/aboutdialog.ui" line="14"/>
-        <source>About PPCoin</source>
-        <translation>Apie PPCoiną</translation>
-    </message>
-    <message>
-        <location filename="../forms/aboutdialog.ui" line="53"/>
-        <source>&lt;b&gt;PPCoin&lt;/b&gt; version</source>
-        <translation>&lt;b&gt;PPCoin&lt;/b&gt; versija</translation>
-    </message>
-    <message>
-        <location filename="../forms/aboutdialog.ui" line="85"/>
-        <source>Copyright © 2011-2013 PPCoin Developers
-
-=======
         <location filename="../forms/aboutdialog.ui" line="+14"/>
         <source>About Bitcoin</source>
         <translation>Apie Bitcoin</translation>
@@ -30,18 +15,12 @@
     <message>
         <location line="+57"/>
         <source>
->>>>>>> 40809aed
 This is experimental software.
 
 Distributed under the MIT/X11 software license, see the accompanying file COPYING or http://www.opensource.org/licenses/mit-license.php.
 
 This product includes software developed by the OpenSSL Project for use in the OpenSSL Toolkit (http://www.openssl.org/) and cryptographic software written by Eric Young (eay@cryptsoft.com) and UPnP software written by Thomas Bernard.</source>
-<<<<<<< HEAD
-        <translation>Autorystės teisės© 2011-2013 PPCoin Developers
-DĖMESIO: programa eksperimentinė!
-=======
         <translation>Tai eksperimentinė programa.
->>>>>>> 40809aed
 
 Platinama pagal MIT/X11 licenciją, kurią rasite faile COPYING arba http://www.opensource.org/licenses/mit-license.php.
 
@@ -66,17 +45,7 @@
         <translation>Adresų knygelė</translation>
     </message>
     <message>
-<<<<<<< HEAD
-        <location filename="../forms/addressbookpage.ui" line="20"/>
-        <source>These are your PPCoin addresses for receiving payments.  You may want to give a different one to each sender so you can keep track of who is paying you.</source>
-        <translation>Čia yra Jūsų adresai skirti mokėjimams gauti.  Jūs galite skirtingiems žmonėms duoti skirtingus adresus. Tai Jums palengvins kontroliuoti mokėjimus bei padidins anonimiškumą.
-    </translation>
-    </message>
-    <message>
-        <location filename="../forms/addressbookpage.ui" line="33"/>
-=======
         <location line="+19"/>
->>>>>>> 40809aed
         <source>Double-click to edit address or label</source>
         <translation>Spragtelėkite, kad pakeistumėte adresą arba žymę</translation>
     </message>
@@ -277,13 +246,6 @@
         <translation>Patvirtinkite piniginės užšifravimą</translation>
     </message>
     <message>
-<<<<<<< HEAD
-        <location filename="../askpassphrasedialog.cpp" line="102"/>
-        <source>WARNING: If you encrypt your wallet and lose your passphrase, you will &lt;b&gt;LOSE ALL OF YOUR PPCoinS&lt;/b&gt;!
-Are you sure you wish to encrypt your wallet?</source>
-        <translation>ĮSPĖJIMAS: Jei užšifruosite savo piniginę ir prarasite savo slaptažodį, Jūs &lt;b&gt; PRARASITE VISUS SAVO BITKOINUS, &lt;/b&gt;!
-Ar jūs tikrai norite užšifruoti savo piniginę?</translation>
-=======
         <location line="+1"/>
         <source>Warning: If you encrypt your wallet and lose your passphrase, you will &lt;b&gt;LOSE ALL OF YOUR BITCOINS&lt;/b&gt;!</source>
         <translation>Dėmesio: jei užšifruosite savo piniginę ir pamesite slaptafrazę, jūs&lt;b&gt;PRARASITE VISUS SAVO BITCOINUS&lt;/b&gt;! </translation>
@@ -303,7 +265,6 @@
         <location line="+24"/>
         <source>Warning: The Caps Lock key is on!</source>
         <translation>Įspėjimas: įjungtas Caps Lock klavišas!</translation>
->>>>>>> 40809aed
     </message>
     <message>
         <location line="-130"/>
@@ -312,15 +273,9 @@
         <translation>Piniginė užšifruota</translation>
     </message>
     <message>
-<<<<<<< HEAD
-        <location filename="../askpassphrasedialog.cpp" line="112"/>
-        <source>PPCoin will close now to finish the encryption process. Remember that encrypting your wallet cannot fully protect your PPCoins from being stolen by malware infecting your computer.</source>
-        <translation>PPCoin dabar užsidarys šifravimo proceso pabaigai. Atminkite, kad piniginės šifravimas  negali pilnai apsaugoti PPCoinų vagysčių kai tinkle esančios kenkėjiškos programos patenka į jūsų kompiuterį.</translation>
-=======
         <location line="-56"/>
         <source>Bitcoin will close now to finish the encryption process. Remember that encrypting your wallet cannot fully protect your bitcoins from being stolen by malware infecting your computer.</source>
         <translation>Bitcoin dabar užsidarys šifravimo proceso pabaigai. Atminkite, kad piniginės šifravimas negali pilnai apsaugoti bitcoinų vagysčių kai tinkle esančios kenkėjiškos programos patenka į jūsų kompiuterį.</translation>
->>>>>>> 40809aed
     </message>
     <message>
         <location line="+13"/>
@@ -365,17 +320,11 @@
     </message>
 </context>
 <context>
-    <name>PPCoinGUI</name>
-    <message>
-<<<<<<< HEAD
-        <location filename="../bitcoingui.cpp" line="69"/>
-        <source>PPCoin Wallet</source>
-        <translation>Bitkoinų piniginė</translation>
-=======
+    <name>BitcoinGUI</name>
+    <message>
         <location filename="../bitcoingui.cpp" line="+233"/>
         <source>Sign &amp;message...</source>
         <translation>Pasirašyti ži&amp;nutę...</translation>
->>>>>>> 40809aed
     </message>
     <message>
         <location line="+280"/>
@@ -418,15 +367,9 @@
         <translation>&amp;Išeiti</translation>
     </message>
     <message>
-<<<<<<< HEAD
-        <location filename="../bitcoingui.cpp" line="201"/>
-        <source>Send coins to a PPCoin address</source>
-        <translation>Siųsti monetas bitkoinų adresu</translation>
-=======
         <location line="+1"/>
         <source>Quit application</source>
         <translation>Išjungti programą</translation>
->>>>>>> 40809aed
     </message>
     <message>
         <location line="+4"/>
@@ -454,15 +397,9 @@
         <translation>&amp;Užšifruoti piniginę...</translation>
     </message>
     <message>
-<<<<<<< HEAD
-        <location filename="../bitcoingui.cpp" line="231"/>
-        <source>Show information about PPCoin</source>
-        <translation>Rodyti informaciją apie Bitkoiną</translation>
-=======
         <location line="+3"/>
         <source>&amp;Backup Wallet...</source>
         <translation>&amp;Backup piniginę...</translation>
->>>>>>> 40809aed
     </message>
     <message>
         <location line="+2"/>
@@ -485,21 +422,6 @@
         <translation>Siųsti monetas Bitcoin adresui</translation>
     </message>
     <message>
-<<<<<<< HEAD
-        <location filename="../bitcoingui.cpp" line="237"/>
-        <source>Modify configuration options for PPCoin</source>
-        <translation>Keisti PPCoin konfigūracijos galimybes</translation>
-    </message>
-    <message>
-        <location filename="../bitcoingui.cpp" line="239"/>
-        <source>Open &amp;PPCoin</source>
-        <translation>Atidaryti &amp;PPCoin</translation>
-    </message>
-    <message>
-        <location filename="../bitcoingui.cpp" line="240"/>
-        <source>Show the PPCoin window</source>
-        <translation>Rodyti PPCoin langą</translation>
-=======
         <location line="+49"/>
         <source>Modify configuration options for Bitcoin</source>
         <translation>Keisti bitcoin konfigūracijos galimybes</translation>
@@ -518,7 +440,6 @@
         <location line="+6"/>
         <source>&amp;Debug window</source>
         <translation>&amp;Derinimo langas</translation>
->>>>>>> 40809aed
     </message>
     <message>
         <location line="+1"/>
@@ -613,16 +534,6 @@
         <translation>[testavimotinklas]</translation>
     </message>
     <message>
-<<<<<<< HEAD
-        <location filename="../bitcoingui.cpp" line="407"/>
-        <source>PPCoin-qt</source>
-        <translation>PPCoin-qt</translation>
-    </message>
-    <message numerus="yes">
-        <location filename="../bitcoingui.cpp" line="449"/>
-        <source>%n active connection(s) to PPCoin network</source>
-        <translation><numerusform>%n PPCoin tinklo aktyvus ryšys</numerusform><numerusform>%n PPCoin tinklo aktyvūs ryšiai</numerusform><numerusform>%n PPCoin tinklo aktyvūs ryšiai</numerusform></translation>
-=======
         <location line="+47"/>
         <source>Bitcoin client</source>
         <translation>Bitcoin klientas</translation>
@@ -631,7 +542,6 @@
         <location line="+141"/>
         <source>%n active connection(s) to Bitcoin network</source>
         <translation><numerusform>%n Bitcoin tinklo aktyvus ryšys</numerusform><numerusform>%n Bitcoin tinklo aktyvūs ryšiai</numerusform><numerusform>%n Bitcoin tinklo aktyvūs ryšiai</numerusform></translation>
->>>>>>> 40809aed
     </message>
     <message>
         <location line="+22"/>
@@ -824,15 +734,9 @@
         <translation>Įvestas adresas „%1“ jau yra adresų knygelėje.</translation>
     </message>
     <message>
-<<<<<<< HEAD
-        <location filename="../editaddressdialog.cpp" line="96"/>
-        <source>The entered address &quot;%1&quot; is not a valid PPCoin address.</source>
-        <translation>Įvestas adresas &quot;%1&quot;nėra galiojantis bitkoinų adresas</translation>
-=======
         <location line="-5"/>
         <source>The entered address &quot;%1&quot; is not a valid Bitcoin address.</source>
         <translation>Įvestas adresas „%1“ nėra galiojantis Bitcoin adresas.</translation>
->>>>>>> 40809aed
     </message>
     <message>
         <location line="+10"/>
@@ -848,16 +752,6 @@
 <context>
     <name>GUIUtil::HelpMessageBox</name>
     <message>
-<<<<<<< HEAD
-        <location filename="../optionsdialog.cpp" line="170"/>
-        <source>&amp;Start PPCoin on window system startup</source>
-        <translation>&amp;S Paleisti  PPCoin programą su window sistemos paleidimu</translation>
-    </message>
-    <message>
-        <location filename="../optionsdialog.cpp" line="171"/>
-        <source>Automatically start PPCoin after the computer is turned on</source>
-        <translation>Automatiškai paleisti Bitkoin programą kai yra įjungiamas kompiuteris</translation>
-=======
         <location filename="../guiutil.cpp" line="+424"/>
         <location line="+12"/>
         <source>Bitcoin-Qt</source>
@@ -867,7 +761,6 @@
         <location line="-12"/>
         <source>version</source>
         <translation>versija</translation>
->>>>>>> 40809aed
     </message>
     <message>
         <location line="+2"/>
@@ -885,15 +778,9 @@
         <translation>Naudotoji sąsajos parametrai</translation>
     </message>
     <message>
-<<<<<<< HEAD
-        <location filename="../optionsdialog.cpp" line="181"/>
-        <source>Automatically open the PPCoin client port on the router. This only works when your router supports UPnP and it is enabled.</source>
-        <translation>Automatiškai atidaryti PPCoin kliento maršrutizatoriaus prievadą. Tai veikia tik tada, kai jūsų maršrutizatorius palaiko UPnP ir ji įjungta.</translation>
-=======
         <location line="+1"/>
         <source>Set language, for example &quot;de_DE&quot; (default: system locale)</source>
         <translation>Nustatyti kalbą, pavyzdžiui &quot;lt_LT&quot; (numatyta: sistemos kalba)</translation>
->>>>>>> 40809aed
     </message>
     <message>
         <location line="+1"/>
@@ -1558,13 +1445,8 @@
         <translation>Pašalinti šį gavėją</translation>
     </message>
     <message>
-<<<<<<< HEAD
-        <location filename="../sendcoinsentry.cpp" line="25"/>
-        <source>Enter a PPCoin address (e.g. 1NS17iag9jJgTHD1VXjvLCEnZuQ3rJDE9L)</source>
-=======
         <location filename="../sendcoinsentry.cpp" line="+1"/>
         <source>Enter a Bitcoin address (e.g. 1NS17iag9jJgTHD1VXjvLCEnZuQ3rJDE9L)</source>
->>>>>>> 40809aed
         <translation>Įveskite bitkoinų adresą (pvz. 1NS17iag9jJgTHD1VXjvLCEnZuQ3rJDE9L)</translation>
     </message>
 </context>
@@ -2300,17 +2182,11 @@
     </message>
 </context>
 <context>
-    <name>PPCoin-core</name>
-    <message>
-<<<<<<< HEAD
-        <location filename="../bitcoinstrings.cpp" line="3"/>
-        <source>PPCoin version</source>
-        <translation>PPCoin versija</translation>
-=======
+    <name>bitcoin-core</name>
+    <message>
         <location filename="../bitcoinstrings.cpp" line="+94"/>
         <source>Bitcoin version</source>
         <translation>Bitcoin versija</translation>
->>>>>>> 40809aed
     </message>
     <message>
         <location line="+102"/>
@@ -2318,15 +2194,9 @@
         <translation>Naudojimas:</translation>
     </message>
     <message>
-<<<<<<< HEAD
-        <location filename="../bitcoinstrings.cpp" line="5"/>
-        <source>Send command to -server or ppcoind</source>
-        <translation>Siųsti komandą serveriui arba ppcoind</translation>
-=======
         <location line="-29"/>
         <source>Send command to -server or bitcoind</source>
         <translation>Siųsti komandą serveriui arba bitcoind</translation>
->>>>>>> 40809aed
     </message>
     <message>
         <location line="-23"/>
@@ -2344,16 +2214,6 @@
         <translation>Parinktys:</translation>
     </message>
     <message>
-<<<<<<< HEAD
-        <location filename="../bitcoinstrings.cpp" line="9"/>
-        <source>Specify configuration file (default: PPCoin.conf)</source>
-        <translation>Nurodyti konfigūracijos failą (pagal nutylėjimąt: PPCoin.conf)</translation>
-    </message>
-    <message>
-        <location filename="../bitcoinstrings.cpp" line="10"/>
-        <source>Specify pid file (default: ppcoind.pid)</source>
-        <translation>Nurodyti pid failą  (pagal nutylėjimą: ppcoind.pid)</translation>
-=======
         <location line="+24"/>
         <source>Specify configuration file (default: bitcoin.conf)</source>
         <translation>Nurodyti konfigūracijos failą (pagal nutylėjimąt: bitcoin.conf)</translation>
@@ -2362,7 +2222,6 @@
         <location line="+3"/>
         <source>Specify pid file (default: bitcoind.pid)</source>
         <translation>Nurodyti pid failą (pagal nutylėjimą: bitcoind.pid)</translation>
->>>>>>> 40809aed
     </message>
     <message>
         <location line="-1"/>
@@ -2895,17 +2754,7 @@
         <translation>Ieškoti  prarastų piniginės sandorių blokų grandinėje</translation>
     </message>
     <message>
-<<<<<<< HEAD
-        <location filename="../bitcoinstrings.cpp" line="47"/>
-        <source>
-SSL options: (see the PPCoin Wiki for SSL setup instructions)</source>
-        <translation>SSL opcijos (žr.e PPCoin Wiki for SSL setup instructions)</translation>
-    </message>
-    <message>
-        <location filename="../bitcoinstrings.cpp" line="50"/>
-=======
         <location line="+35"/>
->>>>>>> 40809aed
         <source>Use OpenSSL (https) for JSON-RPC connections</source>
         <translation>Naudoti OpenSSL (https) jungimuisi JSON-RPC </translation>
     </message>
@@ -2930,15 +2779,9 @@
         <translation>Pagelbos žinutė</translation>
     </message>
     <message>
-<<<<<<< HEAD
-        <location filename="../bitcoinstrings.cpp" line="57"/>
-        <source>Cannot obtain a lock on data directory %s.  PPCoin is probably already running.</source>
-        <translation>Negali gauti duomenų katalogo %s rakto. PPCoin tikriausiai jau veikia.</translation>
-=======
         <location line="+6"/>
         <source>Unable to bind to %s on this computer (bind returned error %d, %s)</source>
         <translation>Nepavyko susieti šiame kompiuteryje prievado %s (bind returned error %d, %s)</translation>
->>>>>>> 40809aed
     </message>
     <message>
         <location line="-91"/>
@@ -2961,16 +2804,6 @@
         <translation> wallet.dat pakrovimo klaida,  wallet.dat sugadintas</translation>
     </message>
     <message>
-<<<<<<< HEAD
-        <location filename="../bitcoinstrings.cpp" line="66"/>
-        <source>Error loading wallet.dat: Wallet requires newer version of PPCoin</source>
-        <translation> wallet.dat pakrovimo klaida,  wallet.dat reikalauja naujasnės PPCoin versijos</translation>
-    </message>
-    <message>
-        <location filename="../bitcoinstrings.cpp" line="67"/>
-        <source>Wallet needed to be rewritten: restart PPCoin to complete</source>
-        <translation>Piniginė turi būti prrašyta: įvykdymui perkraukite PPCoin</translation>
-=======
         <location line="+1"/>
         <source>Error loading wallet.dat: Wallet requires newer version of Bitcoin</source>
         <translation> wallet.dat pakrovimo klaida,  wallet.dat reikalauja naujasnės Bitcoin versijos</translation>
@@ -2979,7 +2812,6 @@
         <location line="+93"/>
         <source>Wallet needed to be rewritten: restart Bitcoin to complete</source>
         <translation>Piniginė turi būti prrašyta: įvykdymui perkraukite Bitcoin</translation>
->>>>>>> 40809aed
     </message>
     <message>
         <location line="-95"/>
@@ -3072,16 +2904,6 @@
         <translation>Įkėlimas baigtas</translation>
     </message>
     <message>
-<<<<<<< HEAD
-        <location filename="../bitcoinstrings.cpp" line="78"/>
-        <source>Unable to bind to port %d on this computer.  PPCoin is probably already running.</source>
-        <translation>Nepavyko susieti šiame kompiuteryje prievado %d. PPCoin tikriausiai jau veikia.</translation>
-    </message>
-    <message>
-        <location filename="../bitcoinstrings.cpp" line="81"/>
-        <source>Warning: Please check that your computer&apos;s date and time are correct.  If your clock is wrong PPCoin will not work properly.</source>
-        <translation>Įspėjimas: Patikrinkite, kad kompiuterio data ir laikas yra teisingi.Jei Jūsų laikrodis neteisingai nustatytas PPCoin, veiks netinkamai.</translation>
-=======
         <location line="+82"/>
         <source>To use the %s option</source>
         <translation type="unfinished"/>
@@ -3090,7 +2912,6 @@
         <location line="-74"/>
         <source>Error</source>
         <translation>Klaida</translation>
->>>>>>> 40809aed
     </message>
     <message>
         <location line="-31"/>
