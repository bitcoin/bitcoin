<TS language="sk" version="2.1">
<context>
    <name>AddressBookPage</name>
    <message>
        <source>Right-click to edit address or label</source>
        <translation>Kliknutím pravým tlačidlom upraviť adresu alebo popis</translation>
    </message>
    <message>
        <source>Create a new address</source>
        <translation>Vytvoriť novú adresu</translation>
    </message>
    <message>
        <source>&amp;New</source>
        <translation>&amp;Nový</translation>
    </message>
    <message>
        <source>Copy the currently selected address to the system clipboard</source>
        <translation>Zkopírovať práve zvolenú adresu</translation>
    </message>
    <message>
        <source>&amp;Copy</source>
        <translation>&amp;Kopírovať</translation>
    </message>
    <message>
        <source>C&amp;lose</source>
        <translation>Zatvoriť</translation>
    </message>
    <message>
        <source>Delete the currently selected address from the list</source>
        <translation>Vymaž vybranú adresu zo zoznamu</translation>
    </message>
    <message>
        <source>Export the data in the current tab to a file</source>
        <translation>Exportovať tento náhľad do súboru</translation>
    </message>
    <message>
        <source>&amp;Export</source>
        <translation>&amp;Exportovať...</translation>
    </message>
    <message>
        <source>&amp;Delete</source>
        <translation>&amp;Zmazať</translation>
    </message>
<<<<<<< HEAD
    <message>
        <source>Choose the address to send coins to</source>
        <translation>Zvoľte adresu kam poslať coins</translation>
    </message>
    <message>
        <source>Choose the address to receive coins with</source>
        <translation>Zvoľte adresu na ktorú prijať coins</translation>
    </message>
    <message>
        <source>C&amp;hoose</source>
        <translation>Vybrať</translation>
    </message>
    <message>
        <source>Sending addresses</source>
        <translation>Adresa odoslania</translation>
    </message>
    <message>
        <source>Receiving addresses</source>
        <translation>Prijímacia adresa</translation>
    </message>
    <message>
        <source>These are your Zetacoin addresses for sending payments. Always check the amount and the receiving address before sending coins.</source>
        <translation>Toto sú Vaše Zetacoin adresy pre posielanie platieb. Vždy skontrolujte množstvo a prijímaciu adresu pred poslaním coins.</translation>
    </message>
    <message>
        <source>These are your Zetacoin addresses for receiving payments. It is recommended to use a new receiving address for each transaction.</source>
        <translation>Toto sú vaše Zetacoin adresy pre prijímanie platieb. Odporúča sa použiť novú prijímaciu adresu pre každú transakciu.</translation>
    </message>
    <message>
        <source>Copy &amp;Label</source>
        <translation>Kopírovať &amp;popis</translation>
    </message>
    <message>
        <source>&amp;Edit</source>
        <translation>&amp;Upraviť</translation>
    </message>
    <message>
        <source>Export Address List</source>
        <translation>Exportovať zoznam adries</translation>
    </message>
    <message>
        <source>Comma separated file (*.csv)</source>
        <translation>Čiarkou oddelovaný súbor (*.csv)</translation>
    </message>
    <message>
        <source>Exporting Failed</source>
        <translation>Export zlyhal</translation>
    </message>
    <message>
        <source>There was an error trying to save the address list to %1. Please try again.</source>
        <translation>Nastala chyba pri pokuse uložiť zoznam adries do %1. Skúste znovu.</translation>
    </message>
</context>
=======
    </context>
>>>>>>> 0d719145
<context>
    <name>AddressTableModel</name>
    <message>
        <source>(no label)</source>
        <translation>(bez popisu)</translation>
    </message>
</context>
<context>
    <name>AskPassphraseDialog</name>
    <message>
        <source>Passphrase Dialog</source>
        <translation>Dialóg hesla</translation>
    </message>
    <message>
        <source>Enter passphrase</source>
        <translation>Zadajte heslo</translation>
    </message>
    <message>
        <source>New passphrase</source>
        <translation>Nové heslo</translation>
    </message>
    <message>
        <source>Repeat new passphrase</source>
        <translation>Zopakujte nové heslo</translation>
    </message>
    </context>
<context>
    <name>BanTableModel</name>
    <message>
<<<<<<< HEAD
        <source>Encrypt wallet</source>
        <translation>Zašifrovať peňaženku</translation>
    </message>
    <message>
        <source>This operation needs your wallet passphrase to unlock the wallet.</source>
        <translation>Táto operácia potrebuje heslo k vašej peňaženke aby ju mohla dešifrovať.</translation>
    </message>
    <message>
        <source>Unlock wallet</source>
        <translation>Odomknúť peňaženku</translation>
    </message>
    <message>
        <source>This operation needs your wallet passphrase to decrypt the wallet.</source>
        <translation>Táto operácia potrebuje heslo k vašej peňaženke na dešifrovanie peňaženky.</translation>
    </message>
    <message>
        <source>Decrypt wallet</source>
        <translation>Dešifrovať peňaženku</translation>
    </message>
    <message>
        <source>Change passphrase</source>
        <translation>Zmena hesla</translation>
    </message>
    <message>
        <source>Confirm wallet encryption</source>
        <translation>Potvrďte šifrovanie peňaženky</translation>
    </message>
    <message>
        <source>Warning: If you encrypt your wallet and lose your passphrase, you will &lt;b&gt;LOSE ALL OF YOUR ZETACOINS&lt;/b&gt;!</source>
        <translation>Varovanie: Ak zašifrujete peňaženku a stratíte heslo, &lt;b&gt;STRATÍTE VŠETKY VAŠE ZETACOINY&lt;/b&gt;!⏎</translation>
    </message>
    <message>
        <source>Are you sure you wish to encrypt your wallet?</source>
        <translation>Ste si istí, že si želáte zašifrovať peňaženku?</translation>
    </message>
    <message>
        <source>Zetacoin Core will close now to finish the encryption process. Remember that encrypting your wallet cannot fully protect your zetacoins from being stolen by malware infecting your computer.</source>
        <translation>Jadro Zetacoin sa teraz ukončí pre dokončenie procesu šifrovania. Pamätaj, že šifrovanie peňaženky Ťa nemôže úplne ochrániť pred krádežou zetacoinov pomocou škodlivého software.</translation>
    </message>
    <message>
        <source>IMPORTANT: Any previous backups you have made of your wallet file should be replaced with the newly generated, encrypted wallet file. For security reasons, previous backups of the unencrypted wallet file will become useless as soon as you start using the new, encrypted wallet.</source>
        <translation>DÔLEŽITÉ: Všetky doterajšie záložné kópie peňaženky ktoré ste zhotovili by mali byť nahradené novým zašifrovaným súborom s peňaženkou. Z bezpečnostných dôvodov sa predchádzajúce kópie nezašifrovanej peňaženky stanú neužitočné keď začnete používať novú zašifrovanú peňaženku.</translation>
    </message>
    <message>
        <source>Warning: The Caps Lock key is on!</source>
        <translation>Varovanie: Caps Lock je zapnutý</translation>
    </message>
    <message>
        <source>Wallet encrypted</source>
        <translation>Peňaženka zašifrovaná</translation>
    </message>
    <message>
        <source>Enter the new passphrase to the wallet.&lt;br/&gt;Please use a passphrase of &lt;b&gt;ten or more random characters&lt;/b&gt;, or &lt;b&gt;eight or more words&lt;/b&gt;.</source>
        <translation>Zadajte nové heslo k peňaženke.&lt;br/&gt;Prosím použite heslo s dĺžkou aspoň &lt;b&gt;10 alebo viac náhodných znakov&lt;/b&gt;, alebo &lt;b&gt;8 alebo viac slov&lt;/b&gt;.</translation>
    </message>
    <message>
        <source>Enter the old passphrase and new passphrase to the wallet.</source>
        <translation>Zadajte staré a nové heslo k peňaženke.</translation>
    </message>
    <message>
        <source>Wallet encryption failed</source>
        <translation>Šifrovanie peňaženky zlyhalo</translation>
    </message>
    <message>
        <source>Wallet encryption failed due to an internal error. Your wallet was not encrypted.</source>
        <translation>Šifrovanie peňaženky zlyhalo kôli internej chybe. Vaša peňaženka nebola zašifrovaná.</translation>
    </message>
    <message>
        <source>The supplied passphrases do not match.</source>
        <translation>Zadané heslá nesúhlasia.</translation>
    </message>
    <message>
        <source>Wallet unlock failed</source>
        <translation>Odomykanie peňaženky zlyhalo</translation>
    </message>
    <message>
        <source>The passphrase entered for the wallet decryption was incorrect.</source>
        <translation>Zadané heslo pre dešifrovanie peňaženky bolo nesprávne.</translation>
    </message>
    <message>
        <source>Wallet decryption failed</source>
        <translation>Zlyhalo šifrovanie peňaženky.</translation>
=======
        <source>IP/Netmask</source>
        <translation>IP/Maska stiete</translation>
>>>>>>> 0d719145
    </message>
    <message>
        <source>Banned Until</source>
        <translation>Blokovaný do</translation>
    </message>
</context>
<context>
<<<<<<< HEAD
    <name>BanTableModel</name>
    <message>
        <source>IP/Netmask</source>
        <translation>IP/Maska stiete</translation>
    </message>
    <message>
        <source>Banned Until</source>
        <translation>Blokovaný do</translation>
    </message>
</context>
<context>
=======
>>>>>>> 0d719145
    <name>BitcoinGUI</name>
    <message>
        <source>Sign &amp;message...</source>
        <translation>Podpísať &amp;správu...</translation>
    </message>
    <message>
        <source>Synchronizing with network...</source>
        <translation>Synchronizácia so sieťou...</translation>
    </message>
    <message>
        <source>&amp;Overview</source>
        <translation>&amp;Prehľad</translation>
    </message>
    <message>
        <source>Node</source>
        <translation>Uzol</translation>
    </message>
    <message>
        <source>Show general overview of wallet</source>
        <translation>Zobraziť celkový prehľad o peňaženke</translation>
    </message>
    <message>
        <source>&amp;Transactions</source>
        <translation>&amp;Transakcie</translation>
    </message>
    <message>
        <source>Browse transaction history</source>
        <translation>Prechádzať históriu transakcií</translation>
    </message>
    <message>
        <source>E&amp;xit</source>
        <translation>U&amp;končiť</translation>
    </message>
    <message>
        <source>Quit application</source>
        <translation>Ukončiť program</translation>
    </message>
    <message>
        <source>&amp;About %1</source>
        <translation>&amp;O %1</translation>
    </message>
    <message>
        <source>Show information about %1</source>
        <translation>Ukázať informácie o %1</translation>
    </message>
    <message>
        <source>About &amp;Qt</source>
        <translation>O &amp;Qt</translation>
    </message>
    <message>
        <source>Show information about Qt</source>
        <translation>Zobrazit informácie o Qt</translation>
    </message>
    <message>
        <source>&amp;Options...</source>
        <translation>&amp;Možnosti...</translation>
    </message>
    <message>
        <source>Modify configuration options for %1</source>
        <translation>Upraviť nastavenia pre %1</translation>
    </message>
    <message>
        <source>&amp;Encrypt Wallet...</source>
        <translation>&amp;Zašifrovať Peňaženku...</translation>
    </message>
    <message>
        <source>&amp;Backup Wallet...</source>
        <translation>&amp;Zálohovať peňaženku...</translation>
    </message>
    <message>
        <source>&amp;Change Passphrase...</source>
        <translation>&amp;Zmena Hesla...</translation>
    </message>
    <message>
        <source>&amp;Sending addresses...</source>
        <translation>&amp;Odosielajúce adresy ...</translation>
    </message>
    <message>
        <source>&amp;Receiving addresses...</source>
        <translation>&amp;Prijímajúce adresy...</translation>
    </message>
    <message>
        <source>Open &amp;URI...</source>
        <translation>Otvoriť &amp;URI...</translation>
    </message>
    <message>
<<<<<<< HEAD
        <source>Zetacoin Core client</source>
        <translation>Zetacoin Core klient</translation>
    </message>
    <message>
        <source>Importing blocks from disk...</source>
        <translation>Importujem bloky z disku...</translation>
    </message>
    <message>
=======
>>>>>>> 0d719145
        <source>Reindexing blocks on disk...</source>
        <translation>Preindexúvam bloky na disku...</translation>
    </message>
    <message>
        <source>Send coins to a Zetacoin address</source>
        <translation>Poslať zetacoins na adresu</translation>
    </message>
    <message>
        <source>Backup wallet to another location</source>
        <translation>Zálohovať peňaženku na iné miesto</translation>
    </message>
    <message>
        <source>Change the passphrase used for wallet encryption</source>
        <translation>Zmeniť heslo použité na šifrovanie peňaženky</translation>
    </message>
    <message>
        <source>&amp;Debug window</source>
        <translation>&amp;Okno pre ladenie</translation>
    </message>
    <message>
        <source>Open debugging and diagnostic console</source>
        <translation>Otvor konzolu pre ladenie a diagnostiku</translation>
    </message>
    <message>
        <source>&amp;Verify message...</source>
        <translation>O&amp;veriť správu...</translation>
    </message>
    <message>
        <source>Zetacoin</source>
        <translation>Zetacoin</translation>
    </message>
    <message>
        <source>Wallet</source>
        <translation>Peňaženka</translation>
    </message>
    <message>
        <source>&amp;Send</source>
        <translation>&amp;Odoslať</translation>
    </message>
    <message>
        <source>&amp;Receive</source>
        <translation>&amp;Prijať</translation>
    </message>
    <message>
<<<<<<< HEAD
        <source>Show information about Zetacoin Core</source>
        <translation>Zobraziť informácie o Zetacoin Core</translation>
    </message>
    <message>
=======
>>>>>>> 0d719145
        <source>&amp;Show / Hide</source>
        <translation>Zobraziť / skryť</translation>
    </message>
    <message>
        <source>Show or hide the main Window</source>
        <translation>Zobraziť alebo skryť hlavné okno</translation>
    </message>
    <message>
        <source>Encrypt the private keys that belong to your wallet</source>
        <translation>Zašifruj súkromné kľúče ktoré patria do vašej peňaženky</translation>
    </message>
    <message>
        <source>Sign messages with your Zetacoin addresses to prove you own them</source>
        <translation>Podpísať správu s vašou adresou Zetacoin aby ste preukázali že ju vlastníte</translation>
    </message>
    <message>
        <source>Verify messages to ensure they were signed with specified Zetacoin addresses</source>
        <translation>Overiť či správa bola podpísaná uvedenou Zetacoin adresou</translation>
    </message>
    <message>
        <source>&amp;File</source>
        <translation>&amp;Súbor</translation>
    </message>
    <message>
        <source>&amp;Settings</source>
        <translation>&amp;Nastavenia</translation>
    </message>
    <message>
        <source>&amp;Help</source>
        <translation>&amp;Pomoc</translation>
    </message>
    <message>
        <source>Tabs toolbar</source>
        <translation>Lišta záložiek</translation>
    </message>
    <message>
<<<<<<< HEAD
        <source>Zetacoin Core</source>
        <translation>Jadro Zetacoin</translation>
    </message>
    <message>
        <source>Request payments (generates QR codes and zetacoin: URIs)</source>
        <translation>Vyžiadať platby (vygeneruje QR kódy a zetacoin: URI)</translation>
    </message>
    <message>
        <source>&amp;About Zetacoin Core</source>
        <translation>O jadre Zetacoin</translation>
    </message>
    <message>
        <source>Modify configuration options for Zetacoin Core</source>
        <translation>Upraviť možnosti nastavenia pre Jadro Zetacoin</translation>
    </message>
    <message>
=======
        <source>Request payments (generates QR codes and bitcoin: URIs)</source>
        <translation>Vyžiadať platby (vygeneruje QR kódy a bitcoin: URI)</translation>
    </message>
    <message>
>>>>>>> 0d719145
        <source>Show the list of used sending addresses and labels</source>
        <translation>Zobraziť zoznam použitých adries odosielateľa a ich popisy</translation>
    </message>
    <message>
        <source>Show the list of used receiving addresses and labels</source>
        <translation>Zobraziť zoznam použitých prijímacích adries a ich popisov</translation>
    </message>
    <message>
        <source>Open a zetacoin: URI or payment request</source>
        <translation>Otvoriť zetacoin URI alebo výzvu k platbe</translation>
    </message>
    <message>
        <source>&amp;Command-line options</source>
        <translation>Možnosti príkazového riadku</translation>
    </message>
<<<<<<< HEAD
    <message>
        <source>Show the Zetacoin Core help message to get a list with possible Zetacoin command-line options</source>
        <translation>Zobraziť pomocnú správu od Zetacoin Jadra pre získanie zoznamu dostupných možností príkazového riadku</translation>
    </message>
=======
>>>>>>> 0d719145
    <message numerus="yes">
        <source>%n active connection(s) to Zetacoin network</source>
        <translation><numerusform>%n aktívne pripojenie do siete Zetacoin</numerusform><numerusform>%n aktívne pripojenia do siete Zetacoin</numerusform><numerusform>%n aktívnych pripojení do siete Zetacoin</numerusform></translation>
    </message>
    <message>
        <source>Indexing blocks on disk...</source>
        <translation>Indexujem bloky na disku...</translation>
    </message>
    <message>
        <source>Processing blocks on disk...</source>
        <translation>Spracovávam bloky na disku...</translation>
    </message>
    <message>
        <source>No block source available...</source>
        <translation>Nedostupný zdroj blokov...</translation>
    </message>
    <message numerus="yes">
        <source>Processed %n block(s) of transaction history.</source>
        <translation><numerusform>Spracovaných %n blok transakčnej histórie.</numerusform><numerusform>Spracovaných %n bloky transakčnej histórie.</numerusform><numerusform>Spracovaných %n blokov transakčnej histórie.</numerusform></translation>
    </message>
    <message numerus="yes">
        <source>%n hour(s)</source>
        <translation><numerusform>%n hodina</numerusform><numerusform>%n hodiny</numerusform><numerusform>%n hodín</numerusform></translation>
    </message>
    <message numerus="yes">
        <source>%n day(s)</source>
        <translation><numerusform>%n deň</numerusform><numerusform>%n dni</numerusform><numerusform>%n dní</numerusform></translation>
    </message>
    <message numerus="yes">
        <source>%n week(s)</source>
        <translation><numerusform>%n týždeň</numerusform><numerusform>%n týždne</numerusform><numerusform>%n týždňov</numerusform></translation>
    </message>
    <message>
        <source>%1 and %2</source>
        <translation> %1 a  %2</translation>
    </message>
    <message numerus="yes">
        <source>%n year(s)</source>
        <translation><numerusform>%n rok</numerusform><numerusform>%n roky</numerusform><numerusform>%n rokov</numerusform></translation>
    </message>
    <message>
        <source>%1 behind</source>
        <translation>%1 pozadu</translation>
    </message>
    <message>
        <source>Last received block was generated %1 ago.</source>
        <translation>Posledný prijatý blok bol vygenerovaný pred %1.</translation>
    </message>
    <message>
        <source>Transactions after this will not yet be visible.</source>
        <translation>Transakcie po tomto čase ešte nebudú viditeľné.</translation>
    </message>
    <message>
        <source>Error</source>
        <translation>Chyba</translation>
    </message>
    <message>
        <source>Warning</source>
        <translation>Upozornenie</translation>
    </message>
    <message>
        <source>Information</source>
        <translation>Informácia</translation>
    </message>
    <message>
        <source>Up to date</source>
        <translation>Aktualizovaný</translation>
    </message>
    <message>
        <source>Show the %1 help message to get a list with possible Bitcoin command-line options</source>
        <translation>Ukáž %1 zoznam možných nastavení Bitcoinu pomocou príkazového riadku</translation>
    </message>
    <message>
        <source>%1 client</source>
        <translation>%1 klient</translation>
    </message>
    <message>
        <source>Catching up...</source>
        <translation>Sťahujem...</translation>
    </message>
    <message>
        <source>Date: %1
</source>
        <translation>Dátum: %1
</translation>
    </message>
    <message>
        <source>Amount: %1
</source>
        <translation>Suma: %1
</translation>
    </message>
    <message>
        <source>Type: %1
</source>
        <translation>Typ: %1
</translation>
    </message>
    <message>
        <source>Label: %1
</source>
        <translation>Popis: %1
</translation>
    </message>
    <message>
        <source>Address: %1
</source>
        <translation>Adresa: %1
</translation>
    </message>
    <message>
        <source>Sent transaction</source>
        <translation>Odoslané transakcie</translation>
    </message>
    <message>
        <source>Incoming transaction</source>
        <translation>Prijatá transakcia</translation>
    </message>
    <message>
        <source>Wallet is &lt;b&gt;encrypted&lt;/b&gt; and currently &lt;b&gt;unlocked&lt;/b&gt;</source>
        <translation>Peňaženka je &lt;b&gt;zašifrovaná&lt;/b&gt; a momentálne &lt;b&gt;odomknutá&lt;/b&gt;</translation>
    </message>
    <message>
        <source>Wallet is &lt;b&gt;encrypted&lt;/b&gt; and currently &lt;b&gt;locked&lt;/b&gt;</source>
        <translation>Peňaženka je &lt;b&gt;zašifrovaná&lt;/b&gt; a momentálne &lt;b&gt;zamknutá&lt;/b&gt;</translation>
    </message>
</context>
<context>
    <name>CoinControlDialog</name>
    <message>
        <source>Coin Selection</source>
        <translation>Výber mince</translation>
    </message>
    <message>
        <source>Quantity:</source>
        <translation>Množstvo:</translation>
    </message>
    <message>
        <source>Bytes:</source>
        <translation>Bajtov:</translation>
    </message>
    <message>
        <source>Amount:</source>
        <translation>Suma:</translation>
    </message>
    <message>
        <source>Priority:</source>
        <translation>Priorita:</translation>
    </message>
    <message>
        <source>Fee:</source>
        <translation>Poplatok:</translation>
    </message>
    <message>
        <source>Dust:</source>
        <translation>Prach:</translation>
    </message>
    <message>
        <source>After Fee:</source>
        <translation>Po poplatku:</translation>
    </message>
    <message>
        <source>Change:</source>
        <translation>Zmena:</translation>
    </message>
    <message>
        <source>(un)select all</source>
        <translation>(ne)vybrať všetko</translation>
    </message>
    <message>
        <source>Tree mode</source>
        <translation>Stromový režim</translation>
    </message>
    <message>
        <source>List mode</source>
        <translation>Zoznamový režim</translation>
    </message>
    <message>
        <source>Amount</source>
        <translation>Suma</translation>
    </message>
    <message>
        <source>Received with label</source>
        <translation>Prijaté s označením</translation>
    </message>
    <message>
        <source>Received with address</source>
        <translation>Prijaté s adresou</translation>
    </message>
    <message>
        <source>Date</source>
        <translation>Dátum</translation>
    </message>
    <message>
        <source>Confirmations</source>
        <translation>Potvrdenia</translation>
    </message>
    <message>
        <source>Confirmed</source>
        <translation>Potvrdené</translation>
    </message>
    <message>
        <source>Priority</source>
        <translation>Priorita</translation>
    </message>
    <message>
        <source>(no label)</source>
        <translation>(bez popisu)</translation>
    </message>
    </context>
<context>
    <name>EditAddressDialog</name>
    <message>
        <source>Edit Address</source>
        <translation>Upraviť adresu</translation>
    </message>
    <message>
        <source>&amp;Label</source>
        <translation>&amp;Popis</translation>
    </message>
    <message>
        <source>The label associated with this address list entry</source>
        <translation>Popis tejto položký v zozname adries je prázdny</translation>
    </message>
    <message>
        <source>The address associated with this address list entry. This can only be modified for sending addresses.</source>
        <translation>Adresa spojená s týmto záznamom v adresári. Možno upravovať len pre odosielajúce adresy.</translation>
    </message>
    <message>
        <source>&amp;Address</source>
        <translation>&amp;Adresa</translation>
    </message>
<<<<<<< HEAD
    <message>
        <source>New receiving address</source>
        <translation>Nová adresa pre prijímanie</translation>
    </message>
    <message>
        <source>New sending address</source>
        <translation>Nová adresa pre odoslanie</translation>
    </message>
    <message>
        <source>Edit receiving address</source>
        <translation>Upraviť prijímacie adresy</translation>
    </message>
    <message>
        <source>Edit sending address</source>
        <translation>Upraviť odosielaciu adresu</translation>
    </message>
    <message>
        <source>The entered address "%1" is already in the address book.</source>
        <translation>Vložená adresa "%1" sa už nachádza v adresári.</translation>
    </message>
    <message>
        <source>The entered address "%1" is not a valid Zetacoin address.</source>
        <translation>Vložená adresa "%1" nieje platnou adresou zetacoin.</translation>
    </message>
    <message>
        <source>Could not unlock wallet.</source>
        <translation>Nepodarilo sa odomknúť peňaženku.</translation>
    </message>
    <message>
        <source>New key generation failed.</source>
        <translation>Generovanie nového kľúča zlyhalo.</translation>
    </message>
</context>
=======
    </context>
>>>>>>> 0d719145
<context>
    <name>FreespaceChecker</name>
    <message>
        <source>A new data directory will be created.</source>
        <translation>Bude vytvorený nový dátový adresár.</translation>
    </message>
    <message>
        <source>name</source>
        <translation>názov</translation>
    </message>
    <message>
        <source>Directory already exists. Add %1 if you intend to create a new directory here.</source>
        <translation>Priečinok už existuje. Pridajte "%1" ak chcete vytvoriť nový priečinok tu.</translation>
    </message>
    <message>
        <source>Path already exists, and is not a directory.</source>
        <translation>Cesta už existuje a nie je to adresár.</translation>
    </message>
    <message>
        <source>Cannot create data directory here.</source>
        <translation>Tu nemôžem vytvoriť dátový adresár.</translation>
    </message>
</context>
<context>
    <name>HelpMessageDialog</name>
    <message>
<<<<<<< HEAD
        <source>Zetacoin Core</source>
        <translation>Jadro Zetacoin</translation>
    </message>
    <message>
=======
>>>>>>> 0d719145
        <source>version</source>
        <translation>verzia</translation>
    </message>
    <message>
        <source>(%1-bit)</source>
        <translation>(%1-bit)</translation>
    </message>
    <message>
<<<<<<< HEAD
        <source>About Zetacoin Core</source>
        <translation>O jadre Zetacoin</translation>
=======
        <source>About %1</source>
        <translation>O %1</translation>
>>>>>>> 0d719145
    </message>
    <message>
        <source>Command-line options</source>
        <translation>Voľby príkazového riadku</translation>
    </message>
    <message>
        <source>Usage:</source>
        <translation>Použitie:</translation>
    </message>
    <message>
        <source>command-line options</source>
        <translation>voľby príkazového riadku</translation>
    </message>
    <message>
        <source>UI Options:</source>
        <translation>Možnosti používateľského rozhrania:</translation>
    </message>
    <message>
        <source>Choose data directory on startup (default: %u)</source>
        <translation>Vyberte dátový priečinok pri štarte (predvolené: %u)</translation>
    </message>
    <message>
        <source>Set language, for example "de_DE" (default: system locale)</source>
        <translation>Nastavte jazyk, napríklad "de_DE" (predvolené: podľa systému)</translation>
    </message>
    <message>
        <source>Start minimized</source>
        <translation>Spustiť minimalizované</translation>
    </message>
    <message>
        <source>Set SSL root certificates for payment request (default: -system-)</source>
        <translation>Nastaviť SSL root certifikáty pre vyžiadanie platby (predvolené: -system-)</translation>
    </message>
    <message>
        <source>Show splash screen on startup (default: %u)</source>
        <translation>Zobraziť uvítaciu obrazovku pri štarte (predvolené: %u)</translation>
    </message>
    <message>
<<<<<<< HEAD
        <source>Reset all settings changes made over the GUI</source>
        <translation>Reštartovať všetky nastavenia urobené v používateľskom rozhraní.</translation>
=======
        <source>Reset all settings changed in the GUI</source>
        <translation>Zrušiť všetky zmeny v GUI</translation>
>>>>>>> 0d719145
    </message>
</context>
<context>
    <name>Intro</name>
    <message>
        <source>Welcome</source>
        <translation>Vitajte</translation>
    </message>
    <message>
<<<<<<< HEAD
        <source>Welcome to Zetacoin Core.</source>
        <translation>Vitajte v jadre Zetacoin.</translation>
    </message>
    <message>
        <source>As this is the first time the program is launched, you can choose where Zetacoin Core will store its data.</source>
        <translation>Keďže spúštate program prvý krát, môžte si vybrať kde bude Zetacoin Jadro ukladať svoje dáta.</translation>
    </message>
    <message>
        <source>Zetacoin Core will download and store a copy of the Zetacoin block chain. At least %1GB of data will be stored in this directory, and it will grow over time. The wallet will also be stored in this directory.</source>
        <translation>Jadro Zetacoin stiahne zo siete a uloží kópiu Zetacoin blockchain. Aspoň %1GB dát bude uložených v tomto priečinku a časom porastie. Peňaženka bude tiež uložená v tomto priečinku.</translation>
=======
        <source>Welcome to %1.</source>
        <translation>Vitajte v %1</translation>
    </message>
    <message>
        <source>As this is the first time the program is launched, you can choose where %1 will store its data.</source>
        <translation>Keďže toto je prvé spustenie programu, môžete si vybrať, kam %1 bude ukladať vaše údaje.</translation>
    </message>
    <message>
        <source>%1 will download and store a copy of the Bitcoin block chain. At least %2GB of data will be stored in this directory, and it will grow over time. The wallet will also be stored in this directory.</source>
        <translation>%1 stiahne a uloží kópiu Bitcoin block chain. Minimálne %2GB dát bude uložených v tejto zložke, a bude sa zväčšovať postupom času. Peňaženka bude taktiež uložená v tejto zložke.</translation>
>>>>>>> 0d719145
    </message>
    <message>
        <source>Use the default data directory</source>
        <translation>Použiť predvolený dátový adresár</translation>
    </message>
    <message>
        <source>Use a custom data directory:</source>
        <translation>Použiť vlastný dátový adresár:</translation>
    </message>
    <message>
<<<<<<< HEAD
        <source>Zetacoin Core</source>
        <translation>Jadro Zetacoin</translation>
    </message>
    <message>
=======
>>>>>>> 0d719145
        <source>Error: Specified data directory "%1" cannot be created.</source>
        <translation>Chyba: Zadaný priečinok pre dáta "%1" nemôže byť vytvorený.</translation>
    </message>
    <message>
        <source>Error</source>
        <translation>Chyba</translation>
    </message>
    <message numerus="yes">
        <source>%n GB of free space available</source>
        <translation><numerusform>%n GB voľného miesta</numerusform><numerusform>%n GB voľného miesta</numerusform><numerusform>%n GB voľného miesta</numerusform></translation>
    </message>
    <message numerus="yes">
        <source>(of %n GB needed)</source>
        <translation><numerusform>(z %n GB potrebného)</numerusform><numerusform>(z %n GB potrebných)</numerusform><numerusform>(z %n GB potrebných)</numerusform></translation>
    </message>
</context>
<context>
    <name>OpenURIDialog</name>
    <message>
        <source>Open URI</source>
        <translation>Otvoriť URI</translation>
    </message>
    <message>
        <source>Open payment request from URI or file</source>
        <translation>Otvoriť požiadavku na zaplatenie z URI alebo súboru</translation>
    </message>
    <message>
        <source>URI:</source>
        <translation>URI:</translation>
    </message>
    <message>
        <source>Select payment request file</source>
        <translation>Vyberte súbor s výzvou k platbe</translation>
    </message>
    </context>
<context>
    <name>OptionsDialog</name>
    <message>
        <source>Options</source>
        <translation>Možnosti</translation>
    </message>
    <message>
        <source>&amp;Main</source>
        <translation>&amp;Hlavné</translation>
    </message>
    <message>
        <source>Automatically start %1 after logging in to the system.</source>
        <translation>Automaticky spustiť %1 pri spustení systému.</translation>
    </message>
    <message>
        <source>&amp;Start %1 on system login</source>
        <translation>&amp;Spustiť %1 pri prihlásení</translation>
    </message>
    <message>
        <source>Size of &amp;database cache</source>
        <translation>Veľkosť vyrovnávacej pamäti &amp;databázy</translation>
    </message>
    <message>
        <source>MB</source>
        <translation>MB</translation>
    </message>
    <message>
        <source>Number of script &amp;verification threads</source>
        <translation>Počet &amp;vlákien overujúcich skript</translation>
    </message>
    <message>
        <source>Accept connections from outside</source>
        <translation>Prijať spojenia zvonku</translation>
    </message>
    <message>
        <source>Allow incoming connections</source>
        <translation>Povoliť prichádzajúce spojenia</translation>
    </message>
    <message>
        <source>IP address of the proxy (e.g. IPv4: 127.0.0.1 / IPv6: ::1)</source>
        <translation>IP adresy proxy (napr. IPv4: 127.0.0.1 / IPv6: ::1)</translation>
    </message>
    <message>
        <source>Minimize instead of exit the application when the window is closed. When this option is enabled, the application will be closed only after selecting Exit in the menu.</source>
        <translation>Minimalizovať namiesto ukončenia aplikácie keď sa okno zavrie. Keď je zvolená táto možnosť, aplikácia sa zavrie len po zvolení Ukončiť v menu.</translation>
    </message>
    <message>
<<<<<<< HEAD
        <source>The user interface language can be set here. This setting will take effect after restarting Zetacoin Core.</source>
        <translation>Tu sa dá nastaviť jazyk užívateľského rozhrania. Toto nastavenie bude účinné po reštartovaní Jadra Zetacoin.</translation>
    </message>
    <message>
=======
>>>>>>> 0d719145
        <source>Third party URLs (e.g. a block explorer) that appear in the transactions tab as context menu items. %s in the URL is replaced by transaction hash. Multiple URLs are separated by vertical bar |.</source>
        <translation>URL tretích strán (napr. prehliadač blockchain) ktoré sa zobrazujú v záložke transakcií ako položky kontextového menu. %s v URL je nahradené hash-om transakcie. Viaceré URL sú oddelené zvislou čiarou |.</translation>
    </message>
    <message>
        <source>Third party transaction URLs</source>
        <translation>URL transakcií s tretími stranami</translation>
    </message>
    <message>
        <source>Active command-line options that override above options:</source>
        <translation>Aktívne možnosti príkazového riadku ktoré prepíšu možnosti vyššie:</translation>
    </message>
    <message>
        <source>Reset all client options to default.</source>
        <translation>Vynulovať všetky voľby klienta na predvolené.</translation>
    </message>
    <message>
        <source>&amp;Reset Options</source>
        <translation>Vynulovať voľby</translation>
    </message>
    <message>
        <source>&amp;Network</source>
        <translation>&amp;Sieť</translation>
<<<<<<< HEAD
    </message>
    <message>
        <source>Automatically start Zetacoin Core after logging in to the system.</source>
        <translation>Automaticky spustiť Jadro Zetacoin po prihlásení do systému</translation>
    </message>
    <message>
        <source>&amp;Start Zetacoin Core on system login</source>
        <translation>&amp;Spustiť Zetacoin pri spustení systému správy okien</translation>
=======
>>>>>>> 0d719145
    </message>
    <message>
        <source>(0 = auto, &lt;0 = leave that many cores free)</source>
        <translation>(0 = auto, &lt;0 = nechať toľko jadier voľných)</translation>
    </message>
    <message>
        <source>W&amp;allet</source>
        <translation>&amp;Peňaženka</translation>
    </message>
    <message>
        <source>Expert</source>
        <translation>Expert</translation>
    </message>
    <message>
        <source>Enable coin &amp;control features</source>
        <translation>Povoliť možnosti "&amp;coin control"</translation>
    </message>
    <message>
        <source>If you disable the spending of unconfirmed change, the change from a transaction cannot be used until that transaction has at least one confirmation. This also affects how your balance is computed.</source>
        <translation>Ak vypnete míňanie nepotvrdeného výdavku tak výdavok z transakcie bude možné použiť až keď daná transakcia bude mať aspoň jedno potvrdenie. Toto má vplyv aj na výpočet vášho zostatku.</translation>
    </message>
    <message>
        <source>&amp;Spend unconfirmed change</source>
        <translation>Minúť nepotvrdený výdavok</translation>
    </message>
    <message>
        <source>Automatically open the Zetacoin client port on the router. This only works when your router supports UPnP and it is enabled.</source>
        <translation>Automaticky otvorit port pre Zetacoin na routeri. Toto funguje len ak router podporuje UPnP a je táto podpora aktivovaná.</translation>
    </message>
    <message>
        <source>Map port using &amp;UPnP</source>
        <translation>Mapovať port pomocou &amp;UPnP</translation>
    </message>
    <message>
        <source>Connect to the Zetacoin network through a SOCKS5 proxy.</source>
        <translation>Pripojiť do siete Zetacoin cez proxy server SOCKS5.</translation>
    </message>
    <message>
        <source>&amp;Connect through SOCKS5 proxy (default proxy):</source>
        <translation>&amp;Pripojiť cez proxy server SOCKS5 (predvolený proxy).</translation>
    </message>
    <message>
        <source>Proxy &amp;IP:</source>
        <translation>Proxy &amp;IP:</translation>
    </message>
    <message>
        <source>&amp;Port:</source>
        <translation>&amp;Port:</translation>
    </message>
    <message>
        <source>Port of the proxy (e.g. 9050)</source>
        <translation>Port proxy (napr. 9050)</translation>
    </message>
    <message>
        <source>Used for reaching peers via:</source>
        <translation>Použité pre získavanie peerov cez:</translation>
<<<<<<< HEAD
    </message>
    <message>
        <source>Shows, if the supplied default SOCKS5 proxy is used to reach peers via this network type.</source>
        <translation>Zobrazuje, či je poskytované predvolené SOCKS5 proxy používané pre získavanie peerov cez tento typ siete.</translation>
    </message>
    <message>
        <source>IPv4</source>
        <translation>IPv4</translation>
    </message>
    <message>
        <source>IPv6</source>
        <translation>IPv6</translation>
    </message>
    <message>
        <source>Tor</source>
        <translation>Tor</translation>
    </message>
    <message>
        <source>Connect to the Zetacoin network through a separate SOCKS5 proxy for Tor hidden services.</source>
        <translation>Pripojiť k Zetacoinovej sieti cez separované SOCKS5 proxy pre skrytú službu Tor.</translation>
    </message>
    <message>
        <source>Use separate SOCKS5 proxy to reach peers via Tor hidden services:</source>
        <translation>Použiť samostatný SOCKS5 proxy server na dosiahnutie počítačov cez skryté služby Tor:</translation>
    </message>
    <message>
        <source>&amp;Window</source>
        <translation>&amp;Okno</translation>
=======
>>>>>>> 0d719145
    </message>
    <message>
        <source>Shows, if the supplied default SOCKS5 proxy is used to reach peers via this network type.</source>
        <translation>Zobrazuje, či je poskytované predvolené SOCKS5 proxy používané pre získavanie peerov cez tento typ siete.</translation>
    </message>
    <message>
        <source>IPv4</source>
        <translation>IPv4</translation>
    </message>
    <message>
        <source>IPv6</source>
        <translation>IPv6</translation>
    </message>
    <message>
<<<<<<< HEAD
        <source>&amp;Display</source>
        <translation>&amp;Zobrazenie</translation>
=======
        <source>Tor</source>
        <translation>Tor</translation>
>>>>>>> 0d719145
    </message>
    <message>
        <source>Connect to the Bitcoin network through a separate SOCKS5 proxy for Tor hidden services.</source>
        <translation>Pripojiť k Bitcoinovej sieti cez separované SOCKS5 proxy pre skrytú službu Tor.</translation>
    </message>
    <message>
        <source>Use separate SOCKS5 proxy to reach peers via Tor hidden services:</source>
        <translation>Použiť samostatný SOCKS5 proxy server na dosiahnutie počítačov cez skryté služby Tor:</translation>
    </message>
    <message>
        <source>&amp;Window</source>
        <translation>&amp;Okno</translation>
    </message>
    <message>
        <source>&amp;Hide the icon from the system tray.</source>
        <translation>&amp;Skryť ikonu zo systémovej lišty.</translation>
    </message>
    <message>
        <source>Hide tray icon</source>
        <translation>Skryť ikonu v oblasti oznámení</translation>
    </message>
    <message>
        <source>Show only a tray icon after minimizing the window.</source>
        <translation>Zobraziť len ikonu na lište po minimalizovaní okna.</translation>
    </message>
    <message>
        <source>&amp;Minimize to the tray instead of the taskbar</source>
        <translation>Zobraziť len ikonu na lište po minimalizovaní okna.</translation>
    </message>
    <message>
        <source>M&amp;inimize on close</source>
        <translation>M&amp;inimalizovať pri zavretí</translation>
    </message>
    <message>
        <source>&amp;Display</source>
        <translation>&amp;Zobrazenie</translation>
    </message>
    <message>
        <source>User Interface &amp;language:</source>
        <translation>Jazyk užívateľského rozhrania:</translation>
    </message>
    <message>
        <source>The user interface language can be set here. This setting will take effect after restarting %1.</source>
        <translation>Jazyk uživateľského rozhrania sa dá nastaviť tu. Toto nastavenie sa uplatní až po reštarte %1.</translation>
    </message>
    <message>
        <source>&amp;Unit to show amounts in:</source>
        <translation>&amp;Zobrazovať hodnoty v jednotkách:</translation>
    </message>
    <message>
        <source>Choose the default subdivision unit to show in the interface and when sending coins.</source>
        <translation>Zvoľte ako deliť zetacoin pri zobrazovaní pri platbách a užívateľskom rozhraní.</translation>
    </message>
    <message>
        <source>Whether to show coin control features or not.</source>
        <translation>Či zobrazovať možnosti "Coin control" alebo nie.</translation>
    </message>
    <message>
        <source>&amp;OK</source>
        <translation>&amp;OK</translation>
    </message>
    <message>
        <source>&amp;Cancel</source>
        <translation>Zrušiť</translation>
    </message>
    <message>
        <source>default</source>
        <translation>predvolené</translation>
    </message>
    <message>
        <source>none</source>
        <translation>žiadne</translation>
    </message>
    <message>
        <source>Confirm options reset</source>
        <translation>Potvrdiť obnovenie možností</translation>
    </message>
    <message>
        <source>Client restart required to activate changes.</source>
        <translation>Reštart klienta potrebný pre aktivovanie zmien.</translation>
    </message>
    <message>
        <source>Client will be shut down. Do you want to proceed?</source>
        <translation>Klient bude vypnutý, chcete pokračovať?</translation>
    </message>
    <message>
        <source>This change would require a client restart.</source>
        <translation>Táto zmena by vyžadovala reštart klienta.</translation>
    </message>
    <message>
        <source>The supplied proxy address is invalid.</source>
        <translation>Zadaná proxy adresa je neplatná.</translation>
    </message>
</context>
<context>
    <name>OverviewPage</name>
    <message>
        <source>Form</source>
        <translation>Forma</translation>
    </message>
    <message>
        <source>The displayed information may be out of date. Your wallet automatically synchronizes with the Zetacoin network after a connection is established, but this process has not completed yet.</source>
        <translation>Zobrazené informácie môžu byť neaktuálne. Vaša peňaženka sa automaticky synchronizuje so sieťou Zetacoin po nadviazaní spojenia, ale tento proces ešte nie je ukončený.</translation>
    </message>
    <message>
        <source>Watch-only:</source>
        <translation>Iba sledované:</translation>
    </message>
    <message>
        <source>Available:</source>
        <translation>Disponibilné:</translation>
    </message>
    <message>
        <source>Your current spendable balance</source>
        <translation>Váš aktuálny disponibilný zostatok</translation>
    </message>
    <message>
        <source>Pending:</source>
        <translation>Čakajúce potvrdenie:</translation>
    </message>
    <message>
        <source>Total of transactions that have yet to be confirmed, and do not yet count toward the spendable balance</source>
        <translation>Suma transakcií ktoré ešte neboli potvrdené a ešte sa nepočítajú do disponibilného zostatku</translation>
    </message>
    <message>
        <source>Immature:</source>
        <translation>Nezrelé:</translation>
    </message>
    <message>
        <source>Mined balance that has not yet matured</source>
        <translation>Vytvorený zostatok ktorý ešte nedosiahol zrelosť</translation>
    </message>
    <message>
        <source>Balances</source>
        <translation>Stav účtu</translation>
    </message>
    <message>
        <source>Total:</source>
        <translation>Celkovo:</translation>
    </message>
    <message>
        <source>Your current total balance</source>
        <translation>Váš súčasný celkový zostatok</translation>
    </message>
    <message>
        <source>Your current balance in watch-only addresses</source>
        <translation>Váš celkový zostatok pre adresy ktoré sa iba sledujú</translation>
    </message>
    <message>
        <source>Spendable:</source>
        <translation>Použiteľné:</translation>
    </message>
    <message>
        <source>Recent transactions</source>
        <translation>Nedávne transakcie</translation>
    </message>
    <message>
        <source>Unconfirmed transactions to watch-only addresses</source>
        <translation>Nepotvrdené transakcie pre adresy ktoré sa iba sledujú</translation>
    </message>
    <message>
        <source>Mined balance in watch-only addresses that has not yet matured</source>
        <translation>Vyťažená suma pre adresy ktoré sa iba sledujú ale ešte nie je dozretá</translation>
    </message>
    <message>
        <source>Current total balance in watch-only addresses</source>
        <translation>Aktuálny celkový zostatok pre adries ktoré sa iba sledujú</translation>
    </message>
</context>
<context>
    <name>PaymentServer</name>
<<<<<<< HEAD
    <message>
        <source>URI handling</source>
        <translation>Spracovanie URI</translation>
    </message>
    <message>
        <source>Invalid payment address %1</source>
        <translation>Neplatná adresa platby %1</translation>
    </message>
    <message>
        <source>Payment request rejected</source>
        <translation>Požiadavka na platbu zamietnutá</translation>
    </message>
    <message>
        <source>Payment request network doesn't match client network.</source>
        <translation>Sieť požiadavky na platbu nie je zhodná so sieťou klienta.</translation>
    </message>
    <message>
        <source>Payment request is not initialized.</source>
        <translation>Požiadavka na platbu nie je inicializovaná</translation>
    </message>
    <message>
        <source>Requested payment amount of %1 is too small (considered dust).</source>
        <translation>Požadovaná platba sumy  %1 je príliš malá (považovaná za prach).</translation>
    </message>
    <message>
        <source>Payment request error</source>
        <translation>Chyba pri vyžiadaní platby</translation>
    </message>
    <message>
        <source>Cannot start zetacoin: click-to-pay handler</source>
        <translation>Nedá sa spustiť obslužný program zetacoin: click-to-pay zaplatiť kliknutím</translation>
    </message>
    <message>
        <source>Payment request fetch URL is invalid: %1</source>
        <translation>URL pre stiahnutie výzvy na zaplatenie je neplatné: %1</translation>
    </message>
    <message>
        <source>URI cannot be parsed! This can be caused by an invalid Zetacoin address or malformed URI parameters.</source>
        <translation>URI sa nedá analyzovať! To môže byť spôsobené neplatnou Zetacoin adresou alebo zle upravenými vlastnosťami URI.</translation>
    </message>
    <message>
        <source>Payment request file handling</source>
        <translation>Obsluha súboru s požiadavkou na platbu</translation>
    </message>
    <message>
        <source>Payment request file cannot be read! This can be caused by an invalid payment request file.</source>
        <translation>Súbor s výzvou na zaplatenie sa nedá čítať alebo spracovať! To môže byť spôsobené aj neplatným súborom s výzvou.</translation>
    </message>
    <message>
        <source>Payment request expired.</source>
        <translation>Vypršala platnosť požiadavky na platbu.</translation>
    </message>
    <message>
        <source>Unverified payment requests to custom payment scripts are unsupported.</source>
        <translation>Program nepodporuje neoverené platobné výzvy na vlastná skripty.</translation>
    </message>
    <message>
        <source>Invalid payment request.</source>
        <translation>Chybná požiadavka na platbu.</translation>
    </message>
    <message>
        <source>Refund from %1</source>
        <translation>Vrátenie z  %1</translation>
    </message>
    <message>
        <source>Payment request %1 is too large (%2 bytes, allowed %3 bytes).</source>
        <translation>Požiadavka na platbu %1 je príliš veľká (%2 bajtov, povolené je %3 bajtov).</translation>
    </message>
    <message>
        <source>Error communicating with %1: %2</source>
        <translation>Chyba komunikácie s %1: %2 </translation>
    </message>
    <message>
        <source>Payment request cannot be parsed!</source>
        <translation>Požiadavka na platbu nemôže byť analyzovaná!</translation>
    </message>
    <message>
        <source>Bad response from server %1</source>
        <translation>Zlá odpoveď zo servera %1</translation>
    </message>
    <message>
        <source>Payment acknowledged</source>
        <translation>Platba potvrdená</translation>
    </message>
    <message>
        <source>Network request error</source>
        <translation>Chyba požiadavky siete</translation>
    </message>
</context>
=======
    </context>
>>>>>>> 0d719145
<context>
    <name>PeerTableModel</name>
    <message>
        <source>User Agent</source>
        <translation>Aplikácia</translation>
    </message>
    <message>
        <source>Node/Service</source>
        <translation>Uzol/Služba</translation>
    </message>
    <message>
        <source>Ping Time</source>
        <translation>Čas odozvy</translation>
    </message>
</context>
<context>
    <name>QObject</name>
    <message>
        <source>Amount</source>
        <translation>Suma</translation>
    </message>
    <message>
        <source>Enter a Zetacoin address (e.g. %1)</source>
        <translation>Zadajte zetacoin adresu (napr. %1)</translation>
    </message>
    <message>
        <source>%1 d</source>
        <translation>%1 d</translation>
    </message>
    <message>
        <source>%1 h</source>
        <translation>%1 h</translation>
    </message>
    <message>
        <source>%1 m</source>
        <translation>%1 m</translation>
    </message>
    <message>
        <source>%1 s</source>
        <translation>%1 s</translation>
    </message>
    <message>
        <source>None</source>
        <translation>Žiadne</translation>
    </message>
    <message>
        <source>N/A</source>
        <translation>nie je k dispozícii</translation>
    </message>
    <message>
        <source>%1 ms</source>
        <translation>%1 ms</translation>
    </message>
</context>
<context>
    <name>QRImageWidget</name>
    </context>
<context>
    <name>RPCConsole</name>
    <message>
        <source>N/A</source>
        <translation>nie je k dispozícii</translation>
    </message>
    <message>
        <source>Client version</source>
        <translation>Verzia klienta</translation>
    </message>
    <message>
        <source>&amp;Information</source>
        <translation>&amp;Informácia</translation>
    </message>
    <message>
        <source>Debug window</source>
        <translation>Okno pre ladenie</translation>
    </message>
    <message>
        <source>General</source>
        <translation>Všeobecné</translation>
    </message>
    <message>
        <source>Using BerkeleyDB version</source>
        <translation>Používa BerkeleyDB verziu</translation>
    </message>
    <message>
        <source>Datadir</source>
        <translation>Zložka  s dátami</translation>
    </message>
    <message>
        <source>Startup time</source>
        <translation>Čas spustenia</translation>
    </message>
    <message>
        <source>Network</source>
        <translation>Sieť</translation>
    </message>
    <message>
        <source>Name</source>
        <translation>Názov</translation>
    </message>
    <message>
        <source>Number of connections</source>
        <translation>Počet pripojení</translation>
    </message>
    <message>
        <source>Block chain</source>
        <translation>Reťazec blokov</translation>
    </message>
    <message>
        <source>Current number of blocks</source>
        <translation>Aktuálny počet blokov</translation>
    </message>
    <message>
        <source>Memory Pool</source>
        <translation>Pamäť Poolu</translation>
    </message>
    <message>
        <source>Current number of transactions</source>
        <translation>Aktuálny počet tranzakcií</translation>
    </message>
    <message>
        <source>Memory usage</source>
        <translation>Využitie pamäte</translation>
<<<<<<< HEAD
    </message>
    <message>
        <source>Open the Zetacoin Core debug log file from the current data directory. This can take a few seconds for large log files.</source>
        <translation>Otvoriť Zetacoin log súbor pre ladenie z aktuálneho dátového adresára. Toto môže trvať niekoľko sekúnd pre veľké súbory.</translation>
=======
>>>>>>> 0d719145
    </message>
    <message>
        <source>Received</source>
        <translation>Prijaté</translation>
    </message>
    <message>
        <source>Sent</source>
        <translation>Odoslané</translation>
    </message>
    <message>
        <source>&amp;Peers</source>
        <translation>&amp;Partneri</translation>
    </message>
    <message>
        <source>Banned peers</source>
        <translation>Zablokované spojenia</translation>
    </message>
    <message>
        <source>Select a peer to view detailed information.</source>
        <translation>Vyberte počítač pre zobrazenie podrobností.</translation>
    </message>
    <message>
        <source>Whitelisted</source>
        <translation>Povolené</translation>
    </message>
    <message>
        <source>Direction</source>
        <translation>Smer</translation>
    </message>
    <message>
        <source>Version</source>
        <translation>Verzia</translation>
    </message>
    <message>
        <source>Starting Block</source>
        <translation>Počiatočný Blok</translation>
    </message>
    <message>
        <source>Synced Headers</source>
        <translation>Synchronizované hlavičky
</translation>
    </message>
    <message>
        <source>Synced Blocks</source>
        <translation>Synchronizované bloky</translation>
    </message>
    <message>
        <source>User Agent</source>
        <translation>Aplikácia</translation>
    </message>
    <message>
        <source>Open the %1 debug log file from the current data directory. This can take a few seconds for large log files.</source>
        <translation>Otvoriť %1 ladiaci výpis z aktuálnej zložky. Pre veľké súbory to môže chvíľu trvať.</translation>
    </message>
    <message>
        <source>Decrease font size</source>
        <translation>Zmenšiť písmo</translation>
    </message>
    <message>
        <source>Increase font size</source>
        <translation>Zväčšiť písmo</translation>
    </message>
    <message>
        <source>Services</source>
        <translation>Služby</translation>
    </message>
    <message>
        <source>Ban Score</source>
        <translation>Skóre zákazu</translation>
    </message>
    <message>
        <source>Connection Time</source>
        <translation>Dĺžka spojenia</translation>
    </message>
    <message>
        <source>Last Send</source>
        <translation>Posledné odoslanie</translation>
    </message>
    <message>
        <source>Last Receive</source>
        <translation>Posledné prijatie</translation>
    </message>
    <message>
        <source>Ping Time</source>
        <translation>Čas odozvy</translation>
    </message>
    <message>
<<<<<<< HEAD
=======
        <source>The duration of a currently outstanding ping.</source>
        <translation>Trvanie aktuálneho pingu</translation>
    </message>
    <message>
>>>>>>> 0d719145
        <source>Ping Wait</source>
        <translation>Čakanie na ping</translation>
    </message>
    <message>
        <source>Time Offset</source>
        <translation>Časový posun</translation>
    </message>
    <message>
        <source>Last block time</source>
        <translation>Čas posledného bloku</translation>
    </message>
    <message>
        <source>&amp;Open</source>
        <translation>&amp;Otvoriť</translation>
    </message>
    <message>
        <source>&amp;Console</source>
        <translation>&amp;Konzola</translation>
    </message>
    <message>
        <source>&amp;Network Traffic</source>
        <translation>&amp;Sieťová prevádzka</translation>
    </message>
    <message>
        <source>&amp;Clear</source>
        <translation>&amp;Vyčistiť</translation>
    </message>
    <message>
        <source>Totals</source>
        <translation>Celkovo:</translation>
    </message>
    <message>
        <source>In:</source>
        <translation>Dnu:</translation>
    </message>
    <message>
        <source>Out:</source>
        <translation>Von:</translation>
    </message>
    <message>
        <source>Debug log file</source>
        <translation>Súbor záznamu ladenia</translation>
    </message>
    <message>
        <source>Clear console</source>
        <translation>Vymazať konzolu</translation>
    </message>
    <message>
        <source>&amp;Disconnect Node</source>
        <translation>&amp;Odpojené uzly</translation>
    </message>
    <message>
        <source>Ban Node for</source>
        <translation>Blokovať uzol na</translation>
    </message>
    <message>
        <source>1 &amp;hour</source>
        <translation>1 &amp;hodinu</translation>
    </message>
    <message>
        <source>1 &amp;day</source>
        <translation>1 &amp;deň</translation>
    </message>
    <message>
        <source>1 &amp;week</source>
        <translation>1 &amp;týždeň</translation>
    </message>
    <message>
        <source>1 &amp;year</source>
        <translation>1 &amp;rok</translation>
    </message>
    <message>
        <source>&amp;Unban Node</source>
        <translation>&amp;odblokovať uzol</translation>
    </message>
    <message>
<<<<<<< HEAD
        <source>Welcome to the Zetacoin Core RPC console.</source>
        <translation>Vitajte v RPC konzole pre Jadro Zetacoin.</translation>
=======
        <source>Welcome to the %1 RPC console.</source>
        <translation>Vitajte v %1 RPC konzole</translation>
>>>>>>> 0d719145
    </message>
    <message>
        <source>Use up and down arrows to navigate history, and &lt;b&gt;Ctrl-L&lt;/b&gt; to clear screen.</source>
        <translation>Použi šípky hore a dolu pre navigáciu históriou a &lt;b&gt;Ctrl-L&lt;/b&gt; pre vyčistenie obrazovky.</translation>
    </message>
    <message>
        <source>Type &lt;b&gt;help&lt;/b&gt; for an overview of available commands.</source>
        <translation>Napíš &lt;b&gt;help&lt;/b&gt; pre prehľad dostupných príkazov.</translation>
    </message>
    <message>
        <source>%1 B</source>
        <translation>%1 B</translation>
    </message>
    <message>
        <source>%1 KB</source>
        <translation>%1 KB</translation>
    </message>
    <message>
        <source>%1 MB</source>
        <translation>%1 MB</translation>
    </message>
    <message>
        <source>%1 GB</source>
        <translation>%1 GB</translation>
    </message>
    <message>
        <source>(node id: %1)</source>
        <translation>(ID uzlu: %1)</translation>
    </message>
    <message>
        <source>via %1</source>
        <translation>cez %1</translation>
    </message>
    <message>
        <source>never</source>
        <translation>nikdy</translation>
    </message>
    <message>
        <source>Inbound</source>
        <translation>Prichádzajúce</translation>
    </message>
    <message>
        <source>Outbound</source>
        <translation>Odchádzajúce</translation>
    </message>
    <message>
        <source>Yes</source>
        <translation>Áno</translation>
    </message>
    <message>
        <source>No</source>
        <translation>Nie</translation>
    </message>
    <message>
        <source>Unknown</source>
        <translation>neznámy</translation>
    </message>
</context>
<context>
    <name>ReceiveCoinsDialog</name>
    <message>
        <source>&amp;Amount:</source>
        <translation>&amp;Suma:</translation>
    </message>
    <message>
        <source>&amp;Label:</source>
        <translation>&amp;Popis:</translation>
    </message>
    <message>
        <source>&amp;Message:</source>
        <translation>&amp;Správa:</translation>
    </message>
    <message>
        <source>Reuse one of the previously used receiving addresses. Reusing addresses has security and privacy issues. Do not use this unless re-generating a payment request made before.</source>
        <translation>Znovu použiť jednu z už použitých adries pre prijímanie. Znovu používanie adries je sporná otázka bezpečnosti aj súkromia. Používajte to len v prípade ak znovu generujete výzvu na zaplatenie ktorú ste už vyrobili v minulosti.</translation>
    </message>
    <message>
        <source>R&amp;euse an existing receiving address (not recommended)</source>
        <translation>Znovu použiť jestvujúcu prijímaciu adresu (neodporúča sa)</translation>
    </message>
    <message>
        <source>An optional message to attach to the payment request, which will be displayed when the request is opened. Note: The message will not be sent with the payment over the Zetacoin network.</source>
        <translation>Pridať voliteľnú správu k výzve na zaplatenie, ktorá sa zobrazí keď bude výzva otvorená. Poznámka: Správa nebude poslaná s platbou cez sieť Zetacoin.</translation>
    </message>
    <message>
        <source>An optional label to associate with the new receiving address.</source>
        <translation>Voliteľný popis ktorý sa pridá k tejto novej prijímajúcej adrese.</translation>
    </message>
    <message>
        <source>Use this form to request payments. All fields are &lt;b&gt;optional&lt;/b&gt;.</source>
        <translation>Použite tento formulár pre vyžiadanie platby. Všetky polia sú &lt;b&gt;voliteľné&lt;/b&gt;.</translation>
    </message>
    <message>
        <source>An optional amount to request. Leave this empty or zero to not request a specific amount.</source>
        <translation>Voliteľná požadovaná suma. Nechajte prázdne alebo nulu ak nepožadujete určitú sumu.</translation>
    </message>
    <message>
        <source>Clear all fields of the form.</source>
        <translation>Vyčistiť všetky polia formulára.</translation>
    </message>
    <message>
        <source>Clear</source>
        <translation>Vyčistiť</translation>
    </message>
    <message>
        <source>Requested payments history</source>
        <translation>História vyžiadaných platieb</translation>
    </message>
    <message>
        <source>&amp;Request payment</source>
        <translation>Vyžiadať platbu</translation>
    </message>
    <message>
        <source>Show the selected request (does the same as double clicking an entry)</source>
        <translation>Zobraz zvolenú požiadavku (urobí to isté ako dvoj-klik na záznam)</translation>
    </message>
    <message>
        <source>Show</source>
        <translation>Zobraziť</translation>
    </message>
    <message>
        <source>Remove the selected entries from the list</source>
        <translation>Odstrániť zvolené záznamy zo zoznamu</translation>
    </message>
    <message>
        <source>Remove</source>
        <translation>Odstrániť</translation>
    </message>
    </context>
<context>
    <name>ReceiveRequestDialog</name>
    <message>
        <source>QR Code</source>
        <translation>QR kód</translation>
    </message>
    <message>
        <source>Copy &amp;URI</source>
        <translation>Kopírovať &amp;URI</translation>
    </message>
    <message>
        <source>Copy &amp;Address</source>
        <translation>Kopírovať adresu</translation>
    </message>
    <message>
        <source>&amp;Save Image...</source>
        <translation>Uložiť obrázok...</translation>
    </message>
    </context>
<context>
    <name>RecentRequestsTableModel</name>
    <message>
        <source>(no label)</source>
        <translation>(bez popisu)</translation>
    </message>
    </context>
<context>
    <name>SendCoinsDialog</name>
    <message>
        <source>Send Coins</source>
        <translation>Poslať Zetacoins</translation>
    </message>
    <message>
        <source>Coin Control Features</source>
        <translation>Možnosti "Coin Control"</translation>
    </message>
    <message>
        <source>Inputs...</source>
        <translation>Vstupy...</translation>
    </message>
    <message>
        <source>automatically selected</source>
        <translation>automaticky vybrané</translation>
    </message>
    <message>
        <source>Insufficient funds!</source>
        <translation>Nedostatok prostriedkov!</translation>
    </message>
    <message>
        <source>Quantity:</source>
        <translation>Množstvo:</translation>
    </message>
    <message>
        <source>Bytes:</source>
        <translation>Bajtov:</translation>
    </message>
    <message>
        <source>Amount:</source>
        <translation>Suma:</translation>
    </message>
    <message>
        <source>Priority:</source>
        <translation>Priorita:</translation>
    </message>
    <message>
        <source>Fee:</source>
        <translation>Poplatok:</translation>
    </message>
    <message>
        <source>After Fee:</source>
        <translation>Po poplatku:</translation>
    </message>
    <message>
        <source>Change:</source>
        <translation>Zmena:</translation>
    </message>
    <message>
        <source>If this is activated, but the change address is empty or invalid, change will be sent to a newly generated address.</source>
        <translation>Ak aktivované ale adresa pre výdavok je prázdna alebo neplatná, výdavok bude poslaný na novovytvorenú adresu.</translation>
    </message>
    <message>
        <source>Custom change address</source>
        <translation>Vlastná adresa zmeny</translation>
    </message>
    <message>
        <source>Transaction Fee:</source>
        <translation>Poplatok za transakciu:</translation>
    </message>
    <message>
        <source>Choose...</source>
        <translation>Zvoliť...</translation>
    </message>
    <message>
        <source>collapse fee-settings</source>
        <translation>zbaliť nastavenia poplatkov</translation>
    </message>
    <message>
        <source>per kilobyte</source>
        <translation>za kilobajt</translation>
    </message>
    <message>
        <source>If the custom fee is set to 1000 satoshis and the transaction is only 250 bytes, then "per kilobyte" only pays 250 satoshis in fee, while "total at least" pays 1000 satoshis. For transactions bigger than a kilobyte both pay by kilobyte.</source>
        <translation>Ak je poplatok nastavený na 1000 satoshi a transakcia je veľká len 250 bajtov, potom "za kilobajt" zaplatí poplatok 250 satoshi, ale "spolu aspoň" zaplatí 1000 satoshi. Pre transakcie väčšie ako kilobajt platia oba spôsoby za každý kilobajt.</translation>
    </message>
    <message>
        <source>Hide</source>
        <translation>Skryť</translation>
    </message>
    <message>
        <source>total at least</source>
        <translation>spolu aspoň</translation>
    </message>
    <message>
        <source>Paying only the minimum fee is just fine as long as there is less transaction volume than space in the blocks. But be aware that this can end up in a never confirming transaction once there is more demand for zetacoin transactions than the network can process.</source>
        <translation>Zaplatenie len minimálneho poplatku je v poriadku, pokiaľ existuje menej transakcií ako miesta v blokoch. Uvedomte si však, že ak bude vyšší dopyt po transakciách ako dokáže sieť spracovať, môže byť vaša transakcia odsúvaná a nepotvrdená donekonečna.</translation>
    </message>
    <message>
        <source>(read the tooltip)</source>
        <translation>(prečítajte si nápovedu pod kurzorom)</translation>
    </message>
    <message>
        <source>Recommended:</source>
        <translation>Odporúčaný:</translation>
    </message>
    <message>
        <source>Custom:</source>
        <translation>Vlastný:</translation>
    </message>
    <message>
        <source>(Smart fee not initialized yet. This usually takes a few blocks...)</source>
        <translation>(Automatický poplatok ešte nebol aktivovaný. Toto zvyčajne trvá niekoľko blokov...)</translation>
    </message>
    <message>
        <source>Confirmation time:</source>
        <translation>Čas potvrdenia:</translation>
    </message>
    <message>
        <source>normal</source>
        <translation>normálne</translation>
    </message>
    <message>
        <source>fast</source>
        <translation>rýchle</translation>
    </message>
    <message>
        <source>Send to multiple recipients at once</source>
        <translation>Poslať viacerým príjemcom naraz</translation>
    </message>
    <message>
        <source>Add &amp;Recipient</source>
        <translation>&amp;Pridať príjemcu</translation>
    </message>
    <message>
        <source>Clear all fields of the form.</source>
        <translation>Vyčistiť všetky polia formulára.</translation>
    </message>
    <message>
        <source>Dust:</source>
        <translation>Prach:</translation>
    </message>
    <message>
        <source>Clear &amp;All</source>
        <translation>&amp;Zmazať všetko</translation>
    </message>
    <message>
        <source>Balance:</source>
        <translation>Zostatok:</translation>
    </message>
    <message>
        <source>Confirm the send action</source>
        <translation>Potvrďte odoslanie</translation>
    </message>
    <message>
        <source>S&amp;end</source>
        <translation>&amp;Odoslať</translation>
    </message>
    <message>
<<<<<<< HEAD
        <source>Confirm send coins</source>
        <translation>Potvrdiť odoslanie zetacoins</translation>
    </message>
    <message>
        <source>%1 to %2</source>
        <translation>%1 do %2</translation>
    </message>
    <message>
        <source>Copy quantity</source>
        <translation>Kopírovať množstvo</translation>
    </message>
    <message>
        <source>Copy amount</source>
        <translation>Kopírovať sumu</translation>
    </message>
    <message>
        <source>Copy fee</source>
        <translation>Kopírovať poplatok</translation>
    </message>
    <message>
        <source>Copy after fee</source>
        <translation>Kopírovať za poplatok</translation>
    </message>
    <message>
        <source>Copy bytes</source>
        <translation>Kopírovať bajty</translation>
    </message>
    <message>
        <source>Copy priority</source>
        <translation>Kopírovať prioritu</translation>
    </message>
    <message>
        <source>Copy change</source>
        <translation>Kopírovať zmenu</translation>
    </message>
    <message>
        <source>Total Amount %1</source>
        <translation>Celkové množstvo %1</translation>
    </message>
    <message>
=======
>>>>>>> 0d719145
        <source>or</source>
        <translation>alebo</translation>
    </message>
    <message>
<<<<<<< HEAD
        <source>The amount to pay must be larger than 0.</source>
        <translation>Suma na úhradu musí byť väčšia ako 0.</translation>
    </message>
    <message>
        <source>The amount exceeds your balance.</source>
        <translation>Suma je vyššia ako Váš zostatok.</translation>
    </message>
    <message>
        <source>The total exceeds your balance when the %1 transaction fee is included.</source>
        <translation>Suma celkom prevyšuje Váš zostatok ak sú započítané %1 transakčné poplatky.</translation>
    </message>
    <message>
        <source>Transaction creation failed!</source>
        <translation>Vytvorenie transakcie zlyhalo!</translation>
    </message>
    <message>
        <source>The transaction was rejected! This might happen if some of the coins in your wallet were already spent, such as if you used a copy of wallet.dat and coins were spent in the copy but not marked as spent here.</source>
        <translation>Transakcia bola zamietnutá! Toto sa môže stať ak niektoré coins vo vašej peňaženke už boli minuté, ako keď použijete kópiu wallet.dat a coins boli minuté z kópie ale neoznačené ako minuté tu.</translation>
    </message>
    <message>
        <source>A fee higher than %1 is considered an absurdly high fee.</source>
        <translation>Poplatok vyšší ako %1 je považovaný za šialene vysoký.</translation>
    </message>
    <message>
        <source>Payment request expired.</source>
        <translation>Vypršala platnosť požiadavky na platbu.</translation>
    </message>
    <message>
        <source>Pay only the required fee of %1</source>
        <translation>Zaplatiť len vyžadovaný poplatok z %1</translation>
    </message>
    <message>
        <source>The recipient address is not valid. Please recheck.</source>
        <translation>Adresa príjemcu je neplatná. Prosím, overte ju.</translation>
    </message>
    <message>
        <source>Duplicate address found: addresses should only be used once each.</source>
        <translation>Našla sa duplicitná adresa: každú adresu je možné použiť len raz.</translation>
    </message>
    <message>
        <source>Warning: Invalid Zetacoin address</source>
        <translation>Varovanie: Nesprávna Zetacoin adresa</translation>
    </message>
    <message>
=======
>>>>>>> 0d719145
        <source>(no label)</source>
        <translation>(bez popisu)</translation>
    </message>
</context>
<context>
    <name>SendCoinsEntry</name>
    <message>
        <source>A&amp;mount:</source>
        <translation>Su&amp;ma:</translation>
    </message>
    <message>
        <source>Pay &amp;To:</source>
        <translation>Zapla&amp;tiť:</translation>
    </message>
    <message>
        <source>&amp;Label:</source>
        <translation>&amp;Popis:</translation>
    </message>
    <message>
        <source>Choose previously used address</source>
        <translation>Vybrať predtým použitú adresu</translation>
    </message>
    <message>
        <source>This is a normal payment.</source>
        <translation>Toto je normálna platba.</translation>
    </message>
    <message>
        <source>The Zetacoin address to send the payment to</source>
        <translation>Zvoľte adresu kam poslať platbu</translation>
    </message>
    <message>
        <source>Alt+A</source>
        <translation>Alt+A</translation>
    </message>
    <message>
        <source>Paste address from clipboard</source>
        <translation>Vložte adresu z klipbordu</translation>
    </message>
    <message>
        <source>Alt+P</source>
        <translation>Alt+P</translation>
    </message>
    <message>
        <source>Remove this entry</source>
        <translation>Odstrániť túto položku</translation>
    </message>
    <message>
<<<<<<< HEAD
        <source>The fee will be deducted from the amount being sent. The recipient will receive less zetacoins than you enter in the amount field. If multiple recipients are selected, the fee is split equally.</source>
        <translation>Poplatok sa odpočíta od čiastky, ktorú odosielate. Príjemca dostane menej zetacoinov ako zadáte. Ak je vybraných viacero príjemcov, poplatok je rozdelený rovným dielom.</translation>
=======
        <source>The fee will be deducted from the amount being sent. The recipient will receive less bitcoins than you enter in the amount field. If multiple recipients are selected, the fee is split equally.</source>
        <translation>Poplatok sa odpočíta od čiastky, ktorú odosielate. Príjemca dostane menej bitcoinov ako zadáte. Ak je vybraných viacero príjemcov, poplatok je rozdelený rovným dielom.</translation>
>>>>>>> 0d719145
    </message>
    <message>
        <source>S&amp;ubtract fee from amount</source>
        <translation>Odpočítať poplatok od s&amp;umy</translation>
    </message>
    <message>
        <source>Message:</source>
        <translation>Správa:</translation>
    </message>
    <message>
        <source>This is an unauthenticated payment request.</source>
        <translation>Toto je neoverená výzva k platbe.</translation>
    </message>
    <message>
        <source>This is an authenticated payment request.</source>
        <translation>Toto je overená výzva k platbe.</translation>
    </message>
    <message>
        <source>Enter a label for this address to add it to the list of used addresses</source>
        <translation>Vložte popis pre túto adresu aby sa uložila do zoznamu použitých adries</translation>
    </message>
    <message>
        <source>A message that was attached to the zetacoin: URI which will be stored with the transaction for your reference. Note: This message will not be sent over the Zetacoin network.</source>
        <translation>Správa ktorá bola pripojená k zetacoin: URI a ktorá bude uložená s transakcou pre Vaše potreby. Poznámka: Táto správa nebude poslaná cez sieť Zetacoin.</translation>
    </message>
    <message>
        <source>Pay To:</source>
        <translation>Platba pre:</translation>
    </message>
    <message>
        <source>Memo:</source>
        <translation>Poznámka:</translation>
    </message>
    </context>
<context>
    <name>SendConfirmationDialog</name>
    </context>
<context>
    <name>ShutdownWindow</name>
    <message>
<<<<<<< HEAD
        <source>Zetacoin Core is shutting down...</source>
        <translation>Jadro Zetacoin sa ukončuje...</translation>
=======
        <source>%1 is shutting down...</source>
        <translation>%1 sa vypína...</translation>
>>>>>>> 0d719145
    </message>
    <message>
        <source>Do not shut down the computer until this window disappears.</source>
        <translation>Nevypínajte počítač kým toto okno nezmizne.</translation>
    </message>
</context>
<context>
    <name>SignVerifyMessageDialog</name>
    <message>
        <source>Signatures - Sign / Verify a Message</source>
        <translation>Podpisy - Podpísať / Overiť správu</translation>
    </message>
    <message>
        <source>&amp;Sign Message</source>
        <translation>&amp;Podpísať Správu</translation>
    </message>
    <message>
<<<<<<< HEAD
        <source>The Zetacoin address to sign the message with</source>
        <translation>Zetacoin adresa pre podpísanie správy s</translation>
=======
        <source>The Bitcoin address to sign the message with</source>
        <translation>Bitcoin adresa pre podpísanie správy s</translation>
>>>>>>> 0d719145
    </message>
    <message>
        <source>Choose previously used address</source>
        <translation>Vybrať predtým použitú adresu</translation>
    </message>
    <message>
        <source>Alt+A</source>
        <translation>Alt+A</translation>
    </message>
    <message>
        <source>Paste address from clipboard</source>
        <translation>Vložte adresu z klipbordu</translation>
    </message>
    <message>
        <source>Alt+P</source>
        <translation>Alt+P</translation>
    </message>
    <message>
        <source>Enter the message you want to sign here</source>
        <translation>Sem vložte správu ktorú chcete podpísať</translation>
    </message>
    <message>
        <source>Signature</source>
        <translation>Podpis</translation>
    </message>
    <message>
        <source>Copy the current signature to the system clipboard</source>
        <translation>Kopírovať práve zvolenú adresu do systémového klipbordu</translation>
    </message>
    <message>
        <source>Sign the message to prove you own this Zetacoin address</source>
        <translation>Podpíšte správu aby ste dokázali že vlastníte túto adresu</translation>
    </message>
    <message>
        <source>Sign &amp;Message</source>
        <translation>Podpísať &amp;správu</translation>
    </message>
    <message>
        <source>Reset all sign message fields</source>
        <translation>Vynulovať všetky polia podpisu správy</translation>
    </message>
    <message>
        <source>Clear &amp;All</source>
        <translation>&amp;Zmazať všetko</translation>
    </message>
    <message>
        <source>&amp;Verify Message</source>
        <translation>O&amp;veriť správu...</translation>
    </message>
    <message>
        <source>The Zetacoin address the message was signed with</source>
        <translation>Adresa Zetacoin, ktorou bola podpísaná správa</translation>
    </message>
    <message>
        <source>Verify the message to ensure it was signed with the specified Zetacoin address</source>
        <translation>Overím správy sa uistiť že bola podpísaná označenou Zetacoin adresou</translation>
    </message>
    <message>
        <source>Verify &amp;Message</source>
        <translation>&amp;Overiť správu</translation>
    </message>
    <message>
        <source>Reset all verify message fields</source>
        <translation>Obnoviť všetky polia v overiť správu</translation>
    </message>
    </context>
<context>
    <name>SplashScreen</name>
    <message>
<<<<<<< HEAD
        <source>Click "Sign Message" to generate signature</source>
        <translation>Kliknite "Podpísať Správu" na získanie podpisu</translation>
    </message>
    <message>
        <source>The entered address is invalid.</source>
        <translation>Zadaná adresa je neplatná.</translation>
    </message>
    <message>
        <source>Please check the address and try again.</source>
        <translation>Prosím skontrolujte adresu a skúste znova.</translation>
    </message>
    <message>
        <source>The entered address does not refer to a key.</source>
        <translation>Vložená adresa nezodpovedá žiadnemu kľúcu.</translation>
    </message>
    <message>
        <source>Wallet unlock was cancelled.</source>
        <translation>Odomknutie peňaženky bolo zrušené.</translation>
    </message>
    <message>
        <source>Private key for the entered address is not available.</source>
        <translation>Súkromný kľúč pre vložená adresu nieje k dispozícii.</translation>
    </message>
    <message>
        <source>Message signing failed.</source>
        <translation>Podpísanie správy zlyhalo.</translation>
    </message>
    <message>
        <source>Message signed.</source>
        <translation>Správa podpísaná.</translation>
    </message>
    <message>
        <source>The signature could not be decoded.</source>
        <translation>Podpis nie je možné dekódovať.</translation>
    </message>
    <message>
        <source>Please check the signature and try again.</source>
        <translation>Prosím skontrolujte podpis a skúste znova.</translation>
    </message>
    <message>
        <source>The signature did not match the message digest.</source>
        <translation>Podpis sa nezhoduje so zhrnutím správy</translation>
    </message>
    <message>
        <source>Message verification failed.</source>
        <translation>Overenie správy zlyhalo.</translation>
    </message>
    <message>
        <source>Message verified.</source>
        <translation>Správa overená.</translation>
    </message>
</context>
<context>
    <name>SplashScreen</name>
    <message>
        <source>Zetacoin Core</source>
        <translation>Jadro Zetacoin</translation>
    </message>
    <message>
        <source>The Zetacoin Core developers</source>
        <translation>Vývojári jadra Zetacoin</translation>
    </message>
    <message>
=======
>>>>>>> 0d719145
        <source>[testnet]</source>
        <translation>[testovacia sieť]</translation>
    </message>
</context>
<context>
    <name>TrafficGraphWidget</name>
    <message>
        <source>KB/s</source>
        <translation>KB/s</translation>
    </message>
</context>
<context>
    <name>TransactionDesc</name>
    </context>
<context>
    <name>TransactionDescDialog</name>
    <message>
        <source>This pane shows a detailed description of the transaction</source>
        <translation>Táto časť obrazovky zobrazuje detailný popis transakcie</translation>
    </message>
    </context>
<context>
    <name>TransactionTableModel</name>
    <message>
        <source>(no label)</source>
        <translation>(bez popisu)</translation>
    </message>
    </context>
<context>
    <name>TransactionView</name>
<<<<<<< HEAD
    <message>
        <source>All</source>
        <translation>Všetko</translation>
    </message>
    <message>
        <source>Today</source>
        <translation>Dnes</translation>
    </message>
    <message>
        <source>This week</source>
        <translation>Tento týždeň</translation>
    </message>
    <message>
        <source>This month</source>
        <translation>Tento mesiac</translation>
    </message>
    <message>
        <source>Last month</source>
        <translation>Minulý mesiac</translation>
    </message>
    <message>
        <source>This year</source>
        <translation>Tento rok</translation>
    </message>
    <message>
        <source>Range...</source>
        <translation>Rozsah...</translation>
    </message>
    <message>
        <source>Received with</source>
        <translation>Prijaté s</translation>
    </message>
    <message>
        <source>Sent to</source>
        <translation>Odoslané na</translation>
    </message>
    <message>
        <source>To yourself</source>
        <translation>Samému sebe</translation>
    </message>
    <message>
        <source>Mined</source>
        <translation>Vyťažené</translation>
    </message>
    <message>
        <source>Other</source>
        <translation>Iné</translation>
    </message>
    <message>
        <source>Enter address or label to search</source>
        <translation>Vložte adresu alebo popis pre vyhľadávanie</translation>
    </message>
    <message>
        <source>Min amount</source>
        <translation>Min množstvo</translation>
    </message>
    <message>
        <source>Copy address</source>
        <translation>Kopírovať adresu</translation>
    </message>
    <message>
        <source>Copy label</source>
        <translation>Kopírovať popis</translation>
    </message>
    <message>
        <source>Copy amount</source>
        <translation>Kopírovať sumu</translation>
    </message>
    <message>
        <source>Copy transaction ID</source>
        <translation>Kopírovať ID transakcie</translation>
    </message>
    <message>
        <source>Copy raw transaction</source>
        <translation>Kopírovať celú tranzakciu</translation>
    </message>
    <message>
        <source>Edit label</source>
        <translation>Editovať popis</translation>
    </message>
    <message>
        <source>Show transaction details</source>
        <translation>Zobraziť podrobnosti transakcie</translation>
    </message>
    <message>
        <source>Export Transaction History</source>
        <translation>Exportovať históriu transakcií</translation>
    </message>
    <message>
        <source>Watch-only</source>
        <translation>Iba sledovanie</translation>
    </message>
    <message>
        <source>Exporting Failed</source>
        <translation>Export zlyhal</translation>
    </message>
    <message>
        <source>There was an error trying to save the transaction history to %1.</source>
        <translation>Vyskytla sa chyba pri pokuse o uloženie histórie transakcií do %1.</translation>
    </message>
    <message>
        <source>Exporting Successful</source>
        <translation>Export úspešný</translation>
    </message>
    <message>
        <source>The transaction history was successfully saved to %1.</source>
        <translation>História transakciá bola úspešne uložená do %1.</translation>
    </message>
    <message>
        <source>Comma separated file (*.csv)</source>
        <translation>Čiarkou oddelovaný súbor (*.csv)</translation>
    </message>
    <message>
        <source>Confirmed</source>
        <translation>Potvrdené</translation>
    </message>
    <message>
        <source>Date</source>
        <translation>Dátum</translation>
    </message>
    <message>
        <source>Type</source>
        <translation>Typ</translation>
    </message>
    <message>
        <source>Label</source>
        <translation>Popis</translation>
    </message>
    <message>
        <source>Address</source>
        <translation>Adresa</translation>
    </message>
    <message>
        <source>ID</source>
        <translation>ID</translation>
    </message>
    <message>
        <source>Range:</source>
        <translation>Rozsah:</translation>
    </message>
    <message>
        <source>to</source>
        <translation>do</translation>
    </message>
</context>
=======
    </context>
>>>>>>> 0d719145
<context>
    <name>UnitDisplayStatusBarControl</name>
    <message>
        <source>Unit to show amounts in. Click to select another unit.</source>
        <translation>Jednotka pre zobrazovanie súm. Kliknite pre zvolenie inej jednotky.</translation>
    </message>
</context>
<context>
    <name>WalletFrame</name>
    </context>
<context>
    <name>WalletModel</name>
<<<<<<< HEAD
    <message>
        <source>Send Coins</source>
        <translation>Poslať Zetacoins</translation>
    </message>
</context>
=======
    </context>
>>>>>>> 0d719145
<context>
    <name>WalletView</name>
    </context>
<context>
    <name>bitcoin-core</name>
    <message>
        <source>Options:</source>
        <translation>Možnosti:</translation>
    </message>
    <message>
        <source>Specify data directory</source>
        <translation>Určiť priečinok s dátami</translation>
    </message>
    <message>
        <source>Connect to a node to retrieve peer addresses, and disconnect</source>
        <translation>Pripojiť sa k uzlu, získať adresy ďalších počítačov v sieti a odpojiť sa</translation>
    </message>
    <message>
        <source>Specify your own public address</source>
        <translation>Určite vašu vlastnú verejnú adresu</translation>
    </message>
    <message>
        <source>Accept command line and JSON-RPC commands</source>
        <translation>Prijímať príkazy z príkazového riadku a JSON-RPC</translation>
    </message>
    <message>
<<<<<<< HEAD
        <source>Please check that your computer's date and time are correct! If your clock is wrong Zetacoin Core will not work properly.</source>
        <translation>Skontrolujte správnosť nastavenia dátumu a času na vašom počítači! Ak je čas nesprávny Jadro Zetacoin nebude správne fungovať.</translation>
=======
        <source>If &lt;category&gt; is not supplied or if &lt;category&gt; = 1, output all debugging information.</source>
        <translation>Pokiaľ &lt;category&gt; nie je nastavená, alebo &lt;category&gt; = 1, vypíš všetky informácie pre ladenie.</translation>
    </message>
    <message>
        <source>Prune configured below the minimum of %d MiB.  Please use a higher number.</source>
        <translation>Redukcia nastavená pod minimálnu hodnotu %d MiB. Prosím použite vyššiu hodnotu.</translation>
>>>>>>> 0d719145
    </message>
    <message>
        <source>Error: A fatal internal error occurred, see debug.log for details</source>
        <translation>Chyba: Vyskytla sa interná chyba, pre viac informácií zobrazte debug.log</translation>
    </message>
    <message>
        <source>Fee (in %s/kB) to add to transactions you send (default: %s)</source>
        <translation>Poplatok (za %s/kB) pridaný do tranzakcie, ktorú posielate (predvolené: %s)</translation>
    </message>
    <message>
        <source>Pruning blockstore...</source>
        <translation>Redukovanie blockstore...</translation>
    </message>
    <message>
        <source>Run in the background as a daemon and accept commands</source>
        <translation>Bežať na pozadí ako démon a prijímať príkazy</translation>
    </message>
    <message>
        <source>Unable to start HTTP server. See debug log for details.</source>
        <translation>Nepodarilo sa spustiť HTTP server. Pre viac detailov zobrazte debug log.</translation>
    </message>
    <message>
        <source>Accept connections from outside (default: 1 if no -proxy or -connect)</source>
        <translation>Prijať spojenia zvonku (predvolené: 1 ak žiadne -proxy alebo -connect)</translation>
    </message>
    <message>
        <source>Bitcoin Core</source>
        <translation>Jadro Bitcoin</translation>
    </message>
    <message>
        <source>-fallbackfee is set very high! This is the transaction fee you may pay when fee estimates are not available.</source>
        <translation>-fallbackfee je nastavená veľmi vysoko. Ide o poplatok za transakciu, ktorý môže platiť, keď odhady poplatku nie sú k dispozícii.</translation>
    </message>
    <message>
        <source>Bind to given address and always listen on it. Use [host]:port notation for IPv6</source>
        <translation>Spojiť s danou adresou a vždy na nej počúvať. Použite zápis [host]:port pre IPv6</translation>
    </message>
    <message>
        <source>Cannot obtain a lock on data directory %s. %s is probably already running.</source>
        <translation>Nemožné uzamknúť zložku %s. %s pravdepodobne už beží.</translation>
    </message>
    <message>
        <source>Delete all wallet transactions and only recover those parts of the blockchain through -rescan on startup</source>
        <translation>Vymazať všetky transakcie z peňaženky a pri spustení znova získať z reťazca blokov iba tie získané pomocou -rescan</translation>
    </message>
    <message>
        <source>Distributed under the MIT software license, see the accompanying file COPYING or &lt;http://www.opensource.org/licenses/mit-license.php&gt;.</source>
        <translation>Distribuované pod softvérovou licenciou MIT, viď sprievodný súbor COPYING alebo &lt;http://www.opensource.org/licenses/mit-license.php&gt;.</translation>
    </message>
    <message>
        <source>Error loading %s: You can't enable HD on a already existing non-HD wallet</source>
        <translation>Chyba počas načítavania %s: Nemôžete povoliť HD na už existujúcej non-HD peaženke</translation>
    </message>
    <message>
        <source>Execute command when a wallet transaction changes (%s in cmd is replaced by TxID)</source>
        <translation>Vykonaj príkaz keď sa zmení transakcia peňaženky (%s v príkaze je nahradená TxID)</translation>
    </message>
    <message>
        <source>Please check that your computer's date and time are correct! If your clock is wrong, %s will not work properly.</source>
        <translation>Prosím skontrolujte systémový čas a dátum. Keď je váš čas nesprávny, %s nebude fungovať správne.</translation>
    </message>
    <message>
        <source>Please contribute if you find %s useful. Visit %s for further information about the software.</source>
        <translation>Keď si myslíte, že %s je užitočný, podporte nás. Pre viac informácií o software navštívte %s.</translation>
    </message>
    <message>
        <source>Set the number of script verification threads (%u to %d, 0 = auto, &lt;0 = leave that many cores free, default: %d)</source>
        <translation>Nastaviť počeť vlákien overujúcich skripty (%u až %d, 0 = auto, &lt;0 = nechať toľkoto jadier voľných, prednastavené: %d)</translation>
    </message>
    <message>
<<<<<<< HEAD
        <source>This is a pre-release test build - use at your own risk - do not use for mining or merchant applications</source>
        <translation>Toto je pred-testovacia verzia - použitie je na vlastné riziko - nepoužívajte na tvorbu zetacoin ani obchodovanie.</translation>
    </message>
    <message>
        <source>Unable to bind to %s on this computer. Zetacoin Core is probably already running.</source>
        <translation>Nepodarilo sa pripojiť na %s na tomto počítači. Zetacoin Jadro je už pravdepodobne spustené.</translation>
    </message>
    <message>
        <source>WARNING: abnormally high number of blocks generated, %d blocks received in the last %d hours (%d expected)</source>
        <translation>VAROVANIE: príliš veľa vygenerovaných blokov; %d prijatých blokov v posledných %d hodinách (očakávaných %d)</translation>
    </message>
    <message>
        <source>WARNING: check your network connection, %d blocks received in the last %d hours (%d expected)</source>
        <translation>VAROVANIE: skontrolujte sieťové pripojenie, %d prijatých blokov za posledných %d hodín (očakávané %d)</translation>
=======
        <source>The block database contains a block which appears to be from the future. This may be due to your computer's date and time being set incorrectly. Only rebuild the block database if you are sure that your computer's date and time are correct</source>
        <translation>Databáza blokov obsahuje blok, ktorý vyzerá byť z budúcnosti. Toto môže byť spôsobené nesprávnym systémovým časom vášho počítača. Obnovujte databázu blokov len keď ste si istý, že systémový čas je nastavený správne.</translation>
    </message>
    <message>
        <source>This is a pre-release test build - use at your own risk - do not use for mining or merchant applications</source>
        <translation>Toto je pred-testovacia verzia - použitie je na vlastné riziko - nepoužívajte na tvorbu bitcoin ani obchodovanie.</translation>
>>>>>>> 0d719145
    </message>
    <message>
        <source>Warning: The network does not appear to fully agree! Some miners appear to be experiencing issues.</source>
        <translation>Varovanie: Javí sa že sieť sieť úplne nesúhlasí! Niektorí mineri zjavne majú ťažkosti.

The network does not appear to fully agree! Some miners appear to be experiencing issues.</translation>
    </message>
    <message>
        <source>Warning: We do not appear to fully agree with our peers! You may need to upgrade, or other nodes may need to upgrade.</source>
        <translation>Varovanie: Zjavne sa úplne nezhodujeme s našimi peer-mi! Možno potrebujete prejsť na novšiu verziu alebo ostatné uzly potrebujú vyššiu verziu.</translation>
    </message>
    <message>
        <source>Whitelist peers connecting from the given netmask or IP address. Can be specified multiple times.</source>
        <translation>Uzle na zoznam povolených, ktoré sa pripájajú z danej netmask alebo IP adresy. Môže byť zadané viac krát.</translation>
    </message>
    <message>
<<<<<<< HEAD
=======
        <source>%s corrupt, salvage failed</source>
        <translation>%s je poškodený, záchrana zlyhala</translation>
    </message>
    <message>
>>>>>>> 0d719145
        <source>-maxmempool must be at least %d MB</source>
        <translation>-maxmempool musí byť najmenej %d MB</translation>
    </message>
    <message>
        <source>&lt;category&gt; can be:</source>
        <translation>&lt;category&gt; môže byť:</translation>
    </message>
    <message>
        <source>Block creation options:</source>
        <translation>Voľby vytvorenia bloku:</translation>
    </message>
    <message>
        <source>Change index out of range</source>
        <translation>Menný index mimo rozsah</translation>
    </message>
    <message>
        <source>Connect only to the specified node(s)</source>
        <translation>Pripojiť sa len k určenej nóde</translation>
    </message>
    <message>
        <source>Connection options:</source>
        <translation>Možnosti pripojenia:</translation>
    </message>
    <message>
        <source>Copyright (C) %i-%i</source>
        <translation>Copyright (C) %i-%i</translation>
    </message>
    <message>
        <source>Corrupted block database detected</source>
        <translation>Zistená poškodená databáza blokov</translation>
    </message>
    <message>
        <source>Debugging/Testing options:</source>
        <translation>Možnosti ladenia/testovania:</translation>
    </message>
    <message>
        <source>Do not load the wallet and disable wallet RPC calls</source>
        <translation>Nenahrat peňaženku a zablokovať volania RPC.</translation>
    </message>
    <message>
        <source>Do you want to rebuild the block database now?</source>
        <translation>Chcete znovu zostaviť databázu blokov?</translation>
    </message>
    <message>
        <source>Enable publish hash block in &lt;address&gt;</source>
        <translation>Povoliť zverejneneie hash blokov pre &lt;address&gt;</translation>
    </message>
    <message>
        <source>Enable publish hash transaction in &lt;address&gt;</source>
        <translation>Povoliť zverejnenie hash tranzakcií pre &lt;address&gt;</translation>
    </message>
    <message>
        <source>Enable publish raw block in &lt;address&gt;</source>
        <translation>Povoliť zverejnenie raw bloku pre &lt;address&gt;</translation>
    </message>
    <message>
<<<<<<< HEAD
=======
        <source>Enable publish raw transaction in &lt;address&gt;</source>
        <translation>Povoliť publikovať hrubý prevod v &lt;address&gt;</translation>
    </message>
    <message>
>>>>>>> 0d719145
        <source>Error initializing block database</source>
        <translation>Chyba inicializácie databázy blokov</translation>
    </message>
    <message>
        <source>Error initializing wallet database environment %s!</source>
        <translation>Chyba spustenia databázového prostredia peňaženky %s!</translation>
    </message>
    <message>
        <source>Error loading %s</source>
        <translation>Chyba načítania %s</translation>
    </message>
    <message>
        <source>Error loading %s: Wallet corrupted</source>
        <translation>Chyba načítania %s: Peňaženka je poškodená</translation>
    </message>
    <message>
        <source>Error loading %s: Wallet requires newer version of %s</source>
        <translation>Chyba načítania %s: Peňaženka vyžaduje novšiu verziu %s</translation>
    </message>
    <message>
        <source>Error loading block database</source>
        <translation>Chyba načítania databázy blokov</translation>
    </message>
    <message>
        <source>Error opening block database</source>
        <translation>Chyba otvárania databázy blokov</translation>
    </message>
    <message>
        <source>Error: Disk space is low!</source>
        <translation>Chyba: Málo miesta na disku!</translation>
    </message>
    <message>
        <source>Failed to listen on any port. Use -listen=0 if you want this.</source>
        <translation>Chyba počúvania na ktoromkoľvek porte. Použi -listen=0 ak toto chcete.</translation>
    </message>
    <message>
        <source>Importing...</source>
        <translation>Prebieha import ...</translation>
    </message>
    <message>
        <source>Incorrect or no genesis block found. Wrong datadir for network?</source>
        <translation>Nesprávny alebo žiadny genesis blok nájdený. Nesprávny dátový priečinok alebo sieť?</translation>
    </message>
    <message>
        <source>Initialization sanity check failed. %s is shutting down.</source>
        <translation>Kontrola čistoty pri inicializácií zlyhala. %s sa vypína.</translation>
    </message>
    <message>
        <source>Invalid -onion address: '%s'</source>
        <translation>Neplatná -onion adresa:  '%s'</translation>
    </message>
    <message>
        <source>Invalid amount for -%s=&lt;amount&gt;: '%s'</source>
        <translation>Neplatná suma pre -%s=&lt;amount&gt;: '%s'</translation>
    </message>
    <message>
        <source>Invalid amount for -fallbackfee=&lt;amount&gt;: '%s'</source>
        <translation>Neplatná suma pre -fallbackfee=&lt;amount&gt;: '%s'</translation>
    </message>
    <message>
        <source>Loading banlist...</source>
        <translation>Načítavam banlist...</translation>
    </message>
    <message>
        <source>Location of the auth cookie (default: data dir)</source>
        <translation>Poloha overovacieho cookie súboru (predvolená: zložka s dátami)</translation>
    </message>
    <message>
        <source>Not enough file descriptors available.</source>
        <translation>Nedostatok kľúčových slov súboru.</translation>
    </message>
    <message>
        <source>Only connect to nodes in network &lt;net&gt; (ipv4, ipv6 or onion)</source>
        <translation>Pripojiť iba k uzlom v sieti &lt;net&gt; (ipv4, ipv6, alebo onion)</translation>
    </message>
    <message>
<<<<<<< HEAD
=======
        <source>Print this help message and exit</source>
        <translation>Vytlačiť túto pomocnú správu a ukončiť</translation>
    </message>
    <message>
        <source>Print version and exit</source>
        <translation>Vytlačiť verziu a ukončiť</translation>
    </message>
    <message>
>>>>>>> 0d719145
        <source>Prune cannot be configured with a negative value.</source>
        <translation>Redukovanie nemôže byť nastavené na zápornú hodnotu.</translation>
    </message>
    <message>
        <source>Prune mode is incompatible with -txindex.</source>
        <translation>Redukovanie je nekompatibilné s -txindex.</translation>
    </message>
    <message>
<<<<<<< HEAD
=======
        <source>Rebuild chain state and block index from the blk*.dat files on disk</source>
        <translation>Obnoviť stav reťazca a index blokov zo súborov blk*.dat na disku.</translation>
    </message>
    <message>
        <source>Rebuild chain state from the currently indexed blocks</source>
        <translation>Obnoviť stav reťazca z aktuálne indexovaných blokov.</translation>
    </message>
    <message>
>>>>>>> 0d719145
        <source>Set database cache size in megabytes (%d to %d, default: %d)</source>
        <translation>Nastaviť veľkosť pomocnej pamäti databázy v megabajtoch (%d do %d, prednastavené: %d)</translation>
    </message>
    <message>
        <source>Set maximum block size in bytes (default: %d)</source>
        <translation>Nastaviť najväčšiu veľkosť bloku v bytoch (predvolené: %d)</translation>
    </message>
    <message>
        <source>Specify wallet file (within data directory)</source>
        <translation>Označ súbor peňaženky (v priečinku s dátami)</translation>
    </message>
    <message>
<<<<<<< HEAD
=======
        <source>The source code is available from %s.</source>
        <translation>Zdrojový kód je dostupný z %s</translation>
    </message>
    <message>
        <source>Unable to bind to %s on this computer. %s is probably already running.</source>
        <translation>Nemožné pripojiť k %s na tomto počíťači. %s už pravdepodobne beží.</translation>
    </message>
    <message>
>>>>>>> 0d719145
        <source>Unsupported argument -benchmark ignored, use -debug=bench.</source>
        <translation>Nepodporovaný parameter -benchmark bol ignorovaný, použite -debug=bench.</translation>
    </message>
    <message>
        <source>Unsupported argument -debugnet ignored, use -debug=net.</source>
        <translation>Nepodporovaný argument -debugnet bol ignorovaný, použite -debug=net.</translation>
    </message>
    <message>
        <source>Unsupported argument -tor found, use -onion.</source>
        <translation>Nepodporovaný argument -tor, použite -onion.</translation>
    </message>
    <message>
        <source>Use UPnP to map the listening port (default: %u)</source>
        <translation>Použiť UPnP pre mapovanie počúvajúceho portu (predvolené: %u)</translation>
    </message>
    <message>
        <source>Verifying blocks...</source>
        <translation>Overujem bloky...</translation>
    </message>
    <message>
        <source>Verifying wallet...</source>
        <translation>Overujem peňaženku...</translation>
    </message>
    <message>
        <source>Wallet %s resides outside data directory %s</source>
        <translation>Peňaženka %s sa nachádza mimo dátového priečinka %s </translation>
    </message>
    <message>
        <source>Wallet debugging/testing options:</source>
        <translation>Ladiace / testovacie možnosti peňaženky.</translation>
    </message>
    <message>
<<<<<<< HEAD
        <source>Warning: This version is obsolete; upgrade required!</source>
        <translation>Varovanie: Táto verzia je zastaralá; vyžaduje sa aktualizácia!</translation>
    </message>
    <message>
        <source>You need to rebuild the database using -reindex to change -txindex</source>
        <translation>Potrebujete prebudovať databázu použitím -reindex zmeniť -txindex</translation>
=======
        <source>Wallet needed to be rewritten: restart %s to complete</source>
        <translation>Peňaženka musí byť prepísaná: pre dokončenie reštartujte %s</translation>
    </message>
    <message>
        <source>Wallet options:</source>
        <translation>Voľby peňaženky:</translation>
>>>>>>> 0d719145
    </message>
    <message>
        <source>Allow JSON-RPC connections from specified source. Valid for &lt;ip&gt; are a single IP (e.g. 1.2.3.4), a network/netmask (e.g. 1.2.3.4/255.255.255.0) or a network/CIDR (e.g. 1.2.3.4/24). This option can be specified multiple times</source>
        <translation>Povoliť JSON-RPC pripojenia zo zadaného zdroja. Pre &lt;ip&gt; sú platné jednoduché IP (napr. 1.2.3.4), sieť/netmask (napr. 1.2.3.4/255.255.255.0) alebo sieť/CIDR (napr. 1.2.3.4/24). Táto možnosť môže byť zadaná niekoľko krát</translation>
    </message>
    <message>
        <source>Bind to given address and whitelist peers connecting to it. Use [host]:port notation for IPv6</source>
        <translation>Spojiť s danou adresou a povolenými partnerskými zariadeniami ktoré sa tam pripájajú. Použite zápis [host]:port pre IPv6</translation>
    </message>
    <message>
        <source>Bind to given address to listen for JSON-RPC connections. Use [host]:port notation for IPv6. This option can be specified multiple times (default: bind to all interfaces)</source>
        <translation>Spojiť s danou adresou pre počúvanie JSON-RPC spojení. Použite zápis [host]:port pre IPv6. Táto možnosť môže byt zadaná niekoľko krát (predvolené: spojiť so všetkými rozhraniami)</translation>
    </message>
    <message>
<<<<<<< HEAD
        <source>Cannot obtain a lock on data directory %s. Zetacoin Core is probably already running.</source>
        <translation>Neviem uzamknúť data adresár %s. Jadro Zetacoin je pravdepodobne už spustené.</translation>
    </message>
    <message>
=======
>>>>>>> 0d719145
        <source>Create new files with system default permissions, instead of umask 077 (only effective with disabled wallet functionality)</source>
        <translation>Vytvoriť nové súbory z predvolenými systémovými právami, namiesto umask 077 (funguje iba z vypnutou funkcionalitou peňaženky)</translation>
    </message>
    <message>
        <source>Discover own IP addresses (default: 1 when listening and no -externalip or -proxy)</source>
        <translation>Zisti vlastnú IP adresu (predvolené: 1 pre listen a -externalip alebo -proxy)</translation>
    </message>
    <message>
        <source>Error: Listening for incoming connections failed (listen returned error %s)</source>
        <translation>Chyba: Počúvanie prichádzajúcich spojení zlyhalo (vrátená chyba je %s)</translation>
    </message>
    <message>
        <source>Execute command when a relevant alert is received or we see a really long fork (%s in cmd is replaced by message)</source>
        <translation>Vykonať príkaz po prijatí patričného varovania alebo uvidíme veľmi dlhé rozdvojenie siete (%s v cmd je nahradené správou)</translation>
    </message>
    <message>
        <source>If paytxfee is not set, include enough fee so transactions begin confirmation on average within n blocks (default: %u)</source>
        <translation>Ak nie je nastavené paytxfee, pridať dostatočný poplatok aby sa transakcia začala potvrdzovať priemerne v rámci bloku (predvolené: %u)</translation>
    </message>
    <message>
        <source>Invalid amount for -maxtxfee=&lt;amount&gt;: '%s' (must be at least the minrelay fee of %s to prevent stuck transactions)</source>
        <translation>Neplatná suma pre -maxtxfee=&lt;amount&gt;: '%s' (aby sa transakcia nezasekla, minimálny prenosový poplatok musí byť aspoň %s)</translation>
    </message>
    <message>
        <source>Maximum size of data in data carrier transactions we relay and mine (default: %u)</source>
        <translation>Maximálna veľkosť dát v transakciách nosných dát, ktoré prenášame a ťažíme (predvolené: %u)</translation>
    </message>
    <message>
        <source>Query for peer addresses via DNS lookup, if low on addresses (default: 1 unless -connect)</source>
        <translation>Dotaz na partnerské adresy pomocou vyhľadávania DNS v prípade nedostatku adries (predvolené: 1, pokiaľ -connect)</translation>
    </message>
    <message>
        <source>Set maximum size of high-priority/low-fee transactions in bytes (default: %d)</source>
        <translation>Nastaviť najväčšiu veľkosť vysoká-dôležitosť/nízke-poplatky transakcií v bajtoch (prednastavené: %d)</translation>
    </message>
    <message>
        <source>The transaction amount is too small to send after the fee has been deducted</source>
        <translation>Suma je príliš malá pre odoslanie tranzakcie</translation>
    </message>
    <message>
        <source>The transaction amount is too small to send after the fee has been deducted</source>
        <translation>Suma je príliš malá pre odoslanie tranzakcie</translation>
    </message>
    <message>
        <source>This product includes software developed by the OpenSSL Project for use in the OpenSSL Toolkit &lt;https://www.openssl.org/&gt; and cryptographic software written by Eric Young and UPnP software written by Thomas Bernard.</source>
        <translation>Tento produkt obsahuje softvér vyvinutý projektom OpenSSL pre použitie sady nástrojov OpenSSL &lt;https://www.openssl.org/&gt; a kryptografického softvéru napísaného Eric Young a UPnP softvér napísaný Thomas Bernard.</translation>
    </message>
    <message>
        <source>Whitelisted peers cannot be DoS banned and their transactions are always relayed, even if they are already in the mempool, useful e.g. for a gateway</source>
        <translation>Uzle na zoznam povolených nemôžu byť DoS zakázané a ich transakcie vždy postúpené ďalej, aj v prípade, ak sú už pamäťovej fronte. Užitočné napr. pre brány</translation>
    </message>
    <message>
        <source>(default: %u)</source>
        <translation>(predvolené: %u)</translation>
    </message>
    <message>
        <source>Accept public REST requests (default: %u)</source>
        <translation>Akceptovať verejné REST žiadosti (predvolené: %u)</translation>
    </message>
    <message>
<<<<<<< HEAD
        <source>Activating best chain...</source>
        <translation>Aktivácia najlepšej reťaze...</translation>
    </message>
    <message>
        <source>Attempt to recover private keys from a corrupt wallet.dat on startup</source>
        <translation>Pokus o obnovenie privátnych kľúčov z poškodenej wallet.dat pri spustení</translation>
    </message>
    <message>
        <source>Automatically create Tor hidden service (default: %d)</source>
        <translation>Automaticky vytvoriť skrytú službu Tor (predvolené: %d)</translation>
    </message>
    <message>
        <source>Cannot resolve -whitebind address: '%s'</source>
        <translation>Nedá sa vyriešiť -whitebind adresa: '%s'</translation>
=======
        <source>Automatically create Tor hidden service (default: %d)</source>
        <translation>Automaticky vytvoriť skrytú službu Tor (predvolené: %d)</translation>
>>>>>>> 0d719145
    </message>
    <message>
        <source>Connect through SOCKS5 proxy</source>
        <translation>Pripojiť cez proxy server SOCKS5</translation>
    </message>
    <message>
<<<<<<< HEAD
        <source>Copyright (C) 2009-%i The Zetacoin Core Developers</source>
        <translation>Autorské práva (C) 2009-%i Vývojári jadra Zetacoin</translation>
    </message>
    <message>
        <source>Error loading wallet.dat: Wallet requires newer version of Zetacoin Core</source>
        <translation>Chyba pri čítaní wallet.dat: Peňaženka vyžaduje vyššiu verziu Jadra Zetacoin</translation>
    </message>
    <message>
=======
>>>>>>> 0d719145
        <source>Error reading from database, shutting down.</source>
        <translation>Chyba pri načítaní z databázy, ukončuje sa.</translation>
    </message>
    <message>
        <source>Imports blocks from external blk000??.dat file on startup</source>
        <translation>Importovať bloky z externého súboru blk000??.dat pri štarte</translation>
<<<<<<< HEAD
    </message>
    <message>
        <source>Information</source>
        <translation>Informácia</translation>
    </message>
    <message>
        <source>Initialization sanity check failed. Zetacoin Core is shutting down.</source>
        <translation>Inicializačná kontrola zlyhala. Jadro Zetacoin sa ukončuje.</translation>
    </message>
    <message>
        <source>Invalid amount for -maxtxfee=&lt;amount&gt;: '%s'</source>
        <translation>Neplatná suma pre -maxtxfee=&lt;amount&gt;: '%s'</translation>
    </message>
    <message>
        <source>Invalid amount for -minrelaytxfee=&lt;amount&gt;: '%s'</source>
        <translation>Neplatná suma pre -minrelaytxfee=&lt;amount&gt;: '%s'</translation>
=======
>>>>>>> 0d719145
    </message>
    <message>
        <source>Information</source>
        <translation>Informácia</translation>
    </message>
    <message>
        <source>Invalid amount for -paytxfee=&lt;amount&gt;: '%s' (must be at least %s)</source>
        <translation>Neplatná suma pre -paytxfee=&lt;amount&gt;: '%s' (musí byť aspoň %s)</translation>
    </message>
    <message>
        <source>Invalid netmask specified in -whitelist: '%s'</source>
        <translation>Nadaná neplatná netmask vo -whitelist: '%s'</translation>
    </message>
    <message>
        <source>Keep at most &lt;n&gt; unconnectable transactions in memory (default: %u)</source>
        <translation>V pamäti udržiavať najviac &lt;n&gt; nepotvrdených transakcií (predvolené: %u)</translation>
    </message>
    <message>
        <source>Need to specify a port with -whitebind: '%s'</source>
        <translation>Je potrebné zadať port s -whitebind: '%s'</translation>
    </message>
    <message>
        <source>Node relay options:</source>
        <translation>Prenosové možnosti uzla:</translation>
    </message>
    <message>
        <source>RPC server options:</source>
        <translation>Možnosti servra RPC:</translation>
    </message>
    <message>
        <source>Rescan the block chain for missing wallet transactions on startup</source>
        <translation>Pri spustení skontrolovať reťaz blokov pre chýbajúce transakcie peňaženky</translation>
    </message>
    <message>
        <source>Send trace/debug info to console instead of debug.log file</source>
        <translation>Odoslať trace/debug informácie na konzolu namiesto debug.info žurnálu</translation>
    </message>
    <message>
        <source>Send transactions as zero-fee transactions if possible (default: %u)</source>
        <translation>Poslať ako transakcie bez poplatku, ak je to možné (predvolené: %u)</translation>
    </message>
    <message>
        <source>Show all debugging options (usage: --help -help-debug)</source>
        <translation>Zobraziť všetky možnosti ladenia (použitie: --help --help-debug)</translation>
    </message>
    <message>
        <source>Shrink debug.log file on client startup (default: 1 when no -debug)</source>
        <translation>Zmenšiť debug.log pri spustení klienta (predvolené: 1 ak bez -debug)</translation>
    </message>
    <message>
        <source>Signing transaction failed</source>
        <translation>Podpísanie správy zlyhalo</translation>
    </message>
    <message>
        <source>The transaction amount is too small to pay the fee</source>
        <translation>Suma tranzakcie je príliš malá na zaplatenie poplatku</translation>
    </message>
    <message>
        <source>This is experimental software.</source>
        <translation>Toto je experimentálny softvér.</translation>
    </message>
    <message>
        <source>Tor control port password (default: empty)</source>
        <translation>Heslo na kontrolu portu pre Tor (predvolené: žiadne)</translation>
    </message>
    <message>
        <source>Transaction amount too small</source>
        <translation>Suma transakcie príliš malá</translation>
    </message>
    <message>
        <source>Transaction amounts must be positive</source>
        <translation>Hodnoty transakcie musia byť väčšie ako nula (pozitívne)</translation>
    </message>
    <message>
        <source>Transaction too large for fee policy</source>
        <translation>Transakcia je príliš veľká pre aktuálne podmienky poplatkov</translation>
    </message>
    <message>
        <source>Transaction too large</source>
        <translation>Transakcia príliš veľká</translation>
    </message>
    <message>
        <source>Unable to bind to %s on this computer (bind returned error %s)</source>
        <translation>Na tomto počítači sa nedá vytvoriť väzba %s (vytvorenie väzby vrátilo chybu %s)</translation>
    </message>
    <message>
        <source>Upgrade wallet to latest format on startup</source>
        <translation>Aktualizovať peňaženku na posledný formát pri štarte</translation>
    </message>
    <message>
        <source>Username for JSON-RPC connections</source>
        <translation>Užívateľské meno pre JSON-RPC spojenia</translation>
    </message>
    <message>
        <source>Wallet needed to be rewritten: restart Zetacoin Core to complete</source>
        <translation>Peňaženka musí byť prepísaná: pre dokončenie reštartujte Jadro Zetacoin</translation>
    </message>
    <message>
        <source>Warning</source>
        <translation>Upozornenie</translation>
    </message>
    <message>
        <source>Zapping all transactions from wallet...</source>
        <translation>Zmazať všetky transakcie z peňaženky...</translation>
    </message>
    <message>
        <source>ZeroMQ notification options:</source>
        <translation>Možnosti pripojenia ZeroMQ:</translation>
    </message>
    <message>
        <source>Password for JSON-RPC connections</source>
        <translation>Heslo pre JSON-rPC spojenia</translation>
    </message>
    <message>
        <source>Execute command when the best block changes (%s in cmd is replaced by block hash)</source>
        <translation>Vykonaj príkaz, ak zmeny v najlepšom bloku (%s v príkaze nahradí blok hash)</translation>
    </message>
    <message>
        <source>Allow DNS lookups for -addnode, -seednode and -connect</source>
        <translation>Povoliť vyhľadávanie DNS pre pridanie nódy a spojenie</translation>
    </message>
    <message>
        <source>Loading addresses...</source>
        <translation>Načítavanie adries...</translation>
    </message>
    <message>
        <source>(1 = keep tx meta data e.g. account owner and payment request information, 2 = drop tx meta data)</source>
        <translation>(1 = zachovať metaúdaje tx napr. vlastníka účtu a informácie o platobných príkazoch, 2 = zahodiť metaúdaje tx)</translation>
    </message>
    <message>
        <source>How thorough the block verification of -checkblocks is (0-4, default: %u)</source>
        <translation>Ako dôkladné je -checkblocks overenie blokov (0-4, predvolené: %u)</translation>
    </message>
    <message>
        <source>Maintain a full transaction index, used by the getrawtransaction rpc call (default: %u)</source>
        <translation>Udržiavať kompletný transakčný index, využíva getrawtransaction rpc volanie (predvolené: %u)</translation>
    </message>
    <message>
        <source>Number of seconds to keep misbehaving peers from reconnecting (default: %u)</source>
        <translation>Počet sekúnd, počas ktorých nepripájať zle správajúce sa uzle (predvolené: %u)</translation>
    </message>
    <message>
        <source>Output debugging information (default: %u, supplying &lt;category&gt; is optional)</source>
        <translation>Výstupné ladiace informácie (predvolené: %u, dodanie &lt;category&gt; je voliteľné)</translation>
    </message>
    <message>
        <source>Total length of network version string (%i) exceeds maximum length (%i). Reduce the number or size of uacomments.</source>
        <translation>Celková dĺžka verzie sieťového reťazca (%i) prekračuje maximálnu dĺžku (%i). Znížte počet a veľkosť komentárov.</translation>
    </message>
    <message>
        <source>Tries to keep outbound traffic under the given target (in MiB per 24h), 0 = no limit (default: %d)</source>
        <translation>Sa snaží držať odchádzajúce prevádzku v rámci daného cieľa (v MB za 24h), 0 = žiadny limit (predvolený: %d)</translation>
    </message>
    <message>
        <source>Unsupported argument -socks found. Setting SOCKS version isn't possible anymore, only SOCKS5 proxies are supported.</source>
        <translation>Nepodporovaný argument -socks nájdený. Nastavenie SOCKS verzie už nie je viac moźné, iba SOCKS5 proxies sú podporované.</translation>
    </message>
    <message>
        <source>Unsupported argument -whitelistalwaysrelay ignored, use -whitelistrelay and/or -whitelistforcerelay.</source>
        <translation>Nepodporovaný argument -whitelistalwaysrelay ignorovaný, použite -whitelistrelay a/alebo -whitelistforcerelay.</translation>
    </message>
    <message>
        <source>Use separate SOCKS5 proxy to reach peers via Tor hidden services (default: %s)</source>
        <translation>Použiť samostatný SOCKS5 proxy server na dosiahnutie počítačov cez skryté služby Tor (predvolené: %s)</translation>
    </message>
    <message>
        <source>Username and hashed password for JSON-RPC connections. The field &lt;userpw&gt; comes in the format: &lt;USERNAME&gt;:&lt;SALT&gt;$&lt;HASH&gt;. A canonical python script is included in share/rpcuser. This option can be specified multiple times</source>
        <translation>Užívateľské hash meno a heslo pre JSON-RPC pripojenia. Pole &lt;userpw&gt; je vo formáte &lt;USERNAME&gt;:&lt;SALT&gt;$&lt;HASH&gt;. Kanonický python skript je zahrnutý v share/rpcuser. Toto nastavenie môže byť špecifikované viac krát</translation>
    </message>
    <message>
        <source>Warning: Unknown block versions being mined! It's possible unknown rules are in effect</source>
        <translation>Varovanie: Neznáma verzia blokov sa doluje! Je možné, že neznáme pravidlá majú efekt</translation>
    </message>
    <message>
        <source>Warning: Wallet file corrupt, data salvaged! Original %s saved as %s in %s; if your balance or transactions are incorrect you should restore from a backup.</source>
        <translation>Varovanie: Peňaženka poškodená, dáta boli zachránené! Originálna %s ako %s v %s; ak váš zostatok alebo transakcie sú nesprávne, mali by ste obnoviť zálohu.</translation>
    </message>
    <message>
        <source>(default: %s)</source>
        <translation>(predvolené: %s)</translation>
    </message>
    <message>
        <source>Always query for peer addresses via DNS lookup (default: %u)</source>
        <translation>Vždy sa dotazovať adresy partnerských uzlov cez vyhľadávanie DNS (predvolené: %u)</translation>
    </message>
    <message>
<<<<<<< HEAD
        <source>Error loading wallet.dat</source>
        <translation>Chyba načítania wallet.dat</translation>
    </message>
    <message>
        <source>Generate coins (default: %u)</source>
        <translation>Generovať mince (predvolené: %u)</translation>
    </message>
    <message>
=======
>>>>>>> 0d719145
        <source>How many blocks to check at startup (default: %u, 0 = all)</source>
        <translation>Koľko blokov overiť pri spustení (predvolené: %u, 0 = všetky)</translation>
    </message>
    <message>
        <source>Include IP addresses in debug output (default: %u)</source>
        <translation>Zahrnúť IP adresy v ladiacom výstupe (predvolené: %u)</translation>
    </message>
    <message>
        <source>Invalid -proxy address: '%s'</source>
        <translation>Neplatná adresa proxy: '%s'</translation>
    </message>
    <message>
        <source>Listen for JSON-RPC connections on &lt;port&gt; (default: %u or testnet: %u)</source>
        <translation>Počúvať JSON-RPC pripojenia na &lt;port&gt; (predvolené: %u alebo testovacia sieť: %u)</translation>
    </message>
    <message>
        <source>Listen for connections on &lt;port&gt; (default: %u or testnet: %u)</source>
        <translation>Počúvať pripojenia na &lt;port&gt; (predvolené: %u alebo testovacia sieť: %u)</translation>
    </message>
    <message>
        <source>Maintain at most &lt;n&gt; connections to peers (default: %u)</source>
        <translation>Udržiavať najviac &lt;n&gt; spojení s inými počítačmi (predvolené: %u)</translation>
    </message>
    <message>
        <source>Maximum per-connection receive buffer, &lt;n&gt;*1000 bytes (default: %u)</source>
        <translation>Maximálna prijímajúca medzipamäť pre pripojenie, &lt;n&gt;*1000 bajtov (predvolené: %u)</translation>
    </message>
    <message>
        <source>Maximum per-connection send buffer, &lt;n&gt;*1000 bytes (default: %u)</source>
        <translation>Maximálna odosielajúca medzipamäť pre pripojenie, &lt;n&gt;*1000 bajtov (predvolené: %u)</translation>
    </message>
    <message>
        <source>Prepend debug output with timestamp (default: %u)</source>
        <translation>Na začiatok pripojiť časovú známku k ladiacemu výstupu (predvolené: %u)</translation>
    </message>
    <message>
        <source>Relay and mine data carrier transactions (default: %u)</source>
        <translation>Prenášať a ťažiť transakcie nosných dát (predvolené: %u)</translation>
    </message>
    <message>
        <source>Relay non-P2SH multisig (default: %u)</source>
        <translation>Prenášať non-P2SH multi-podpis (predvolené: %u)</translation>
    </message>
    <message>
        <source>Set key pool size to &lt;n&gt; (default: %u)</source>
        <translation>Nastaviť veľkosť kľúča fronty na &lt;n&gt; (predvolené: %u)</translation>
    </message>
    <message>
        <source>Set the number of threads to service RPC calls (default: %d)</source>
        <translation>Nastaviť počet vlákien na obsluhu RPC volaní (predvolené: %d)</translation>
    </message>
    <message>
        <source>Specify configuration file (default: %s)</source>
        <translation>Zadať konfiguračný súbor (predvolené: %s)</translation>
    </message>
    <message>
        <source>Specify connection timeout in milliseconds (minimum: 1, default: %d)</source>
        <translation>Zadajte časový limit pripojenia v milisekundách (minimum: 1, predvolené: %d)</translation>
    </message>
    <message>
        <source>Specify pid file (default: %s)</source>
        <translation>Zadať pid súbor (predvolené: %s)</translation>
    </message>
    <message>
        <source>Spend unconfirmed change when sending transactions (default: %u)</source>
        <translation>Minúť nepotvrdené zmenu pri posielaní transakcií (predvolené: %u)</translation>
    </message>
    <message>
        <source>Threshold for disconnecting misbehaving peers (default: %u)</source>
        <translation>Hranica pre odpájanie zle sa správajúcim partnerským uzlom (predvolené: %u)</translation>
    </message>
    <message>
        <source>Unknown network specified in -onlynet: '%s'</source>
        <translation>Neznáma sieť upresnená v -onlynet: '%s'</translation>
    </message>
    <message>
        <source>Insufficient funds</source>
        <translation>Nedostatok prostriedkov</translation>
    </message>
    <message>
        <source>Loading block index...</source>
        <translation>Načítavanie zoznamu blokov...</translation>
    </message>
    <message>
        <source>Add a node to connect to and attempt to keep the connection open</source>
        <translation>Pridať nód na pripojenie a pokus o udržanie pripojenia otvoreného</translation>
    </message>
    <message>
        <source>Loading wallet...</source>
        <translation>Načítavam peňaženku...</translation>
    </message>
    <message>
        <source>Cannot downgrade wallet</source>
        <translation>Nie je možné prejsť na nižšiu verziu peňaženky</translation>
    </message>
    <message>
        <source>Cannot write default address</source>
        <translation>Nie je možné zapísať predvolenú adresu.</translation>
    </message>
    <message>
        <source>Rescanning...</source>
        <translation>Nové prehľadávanie...</translation>
    </message>
    <message>
        <source>Done loading</source>
        <translation>Dokončené načítavanie</translation>
    </message>
    <message>
        <source>Error</source>
        <translation>Chyba</translation>
    </message>
</context>
</TS><|MERGE_RESOLUTION|>--- conflicted
+++ resolved
@@ -41,63 +41,7 @@
         <source>&amp;Delete</source>
         <translation>&amp;Zmazať</translation>
     </message>
-<<<<<<< HEAD
-    <message>
-        <source>Choose the address to send coins to</source>
-        <translation>Zvoľte adresu kam poslať coins</translation>
-    </message>
-    <message>
-        <source>Choose the address to receive coins with</source>
-        <translation>Zvoľte adresu na ktorú prijať coins</translation>
-    </message>
-    <message>
-        <source>C&amp;hoose</source>
-        <translation>Vybrať</translation>
-    </message>
-    <message>
-        <source>Sending addresses</source>
-        <translation>Adresa odoslania</translation>
-    </message>
-    <message>
-        <source>Receiving addresses</source>
-        <translation>Prijímacia adresa</translation>
-    </message>
-    <message>
-        <source>These are your Zetacoin addresses for sending payments. Always check the amount and the receiving address before sending coins.</source>
-        <translation>Toto sú Vaše Zetacoin adresy pre posielanie platieb. Vždy skontrolujte množstvo a prijímaciu adresu pred poslaním coins.</translation>
-    </message>
-    <message>
-        <source>These are your Zetacoin addresses for receiving payments. It is recommended to use a new receiving address for each transaction.</source>
-        <translation>Toto sú vaše Zetacoin adresy pre prijímanie platieb. Odporúča sa použiť novú prijímaciu adresu pre každú transakciu.</translation>
-    </message>
-    <message>
-        <source>Copy &amp;Label</source>
-        <translation>Kopírovať &amp;popis</translation>
-    </message>
-    <message>
-        <source>&amp;Edit</source>
-        <translation>&amp;Upraviť</translation>
-    </message>
-    <message>
-        <source>Export Address List</source>
-        <translation>Exportovať zoznam adries</translation>
-    </message>
-    <message>
-        <source>Comma separated file (*.csv)</source>
-        <translation>Čiarkou oddelovaný súbor (*.csv)</translation>
-    </message>
-    <message>
-        <source>Exporting Failed</source>
-        <translation>Export zlyhal</translation>
-    </message>
-    <message>
-        <source>There was an error trying to save the address list to %1. Please try again.</source>
-        <translation>Nastala chyba pri pokuse uložiť zoznam adries do %1. Skúste znovu.</translation>
-    </message>
-</context>
-=======
     </context>
->>>>>>> 0d719145
 <context>
     <name>AddressTableModel</name>
     <message>
@@ -127,93 +71,8 @@
 <context>
     <name>BanTableModel</name>
     <message>
-<<<<<<< HEAD
-        <source>Encrypt wallet</source>
-        <translation>Zašifrovať peňaženku</translation>
-    </message>
-    <message>
-        <source>This operation needs your wallet passphrase to unlock the wallet.</source>
-        <translation>Táto operácia potrebuje heslo k vašej peňaženke aby ju mohla dešifrovať.</translation>
-    </message>
-    <message>
-        <source>Unlock wallet</source>
-        <translation>Odomknúť peňaženku</translation>
-    </message>
-    <message>
-        <source>This operation needs your wallet passphrase to decrypt the wallet.</source>
-        <translation>Táto operácia potrebuje heslo k vašej peňaženke na dešifrovanie peňaženky.</translation>
-    </message>
-    <message>
-        <source>Decrypt wallet</source>
-        <translation>Dešifrovať peňaženku</translation>
-    </message>
-    <message>
-        <source>Change passphrase</source>
-        <translation>Zmena hesla</translation>
-    </message>
-    <message>
-        <source>Confirm wallet encryption</source>
-        <translation>Potvrďte šifrovanie peňaženky</translation>
-    </message>
-    <message>
-        <source>Warning: If you encrypt your wallet and lose your passphrase, you will &lt;b&gt;LOSE ALL OF YOUR ZETACOINS&lt;/b&gt;!</source>
-        <translation>Varovanie: Ak zašifrujete peňaženku a stratíte heslo, &lt;b&gt;STRATÍTE VŠETKY VAŠE ZETACOINY&lt;/b&gt;!⏎</translation>
-    </message>
-    <message>
-        <source>Are you sure you wish to encrypt your wallet?</source>
-        <translation>Ste si istí, že si želáte zašifrovať peňaženku?</translation>
-    </message>
-    <message>
-        <source>Zetacoin Core will close now to finish the encryption process. Remember that encrypting your wallet cannot fully protect your zetacoins from being stolen by malware infecting your computer.</source>
-        <translation>Jadro Zetacoin sa teraz ukončí pre dokončenie procesu šifrovania. Pamätaj, že šifrovanie peňaženky Ťa nemôže úplne ochrániť pred krádežou zetacoinov pomocou škodlivého software.</translation>
-    </message>
-    <message>
-        <source>IMPORTANT: Any previous backups you have made of your wallet file should be replaced with the newly generated, encrypted wallet file. For security reasons, previous backups of the unencrypted wallet file will become useless as soon as you start using the new, encrypted wallet.</source>
-        <translation>DÔLEŽITÉ: Všetky doterajšie záložné kópie peňaženky ktoré ste zhotovili by mali byť nahradené novým zašifrovaným súborom s peňaženkou. Z bezpečnostných dôvodov sa predchádzajúce kópie nezašifrovanej peňaženky stanú neužitočné keď začnete používať novú zašifrovanú peňaženku.</translation>
-    </message>
-    <message>
-        <source>Warning: The Caps Lock key is on!</source>
-        <translation>Varovanie: Caps Lock je zapnutý</translation>
-    </message>
-    <message>
-        <source>Wallet encrypted</source>
-        <translation>Peňaženka zašifrovaná</translation>
-    </message>
-    <message>
-        <source>Enter the new passphrase to the wallet.&lt;br/&gt;Please use a passphrase of &lt;b&gt;ten or more random characters&lt;/b&gt;, or &lt;b&gt;eight or more words&lt;/b&gt;.</source>
-        <translation>Zadajte nové heslo k peňaženke.&lt;br/&gt;Prosím použite heslo s dĺžkou aspoň &lt;b&gt;10 alebo viac náhodných znakov&lt;/b&gt;, alebo &lt;b&gt;8 alebo viac slov&lt;/b&gt;.</translation>
-    </message>
-    <message>
-        <source>Enter the old passphrase and new passphrase to the wallet.</source>
-        <translation>Zadajte staré a nové heslo k peňaženke.</translation>
-    </message>
-    <message>
-        <source>Wallet encryption failed</source>
-        <translation>Šifrovanie peňaženky zlyhalo</translation>
-    </message>
-    <message>
-        <source>Wallet encryption failed due to an internal error. Your wallet was not encrypted.</source>
-        <translation>Šifrovanie peňaženky zlyhalo kôli internej chybe. Vaša peňaženka nebola zašifrovaná.</translation>
-    </message>
-    <message>
-        <source>The supplied passphrases do not match.</source>
-        <translation>Zadané heslá nesúhlasia.</translation>
-    </message>
-    <message>
-        <source>Wallet unlock failed</source>
-        <translation>Odomykanie peňaženky zlyhalo</translation>
-    </message>
-    <message>
-        <source>The passphrase entered for the wallet decryption was incorrect.</source>
-        <translation>Zadané heslo pre dešifrovanie peňaženky bolo nesprávne.</translation>
-    </message>
-    <message>
-        <source>Wallet decryption failed</source>
-        <translation>Zlyhalo šifrovanie peňaženky.</translation>
-=======
         <source>IP/Netmask</source>
         <translation>IP/Maska stiete</translation>
->>>>>>> 0d719145
     </message>
     <message>
         <source>Banned Until</source>
@@ -221,20 +80,6 @@
     </message>
 </context>
 <context>
-<<<<<<< HEAD
-    <name>BanTableModel</name>
-    <message>
-        <source>IP/Netmask</source>
-        <translation>IP/Maska stiete</translation>
-    </message>
-    <message>
-        <source>Banned Until</source>
-        <translation>Blokovaný do</translation>
-    </message>
-</context>
-<context>
-=======
->>>>>>> 0d719145
     <name>BitcoinGUI</name>
     <message>
         <source>Sign &amp;message...</source>
@@ -321,17 +166,6 @@
         <translation>Otvoriť &amp;URI...</translation>
     </message>
     <message>
-<<<<<<< HEAD
-        <source>Zetacoin Core client</source>
-        <translation>Zetacoin Core klient</translation>
-    </message>
-    <message>
-        <source>Importing blocks from disk...</source>
-        <translation>Importujem bloky z disku...</translation>
-    </message>
-    <message>
-=======
->>>>>>> 0d719145
         <source>Reindexing blocks on disk...</source>
         <translation>Preindexúvam bloky na disku...</translation>
     </message>
@@ -376,13 +210,6 @@
         <translation>&amp;Prijať</translation>
     </message>
     <message>
-<<<<<<< HEAD
-        <source>Show information about Zetacoin Core</source>
-        <translation>Zobraziť informácie o Zetacoin Core</translation>
-    </message>
-    <message>
-=======
->>>>>>> 0d719145
         <source>&amp;Show / Hide</source>
         <translation>Zobraziť / skryť</translation>
     </message>
@@ -419,29 +246,10 @@
         <translation>Lišta záložiek</translation>
     </message>
     <message>
-<<<<<<< HEAD
-        <source>Zetacoin Core</source>
-        <translation>Jadro Zetacoin</translation>
-    </message>
-    <message>
         <source>Request payments (generates QR codes and zetacoin: URIs)</source>
         <translation>Vyžiadať platby (vygeneruje QR kódy a zetacoin: URI)</translation>
     </message>
     <message>
-        <source>&amp;About Zetacoin Core</source>
-        <translation>O jadre Zetacoin</translation>
-    </message>
-    <message>
-        <source>Modify configuration options for Zetacoin Core</source>
-        <translation>Upraviť možnosti nastavenia pre Jadro Zetacoin</translation>
-    </message>
-    <message>
-=======
-        <source>Request payments (generates QR codes and bitcoin: URIs)</source>
-        <translation>Vyžiadať platby (vygeneruje QR kódy a bitcoin: URI)</translation>
-    </message>
-    <message>
->>>>>>> 0d719145
         <source>Show the list of used sending addresses and labels</source>
         <translation>Zobraziť zoznam použitých adries odosielateľa a ich popisy</translation>
     </message>
@@ -457,13 +265,6 @@
         <source>&amp;Command-line options</source>
         <translation>Možnosti príkazového riadku</translation>
     </message>
-<<<<<<< HEAD
-    <message>
-        <source>Show the Zetacoin Core help message to get a list with possible Zetacoin command-line options</source>
-        <translation>Zobraziť pomocnú správu od Zetacoin Jadra pre získanie zoznamu dostupných možností príkazového riadku</translation>
-    </message>
-=======
->>>>>>> 0d719145
     <message numerus="yes">
         <source>%n active connection(s) to Zetacoin network</source>
         <translation><numerusform>%n aktívne pripojenie do siete Zetacoin</numerusform><numerusform>%n aktívne pripojenia do siete Zetacoin</numerusform><numerusform>%n aktívnych pripojení do siete Zetacoin</numerusform></translation>
@@ -533,8 +334,8 @@
         <translation>Aktualizovaný</translation>
     </message>
     <message>
-        <source>Show the %1 help message to get a list with possible Bitcoin command-line options</source>
-        <translation>Ukáž %1 zoznam možných nastavení Bitcoinu pomocou príkazového riadku</translation>
+        <source>Show the %1 help message to get a list with possible Zetacoin command-line options</source>
+        <translation>Ukáž %1 zoznam možných nastavení Zetacoinu pomocou príkazového riadku</translation>
     </message>
     <message>
         <source>%1 client</source>
@@ -696,43 +497,7 @@
         <source>&amp;Address</source>
         <translation>&amp;Adresa</translation>
     </message>
-<<<<<<< HEAD
-    <message>
-        <source>New receiving address</source>
-        <translation>Nová adresa pre prijímanie</translation>
-    </message>
-    <message>
-        <source>New sending address</source>
-        <translation>Nová adresa pre odoslanie</translation>
-    </message>
-    <message>
-        <source>Edit receiving address</source>
-        <translation>Upraviť prijímacie adresy</translation>
-    </message>
-    <message>
-        <source>Edit sending address</source>
-        <translation>Upraviť odosielaciu adresu</translation>
-    </message>
-    <message>
-        <source>The entered address "%1" is already in the address book.</source>
-        <translation>Vložená adresa "%1" sa už nachádza v adresári.</translation>
-    </message>
-    <message>
-        <source>The entered address "%1" is not a valid Zetacoin address.</source>
-        <translation>Vložená adresa "%1" nieje platnou adresou zetacoin.</translation>
-    </message>
-    <message>
-        <source>Could not unlock wallet.</source>
-        <translation>Nepodarilo sa odomknúť peňaženku.</translation>
-    </message>
-    <message>
-        <source>New key generation failed.</source>
-        <translation>Generovanie nového kľúča zlyhalo.</translation>
-    </message>
-</context>
-=======
     </context>
->>>>>>> 0d719145
 <context>
     <name>FreespaceChecker</name>
     <message>
@@ -759,13 +524,6 @@
 <context>
     <name>HelpMessageDialog</name>
     <message>
-<<<<<<< HEAD
-        <source>Zetacoin Core</source>
-        <translation>Jadro Zetacoin</translation>
-    </message>
-    <message>
-=======
->>>>>>> 0d719145
         <source>version</source>
         <translation>verzia</translation>
     </message>
@@ -774,13 +532,8 @@
         <translation>(%1-bit)</translation>
     </message>
     <message>
-<<<<<<< HEAD
-        <source>About Zetacoin Core</source>
-        <translation>O jadre Zetacoin</translation>
-=======
         <source>About %1</source>
         <translation>O %1</translation>
->>>>>>> 0d719145
     </message>
     <message>
         <source>Command-line options</source>
@@ -819,13 +572,8 @@
         <translation>Zobraziť uvítaciu obrazovku pri štarte (predvolené: %u)</translation>
     </message>
     <message>
-<<<<<<< HEAD
-        <source>Reset all settings changes made over the GUI</source>
-        <translation>Reštartovať všetky nastavenia urobené v používateľskom rozhraní.</translation>
-=======
         <source>Reset all settings changed in the GUI</source>
         <translation>Zrušiť všetky zmeny v GUI</translation>
->>>>>>> 0d719145
     </message>
 </context>
 <context>
@@ -835,18 +583,6 @@
         <translation>Vitajte</translation>
     </message>
     <message>
-<<<<<<< HEAD
-        <source>Welcome to Zetacoin Core.</source>
-        <translation>Vitajte v jadre Zetacoin.</translation>
-    </message>
-    <message>
-        <source>As this is the first time the program is launched, you can choose where Zetacoin Core will store its data.</source>
-        <translation>Keďže spúštate program prvý krát, môžte si vybrať kde bude Zetacoin Jadro ukladať svoje dáta.</translation>
-    </message>
-    <message>
-        <source>Zetacoin Core will download and store a copy of the Zetacoin block chain. At least %1GB of data will be stored in this directory, and it will grow over time. The wallet will also be stored in this directory.</source>
-        <translation>Jadro Zetacoin stiahne zo siete a uloží kópiu Zetacoin blockchain. Aspoň %1GB dát bude uložených v tomto priečinku a časom porastie. Peňaženka bude tiež uložená v tomto priečinku.</translation>
-=======
         <source>Welcome to %1.</source>
         <translation>Vitajte v %1</translation>
     </message>
@@ -855,9 +591,8 @@
         <translation>Keďže toto je prvé spustenie programu, môžete si vybrať, kam %1 bude ukladať vaše údaje.</translation>
     </message>
     <message>
-        <source>%1 will download and store a copy of the Bitcoin block chain. At least %2GB of data will be stored in this directory, and it will grow over time. The wallet will also be stored in this directory.</source>
-        <translation>%1 stiahne a uloží kópiu Bitcoin block chain. Minimálne %2GB dát bude uložených v tejto zložke, a bude sa zväčšovať postupom času. Peňaženka bude taktiež uložená v tejto zložke.</translation>
->>>>>>> 0d719145
+        <source>%1 will download and store a copy of the Zetacoin block chain. At least %2GB of data will be stored in this directory, and it will grow over time. The wallet will also be stored in this directory.</source>
+        <translation>%1 stiahne a uloží kópiu Zetacoin block chain. Minimálne %2GB dát bude uložených v tejto zložke, a bude sa zväčšovať postupom času. Peňaženka bude taktiež uložená v tejto zložke.</translation>
     </message>
     <message>
         <source>Use the default data directory</source>
@@ -868,13 +603,6 @@
         <translation>Použiť vlastný dátový adresár:</translation>
     </message>
     <message>
-<<<<<<< HEAD
-        <source>Zetacoin Core</source>
-        <translation>Jadro Zetacoin</translation>
-    </message>
-    <message>
-=======
->>>>>>> 0d719145
         <source>Error: Specified data directory "%1" cannot be created.</source>
         <translation>Chyba: Zadaný priečinok pre dáta "%1" nemôže byť vytvorený.</translation>
     </message>
@@ -957,13 +685,6 @@
         <translation>Minimalizovať namiesto ukončenia aplikácie keď sa okno zavrie. Keď je zvolená táto možnosť, aplikácia sa zavrie len po zvolení Ukončiť v menu.</translation>
     </message>
     <message>
-<<<<<<< HEAD
-        <source>The user interface language can be set here. This setting will take effect after restarting Zetacoin Core.</source>
-        <translation>Tu sa dá nastaviť jazyk užívateľského rozhrania. Toto nastavenie bude účinné po reštartovaní Jadra Zetacoin.</translation>
-    </message>
-    <message>
-=======
->>>>>>> 0d719145
         <source>Third party URLs (e.g. a block explorer) that appear in the transactions tab as context menu items. %s in the URL is replaced by transaction hash. Multiple URLs are separated by vertical bar |.</source>
         <translation>URL tretích strán (napr. prehliadač blockchain) ktoré sa zobrazujú v záložke transakcií ako položky kontextového menu. %s v URL je nahradené hash-om transakcie. Viaceré URL sú oddelené zvislou čiarou |.</translation>
     </message>
@@ -986,17 +707,6 @@
     <message>
         <source>&amp;Network</source>
         <translation>&amp;Sieť</translation>
-<<<<<<< HEAD
-    </message>
-    <message>
-        <source>Automatically start Zetacoin Core after logging in to the system.</source>
-        <translation>Automaticky spustiť Jadro Zetacoin po prihlásení do systému</translation>
-    </message>
-    <message>
-        <source>&amp;Start Zetacoin Core on system login</source>
-        <translation>&amp;Spustiť Zetacoin pri spustení systému správy okien</translation>
-=======
->>>>>>> 0d719145
     </message>
     <message>
         <source>(0 = auto, &lt;0 = leave that many cores free)</source>
@@ -1053,7 +763,6 @@
     <message>
         <source>Used for reaching peers via:</source>
         <translation>Použité pre získavanie peerov cez:</translation>
-<<<<<<< HEAD
     </message>
     <message>
         <source>Shows, if the supplied default SOCKS5 proxy is used to reach peers via this network type.</source>
@@ -1082,65 +791,30 @@
     <message>
         <source>&amp;Window</source>
         <translation>&amp;Okno</translation>
-=======
->>>>>>> 0d719145
-    </message>
-    <message>
-        <source>Shows, if the supplied default SOCKS5 proxy is used to reach peers via this network type.</source>
-        <translation>Zobrazuje, či je poskytované predvolené SOCKS5 proxy používané pre získavanie peerov cez tento typ siete.</translation>
-    </message>
-    <message>
-        <source>IPv4</source>
-        <translation>IPv4</translation>
-    </message>
-    <message>
-        <source>IPv6</source>
-        <translation>IPv6</translation>
-    </message>
-    <message>
-<<<<<<< HEAD
+    </message>
+    <message>
+        <source>&amp;Hide the icon from the system tray.</source>
+        <translation>&amp;Skryť ikonu zo systémovej lišty.</translation>
+    </message>
+    <message>
+        <source>Hide tray icon</source>
+        <translation>Skryť ikonu v oblasti oznámení</translation>
+    </message>
+    <message>
+        <source>Show only a tray icon after minimizing the window.</source>
+        <translation>Zobraziť len ikonu na lište po minimalizovaní okna.</translation>
+    </message>
+    <message>
+        <source>&amp;Minimize to the tray instead of the taskbar</source>
+        <translation>Zobraziť len ikonu na lište po minimalizovaní okna.</translation>
+    </message>
+    <message>
+        <source>M&amp;inimize on close</source>
+        <translation>M&amp;inimalizovať pri zavretí</translation>
+    </message>
+    <message>
         <source>&amp;Display</source>
         <translation>&amp;Zobrazenie</translation>
-=======
-        <source>Tor</source>
-        <translation>Tor</translation>
->>>>>>> 0d719145
-    </message>
-    <message>
-        <source>Connect to the Bitcoin network through a separate SOCKS5 proxy for Tor hidden services.</source>
-        <translation>Pripojiť k Bitcoinovej sieti cez separované SOCKS5 proxy pre skrytú službu Tor.</translation>
-    </message>
-    <message>
-        <source>Use separate SOCKS5 proxy to reach peers via Tor hidden services:</source>
-        <translation>Použiť samostatný SOCKS5 proxy server na dosiahnutie počítačov cez skryté služby Tor:</translation>
-    </message>
-    <message>
-        <source>&amp;Window</source>
-        <translation>&amp;Okno</translation>
-    </message>
-    <message>
-        <source>&amp;Hide the icon from the system tray.</source>
-        <translation>&amp;Skryť ikonu zo systémovej lišty.</translation>
-    </message>
-    <message>
-        <source>Hide tray icon</source>
-        <translation>Skryť ikonu v oblasti oznámení</translation>
-    </message>
-    <message>
-        <source>Show only a tray icon after minimizing the window.</source>
-        <translation>Zobraziť len ikonu na lište po minimalizovaní okna.</translation>
-    </message>
-    <message>
-        <source>&amp;Minimize to the tray instead of the taskbar</source>
-        <translation>Zobraziť len ikonu na lište po minimalizovaní okna.</translation>
-    </message>
-    <message>
-        <source>M&amp;inimize on close</source>
-        <translation>M&amp;inimalizovať pri zavretí</translation>
-    </message>
-    <message>
-        <source>&amp;Display</source>
-        <translation>&amp;Zobrazenie</translation>
     </message>
     <message>
         <source>User Interface &amp;language:</source>
@@ -1276,99 +950,7 @@
 </context>
 <context>
     <name>PaymentServer</name>
-<<<<<<< HEAD
-    <message>
-        <source>URI handling</source>
-        <translation>Spracovanie URI</translation>
-    </message>
-    <message>
-        <source>Invalid payment address %1</source>
-        <translation>Neplatná adresa platby %1</translation>
-    </message>
-    <message>
-        <source>Payment request rejected</source>
-        <translation>Požiadavka na platbu zamietnutá</translation>
-    </message>
-    <message>
-        <source>Payment request network doesn't match client network.</source>
-        <translation>Sieť požiadavky na platbu nie je zhodná so sieťou klienta.</translation>
-    </message>
-    <message>
-        <source>Payment request is not initialized.</source>
-        <translation>Požiadavka na platbu nie je inicializovaná</translation>
-    </message>
-    <message>
-        <source>Requested payment amount of %1 is too small (considered dust).</source>
-        <translation>Požadovaná platba sumy  %1 je príliš malá (považovaná za prach).</translation>
-    </message>
-    <message>
-        <source>Payment request error</source>
-        <translation>Chyba pri vyžiadaní platby</translation>
-    </message>
-    <message>
-        <source>Cannot start zetacoin: click-to-pay handler</source>
-        <translation>Nedá sa spustiť obslužný program zetacoin: click-to-pay zaplatiť kliknutím</translation>
-    </message>
-    <message>
-        <source>Payment request fetch URL is invalid: %1</source>
-        <translation>URL pre stiahnutie výzvy na zaplatenie je neplatné: %1</translation>
-    </message>
-    <message>
-        <source>URI cannot be parsed! This can be caused by an invalid Zetacoin address or malformed URI parameters.</source>
-        <translation>URI sa nedá analyzovať! To môže byť spôsobené neplatnou Zetacoin adresou alebo zle upravenými vlastnosťami URI.</translation>
-    </message>
-    <message>
-        <source>Payment request file handling</source>
-        <translation>Obsluha súboru s požiadavkou na platbu</translation>
-    </message>
-    <message>
-        <source>Payment request file cannot be read! This can be caused by an invalid payment request file.</source>
-        <translation>Súbor s výzvou na zaplatenie sa nedá čítať alebo spracovať! To môže byť spôsobené aj neplatným súborom s výzvou.</translation>
-    </message>
-    <message>
-        <source>Payment request expired.</source>
-        <translation>Vypršala platnosť požiadavky na platbu.</translation>
-    </message>
-    <message>
-        <source>Unverified payment requests to custom payment scripts are unsupported.</source>
-        <translation>Program nepodporuje neoverené platobné výzvy na vlastná skripty.</translation>
-    </message>
-    <message>
-        <source>Invalid payment request.</source>
-        <translation>Chybná požiadavka na platbu.</translation>
-    </message>
-    <message>
-        <source>Refund from %1</source>
-        <translation>Vrátenie z  %1</translation>
-    </message>
-    <message>
-        <source>Payment request %1 is too large (%2 bytes, allowed %3 bytes).</source>
-        <translation>Požiadavka na platbu %1 je príliš veľká (%2 bajtov, povolené je %3 bajtov).</translation>
-    </message>
-    <message>
-        <source>Error communicating with %1: %2</source>
-        <translation>Chyba komunikácie s %1: %2 </translation>
-    </message>
-    <message>
-        <source>Payment request cannot be parsed!</source>
-        <translation>Požiadavka na platbu nemôže byť analyzovaná!</translation>
-    </message>
-    <message>
-        <source>Bad response from server %1</source>
-        <translation>Zlá odpoveď zo servera %1</translation>
-    </message>
-    <message>
-        <source>Payment acknowledged</source>
-        <translation>Platba potvrdená</translation>
-    </message>
-    <message>
-        <source>Network request error</source>
-        <translation>Chyba požiadavky siete</translation>
-    </message>
-</context>
-=======
     </context>
->>>>>>> 0d719145
 <context>
     <name>PeerTableModel</name>
     <message>
@@ -1491,13 +1073,6 @@
     <message>
         <source>Memory usage</source>
         <translation>Využitie pamäte</translation>
-<<<<<<< HEAD
-    </message>
-    <message>
-        <source>Open the Zetacoin Core debug log file from the current data directory. This can take a few seconds for large log files.</source>
-        <translation>Otvoriť Zetacoin log súbor pre ladenie z aktuálneho dátového adresára. Toto môže trvať niekoľko sekúnd pre veľké súbory.</translation>
-=======
->>>>>>> 0d719145
     </message>
     <message>
         <source>Received</source>
@@ -1585,13 +1160,10 @@
         <translation>Čas odozvy</translation>
     </message>
     <message>
-<<<<<<< HEAD
-=======
         <source>The duration of a currently outstanding ping.</source>
         <translation>Trvanie aktuálneho pingu</translation>
     </message>
     <message>
->>>>>>> 0d719145
         <source>Ping Wait</source>
         <translation>Čakanie na ping</translation>
     </message>
@@ -1668,13 +1240,8 @@
         <translation>&amp;odblokovať uzol</translation>
     </message>
     <message>
-<<<<<<< HEAD
-        <source>Welcome to the Zetacoin Core RPC console.</source>
-        <translation>Vitajte v RPC konzole pre Jadro Zetacoin.</translation>
-=======
         <source>Welcome to the %1 RPC console.</source>
         <translation>Vitajte v %1 RPC konzole</translation>
->>>>>>> 0d719145
     </message>
     <message>
         <source>Use up and down arrows to navigate history, and &lt;b&gt;Ctrl-L&lt;/b&gt; to clear screen.</source>
@@ -1981,100 +1548,10 @@
         <translation>&amp;Odoslať</translation>
     </message>
     <message>
-<<<<<<< HEAD
-        <source>Confirm send coins</source>
-        <translation>Potvrdiť odoslanie zetacoins</translation>
-    </message>
-    <message>
-        <source>%1 to %2</source>
-        <translation>%1 do %2</translation>
-    </message>
-    <message>
-        <source>Copy quantity</source>
-        <translation>Kopírovať množstvo</translation>
-    </message>
-    <message>
-        <source>Copy amount</source>
-        <translation>Kopírovať sumu</translation>
-    </message>
-    <message>
-        <source>Copy fee</source>
-        <translation>Kopírovať poplatok</translation>
-    </message>
-    <message>
-        <source>Copy after fee</source>
-        <translation>Kopírovať za poplatok</translation>
-    </message>
-    <message>
-        <source>Copy bytes</source>
-        <translation>Kopírovať bajty</translation>
-    </message>
-    <message>
-        <source>Copy priority</source>
-        <translation>Kopírovať prioritu</translation>
-    </message>
-    <message>
-        <source>Copy change</source>
-        <translation>Kopírovať zmenu</translation>
-    </message>
-    <message>
-        <source>Total Amount %1</source>
-        <translation>Celkové množstvo %1</translation>
-    </message>
-    <message>
-=======
->>>>>>> 0d719145
         <source>or</source>
         <translation>alebo</translation>
     </message>
     <message>
-<<<<<<< HEAD
-        <source>The amount to pay must be larger than 0.</source>
-        <translation>Suma na úhradu musí byť väčšia ako 0.</translation>
-    </message>
-    <message>
-        <source>The amount exceeds your balance.</source>
-        <translation>Suma je vyššia ako Váš zostatok.</translation>
-    </message>
-    <message>
-        <source>The total exceeds your balance when the %1 transaction fee is included.</source>
-        <translation>Suma celkom prevyšuje Váš zostatok ak sú započítané %1 transakčné poplatky.</translation>
-    </message>
-    <message>
-        <source>Transaction creation failed!</source>
-        <translation>Vytvorenie transakcie zlyhalo!</translation>
-    </message>
-    <message>
-        <source>The transaction was rejected! This might happen if some of the coins in your wallet were already spent, such as if you used a copy of wallet.dat and coins were spent in the copy but not marked as spent here.</source>
-        <translation>Transakcia bola zamietnutá! Toto sa môže stať ak niektoré coins vo vašej peňaženke už boli minuté, ako keď použijete kópiu wallet.dat a coins boli minuté z kópie ale neoznačené ako minuté tu.</translation>
-    </message>
-    <message>
-        <source>A fee higher than %1 is considered an absurdly high fee.</source>
-        <translation>Poplatok vyšší ako %1 je považovaný za šialene vysoký.</translation>
-    </message>
-    <message>
-        <source>Payment request expired.</source>
-        <translation>Vypršala platnosť požiadavky na platbu.</translation>
-    </message>
-    <message>
-        <source>Pay only the required fee of %1</source>
-        <translation>Zaplatiť len vyžadovaný poplatok z %1</translation>
-    </message>
-    <message>
-        <source>The recipient address is not valid. Please recheck.</source>
-        <translation>Adresa príjemcu je neplatná. Prosím, overte ju.</translation>
-    </message>
-    <message>
-        <source>Duplicate address found: addresses should only be used once each.</source>
-        <translation>Našla sa duplicitná adresa: každú adresu je možné použiť len raz.</translation>
-    </message>
-    <message>
-        <source>Warning: Invalid Zetacoin address</source>
-        <translation>Varovanie: Nesprávna Zetacoin adresa</translation>
-    </message>
-    <message>
-=======
->>>>>>> 0d719145
         <source>(no label)</source>
         <translation>(bez popisu)</translation>
     </message>
@@ -2122,13 +1599,8 @@
         <translation>Odstrániť túto položku</translation>
     </message>
     <message>
-<<<<<<< HEAD
         <source>The fee will be deducted from the amount being sent. The recipient will receive less zetacoins than you enter in the amount field. If multiple recipients are selected, the fee is split equally.</source>
         <translation>Poplatok sa odpočíta od čiastky, ktorú odosielate. Príjemca dostane menej zetacoinov ako zadáte. Ak je vybraných viacero príjemcov, poplatok je rozdelený rovným dielom.</translation>
-=======
-        <source>The fee will be deducted from the amount being sent. The recipient will receive less bitcoins than you enter in the amount field. If multiple recipients are selected, the fee is split equally.</source>
-        <translation>Poplatok sa odpočíta od čiastky, ktorú odosielate. Príjemca dostane menej bitcoinov ako zadáte. Ak je vybraných viacero príjemcov, poplatok je rozdelený rovným dielom.</translation>
->>>>>>> 0d719145
     </message>
     <message>
         <source>S&amp;ubtract fee from amount</source>
@@ -2169,13 +1641,8 @@
 <context>
     <name>ShutdownWindow</name>
     <message>
-<<<<<<< HEAD
-        <source>Zetacoin Core is shutting down...</source>
-        <translation>Jadro Zetacoin sa ukončuje...</translation>
-=======
         <source>%1 is shutting down...</source>
         <translation>%1 sa vypína...</translation>
->>>>>>> 0d719145
     </message>
     <message>
         <source>Do not shut down the computer until this window disappears.</source>
@@ -2193,13 +1660,8 @@
         <translation>&amp;Podpísať Správu</translation>
     </message>
     <message>
-<<<<<<< HEAD
         <source>The Zetacoin address to sign the message with</source>
         <translation>Zetacoin adresa pre podpísanie správy s</translation>
-=======
-        <source>The Bitcoin address to sign the message with</source>
-        <translation>Bitcoin adresa pre podpísanie správy s</translation>
->>>>>>> 0d719145
     </message>
     <message>
         <source>Choose previously used address</source>
@@ -2269,339 +1731,112 @@
 <context>
     <name>SplashScreen</name>
     <message>
-<<<<<<< HEAD
-        <source>Click "Sign Message" to generate signature</source>
-        <translation>Kliknite "Podpísať Správu" na získanie podpisu</translation>
-    </message>
-    <message>
-        <source>The entered address is invalid.</source>
-        <translation>Zadaná adresa je neplatná.</translation>
-    </message>
-    <message>
-        <source>Please check the address and try again.</source>
-        <translation>Prosím skontrolujte adresu a skúste znova.</translation>
-    </message>
-    <message>
-        <source>The entered address does not refer to a key.</source>
-        <translation>Vložená adresa nezodpovedá žiadnemu kľúcu.</translation>
-    </message>
-    <message>
-        <source>Wallet unlock was cancelled.</source>
-        <translation>Odomknutie peňaženky bolo zrušené.</translation>
-    </message>
-    <message>
-        <source>Private key for the entered address is not available.</source>
-        <translation>Súkromný kľúč pre vložená adresu nieje k dispozícii.</translation>
-    </message>
-    <message>
-        <source>Message signing failed.</source>
-        <translation>Podpísanie správy zlyhalo.</translation>
-    </message>
-    <message>
-        <source>Message signed.</source>
-        <translation>Správa podpísaná.</translation>
-    </message>
-    <message>
-        <source>The signature could not be decoded.</source>
-        <translation>Podpis nie je možné dekódovať.</translation>
-    </message>
-    <message>
-        <source>Please check the signature and try again.</source>
-        <translation>Prosím skontrolujte podpis a skúste znova.</translation>
-    </message>
-    <message>
-        <source>The signature did not match the message digest.</source>
-        <translation>Podpis sa nezhoduje so zhrnutím správy</translation>
-    </message>
-    <message>
-        <source>Message verification failed.</source>
-        <translation>Overenie správy zlyhalo.</translation>
-    </message>
-    <message>
-        <source>Message verified.</source>
-        <translation>Správa overená.</translation>
+        <source>[testnet]</source>
+        <translation>[testovacia sieť]</translation>
     </message>
 </context>
 <context>
-    <name>SplashScreen</name>
+    <name>TrafficGraphWidget</name>
+    <message>
+        <source>KB/s</source>
+        <translation>KB/s</translation>
+    </message>
+</context>
+<context>
+    <name>TransactionDesc</name>
+    </context>
+<context>
+    <name>TransactionDescDialog</name>
+    <message>
+        <source>This pane shows a detailed description of the transaction</source>
+        <translation>Táto časť obrazovky zobrazuje detailný popis transakcie</translation>
+    </message>
+    </context>
+<context>
+    <name>TransactionTableModel</name>
+    <message>
+        <source>(no label)</source>
+        <translation>(bez popisu)</translation>
+    </message>
+    </context>
+<context>
+    <name>TransactionView</name>
+    </context>
+<context>
+    <name>UnitDisplayStatusBarControl</name>
+    <message>
+        <source>Unit to show amounts in. Click to select another unit.</source>
+        <translation>Jednotka pre zobrazovanie súm. Kliknite pre zvolenie inej jednotky.</translation>
+    </message>
+</context>
+<context>
+    <name>WalletFrame</name>
+    </context>
+<context>
+    <name>WalletModel</name>
+    </context>
+<context>
+    <name>WalletView</name>
+    </context>
+<context>
+    <name>bitcoin-core</name>
+    <message>
+        <source>Options:</source>
+        <translation>Možnosti:</translation>
+    </message>
+    <message>
+        <source>Specify data directory</source>
+        <translation>Určiť priečinok s dátami</translation>
+    </message>
+    <message>
+        <source>Connect to a node to retrieve peer addresses, and disconnect</source>
+        <translation>Pripojiť sa k uzlu, získať adresy ďalších počítačov v sieti a odpojiť sa</translation>
+    </message>
+    <message>
+        <source>Specify your own public address</source>
+        <translation>Určite vašu vlastnú verejnú adresu</translation>
+    </message>
+    <message>
+        <source>Accept command line and JSON-RPC commands</source>
+        <translation>Prijímať príkazy z príkazového riadku a JSON-RPC</translation>
+    </message>
+    <message>
+        <source>If &lt;category&gt; is not supplied or if &lt;category&gt; = 1, output all debugging information.</source>
+        <translation>Pokiaľ &lt;category&gt; nie je nastavená, alebo &lt;category&gt; = 1, vypíš všetky informácie pre ladenie.</translation>
+    </message>
+    <message>
+        <source>Prune configured below the minimum of %d MiB.  Please use a higher number.</source>
+        <translation>Redukcia nastavená pod minimálnu hodnotu %d MiB. Prosím použite vyššiu hodnotu.</translation>
+    </message>
+    <message>
+        <source>Error: A fatal internal error occurred, see debug.log for details</source>
+        <translation>Chyba: Vyskytla sa interná chyba, pre viac informácií zobrazte debug.log</translation>
+    </message>
+    <message>
+        <source>Fee (in %s/kB) to add to transactions you send (default: %s)</source>
+        <translation>Poplatok (za %s/kB) pridaný do tranzakcie, ktorú posielate (predvolené: %s)</translation>
+    </message>
+    <message>
+        <source>Pruning blockstore...</source>
+        <translation>Redukovanie blockstore...</translation>
+    </message>
+    <message>
+        <source>Run in the background as a daemon and accept commands</source>
+        <translation>Bežať na pozadí ako démon a prijímať príkazy</translation>
+    </message>
+    <message>
+        <source>Unable to start HTTP server. See debug log for details.</source>
+        <translation>Nepodarilo sa spustiť HTTP server. Pre viac detailov zobrazte debug log.</translation>
+    </message>
+    <message>
+        <source>Accept connections from outside (default: 1 if no -proxy or -connect)</source>
+        <translation>Prijať spojenia zvonku (predvolené: 1 ak žiadne -proxy alebo -connect)</translation>
+    </message>
     <message>
         <source>Zetacoin Core</source>
         <translation>Jadro Zetacoin</translation>
     </message>
     <message>
-        <source>The Zetacoin Core developers</source>
-        <translation>Vývojári jadra Zetacoin</translation>
-    </message>
-    <message>
-=======
->>>>>>> 0d719145
-        <source>[testnet]</source>
-        <translation>[testovacia sieť]</translation>
-    </message>
-</context>
-<context>
-    <name>TrafficGraphWidget</name>
-    <message>
-        <source>KB/s</source>
-        <translation>KB/s</translation>
-    </message>
-</context>
-<context>
-    <name>TransactionDesc</name>
-    </context>
-<context>
-    <name>TransactionDescDialog</name>
-    <message>
-        <source>This pane shows a detailed description of the transaction</source>
-        <translation>Táto časť obrazovky zobrazuje detailný popis transakcie</translation>
-    </message>
-    </context>
-<context>
-    <name>TransactionTableModel</name>
-    <message>
-        <source>(no label)</source>
-        <translation>(bez popisu)</translation>
-    </message>
-    </context>
-<context>
-    <name>TransactionView</name>
-<<<<<<< HEAD
-    <message>
-        <source>All</source>
-        <translation>Všetko</translation>
-    </message>
-    <message>
-        <source>Today</source>
-        <translation>Dnes</translation>
-    </message>
-    <message>
-        <source>This week</source>
-        <translation>Tento týždeň</translation>
-    </message>
-    <message>
-        <source>This month</source>
-        <translation>Tento mesiac</translation>
-    </message>
-    <message>
-        <source>Last month</source>
-        <translation>Minulý mesiac</translation>
-    </message>
-    <message>
-        <source>This year</source>
-        <translation>Tento rok</translation>
-    </message>
-    <message>
-        <source>Range...</source>
-        <translation>Rozsah...</translation>
-    </message>
-    <message>
-        <source>Received with</source>
-        <translation>Prijaté s</translation>
-    </message>
-    <message>
-        <source>Sent to</source>
-        <translation>Odoslané na</translation>
-    </message>
-    <message>
-        <source>To yourself</source>
-        <translation>Samému sebe</translation>
-    </message>
-    <message>
-        <source>Mined</source>
-        <translation>Vyťažené</translation>
-    </message>
-    <message>
-        <source>Other</source>
-        <translation>Iné</translation>
-    </message>
-    <message>
-        <source>Enter address or label to search</source>
-        <translation>Vložte adresu alebo popis pre vyhľadávanie</translation>
-    </message>
-    <message>
-        <source>Min amount</source>
-        <translation>Min množstvo</translation>
-    </message>
-    <message>
-        <source>Copy address</source>
-        <translation>Kopírovať adresu</translation>
-    </message>
-    <message>
-        <source>Copy label</source>
-        <translation>Kopírovať popis</translation>
-    </message>
-    <message>
-        <source>Copy amount</source>
-        <translation>Kopírovať sumu</translation>
-    </message>
-    <message>
-        <source>Copy transaction ID</source>
-        <translation>Kopírovať ID transakcie</translation>
-    </message>
-    <message>
-        <source>Copy raw transaction</source>
-        <translation>Kopírovať celú tranzakciu</translation>
-    </message>
-    <message>
-        <source>Edit label</source>
-        <translation>Editovať popis</translation>
-    </message>
-    <message>
-        <source>Show transaction details</source>
-        <translation>Zobraziť podrobnosti transakcie</translation>
-    </message>
-    <message>
-        <source>Export Transaction History</source>
-        <translation>Exportovať históriu transakcií</translation>
-    </message>
-    <message>
-        <source>Watch-only</source>
-        <translation>Iba sledovanie</translation>
-    </message>
-    <message>
-        <source>Exporting Failed</source>
-        <translation>Export zlyhal</translation>
-    </message>
-    <message>
-        <source>There was an error trying to save the transaction history to %1.</source>
-        <translation>Vyskytla sa chyba pri pokuse o uloženie histórie transakcií do %1.</translation>
-    </message>
-    <message>
-        <source>Exporting Successful</source>
-        <translation>Export úspešný</translation>
-    </message>
-    <message>
-        <source>The transaction history was successfully saved to %1.</source>
-        <translation>História transakciá bola úspešne uložená do %1.</translation>
-    </message>
-    <message>
-        <source>Comma separated file (*.csv)</source>
-        <translation>Čiarkou oddelovaný súbor (*.csv)</translation>
-    </message>
-    <message>
-        <source>Confirmed</source>
-        <translation>Potvrdené</translation>
-    </message>
-    <message>
-        <source>Date</source>
-        <translation>Dátum</translation>
-    </message>
-    <message>
-        <source>Type</source>
-        <translation>Typ</translation>
-    </message>
-    <message>
-        <source>Label</source>
-        <translation>Popis</translation>
-    </message>
-    <message>
-        <source>Address</source>
-        <translation>Adresa</translation>
-    </message>
-    <message>
-        <source>ID</source>
-        <translation>ID</translation>
-    </message>
-    <message>
-        <source>Range:</source>
-        <translation>Rozsah:</translation>
-    </message>
-    <message>
-        <source>to</source>
-        <translation>do</translation>
-    </message>
-</context>
-=======
-    </context>
->>>>>>> 0d719145
-<context>
-    <name>UnitDisplayStatusBarControl</name>
-    <message>
-        <source>Unit to show amounts in. Click to select another unit.</source>
-        <translation>Jednotka pre zobrazovanie súm. Kliknite pre zvolenie inej jednotky.</translation>
-    </message>
-</context>
-<context>
-    <name>WalletFrame</name>
-    </context>
-<context>
-    <name>WalletModel</name>
-<<<<<<< HEAD
-    <message>
-        <source>Send Coins</source>
-        <translation>Poslať Zetacoins</translation>
-    </message>
-</context>
-=======
-    </context>
->>>>>>> 0d719145
-<context>
-    <name>WalletView</name>
-    </context>
-<context>
-    <name>bitcoin-core</name>
-    <message>
-        <source>Options:</source>
-        <translation>Možnosti:</translation>
-    </message>
-    <message>
-        <source>Specify data directory</source>
-        <translation>Určiť priečinok s dátami</translation>
-    </message>
-    <message>
-        <source>Connect to a node to retrieve peer addresses, and disconnect</source>
-        <translation>Pripojiť sa k uzlu, získať adresy ďalších počítačov v sieti a odpojiť sa</translation>
-    </message>
-    <message>
-        <source>Specify your own public address</source>
-        <translation>Určite vašu vlastnú verejnú adresu</translation>
-    </message>
-    <message>
-        <source>Accept command line and JSON-RPC commands</source>
-        <translation>Prijímať príkazy z príkazového riadku a JSON-RPC</translation>
-    </message>
-    <message>
-<<<<<<< HEAD
-        <source>Please check that your computer's date and time are correct! If your clock is wrong Zetacoin Core will not work properly.</source>
-        <translation>Skontrolujte správnosť nastavenia dátumu a času na vašom počítači! Ak je čas nesprávny Jadro Zetacoin nebude správne fungovať.</translation>
-=======
-        <source>If &lt;category&gt; is not supplied or if &lt;category&gt; = 1, output all debugging information.</source>
-        <translation>Pokiaľ &lt;category&gt; nie je nastavená, alebo &lt;category&gt; = 1, vypíš všetky informácie pre ladenie.</translation>
-    </message>
-    <message>
-        <source>Prune configured below the minimum of %d MiB.  Please use a higher number.</source>
-        <translation>Redukcia nastavená pod minimálnu hodnotu %d MiB. Prosím použite vyššiu hodnotu.</translation>
->>>>>>> 0d719145
-    </message>
-    <message>
-        <source>Error: A fatal internal error occurred, see debug.log for details</source>
-        <translation>Chyba: Vyskytla sa interná chyba, pre viac informácií zobrazte debug.log</translation>
-    </message>
-    <message>
-        <source>Fee (in %s/kB) to add to transactions you send (default: %s)</source>
-        <translation>Poplatok (za %s/kB) pridaný do tranzakcie, ktorú posielate (predvolené: %s)</translation>
-    </message>
-    <message>
-        <source>Pruning blockstore...</source>
-        <translation>Redukovanie blockstore...</translation>
-    </message>
-    <message>
-        <source>Run in the background as a daemon and accept commands</source>
-        <translation>Bežať na pozadí ako démon a prijímať príkazy</translation>
-    </message>
-    <message>
-        <source>Unable to start HTTP server. See debug log for details.</source>
-        <translation>Nepodarilo sa spustiť HTTP server. Pre viac detailov zobrazte debug log.</translation>
-    </message>
-    <message>
-        <source>Accept connections from outside (default: 1 if no -proxy or -connect)</source>
-        <translation>Prijať spojenia zvonku (predvolené: 1 ak žiadne -proxy alebo -connect)</translation>
-    </message>
-    <message>
-        <source>Bitcoin Core</source>
-        <translation>Jadro Bitcoin</translation>
-    </message>
-    <message>
         <source>-fallbackfee is set very high! This is the transaction fee you may pay when fee estimates are not available.</source>
         <translation>-fallbackfee je nastavená veľmi vysoko. Ide o poplatok za transakciu, ktorý môže platiť, keď odhady poplatku nie sú k dispozícii.</translation>
     </message>
@@ -2642,29 +1877,12 @@
         <translation>Nastaviť počeť vlákien overujúcich skripty (%u až %d, 0 = auto, &lt;0 = nechať toľkoto jadier voľných, prednastavené: %d)</translation>
     </message>
     <message>
-<<<<<<< HEAD
+        <source>The block database contains a block which appears to be from the future. This may be due to your computer's date and time being set incorrectly. Only rebuild the block database if you are sure that your computer's date and time are correct</source>
+        <translation>Databáza blokov obsahuje blok, ktorý vyzerá byť z budúcnosti. Toto môže byť spôsobené nesprávnym systémovým časom vášho počítača. Obnovujte databázu blokov len keď ste si istý, že systémový čas je nastavený správne.</translation>
+    </message>
+    <message>
         <source>This is a pre-release test build - use at your own risk - do not use for mining or merchant applications</source>
         <translation>Toto je pred-testovacia verzia - použitie je na vlastné riziko - nepoužívajte na tvorbu zetacoin ani obchodovanie.</translation>
-    </message>
-    <message>
-        <source>Unable to bind to %s on this computer. Zetacoin Core is probably already running.</source>
-        <translation>Nepodarilo sa pripojiť na %s na tomto počítači. Zetacoin Jadro je už pravdepodobne spustené.</translation>
-    </message>
-    <message>
-        <source>WARNING: abnormally high number of blocks generated, %d blocks received in the last %d hours (%d expected)</source>
-        <translation>VAROVANIE: príliš veľa vygenerovaných blokov; %d prijatých blokov v posledných %d hodinách (očakávaných %d)</translation>
-    </message>
-    <message>
-        <source>WARNING: check your network connection, %d blocks received in the last %d hours (%d expected)</source>
-        <translation>VAROVANIE: skontrolujte sieťové pripojenie, %d prijatých blokov za posledných %d hodín (očakávané %d)</translation>
-=======
-        <source>The block database contains a block which appears to be from the future. This may be due to your computer's date and time being set incorrectly. Only rebuild the block database if you are sure that your computer's date and time are correct</source>
-        <translation>Databáza blokov obsahuje blok, ktorý vyzerá byť z budúcnosti. Toto môže byť spôsobené nesprávnym systémovým časom vášho počítača. Obnovujte databázu blokov len keď ste si istý, že systémový čas je nastavený správne.</translation>
-    </message>
-    <message>
-        <source>This is a pre-release test build - use at your own risk - do not use for mining or merchant applications</source>
-        <translation>Toto je pred-testovacia verzia - použitie je na vlastné riziko - nepoužívajte na tvorbu bitcoin ani obchodovanie.</translation>
->>>>>>> 0d719145
     </message>
     <message>
         <source>Warning: The network does not appear to fully agree! Some miners appear to be experiencing issues.</source>
@@ -2681,13 +1899,10 @@
         <translation>Uzle na zoznam povolených, ktoré sa pripájajú z danej netmask alebo IP adresy. Môže byť zadané viac krát.</translation>
     </message>
     <message>
-<<<<<<< HEAD
-=======
         <source>%s corrupt, salvage failed</source>
         <translation>%s je poškodený, záchrana zlyhala</translation>
     </message>
     <message>
->>>>>>> 0d719145
         <source>-maxmempool must be at least %d MB</source>
         <translation>-maxmempool musí byť najmenej %d MB</translation>
     </message>
@@ -2744,13 +1959,10 @@
         <translation>Povoliť zverejnenie raw bloku pre &lt;address&gt;</translation>
     </message>
     <message>
-<<<<<<< HEAD
-=======
         <source>Enable publish raw transaction in &lt;address&gt;</source>
         <translation>Povoliť publikovať hrubý prevod v &lt;address&gt;</translation>
     </message>
     <message>
->>>>>>> 0d719145
         <source>Error initializing block database</source>
         <translation>Chyba inicializácie databázy blokov</translation>
     </message>
@@ -2827,8 +2039,6 @@
         <translation>Pripojiť iba k uzlom v sieti &lt;net&gt; (ipv4, ipv6, alebo onion)</translation>
     </message>
     <message>
-<<<<<<< HEAD
-=======
         <source>Print this help message and exit</source>
         <translation>Vytlačiť túto pomocnú správu a ukončiť</translation>
     </message>
@@ -2837,7 +2047,6 @@
         <translation>Vytlačiť verziu a ukončiť</translation>
     </message>
     <message>
->>>>>>> 0d719145
         <source>Prune cannot be configured with a negative value.</source>
         <translation>Redukovanie nemôže byť nastavené na zápornú hodnotu.</translation>
     </message>
@@ -2846,8 +2055,6 @@
         <translation>Redukovanie je nekompatibilné s -txindex.</translation>
     </message>
     <message>
-<<<<<<< HEAD
-=======
         <source>Rebuild chain state and block index from the blk*.dat files on disk</source>
         <translation>Obnoviť stav reťazca a index blokov zo súborov blk*.dat na disku.</translation>
     </message>
@@ -2856,7 +2063,6 @@
         <translation>Obnoviť stav reťazca z aktuálne indexovaných blokov.</translation>
     </message>
     <message>
->>>>>>> 0d719145
         <source>Set database cache size in megabytes (%d to %d, default: %d)</source>
         <translation>Nastaviť veľkosť pomocnej pamäti databázy v megabajtoch (%d do %d, prednastavené: %d)</translation>
     </message>
@@ -2869,8 +2075,6 @@
         <translation>Označ súbor peňaženky (v priečinku s dátami)</translation>
     </message>
     <message>
-<<<<<<< HEAD
-=======
         <source>The source code is available from %s.</source>
         <translation>Zdrojový kód je dostupný z %s</translation>
     </message>
@@ -2879,7 +2083,6 @@
         <translation>Nemožné pripojiť k %s na tomto počíťači. %s už pravdepodobne beží.</translation>
     </message>
     <message>
->>>>>>> 0d719145
         <source>Unsupported argument -benchmark ignored, use -debug=bench.</source>
         <translation>Nepodporovaný parameter -benchmark bol ignorovaný, použite -debug=bench.</translation>
     </message>
@@ -2912,21 +2115,12 @@
         <translation>Ladiace / testovacie možnosti peňaženky.</translation>
     </message>
     <message>
-<<<<<<< HEAD
-        <source>Warning: This version is obsolete; upgrade required!</source>
-        <translation>Varovanie: Táto verzia je zastaralá; vyžaduje sa aktualizácia!</translation>
-    </message>
-    <message>
-        <source>You need to rebuild the database using -reindex to change -txindex</source>
-        <translation>Potrebujete prebudovať databázu použitím -reindex zmeniť -txindex</translation>
-=======
         <source>Wallet needed to be rewritten: restart %s to complete</source>
         <translation>Peňaženka musí byť prepísaná: pre dokončenie reštartujte %s</translation>
     </message>
     <message>
         <source>Wallet options:</source>
         <translation>Voľby peňaženky:</translation>
->>>>>>> 0d719145
     </message>
     <message>
         <source>Allow JSON-RPC connections from specified source. Valid for &lt;ip&gt; are a single IP (e.g. 1.2.3.4), a network/netmask (e.g. 1.2.3.4/255.255.255.0) or a network/CIDR (e.g. 1.2.3.4/24). This option can be specified multiple times</source>
@@ -2941,13 +2135,6 @@
         <translation>Spojiť s danou adresou pre počúvanie JSON-RPC spojení. Použite zápis [host]:port pre IPv6. Táto možnosť môže byt zadaná niekoľko krát (predvolené: spojiť so všetkými rozhraniami)</translation>
     </message>
     <message>
-<<<<<<< HEAD
-        <source>Cannot obtain a lock on data directory %s. Zetacoin Core is probably already running.</source>
-        <translation>Neviem uzamknúť data adresár %s. Jadro Zetacoin je pravdepodobne už spustené.</translation>
-    </message>
-    <message>
-=======
->>>>>>> 0d719145
         <source>Create new files with system default permissions, instead of umask 077 (only effective with disabled wallet functionality)</source>
         <translation>Vytvoriť nové súbory z predvolenými systémovými právami, namiesto umask 077 (funguje iba z vypnutou funkcionalitou peňaženky)</translation>
     </message>
@@ -2988,10 +2175,6 @@
         <translation>Suma je príliš malá pre odoslanie tranzakcie</translation>
     </message>
     <message>
-        <source>The transaction amount is too small to send after the fee has been deducted</source>
-        <translation>Suma je príliš malá pre odoslanie tranzakcie</translation>
-    </message>
-    <message>
         <source>This product includes software developed by the OpenSSL Project for use in the OpenSSL Toolkit &lt;https://www.openssl.org/&gt; and cryptographic software written by Eric Young and UPnP software written by Thomas Bernard.</source>
         <translation>Tento produkt obsahuje softvér vyvinutý projektom OpenSSL pre použitie sady nástrojov OpenSSL &lt;https://www.openssl.org/&gt; a kryptografického softvéru napísaného Eric Young a UPnP softvér napísaný Thomas Bernard.</translation>
     </message>
@@ -3008,73 +2191,26 @@
         <translation>Akceptovať verejné REST žiadosti (predvolené: %u)</translation>
     </message>
     <message>
-<<<<<<< HEAD
-        <source>Activating best chain...</source>
-        <translation>Aktivácia najlepšej reťaze...</translation>
-    </message>
-    <message>
-        <source>Attempt to recover private keys from a corrupt wallet.dat on startup</source>
-        <translation>Pokus o obnovenie privátnych kľúčov z poškodenej wallet.dat pri spustení</translation>
-    </message>
-    <message>
         <source>Automatically create Tor hidden service (default: %d)</source>
         <translation>Automaticky vytvoriť skrytú službu Tor (predvolené: %d)</translation>
     </message>
     <message>
-        <source>Cannot resolve -whitebind address: '%s'</source>
-        <translation>Nedá sa vyriešiť -whitebind adresa: '%s'</translation>
-=======
-        <source>Automatically create Tor hidden service (default: %d)</source>
-        <translation>Automaticky vytvoriť skrytú službu Tor (predvolené: %d)</translation>
->>>>>>> 0d719145
-    </message>
-    <message>
         <source>Connect through SOCKS5 proxy</source>
         <translation>Pripojiť cez proxy server SOCKS5</translation>
     </message>
     <message>
-<<<<<<< HEAD
-        <source>Copyright (C) 2009-%i The Zetacoin Core Developers</source>
-        <translation>Autorské práva (C) 2009-%i Vývojári jadra Zetacoin</translation>
-    </message>
-    <message>
-        <source>Error loading wallet.dat: Wallet requires newer version of Zetacoin Core</source>
-        <translation>Chyba pri čítaní wallet.dat: Peňaženka vyžaduje vyššiu verziu Jadra Zetacoin</translation>
-    </message>
-    <message>
-=======
->>>>>>> 0d719145
         <source>Error reading from database, shutting down.</source>
         <translation>Chyba pri načítaní z databázy, ukončuje sa.</translation>
     </message>
     <message>
         <source>Imports blocks from external blk000??.dat file on startup</source>
         <translation>Importovať bloky z externého súboru blk000??.dat pri štarte</translation>
-<<<<<<< HEAD
     </message>
     <message>
         <source>Information</source>
         <translation>Informácia</translation>
     </message>
     <message>
-        <source>Initialization sanity check failed. Zetacoin Core is shutting down.</source>
-        <translation>Inicializačná kontrola zlyhala. Jadro Zetacoin sa ukončuje.</translation>
-    </message>
-    <message>
-        <source>Invalid amount for -maxtxfee=&lt;amount&gt;: '%s'</source>
-        <translation>Neplatná suma pre -maxtxfee=&lt;amount&gt;: '%s'</translation>
-    </message>
-    <message>
-        <source>Invalid amount for -minrelaytxfee=&lt;amount&gt;: '%s'</source>
-        <translation>Neplatná suma pre -minrelaytxfee=&lt;amount&gt;: '%s'</translation>
-=======
->>>>>>> 0d719145
-    </message>
-    <message>
-        <source>Information</source>
-        <translation>Informácia</translation>
-    </message>
-    <message>
         <source>Invalid amount for -paytxfee=&lt;amount&gt;: '%s' (must be at least %s)</source>
         <translation>Neplatná suma pre -paytxfee=&lt;amount&gt;: '%s' (musí byť aspoň %s)</translation>
     </message>
@@ -3163,10 +2299,6 @@
         <translation>Užívateľské meno pre JSON-RPC spojenia</translation>
     </message>
     <message>
-        <source>Wallet needed to be rewritten: restart Zetacoin Core to complete</source>
-        <translation>Peňaženka musí byť prepísaná: pre dokončenie reštartujte Jadro Zetacoin</translation>
-    </message>
-    <message>
         <source>Warning</source>
         <translation>Upozornenie</translation>
     </message>
@@ -3255,17 +2387,6 @@
         <translation>Vždy sa dotazovať adresy partnerských uzlov cez vyhľadávanie DNS (predvolené: %u)</translation>
     </message>
     <message>
-<<<<<<< HEAD
-        <source>Error loading wallet.dat</source>
-        <translation>Chyba načítania wallet.dat</translation>
-    </message>
-    <message>
-        <source>Generate coins (default: %u)</source>
-        <translation>Generovať mince (predvolené: %u)</translation>
-    </message>
-    <message>
-=======
->>>>>>> 0d719145
         <source>How many blocks to check at startup (default: %u, 0 = all)</source>
         <translation>Koľko blokov overiť pri spustení (predvolené: %u, 0 = všetky)</translation>
     </message>
