<TS language="sk" version="2.1">
<context>
    <name>AddressBookPage</name>
    <message>
        <source>Right-click to edit address or label</source>
        <translation>Kliknutím pravým tlačidlom upravte adresu alebo popis</translation>
    </message>
    <message>
        <source>Create a new address</source>
        <translation>Vytvoriť novú adresu</translation>
    </message>
    <message>
        <source>&amp;New</source>
        <translation>&amp;Nové</translation>
    </message>
    <message>
        <source>Copy the currently selected address to the system clipboard</source>
        <translation>Kopírovať práve zvolenú adresu do systémového klipbordu</translation>
    </message>
    <message>
        <source>&amp;Copy</source>
        <translation>&amp;Kopírovať</translation>
    </message>
    <message>
        <source>C&amp;lose</source>
        <translation>Zatvoriť</translation>
    </message>
    <message>
        <source>&amp;Copy Address</source>
        <translation>&amp;Kopírovať adresu</translation>
    </message>
    <message>
        <source>Delete the currently selected address from the list</source>
        <translation>Vymaž vybranú adresu zo zoznamu</translation>
    </message>
    <message>
        <source>Export the data in the current tab to a file</source>
        <translation>Exportovať tento náhľad do súboru</translation>
    </message>
    <message>
        <source>&amp;Export</source>
        <translation>&amp;Exportovať...</translation>
    </message>
    <message>
        <source>&amp;Delete</source>
        <translation>&amp;Zmazať</translation>
    </message>
    <message>
        <source>Choose the address to send coins to</source>
        <translation>Zvoľte adresu kam poslať coins</translation>
    </message>
    <message>
        <source>Choose the address to receive coins with</source>
        <translation>Zvoľte adresu na ktorú prijať coins</translation>
    </message>
    <message>
        <source>C&amp;hoose</source>
        <translation>Vybrať</translation>
    </message>
    <message>
        <source>Sending addresses</source>
        <translation>Adresa odoslania</translation>
    </message>
    <message>
        <source>Receiving addresses</source>
        <translation>Prijímacia adresa</translation>
    </message>
    <message>
        <source>These are your Zetacoin addresses for sending payments. Always check the amount and the receiving address before sending coins.</source>
        <translation>Toto sú Vaše Zetacoin adresy pre posielanie platieb. Vždy skontrolujte množstvo a prijímaciu adresu pred poslaním coins.</translation>
    </message>
    <message>
        <source>These are your Zetacoin addresses for receiving payments. It is recommended to use a new receiving address for each transaction.</source>
        <translation>Toto sú vaše Zetacoin adresy pre prijímanie platieb. Odporúča sa použiť novú prijímaciu adresu pre každú transakciu.</translation>
    </message>
    <message>
        <source>Copy &amp;Label</source>
        <translation>Kopírovať &amp;popis</translation>
    </message>
    <message>
        <source>&amp;Edit</source>
        <translation>&amp;Upraviť</translation>
    </message>
    <message>
        <source>Export Address List</source>
        <translation>Exportovať zoznam adries</translation>
    </message>
    <message>
        <source>Comma separated file (*.csv)</source>
        <translation>Čiarkou oddelovaný súbor (*.csv)</translation>
    </message>
    <message>
        <source>Exporting Failed</source>
        <translation>Export zlyhal</translation>
    </message>
    <message>
        <source>There was an error trying to save the address list to %1. Please try again.</source>
        <translation>Nastala chyba pri pokuse uložiť zoznam adries do %1. Skúste znovu.</translation>
    </message>
</context>
<context>
    <name>AddressTableModel</name>
    <message>
        <source>Label</source>
        <translation>Popis</translation>
    </message>
    <message>
        <source>Address</source>
        <translation>Adresa</translation>
    </message>
    <message>
        <source>(no label)</source>
        <translation>(bez popisu)</translation>
    </message>
</context>
<context>
    <name>AskPassphraseDialog</name>
    <message>
        <source>Passphrase Dialog</source>
        <translation>Dialóg hesla</translation>
    </message>
    <message>
        <source>Enter passphrase</source>
        <translation>Zadajte heslo</translation>
    </message>
    <message>
        <source>New passphrase</source>
        <translation>Nové heslo</translation>
    </message>
    <message>
        <source>Repeat new passphrase</source>
        <translation>Zopakujte nové heslo</translation>
    </message>
    <message>
        <source>Encrypt wallet</source>
        <translation>Zašifrovať peňaženku</translation>
    </message>
    <message>
        <source>This operation needs your wallet passphrase to unlock the wallet.</source>
        <translation>Táto operácia potrebuje heslo k vašej peňaženke aby ju mohla dešifrovať.</translation>
    </message>
    <message>
        <source>Unlock wallet</source>
        <translation>Odomknúť peňaženku</translation>
    </message>
    <message>
        <source>This operation needs your wallet passphrase to decrypt the wallet.</source>
        <translation>Táto operácia potrebuje heslo k vašej peňaženke na dešifrovanie peňaženky.</translation>
    </message>
    <message>
        <source>Decrypt wallet</source>
        <translation>Dešifrovať peňaženku</translation>
    </message>
    <message>
        <source>Change passphrase</source>
        <translation>Zmena hesla</translation>
    </message>
    <message>
        <source>Confirm wallet encryption</source>
        <translation>Potvrďte šifrovanie peňaženky</translation>
    </message>
    <message>
        <source>Warning: If you encrypt your wallet and lose your passphrase, you will &lt;b&gt;LOSE ALL OF YOUR ZETACOINS&lt;/b&gt;!</source>
        <translation>Varovanie: Ak zašifrujete peňaženku a stratíte heslo, &lt;b&gt;STRATÍTE VŠETKY VAŠE ZETACOINY&lt;/b&gt;!⏎</translation>
    </message>
    <message>
        <source>Are you sure you wish to encrypt your wallet?</source>
        <translation>Ste si istí, že si želáte zašifrovať peňaženku?</translation>
    </message>
    <message>
        <source>Zetacoin Core will close now to finish the encryption process. Remember that encrypting your wallet cannot fully protect your zetacoins from being stolen by malware infecting your computer.</source>
        <translation>Jadro Zetacoin sa teraz ukončí pre dokončenie procesu šifrovania. Pamätaj, že šifrovanie peňaženky Ťa nemôže úplne ochrániť pred krádežou zetacoinov pomocou škodlivého software.</translation>
    </message>
    <message>
        <source>IMPORTANT: Any previous backups you have made of your wallet file should be replaced with the newly generated, encrypted wallet file. For security reasons, previous backups of the unencrypted wallet file will become useless as soon as you start using the new, encrypted wallet.</source>
        <translation>DÔLEŽITÉ: Všetky doterajšie záložné kópie peňaženky ktoré ste zhotovili by mali byť nahradené novým zašifrovaným súborom s peňaženkou. Z bezpečnostných dôvodov sa predchádzajúce kópie nezašifrovanej peňaženky stanú neužitočné keď začnete používať novú zašifrovanú peňaženku.</translation>
    </message>
    <message>
        <source>Warning: The Caps Lock key is on!</source>
        <translation>Varovanie: Caps Lock je zapnutý</translation>
    </message>
    <message>
        <source>Wallet encrypted</source>
        <translation>Peňaženka zašifrovaná</translation>
    </message>
    <message>
        <source>Enter the new passphrase to the wallet.&lt;br/&gt;Please use a passphrase of &lt;b&gt;ten or more random characters&lt;/b&gt;, or &lt;b&gt;eight or more words&lt;/b&gt;.</source>
        <translation>Zadajte nové heslo k peňaženke.&lt;br/&gt;Prosím použite heslo s dĺžkou aspoň &lt;b&gt;10 alebo viac náhodných znakov&lt;/b&gt;, alebo &lt;b&gt;8 alebo viac slov&lt;/b&gt;.</translation>
    </message>
    <message>
        <source>Enter the old passphrase and new passphrase to the wallet.</source>
        <translation>Zadajte staré a nové heslo k peňaženke.</translation>
    </message>
    <message>
        <source>Wallet encryption failed</source>
        <translation>Šifrovanie peňaženky zlyhalo</translation>
    </message>
    <message>
        <source>Wallet encryption failed due to an internal error. Your wallet was not encrypted.</source>
        <translation>Šifrovanie peňaženky zlyhalo kôli internej chybe. Vaša peňaženka nebola zašifrovaná.</translation>
    </message>
    <message>
        <source>The supplied passphrases do not match.</source>
        <translation>Zadané heslá nesúhlasia.</translation>
    </message>
    <message>
        <source>Wallet unlock failed</source>
        <translation>Odomykanie peňaženky zlyhalo</translation>
    </message>
    <message>
        <source>The passphrase entered for the wallet decryption was incorrect.</source>
        <translation>Zadané heslo pre dešifrovanie peňaženky bolo nesprávne.</translation>
    </message>
    <message>
        <source>Wallet decryption failed</source>
        <translation>Zlyhalo šifrovanie peňaženky.</translation>
    </message>
    <message>
        <source>Wallet passphrase was successfully changed.</source>
        <translation>Heslo k peňaženke bolo úspešne zmenené.</translation>
    </message>
</context>
<context>
    <name>BanTableModel</name>
    <message>
        <source>IP/Netmask</source>
        <translation>IP/Maska stiete</translation>
    </message>
    <message>
        <source>Banned Until</source>
        <translation>Blokovaný do</translation>
    </message>
</context>
<context>
    <name>BitcoinGUI</name>
    <message>
        <source>Sign &amp;message...</source>
        <translation>Podpísať &amp;správu...</translation>
    </message>
    <message>
        <source>Synchronizing with network...</source>
        <translation>Synchronizácia so sieťou...</translation>
    </message>
    <message>
        <source>&amp;Overview</source>
        <translation>&amp;Prehľad</translation>
    </message>
    <message>
        <source>Node</source>
        <translation>Uzol</translation>
    </message>
    <message>
        <source>Show general overview of wallet</source>
        <translation>Zobraziť celkový prehľad o peňaženke</translation>
    </message>
    <message>
        <source>&amp;Transactions</source>
        <translation>&amp;Transakcie</translation>
    </message>
    <message>
        <source>Browse transaction history</source>
        <translation>Prechádzať históriu transakcií</translation>
    </message>
    <message>
        <source>E&amp;xit</source>
        <translation>U&amp;končiť</translation>
    </message>
    <message>
        <source>Quit application</source>
        <translation>Ukončiť program</translation>
    </message>
    <message>
        <source>About &amp;Qt</source>
        <translation>O &amp;Qt</translation>
    </message>
    <message>
        <source>Show information about Qt</source>
        <translation>Zobrazit informácie o Qt</translation>
    </message>
    <message>
        <source>&amp;Options...</source>
        <translation>&amp;Možnosti...</translation>
    </message>
    <message>
        <source>&amp;Encrypt Wallet...</source>
        <translation>&amp;Zašifrovať Peňaženku...</translation>
    </message>
    <message>
        <source>&amp;Backup Wallet...</source>
        <translation>&amp;Zálohovať peňaženku...</translation>
    </message>
    <message>
        <source>&amp;Change Passphrase...</source>
        <translation>&amp;Zmena Hesla...</translation>
    </message>
    <message>
        <source>&amp;Sending addresses...</source>
        <translation>&amp;Odosielajúce adresy ...</translation>
    </message>
    <message>
        <source>&amp;Receiving addresses...</source>
        <translation>&amp;Prijímajúce adresy...</translation>
    </message>
    <message>
        <source>Open &amp;URI...</source>
        <translation>Otvoriť &amp;URI...</translation>
    </message>
    <message>
        <source>Zetacoin Core client</source>
        <translation>Zetacoin Core klient</translation>
    </message>
    <message>
        <source>Importing blocks from disk...</source>
        <translation>Importujem bloky z disku...</translation>
    </message>
    <message>
        <source>Reindexing blocks on disk...</source>
        <translation>Preindexúvam bloky na disku...</translation>
    </message>
    <message>
        <source>Send coins to a Zetacoin address</source>
        <translation>Poslať zetacoins na adresu</translation>
    </message>
    <message>
        <source>Backup wallet to another location</source>
        <translation>Zálohovať peňaženku na iné miesto</translation>
    </message>
    <message>
        <source>Change the passphrase used for wallet encryption</source>
        <translation>Zmeniť heslo použité na šifrovanie peňaženky</translation>
    </message>
    <message>
        <source>&amp;Debug window</source>
        <translation>&amp;Okno pre ladenie</translation>
    </message>
    <message>
        <source>Open debugging and diagnostic console</source>
        <translation>Otvor konzolu pre ladenie a diagnostiku</translation>
    </message>
    <message>
        <source>&amp;Verify message...</source>
        <translation>O&amp;veriť správu...</translation>
    </message>
    <message>
        <source>Zetacoin</source>
        <translation>Zetacoin</translation>
    </message>
    <message>
        <source>Wallet</source>
        <translation>Peňaženka</translation>
    </message>
    <message>
        <source>&amp;Send</source>
        <translation>&amp;Odoslať</translation>
    </message>
    <message>
        <source>&amp;Receive</source>
        <translation>&amp;Prijať</translation>
    </message>
    <message>
        <source>Show information about Zetacoin Core</source>
        <translation>Zobraziť informácie o Zetacoin Core</translation>
    </message>
    <message>
        <source>&amp;Show / Hide</source>
        <translation>Zobraziť / skryť</translation>
    </message>
    <message>
        <source>Show or hide the main Window</source>
        <translation>Zobraziť alebo skryť hlavné okno</translation>
    </message>
    <message>
        <source>Encrypt the private keys that belong to your wallet</source>
        <translation>Zašifruj súkromné kľúče ktoré patria do vašej peňaženky</translation>
    </message>
    <message>
        <source>Sign messages with your Zetacoin addresses to prove you own them</source>
        <translation>Podpísať správu s vašou adresou Zetacoin aby ste preukázali že ju vlastníte</translation>
    </message>
    <message>
        <source>Verify messages to ensure they were signed with specified Zetacoin addresses</source>
        <translation>Overiť či správa bola podpísaná uvedenou Zetacoin adresou</translation>
    </message>
    <message>
        <source>&amp;File</source>
        <translation>&amp;Súbor</translation>
    </message>
    <message>
        <source>&amp;Settings</source>
        <translation>&amp;Nastavenia</translation>
    </message>
    <message>
        <source>&amp;Help</source>
        <translation>&amp;Pomoc</translation>
    </message>
    <message>
        <source>Tabs toolbar</source>
        <translation>Lišta záložiek</translation>
    </message>
    <message>
        <source>Zetacoin Core</source>
        <translation>Jadro Zetacoin</translation>
    </message>
    <message>
        <source>Request payments (generates QR codes and zetacoin: URIs)</source>
        <translation>Vyžiadať platby (vygeneruje QR kódy a zetacoin: URI)</translation>
    </message>
    <message>
        <source>&amp;About Zetacoin Core</source>
        <translation>O jadre Zetacoin</translation>
    </message>
    <message>
        <source>Modify configuration options for Zetacoin Core</source>
        <translation>Upraviť možnosti nastavenia pre Jadro Zetacoin</translation>
    </message>
    <message>
        <source>Show the list of used sending addresses and labels</source>
        <translation>Zobraziť zoznam použitých adries odosielateľa a ich popisy</translation>
    </message>
    <message>
        <source>Show the list of used receiving addresses and labels</source>
        <translation>Zobraziť zoznam použitých prijímacích adries a ich popisov</translation>
    </message>
    <message>
        <source>Open a zetacoin: URI or payment request</source>
        <translation>Otvoriť zetacoin URI alebo výzvu k platbe</translation>
    </message>
    <message>
        <source>&amp;Command-line options</source>
        <translation>Možnosti príkazového riadku</translation>
    </message>
    <message>
        <source>Show the Zetacoin Core help message to get a list with possible Zetacoin command-line options</source>
        <translation>Zobraziť pomocnú správu od Zetacoin Jadra pre získanie zoznamu dostupných možností príkazového riadku</translation>
    </message>
    <message numerus="yes">
        <source>%n active connection(s) to Zetacoin network</source>
        <translation><numerusform>%n aktívne pripojenie do siete Zetacoin</numerusform><numerusform>%n aktívne pripojenia do siete Zetacoin</numerusform><numerusform>%n aktívnych pripojení do siete Zetacoin</numerusform></translation>
    </message>
    <message>
        <source>No block source available...</source>
        <translation>Nedostupný zdroj blokov...</translation>
    </message>
    <message numerus="yes">
        <source>Processed %n block(s) of transaction history.</source>
        <translation><numerusform>Spracovaných %n blok transakčnej histórie.</numerusform><numerusform>Spracovaných %n bloky transakčnej histórie.</numerusform><numerusform>Spracovaných %n blokov transakčnej histórie.</numerusform></translation>
    </message>
    <message numerus="yes">
        <source>%n hour(s)</source>
        <translation><numerusform>%n hodina</numerusform><numerusform>%n hodiny</numerusform><numerusform>%n hodín</numerusform></translation>
    </message>
    <message numerus="yes">
        <source>%n day(s)</source>
        <translation><numerusform>%n deň</numerusform><numerusform>%n dni</numerusform><numerusform>%n dní</numerusform></translation>
    </message>
    <message numerus="yes">
        <source>%n week(s)</source>
        <translation><numerusform>%n týždeň</numerusform><numerusform>%n týždne</numerusform><numerusform>%n týždňov</numerusform></translation>
    </message>
    <message>
        <source>%1 and %2</source>
        <translation> %1 a  %2</translation>
    </message>
    <message numerus="yes">
        <source>%n year(s)</source>
        <translation><numerusform>%n rok</numerusform><numerusform>%n roky</numerusform><numerusform>%n rokov</numerusform></translation>
    </message>
    <message>
        <source>%1 behind</source>
        <translation>%1 pozadu</translation>
    </message>
    <message>
        <source>Last received block was generated %1 ago.</source>
        <translation>Posledný prijatý blok bol vygenerovaný pred %1.</translation>
    </message>
    <message>
        <source>Transactions after this will not yet be visible.</source>
        <translation>Transakcie po tomto čase ešte nebudú viditeľné.</translation>
    </message>
    <message>
        <source>Error</source>
        <translation>Chyba</translation>
    </message>
    <message>
        <source>Warning</source>
        <translation>Upozornenie</translation>
    </message>
    <message>
        <source>Information</source>
        <translation>Informácia</translation>
    </message>
    <message>
        <source>Up to date</source>
        <translation>Aktualizovaný</translation>
    </message>
    <message>
        <source>Catching up...</source>
        <translation>Sťahujem...</translation>
    </message>
    <message>
        <source>Date: %1
</source>
        <translation>Dátum: %1
</translation>
    </message>
    <message>
        <source>Amount: %1
</source>
        <translation>Suma: %1
</translation>
    </message>
    <message>
        <source>Type: %1
</source>
        <translation>Typ: %1
</translation>
    </message>
    <message>
        <source>Label: %1
</source>
        <translation>Popis: %1
</translation>
    </message>
    <message>
        <source>Address: %1
</source>
        <translation>Adresa: %1
</translation>
    </message>
    <message>
        <source>Sent transaction</source>
        <translation>Odoslané transakcie</translation>
    </message>
    <message>
        <source>Incoming transaction</source>
        <translation>Prijatá transakcia</translation>
    </message>
    <message>
        <source>Wallet is &lt;b&gt;encrypted&lt;/b&gt; and currently &lt;b&gt;unlocked&lt;/b&gt;</source>
        <translation>Peňaženka je &lt;b&gt;zašifrovaná&lt;/b&gt; a momentálne &lt;b&gt;odomknutá&lt;/b&gt;</translation>
    </message>
    <message>
        <source>Wallet is &lt;b&gt;encrypted&lt;/b&gt; and currently &lt;b&gt;locked&lt;/b&gt;</source>
        <translation>Peňaženka je &lt;b&gt;zašifrovaná&lt;/b&gt; a momentálne &lt;b&gt;zamknutá&lt;/b&gt;</translation>
    </message>
</context>
<context>
    <name>ClientModel</name>
    <message>
        <source>Network Alert</source>
        <translation>Výstraha siete</translation>
    </message>
</context>
<context>
    <name>CoinControlDialog</name>
    <message>
        <source>Coin Selection</source>
        <translation>Výber mince</translation>
    </message>
    <message>
        <source>Quantity:</source>
        <translation>Množstvo:</translation>
    </message>
    <message>
        <source>Bytes:</source>
        <translation>Bajtov:</translation>
    </message>
    <message>
        <source>Amount:</source>
        <translation>Suma:</translation>
    </message>
    <message>
        <source>Priority:</source>
        <translation>Priorita:</translation>
    </message>
    <message>
        <source>Fee:</source>
        <translation>Poplatok:</translation>
    </message>
    <message>
        <source>Dust:</source>
        <translation>Prach:</translation>
    </message>
    <message>
        <source>After Fee:</source>
        <translation>Po poplatku:</translation>
    </message>
    <message>
        <source>Change:</source>
        <translation>Zmena:</translation>
    </message>
    <message>
        <source>(un)select all</source>
        <translation>(ne)vybrať všetko</translation>
    </message>
    <message>
        <source>Tree mode</source>
        <translation>Stromový režim</translation>
    </message>
    <message>
        <source>List mode</source>
        <translation>Zoznamový režim</translation>
    </message>
    <message>
        <source>Amount</source>
        <translation>Suma</translation>
    </message>
    <message>
        <source>Received with label</source>
        <translation>Prijaté s označením</translation>
    </message>
    <message>
        <source>Received with address</source>
        <translation>Prijaté s adresou</translation>
    </message>
    <message>
        <source>Date</source>
        <translation>Dátum</translation>
    </message>
    <message>
        <source>Confirmations</source>
        <translation>Potvrdenia</translation>
    </message>
    <message>
        <source>Confirmed</source>
        <translation>Potvrdené</translation>
    </message>
    <message>
        <source>Priority</source>
        <translation>Priorita</translation>
    </message>
    <message>
        <source>Copy address</source>
        <translation>Kopírovať adresu</translation>
    </message>
    <message>
        <source>Copy label</source>
        <translation>Kopírovať popis</translation>
    </message>
    <message>
        <source>Copy amount</source>
        <translation>Kopírovať sumu</translation>
    </message>
    <message>
        <source>Copy transaction ID</source>
        <translation>Kopírovať ID transakcie</translation>
    </message>
    <message>
        <source>Lock unspent</source>
        <translation>Uzamknúť neminuté</translation>
    </message>
    <message>
        <source>Unlock unspent</source>
        <translation>Odomknúť neminuté</translation>
    </message>
    <message>
        <source>Copy quantity</source>
        <translation>Kopírovať množstvo</translation>
    </message>
    <message>
        <source>Copy fee</source>
        <translation>Kopírovať poplatok</translation>
    </message>
    <message>
        <source>Copy after fee</source>
        <translation>Kopírovať za poplatok</translation>
    </message>
    <message>
        <source>Copy bytes</source>
        <translation>Kopírovať bajty</translation>
    </message>
    <message>
        <source>Copy priority</source>
        <translation>Kopírovať prioritu</translation>
    </message>
    <message>
        <source>Copy dust</source>
        <translation>Kopírovať prach</translation>
    </message>
    <message>
        <source>Copy change</source>
        <translation>Kopírovať zmenu</translation>
    </message>
    <message>
        <source>highest</source>
        <translation>najvyššie</translation>
    </message>
    <message>
        <source>higher</source>
        <translation>vyššie</translation>
    </message>
    <message>
        <source>high</source>
        <translation>vysoké</translation>
    </message>
    <message>
        <source>medium-high</source>
        <translation>stredne vysoké</translation>
    </message>
    <message>
        <source>medium</source>
        <translation>stredné</translation>
    </message>
    <message>
        <source>low-medium</source>
        <translation>stredne nízke</translation>
    </message>
    <message>
        <source>low</source>
        <translation>nízke</translation>
    </message>
    <message>
        <source>lower</source>
        <translation>nižšie</translation>
    </message>
    <message>
        <source>lowest</source>
        <translation>najnižšie</translation>
    </message>
    <message>
        <source>(%1 locked)</source>
        <translation>(%1 zamknutých)</translation>
    </message>
    <message>
        <source>none</source>
        <translation>žiadne</translation>
    </message>
    <message>
        <source>This label turns red if the transaction size is greater than 1000 bytes.</source>
        <translation>Tento popis sčervenie ak veľkosť transakcie presiahne 1000 bajtov.</translation>
    </message>
    <message>
        <source>This label turns red if the priority is smaller than "medium".</source>
        <translation>Tento popis sčervenie ak je priorita nižšia ako "stredná".</translation>
    </message>
    <message>
        <source>This label turns red if any recipient receives an amount smaller than %1.</source>
        <translation>Tento popis sčervenie ak ktorýkoľvek príjemca dostane sumu menšiu ako %1.</translation>
    </message>
    <message>
        <source>Can vary +/- %1 satoshi(s) per input.</source>
        <translation>Môže sa líšiť o +/- %1 satoshi pre každý vstup</translation>
    </message>
    <message>
        <source>yes</source>
        <translation>áno</translation>
    </message>
    <message>
        <source>no</source>
        <translation>nie</translation>
    </message>
    <message>
        <source>This means a fee of at least %1 per kB is required.</source>
        <translation>To znamená že požadovaný poplatok je aspoň  %1  za kB.</translation>
    </message>
    <message>
        <source>Can vary +/- 1 byte per input.</source>
        <translation>Môže sa pohybovať +/- 1 bajt pre vstup.</translation>
    </message>
    <message>
        <source>Transactions with higher priority are more likely to get included into a block.</source>
        <translation>Transakcie s vysokou prioritou sa pravdepodobnejsie dostanú do bloku.</translation>
    </message>
    <message>
        <source>(no label)</source>
        <translation>(bez popisu)</translation>
    </message>
    <message>
        <source>change from %1 (%2)</source>
        <translation>zmena od %1 (%2)</translation>
    </message>
    <message>
        <source>(change)</source>
        <translation>(zmena)</translation>
    </message>
</context>
<context>
    <name>EditAddressDialog</name>
    <message>
        <source>Edit Address</source>
        <translation>Upraviť adresu</translation>
    </message>
    <message>
        <source>&amp;Label</source>
        <translation>&amp;Popis</translation>
    </message>
    <message>
        <source>The label associated with this address list entry</source>
        <translation>Popis tejto položký v zozname adries je prázdny</translation>
    </message>
    <message>
        <source>The address associated with this address list entry. This can only be modified for sending addresses.</source>
        <translation>Adresa spojená s týmto záznamom v adresári. Možno upravovať len pre odosielajúce adresy.</translation>
    </message>
    <message>
        <source>&amp;Address</source>
        <translation>&amp;Adresa</translation>
    </message>
    <message>
        <source>New receiving address</source>
        <translation>Nová adresa pre prijímanie</translation>
    </message>
    <message>
        <source>New sending address</source>
        <translation>Nová adresa pre odoslanie</translation>
    </message>
    <message>
        <source>Edit receiving address</source>
        <translation>Upraviť prijímacie adresy</translation>
    </message>
    <message>
        <source>Edit sending address</source>
        <translation>Upraviť odosielaciu adresu</translation>
    </message>
    <message>
        <source>The entered address "%1" is already in the address book.</source>
        <translation>Vložená adresa "%1" sa už nachádza v adresári.</translation>
    </message>
    <message>
        <source>The entered address "%1" is not a valid Zetacoin address.</source>
        <translation>Vložená adresa "%1" nieje platnou adresou zetacoin.</translation>
    </message>
    <message>
        <source>Could not unlock wallet.</source>
        <translation>Nepodarilo sa odomknúť peňaženku.</translation>
    </message>
    <message>
        <source>New key generation failed.</source>
        <translation>Generovanie nového kľúča zlyhalo.</translation>
    </message>
</context>
<context>
    <name>FreespaceChecker</name>
    <message>
        <source>A new data directory will be created.</source>
        <translation>Bude vytvorený nový dátový adresár.</translation>
    </message>
    <message>
        <source>name</source>
        <translation>názov</translation>
    </message>
    <message>
        <source>Directory already exists. Add %1 if you intend to create a new directory here.</source>
        <translation>Priečinok už existuje. Pridajte "%1" ak chcete vytvoriť nový priečinok tu.</translation>
    </message>
    <message>
        <source>Path already exists, and is not a directory.</source>
        <translation>Cesta už existuje a nie je to adresár.</translation>
    </message>
    <message>
        <source>Cannot create data directory here.</source>
        <translation>Tu nemôžem vytvoriť dátový adresár.</translation>
    </message>
</context>
<context>
    <name>HelpMessageDialog</name>
    <message>
        <source>Zetacoin Core</source>
        <translation>Jadro Zetacoin</translation>
    </message>
    <message>
        <source>version</source>
        <translation>verzia</translation>
    </message>
    <message>
        <source>(%1-bit)</source>
        <translation>(%1-bit)</translation>
    </message>
    <message>
        <source>About Zetacoin Core</source>
        <translation>O jadre Zetacoin</translation>
    </message>
    <message>
        <source>Command-line options</source>
        <translation>Voľby príkazového riadku</translation>
    </message>
    <message>
        <source>Usage:</source>
        <translation>Použitie:</translation>
    </message>
    <message>
        <source>command-line options</source>
        <translation>voľby príkazového riadku</translation>
    </message>
    <message>
        <source>UI Options:</source>
        <translation>Možnosti používateľského rozhrania:</translation>
    </message>
    <message>
        <source>Choose data directory on startup (default: %u)</source>
        <translation>Vyberte dátový priečinok pri štarte (predvolené: %u)</translation>
    </message>
    <message>
        <source>Set language, for example "de_DE" (default: system locale)</source>
        <translation>Nastavte jazyk, napríklad "de_DE" (predvolené: podľa systému)</translation>
    </message>
    <message>
        <source>Start minimized</source>
        <translation>Spustiť minimalizované</translation>
    </message>
    <message>
        <source>Set SSL root certificates for payment request (default: -system-)</source>
        <translation>Nastaviť SSL root certifikáty pre vyžiadanie platby (predvolené: -system-)</translation>
    </message>
    <message>
        <source>Show splash screen on startup (default: %u)</source>
        <translation>Zobraziť uvítaciu obrazovku pri štarte (predvolené: %u)</translation>
    </message>
    <message>
        <source>Reset all settings changes made over the GUI</source>
        <translation>Reštartovať všetky nastavenia urobené v používateľskom rozhraní.</translation>
    </message>
</context>
<context>
    <name>Intro</name>
    <message>
        <source>Welcome</source>
        <translation>Vitajte</translation>
    </message>
    <message>
        <source>Welcome to Zetacoin Core.</source>
        <translation>Vitajte v jadre Zetacoin.</translation>
    </message>
    <message>
        <source>As this is the first time the program is launched, you can choose where Zetacoin Core will store its data.</source>
        <translation>Keďže spúštate program prvý krát, môžte si vybrať kde bude Zetacoin Jadro ukladať svoje dáta.</translation>
    </message>
    <message>
        <source>Zetacoin Core will download and store a copy of the Zetacoin block chain. At least %1GB of data will be stored in this directory, and it will grow over time. The wallet will also be stored in this directory.</source>
        <translation>Jadro Zetacoin stiahne zo siete a uloží kópiu Zetacoin blockchain. Aspoň %1GB dát bude uložených v tomto priečinku a časom porastie. Peňaženka bude tiež uložená v tomto priečinku.</translation>
    </message>
    <message>
        <source>Use the default data directory</source>
        <translation>Použiť predvolený dátový adresár</translation>
    </message>
    <message>
        <source>Use a custom data directory:</source>
        <translation>Použiť vlastný dátový adresár:</translation>
    </message>
    <message>
        <source>Zetacoin Core</source>
        <translation>Jadro Zetacoin</translation>
    </message>
    <message>
        <source>Error: Specified data directory "%1" cannot be created.</source>
        <translation>Chyba: Zadaný priečinok pre dáta "%1" nemôže byť vytvorený.</translation>
    </message>
    <message>
        <source>Error</source>
        <translation>Chyba</translation>
    </message>
    <message numerus="yes">
        <source>%n GB of free space available</source>
        <translation><numerusform>%n GB voľného miesta</numerusform><numerusform>%n GB voľného miesta</numerusform><numerusform>%n GB voľného miesta</numerusform></translation>
    </message>
    <message numerus="yes">
        <source>(of %n GB needed)</source>
        <translation><numerusform>(z %n GB potrebného)</numerusform><numerusform>(z %n GB potrebných)</numerusform><numerusform>(z %n GB potrebných)</numerusform></translation>
    </message>
</context>
<context>
    <name>OpenURIDialog</name>
    <message>
        <source>Open URI</source>
        <translation>Otvoriť URI</translation>
    </message>
    <message>
        <source>Open payment request from URI or file</source>
        <translation>Otvoriť požiadavku na zaplatenie z URI alebo súboru</translation>
    </message>
    <message>
        <source>URI:</source>
        <translation>URI:</translation>
    </message>
    <message>
        <source>Select payment request file</source>
        <translation>Vyberte súbor s výzvou k platbe</translation>
    </message>
    <message>
        <source>Select payment request file to open</source>
        <translation>Vyberte ktorý súbor s výzvou k platbe otvoriť</translation>
    </message>
</context>
<context>
    <name>OptionsDialog</name>
    <message>
        <source>Options</source>
        <translation>Možnosti</translation>
    </message>
    <message>
        <source>&amp;Main</source>
        <translation>&amp;Hlavné</translation>
    </message>
    <message>
        <source>Size of &amp;database cache</source>
        <translation>Veľkosť vyrovnávacej pamäti &amp;databázy</translation>
    </message>
    <message>
        <source>MB</source>
        <translation>MB</translation>
    </message>
    <message>
        <source>Number of script &amp;verification threads</source>
        <translation>Počet &amp;vlákien overujúcich skript</translation>
    </message>
    <message>
        <source>Accept connections from outside</source>
        <translation>Prijať spojenia zvonku</translation>
    </message>
    <message>
        <source>Allow incoming connections</source>
        <translation>Povoliť prichádzajúce spojenia</translation>
    </message>
    <message>
        <source>IP address of the proxy (e.g. IPv4: 127.0.0.1 / IPv6: ::1)</source>
        <translation>IP adresy proxy (napr. IPv4: 127.0.0.1 / IPv6: ::1)</translation>
    </message>
    <message>
        <source>Minimize instead of exit the application when the window is closed. When this option is enabled, the application will be closed only after selecting Exit in the menu.</source>
        <translation>Minimalizovať namiesto ukončenia aplikácie keď sa okno zavrie. Keď je zvolená táto možnosť, aplikácia sa zavrie len po zvolení Ukončiť v menu.</translation>
    </message>
    <message>
        <source>The user interface language can be set here. This setting will take effect after restarting Zetacoin Core.</source>
        <translation>Tu sa dá nastaviť jazyk užívateľského rozhrania. Toto nastavenie bude účinné po reštartovaní Jadra Zetacoin.</translation>
    </message>
    <message>
        <source>Third party URLs (e.g. a block explorer) that appear in the transactions tab as context menu items. %s in the URL is replaced by transaction hash. Multiple URLs are separated by vertical bar |.</source>
        <translation>URL tretích strán (napr. prehliadač blockchain) ktoré sa zobrazujú v záložke transakcií ako položky kontextového menu. %s v URL je nahradené hash-om transakcie. Viaceré URL sú oddelené zvislou čiarou |.</translation>
    </message>
    <message>
        <source>Third party transaction URLs</source>
        <translation>URL transakcií s tretími stranami</translation>
    </message>
    <message>
        <source>Active command-line options that override above options:</source>
        <translation>Aktívne možnosti príkazového riadku ktoré prepíšu možnosti vyššie:</translation>
    </message>
    <message>
        <source>Reset all client options to default.</source>
        <translation>Vynulovať všetky voľby klienta na predvolené.</translation>
    </message>
    <message>
        <source>&amp;Reset Options</source>
        <translation>Vynulovať voľby</translation>
    </message>
    <message>
        <source>&amp;Network</source>
        <translation>&amp;Sieť</translation>
    </message>
    <message>
        <source>Automatically start Zetacoin Core after logging in to the system.</source>
        <translation>Automaticky spustiť Jadro Zetacoin po prihlásení do systému</translation>
    </message>
    <message>
        <source>&amp;Start Zetacoin Core on system login</source>
        <translation>&amp;Spustiť Zetacoin pri spustení systému správy okien</translation>
    </message>
    <message>
        <source>(0 = auto, &lt;0 = leave that many cores free)</source>
        <translation>(0 = auto, &lt;0 = nechať toľko jadier voľných)</translation>
    </message>
    <message>
        <source>W&amp;allet</source>
        <translation>&amp;Peňaženka</translation>
    </message>
    <message>
        <source>Expert</source>
        <translation>Expert</translation>
    </message>
    <message>
        <source>Enable coin &amp;control features</source>
        <translation>Povoliť možnosti "&amp;coin control"</translation>
    </message>
    <message>
        <source>If you disable the spending of unconfirmed change, the change from a transaction cannot be used until that transaction has at least one confirmation. This also affects how your balance is computed.</source>
        <translation>Ak vypnete míňanie nepotvrdeného výdavku tak výdavok z transakcie bude možné použiť až keď daná transakcia bude mať aspoň jedno potvrdenie. Toto má vplyv aj na výpočet vášho zostatku.</translation>
    </message>
    <message>
        <source>&amp;Spend unconfirmed change</source>
        <translation>Minúť nepotvrdený výdavok</translation>
    </message>
    <message>
        <source>Automatically open the Zetacoin client port on the router. This only works when your router supports UPnP and it is enabled.</source>
        <translation>Automaticky otvorit port pre Zetacoin na routeri. Toto funguje len ak router podporuje UPnP a je táto podpora aktivovaná.</translation>
    </message>
    <message>
        <source>Map port using &amp;UPnP</source>
        <translation>Mapovať port pomocou &amp;UPnP</translation>
    </message>
    <message>
        <source>Connect to the Zetacoin network through a SOCKS5 proxy.</source>
        <translation>Pripojiť do siete Zetacoin cez proxy server SOCKS5.</translation>
    </message>
    <message>
        <source>&amp;Connect through SOCKS5 proxy (default proxy):</source>
        <translation>&amp;Pripojiť cez proxy server SOCKS5 (predvolený proxy).</translation>
    </message>
    <message>
        <source>Proxy &amp;IP:</source>
        <translation>Proxy &amp;IP:</translation>
    </message>
    <message>
        <source>&amp;Port:</source>
        <translation>&amp;Port:</translation>
    </message>
    <message>
        <source>Port of the proxy (e.g. 9050)</source>
        <translation>Port proxy (napr. 9050)</translation>
    </message>
    <message>
        <source>Used for reaching peers via:</source>
        <translation>Použité pre získavanie peerov cez:</translation>
    </message>
    <message>
        <source>Shows, if the supplied default SOCKS5 proxy is used to reach peers via this network type.</source>
        <translation>Zobrazuje, či je poskytované predvolené SOCKS5 proxy používané pre získavanie peerov cez tento typ siete.</translation>
    </message>
    <message>
        <source>IPv4</source>
        <translation>IPv4</translation>
    </message>
    <message>
        <source>IPv6</source>
        <translation>IPv6</translation>
    </message>
    <message>
        <source>Tor</source>
        <translation>Tor</translation>
    </message>
    <message>
        <source>Connect to the Bitcoin network through a separate SOCKS5 proxy for Tor hidden services.</source>
        <translation>Pripojiť k Bitcoinovej sieti cez separované SOCKS5 proxy pre skrytú službu Tor.</translation>
    </message>
    <message>
        <source>Use separate SOCKS5 proxy to reach peers via Tor hidden services:</source>
        <translation>Použiť samostatný SOCKS5 proxy server na dosiahnutie počítačov cez skryté služby Tor:</translation>
    </message>
    <message>
        <source>&amp;Window</source>
        <translation>&amp;Okno</translation>
    </message>
    <message>
        <source>Show only a tray icon after minimizing the window.</source>
        <translation>Zobraziť len ikonu na lište po minimalizovaní okna.</translation>
    </message>
    <message>
        <source>&amp;Minimize to the tray instead of the taskbar</source>
        <translation>Zobraziť len ikonu na lište po minimalizovaní okna.</translation>
    </message>
    <message>
        <source>M&amp;inimize on close</source>
        <translation>M&amp;inimalizovať pri zavretí</translation>
    </message>
    <message>
        <source>&amp;Display</source>
        <translation>&amp;Zobrazenie</translation>
    </message>
    <message>
        <source>User Interface &amp;language:</source>
        <translation>Jazyk užívateľského rozhrania:</translation>
    </message>
    <message>
        <source>&amp;Unit to show amounts in:</source>
        <translation>&amp;Zobrazovať hodnoty v jednotkách:</translation>
    </message>
    <message>
        <source>Choose the default subdivision unit to show in the interface and when sending coins.</source>
        <translation>Zvoľte ako deliť zetacoin pri zobrazovaní pri platbách a užívateľskom rozhraní.</translation>
    </message>
    <message>
        <source>Whether to show coin control features or not.</source>
        <translation>Či zobrazovať možnosti "Coin control" alebo nie.</translation>
    </message>
    <message>
        <source>&amp;OK</source>
        <translation>&amp;OK</translation>
    </message>
    <message>
        <source>&amp;Cancel</source>
        <translation>Zrušiť</translation>
    </message>
    <message>
        <source>default</source>
        <translation>predvolené</translation>
    </message>
    <message>
        <source>none</source>
        <translation>žiadne</translation>
    </message>
    <message>
        <source>Confirm options reset</source>
        <translation>Potvrdiť obnovenie možností</translation>
    </message>
    <message>
        <source>Client restart required to activate changes.</source>
        <translation>Reštart klienta potrebný pre aktivovanie zmien.</translation>
    </message>
    <message>
        <source>Client will be shut down. Do you want to proceed?</source>
        <translation>Klient bude vypnutý, chcete pokračovať?</translation>
    </message>
    <message>
        <source>This change would require a client restart.</source>
        <translation>Táto zmena by vyžadovala reštart klienta.</translation>
    </message>
    <message>
        <source>The supplied proxy address is invalid.</source>
        <translation>Zadaná proxy adresa je neplatná.</translation>
    </message>
</context>
<context>
    <name>OverviewPage</name>
    <message>
        <source>Form</source>
        <translation>Forma</translation>
    </message>
    <message>
        <source>The displayed information may be out of date. Your wallet automatically synchronizes with the Zetacoin network after a connection is established, but this process has not completed yet.</source>
        <translation>Zobrazené informácie môžu byť neaktuálne. Vaša peňaženka sa automaticky synchronizuje so sieťou Zetacoin po nadviazaní spojenia, ale tento proces ešte nie je ukončený.</translation>
    </message>
    <message>
        <source>Watch-only:</source>
        <translation>Iba sledované:</translation>
    </message>
    <message>
        <source>Available:</source>
        <translation>Disponibilné:</translation>
    </message>
    <message>
        <source>Your current spendable balance</source>
        <translation>Váš aktuálny disponibilný zostatok</translation>
    </message>
    <message>
        <source>Pending:</source>
        <translation>Čakajúce potvrdenie:</translation>
    </message>
    <message>
        <source>Total of transactions that have yet to be confirmed, and do not yet count toward the spendable balance</source>
        <translation>Suma transakcií ktoré ešte neboli potvrdené a ešte sa nepočítajú do disponibilného zostatku</translation>
    </message>
    <message>
        <source>Immature:</source>
        <translation>Nezrelé:</translation>
    </message>
    <message>
        <source>Mined balance that has not yet matured</source>
        <translation>Vytvorený zostatok ktorý ešte nedosiahol zrelosť</translation>
    </message>
    <message>
        <source>Balances</source>
        <translation>Stav účtu</translation>
    </message>
    <message>
        <source>Total:</source>
        <translation>Celkovo:</translation>
    </message>
    <message>
        <source>Your current total balance</source>
        <translation>Váš súčasný celkový zostatok</translation>
    </message>
    <message>
        <source>Your current balance in watch-only addresses</source>
        <translation>Váš celkový zostatok pre adresy ktoré sa iba sledujú</translation>
    </message>
    <message>
        <source>Spendable:</source>
        <translation>Použiteľné:</translation>
    </message>
    <message>
        <source>Recent transactions</source>
        <translation>Nedávne transakcie</translation>
    </message>
    <message>
        <source>Unconfirmed transactions to watch-only addresses</source>
        <translation>Nepotvrdené transakcie pre adresy ktoré sa iba sledujú</translation>
    </message>
    <message>
        <source>Mined balance in watch-only addresses that has not yet matured</source>
        <translation>Vyťažená suma pre adresy ktoré sa iba sledujú ale ešte nie je dozretá</translation>
    </message>
    <message>
        <source>Current total balance in watch-only addresses</source>
        <translation>Aktuálny celkový zostatok pre adries ktoré sa iba sledujú</translation>
    </message>
</context>
<context>
    <name>PaymentServer</name>
    <message>
        <source>URI handling</source>
        <translation>Spracovanie URI</translation>
    </message>
    <message>
        <source>Invalid payment address %1</source>
        <translation>Neplatná adresa platby %1</translation>
    </message>
    <message>
        <source>Payment request rejected</source>
        <translation>Požiadavka na platbu zamietnutá</translation>
    </message>
    <message>
        <source>Payment request network doesn't match client network.</source>
        <translation>Sieť požiadavky na platbu nie je zhodná so sieťou klienta.</translation>
    </message>
    <message>
        <source>Payment request is not initialized.</source>
        <translation>Požiadavka na platbu nie je inicializovaná</translation>
    </message>
    <message>
        <source>Requested payment amount of %1 is too small (considered dust).</source>
        <translation>Požadovaná platba sumy  %1 je príliš malá (považovaná za prach).</translation>
    </message>
    <message>
        <source>Payment request error</source>
        <translation>Chyba pri vyžiadaní platby</translation>
    </message>
    <message>
        <source>Cannot start zetacoin: click-to-pay handler</source>
        <translation>Nedá sa spustiť obslužný program zetacoin: click-to-pay zaplatiť kliknutím</translation>
    </message>
    <message>
        <source>Payment request fetch URL is invalid: %1</source>
        <translation>URL pre stiahnutie výzvy na zaplatenie je neplatné: %1</translation>
    </message>
    <message>
        <source>URI cannot be parsed! This can be caused by an invalid Zetacoin address or malformed URI parameters.</source>
        <translation>URI sa nedá analyzovať! To môže byť spôsobené neplatnou Zetacoin adresou alebo zle upravenými vlastnosťami URI.</translation>
    </message>
    <message>
        <source>Payment request file handling</source>
        <translation>Obsluha súboru s požiadavkou na platbu</translation>
    </message>
    <message>
        <source>Payment request file cannot be read! This can be caused by an invalid payment request file.</source>
        <translation>Súbor s výzvou na zaplatenie sa nedá čítať alebo spracovať! To môže byť spôsobené aj neplatným súborom s výzvou.</translation>
    </message>
    <message>
        <source>Payment request expired.</source>
        <translation>Vypršala platnosť požiadavky na platbu.</translation>
    </message>
    <message>
        <source>Unverified payment requests to custom payment scripts are unsupported.</source>
        <translation>Program nepodporuje neoverené platobné výzvy na vlastná skripty.</translation>
    </message>
    <message>
        <source>Invalid payment request.</source>
        <translation>Chybná požiadavka na platbu.</translation>
    </message>
    <message>
        <source>Refund from %1</source>
        <translation>Vrátenie z  %1</translation>
    </message>
    <message>
        <source>Payment request %1 is too large (%2 bytes, allowed %3 bytes).</source>
        <translation>Požiadavka na platbu %1 je príliš veľká (%2 bajtov, povolené je %3 bajtov).</translation>
    </message>
    <message>
        <source>Error communicating with %1: %2</source>
        <translation>Chyba komunikácie s %1: %2 </translation>
    </message>
    <message>
        <source>Payment request cannot be parsed!</source>
        <translation>Požiadavka na platbu nemôže byť analyzovaná!</translation>
    </message>
    <message>
        <source>Bad response from server %1</source>
        <translation>Zlá odpoveď zo servera %1</translation>
    </message>
    <message>
        <source>Payment acknowledged</source>
        <translation>Platba potvrdená</translation>
    </message>
    <message>
        <source>Network request error</source>
        <translation>Chyba požiadavky siete</translation>
    </message>
</context>
<context>
    <name>PeerTableModel</name>
    <message>
        <source>User Agent</source>
        <translation>Aplikácia</translation>
    </message>
    <message>
        <source>Node/Service</source>
        <translation>Uzol/Služba</translation>
    </message>
    <message>
        <source>Ping Time</source>
        <translation>Čas odozvy</translation>
    </message>
</context>
<context>
    <name>QObject</name>
    <message>
        <source>Amount</source>
        <translation>Suma</translation>
    </message>
    <message>
        <source>Enter a Zetacoin address (e.g. %1)</source>
        <translation>Zadajte zetacoin adresu (napr. %1)</translation>
    </message>
    <message>
        <source>%1 d</source>
        <translation>%1 d</translation>
    </message>
    <message>
        <source>%1 h</source>
        <translation>%1 h</translation>
    </message>
    <message>
        <source>%1 m</source>
        <translation>%1 m</translation>
    </message>
    <message>
        <source>%1 s</source>
        <translation>%1 s</translation>
    </message>
    <message>
        <source>None</source>
        <translation>Žiadne</translation>
    </message>
    <message>
        <source>N/A</source>
        <translation>nie je k dispozícii</translation>
    </message>
    <message>
        <source>%1 ms</source>
        <translation>%1 ms</translation>
    </message>
</context>
<context>
    <name>QRImageWidget</name>
    <message>
        <source>&amp;Save Image...</source>
        <translation>Uložiť obrázok...</translation>
    </message>
    <message>
        <source>&amp;Copy Image</source>
        <translation>Kopírovať obrázok</translation>
    </message>
    <message>
        <source>Save QR Code</source>
        <translation>Ukladanie QR kódu</translation>
    </message>
    <message>
        <source>PNG Image (*.png)</source>
        <translation>PNG obrázok (*.png)</translation>
    </message>
</context>
<context>
    <name>RPCConsole</name>
    <message>
        <source>Client name</source>
        <translation>Meno klienta</translation>
    </message>
    <message>
        <source>N/A</source>
        <translation>nie je k dispozícii</translation>
    </message>
    <message>
        <source>Client version</source>
        <translation>Verzia klienta</translation>
    </message>
    <message>
        <source>&amp;Information</source>
        <translation>&amp;Informácia</translation>
    </message>
    <message>
        <source>Debug window</source>
        <translation>Okno pre ladenie</translation>
    </message>
    <message>
        <source>General</source>
        <translation>Všeobecné</translation>
    </message>
    <message>
        <source>Using OpenSSL version</source>
        <translation>Používa OpenSSL verziu</translation>
    </message>
    <message>
        <source>Using BerkeleyDB version</source>
        <translation>Používa BerkeleyDB verziu</translation>
    </message>
    <message>
        <source>Startup time</source>
        <translation>Čas spustenia</translation>
    </message>
    <message>
        <source>Network</source>
        <translation>Sieť</translation>
    </message>
    <message>
        <source>Name</source>
        <translation>Názov</translation>
    </message>
    <message>
        <source>Number of connections</source>
        <translation>Počet pripojení</translation>
    </message>
    <message>
        <source>Block chain</source>
        <translation>Reťazec blokov</translation>
    </message>
    <message>
        <source>Current number of blocks</source>
        <translation>Aktuálny počet blokov</translation>
    </message>
    <message>
<<<<<<< HEAD
        <source>Open the Zetacoin Core debug log file from the current data directory. This can take a few seconds for large log files.</source>
        <translation>Otvoriť Zetacoin log súbor pre ladenie z aktuálneho dátového adresára. Toto môže trvať niekoľko sekúnd pre veľké súbory.</translation>
=======
        <source>Memory Pool</source>
        <translation>Pamäť Poolu</translation>
    </message>
    <message>
        <source>Current number of transactions</source>
        <translation>Aktuálny počet tranzakcií</translation>
    </message>
    <message>
        <source>Memory usage</source>
        <translation>Využitie pamäte</translation>
    </message>
    <message>
        <source>Open the Bitcoin Core debug log file from the current data directory. This can take a few seconds for large log files.</source>
        <translation>Otvoriť Bitcoin log súbor pre ladenie z aktuálneho dátového adresára. Toto môže trvať niekoľko sekúnd pre veľké súbory.</translation>
>>>>>>> 9779e1e1
    </message>
    <message>
        <source>Received</source>
        <translation>Prijaté</translation>
    </message>
    <message>
        <source>Sent</source>
        <translation>Odoslané</translation>
    </message>
    <message>
        <source>&amp;Peers</source>
        <translation>&amp;Partneri</translation>
    </message>
    <message>
        <source>Banned peers</source>
        <translation>Zablokované spojenia</translation>
    </message>
    <message>
        <source>Select a peer to view detailed information.</source>
        <translation>Vyberte počítač pre zobrazenie podrobností.</translation>
    </message>
    <message>
        <source>Whitelisted</source>
        <translation>Povolené</translation>
    </message>
    <message>
        <source>Direction</source>
        <translation>Smer</translation>
    </message>
    <message>
        <source>Version</source>
        <translation>Verzia</translation>
    </message>
    <message>
        <source>Starting Block</source>
        <translation>Počiatočný Blok</translation>
    </message>
    <message>
        <source>Synced Headers</source>
        <translation>Synchronizované hlavičky
</translation>
    </message>
    <message>
        <source>Synced Blocks</source>
        <translation>Synchronizované bloky</translation>
    </message>
    <message>
        <source>User Agent</source>
        <translation>Aplikácia</translation>
    </message>
    <message>
        <source>Services</source>
        <translation>Služby</translation>
    </message>
    <message>
        <source>Ban Score</source>
        <translation>Skóre zákazu</translation>
    </message>
    <message>
        <source>Connection Time</source>
        <translation>Dĺžka spojenia</translation>
    </message>
    <message>
        <source>Last Send</source>
        <translation>Posledné odoslanie</translation>
    </message>
    <message>
        <source>Last Receive</source>
        <translation>Posledné prijatie</translation>
    </message>
    <message>
        <source>Ping Time</source>
        <translation>Čas odozvy</translation>
    </message>
    <message>
        <source>Ping Wait</source>
        <translation>Čakanie na ping</translation>
    </message>
    <message>
        <source>Time Offset</source>
        <translation>Časový posun</translation>
    </message>
    <message>
        <source>Last block time</source>
        <translation>Čas posledného bloku</translation>
    </message>
    <message>
        <source>&amp;Open</source>
        <translation>&amp;Otvoriť</translation>
    </message>
    <message>
        <source>&amp;Console</source>
        <translation>&amp;Konzola</translation>
    </message>
    <message>
        <source>&amp;Network Traffic</source>
        <translation>&amp;Sieťová prevádzka</translation>
    </message>
    <message>
        <source>&amp;Clear</source>
        <translation>&amp;Vyčistiť</translation>
    </message>
    <message>
        <source>Totals</source>
        <translation>Celkovo:</translation>
    </message>
    <message>
        <source>In:</source>
        <translation>Dnu:</translation>
    </message>
    <message>
        <source>Out:</source>
        <translation>Von:</translation>
    </message>
    <message>
        <source>Build date</source>
        <translation>Dátum zostavenia</translation>
    </message>
    <message>
        <source>Debug log file</source>
        <translation>Súbor záznamu ladenia</translation>
    </message>
    <message>
        <source>Clear console</source>
        <translation>Vymazať konzolu</translation>
    </message>
    <message>
<<<<<<< HEAD
        <source>Welcome to the Zetacoin Core RPC console.</source>
        <translation>Vitajte v RPC konzole pre Jadro Zetacoin.</translation>
=======
        <source>&amp;Disconnect Node</source>
        <translation>&amp;Odpojené uzly</translation>
    </message>
    <message>
        <source>Ban Node for</source>
        <translation>Blokovať uzol na</translation>
    </message>
    <message>
        <source>1 &amp;hour</source>
        <translation>1 &amp;hodinu</translation>
    </message>
    <message>
        <source>1 &amp;day</source>
        <translation>1 &amp;deň</translation>
    </message>
    <message>
        <source>1 &amp;week</source>
        <translation>1 &amp;týždeň</translation>
    </message>
    <message>
        <source>1 &amp;year</source>
        <translation>1 &amp;rok</translation>
    </message>
    <message>
        <source>&amp;Unban Node</source>
        <translation>&amp;odblokovať uzol</translation>
    </message>
    <message>
        <source>Welcome to the Bitcoin Core RPC console.</source>
        <translation>Vitajte v RPC konzole pre Jadro Bitcoin.</translation>
>>>>>>> 9779e1e1
    </message>
    <message>
        <source>Use up and down arrows to navigate history, and &lt;b&gt;Ctrl-L&lt;/b&gt; to clear screen.</source>
        <translation>Použi šípky hore a dolu pre navigáciu históriou a &lt;b&gt;Ctrl-L&lt;/b&gt; pre vyčistenie obrazovky.</translation>
    </message>
    <message>
        <source>Type &lt;b&gt;help&lt;/b&gt; for an overview of available commands.</source>
        <translation>Napíš &lt;b&gt;help&lt;/b&gt; pre prehľad dostupných príkazov.</translation>
    </message>
    <message>
        <source>%1 B</source>
        <translation>%1 B</translation>
    </message>
    <message>
        <source>%1 KB</source>
        <translation>%1 KB</translation>
    </message>
    <message>
        <source>%1 MB</source>
        <translation>%1 MB</translation>
    </message>
    <message>
        <source>%1 GB</source>
        <translation>%1 GB</translation>
    </message>
    <message>
        <source>(node id: %1)</source>
        <translation>(ID uzlu: %1)</translation>
    </message>
    <message>
        <source>via %1</source>
        <translation>cez %1</translation>
    </message>
    <message>
        <source>never</source>
        <translation>nikdy</translation>
    </message>
    <message>
        <source>Inbound</source>
        <translation>Prichádzajúce</translation>
    </message>
    <message>
        <source>Outbound</source>
        <translation>Odchádzajúce</translation>
    </message>
    <message>
        <source>Yes</source>
        <translation>Áno</translation>
    </message>
    <message>
        <source>No</source>
        <translation>Nie</translation>
    </message>
    <message>
        <source>Unknown</source>
        <translation>neznámy</translation>
    </message>
</context>
<context>
    <name>ReceiveCoinsDialog</name>
    <message>
        <source>&amp;Amount:</source>
        <translation>&amp;Suma:</translation>
    </message>
    <message>
        <source>&amp;Label:</source>
        <translation>&amp;Popis:</translation>
    </message>
    <message>
        <source>&amp;Message:</source>
        <translation>&amp;Správa:</translation>
    </message>
    <message>
        <source>Reuse one of the previously used receiving addresses. Reusing addresses has security and privacy issues. Do not use this unless re-generating a payment request made before.</source>
        <translation>Znovu použiť jednu z už použitých adries pre prijímanie. Znovu používanie adries je sporná otázka bezpečnosti aj súkromia. Používajte to len v prípade ak znovu generujete výzvu na zaplatenie ktorú ste už vyrobili v minulosti.</translation>
    </message>
    <message>
        <source>R&amp;euse an existing receiving address (not recommended)</source>
        <translation>Znovu použiť jestvujúcu prijímaciu adresu (neodporúča sa)</translation>
    </message>
    <message>
        <source>An optional message to attach to the payment request, which will be displayed when the request is opened. Note: The message will not be sent with the payment over the Zetacoin network.</source>
        <translation>Pridať voliteľnú správu k výzve na zaplatenie, ktorá sa zobrazí keď bude výzva otvorená. Poznámka: Správa nebude poslaná s platbou cez sieť Zetacoin.</translation>
    </message>
    <message>
        <source>An optional label to associate with the new receiving address.</source>
        <translation>Voliteľný popis ktorý sa pridá k tejto novej prijímajúcej adrese.</translation>
    </message>
    <message>
        <source>Use this form to request payments. All fields are &lt;b&gt;optional&lt;/b&gt;.</source>
        <translation>Použite tento formulár pre vyžiadanie platby. Všetky polia sú &lt;b&gt;voliteľné&lt;/b&gt;.</translation>
    </message>
    <message>
        <source>An optional amount to request. Leave this empty or zero to not request a specific amount.</source>
        <translation>Voliteľná požadovaná suma. Nechajte prázdne alebo nulu ak nepožadujete určitú sumu.</translation>
    </message>
    <message>
        <source>Clear all fields of the form.</source>
        <translation>Vyčistiť všetky polia formulára.</translation>
    </message>
    <message>
        <source>Clear</source>
        <translation>Vyčistiť</translation>
    </message>
    <message>
        <source>Requested payments history</source>
        <translation>História vyžiadaných platieb</translation>
    </message>
    <message>
        <source>&amp;Request payment</source>
        <translation>Vyžiadať platbu</translation>
    </message>
    <message>
        <source>Show the selected request (does the same as double clicking an entry)</source>
        <translation>Zobraz zvolenú požiadavku (urobí to isté ako dvoj-klik na záznam)</translation>
    </message>
    <message>
        <source>Show</source>
        <translation>Zobraziť</translation>
    </message>
    <message>
        <source>Remove the selected entries from the list</source>
        <translation>Odstrániť zvolené záznamy zo zoznamu</translation>
    </message>
    <message>
        <source>Remove</source>
        <translation>Odstrániť</translation>
    </message>
    <message>
        <source>Copy label</source>
        <translation>Kopírovať popis</translation>
    </message>
    <message>
        <source>Copy message</source>
        <translation>Kopírovať správu</translation>
    </message>
    <message>
        <source>Copy amount</source>
        <translation>Kopírovať sumu</translation>
    </message>
</context>
<context>
    <name>ReceiveRequestDialog</name>
    <message>
        <source>QR Code</source>
        <translation>QR kód</translation>
    </message>
    <message>
        <source>Copy &amp;URI</source>
        <translation>Kopírovať &amp;URI</translation>
    </message>
    <message>
        <source>Copy &amp;Address</source>
        <translation>Kopírovať adresu</translation>
    </message>
    <message>
        <source>&amp;Save Image...</source>
        <translation>Uložiť obrázok...</translation>
    </message>
    <message>
        <source>Request payment to %1</source>
        <translation>Vyžiadať platbu pre %1</translation>
    </message>
    <message>
        <source>Payment information</source>
        <translation>Informácia o platbe</translation>
    </message>
    <message>
        <source>URI</source>
        <translation>URI</translation>
    </message>
    <message>
        <source>Address</source>
        <translation>Adresa</translation>
    </message>
    <message>
        <source>Amount</source>
        <translation>Suma</translation>
    </message>
    <message>
        <source>Label</source>
        <translation>Popis</translation>
    </message>
    <message>
        <source>Message</source>
        <translation>Správa</translation>
    </message>
    <message>
        <source>Resulting URI too long, try to reduce the text for label / message.</source>
        <translation>Výsledné URI príliš dlhé, skráť text pre názov / správu.</translation>
    </message>
    <message>
        <source>Error encoding URI into QR Code.</source>
        <translation>Chyba v zakódovaní URI do QR kódu</translation>
    </message>
</context>
<context>
    <name>RecentRequestsTableModel</name>
    <message>
        <source>Date</source>
        <translation>Dátum</translation>
    </message>
    <message>
        <source>Label</source>
        <translation>Popis</translation>
    </message>
    <message>
        <source>Message</source>
        <translation>Správa</translation>
    </message>
    <message>
        <source>Amount</source>
        <translation>Suma</translation>
    </message>
    <message>
        <source>(no label)</source>
        <translation>(bez popisu)</translation>
    </message>
    <message>
        <source>(no message)</source>
        <translation>(žiadna správa)</translation>
    </message>
    <message>
        <source>(no amount)</source>
        <translation>(žiadna suma)</translation>
    </message>
</context>
<context>
    <name>SendCoinsDialog</name>
    <message>
        <source>Send Coins</source>
        <translation>Poslať Zetacoins</translation>
    </message>
    <message>
        <source>Coin Control Features</source>
        <translation>Možnosti "Coin Control"</translation>
    </message>
    <message>
        <source>Inputs...</source>
        <translation>Vstupy...</translation>
    </message>
    <message>
        <source>automatically selected</source>
        <translation>automaticky vybrané</translation>
    </message>
    <message>
        <source>Insufficient funds!</source>
        <translation>Nedostatok prostriedkov!</translation>
    </message>
    <message>
        <source>Quantity:</source>
        <translation>Množstvo:</translation>
    </message>
    <message>
        <source>Bytes:</source>
        <translation>Bajtov:</translation>
    </message>
    <message>
        <source>Amount:</source>
        <translation>Suma:</translation>
    </message>
    <message>
        <source>Priority:</source>
        <translation>Priorita:</translation>
    </message>
    <message>
        <source>Fee:</source>
        <translation>Poplatok:</translation>
    </message>
    <message>
        <source>After Fee:</source>
        <translation>Po poplatku:</translation>
    </message>
    <message>
        <source>Change:</source>
        <translation>Zmena:</translation>
    </message>
    <message>
        <source>If this is activated, but the change address is empty or invalid, change will be sent to a newly generated address.</source>
        <translation>Ak aktivované ale adresa pre výdavok je prázdna alebo neplatná, výdavok bude poslaný na novovytvorenú adresu.</translation>
    </message>
    <message>
        <source>Custom change address</source>
        <translation>Vlastná adresa zmeny</translation>
    </message>
    <message>
        <source>Transaction Fee:</source>
        <translation>Poplatok za transakciu:</translation>
    </message>
    <message>
        <source>Choose...</source>
        <translation>Zvoliť...</translation>
    </message>
    <message>
        <source>collapse fee-settings</source>
        <translation>zbaliť nastavenia poplatkov</translation>
    </message>
    <message>
        <source>per kilobyte</source>
        <translation>za kilobajt</translation>
    </message>
    <message>
        <source>If the custom fee is set to 1000 satoshis and the transaction is only 250 bytes, then "per kilobyte" only pays 250 satoshis in fee, while "total at least" pays 1000 satoshis. For transactions bigger than a kilobyte both pay by kilobyte.</source>
        <translation>Ak je poplatok nastavený na 1000 satoshi a transakcia je veľká len 250 bajtov, potom "za kilobajt" zaplatí poplatok 250 satoshi, ale "spolu aspoň" zaplatí 1000 satoshi. Pre transakcie väčšie ako kilobajt platia oba spôsoby za každý kilobajt.</translation>
    </message>
    <message>
        <source>Hide</source>
        <translation>Skryť</translation>
    </message>
    <message>
        <source>total at least</source>
        <translation>spolu aspoň</translation>
    </message>
    <message>
        <source>Paying only the minimum fee is just fine as long as there is less transaction volume than space in the blocks. But be aware that this can end up in a never confirming transaction once there is more demand for zetacoin transactions than the network can process.</source>
        <translation>Zaplatenie len minimálneho poplatku je v poriadku, pokiaľ existuje menej transakcií ako miesta v blokoch. Uvedomte si však, že ak bude vyšší dopyt po transakciách ako dokáže sieť spracovať, môže byť vaša transakcia odsúvaná a nepotvrdená donekonečna.</translation>
    </message>
    <message>
        <source>(read the tooltip)</source>
        <translation>(prečítajte si nápovedu pod kurzorom)</translation>
    </message>
    <message>
        <source>Recommended:</source>
        <translation>Odporúčaný:</translation>
    </message>
    <message>
        <source>Custom:</source>
        <translation>Vlastný:</translation>
    </message>
    <message>
        <source>(Smart fee not initialized yet. This usually takes a few blocks...)</source>
        <translation>(Automatický poplatok ešte nebol aktivovaný. Toto zvyčajne trvá niekoľko blokov...)</translation>
    </message>
    <message>
        <source>Confirmation time:</source>
        <translation>Čas potvrdenia:</translation>
    </message>
    <message>
        <source>normal</source>
        <translation>normálne</translation>
    </message>
    <message>
        <source>fast</source>
        <translation>rýchle</translation>
    </message>
    <message>
        <source>Send as zero-fee transaction if possible</source>
        <translation>Poslať ako transakciu bez poplatku, ak je to možné</translation>
    </message>
    <message>
        <source>(confirmation may take longer)</source>
        <translation>(potvrdenie môže trvať dlhšie)</translation>
    </message>
    <message>
        <source>Send to multiple recipients at once</source>
        <translation>Poslať viacerým príjemcom naraz</translation>
    </message>
    <message>
        <source>Add &amp;Recipient</source>
        <translation>&amp;Pridať príjemcu</translation>
    </message>
    <message>
        <source>Clear all fields of the form.</source>
        <translation>Vyčistiť všetky polia formulára.</translation>
    </message>
    <message>
        <source>Dust:</source>
        <translation>Prach:</translation>
    </message>
    <message>
        <source>Clear &amp;All</source>
        <translation>&amp;Zmazať všetko</translation>
    </message>
    <message>
        <source>Balance:</source>
        <translation>Zostatok:</translation>
    </message>
    <message>
        <source>Confirm the send action</source>
        <translation>Potvrďte odoslanie</translation>
    </message>
    <message>
        <source>S&amp;end</source>
        <translation>&amp;Odoslať</translation>
    </message>
    <message>
        <source>Confirm send coins</source>
        <translation>Potvrdiť odoslanie zetacoins</translation>
    </message>
    <message>
        <source>%1 to %2</source>
        <translation>%1 do %2</translation>
    </message>
    <message>
        <source>Copy quantity</source>
        <translation>Kopírovať množstvo</translation>
    </message>
    <message>
        <source>Copy amount</source>
        <translation>Kopírovať sumu</translation>
    </message>
    <message>
        <source>Copy fee</source>
        <translation>Kopírovať poplatok</translation>
    </message>
    <message>
        <source>Copy after fee</source>
        <translation>Kopírovať za poplatok</translation>
    </message>
    <message>
        <source>Copy bytes</source>
        <translation>Kopírovať bajty</translation>
    </message>
    <message>
        <source>Copy priority</source>
        <translation>Kopírovať prioritu</translation>
    </message>
    <message>
        <source>Copy change</source>
        <translation>Kopírovať zmenu</translation>
    </message>
    <message>
        <source>Total Amount %1</source>
        <translation>Celkové množstvo %1</translation>
    </message>
    <message>
        <source>or</source>
        <translation>alebo</translation>
    </message>
    <message>
        <source>The amount to pay must be larger than 0.</source>
        <translation>Suma na úhradu musí byť väčšia ako 0.</translation>
    </message>
    <message>
        <source>The amount exceeds your balance.</source>
        <translation>Suma je vyššia ako Váš zostatok.</translation>
    </message>
    <message>
        <source>The total exceeds your balance when the %1 transaction fee is included.</source>
        <translation>Suma celkom prevyšuje Váš zostatok ak sú započítané %1 transakčné poplatky.</translation>
    </message>
    <message>
        <source>Transaction creation failed!</source>
        <translation>Vytvorenie transakcie zlyhalo!</translation>
    </message>
    <message>
        <source>The transaction was rejected! This might happen if some of the coins in your wallet were already spent, such as if you used a copy of wallet.dat and coins were spent in the copy but not marked as spent here.</source>
        <translation>Transakcia bola zamietnutá! Toto sa môže stať ak niektoré coins vo vašej peňaženke už boli minuté, ako keď použijete kópiu wallet.dat a coins boli minuté z kópie ale neoznačené ako minuté tu.</translation>
    </message>
    <message>
        <source>A fee higher than %1 is considered an absurdly high fee.</source>
        <translation>Poplatok vyšší ako %1 je považovaný za šialene vysoký.</translation>
    </message>
    <message>
        <source>Payment request expired.</source>
        <translation>Vypršala platnosť požiadavky na platbu.</translation>
    </message>
    <message>
        <source>Pay only the required fee of %1</source>
        <translation>Zaplatiť len vyžadovaný poplatok z %1</translation>
    </message>
    <message>
        <source>The recipient address is not valid. Please recheck.</source>
        <translation>Adresa príjemcu je neplatná. Prosím, overte ju.</translation>
    </message>
    <message>
        <source>Duplicate address found: addresses should only be used once each.</source>
        <translation>Našla sa duplicitná adresa: každú adresu je možné použiť len raz.</translation>
    </message>
    <message>
        <source>Warning: Invalid Zetacoin address</source>
        <translation>Varovanie: Nesprávna Zetacoin adresa</translation>
    </message>
    <message>
        <source>(no label)</source>
        <translation>(bez popisu)</translation>
    </message>
    <message>
        <source>Warning: Unknown change address</source>
        <translation>Varovanie: Neznáma adresa pre výdavok</translation>
    </message>
    <message>
        <source>Copy dust</source>
        <translation>Kopírovať prach</translation>
    </message>
    <message>
        <source>Are you sure you want to send?</source>
        <translation>Určite to chcete odoslať?</translation>
    </message>
    <message>
        <source>added as transaction fee</source>
        <translation>pridané ako transakčný poplatok</translation>
    </message>
</context>
<context>
    <name>SendCoinsEntry</name>
    <message>
        <source>A&amp;mount:</source>
        <translation>Su&amp;ma:</translation>
    </message>
    <message>
        <source>Pay &amp;To:</source>
        <translation>Zapla&amp;tiť:</translation>
    </message>
    <message>
        <source>Enter a label for this address to add it to your address book</source>
        <translation>Vložte popis pre túto adresu aby sa pridala do adresára</translation>
    </message>
    <message>
        <source>&amp;Label:</source>
        <translation>&amp;Popis:</translation>
    </message>
    <message>
        <source>Choose previously used address</source>
        <translation>Vybrať predtým použitú adresu</translation>
    </message>
    <message>
        <source>This is a normal payment.</source>
        <translation>Toto je normálna platba.</translation>
    </message>
    <message>
        <source>The Zetacoin address to send the payment to</source>
        <translation>Zvoľte adresu kam poslať platbu</translation>
    </message>
    <message>
        <source>Alt+A</source>
        <translation>Alt+A</translation>
    </message>
    <message>
        <source>Paste address from clipboard</source>
        <translation>Vložte adresu z klipbordu</translation>
    </message>
    <message>
        <source>Alt+P</source>
        <translation>Alt+P</translation>
    </message>
    <message>
        <source>Remove this entry</source>
        <translation>Odstrániť túto položku</translation>
    </message>
    <message>
        <source>The fee will be deducted from the amount being sent. The recipient will receive less bitcoins than you enter in the amount field. If multiple recipients are selected, the fee is split equally.</source>
        <translation>Poplatok sa odpočíta od čiastky, ktorú odosielate. Príjemca dostane menej bitcoinov ako zadáte. Ak je vybraných viacero príjemcov, poplatok je rozdelený rovným dielom.</translation>
    </message>
    <message>
        <source>S&amp;ubtract fee from amount</source>
        <translation>Odpočítať poplatok od s&amp;umy</translation>
    </message>
    <message>
        <source>Message:</source>
        <translation>Správa:</translation>
    </message>
    <message>
        <source>This is an unauthenticated payment request.</source>
        <translation>Toto je neoverená výzva k platbe.</translation>
    </message>
    <message>
        <source>This is an authenticated payment request.</source>
        <translation>Toto je overená výzva k platbe.</translation>
    </message>
    <message>
        <source>Enter a label for this address to add it to the list of used addresses</source>
        <translation>Vložte popis pre túto adresu aby sa uložila do zoznamu použitých adries</translation>
    </message>
    <message>
        <source>A message that was attached to the zetacoin: URI which will be stored with the transaction for your reference. Note: This message will not be sent over the Zetacoin network.</source>
        <translation>Správa ktorá bola pripojená k zetacoin: URI a ktorá bude uložená s transakcou pre Vaše potreby. Poznámka: Táto správa nebude poslaná cez sieť Zetacoin.</translation>
    </message>
    <message>
        <source>Pay To:</source>
        <translation>Platba pre:</translation>
    </message>
    <message>
        <source>Memo:</source>
        <translation>Poznámka:</translation>
    </message>
</context>
<context>
    <name>ShutdownWindow</name>
    <message>
        <source>Zetacoin Core is shutting down...</source>
        <translation>Jadro Zetacoin sa ukončuje...</translation>
    </message>
    <message>
        <source>Do not shut down the computer until this window disappears.</source>
        <translation>Nevypínajte počítač kým toto okno nezmizne.</translation>
    </message>
</context>
<context>
    <name>SignVerifyMessageDialog</name>
    <message>
        <source>Signatures - Sign / Verify a Message</source>
        <translation>Podpisy - Podpísať / Overiť správu</translation>
    </message>
    <message>
        <source>&amp;Sign Message</source>
        <translation>&amp;Podpísať Správu</translation>
    </message>
    <message>
        <source>The Bitcoin address to sign the message with</source>
        <translation>Bitcoin adresa pre podpísanie správy s</translation>
    </message>
    <message>
        <source>Choose previously used address</source>
        <translation>Vybrať predtým použitú adresu</translation>
    </message>
    <message>
        <source>Alt+A</source>
        <translation>Alt+A</translation>
    </message>
    <message>
        <source>Paste address from clipboard</source>
        <translation>Vložte adresu z klipbordu</translation>
    </message>
    <message>
        <source>Alt+P</source>
        <translation>Alt+P</translation>
    </message>
    <message>
        <source>Enter the message you want to sign here</source>
        <translation>Sem vložte správu ktorú chcete podpísať</translation>
    </message>
    <message>
        <source>Signature</source>
        <translation>Podpis</translation>
    </message>
    <message>
        <source>Copy the current signature to the system clipboard</source>
        <translation>Kopírovať práve zvolenú adresu do systémového klipbordu</translation>
    </message>
    <message>
        <source>Sign the message to prove you own this Zetacoin address</source>
        <translation>Podpíšte správu aby ste dokázali že vlastníte túto adresu</translation>
    </message>
    <message>
        <source>Sign &amp;Message</source>
        <translation>Podpísať &amp;správu</translation>
    </message>
    <message>
        <source>Reset all sign message fields</source>
        <translation>Vynulovať všetky polia podpisu správy</translation>
    </message>
    <message>
        <source>Clear &amp;All</source>
        <translation>&amp;Zmazať všetko</translation>
    </message>
    <message>
        <source>&amp;Verify Message</source>
        <translation>O&amp;veriť správu...</translation>
    </message>
    <message>
        <source>The Zetacoin address the message was signed with</source>
        <translation>Adresa Zetacoin, ktorou bola podpísaná správa</translation>
    </message>
    <message>
        <source>Verify the message to ensure it was signed with the specified Zetacoin address</source>
        <translation>Overím správy sa uistiť že bola podpísaná označenou Zetacoin adresou</translation>
    </message>
    <message>
        <source>Verify &amp;Message</source>
        <translation>&amp;Overiť správu</translation>
    </message>
    <message>
        <source>Reset all verify message fields</source>
        <translation>Obnoviť všetky polia v overiť správu</translation>
    </message>
    <message>
        <source>Click "Sign Message" to generate signature</source>
        <translation>Kliknite "Podpísať Správu" na získanie podpisu</translation>
    </message>
    <message>
        <source>The entered address is invalid.</source>
        <translation>Zadaná adresa je neplatná.</translation>
    </message>
    <message>
        <source>Please check the address and try again.</source>
        <translation>Prosím skontrolujte adresu a skúste znova.</translation>
    </message>
    <message>
        <source>The entered address does not refer to a key.</source>
        <translation>Vložená adresa nezodpovedá žiadnemu kľúcu.</translation>
    </message>
    <message>
        <source>Wallet unlock was cancelled.</source>
        <translation>Odomknutie peňaženky bolo zrušené.</translation>
    </message>
    <message>
        <source>Private key for the entered address is not available.</source>
        <translation>Súkromný kľúč pre vložená adresu nieje k dispozícii.</translation>
    </message>
    <message>
        <source>Message signing failed.</source>
        <translation>Podpísanie správy zlyhalo.</translation>
    </message>
    <message>
        <source>Message signed.</source>
        <translation>Správa podpísaná.</translation>
    </message>
    <message>
        <source>The signature could not be decoded.</source>
        <translation>Podpis nie je možné dekódovať.</translation>
    </message>
    <message>
        <source>Please check the signature and try again.</source>
        <translation>Prosím skontrolujte podpis a skúste znova.</translation>
    </message>
    <message>
        <source>The signature did not match the message digest.</source>
        <translation>Podpis sa nezhoduje so zhrnutím správy</translation>
    </message>
    <message>
        <source>Message verification failed.</source>
        <translation>Overenie správy zlyhalo.</translation>
    </message>
    <message>
        <source>Message verified.</source>
        <translation>Správa overená.</translation>
    </message>
</context>
<context>
    <name>SplashScreen</name>
    <message>
        <source>Zetacoin Core</source>
        <translation>Jadro Zetacoin</translation>
    </message>
    <message>
        <source>The Zetacoin Core developers</source>
        <translation>Vývojári jadra Zetacoin</translation>
    </message>
    <message>
        <source>[testnet]</source>
        <translation>[testovacia sieť]</translation>
    </message>
</context>
<context>
    <name>TrafficGraphWidget</name>
    <message>
        <source>KB/s</source>
        <translation>KB/s</translation>
    </message>
</context>
<context>
    <name>TransactionDesc</name>
    <message>
        <source>Open until %1</source>
        <translation>Otvorené do %1</translation>
    </message>
    <message>
        <source>conflicted</source>
        <translation>sporné</translation>
    </message>
    <message>
        <source>%1/offline</source>
        <translation>%1/offline</translation>
    </message>
    <message>
        <source>%1/unconfirmed</source>
        <translation>%1/nepotvrdené</translation>
    </message>
    <message>
        <source>%1 confirmations</source>
        <translation>%1 potvrdení</translation>
    </message>
    <message>
        <source>Status</source>
        <translation>Stav</translation>
    </message>
    <message numerus="yes">
        <source>, broadcast through %n node(s)</source>
        <translation><numerusform>, vysielať cez %n uzol</numerusform><numerusform>, vysielať cez %n uzle</numerusform><numerusform>, vysielať cez %n uzolov</numerusform></translation>
    </message>
    <message>
        <source>Date</source>
        <translation>Dátum</translation>
    </message>
    <message>
        <source>Source</source>
        <translation>Zdroj</translation>
    </message>
    <message>
        <source>Generated</source>
        <translation>Vygenerované</translation>
    </message>
    <message>
        <source>From</source>
        <translation>od</translation>
    </message>
    <message>
        <source>To</source>
        <translation>Pre</translation>
    </message>
    <message>
        <source>own address</source>
        <translation>vlastná adresa</translation>
    </message>
    <message>
        <source>watch-only</source>
        <translation>Iba sledovanie</translation>
    </message>
    <message>
        <source>label</source>
        <translation>popis</translation>
    </message>
    <message>
        <source>Credit</source>
        <translation>Kredit</translation>
    </message>
    <message>
        <source>not accepted</source>
        <translation>neprijaté</translation>
    </message>
    <message>
        <source>Debit</source>
        <translation>Debet</translation>
    </message>
    <message>
        <source>Total debit</source>
        <translation>Debit spolu</translation>
    </message>
    <message>
        <source>Total credit</source>
        <translation>Kredit spolu</translation>
    </message>
    <message>
        <source>Transaction fee</source>
        <translation>Transakčný poplatok</translation>
    </message>
    <message>
        <source>Net amount</source>
        <translation>Suma netto</translation>
    </message>
    <message>
        <source>Message</source>
        <translation>Správa</translation>
    </message>
    <message>
        <source>Comment</source>
        <translation>Komentár</translation>
    </message>
    <message>
        <source>Transaction ID</source>
        <translation>ID transakcie</translation>
    </message>
    <message>
        <source>Merchant</source>
        <translation>Kupec</translation>
    </message>
    <message>
        <source>Generated coins must mature %1 blocks before they can be spent. When you generated this block, it was broadcast to the network to be added to the block chain. If it fails to get into the chain, its state will change to "not accepted" and it won't be spendable. This may occasionally happen if another node generates a block within a few seconds of yours.</source>
        <translation>Vygenerované mince musia dospieť %1 blokov kým môžu byť minuté. Keď vytvoríte tento blok, bude rozoslaný do siete aby bol akceptovaný do reťaze blokov. Ak sa nedostane do reťazca, jeho stav sa zmení na "zamietnutý" a nebude sa dať minúť. Toto sa môže občas stať ak iný uzol vytvorí blok približne v rovnakom čase.</translation>
    </message>
    <message>
        <source>Debug information</source>
        <translation>Ladiace informácie</translation>
    </message>
    <message>
        <source>Transaction</source>
        <translation>Transakcie</translation>
    </message>
    <message>
        <source>Inputs</source>
        <translation>Vstupy</translation>
    </message>
    <message>
        <source>Amount</source>
        <translation>Suma</translation>
    </message>
    <message>
        <source>true</source>
        <translation>pravda</translation>
    </message>
    <message>
        <source>false</source>
        <translation>nepravda</translation>
    </message>
    <message>
        <source>, has not been successfully broadcast yet</source>
        <translation>, ešte nebola úspešne odoslaná</translation>
    </message>
    <message numerus="yes">
        <source>Open for %n more block(s)</source>
        <translation><numerusform>Otvorené pre %n ďalší blok</numerusform><numerusform>Otvorené pre %n ďalšie bloky</numerusform><numerusform>Otvorené pre %n ďalších blokov</numerusform></translation>
    </message>
    <message>
        <source>unknown</source>
        <translation>neznámy</translation>
    </message>
</context>
<context>
    <name>TransactionDescDialog</name>
    <message>
        <source>Transaction details</source>
        <translation>Detaily transakcie</translation>
    </message>
    <message>
        <source>This pane shows a detailed description of the transaction</source>
        <translation>Táto časť obrazovky zobrazuje detailný popis transakcie</translation>
    </message>
</context>
<context>
    <name>TransactionTableModel</name>
    <message>
        <source>Date</source>
        <translation>Dátum</translation>
    </message>
    <message>
        <source>Type</source>
        <translation>Typ</translation>
    </message>
    <message>
        <source>Immature (%1 confirmations, will be available after %2)</source>
        <translation>Nezrelé (%1 potvrdení, bude k dispozícii po %2)</translation>
    </message>
    <message numerus="yes">
        <source>Open for %n more block(s)</source>
        <translation><numerusform>Otvorené pre %n ďalší blok</numerusform><numerusform>Otvorené pre %n ďalšie bloky</numerusform><numerusform>Otvorené pre %n ďalších blokov</numerusform></translation>
    </message>
    <message>
        <source>Open until %1</source>
        <translation>Otvorené do %1</translation>
    </message>
    <message>
        <source>Confirmed (%1 confirmations)</source>
        <translation>Potvrdené (%1 potvrdení)</translation>
    </message>
    <message>
        <source>This block was not received by any other nodes and will probably not be accepted!</source>
        <translation>Ten blok nebol prijatý žiadnou inou nódou a pravdepodobne nebude akceptovaný!</translation>
    </message>
    <message>
        <source>Generated but not accepted</source>
        <translation>Vygenerované ale neakceptované</translation>
    </message>
    <message>
        <source>Offline</source>
        <translation>Offline</translation>
    </message>
    <message>
        <source>Label</source>
        <translation>Popis</translation>
    </message>
    <message>
        <source>Unconfirmed</source>
        <translation>Nepotvrdené</translation>
    </message>
    <message>
        <source>Confirming (%1 of %2 recommended confirmations)</source>
        <translation> Potvrdzuje sa ( %1 z  %2 odporúčaných potvrdení)</translation>
    </message>
    <message>
        <source>Conflicted</source>
        <translation>V rozpore</translation>
    </message>
    <message>
        <source>Received with</source>
        <translation>Prijaté s</translation>
    </message>
    <message>
        <source>Received from</source>
        <translation>Prijaté od:</translation>
    </message>
    <message>
        <source>Sent to</source>
        <translation>Odoslané na</translation>
    </message>
    <message>
        <source>Payment to yourself</source>
        <translation>Platba sebe samému</translation>
    </message>
    <message>
        <source>Mined</source>
        <translation>Vyťažené</translation>
    </message>
    <message>
        <source>watch-only</source>
        <translation>Iba sledovanie</translation>
    </message>
    <message>
        <source>(n/a)</source>
        <translation>(n/a)</translation>
    </message>
    <message>
        <source>Transaction status. Hover over this field to show number of confirmations.</source>
        <translation>Status transakcie. Pohybujte myšou nad týmto poľom a zjaví sa počet potvrdení.</translation>
    </message>
    <message>
        <source>Date and time that the transaction was received.</source>
        <translation>Dátum a čas prijatia transakcie.</translation>
    </message>
    <message>
        <source>Type of transaction.</source>
        <translation>Typ transakcie.</translation>
    </message>
    <message>
        <source>Whether or not a watch-only address is involved in this transaction.</source>
        <translation>Či sú ale nie sú, adresy iba na sledovanie zahrnuté v tejto transakcii.</translation>
    </message>
    <message>
        <source>Amount removed from or added to balance.</source>
        <translation>Suma pridaná alebo odobraná k zostatku.</translation>
    </message>
</context>
<context>
    <name>TransactionView</name>
    <message>
        <source>All</source>
        <translation>Všetko</translation>
    </message>
    <message>
        <source>Today</source>
        <translation>Dnes</translation>
    </message>
    <message>
        <source>This week</source>
        <translation>Tento týždeň</translation>
    </message>
    <message>
        <source>This month</source>
        <translation>Tento mesiac</translation>
    </message>
    <message>
        <source>Last month</source>
        <translation>Minulý mesiac</translation>
    </message>
    <message>
        <source>This year</source>
        <translation>Tento rok</translation>
    </message>
    <message>
        <source>Range...</source>
        <translation>Rozsah...</translation>
    </message>
    <message>
        <source>Received with</source>
        <translation>Prijaté s</translation>
    </message>
    <message>
        <source>Sent to</source>
        <translation>Odoslané na</translation>
    </message>
    <message>
        <source>To yourself</source>
        <translation>Samému sebe</translation>
    </message>
    <message>
        <source>Mined</source>
        <translation>Vyťažené</translation>
    </message>
    <message>
        <source>Other</source>
        <translation>Iné</translation>
    </message>
    <message>
        <source>Enter address or label to search</source>
        <translation>Vložte adresu alebo popis pre vyhľadávanie</translation>
    </message>
    <message>
        <source>Min amount</source>
        <translation>Min množstvo</translation>
    </message>
    <message>
        <source>Copy address</source>
        <translation>Kopírovať adresu</translation>
    </message>
    <message>
        <source>Copy label</source>
        <translation>Kopírovať popis</translation>
    </message>
    <message>
        <source>Copy amount</source>
        <translation>Kopírovať sumu</translation>
    </message>
    <message>
        <source>Copy transaction ID</source>
        <translation>Kopírovať ID transakcie</translation>
    </message>
    <message>
        <source>Copy raw transaction</source>
        <translation>Kopírovať celú tranzakciu</translation>
    </message>
    <message>
        <source>Edit label</source>
        <translation>Editovať popis</translation>
    </message>
    <message>
        <source>Show transaction details</source>
        <translation>Zobraziť podrobnosti transakcie</translation>
    </message>
    <message>
        <source>Export Transaction History</source>
        <translation>Exportovať históriu transakcií</translation>
    </message>
    <message>
        <source>Watch-only</source>
        <translation>Iba sledovanie</translation>
    </message>
    <message>
        <source>Exporting Failed</source>
        <translation>Export zlyhal</translation>
    </message>
    <message>
        <source>There was an error trying to save the transaction history to %1.</source>
        <translation>Vyskytla sa chyba pri pokuse o uloženie histórie transakcií do %1.</translation>
    </message>
    <message>
        <source>Exporting Successful</source>
        <translation>Export úspešný</translation>
    </message>
    <message>
        <source>The transaction history was successfully saved to %1.</source>
        <translation>História transakciá bola úspešne uložená do %1.</translation>
    </message>
    <message>
        <source>Comma separated file (*.csv)</source>
        <translation>Čiarkou oddelovaný súbor (*.csv)</translation>
    </message>
    <message>
        <source>Confirmed</source>
        <translation>Potvrdené</translation>
    </message>
    <message>
        <source>Date</source>
        <translation>Dátum</translation>
    </message>
    <message>
        <source>Type</source>
        <translation>Typ</translation>
    </message>
    <message>
        <source>Label</source>
        <translation>Popis</translation>
    </message>
    <message>
        <source>Address</source>
        <translation>Adresa</translation>
    </message>
    <message>
        <source>ID</source>
        <translation>ID</translation>
    </message>
    <message>
        <source>Range:</source>
        <translation>Rozsah:</translation>
    </message>
    <message>
        <source>to</source>
        <translation>do</translation>
    </message>
</context>
<context>
    <name>UnitDisplayStatusBarControl</name>
    <message>
        <source>Unit to show amounts in. Click to select another unit.</source>
        <translation>Jednotka pre zobrazovanie súm. Kliknite pre zvolenie inej jednotky.</translation>
    </message>
</context>
<context>
    <name>WalletFrame</name>
    <message>
        <source>No wallet has been loaded.</source>
        <translation>Nie je načítaná peňaženka.</translation>
    </message>
</context>
<context>
    <name>WalletModel</name>
    <message>
        <source>Send Coins</source>
        <translation>Poslať Zetacoins</translation>
    </message>
</context>
<context>
    <name>WalletView</name>
    <message>
        <source>&amp;Export</source>
        <translation>&amp;Exportovať...</translation>
    </message>
    <message>
        <source>Export the data in the current tab to a file</source>
        <translation>Exportovať tento náhľad do súboru</translation>
    </message>
    <message>
        <source>Backup Wallet</source>
        <translation>Zálohovať peňaženku</translation>
    </message>
    <message>
        <source>Wallet Data (*.dat)</source>
        <translation>Údaje peňaženky (*.dat)</translation>
    </message>
    <message>
        <source>Backup Failed</source>
        <translation>Záloha zlyhala</translation>
    </message>
    <message>
        <source>There was an error trying to save the wallet data to %1.</source>
        <translation>Vyskytla sa chyba pri pokuse o uloženie dát peňaženky do %1.</translation>
    </message>
    <message>
        <source>The wallet data was successfully saved to %1.</source>
        <translation>Dáta peňaženky boli úspešne uložené do %1.</translation>
    </message>
    <message>
        <source>Backup Successful</source>
        <translation>Záloha úspešná</translation>
    </message>
</context>
<context>
    <name>bitcoin-core</name>
    <message>
        <source>Options:</source>
        <translation>Možnosti:</translation>
    </message>
    <message>
        <source>Specify data directory</source>
        <translation>Určiť priečinok s dátami</translation>
    </message>
    <message>
        <source>Connect to a node to retrieve peer addresses, and disconnect</source>
        <translation>Pripojiť sa k uzlu, získať adresy ďalších počítačov v sieti a odpojiť sa</translation>
    </message>
    <message>
        <source>Specify your own public address</source>
        <translation>Určite vašu vlastnú verejnú adresu</translation>
    </message>
    <message>
        <source>Accept command line and JSON-RPC commands</source>
        <translation>Prijímať príkazy z príkazového riadku a JSON-RPC</translation>
    </message>
    <message>
        <source>Please check that your computer's date and time are correct! If your clock is wrong Bitcoin Core will not work properly.</source>
        <translation>Skontrolujte správnosť nastavenia dátumu a času na vašom počítači! Ak je čas nesprávny Jadro Bitcoin nebude správne fungovať.</translation>
    </message>
    <message>
        <source>Error: A fatal internal error occurred, see debug.log for details</source>
        <translation>Chyba: Vyskytla sa interná chyba, pre viac informácií zobrazte debug.log</translation>
    </message>
    <message>
        <source>Fee (in %s/kB) to add to transactions you send (default: %s)</source>
        <translation>Poplatok (za %s/kB) pridaný do tranzakcie, ktorú posielate (predvolené: %s)</translation>
    </message>
    <message>
        <source>Pruning blockstore...</source>
        <translation>Redukovanie blockstore...</translation>
    </message>
    <message>
        <source>Run in the background as a daemon and accept commands</source>
        <translation>Bežať na pozadí ako démon a prijímať príkazy</translation>
    </message>
    <message>
        <source>Unable to start HTTP server. See debug log for details.</source>
        <translation>Nepodarilo sa spustiť HTTP server. Pre viac detailov zobrazte debug log.</translation>
    </message>
    <message>
        <source>Accept connections from outside (default: 1 if no -proxy or -connect)</source>
        <translation>Prijať spojenia zvonku (predvolené: 1 ak žiadne -proxy alebo -connect)</translation>
    </message>
    <message>
        <source>Bind to given address and always listen on it. Use [host]:port notation for IPv6</source>
        <translation>Spojiť s danou adresou a vždy na nej počúvať. Použite zápis [host]:port pre IPv6</translation>
    </message>
    <message>
        <source>Delete all wallet transactions and only recover those parts of the blockchain through -rescan on startup</source>
        <translation>Vymazať všetky transakcie z peňaženky a pri spustení znova získať z reťazca blokov iba tie získané pomocou -rescan</translation>
    </message>
    <message>
        <source>Distributed under the MIT software license, see the accompanying file COPYING or &lt;http://www.opensource.org/licenses/mit-license.php&gt;.</source>
        <translation>Distribuované pod softvérovou licenciou MIT, viď sprievodný súbor COPYING alebo &lt;http://www.opensource.org/licenses/mit-license.php&gt;.</translation>
    </message>
    <message>
        <source>Execute command when a wallet transaction changes (%s in cmd is replaced by TxID)</source>
        <translation>Vykonaj príkaz keď sa zmení transakcia peňaženky (%s v príkaze je nahradená TxID)</translation>
    </message>
    <message>
        <source>Set the number of script verification threads (%u to %d, 0 = auto, &lt;0 = leave that many cores free, default: %d)</source>
        <translation>Nastaviť počeť vlákien overujúcich skripty (%u až %d, 0 = auto, &lt;0 = nechať toľkoto jadier voľných, prednastavené: %d)</translation>
    </message>
    <message>
        <source>This is a pre-release test build - use at your own risk - do not use for mining or merchant applications</source>
        <translation>Toto je pred-testovacia verzia - použitie je na vlastné riziko - nepoužívajte na tvorbu zetacoin ani obchodovanie.</translation>
    </message>
    <message>
        <source>Unable to bind to %s on this computer. Zetacoin Core is probably already running.</source>
        <translation>Nepodarilo sa pripojiť na %s na tomto počítači. Zetacoin Jadro je už pravdepodobne spustené.</translation>
    </message>
    <message>
        <source>WARNING: abnormally high number of blocks generated, %d blocks received in the last %d hours (%d expected)</source>
        <translation>VAROVANIE: príliš veľa vygenerovaných blokov; %d prijatých blokov v posledných %d hodinách (očakávaných %d)</translation>
    </message>
    <message>
        <source>WARNING: check your network connection, %d blocks received in the last %d hours (%d expected)</source>
        <translation>VAROVANIE: skontrolujte sieťové pripojenie, %d prijatých blokov za posledných %d hodín (očakávané %d)</translation>
    </message>
    <message>
        <source>Warning: The network does not appear to fully agree! Some miners appear to be experiencing issues.</source>
        <translation>Varovanie: Javí sa že sieť sieť úplne nesúhlasí! Niektorí mineri zjavne majú ťažkosti.

The network does not appear to fully agree! Some miners appear to be experiencing issues.</translation>
    </message>
    <message>
        <source>Warning: We do not appear to fully agree with our peers! You may need to upgrade, or other nodes may need to upgrade.</source>
        <translation>Varovanie: Zjavne sa úplne nezhodujeme s našimi peer-mi! Možno potrebujete prejsť na novšiu verziu alebo ostatné uzly potrebujú vyššiu verziu.</translation>
    </message>
    <message>
        <source>Warning: wallet.dat corrupt, data salvaged! Original wallet.dat saved as wallet.{timestamp}.bak in %s; if your balance or transactions are incorrect you should restore from a backup.</source>
        <translation>Varovanie: wallet.dat je poškodený, údaje úspešne získané! Pôvodný wallet.dat uložený ako wallet.{timestamp}.bak v %s; ak váš zostatok alebo transakcie niesu správne, mali by ste súbor obnoviť zo zálohy.</translation>
    </message>
    <message>
        <source>Whitelist peers connecting from the given netmask or IP address. Can be specified multiple times.</source>
        <translation>Uzle na zoznam povolených, ktoré sa pripájajú z danej netmask alebo IP adresy. Môže byť zadané viac krát.</translation>
    </message>
    <message>
        <source>-maxmempool must be at least %d MB</source>
        <translation>-maxmempool musí byť najmenej %d MB</translation>
    </message>
    <message>
        <source>&lt;category&gt; can be:</source>
        <translation>&lt;category&gt; môže byť:</translation>
    </message>
    <message>
        <source>Block creation options:</source>
        <translation>Voľby vytvorenia bloku:</translation>
    </message>
    <message>
        <source>Connect only to the specified node(s)</source>
        <translation>Pripojiť sa len k určenej nóde</translation>
    </message>
    <message>
        <source>Connection options:</source>
        <translation>Možnosti pripojenia:</translation>
    </message>
    <message>
        <source>Corrupted block database detected</source>
        <translation>Zistená poškodená databáza blokov</translation>
    </message>
    <message>
        <source>Debugging/Testing options:</source>
        <translation>Možnosti ladenia/testovania:</translation>
    </message>
    <message>
        <source>Do not load the wallet and disable wallet RPC calls</source>
        <translation>Nenahrat peňaženku a zablokovať volania RPC.</translation>
    </message>
    <message>
        <source>Do you want to rebuild the block database now?</source>
        <translation>Chcete znovu zostaviť databázu blokov?</translation>
    </message>
    <message>
        <source>Enable publish hash block in &lt;address&gt;</source>
        <translation>Povoliť zverejneneie hash blokov pre &lt;address&gt;</translation>
    </message>
    <message>
        <source>Enable publish hash transaction in &lt;address&gt;</source>
        <translation>Povoliť zverejnenie hash tranzakcií pre &lt;address&gt;</translation>
    </message>
    <message>
        <source>Enable publish raw block in &lt;address&gt;</source>
        <translation>Povoliť zverejnenie raw bloku pre &lt;address&gt;</translation>
    </message>
    <message>
        <source>Error initializing block database</source>
        <translation>Chyba inicializácie databázy blokov</translation>
    </message>
    <message>
        <source>Error initializing wallet database environment %s!</source>
        <translation>Chyba spustenia databázového prostredia peňaženky %s!</translation>
    </message>
    <message>
        <source>Error loading block database</source>
        <translation>Chyba načítania databázy blokov</translation>
    </message>
    <message>
        <source>Error opening block database</source>
        <translation>Chyba otvárania databázy blokov</translation>
    </message>
    <message>
        <source>Error: Disk space is low!</source>
        <translation>Chyba: Málo miesta na disku!</translation>
    </message>
    <message>
        <source>Failed to listen on any port. Use -listen=0 if you want this.</source>
        <translation>Chyba počúvania na ktoromkoľvek porte. Použi -listen=0 ak toto chcete.</translation>
    </message>
    <message>
        <source>Importing...</source>
        <translation>Prebieha import ...</translation>
    </message>
    <message>
        <source>Incorrect or no genesis block found. Wrong datadir for network?</source>
        <translation>Nesprávny alebo žiadny genesis blok nájdený. Nesprávny dátový priečinok alebo sieť?</translation>
    </message>
    <message>
        <source>Invalid -onion address: '%s'</source>
        <translation>Neplatná -onion adresa:  '%s'</translation>
    </message>
    <message>
        <source>Not enough file descriptors available.</source>
        <translation>Nedostatok kľúčových slov súboru.</translation>
    </message>
    <message>
        <source>Only connect to nodes in network &lt;net&gt; (ipv4, ipv6 or onion)</source>
        <translation>Pripojiť iba k uzlom v sieti &lt;net&gt; (ipv4, ipv6, alebo onion)</translation>
    </message>
    <message>
        <source>Prune cannot be configured with a negative value.</source>
        <translation>Redukovanie nemôže byť nastavené na zápornú hodnotu.</translation>
    </message>
    <message>
        <source>Prune mode is incompatible with -txindex.</source>
        <translation>Redukovanie je nekompatibilné s -txindex.</translation>
    </message>
    <message>
        <source>Set database cache size in megabytes (%d to %d, default: %d)</source>
        <translation>Nastaviť veľkosť pomocnej pamäti databázy v megabajtoch (%d do %d, prednastavené: %d)</translation>
    </message>
    <message>
        <source>Set maximum block size in bytes (default: %d)</source>
        <translation>Nastaviť najväčšiu veľkosť bloku v bytoch (predvolené: %d)</translation>
    </message>
    <message>
        <source>Specify wallet file (within data directory)</source>
        <translation>Označ súbor peňaženky (v priečinku s dátami)</translation>
    </message>
    <message>
        <source>Unsupported argument -benchmark ignored, use -debug=bench.</source>
        <translation>Nepodporovaný parameter -benchmark bol ignorovaný, použite -debug=bench.</translation>
    </message>
    <message>
        <source>Unsupported argument -debugnet ignored, use -debug=net.</source>
        <translation>Nepodporovaný argument -debugnet bol ignorovaný, použite -debug=net.</translation>
    </message>
    <message>
        <source>Unsupported argument -tor found, use -onion.</source>
        <translation>Nepodporovaný argument -tor, použite -onion.</translation>
    </message>
    <message>
        <source>Use UPnP to map the listening port (default: %u)</source>
        <translation>Použiť UPnP pre mapovanie počúvajúceho portu (predvolené: %u)</translation>
    </message>
    <message>
        <source>Verifying blocks...</source>
        <translation>Overujem bloky...</translation>
    </message>
    <message>
        <source>Verifying wallet...</source>
        <translation>Overujem peňaženku...</translation>
    </message>
    <message>
        <source>Wallet %s resides outside data directory %s</source>
        <translation>Peňaženka %s sa nachádza mimo dátového priečinka %s </translation>
    </message>
    <message>
        <source>Wallet options:</source>
        <translation>Voľby peňaženky:</translation>
    </message>
    <message>
        <source>Warning: This version is obsolete; upgrade required!</source>
        <translation>Varovanie: Táto verzia je zastaralá; vyžaduje sa aktualizácia!</translation>
    </message>
    <message>
        <source>You need to rebuild the database using -reindex to change -txindex</source>
        <translation>Potrebujete prebudovať databázu použitím -reindex zmeniť -txindex</translation>
    </message>
    <message>
        <source>Allow JSON-RPC connections from specified source. Valid for &lt;ip&gt; are a single IP (e.g. 1.2.3.4), a network/netmask (e.g. 1.2.3.4/255.255.255.0) or a network/CIDR (e.g. 1.2.3.4/24). This option can be specified multiple times</source>
        <translation>Povoliť JSON-RPC pripojenia zo zadaného zdroja. Pre &lt;ip&gt; sú platné jednoduché IP (napr. 1.2.3.4), sieť/netmask (napr. 1.2.3.4/255.255.255.0) alebo sieť/CIDR (napr. 1.2.3.4/24). Táto možnosť môže byť zadaná niekoľko krát</translation>
    </message>
    <message>
        <source>Bind to given address and whitelist peers connecting to it. Use [host]:port notation for IPv6</source>
        <translation>Spojiť s danou adresou a povolenými partnerskými zariadeniami ktoré sa tam pripájajú. Použite zápis [host]:port pre IPv6</translation>
    </message>
    <message>
        <source>Bind to given address to listen for JSON-RPC connections. Use [host]:port notation for IPv6. This option can be specified multiple times (default: bind to all interfaces)</source>
        <translation>Spojiť s danou adresou pre počúvanie JSON-RPC spojení. Použite zápis [host]:port pre IPv6. Táto možnosť môže byt zadaná niekoľko krát (predvolené: spojiť so všetkými rozhraniami)</translation>
    </message>
    <message>
        <source>Cannot obtain a lock on data directory %s. Zetacoin Core is probably already running.</source>
        <translation>Neviem uzamknúť data adresár %s. Jadro Zetacoin je pravdepodobne už spustené.</translation>
    </message>
    <message>
        <source>Create new files with system default permissions, instead of umask 077 (only effective with disabled wallet functionality)</source>
        <translation>Vytvoriť nové súbory z predvolenými systémovými právami, namiesto umask 077 (funguje iba z vypnutou funkcionalitou peňaženky)</translation>
    </message>
    <message>
        <source>Discover own IP addresses (default: 1 when listening and no -externalip or -proxy)</source>
        <translation>Zisti vlastnú IP adresu (predvolené: 1 pre listen a -externalip alebo -proxy)</translation>
    </message>
    <message>
        <source>Error: Listening for incoming connections failed (listen returned error %s)</source>
        <translation>Chyba: Počúvanie prichádzajúcich spojení zlyhalo (vrátená chyba je %s)</translation>
    </message>
    <message>
        <source>Execute command when a relevant alert is received or we see a really long fork (%s in cmd is replaced by message)</source>
        <translation>Vykonať príkaz po prijatí patričného varovania alebo uvidíme veľmi dlhé rozdvojenie siete (%s v cmd je nahradené správou)</translation>
    </message>
    <message>
        <source>If paytxfee is not set, include enough fee so transactions begin confirmation on average within n blocks (default: %u)</source>
        <translation>Ak nie je nastavené paytxfee, pridať dostatočný poplatok aby sa transakcia začala potvrdzovať priemerne v rámci bloku (predvolené: %u)</translation>
    </message>
    <message>
        <source>Invalid amount for -maxtxfee=&lt;amount&gt;: '%s' (must be at least the minrelay fee of %s to prevent stuck transactions)</source>
        <translation>Neplatná suma pre -maxtxfee=&lt;amount&gt;: '%s' (aby sa transakcia nezasekla, minimálny prenosový poplatok musí byť aspoň %s)</translation>
    </message>
    <message>
        <source>Maximum size of data in data carrier transactions we relay and mine (default: %u)</source>
        <translation>Maximálna veľkosť dát v transakciách nosných dát, ktoré prenášame a ťažíme (predvolené: %u)</translation>
    </message>
    <message>
        <source>Query for peer addresses via DNS lookup, if low on addresses (default: 1 unless -connect)</source>
        <translation>Dotaz na partnerské adresy pomocou vyhľadávania DNS v prípade nedostatku adries (predvolené: 1, pokiaľ -connect)</translation>
    </message>
    <message>
        <source>Set maximum size of high-priority/low-fee transactions in bytes (default: %d)</source>
        <translation>Nastaviť najväčšiu veľkosť vysoká-dôležitosť/nízke-poplatky transakcií v bajtoch (prednastavené: %d)</translation>
    </message>
    <message>
        <source>Set the number of threads for coin generation if enabled (-1 = all cores, default: %d)</source>
        <translation>Nastaviť počet vlákien pre generáciu mincí (-1 = všetky jadrá, predvolené: %d)</translation>
    </message>
    <message>
        <source>The transaction amount is too small to send after the fee has been deducted</source>
        <translation>Suma je príliš malá pre odoslanie tranzakcie</translation>
    </message>
    <message>
        <source>This product includes software developed by the OpenSSL Project for use in the OpenSSL Toolkit &lt;https://www.openssl.org/&gt; and cryptographic software written by Eric Young and UPnP software written by Thomas Bernard.</source>
        <translation>Tento produkt obsahuje softvér vyvinutý projektom OpenSSL pre použitie sady nástrojov OpenSSL &lt;https://www.openssl.org/&gt; a kryptografického softvéru napísaného Eric Young a UPnP softvér napísaný Thomas Bernard.</translation>
    </message>
    <message>
        <source>Whitelisted peers cannot be DoS banned and their transactions are always relayed, even if they are already in the mempool, useful e.g. for a gateway</source>
        <translation>Uzle na zoznam povolených nemôžu byť DoS zakázané a ich transakcie vždy postúpené ďalej, aj v prípade, ak sú už pamäťovej fronte. Užitočné napr. pre brány</translation>
    </message>
    <message>
        <source>(default: %u)</source>
        <translation>(predvolené: %u)</translation>
    </message>
    <message>
        <source>Accept public REST requests (default: %u)</source>
        <translation>Akceptovať verejné REST žiadosti (predvolené: %u)</translation>
    </message>
    <message>
        <source>Activating best chain...</source>
        <translation>Aktivácia najlepšej reťaze...</translation>
    </message>
    <message>
        <source>Attempt to recover private keys from a corrupt wallet.dat on startup</source>
        <translation>Pokus o obnovenie privátnych kľúčov z poškodenej wallet.dat pri spustení</translation>
    </message>
    <message>
        <source>Automatically create Tor hidden service (default: %d)</source>
        <translation>Automaticky vytvoriť skrytú službu Tor (predvolené: %d)</translation>
    </message>
    <message>
        <source>Cannot resolve -whitebind address: '%s'</source>
        <translation>Nedá sa vyriešiť -whitebind adresa: '%s'</translation>
    </message>
    <message>
        <source>Connect through SOCKS5 proxy</source>
        <translation>Pripojiť cez proxy server SOCKS5</translation>
    </message>
    <message>
        <source>Copyright (C) 2009-%i The Zetacoin Core Developers</source>
        <translation>Autorské práva (C) 2009-%i Vývojári jadra Zetacoin</translation>
    </message>
    <message>
        <source>Error loading wallet.dat: Wallet requires newer version of Zetacoin Core</source>
        <translation>Chyba pri čítaní wallet.dat: Peňaženka vyžaduje vyššiu verziu Jadra Zetacoin</translation>
    </message>
    <message>
        <source>Error reading from database, shutting down.</source>
        <translation>Chyba pri načítaní z databázy, ukončuje sa.</translation>
    </message>
    <message>
        <source>Imports blocks from external blk000??.dat file on startup</source>
        <translation>Importovať bloky z externého súboru blk000??.dat pri štarte</translation>
    </message>
    <message>
        <source>Information</source>
        <translation>Informácia</translation>
    </message>
    <message>
        <source>Initialization sanity check failed. Bitcoin Core is shutting down.</source>
        <translation>Inicializačná kontrola zlyhala. Jadro Bitcoin sa ukončuje.</translation>
    </message>
    <message>
        <source>Invalid amount for -maxtxfee=&lt;amount&gt;: '%s'</source>
        <translation>Neplatná suma pre -maxtxfee=&lt;amount&gt;: '%s'</translation>
    </message>
    <message>
        <source>Invalid amount for -minrelaytxfee=&lt;amount&gt;: '%s'</source>
        <translation>Neplatná suma pre -minrelaytxfee=&lt;amount&gt;: '%s'</translation>
    </message>
    <message>
        <source>Invalid amount for -mintxfee=&lt;amount&gt;: '%s'</source>
        <translation>Neplatná suma pre -mintxfee=&lt;amount&gt;: '%s'</translation>
    </message>
    <message>
        <source>Invalid amount for -paytxfee=&lt;amount&gt;: '%s' (must be at least %s)</source>
        <translation>Neplatná suma pre -paytxfee=&lt;amount&gt;: '%s' (musí byť aspoň %s)</translation>
    </message>
    <message>
        <source>Invalid netmask specified in -whitelist: '%s'</source>
        <translation>Nadaná neplatná netmask vo -whitelist: '%s'</translation>
    </message>
    <message>
        <source>Keep at most &lt;n&gt; unconnectable transactions in memory (default: %u)</source>
        <translation>V pamäti udržiavať najviac &lt;n&gt; nepotvrdených transakcií (predvolené: %u)</translation>
    </message>
    <message>
        <source>Need to specify a port with -whitebind: '%s'</source>
        <translation>Je potrebné zadať port s -whitebind: '%s'</translation>
    </message>
    <message>
        <source>Node relay options:</source>
        <translation>Prenosové možnosti uzla:</translation>
    </message>
    <message>
        <source>RPC server options:</source>
        <translation>Možnosti servra RPC:</translation>
    </message>
    <message>
        <source>Receive and display P2P network alerts (default: %u)</source>
        <translation>Obdržať a zobraziť sieťové P2P varovania (predvolené: %u)</translation>
    </message>
    <message>
        <source>Send trace/debug info to console instead of debug.log file</source>
        <translation>Odoslať trace/debug informácie na konzolu namiesto debug.info žurnálu</translation>
    </message>
    <message>
        <source>Send transactions as zero-fee transactions if possible (default: %u)</source>
        <translation>Poslať ako transakcie bez poplatku, ak je to možné (predvolené: %u)</translation>
    </message>
    <message>
        <source>Show all debugging options (usage: --help -help-debug)</source>
        <translation>Zobraziť všetky možnosti ladenia (použitie: --help --help-debug)</translation>
    </message>
    <message>
        <source>Shrink debug.log file on client startup (default: 1 when no -debug)</source>
        <translation>Zmenšiť debug.log pri spustení klienta (predvolené: 1 ak bez -debug)</translation>
    </message>
    <message>
        <source>Signing transaction failed</source>
        <translation>Podpísanie správy zlyhalo</translation>
    </message>
    <message>
        <source>The transaction amount is too small to pay the fee</source>
        <translation>Suma tranzakcie je príliš malá na zaplatenie poplatku</translation>
    </message>
    <message>
        <source>This is experimental software.</source>
        <translation>Toto je experimentálny softvér.</translation>
    </message>
    <message>
        <source>Tor control port password (default: empty)</source>
        <translation>Heslo na kontrolu portu pre Tor (predvolené: žiadne)</translation>
    </message>
    <message>
        <source>Transaction amount too small</source>
        <translation>Suma transakcie príliš malá</translation>
    </message>
    <message>
        <source>Transaction amounts must be positive</source>
        <translation>Hodnoty transakcie musia byť väčšie ako nula (pozitívne)</translation>
    </message>
    <message>
        <source>Transaction too large for fee policy</source>
        <translation>Transakcia je príliš veľká pre aktuálne podmienky poplatkov</translation>
    </message>
    <message>
        <source>Transaction too large</source>
        <translation>Transakcia príliš veľká</translation>
    </message>
    <message>
        <source>Unable to bind to %s on this computer (bind returned error %s)</source>
        <translation>Na tomto počítači sa nedá vytvoriť väzba %s (vytvorenie väzby vrátilo chybu %s)</translation>
    </message>
    <message>
        <source>Upgrade wallet to latest format on startup</source>
        <translation>Aktualizovať peňaženku na posledný formát pri štarte</translation>
    </message>
    <message>
        <source>Username for JSON-RPC connections</source>
        <translation>Užívateľské meno pre JSON-RPC spojenia</translation>
    </message>
    <message>
        <source>Wallet needed to be rewritten: restart Bitcoin Core to complete</source>
        <translation>Peňaženka musí byť prepísaná: pre dokončenie reštartujte Jadro Bitcoin</translation>
    </message>
    <message>
        <source>Warning</source>
        <translation>Upozornenie</translation>
    </message>
    <message>
        <source>Zapping all transactions from wallet...</source>
        <translation>Zmazať všetky transakcie z peňaženky...</translation>
    </message>
    <message>
        <source>wallet.dat corrupt, salvage failed</source>
        <translation>wallet.dat je poškodený, záchrana zlyhala</translation>
    </message>
    <message>
        <source>Password for JSON-RPC connections</source>
        <translation>Heslo pre JSON-rPC spojenia</translation>
    </message>
    <message>
        <source>Execute command when the best block changes (%s in cmd is replaced by block hash)</source>
        <translation>Vykonaj príkaz, ak zmeny v najlepšom bloku (%s v príkaze nahradí blok hash)</translation>
    </message>
    <message>
        <source>This help message</source>
        <translation>Táto pomocná správa</translation>
    </message>
    <message>
        <source>Allow DNS lookups for -addnode, -seednode and -connect</source>
        <translation>Povoliť vyhľadávanie DNS pre pridanie nódy a spojenie</translation>
    </message>
    <message>
        <source>Loading addresses...</source>
        <translation>Načítavanie adries...</translation>
    </message>
    <message>
        <source>Error loading wallet.dat: Wallet corrupted</source>
        <translation>Chyba načítania wallet.dat: Peňaženka je poškodená</translation>
    </message>
    <message>
        <source>(1 = keep tx meta data e.g. account owner and payment request information, 2 = drop tx meta data)</source>
        <translation>(1 = zachovať metaúdaje tx napr. vlastníka účtu a informácie o platobných príkazoch, 2 = zahodiť metaúdaje tx)</translation>
    </message>
    <message>
        <source>How thorough the block verification of -checkblocks is (0-4, default: %u)</source>
        <translation>Ako dôkladné je -checkblocks overenie blokov (0-4, predvolené: %u)</translation>
    </message>
    <message>
        <source>Maintain a full transaction index, used by the getrawtransaction rpc call (default: %u)</source>
        <translation>Udržiavať kompletný transakčný index, využíva getrawtransaction rpc volanie (predvolené: %u)</translation>
    </message>
    <message>
        <source>Number of seconds to keep misbehaving peers from reconnecting (default: %u)</source>
        <translation>Počet sekúnd, počas ktorých nepripájať zle správajúce sa uzle (predvolené: %u)</translation>
    </message>
    <message>
        <source>Output debugging information (default: %u, supplying &lt;category&gt; is optional)</source>
        <translation>Výstupné ladiace informácie (predvolené: %u, dodanie &lt;category&gt; je voliteľné)</translation>
    </message>
    <message>
        <source>Use separate SOCKS5 proxy to reach peers via Tor hidden services (default: %s)</source>
        <translation>Použiť samostatný SOCKS5 proxy server na dosiahnutie počítačov cez skryté služby Tor (predvolené: %s)</translation>
    </message>
    <message>
        <source>(default: %s)</source>
        <translation>(predvolené: %s)</translation>
    </message>
    <message>
        <source>Always query for peer addresses via DNS lookup (default: %u)</source>
        <translation>Vždy sa dotazovať adresy partnerských uzlov cez vyhľadávanie DNS (predvolené: %u)</translation>
    </message>
    <message>
        <source>Error loading wallet.dat</source>
        <translation>Chyba načítania wallet.dat</translation>
    </message>
    <message>
        <source>Generate coins (default: %u)</source>
        <translation>Generovať mince (predvolené: %u)</translation>
    </message>
    <message>
        <source>How many blocks to check at startup (default: %u, 0 = all)</source>
        <translation>Koľko blokov overiť pri spustení (predvolené: %u, 0 = všetky)</translation>
    </message>
    <message>
        <source>Include IP addresses in debug output (default: %u)</source>
        <translation>Zahrnúť IP adresy v ladiacom výstupe (predvolené: %u)</translation>
    </message>
    <message>
        <source>Invalid -proxy address: '%s'</source>
        <translation>Neplatná adresa proxy: '%s'</translation>
    </message>
    <message>
        <source>Listen for JSON-RPC connections on &lt;port&gt; (default: %u or testnet: %u)</source>
        <translation>Počúvať JSON-RPC pripojenia na &lt;port&gt; (predvolené: %u alebo testovacia sieť: %u)</translation>
    </message>
    <message>
        <source>Listen for connections on &lt;port&gt; (default: %u or testnet: %u)</source>
        <translation>Počúvať pripojenia na &lt;port&gt; (predvolené: %u alebo testovacia sieť: %u)</translation>
    </message>
    <message>
        <source>Maintain at most &lt;n&gt; connections to peers (default: %u)</source>
        <translation>Udržiavať najviac &lt;n&gt; spojení s inými počítačmi (predvolené: %u)</translation>
    </message>
    <message>
        <source>Maximum per-connection receive buffer, &lt;n&gt;*1000 bytes (default: %u)</source>
        <translation>Maximálna prijímajúca medzipamäť pre pripojenie, &lt;n&gt;*1000 bajtov (predvolené: %u)</translation>
    </message>
    <message>
        <source>Maximum per-connection send buffer, &lt;n&gt;*1000 bytes (default: %u)</source>
        <translation>Maximálna odosielajúca medzipamäť pre pripojenie, &lt;n&gt;*1000 bajtov (predvolené: %u)</translation>
    </message>
    <message>
        <source>Prepend debug output with timestamp (default: %u)</source>
        <translation>Na začiatok pripojiť časovú známku k ladiacemu výstupu (predvolené: %u)</translation>
    </message>
    <message>
        <source>Relay and mine data carrier transactions (default: %u)</source>
        <translation>Prenášať a ťažiť transakcie nosných dát (predvolené: %u)</translation>
    </message>
    <message>
        <source>Relay non-P2SH multisig (default: %u)</source>
        <translation>Prenášať non-P2SH multi-podpis (predvolené: %u)</translation>
    </message>
    <message>
        <source>Set key pool size to &lt;n&gt; (default: %u)</source>
        <translation>Nastaviť veľkosť kľúča fronty na &lt;n&gt; (predvolené: %u)</translation>
    </message>
    <message>
        <source>Set minimum block size in bytes (default: %u)</source>
        <translation>Nastaviť minimálnu veľkosť bloku v bajtoch (predvolené: %u)</translation>
    </message>
    <message>
        <source>Set the number of threads to service RPC calls (default: %d)</source>
        <translation>Nastaviť počet vlákien na obsluhu RPC volaní (predvolené: %d)</translation>
    </message>
    <message>
        <source>Specify configuration file (default: %s)</source>
        <translation>Zadať konfiguračný súbor (predvolené: %s)</translation>
    </message>
    <message>
        <source>Specify connection timeout in milliseconds (minimum: 1, default: %d)</source>
        <translation>Zadajte časový limit pripojenia v milisekundách (minimum: 1, predvolené: %d)</translation>
    </message>
    <message>
        <source>Specify pid file (default: %s)</source>
        <translation>Zadať pid súbor (predvolené: %s)</translation>
    </message>
    <message>
        <source>Spend unconfirmed change when sending transactions (default: %u)</source>
        <translation>Minúť nepotvrdené zmenu pri posielaní transakcií (predvolené: %u)</translation>
    </message>
    <message>
        <source>Threshold for disconnecting misbehaving peers (default: %u)</source>
        <translation>Hranica pre odpájanie zle sa správajúcim partnerským uzlom (predvolené: %u)</translation>
    </message>
    <message>
        <source>Unknown network specified in -onlynet: '%s'</source>
        <translation>Neznáma sieť upresnená v -onlynet: '%s'</translation>
    </message>
    <message>
        <source>Cannot resolve -bind address: '%s'</source>
        <translation>Nemožno rozriešiť -bind adress: '%s'</translation>
    </message>
    <message>
        <source>Cannot resolve -externalip address: '%s'</source>
        <translation>Nemožno rozriešiť -externalip address: '%s'</translation>
    </message>
    <message>
        <source>Invalid amount for -paytxfee=&lt;amount&gt;: '%s'</source>
        <translation>Neplatná suma pre -paytxfee=&lt;amount&gt;: '%s'</translation>
    </message>
    <message>
        <source>Insufficient funds</source>
        <translation>Nedostatok prostriedkov</translation>
    </message>
    <message>
        <source>Loading block index...</source>
        <translation>Načítavanie zoznamu blokov...</translation>
    </message>
    <message>
        <source>Add a node to connect to and attempt to keep the connection open</source>
        <translation>Pridať nód na pripojenie a pokus o udržanie pripojenia otvoreného</translation>
    </message>
    <message>
        <source>Loading wallet...</source>
        <translation>Načítavam peňaženku...</translation>
    </message>
    <message>
        <source>Cannot downgrade wallet</source>
        <translation>Nie je možné prejsť na nižšiu verziu peňaženky</translation>
    </message>
    <message>
        <source>Cannot write default address</source>
        <translation>Nie je možné zapísať predvolenú adresu.</translation>
    </message>
    <message>
        <source>Rescanning...</source>
        <translation>Nové prehľadávanie...</translation>
    </message>
    <message>
        <source>Done loading</source>
        <translation>Dokončené načítavanie</translation>
    </message>
    <message>
        <source>Error</source>
        <translation>Chyba</translation>
    </message>
</context>
</TS><|MERGE_RESOLUTION|>--- conflicted
+++ resolved
@@ -1128,8 +1128,8 @@
         <translation>Tor</translation>
     </message>
     <message>
-        <source>Connect to the Bitcoin network through a separate SOCKS5 proxy for Tor hidden services.</source>
-        <translation>Pripojiť k Bitcoinovej sieti cez separované SOCKS5 proxy pre skrytú službu Tor.</translation>
+        <source>Connect to the Zetacoin network through a separate SOCKS5 proxy for Tor hidden services.</source>
+        <translation>Pripojiť k Zetacoinovej sieti cez separované SOCKS5 proxy pre skrytú službu Tor.</translation>
     </message>
     <message>
         <source>Use separate SOCKS5 proxy to reach peers via Tor hidden services:</source>
@@ -1506,25 +1506,20 @@
         <translation>Aktuálny počet blokov</translation>
     </message>
     <message>
-<<<<<<< HEAD
+        <source>Memory Pool</source>
+        <translation>Pamäť Poolu</translation>
+    </message>
+    <message>
+        <source>Current number of transactions</source>
+        <translation>Aktuálny počet tranzakcií</translation>
+    </message>
+    <message>
+        <source>Memory usage</source>
+        <translation>Využitie pamäte</translation>
+    </message>
+    <message>
         <source>Open the Zetacoin Core debug log file from the current data directory. This can take a few seconds for large log files.</source>
         <translation>Otvoriť Zetacoin log súbor pre ladenie z aktuálneho dátového adresára. Toto môže trvať niekoľko sekúnd pre veľké súbory.</translation>
-=======
-        <source>Memory Pool</source>
-        <translation>Pamäť Poolu</translation>
-    </message>
-    <message>
-        <source>Current number of transactions</source>
-        <translation>Aktuálny počet tranzakcií</translation>
-    </message>
-    <message>
-        <source>Memory usage</source>
-        <translation>Využitie pamäte</translation>
-    </message>
-    <message>
-        <source>Open the Bitcoin Core debug log file from the current data directory. This can take a few seconds for large log files.</source>
-        <translation>Otvoriť Bitcoin log súbor pre ladenie z aktuálneho dátového adresára. Toto môže trvať niekoľko sekúnd pre veľké súbory.</translation>
->>>>>>> 9779e1e1
     </message>
     <message>
         <source>Received</source>
@@ -1652,41 +1647,36 @@
         <translation>Vymazať konzolu</translation>
     </message>
     <message>
-<<<<<<< HEAD
+        <source>&amp;Disconnect Node</source>
+        <translation>&amp;Odpojené uzly</translation>
+    </message>
+    <message>
+        <source>Ban Node for</source>
+        <translation>Blokovať uzol na</translation>
+    </message>
+    <message>
+        <source>1 &amp;hour</source>
+        <translation>1 &amp;hodinu</translation>
+    </message>
+    <message>
+        <source>1 &amp;day</source>
+        <translation>1 &amp;deň</translation>
+    </message>
+    <message>
+        <source>1 &amp;week</source>
+        <translation>1 &amp;týždeň</translation>
+    </message>
+    <message>
+        <source>1 &amp;year</source>
+        <translation>1 &amp;rok</translation>
+    </message>
+    <message>
+        <source>&amp;Unban Node</source>
+        <translation>&amp;odblokovať uzol</translation>
+    </message>
+    <message>
         <source>Welcome to the Zetacoin Core RPC console.</source>
         <translation>Vitajte v RPC konzole pre Jadro Zetacoin.</translation>
-=======
-        <source>&amp;Disconnect Node</source>
-        <translation>&amp;Odpojené uzly</translation>
-    </message>
-    <message>
-        <source>Ban Node for</source>
-        <translation>Blokovať uzol na</translation>
-    </message>
-    <message>
-        <source>1 &amp;hour</source>
-        <translation>1 &amp;hodinu</translation>
-    </message>
-    <message>
-        <source>1 &amp;day</source>
-        <translation>1 &amp;deň</translation>
-    </message>
-    <message>
-        <source>1 &amp;week</source>
-        <translation>1 &amp;týždeň</translation>
-    </message>
-    <message>
-        <source>1 &amp;year</source>
-        <translation>1 &amp;rok</translation>
-    </message>
-    <message>
-        <source>&amp;Unban Node</source>
-        <translation>&amp;odblokovať uzol</translation>
-    </message>
-    <message>
-        <source>Welcome to the Bitcoin Core RPC console.</source>
-        <translation>Vitajte v RPC konzole pre Jadro Bitcoin.</translation>
->>>>>>> 9779e1e1
     </message>
     <message>
         <source>Use up and down arrows to navigate history, and &lt;b&gt;Ctrl-L&lt;/b&gt; to clear screen.</source>
@@ -2228,8 +2218,8 @@
         <translation>Odstrániť túto položku</translation>
     </message>
     <message>
-        <source>The fee will be deducted from the amount being sent. The recipient will receive less bitcoins than you enter in the amount field. If multiple recipients are selected, the fee is split equally.</source>
-        <translation>Poplatok sa odpočíta od čiastky, ktorú odosielate. Príjemca dostane menej bitcoinov ako zadáte. Ak je vybraných viacero príjemcov, poplatok je rozdelený rovným dielom.</translation>
+        <source>The fee will be deducted from the amount being sent. The recipient will receive less zetacoins than you enter in the amount field. If multiple recipients are selected, the fee is split equally.</source>
+        <translation>Poplatok sa odpočíta od čiastky, ktorú odosielate. Príjemca dostane menej zetacoinov ako zadáte. Ak je vybraných viacero príjemcov, poplatok je rozdelený rovným dielom.</translation>
     </message>
     <message>
         <source>S&amp;ubtract fee from amount</source>
@@ -2286,8 +2276,8 @@
         <translation>&amp;Podpísať Správu</translation>
     </message>
     <message>
-        <source>The Bitcoin address to sign the message with</source>
-        <translation>Bitcoin adresa pre podpísanie správy s</translation>
+        <source>The Zetacoin address to sign the message with</source>
+        <translation>Zetacoin adresa pre podpísanie správy s</translation>
     </message>
     <message>
         <source>Choose previously used address</source>
@@ -2915,8 +2905,8 @@
         <translation>Prijímať príkazy z príkazového riadku a JSON-RPC</translation>
     </message>
     <message>
-        <source>Please check that your computer's date and time are correct! If your clock is wrong Bitcoin Core will not work properly.</source>
-        <translation>Skontrolujte správnosť nastavenia dátumu a času na vašom počítači! Ak je čas nesprávny Jadro Bitcoin nebude správne fungovať.</translation>
+        <source>Please check that your computer's date and time are correct! If your clock is wrong Zetacoin Core will not work properly.</source>
+        <translation>Skontrolujte správnosť nastavenia dátumu a času na vašom počítači! Ak je čas nesprávny Jadro Zetacoin nebude správne fungovať.</translation>
     </message>
     <message>
         <source>Error: A fatal internal error occurred, see debug.log for details</source>
@@ -3265,8 +3255,8 @@
         <translation>Informácia</translation>
     </message>
     <message>
-        <source>Initialization sanity check failed. Bitcoin Core is shutting down.</source>
-        <translation>Inicializačná kontrola zlyhala. Jadro Bitcoin sa ukončuje.</translation>
+        <source>Initialization sanity check failed. Zetacoin Core is shutting down.</source>
+        <translation>Inicializačná kontrola zlyhala. Jadro Zetacoin sa ukončuje.</translation>
     </message>
     <message>
         <source>Invalid amount for -maxtxfee=&lt;amount&gt;: '%s'</source>
@@ -3369,8 +3359,8 @@
         <translation>Užívateľské meno pre JSON-RPC spojenia</translation>
     </message>
     <message>
-        <source>Wallet needed to be rewritten: restart Bitcoin Core to complete</source>
-        <translation>Peňaženka musí byť prepísaná: pre dokončenie reštartujte Jadro Bitcoin</translation>
+        <source>Wallet needed to be rewritten: restart Zetacoin Core to complete</source>
+        <translation>Peňaženka musí byť prepísaná: pre dokončenie reštartujte Jadro Zetacoin</translation>
     </message>
     <message>
         <source>Warning</source>
