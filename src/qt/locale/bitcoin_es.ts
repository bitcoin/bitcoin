--- conflicted
+++ resolved
@@ -3852,24 +3852,18 @@
         <translation>Iniciando funciones de red...</translation>
     </message>
     <message>
-<<<<<<< HEAD
-=======
         <source>The wallet will avoid paying less than the minimum relay fee.</source>
         <translation>El monedero evitará pagar menos que la cuota de retransmisión mínima.</translation>
     </message>
     <message>
->>>>>>> 0d3e8183
         <source>This is the minimum transaction fee you pay on every transaction.</source>
         <translation>Esta es la tarifa mínima de transacción que usted paga en cada transacción.</translation>
     </message>
     <message>
-<<<<<<< HEAD
-=======
         <source>This is the transaction fee you will pay if you send a transaction.</source>
         <translation>Esta es la cuota de transacción que pagará si envía una transacción.</translation>
     </message>
     <message>
->>>>>>> 0d3e8183
         <source>Threshold for disconnecting misbehaving peers (default: %u)</source>
         <translation>Umbral para la desconexión de pares con mal comportamiento (predeterminado: %u)</translation>
     </message>
