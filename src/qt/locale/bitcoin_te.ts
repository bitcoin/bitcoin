<TS version="2.1" language="te">
<context>
    <name>AddressBookPage</name>
    <message>
        <source>Right-click to edit address or label</source>
<<<<<<< HEAD
        <translation>చిరునామా లేదా లేబుల్ సవరించు -క్లిక్ చేయండి</translation>
    </message>
    <message>
        <source>Create a new address</source>
        <translation>క్రొత్త చిరునామా సృష్టించు</translation>
=======
        <translation type="unfinished">చిరునామా లేదా లేబుల్ సవరించు -క్లిక్ చేయండి</translation>
    </message>
    <message>
        <source>Create a new address</source>
        <translation type="unfinished">క్రొత్త చిరునామా సృష్టించు</translation>
>>>>>>> f6a356d2
    </message>
    <message>
        <source>&amp;New</source>
        <translation type="unfinished">&amp;క్రొత్త</translation>
    </message>
    <message>
        <source>Copy the currently selected address to the system clipboard</source>
        <translation type="unfinished">ప్రస్తుతం ఎంచుకున్న చిరునామాను సిస్టం క్లిప్ బోర్డుకు కాపీ చేయండి</translation>
    </message>
    <message>
        <source>&amp;Copy</source>
        <translation type="unfinished">&amp;కాపి</translation>
    </message>
    <message>
        <source>C&amp;lose</source>
        <translation type="unfinished">C&amp;కోల్పోవు</translation>
    </message>
    <message>
        <source>Delete the currently selected address from the list</source>
        <translation type="unfinished">ప్రస్తుతం ఎంచుకున్న చిరునామా ను జాబితా నుండి తీసివేయండి</translation>
    </message>
    <message>
        <source>Enter address or label to search</source>
        <translation type="unfinished">చిరునామా లేదా ఏదైనా పేరును వెతకండి</translation>
    </message>
    <message>
        <source>Export the data in the current tab to a file</source>
        <translation type="unfinished">ప్రస్తుతం ఉన్న సమాచారాన్ని ఫైల్ లోనికి ఎగుమతి చేసుకోండి</translation>
    </message>
    <message>
        <source>&amp;Export</source>
        <translation type="unfinished">ఎగుమతి చేయండి</translation>
    </message>
    <message>
        <source>&amp;Delete</source>
        <translation type="unfinished">తొలగించండి</translation>
    </message>
    <message>
        <source>Choose the address to send coins to</source>
        <translation type="unfinished">కోయిన్స్ పంపుటకు చిరునామా ను ఎంచుకోండి</translation>
    </message>
    <message>
        <source>Choose the address to receive coins with</source>
        <translation type="unfinished">నాణెం అందుకోవటానికి చిరునామాను ఎంచుకోండి</translation>
    </message>
    <message>
        <source>C&amp;hoose</source>
        <translation type="unfinished">ఎంచుకోండి</translation>
    </message>
    <message>
        <source>Sending addresses</source>
        <translation type="unfinished">పంపించే చిరునామాలు</translation>
    </message>
    <message>
        <source>Receiving addresses</source>
        <translation type="unfinished">అందుకునే చిరునామాలు</translation>
    </message>
    <message>
        <source>These are your Bitcoin addresses for sending payments. Always check the amount and the receiving address before sending coins.</source>
        <translation type="unfinished">ఇవి మీరు పంపే చెల్లింపుల బిట్‌కాయిన్ చిరునామాలు. నాణేలు పంపే ముందు ప్రతిసారి అందుకునే చిరునామా మరియు చెల్లింపు మొత్తం సరిచూసుకోండి.</translation>
    </message>
    <message>
        <source>&amp;Copy Address</source>
        <translation type="unfinished">చిరునామాను కాపీ చెయ్యండి</translation>
    </message>
    <message>
        <source>Copy &amp;Label</source>
        <translation type="unfinished">కాపీ &amp; ఉల్లాకు</translation>
    </message>
    <message>
        <source>&amp;Edit</source>
        <translation type="unfinished">సవరించు</translation>
    </message>
    <message>
        <source>Export Address List</source>
        <translation type="unfinished">చిరునామా జాబితాను ఎగుమతి చేయండి</translation>
    </message>
    <message>
        <source>There was an error trying to save the address list to %1. Please try again.</source>
        <extracomment>An error message. %1 is a stand-in argument for the name of the file we attempted to save to.</extracomment>
        <translation type="unfinished">చిరునామా పట్టికను %1 లోనికి ప్రోదుపరుచుటలో లోపము. మరుల ప్రయత్నించి చుడండి.</translation>
    </message>
    <message>
        <source>Exporting Failed</source>
        <translation type="unfinished">ఎగుమతి విఫలమయ్యింది</translation>
    </message>
</context>
<context>
    <name>AddressTableModel</name>
    <message>
        <source>Label</source>
        <translation type="unfinished">ఉల్లాకు</translation>
    </message>
    <message>
        <source>Address</source>
        <translation type="unfinished">చిరునామా</translation>
    </message>
    <message>
        <source>(no label)</source>
        <translation type="unfinished">( ఉల్లాకు లేదు )</translation>
    </message>
</context>
<context>
    <name>AskPassphraseDialog</name>
    <message>
        <source>Passphrase Dialog</source>
        <translation type="unfinished">సంకేతపదము డైలాగ్</translation>
    </message>
    <message>
        <source>Enter passphrase</source>
        <translation type="unfinished">సంకేతపదము చేర్చండి</translation>
    </message>
    <message>
        <source>New passphrase</source>
        <translation type="unfinished">క్రొత్త సంకేతపదము</translation>
    </message>
    <message>
        <source>Repeat new passphrase</source>
        <translation type="unfinished">క్రొత్త సంకేతపదము మరలా ఇవ్వండి</translation>
    </message>
    <message>
        <source>Show passphrase</source>
        <translation type="unfinished">సంకేతపదమును చూపించు</translation>
    </message>
    <message>
        <source>Encrypt wallet</source>
        <translation type="unfinished">వాలెట్‌ను గుప్తీకరించండి</translation>
    </message>
    <message>
        <source>This operation needs your wallet passphrase to unlock the wallet.</source>
        <translation type="unfinished">ఈ ఆపరేషన్‌కు వాలెట్‌ను అన్‌లాక్ చేయడానికి మీ వాలెట్ పాస్‌ఫ్రేజ్ అవసరం.</translation>
    </message>
    <message>
        <source>Unlock wallet</source>
        <translation type="unfinished">వాలెట్ అన్లాక్</translation>
    </message>
    <message>
        <source>Change passphrase</source>
        <translation type="unfinished">పాస్‌ఫ్రేజ్‌ని మార్చండి</translation>
    </message>
    <message>
        <source>Confirm wallet encryption</source>
        <translation type="unfinished">వాలెట్ గుప్తీకరణను నిర్ధారించండి</translation>
    </message>
    <message>
        <source>Warning: If you encrypt your wallet and lose your passphrase, you will &lt;b&gt;LOSE ALL OF YOUR BITCOINS&lt;/b&gt;!</source>
        <translation type="unfinished">హెచ్చరిక: మీ జోలెని సంకేతపరిచి మీ సంకేతపదము కోల్పోతే, &lt;b&gt;మీ బిట్‌కాయిన్లు అన్నీ కోల్పోతారు&lt;/b&gt;</translation>
    </message>
    <message>
        <source>Are you sure you wish to encrypt your wallet?</source>
        <translation type="unfinished">మీరు ఖచ్చితంగా మీ జోలెని సంకేతపరచాలని కోరుకుంటున్నారా?</translation>
    </message>
    <message>
        <source>Wallet encrypted</source>
        <translation type="unfinished">జోలె సంకేతపరబడింది</translation>
    </message>
    <message>
        <source>Enter the new passphrase for the wallet.&lt;br/&gt;Please use a passphrase of &lt;b&gt;ten or more random characters&lt;/b&gt;, or &lt;b&gt;eight or more words&lt;/b&gt;.</source>
        <translation type="unfinished">వాలెట్ కోసం క్రొత్త పాస్‌ఫ్రేజ్‌ని నమోదు చేయండి.&lt;br/&gt; దయచేసి &lt;b&gt;పది లేదా అంతకంటే ఎక్కువ యాదృచ్ఛిక అక్షరాల&lt;/b&gt; పాస్‌ఫ్రేజ్‌ని లేదా &lt;b&gt;ఎనిమిది లేదా అంతకంటే ఎక్కువ పదాలను ఉపయోగించండి.&lt;/b&gt;</translation>
    </message>
    <message>
        <source>Remember that encrypting your wallet cannot fully protect your bitcoins from being stolen by malware infecting your computer.</source>
        <translation type="unfinished">మీ వాలెట్‌ను గుప్తీకరించడం వల్ల మీ కంప్యూటర్‌కు హాని కలిగించే మాల్వేర్ దొంగిలించకుండా మీ బిట్‌కాయిన్‌లను పూర్తిగా రక్షించలేమని గుర్తుంచుకోండి.</translation>
    </message>
    <message>
        <source>Wallet to be encrypted</source>
        <translation type="unfinished">ఎన్క్రిప్ట్ చేయవలసిన వాలెట్</translation>
    </message>
    <message>
        <source>Your wallet is about to be encrypted. </source>
        <translation type="unfinished">మీ వాలెట్ గుప్తీకరించబోతోంది.</translation>
    </message>
    <message>
        <source>Your wallet is now encrypted. </source>
        <translation type="unfinished">cheraveyu chirunama</translation>
    </message>
    <message>
        <source>IMPORTANT: Any previous backups you have made of your wallet file should be replaced with the newly generated, encrypted wallet file. For security reasons, previous backups of the unencrypted wallet file will become useless as soon as you start using the new, encrypted wallet.</source>
        <translation type="unfinished">ముఖ్యమైనది: మీరు మీ వాలెట్ ఫైల్‌తో చేసిన మునుపటి బ్యాకప్‌లను కొత్తగా రూపొందించిన, గుప్తీకరించిన వాలెట్ ఫైల్‌తో భర్తీ చేయాలి. భద్రతా కారణాల దృష్ట్యా, మీరు క్రొత్త, గుప్తీకరించిన వాలెట్ ఉపయోగించడం ప్రారంభించిన వెంటనే గుప్తీకరించని వాలెట్ ఫైల్ యొక్క మునుపటి బ్యాకప్‌లు నిరుపయోగంగా మారతాయి.</translation>
    </message>
    <message>
        <source>Your wallet is now encrypted. </source>
        <translation>cheraveyu chirunama</translation>
    </message>
    <message>
        <source>IMPORTANT: Any previous backups you have made of your wallet file should be replaced with the newly generated, encrypted wallet file. For security reasons, previous backups of the unencrypted wallet file will become useless as soon as you start using the new, encrypted wallet.</source>
        <translation>ముఖ్యమైనది: మీరు మీ వాలెట్ ఫైల్‌తో చేసిన మునుపటి బ్యాకప్‌లను కొత్తగా రూపొందించిన, గుప్తీకరించిన వాలెట్ ఫైల్‌తో భర్తీ చేయాలి. భద్రతా కారణాల దృష్ట్యా, మీరు క్రొత్త, గుప్తీకరించిన వాలెట్ ఉపయోగించడం ప్రారంభించిన వెంటనే గుప్తీకరించని వాలెట్ ఫైల్ యొక్క మునుపటి బ్యాకప్‌లు నిరుపయోగంగా మారతాయి.</translation>
    </message>
    <message>
        <source>Wallet encryption failed</source>
        <translation type="unfinished">జోలె సంకేతపరచడం విఫలమయ్యింది</translation>
    </message>
    <message>
        <source>Wallet encryption failed due to an internal error. Your wallet was not encrypted.</source>
<<<<<<< HEAD
        <translation>lopali tappidam valla mee yokka wallet encryption samapthamu avaledu</translation>
    </message>
    <message>
        <source>The supplied passphrases do not match.</source>
        <translation>సరఫరా చేసిన పాస్‌ఫ్రేజ్‌లు సరిపోలడం లేదు.</translation>
    </message>
    <message>
        <source>Wallet unlock failed</source>
        <translation>వాలెట్ అన్‌లాక్ విఫలమైంది</translation>
    </message>
    <message>
        <source>The passphrase entered for the wallet decryption was incorrect.</source>
        <translation>వాలెట్ డిక్రిప్షన్ కోసం నమోదు చేసిన పాస్‌ఫ్రేజ్ తప్పు.</translation>
    </message>
    <message>
        <source>Wallet decryption failed</source>
        <translation>వాలెట్ డీక్రిప్షన్ విఫలమైంది</translation>
    </message>
    <message>
        <source>Wallet passphrase was successfully changed.</source>
        <translation>వాలెట్ పాస్‌ఫ్రేజ్ విజయవంతంగా మార్చబడింది.</translation>
    </message>
    <message>
        <source>Warning: The Caps Lock key is on!</source>
        <translation>హెచ్చరిక: క్యాప్స్ లాక్ కీ ఆన్‌లో ఉంది!</translation>
=======
        <translation type="unfinished">lopali tappidam valla mee yokka wallet encryption samapthamu avaledu</translation>
    </message>
    <message>
        <source>The supplied passphrases do not match.</source>
        <translation type="unfinished">సరఫరా చేసిన పాస్‌ఫ్రేజ్‌లు సరిపోలడం లేదు.</translation>
    </message>
    <message>
        <source>Wallet unlock failed</source>
        <translation type="unfinished">వాలెట్ అన్‌లాక్ విఫలమైంది</translation>
    </message>
    <message>
        <source>The passphrase entered for the wallet decryption was incorrect.</source>
        <translation type="unfinished">వాలెట్ డిక్రిప్షన్ కోసం నమోదు చేసిన పాస్‌ఫ్రేజ్ తప్పు.</translation>
    </message>
    <message>
        <source>Wallet passphrase was successfully changed.</source>
        <translation type="unfinished">వాలెట్ పాస్‌ఫ్రేజ్ విజయవంతంగా మార్చబడింది.</translation>
    </message>
    <message>
        <source>Warning: The Caps Lock key is on!</source>
        <translation type="unfinished">హెచ్చరిక: క్యాప్స్ లాక్ కీ ఆన్‌లో ఉంది!</translation>
>>>>>>> f6a356d2
    </message>
</context>
<context>
    <name>BanTableModel</name>
    <message>
        <source>IP/Netmask</source>
<<<<<<< HEAD
        <translation>ఐపి/నెట్‌మాస్క్</translation>
    </message>
    <message>
        <source>Banned Until</source>
        <translation>వరకు నిషేధించబడింది</translation>
    </message>
</context>
<context>
    <name>BitcoinGUI</name>
    <message>
        <source>Sign &amp;message...</source>
        <translation>సంతకము మరియు సమాచారం</translation>
    </message>
    <message>
        <source>Synchronizing with network...</source>
        <translation>సమూహము తో సమకాలీకరణ చేయబడినది</translation>
    </message>
    <message>
        <source>&amp;Overview</source>
        <translation>&amp;అవలోకనం</translation>
    </message>
    <message>
        <source>Show general overview of wallet</source>
        <translation>జోలె యొక్క సాధారణ అవలోకనాన్ని చూపించు</translation>
    </message>
    <message>
        <source>&amp;Transactions</source>
        <translation>&amp;లావాదేవీలు</translation>
    </message>
    <message>
        <source>Browse transaction history</source>
        <translation>లావాదేవీ చరిత్రను బ్రౌజ్ చేయండి</translation>
=======
        <translation type="unfinished">ఐపి/నెట్‌మాస్క్</translation>
    </message>
    <message>
        <source>Banned Until</source>
        <translation type="unfinished">వరకు నిషేధించబడింది</translation>
    </message>
</context>
<context>
    <name>QObject</name>
    <message>
        <source>unknown</source>
        <translation type="unfinished">తెలియదు</translation>
    </message>
    <message>
        <source>Amount</source>
        <translation type="unfinished">మొత్తం</translation>
    </message>
    <message numerus="yes">
        <source>%n second(s)</source>
        <translation type="unfinished">
            <numerusform />
            <numerusform />
        </translation>
    </message>
    <message numerus="yes">
        <source>%n minute(s)</source>
        <translation type="unfinished">
            <numerusform />
            <numerusform />
        </translation>
    </message>
    <message numerus="yes">
        <source>%n hour(s)</source>
        <translation type="unfinished">
            <numerusform />
            <numerusform />
        </translation>
    </message>
    <message numerus="yes">
        <source>%n day(s)</source>
        <translation type="unfinished">
            <numerusform />
            <numerusform />
        </translation>
    </message>
    <message numerus="yes">
        <source>%n week(s)</source>
        <translation type="unfinished">
            <numerusform />
            <numerusform />
        </translation>
    </message>
    <message numerus="yes">
        <source>%n year(s)</source>
        <translation type="unfinished">
            <numerusform />
            <numerusform />
        </translation>
    </message>
    </context>
<context>
    <name>BitcoinGUI</name>
    <message>
        <source>&amp;Overview</source>
        <translation type="unfinished">&amp;అవలోకనం</translation>
    </message>
    <message>
        <source>Show general overview of wallet</source>
        <translation type="unfinished">జోలె యొక్క సాధారణ అవలోకనాన్ని చూపించు</translation>
    </message>
    <message>
        <source>&amp;Transactions</source>
        <translation type="unfinished">&amp;లావాదేవీలు</translation>
    </message>
    <message>
        <source>Browse transaction history</source>
        <translation type="unfinished">లావాదేవీ చరిత్రను బ్రౌజ్ చేయండి</translation>
>>>>>>> f6a356d2
    </message>
    <message>
        <source>E&amp;xit</source>
        <translation type="unfinished">నిష్క్రమించు</translation>
    </message>
    <message>
        <source>Quit application</source>
        <translation type="unfinished">అప్లికేషన్ నిష్క్రమణ </translation>
    </message>
    <message>
        <source>&amp;About %1</source>
        <translation type="unfinished">&amp;గురించి %1</translation>
    </message>
    <message>
        <source>Show information about %1</source>
        <translation type="unfinished">%1 గురించి సమాచారాన్ని చూపించు</translation>
    </message>
    <message>
        <source>About &amp;Qt</source>
        <translation type="unfinished">గురించి &amp; Qt</translation>
    </message>
    <message>
        <source>Show information about Qt</source>
        <translation type="unfinished">Qt గురించి సమాచారాన్ని చూపించు</translation>
    </message>
    <message>
        <source>Modify configuration options for %1</source>
        <translation type="unfinished">%1 కోసం కాన్ఫిగరేషన్ ఎంపికలను సవరించండి</translation>
    </message>
    <message>
        <source>Create a new wallet</source>
        <translation type="unfinished">&lt;div&gt;&lt;/div&gt;</translation>
    </message>
    <message>
        <source>Wallet:</source>
        <translation type="unfinished">ధనమును తీసుకొనిపోవు సంచి</translation>
    </message>
    <message>
        <source>Network activity disabled.</source>
        <extracomment>A substring of the tooltip.</extracomment>
        <translation type="unfinished">నెట్‌వర్క్ కార్యాచరణ నిలిపివేయబడింది.</translation>
    </message>
    <message>
        <source>Send coins to a Bitcoin address</source>
        <translation type="unfinished">బిట్‌కాయిన్ చిరునామాకు నాణేలను పంపండి</translation>
    </message>
    <message>
        <source>Backup wallet to another location</source>
        <translation type="unfinished">మరొక ప్రదేశానికి జోలెను బ్యాకప్ చెయండి</translation>
    </message>
    <message>
        <source>Change the passphrase used for wallet encryption</source>
        <translation type="unfinished">వాలెట్ గుప్తీకరణకు ఉపయోగించే పాస్‌ఫ్రేజ్‌ని మార్చండి</translation>
    </message>
    <message>
        <source>Quit application</source>
        <translation>అప్లికేషన్ నిష్క్రమణ </translation>
    </message>
    <message>
        <source>&amp;About %1</source>
        <translation>&amp;గురించి %1</translation>
    </message>
    <message>
        <source>Show information about %1</source>
        <translation>%1 గురించి సమాచారాన్ని చూపించు</translation>
    </message>
    <message>
        <source>About &amp;Qt</source>
        <translation>గురించి &amp; Qt</translation>
    </message>
    <message>
        <source>Show information about Qt</source>
        <translation>Qt గురించి సమాచారాన్ని చూపించు</translation>
    </message>
    <message>
        <source>&amp;Options...</source>
        <translation>&amp;ఎంపికలు...</translation>
    </message>
    <message>
        <source>Modify configuration options for %1</source>
        <translation>%1 కోసం కాన్ఫిగరేషన్ ఎంపికలను సవరించండి</translation>
    </message>
    <message>
        <source>&amp;Encrypt Wallet...</source>
        <translation>&amp; జోలెను గుప్తీకరించండి...</translation>
    </message>
    <message>
        <source>&amp;Change Passphrase...</source>
        <translation>పాస్‌ఫ్రేజ్‌ని మార్చండి</translation>
    </message>
    <message>
        <source>Open &amp;URI...</source>
        <translation>తెరువు &amp;URI ...</translation>
    </message>
    <message>
        <source>Create Wallet...</source>
        <translation>జోలెను సృష్టించండి...</translation>
    </message>
    <message>
        <source>Create a new wallet</source>
        <translation>&lt;div&gt;&lt;/div&gt;</translation>
    </message>
    <message>
        <source>Wallet:</source>
        <translation>ధనమును తీసుకొనిపోవు సంచి</translation>
    </message>
    <message>
        <source>Click to disable network activity.</source>
        <translation>నెట్‌వర్క్ కార్యాచరణను నిలిపివేయడానికి క్లిక్ చేయండి.</translation>
    </message>
    <message>
        <source>Network activity disabled.</source>
        <translation>నెట్‌వర్క్ కార్యాచరణ నిలిపివేయబడింది.</translation>
    </message>
    <message>
        <source>Click to enable network activity again.</source>
        <translation>నెట్‌వర్క్ కార్యాచరణను మళ్లీ ప్రారంభించడానికి క్లిక్ చేయండి.</translation>
    </message>
    <message>
        <source>Syncing Headers (%1%)...</source>
        <translation>శీర్షికలను సమకాలీకరిస్తోంది (%1%)...</translation>
    </message>
    <message>
        <source>Reindexing blocks on disk...</source>
        <translation>డిస్క్‌లో బ్లాక్‌లను రీఇన్డెక్సింగ్ చేస్తుంది...</translation>
    </message>
    <message>
        <source>Send coins to a Bitcoin address</source>
        <translation>బిట్‌కాయిన్ చిరునామాకు నాణేలను పంపండి</translation>
    </message>
    <message>
        <source>Backup wallet to another location</source>
        <translation>మరొక ప్రదేశానికి జోలెను బ్యాకప్ చెయండి</translation>
    </message>
    <message>
        <source>Change the passphrase used for wallet encryption</source>
        <translation>వాలెట్ గుప్తీకరణకు ఉపయోగించే పాస్‌ఫ్రేజ్‌ని మార్చండి</translation>
    </message>
    <message>
        <source>&amp;Verify message...</source>
        <translation>సందేశాన్ని ధృవీకరించండి</translation>
    </message>
    <message>
        <source>&amp;Send</source>
        <translation type="unfinished">పంపు</translation>
    </message>
    <message>
        <source>&amp;Receive</source>
        <translation type="unfinished">స్వీకరించండి</translation>
    </message>
    <message numerus="yes">
        <source>Processed %n block(s) of transaction history.</source>
        <translation type="unfinished">
            <numerusform />
            <numerusform />
        </translation>
    </message>
    <message>
        <source>&amp;Receive</source>
        <translation>స్వీకరించండి</translation>
    </message>
    <message>
        <source>Error</source>
        <translation type="unfinished">లోపం</translation>
    </message>
    <message>
        <source>Warning</source>
        <translation type="unfinished">హెచ్చరిక</translation>
    </message>
    <message>
        <source>Information</source>
        <translation type="unfinished">వర్తమానము</translation>
    </message>
    <message>
        <source>Up to date</source>
        <translation type="unfinished">తాజాగా ఉంది</translation>
    </message>
    <message numerus="yes">
        <source>%n active connection(s) to Bitcoin network.</source>
        <extracomment>A substring of the tooltip.</extracomment>
        <translation type="unfinished">
            <numerusform />
            <numerusform />
        </translation>
    </message>
    </context>
<context>
    <name>CoinControlDialog</name>
    <message>
        <source>Coin Selection</source>
        <translation type="unfinished">నాణెం ఎంపిక</translation>
    </message>
    <message>
        <source>Quantity:</source>
        <translation type="unfinished">పరిమాణం</translation>
    </message>
    <message>
        <source>Amount</source>
        <translation type="unfinished">మొత్తం</translation>
    </message>
    <message>
        <source>Amount</source>
        <translation>మొత్తం</translation>
    </message>
    <message>
        <source>Date</source>
        <translation type="unfinished">తేదీ</translation>
    </message>
    <message>
        <source>(no label)</source>
        <translation type="unfinished">( ఉల్లాకు లేదు )</translation>
    </message>
    </context>
<context>
    <name>CreateWalletDialog</name>
    <message>
        <source>Wallet</source>
<<<<<<< HEAD
        <translation>వాలెట్</translation>
    </message>
    </context>
<context>
    <name>EditAddressDialog</name>
    </context>
<context>
    <name>FreespaceChecker</name>
    </context>
<context>
    <name>HelpMessageDialog</name>
=======
        <translation type="unfinished">వాలెట్</translation>
    </message>
>>>>>>> f6a356d2
    </context>
<context>
    <name>Intro</name>
    <message>
        <source>Bitcoin</source>
        <translation type="unfinished">బిట్కోయిన్</translation>
    </message>
    <message numerus="yes">
        <source>(sufficient to restore backups %n day(s) old)</source>
        <extracomment>Explanatory text on the capability of the current prune target.</extracomment>
        <translation type="unfinished">
            <numerusform />
            <numerusform />
        </translation>
    </message>
    <message>
        <source>Error</source>
        <translation type="unfinished">లోపం</translation>
    </message>
    </context>
<context>
    <name>OptionsDialog</name>
    <message>
        <source>Error</source>
        <translation type="unfinished">లోపం</translation>
    </message>
    </context>
<context>
    <name>PeerTableModel</name>
    <message>
<<<<<<< HEAD
        <source>Amount</source>
        <translation>మొత్తం</translation>
    </message>
    <message>
        <source>unknown</source>
        <translation>తెలియదు</translation>
=======
        <source>Address</source>
        <extracomment>Title of Peers Table column which contains the IP/Onion/I2P address of the connected peer.</extracomment>
        <translation type="unfinished">చిరునామా</translation>
>>>>>>> f6a356d2
    </message>
    </context>
<context>
    <name>RPCConsole</name>
    <message>
        <source>To</source>
        <translation type="unfinished">కు</translation>
    </message>
    <message>
        <source>From</source>
        <translation type="unfinished">నుండి</translation>
    </message>
    </context>
<context>
    <name>ReceiveRequestDialog</name>
    <message>
        <source>Wallet:</source>
<<<<<<< HEAD
        <translation>ధనమును తీసుకొనిపోవు సంచి</translation>
=======
        <translation type="unfinished">ధనమును తీసుకొనిపోవు సంచి</translation>
>>>>>>> f6a356d2
    </message>
    </context>
<context>
    <name>RecentRequestsTableModel</name>
    <message>
        <source>Date</source>
        <translation type="unfinished">తేదీ</translation>
    </message>
    <message>
        <source>Label</source>
        <translation type="unfinished">ఉల్లాకు</translation>
    </message>
    <message>
        <source>Message</source>
        <translation type="unfinished">సందేశం</translation>
    </message>
    <message>
        <source>(no label)</source>
        <translation type="unfinished">( ఉల్లాకు లేదు )</translation>
    </message>
    </context>
<context>
    <name>SendCoinsDialog</name>
    <message>
        <source>Quantity:</source>
        <translation type="unfinished">పరిమాణం</translation>
    </message>
    <message numerus="yes">
        <source>Estimated to begin confirmation within %n block(s).</source>
        <translation type="unfinished">
            <numerusform />
            <numerusform />
        </translation>
    </message>
    <message>
        <source>(no label)</source>
        <translation type="unfinished">( ఉల్లాకు లేదు )</translation>
    </message>
</context>
<context>
    <name>TransactionDesc</name>
    <message>
        <source>Status</source>
        <translation type="unfinished">స్థితి</translation>
    </message>
    <message>
        <source>Date</source>
        <translation type="unfinished">తేదీ</translation>
    </message>
    <message>
        <source>From</source>
        <translation type="unfinished">నుండి</translation>
    </message>
    <message>
        <source>unknown</source>
        <translation type="unfinished">తెలియదు</translation>
    </message>
    <message>
        <source>To</source>
        <translation type="unfinished">కు</translation>
    </message>
    <message numerus="yes">
        <source>matures in %n more block(s)</source>
        <translation type="unfinished">
            <numerusform />
            <numerusform />
        </translation>
    </message>
    <message>
        <source>Message</source>
        <translation type="unfinished">సందేశం</translation>
    </message>
    <message>
        <source>Merchant</source>
        <translation type="unfinished">వర్తకుడు</translation>
    </message>
    <message>
        <source>Amount</source>
        <translation type="unfinished">మొత్తం</translation>
    </message>
<<<<<<< HEAD
    <message>
        <source>Amount</source>
        <translation>మొత్తం</translation>
    </message>
    </context>
<context>
    <name>TransactionDescDialog</name>
=======
>>>>>>> f6a356d2
    </context>
<context>
    <name>TransactionTableModel</name>
    <message>
        <source>Date</source>
        <translation type="unfinished">తేదీ</translation>
    </message>
    <message>
        <source>Label</source>
        <translation type="unfinished">ఉల్లాకు</translation>
    </message>
    <message>
        <source>(no label)</source>
        <translation type="unfinished">( ఉల్లాకు లేదు )</translation>
    </message>
    </context>
<context>
    <name>TransactionView</name>
    <message>
        <source>Date</source>
        <translation type="unfinished">తేదీ</translation>
    </message>
    <message>
        <source>Label</source>
        <translation type="unfinished">ఉల్లాకు</translation>
    </message>
    <message>
        <source>Address</source>
        <translation type="unfinished">చిరునామా</translation>
    </message>
    <message>
        <source>ID</source>
        <translation type="unfinished">గుర్తింపు</translation>
    </message>
    <message>
        <source>Exporting Failed</source>
        <translation type="unfinished">ఎగుమతి విఫలమయ్యింది</translation>
    </message>
    </context>
<context>
    <name>WalletFrame</name>
    <message>
        <source>Create a new wallet</source>
<<<<<<< HEAD
        <translation>&lt;div&gt;&lt;/div&gt;</translation>
    </message>
</context>
<context>
    <name>WalletModel</name>
=======
        <translation type="unfinished">&lt;div&gt;&lt;/div&gt;</translation>
    </message>
    <message>
        <source>Error</source>
        <translation type="unfinished">లోపం</translation>
    </message>
>>>>>>> f6a356d2
    </context>
<context>
    <name>WalletView</name>
    <message>
        <source>&amp;Export</source>
        <translation type="unfinished">ఎగుమతి చేయండి</translation>
    </message>
    <message>
        <source>Export the data in the current tab to a file</source>
        <translation type="unfinished">ప్రస్తుతం ఉన్న సమాచారాన్ని ఫైల్ లోనికి ఎగుమతి చేసుకోండి</translation>
    </message>
    </context>
</TS><|MERGE_RESOLUTION|>--- conflicted
+++ resolved
@@ -3,19 +3,11 @@
     <name>AddressBookPage</name>
     <message>
         <source>Right-click to edit address or label</source>
-<<<<<<< HEAD
-        <translation>చిరునామా లేదా లేబుల్ సవరించు -క్లిక్ చేయండి</translation>
-    </message>
-    <message>
-        <source>Create a new address</source>
-        <translation>క్రొత్త చిరునామా సృష్టించు</translation>
-=======
         <translation type="unfinished">చిరునామా లేదా లేబుల్ సవరించు -క్లిక్ చేయండి</translation>
     </message>
     <message>
         <source>Create a new address</source>
         <translation type="unfinished">క్రొత్త చిరునామా సృష్టించు</translation>
->>>>>>> f6a356d2
     </message>
     <message>
         <source>&amp;New</source>
@@ -197,46 +189,11 @@
         <translation type="unfinished">ముఖ్యమైనది: మీరు మీ వాలెట్ ఫైల్‌తో చేసిన మునుపటి బ్యాకప్‌లను కొత్తగా రూపొందించిన, గుప్తీకరించిన వాలెట్ ఫైల్‌తో భర్తీ చేయాలి. భద్రతా కారణాల దృష్ట్యా, మీరు క్రొత్త, గుప్తీకరించిన వాలెట్ ఉపయోగించడం ప్రారంభించిన వెంటనే గుప్తీకరించని వాలెట్ ఫైల్ యొక్క మునుపటి బ్యాకప్‌లు నిరుపయోగంగా మారతాయి.</translation>
     </message>
     <message>
-        <source>Your wallet is now encrypted. </source>
-        <translation>cheraveyu chirunama</translation>
-    </message>
-    <message>
-        <source>IMPORTANT: Any previous backups you have made of your wallet file should be replaced with the newly generated, encrypted wallet file. For security reasons, previous backups of the unencrypted wallet file will become useless as soon as you start using the new, encrypted wallet.</source>
-        <translation>ముఖ్యమైనది: మీరు మీ వాలెట్ ఫైల్‌తో చేసిన మునుపటి బ్యాకప్‌లను కొత్తగా రూపొందించిన, గుప్తీకరించిన వాలెట్ ఫైల్‌తో భర్తీ చేయాలి. భద్రతా కారణాల దృష్ట్యా, మీరు క్రొత్త, గుప్తీకరించిన వాలెట్ ఉపయోగించడం ప్రారంభించిన వెంటనే గుప్తీకరించని వాలెట్ ఫైల్ యొక్క మునుపటి బ్యాకప్‌లు నిరుపయోగంగా మారతాయి.</translation>
-    </message>
-    <message>
         <source>Wallet encryption failed</source>
         <translation type="unfinished">జోలె సంకేతపరచడం విఫలమయ్యింది</translation>
     </message>
     <message>
         <source>Wallet encryption failed due to an internal error. Your wallet was not encrypted.</source>
-<<<<<<< HEAD
-        <translation>lopali tappidam valla mee yokka wallet encryption samapthamu avaledu</translation>
-    </message>
-    <message>
-        <source>The supplied passphrases do not match.</source>
-        <translation>సరఫరా చేసిన పాస్‌ఫ్రేజ్‌లు సరిపోలడం లేదు.</translation>
-    </message>
-    <message>
-        <source>Wallet unlock failed</source>
-        <translation>వాలెట్ అన్‌లాక్ విఫలమైంది</translation>
-    </message>
-    <message>
-        <source>The passphrase entered for the wallet decryption was incorrect.</source>
-        <translation>వాలెట్ డిక్రిప్షన్ కోసం నమోదు చేసిన పాస్‌ఫ్రేజ్ తప్పు.</translation>
-    </message>
-    <message>
-        <source>Wallet decryption failed</source>
-        <translation>వాలెట్ డీక్రిప్షన్ విఫలమైంది</translation>
-    </message>
-    <message>
-        <source>Wallet passphrase was successfully changed.</source>
-        <translation>వాలెట్ పాస్‌ఫ్రేజ్ విజయవంతంగా మార్చబడింది.</translation>
-    </message>
-    <message>
-        <source>Warning: The Caps Lock key is on!</source>
-        <translation>హెచ్చరిక: క్యాప్స్ లాక్ కీ ఆన్‌లో ఉంది!</translation>
-=======
         <translation type="unfinished">lopali tappidam valla mee yokka wallet encryption samapthamu avaledu</translation>
     </message>
     <message>
@@ -258,47 +215,12 @@
     <message>
         <source>Warning: The Caps Lock key is on!</source>
         <translation type="unfinished">హెచ్చరిక: క్యాప్స్ లాక్ కీ ఆన్‌లో ఉంది!</translation>
->>>>>>> f6a356d2
     </message>
 </context>
 <context>
     <name>BanTableModel</name>
     <message>
         <source>IP/Netmask</source>
-<<<<<<< HEAD
-        <translation>ఐపి/నెట్‌మాస్క్</translation>
-    </message>
-    <message>
-        <source>Banned Until</source>
-        <translation>వరకు నిషేధించబడింది</translation>
-    </message>
-</context>
-<context>
-    <name>BitcoinGUI</name>
-    <message>
-        <source>Sign &amp;message...</source>
-        <translation>సంతకము మరియు సమాచారం</translation>
-    </message>
-    <message>
-        <source>Synchronizing with network...</source>
-        <translation>సమూహము తో సమకాలీకరణ చేయబడినది</translation>
-    </message>
-    <message>
-        <source>&amp;Overview</source>
-        <translation>&amp;అవలోకనం</translation>
-    </message>
-    <message>
-        <source>Show general overview of wallet</source>
-        <translation>జోలె యొక్క సాధారణ అవలోకనాన్ని చూపించు</translation>
-    </message>
-    <message>
-        <source>&amp;Transactions</source>
-        <translation>&amp;లావాదేవీలు</translation>
-    </message>
-    <message>
-        <source>Browse transaction history</source>
-        <translation>లావాదేవీ చరిత్రను బ్రౌజ్ చేయండి</translation>
-=======
         <translation type="unfinished">ఐపి/నెట్‌మాస్క్</translation>
     </message>
     <message>
@@ -376,7 +298,6 @@
     <message>
         <source>Browse transaction history</source>
         <translation type="unfinished">లావాదేవీ చరిత్రను బ్రౌజ్ చేయండి</translation>
->>>>>>> f6a356d2
     </message>
     <message>
         <source>E&amp;xit</source>
@@ -432,94 +353,6 @@
         <translation type="unfinished">వాలెట్ గుప్తీకరణకు ఉపయోగించే పాస్‌ఫ్రేజ్‌ని మార్చండి</translation>
     </message>
     <message>
-        <source>Quit application</source>
-        <translation>అప్లికేషన్ నిష్క్రమణ </translation>
-    </message>
-    <message>
-        <source>&amp;About %1</source>
-        <translation>&amp;గురించి %1</translation>
-    </message>
-    <message>
-        <source>Show information about %1</source>
-        <translation>%1 గురించి సమాచారాన్ని చూపించు</translation>
-    </message>
-    <message>
-        <source>About &amp;Qt</source>
-        <translation>గురించి &amp; Qt</translation>
-    </message>
-    <message>
-        <source>Show information about Qt</source>
-        <translation>Qt గురించి సమాచారాన్ని చూపించు</translation>
-    </message>
-    <message>
-        <source>&amp;Options...</source>
-        <translation>&amp;ఎంపికలు...</translation>
-    </message>
-    <message>
-        <source>Modify configuration options for %1</source>
-        <translation>%1 కోసం కాన్ఫిగరేషన్ ఎంపికలను సవరించండి</translation>
-    </message>
-    <message>
-        <source>&amp;Encrypt Wallet...</source>
-        <translation>&amp; జోలెను గుప్తీకరించండి...</translation>
-    </message>
-    <message>
-        <source>&amp;Change Passphrase...</source>
-        <translation>పాస్‌ఫ్రేజ్‌ని మార్చండి</translation>
-    </message>
-    <message>
-        <source>Open &amp;URI...</source>
-        <translation>తెరువు &amp;URI ...</translation>
-    </message>
-    <message>
-        <source>Create Wallet...</source>
-        <translation>జోలెను సృష్టించండి...</translation>
-    </message>
-    <message>
-        <source>Create a new wallet</source>
-        <translation>&lt;div&gt;&lt;/div&gt;</translation>
-    </message>
-    <message>
-        <source>Wallet:</source>
-        <translation>ధనమును తీసుకొనిపోవు సంచి</translation>
-    </message>
-    <message>
-        <source>Click to disable network activity.</source>
-        <translation>నెట్‌వర్క్ కార్యాచరణను నిలిపివేయడానికి క్లిక్ చేయండి.</translation>
-    </message>
-    <message>
-        <source>Network activity disabled.</source>
-        <translation>నెట్‌వర్క్ కార్యాచరణ నిలిపివేయబడింది.</translation>
-    </message>
-    <message>
-        <source>Click to enable network activity again.</source>
-        <translation>నెట్‌వర్క్ కార్యాచరణను మళ్లీ ప్రారంభించడానికి క్లిక్ చేయండి.</translation>
-    </message>
-    <message>
-        <source>Syncing Headers (%1%)...</source>
-        <translation>శీర్షికలను సమకాలీకరిస్తోంది (%1%)...</translation>
-    </message>
-    <message>
-        <source>Reindexing blocks on disk...</source>
-        <translation>డిస్క్‌లో బ్లాక్‌లను రీఇన్డెక్సింగ్ చేస్తుంది...</translation>
-    </message>
-    <message>
-        <source>Send coins to a Bitcoin address</source>
-        <translation>బిట్‌కాయిన్ చిరునామాకు నాణేలను పంపండి</translation>
-    </message>
-    <message>
-        <source>Backup wallet to another location</source>
-        <translation>మరొక ప్రదేశానికి జోలెను బ్యాకప్ చెయండి</translation>
-    </message>
-    <message>
-        <source>Change the passphrase used for wallet encryption</source>
-        <translation>వాలెట్ గుప్తీకరణకు ఉపయోగించే పాస్‌ఫ్రేజ్‌ని మార్చండి</translation>
-    </message>
-    <message>
-        <source>&amp;Verify message...</source>
-        <translation>సందేశాన్ని ధృవీకరించండి</translation>
-    </message>
-    <message>
         <source>&amp;Send</source>
         <translation type="unfinished">పంపు</translation>
     </message>
@@ -535,10 +368,6 @@
         </translation>
     </message>
     <message>
-        <source>&amp;Receive</source>
-        <translation>స్వీకరించండి</translation>
-    </message>
-    <message>
         <source>Error</source>
         <translation type="unfinished">లోపం</translation>
     </message>
@@ -578,10 +407,6 @@
         <translation type="unfinished">మొత్తం</translation>
     </message>
     <message>
-        <source>Amount</source>
-        <translation>మొత్తం</translation>
-    </message>
-    <message>
         <source>Date</source>
         <translation type="unfinished">తేదీ</translation>
     </message>
@@ -594,22 +419,8 @@
     <name>CreateWalletDialog</name>
     <message>
         <source>Wallet</source>
-<<<<<<< HEAD
-        <translation>వాలెట్</translation>
-    </message>
-    </context>
-<context>
-    <name>EditAddressDialog</name>
-    </context>
-<context>
-    <name>FreespaceChecker</name>
-    </context>
-<context>
-    <name>HelpMessageDialog</name>
-=======
         <translation type="unfinished">వాలెట్</translation>
     </message>
->>>>>>> f6a356d2
     </context>
 <context>
     <name>Intro</name>
@@ -640,18 +451,9 @@
 <context>
     <name>PeerTableModel</name>
     <message>
-<<<<<<< HEAD
-        <source>Amount</source>
-        <translation>మొత్తం</translation>
-    </message>
-    <message>
-        <source>unknown</source>
-        <translation>తెలియదు</translation>
-=======
         <source>Address</source>
         <extracomment>Title of Peers Table column which contains the IP/Onion/I2P address of the connected peer.</extracomment>
         <translation type="unfinished">చిరునామా</translation>
->>>>>>> f6a356d2
     </message>
     </context>
 <context>
@@ -669,11 +471,7 @@
     <name>ReceiveRequestDialog</name>
     <message>
         <source>Wallet:</source>
-<<<<<<< HEAD
-        <translation>ధనమును తీసుకొనిపోవు సంచి</translation>
-=======
         <translation type="unfinished">ధనమును తీసుకొనిపోవు సంచి</translation>
->>>>>>> f6a356d2
     </message>
     </context>
 <context>
@@ -754,16 +552,6 @@
         <source>Amount</source>
         <translation type="unfinished">మొత్తం</translation>
     </message>
-<<<<<<< HEAD
-    <message>
-        <source>Amount</source>
-        <translation>మొత్తం</translation>
-    </message>
-    </context>
-<context>
-    <name>TransactionDescDialog</name>
-=======
->>>>>>> f6a356d2
     </context>
 <context>
     <name>TransactionTableModel</name>
@@ -807,20 +595,12 @@
     <name>WalletFrame</name>
     <message>
         <source>Create a new wallet</source>
-<<<<<<< HEAD
-        <translation>&lt;div&gt;&lt;/div&gt;</translation>
-    </message>
-</context>
-<context>
-    <name>WalletModel</name>
-=======
         <translation type="unfinished">&lt;div&gt;&lt;/div&gt;</translation>
     </message>
     <message>
         <source>Error</source>
         <translation type="unfinished">లోపం</translation>
     </message>
->>>>>>> f6a356d2
     </context>
 <context>
     <name>WalletView</name>
