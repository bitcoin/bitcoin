<TS language="fr" version="2.1">
<context>
    <name>AddressBookPage</name>
    <message>
        <source>Right-click to edit address or label</source>
        <translation>Cliquer à droite pour modifier l'adresse ou l'étiquette</translation>
    </message>
    <message>
        <source>Create a new address</source>
        <translation>Créer une nouvelle adresse</translation>
    </message>
    <message>
        <source>&amp;New</source>
        <translation>&amp;Nouveau</translation>
    </message>
    <message>
        <source>Copy the currently selected address to the system clipboard</source>
        <translation>Copier l'adresse courante sélectionnée dans le presse-papiers</translation>
    </message>
    <message>
        <source>&amp;Copy</source>
        <translation>&amp;Copier</translation>
    </message>
    <message>
        <source>C&amp;lose</source>
        <translation>&amp;Fermer</translation>
    </message>
    <message>
        <source>&amp;Copy Address</source>
        <translation>&amp;Copier l'adresse</translation>
    </message>
    <message>
        <source>Delete the currently selected address from the list</source>
        <translation>Supprimer l'adresse actuellement sélectionnée de la liste</translation>
    </message>
    <message>
        <source>Export the data in the current tab to a file</source>
        <translation>Exporter les données de l'onglet courant vers un fichier</translation>
    </message>
    <message>
        <source>&amp;Export</source>
        <translation>&amp;Exporter</translation>
    </message>
    <message>
        <source>&amp;Delete</source>
        <translation>&amp;Supprimer</translation>
    </message>
    <message>
        <source>Choose the address to send coins to</source>
        <translation>Choisir l'adresse à laquelle envoyer des pièces</translation>
    </message>
    <message>
        <source>Choose the address to receive coins with</source>
        <translation>Choisir l'adresse avec laquelle recevoir des pièces</translation>
    </message>
    <message>
        <source>C&amp;hoose</source>
        <translation>C&amp;hoisir</translation>
    </message>
    <message>
        <source>Sending addresses</source>
        <translation>Adresses d'envoi</translation>
    </message>
    <message>
        <source>Receiving addresses</source>
        <translation>Adresses de réception</translation>
    </message>
    <message>
        <source>These are your Zetacoin addresses for sending payments. Always check the amount and the receiving address before sending coins.</source>
        <translation>Voici vos adresses Zetacoin pour envoyer des paiements. Vérifiez toujours le montant et l'adresse du destinataire avant d'envoyer des pièces.</translation>
    </message>
    <message>
        <source>These are your Zetacoin addresses for receiving payments. It is recommended to use a new receiving address for each transaction.</source>
        <translation>Voici vos adresses Zetacoin pour recevoir des paiements. Il est recommandé d'utiliser une nouvelle adresse de réception pour chaque transaction.</translation>
    </message>
    <message>
        <source>Copy &amp;Label</source>
        <translation>Copier l'é&amp;tiquette</translation>
    </message>
    <message>
        <source>&amp;Edit</source>
        <translation>&amp;Modifier</translation>
    </message>
    <message>
        <source>Export Address List</source>
        <translation>Exporter la liste d'adresses</translation>
    </message>
    <message>
        <source>Comma separated file (*.csv)</source>
        <translation>Valeurs séparées par des virgules (*.csv)</translation>
    </message>
    <message>
        <source>Exporting Failed</source>
        <translation>L'exportation a échoué</translation>
    </message>
    <message>
        <source>There was an error trying to save the address list to %1. Please try again.</source>
        <translation>Une erreur est survenue lors de l'enregistrement de la liste d'adresses vers %1. Veuillez ressayer plus tard.</translation>
    </message>
</context>
<context>
    <name>AddressTableModel</name>
    <message>
        <source>Label</source>
        <translation>Étiquette</translation>
    </message>
    <message>
        <source>Address</source>
        <translation>Adresse</translation>
    </message>
    <message>
        <source>(no label)</source>
        <translation>(aucune étiquette)</translation>
    </message>
</context>
<context>
    <name>AskPassphraseDialog</name>
    <message>
        <source>Passphrase Dialog</source>
        <translation>Fenêtre de dialogue de la phrase de passe</translation>
    </message>
    <message>
        <source>Enter passphrase</source>
        <translation>Saisir la phrase de passe</translation>
    </message>
    <message>
        <source>New passphrase</source>
        <translation>Nouvelle phrase de passe</translation>
    </message>
    <message>
        <source>Repeat new passphrase</source>
        <translation>Répéter la phrase de passe</translation>
    </message>
    <message>
        <source>Encrypt wallet</source>
        <translation>Chiffrer le portefeuille</translation>
    </message>
    <message>
        <source>This operation needs your wallet passphrase to unlock the wallet.</source>
        <translation>Cette opération nécessite votre phrase de passe pour déverrouiller le portefeuille.</translation>
    </message>
    <message>
        <source>Unlock wallet</source>
        <translation>Déverrouiller le portefeuille</translation>
    </message>
    <message>
        <source>This operation needs your wallet passphrase to decrypt the wallet.</source>
        <translation>Cette opération nécessite votre phrase de passe pour déchiffrer le portefeuille.</translation>
    </message>
    <message>
        <source>Decrypt wallet</source>
        <translation>Déchiffrer le portefeuille</translation>
    </message>
    <message>
        <source>Change passphrase</source>
        <translation>Changer la phrase de passe</translation>
    </message>
    <message>
        <source>Confirm wallet encryption</source>
        <translation>Confirmer le chiffrement du portefeuille</translation>
    </message>
    <message>
        <source>Warning: If you encrypt your wallet and lose your passphrase, you will &lt;b&gt;LOSE ALL OF YOUR ZETACOINS&lt;/b&gt;!</source>
        <translation>Avertissement : si vous chiffrez votre portefeuille et perdez votre phrase de passe, vous &lt;b&gt;PERDREZ TOUS VOS ZETACOINS&lt;/b&gt; !</translation>
    </message>
    <message>
        <source>Are you sure you wish to encrypt your wallet?</source>
        <translation>Êtes-vous sûr de vouloir chiffrer votre portefeuille ?</translation>
    </message>
    <message>
<<<<<<< HEAD
        <source>Zetacoin Core will close now to finish the encryption process. Remember that encrypting your wallet cannot fully protect your zetacoins from being stolen by malware infecting your computer.</source>
        <translation>Zetacoin Core va maintenant se fermer pour terminer le processus de chiffrement. Souvenez-vous que le chiffrement de votre portefeuille ne peut pas vous protéger complètement contre le vol de vos zetacoins par des programmes malveillants infectant votre ordinateur.</translation>
=======
        <source>Bitcoin Core will close now to finish the encryption process. Remember that encrypting your wallet cannot fully protect your bitcoins from being stolen by malware infecting your computer.</source>
        <translation>Bitcoin Core va maintenant se fermer pour terminer le processus de chiffrement. Souvenez-vous que le chiffrement de votre portefeuille ne peut pas vous protéger complètement contre le vol de vos bitcoins par des programmes malveillants infectant votre ordinateur.</translation>
>>>>>>> 188ca9c3
    </message>
    <message>
        <source>IMPORTANT: Any previous backups you have made of your wallet file should be replaced with the newly generated, encrypted wallet file. For security reasons, previous backups of the unencrypted wallet file will become useless as soon as you start using the new, encrypted wallet.</source>
        <translation>IMPORTANT : Toute sauvegarde précédente de votre fichier de portefeuille devrait être remplacée par le nouveau fichier de portefeuille chiffré. Pour des raisons de sécurité, les sauvegardes précédentes de votre fichier de portefeuille non chiffré deviendront inutilisables dès que vous commencerez à utiliser le nouveau portefeuille chiffré.</translation>
    </message>
    <message>
        <source>Warning: The Caps Lock key is on!</source>
        <translation>Avertissement : la touche Verr. Maj. est activée !</translation>
    </message>
    <message>
        <source>Wallet encrypted</source>
        <translation>Portefeuille chiffré</translation>
    </message>
    <message>
        <source>Enter the new passphrase to the wallet.&lt;br/&gt;Please use a passphrase of &lt;b&gt;ten or more random characters&lt;/b&gt;, or &lt;b&gt;eight or more words&lt;/b&gt;.</source>
        <translation>Saisissez une nouvelle phrase de passe pour le portefeuille.&lt;br/&gt;Veuillez utiliser une phrase composée de &lt;b&gt;dix caractères aléatoires ou plus&lt;/b&gt;, ou bien de &lt;b&gt;huit mots ou plus&lt;/b&gt;.</translation>
    </message>
    <message>
        <source>Enter the old passphrase and new passphrase to the wallet.</source>
        <translation>Saisir l'ancienne phrase de passe puis la nouvelle phrase de passe du portefeuille.</translation>
    </message>
    <message>
        <source>Wallet encryption failed</source>
        <translation>Le chiffrement du portefeuille a échoué</translation>
    </message>
    <message>
        <source>Wallet encryption failed due to an internal error. Your wallet was not encrypted.</source>
        <translation>Le chiffrement du portefeuille a échoué en raison d'une erreur interne. Votre portefeuille n'a pas été chiffré.</translation>
    </message>
    <message>
        <source>The supplied passphrases do not match.</source>
        <translation>Les phrases de passe saisies ne correspondent pas.</translation>
    </message>
    <message>
        <source>Wallet unlock failed</source>
        <translation>Le déverrouillage du portefeuille a échoué</translation>
    </message>
    <message>
        <source>The passphrase entered for the wallet decryption was incorrect.</source>
        <translation>La phrase de passe saisie pour déchiffrer le portefeuille était incorrecte.</translation>
    </message>
    <message>
        <source>Wallet decryption failed</source>
        <translation>Le déchiffrage du portefeuille a échoué</translation>
    </message>
    <message>
        <source>Wallet passphrase was successfully changed.</source>
        <translation>La phrase de passe du portefeuille a été modifiée avec succès.</translation>
    </message>
</context>
<context>
    <name>BanTableModel</name>
    <message>
        <source>IP/Netmask</source>
        <translation>IP/masque réseau</translation>
    </message>
    <message>
        <source>Banned Until</source>
        <translation>Banni jusqu'au</translation>
    </message>
</context>
<context>
    <name>BitcoinGUI</name>
    <message>
        <source>Sign &amp;message...</source>
        <translation>&amp;Signer le message...</translation>
    </message>
    <message>
        <source>Synchronizing with network...</source>
        <translation>Synchronisation avec le réseau en cours…</translation>
    </message>
    <message>
        <source>&amp;Overview</source>
        <translation>&amp;Vue d'ensemble</translation>
    </message>
    <message>
        <source>Node</source>
        <translation>Nœud</translation>
    </message>
    <message>
        <source>Show general overview of wallet</source>
        <translation>Afficher une vue d’ensemble du portefeuille</translation>
    </message>
    <message>
        <source>&amp;Transactions</source>
        <translation>&amp;Transactions</translation>
    </message>
    <message>
        <source>Browse transaction history</source>
        <translation>Parcourir l'historique des transactions</translation>
    </message>
    <message>
        <source>E&amp;xit</source>
        <translation>Q&amp;uitter</translation>
    </message>
    <message>
        <source>Quit application</source>
        <translation>Quitter l’application</translation>
    </message>
    <message>
        <source>About &amp;Qt</source>
        <translation>À propos de &amp;Qt</translation>
    </message>
    <message>
        <source>Show information about Qt</source>
        <translation>Afficher des informations sur Qt</translation>
    </message>
    <message>
        <source>&amp;Options...</source>
        <translation>&amp;Options…</translation>
    </message>
    <message>
        <source>&amp;Encrypt Wallet...</source>
        <translation>&amp;Chiffrer le portefeuille...</translation>
    </message>
    <message>
        <source>&amp;Backup Wallet...</source>
        <translation>Sauvegarder le &amp;portefeuille...</translation>
    </message>
    <message>
        <source>&amp;Change Passphrase...</source>
        <translation>&amp;Changer la phrase de passe...</translation>
    </message>
    <message>
        <source>&amp;Sending addresses...</source>
        <translation>Adresses d'&amp;envoi...</translation>
    </message>
    <message>
        <source>&amp;Receiving addresses...</source>
        <translation>Adresses de &amp;réception...</translation>
    </message>
    <message>
        <source>Open &amp;URI...</source>
        <translation>Ouvrir un &amp;URI...</translation>
    </message>
    <message>
        <source>Zetacoin Core client</source>
        <translation>Client Zetacoin Core</translation>
    </message>
    <message>
        <source>Importing blocks from disk...</source>
        <translation>Importation des blocs à partir du disque...</translation>
    </message>
    <message>
        <source>Reindexing blocks on disk...</source>
        <translation>Réindexation des blocs sur le disque...</translation>
    </message>
    <message>
<<<<<<< HEAD
        <source>Send coins to a Zetacoin address</source>
        <translation>Envoyer des pièces à une adresse Zetacoin</translation>
=======
        <source>Send coins to a Bitcoin address</source>
        <translation>Envoyer des pièces à une adresse Bitcoin</translation>
>>>>>>> 188ca9c3
    </message>
    <message>
        <source>Backup wallet to another location</source>
        <translation>Sauvegarder le portefeuille vers un autre emplacement</translation>
    </message>
    <message>
        <source>Change the passphrase used for wallet encryption</source>
        <translation>Modifier la phrase de passe utilisée pour le chiffrement du portefeuille</translation>
    </message>
    <message>
        <source>&amp;Debug window</source>
        <translation>Fenêtre de &amp;débogage</translation>
    </message>
    <message>
        <source>Open debugging and diagnostic console</source>
        <translation>Ouvrir une console de débogage et de diagnostic</translation>
    </message>
    <message>
        <source>&amp;Verify message...</source>
        <translation>&amp;Vérifier un message...</translation>
    </message>
    <message>
        <source>Zetacoin</source>
        <translation>Zetacoin</translation>
    </message>
    <message>
        <source>Wallet</source>
        <translation>Portefeuille</translation>
    </message>
    <message>
        <source>&amp;Send</source>
        <translation>&amp;Envoyer</translation>
    </message>
    <message>
        <source>&amp;Receive</source>
        <translation>&amp;Recevoir</translation>
    </message>
    <message>
        <source>Show information about Zetacoin Core</source>
        <translation>Montrer des informations à propos de Zetacoin Core</translation>
    </message>
    <message>
        <source>&amp;Show / Hide</source>
        <translation>&amp;Afficher / Cacher</translation>
    </message>
    <message>
        <source>Show or hide the main Window</source>
        <translation>Afficher ou masquer la fenêtre principale</translation>
    </message>
    <message>
        <source>Encrypt the private keys that belong to your wallet</source>
        <translation>Chiffrer les clefs privées de votre portefeuille</translation>
    </message>
    <message>
        <source>Sign messages with your Zetacoin addresses to prove you own them</source>
        <translation>Signer les messages avec vos adresses Zetacoin pour prouver que vous les détenez</translation>
    </message>
    <message>
        <source>Verify messages to ensure they were signed with specified Zetacoin addresses</source>
        <translation>Vérifier les messages pour vous assurer qu'ils ont été signés avec les adresses Zetacoin spécifiées</translation>
    </message>
    <message>
        <source>&amp;File</source>
        <translation>&amp;Fichier</translation>
    </message>
    <message>
        <source>&amp;Settings</source>
        <translation>&amp;Réglages</translation>
    </message>
    <message>
        <source>&amp;Help</source>
        <translation>&amp;Aide</translation>
    </message>
    <message>
        <source>Tabs toolbar</source>
        <translation>Barre d'outils des onglets</translation>
    </message>
    <message>
        <source>Zetacoin Core</source>
        <translation>Zetacoin Core</translation>
    </message>
    <message>
        <source>Request payments (generates QR codes and zetacoin: URIs)</source>
        <translation>Demander des paiements (génère des codes QR et des URIs zetacoin:)</translation>
    </message>
    <message>
        <source>&amp;About Zetacoin Core</source>
        <translation>À &amp;propos de Zetacoin Core</translation>
    </message>
    <message>
        <source>Modify configuration options for Zetacoin Core</source>
        <translation>Modifier les options de configuration de Zetacoin Core</translation>
    </message>
    <message>
        <source>Modify configuration options for Bitcoin Core</source>
        <translation>Modifier les options de configuration de Bitcoin Core</translation>
    </message>
    <message>
        <source>Show the list of used sending addresses and labels</source>
        <translation>Afficher la liste d'adresses d'envoi et d'étiquettes utilisées</translation>
    </message>
    <message>
        <source>Show the list of used receiving addresses and labels</source>
        <translation>Afficher la liste d'adresses de réception et d'étiquettes utilisées</translation>
    </message>
    <message>
        <source>Open a zetacoin: URI or payment request</source>
        <translation>Ouvrir un URI zetacoin: ou une demande de paiement</translation>
    </message>
    <message>
        <source>&amp;Command-line options</source>
        <translation>Options de ligne de &amp;commande</translation>
    </message>
    <message>
        <source>Show the Zetacoin Core help message to get a list with possible Zetacoin command-line options</source>
        <translation>Afficher le message d'aide de Zetacoin Core pour obtenir une liste des options de ligne de commande Zetacoin possibles.</translation>
    </message>
    <message numerus="yes">
        <source>%n active connection(s) to Zetacoin network</source>
        <translation><numerusform>%n connexion active avec le réseau Zetacoin</numerusform><numerusform>%n connexions actives avec le réseau Zetacoin</numerusform></translation>
    </message>
    <message>
        <source>No block source available...</source>
        <translation>Aucune source de blocs disponible...</translation>
    </message>
    <message numerus="yes">
        <source>Processed %n block(s) of transaction history.</source>
        <translation><numerusform>%n bloc d'historique transactionnel a été traité</numerusform><numerusform>%n blocs d'historique transactionnel ont été traités</numerusform></translation>
    </message>
    <message numerus="yes">
        <source>%n hour(s)</source>
        <translation><numerusform>%n heure</numerusform><numerusform>%n heures</numerusform></translation>
    </message>
    <message numerus="yes">
        <source>%n day(s)</source>
        <translation><numerusform>%n jour</numerusform><numerusform>%n jours</numerusform></translation>
    </message>
    <message numerus="yes">
        <source>%n week(s)</source>
        <translation><numerusform>%n semaine</numerusform><numerusform>%n semaines</numerusform></translation>
    </message>
    <message>
        <source>%1 and %2</source>
        <translation>%1 et %2</translation>
    </message>
    <message numerus="yes">
        <source>%n year(s)</source>
        <translation><numerusform>%n an</numerusform><numerusform>%n ans</numerusform></translation>
    </message>
    <message>
        <source>%1 behind</source>
        <translation>%1 en retard</translation>
    </message>
    <message>
        <source>Last received block was generated %1 ago.</source>
        <translation>Le dernier bloc reçu avait été généré il y a %1.</translation>
    </message>
    <message>
        <source>Transactions after this will not yet be visible.</source>
        <translation>Les transactions après ceci ne sont pas encore visibles.</translation>
    </message>
    <message>
        <source>Error</source>
        <translation>Erreur</translation>
    </message>
    <message>
        <source>Warning</source>
        <translation>Avertissement</translation>
    </message>
    <message>
        <source>Information</source>
        <translation>Information</translation>
    </message>
    <message>
        <source>Up to date</source>
        <translation>À jour</translation>
    </message>
    <message>
        <source>Catching up...</source>
        <translation>Rattrapage en cours…</translation>
    </message>
    <message>
        <source>Date: %1
</source>
        <translation>Date : %1
</translation>
    </message>
    <message>
        <source>Amount: %1
</source>
        <translation>Montant : %1
</translation>
    </message>
    <message>
        <source>Type: %1
</source>
        <translation>Type : %1
</translation>
    </message>
    <message>
        <source>Label: %1
<<<<<<< HEAD
</source>
        <translation>Étiquette : %1
</translation>
    </message>
    <message>
        <source>Address: %1
</source>
        <translation>Adresse : %1
</translation>
    </message>
    <message>
=======
</source>
        <translation>Étiquette : %1
</translation>
    </message>
    <message>
        <source>Address: %1
</source>
        <translation>Adresse : %1
</translation>
    </message>
    <message>
>>>>>>> 188ca9c3
        <source>Sent transaction</source>
        <translation>Transaction envoyée</translation>
    </message>
    <message>
        <source>Incoming transaction</source>
        <translation>Transaction entrante</translation>
    </message>
    <message>
        <source>Wallet is &lt;b&gt;encrypted&lt;/b&gt; and currently &lt;b&gt;unlocked&lt;/b&gt;</source>
        <translation>Le portefeuille est &lt;b&gt;chiffré&lt;/b&gt; et est actuellement &lt;b&gt;déverrouillé&lt;/b&gt;</translation>
    </message>
    <message>
        <source>Wallet is &lt;b&gt;encrypted&lt;/b&gt; and currently &lt;b&gt;locked&lt;/b&gt;</source>
        <translation>Le portefeuille est &lt;b&gt;chiffré&lt;/b&gt; et actuellement &lt;b&gt;verrouillé&lt;/b&gt;</translation>
    </message>
</context>
<context>
    <name>ClientModel</name>
    <message>
        <source>Network Alert</source>
        <translation>Alerte réseau</translation>
    </message>
</context>
<context>
    <name>CoinControlDialog</name>
    <message>
        <source>Coin Selection</source>
        <translation>Sélection des pièces</translation>
    </message>
    <message>
        <source>Quantity:</source>
        <translation>Quantité :</translation>
    </message>
    <message>
        <source>Bytes:</source>
        <translation>Octets :</translation>
    </message>
    <message>
        <source>Amount:</source>
        <translation>Montant :</translation>
    </message>
    <message>
        <source>Priority:</source>
        <translation>Priorité :</translation>
    </message>
    <message>
        <source>Fee:</source>
        <translation>Frais :</translation>
    </message>
    <message>
        <source>Dust:</source>
        <translation>Poussière :</translation>
    </message>
    <message>
        <source>After Fee:</source>
        <translation>Après les frais :</translation>
    </message>
    <message>
        <source>Change:</source>
        <translation>Monnaie :</translation>
    </message>
    <message>
        <source>(un)select all</source>
        <translation>Tout (dé)sélectionner</translation>
    </message>
    <message>
        <source>Tree mode</source>
        <translation>Mode arborescence</translation>
    </message>
    <message>
        <source>List mode</source>
        <translation>Mode liste</translation>
    </message>
    <message>
        <source>Amount</source>
        <translation>Montant</translation>
    </message>
    <message>
        <source>Received with label</source>
        <translation>Reçu avec une étiquette</translation>
    </message>
    <message>
        <source>Received with address</source>
        <translation>Reçu avec une adresse</translation>
    </message>
    <message>
        <source>Date</source>
        <translation>Date</translation>
    </message>
    <message>
        <source>Confirmations</source>
        <translation>Confirmations</translation>
    </message>
    <message>
        <source>Confirmed</source>
        <translation>Confirmée</translation>
    </message>
    <message>
        <source>Priority</source>
        <translation>Priorité</translation>
    </message>
    <message>
        <source>Copy address</source>
        <translation>Copier l’adresse</translation>
    </message>
    <message>
        <source>Copy label</source>
        <translation>Copier l’étiquette</translation>
    </message>
    <message>
        <source>Copy amount</source>
        <translation>Copier le montant</translation>
    </message>
    <message>
        <source>Copy transaction ID</source>
        <translation>Copier l'ID de la transaction</translation>
    </message>
    <message>
        <source>Lock unspent</source>
        <translation>Verrouiller ce qui n'est pas dépensé</translation>
    </message>
    <message>
        <source>Unlock unspent</source>
        <translation>Déverrouiller ce qui n'est pas dépensé</translation>
    </message>
    <message>
        <source>Copy quantity</source>
        <translation>Copier la quantité</translation>
    </message>
    <message>
        <source>Copy fee</source>
        <translation>Copier les frais</translation>
    </message>
    <message>
        <source>Copy after fee</source>
        <translation>Copier le montant après les frais</translation>
    </message>
    <message>
        <source>Copy bytes</source>
        <translation>Copier les octets</translation>
    </message>
    <message>
        <source>Copy priority</source>
        <translation>Copier la priorité</translation>
    </message>
    <message>
        <source>Copy dust</source>
        <translation>Copier la poussière</translation>
    </message>
    <message>
        <source>Copy change</source>
        <translation>Copier la monnaie</translation>
    </message>
    <message>
        <source>highest</source>
        <translation>la plus élevée</translation>
    </message>
    <message>
        <source>higher</source>
        <translation>plus élevée</translation>
    </message>
    <message>
        <source>high</source>
        <translation>élevée</translation>
    </message>
    <message>
        <source>medium-high</source>
        <translation>moyennement-élevée</translation>
    </message>
    <message>
        <source>medium</source>
        <translation>moyenne</translation>
    </message>
    <message>
        <source>low-medium</source>
        <translation>moyennement-basse</translation>
    </message>
    <message>
        <source>low</source>
        <translation>basse</translation>
    </message>
    <message>
        <source>lower</source>
        <translation>plus basse</translation>
    </message>
    <message>
        <source>lowest</source>
        <translation>la plus basse</translation>
    </message>
    <message>
        <source>(%1 locked)</source>
        <translation>(%1 verrouillé)</translation>
    </message>
    <message>
        <source>none</source>
        <translation>aucun</translation>
    </message>
    <message>
        <source>This label turns red if the transaction size is greater than 1000 bytes.</source>
        <translation>Cette étiquette devient rouge si la taille de la transaction est plus grande que 1 000 octets.</translation>
    </message>
    <message>
        <source>This label turns red if the priority is smaller than "medium".</source>
        <translation>Cette étiquette devient rouge si la priorité est plus basse que « moyenne ».</translation>
    </message>
    <message>
<<<<<<< HEAD
=======
        <source>This label turns red if any recipient receives an amount smaller than %1.</source>
        <translation>Cette étiquette devient rouge si un destinataire reçoit un montant inférieur à %1.</translation>
    </message>
    <message>
>>>>>>> 188ca9c3
        <source>Can vary +/- %1 satoshi(s) per input.</source>
        <translation>Peut varier +/- %1 satoshi(s) par entrée.</translation>
    </message>
    <message>
        <source>yes</source>
        <translation>oui</translation>
    </message>
    <message>
        <source>no</source>
        <translation>non</translation>
    </message>
    <message>
        <source>This means a fee of at least %1 per kB is required.</source>
        <translation>Ceci signifie que des frais d'au moins %1 par ko sont exigés.</translation>
    </message>
    <message>
        <source>Can vary +/- 1 byte per input.</source>
        <translation>Peut varier +/- 1 octet par entrée.</translation>
    </message>
    <message>
        <source>Transactions with higher priority are more likely to get included into a block.</source>
        <translation>Les transactions à priorité plus haute sont plus à même d'être incluses dans un bloc.</translation>
    </message>
    <message>
        <source>(no label)</source>
        <translation>(aucune étiquette)</translation>
    </message>
    <message>
        <source>change from %1 (%2)</source>
        <translation>monnaie de %1 (%2)</translation>
    </message>
    <message>
        <source>(change)</source>
        <translation>(monnaie)</translation>
    </message>
</context>
<context>
    <name>EditAddressDialog</name>
    <message>
        <source>Edit Address</source>
        <translation>Modifier l'adresse</translation>
    </message>
    <message>
        <source>&amp;Label</source>
        <translation>&amp;Étiquette</translation>
    </message>
    <message>
        <source>The label associated with this address list entry</source>
        <translation>L'étiquette associée à cette entrée de la liste d'adresses</translation>
    </message>
    <message>
        <source>The address associated with this address list entry. This can only be modified for sending addresses.</source>
        <translation>L'adresse associée à cette entrée de la liste d'adresses. Ceci ne peut être modifié que pour les adresses d'envoi.</translation>
    </message>
    <message>
        <source>&amp;Address</source>
        <translation>&amp;Adresse</translation>
    </message>
    <message>
        <source>New receiving address</source>
        <translation>Nouvelle adresse de réception</translation>
    </message>
    <message>
        <source>New sending address</source>
        <translation>Nouvelle adresse d’envoi</translation>
    </message>
    <message>
        <source>Edit receiving address</source>
        <translation>Modifier l’adresse de réception</translation>
    </message>
    <message>
        <source>Edit sending address</source>
        <translation>Modifier l’adresse d'envoi</translation>
    </message>
    <message>
        <source>The entered address "%1" is already in the address book.</source>
        <translation>L’adresse fournie « %1 » est déjà présente dans le carnet d'adresses.</translation>
    </message>
    <message>
        <source>The entered address "%1" is not a valid Zetacoin address.</source>
        <translation>L'adresse fournie « %1 » n'est pas une adresse Zetacoin valide.</translation>
    </message>
    <message>
        <source>Could not unlock wallet.</source>
        <translation>Impossible de déverrouiller le portefeuille.</translation>
    </message>
    <message>
        <source>New key generation failed.</source>
        <translation>Échec de génération de la nouvelle clef.</translation>
    </message>
</context>
<context>
    <name>FreespaceChecker</name>
    <message>
        <source>A new data directory will be created.</source>
        <translation>Un nouveau répertoire de données sera créé.</translation>
    </message>
    <message>
        <source>name</source>
        <translation>nom</translation>
    </message>
    <message>
        <source>Directory already exists. Add %1 if you intend to create a new directory here.</source>
        <translation>Le répertoire existe déjà. Ajoutez %1 si vous voulez créer un nouveau répertoire ici.</translation>
    </message>
    <message>
        <source>Path already exists, and is not a directory.</source>
        <translation>Le chemin existe déjà et n'est pas un répertoire.</translation>
    </message>
    <message>
        <source>Cannot create data directory here.</source>
        <translation>Impossible de créer un répertoire de données ici.</translation>
    </message>
</context>
<context>
    <name>HelpMessageDialog</name>
    <message>
        <source>Zetacoin Core</source>
        <translation>Zetacoin Core</translation>
    </message>
    <message>
        <source>version</source>
        <translation>version</translation>
    </message>
    <message>
        <source>(%1-bit)</source>
        <translation>(%1-bit)</translation>
    </message>
    <message>
        <source>About Zetacoin Core</source>
        <translation>À propos de Zetacoin Core</translation>
    </message>
    <message>
        <source>Command-line options</source>
        <translation>Options de ligne de commande</translation>
    </message>
    <message>
        <source>Usage:</source>
        <translation>Utilisation :</translation>
    </message>
    <message>
        <source>command-line options</source>
        <translation>options de ligne de commande</translation>
    </message>
<<<<<<< HEAD
=======
    <message>
        <source>UI Options:</source>
        <translation>Options de l'IU :</translation>
    </message>
    <message>
        <source>Choose data directory on startup (default: %u)</source>
        <translation>Choisir un répertoire de données au démarrage (par défaut : %u)</translation>
    </message>
    <message>
        <source>Set language, for example "de_DE" (default: system locale)</source>
        <translation>Définir la langue, par exemple « fr_CA » (par défaut : la langue du système)</translation>
    </message>
    <message>
        <source>Start minimized</source>
        <translation>Démarrer minimisé</translation>
    </message>
    <message>
        <source>Set SSL root certificates for payment request (default: -system-)</source>
        <translation>Définir les certificats SSL racine pour les requêtes de paiement (par défaut : -system-)</translation>
    </message>
    <message>
        <source>Show splash screen on startup (default: %u)</source>
        <translation>Afficher l'écran d'accueil au démarrage (par défaut : %u)</translation>
    </message>
    <message>
        <source>Reset all settings changes made over the GUI</source>
        <translation>Réinitialiser tous les changements de paramètres appliqués à l'IUG</translation>
    </message>
>>>>>>> 188ca9c3
</context>
<context>
    <name>Intro</name>
    <message>
        <source>Welcome</source>
        <translation>Bienvenue</translation>
    </message>
    <message>
        <source>Welcome to Zetacoin Core.</source>
        <translation>Bienvenue à Zetacoin Core.</translation>
    </message>
    <message>
        <source>As this is the first time the program is launched, you can choose where Zetacoin Core will store its data.</source>
        <translation>Comme c'est la première fois que le logiciel est lancé, vous pouvez choisir où Zetacoin Core stockera ses données.</translation>
    </message>
    <message>
        <source>Zetacoin Core will download and store a copy of the Zetacoin block chain. At least %1GB of data will be stored in this directory, and it will grow over time. The wallet will also be stored in this directory.</source>
        <translation>Zetacoin Core va télécharger et stocker une copie de la chaîne de blocs Zetacoin. Au moins %1Go de données seront stockées dans ce répertoire et cela augmentera avec le temps. Le portefeuille sera également stocké dans ce répertoire.</translation>
    </message>
    <message>
        <source>Use the default data directory</source>
        <translation>Utiliser le répertoire de données par défaut</translation>
    </message>
    <message>
        <source>Use a custom data directory:</source>
        <translation>Utiliser un répertoire de données personnalisé :</translation>
    </message>
    <message>
        <source>Zetacoin Core</source>
        <translation>Zetacoin Core</translation>
    </message>
    <message>
        <source>Error: Specified data directory "%1" cannot be created.</source>
        <translation>Erreur : le répertoire de données spécifié « %1 » ne peut pas être créé.</translation>
    </message>
    <message>
        <source>Error</source>
        <translation>Erreur</translation>
    </message>
    <message numerus="yes">
        <source>%n GB of free space available</source>
        <translation><numerusform>%n Go d'espace libre disponible</numerusform><numerusform>%n Go d'espace libre disponibles</numerusform></translation>
    </message>
    <message numerus="yes">
        <source>(of %n GB needed)</source>
        <translation><numerusform>(sur %n Go nécessaire)</numerusform><numerusform>(sur %n Go nécessaires)</numerusform></translation>
    </message>
</context>
<context>
    <name>OpenURIDialog</name>
    <message>
        <source>Open URI</source>
        <translation>Ouvrir un URI</translation>
    </message>
    <message>
        <source>Open payment request from URI or file</source>
        <translation>Ouvrir une demande de paiement à partir d'un URI ou d'un fichier</translation>
    </message>
    <message>
        <source>URI:</source>
        <translation>URI :</translation>
    </message>
    <message>
        <source>Select payment request file</source>
        <translation>Choisir le fichier de demande de paiement</translation>
    </message>
    <message>
        <source>Select payment request file to open</source>
        <translation>Choisir le fichier de demande de paiement à ouvrir</translation>
    </message>
</context>
<context>
    <name>OptionsDialog</name>
    <message>
        <source>Options</source>
        <translation>Options</translation>
    </message>
    <message>
        <source>&amp;Main</source>
        <translation>Réglages &amp;principaux</translation>
    </message>
    <message>
        <source>Size of &amp;database cache</source>
        <translation>Taille du cache de la base de &amp;données</translation>
    </message>
    <message>
        <source>MB</source>
        <translation>Mo</translation>
    </message>
    <message>
        <source>Number of script &amp;verification threads</source>
        <translation>Nombre d'exétrons de &amp;vérification de script</translation>
    </message>
    <message>
        <source>Accept connections from outside</source>
        <translation>Accepter les connexions provenant de l'extérieur</translation>
    </message>
    <message>
        <source>Allow incoming connections</source>
        <translation>Permettre les transactions entrantes</translation>
    </message>
    <message>
        <source>IP address of the proxy (e.g. IPv4: 127.0.0.1 / IPv6: ::1)</source>
        <translation>Adresse IP du mandataire (par ex. IPv4 : 127.0.0.1 / IPv6 : ::1)</translation>
    </message>
    <message>
        <source>Minimize instead of exit the application when the window is closed. When this option is enabled, the application will be closed only after selecting Exit in the menu.</source>
        <translation>Minimiser au lieu de quitter l'application lorsque la fenêtre est fermée. Si cette option est activée, l'application ne sera fermée qu'en sélectionnant Quitter dans le menu.</translation>
    </message>
    <message>
<<<<<<< HEAD
        <source>The user interface language can be set here. This setting will take effect after restarting Zetacoin Core.</source>
        <translation>La langue de l'interface utilisateur peut être définie ici. Ce réglage sera pris en compte après redémarrage de Zetacoin.</translation>
=======
        <source>The user interface language can be set here. This setting will take effect after restarting Bitcoin Core.</source>
        <translation>La langue de l'interface utilisateur peut être définie ici. Ce réglage sera pris en compte après redémarrage de Bitcoin.</translation>
>>>>>>> 188ca9c3
    </message>
    <message>
        <source>Third party URLs (e.g. a block explorer) that appear in the transactions tab as context menu items. %s in the URL is replaced by transaction hash. Multiple URLs are separated by vertical bar |.</source>
        <translation>URL de tiers (par ex. un explorateur de blocs) apparaissant dans l'onglet des transactions comme éléments du menu contextuel. %s dans l'URL est remplacé par le hachage de la transaction. Les URL multiples sont séparées par une barre verticale |.</translation>
    </message>
    <message>
        <source>Third party transaction URLs</source>
        <translation>URL de transaction d'un tiers</translation>
    </message>
    <message>
        <source>Active command-line options that override above options:</source>
        <translation>Options actives de ligne de commande qui annulent les options ci-dessus :</translation>
    </message>
    <message>
        <source>Reset all client options to default.</source>
        <translation>Réinitialiser toutes les options du client aux valeurs par défaut.</translation>
    </message>
    <message>
        <source>&amp;Reset Options</source>
        <translation>&amp;Réinitialisation des options</translation>
    </message>
    <message>
        <source>&amp;Network</source>
        <translation>&amp;Réseau</translation>
    </message>
    <message>
<<<<<<< HEAD
        <source>Automatically start Zetacoin Core after logging in to the system.</source>
        <translation>Démarrer Zetacoin Core automatiquement après avoir ouvert une session sur le système.</translation>
    </message>
    <message>
        <source>&amp;Start Zetacoin Core on system login</source>
        <translation>&amp;Démarrer Zetacoin Core lors de l'ouverture d'une session</translation>
=======
        <source>Automatically start Bitcoin Core after logging in to the system.</source>
        <translation>Démarrer Bitcoin Core automatiquement après avoir ouvert une session sur le système.</translation>
    </message>
    <message>
        <source>&amp;Start Bitcoin Core on system login</source>
        <translation>&amp;Démarrer Bitcoin Core lors de l'ouverture d'une session</translation>
>>>>>>> 188ca9c3
    </message>
    <message>
        <source>(0 = auto, &lt;0 = leave that many cores free)</source>
        <translation>(0 = auto, &lt; 0 = laisser ce nombre de cœurs inutilisés)</translation>
    </message>
    <message>
        <source>W&amp;allet</source>
        <translation>&amp;Portefeuille</translation>
    </message>
    <message>
        <source>Expert</source>
        <translation>Expert</translation>
    </message>
    <message>
        <source>Enable coin &amp;control features</source>
        <translation>Activer les fonctions de &amp;contrôle des pièces </translation>
    </message>
    <message>
        <source>If you disable the spending of unconfirmed change, the change from a transaction cannot be used until that transaction has at least one confirmation. This also affects how your balance is computed.</source>
        <translation>Si vous désactivé la dépense de la monnaie non confirmée, la monnaie d'une transaction ne peut pas être utilisée tant que cette transaction n'a pas reçu au moins une confirmation. Ceci affecte aussi comment votre solde est calculé.</translation>
    </message>
    <message>
        <source>&amp;Spend unconfirmed change</source>
        <translation>&amp;Dépenser la monnaie non confirmée</translation>
    </message>
    <message>
        <source>Automatically open the Zetacoin client port on the router. This only works when your router supports UPnP and it is enabled.</source>
        <translation>Ouvrir le port du client Zetacoin automatiquement sur le routeur. Ceci ne fonctionne que si votre routeur supporte l'UPnP et si la fonctionnalité est activée.</translation>
    </message>
    <message>
        <source>Map port using &amp;UPnP</source>
        <translation>Mapper le port avec l'&amp;UPnP</translation>
    </message>
    <message>
        <source>Connect to the Zetacoin network through a SOCKS5 proxy.</source>
        <translation>Se connecter au réseau Zetacoin par un mandataire SOCKS5.</translation>
    </message>
    <message>
        <source>&amp;Connect through SOCKS5 proxy (default proxy):</source>
        <translation>Se &amp;connecter par un mandataire SOCKS5 (mandataire par défaut) :</translation>
    </message>
    <message>
        <source>Proxy &amp;IP:</source>
        <translation>&amp;IP du serveur mandataire :</translation>
    </message>
    <message>
        <source>&amp;Port:</source>
        <translation>&amp;Port :</translation>
    </message>
    <message>
        <source>Port of the proxy (e.g. 9050)</source>
        <translation>Port du serveur mandataire (par ex. 9050)</translation>
    </message>
    <message>
        <source>Used for reaching peers via:</source>
        <translation>Utilisé pour rejoindre les pairs par :</translation>
    </message>
    <message>
        <source>Shows, if the supplied default SOCKS5 proxy is used to reach peers via this network type.</source>
        <translation>S'affiche, si le mandataire SOCKS5 par défaut fourni est utilisé pour atteindre les pairs par ce type de réseau.</translation>
    </message>
    <message>
        <source>IPv4</source>
        <translation>IPv4</translation>
    </message>
    <message>
        <source>IPv6</source>
        <translation>IPv6</translation>
    </message>
    <message>
        <source>Tor</source>
        <translation>Tor</translation>
    </message>
    <message>
        <source>Connect to the Bitcoin network through a separate SOCKS5 proxy for Tor hidden services.</source>
        <translation>Se connecter au réseau Bitcoin au travers d'un mandataire SOCKS5 séparé pour les services cachés de Tor.</translation>
    </message>
    <message>
        <source>Use separate SOCKS5 proxy to reach peers via Tor hidden services:</source>
        <translation>Utiliser un mandataire SOCKS5 séparé pour atteindre les pairs grâce aux services cachés de Tor :</translation>
    </message>
    <message>
        <source>&amp;Window</source>
        <translation>&amp;Fenêtre</translation>
    </message>
    <message>
        <source>Show only a tray icon after minimizing the window.</source>
        <translation>Afficher uniquement une icône système après minimisation.</translation>
    </message>
    <message>
        <source>&amp;Minimize to the tray instead of the taskbar</source>
        <translation>&amp;Minimiser dans la barre système au lieu de la barre des tâches</translation>
    </message>
    <message>
        <source>M&amp;inimize on close</source>
        <translation>M&amp;inimiser lors de la fermeture</translation>
    </message>
    <message>
        <source>&amp;Display</source>
        <translation>&amp;Affichage</translation>
    </message>
    <message>
        <source>User Interface &amp;language:</source>
        <translation>&amp;Langue de l'interface utilisateur :</translation>
    </message>
    <message>
        <source>&amp;Unit to show amounts in:</source>
        <translation>&amp;Unité d'affichage des montants :</translation>
    </message>
    <message>
        <source>Choose the default subdivision unit to show in the interface and when sending coins.</source>
        <translation>Choisissez la sous-unité par défaut pour l'affichage dans l'interface et lors de l'envoi de pièces.</translation>
    </message>
    <message>
        <source>Whether to show coin control features or not.</source>
        <translation>Afficher ou non les fonctions de contrôle des pièces.</translation>
    </message>
    <message>
        <source>&amp;OK</source>
        <translation>&amp;OK</translation>
    </message>
    <message>
        <source>&amp;Cancel</source>
        <translation>A&amp;nnuler</translation>
    </message>
    <message>
        <source>default</source>
        <translation>par défaut</translation>
    </message>
    <message>
        <source>none</source>
        <translation>aucune</translation>
    </message>
    <message>
        <source>Confirm options reset</source>
        <translation>Confirmer la réinitialisation des options</translation>
    </message>
    <message>
        <source>Client restart required to activate changes.</source>
        <translation>Le redémarrage du client est nécessaire pour activer les changements.</translation>
    </message>
    <message>
        <source>Client will be shut down. Do you want to proceed?</source>
        <translation>Le client sera arrêté. Voulez-vous continuer ?</translation>
    </message>
    <message>
        <source>This change would require a client restart.</source>
        <translation>Ce changement demanderait un redémarrage du client.</translation>
    </message>
    <message>
        <source>The supplied proxy address is invalid.</source>
        <translation>L'adresse de serveur mandataire fournie est invalide.</translation>
    </message>
</context>
<context>
    <name>OverviewPage</name>
    <message>
        <source>Form</source>
        <translation>Formulaire</translation>
    </message>
    <message>
        <source>The displayed information may be out of date. Your wallet automatically synchronizes with the Zetacoin network after a connection is established, but this process has not completed yet.</source>
        <translation>Les informations affichées peuvent être obsolètes. Votre portefeuille est automatiquement synchronisé avec le réseau Zetacoin lorsque la connexion s'établit, or ce processus n'est pas encore terminé.</translation>
    </message>
    <message>
        <source>Watch-only:</source>
        <translation>Juste-regarder :</translation>
    </message>
    <message>
        <source>Available:</source>
        <translation>Disponible :</translation>
    </message>
    <message>
        <source>Your current spendable balance</source>
        <translation>Votre solde actuel pouvant être dépensé</translation>
    </message>
    <message>
        <source>Pending:</source>
        <translation>En attente :</translation>
    </message>
    <message>
        <source>Total of transactions that have yet to be confirmed, and do not yet count toward the spendable balance</source>
        <translation>Total des transactions qui doivent encore être confirmées et qu'il n'est pas encore possible de dépenser</translation>
    </message>
    <message>
        <source>Immature:</source>
        <translation>Immature :</translation>
    </message>
    <message>
        <source>Mined balance that has not yet matured</source>
        <translation>Le solde généré n'est pas encore mûr</translation>
    </message>
    <message>
        <source>Balances</source>
        <translation>Soldes</translation>
    </message>
    <message>
        <source>Total:</source>
        <translation>Total :</translation>
    </message>
    <message>
        <source>Your current total balance</source>
        <translation>Votre solde total actuel</translation>
    </message>
    <message>
        <source>Your current balance in watch-only addresses</source>
        <translation>Votre balance actuelle en adresses juste-regarder</translation>
    </message>
    <message>
        <source>Spendable:</source>
        <translation>Disponible :</translation>
    </message>
    <message>
        <source>Recent transactions</source>
        <translation>Transactions récentes</translation>
    </message>
    <message>
        <source>Unconfirmed transactions to watch-only addresses</source>
        <translation>Transactions non confirmées vers des adresses juste-regarder</translation>
    </message>
    <message>
        <source>Mined balance in watch-only addresses that has not yet matured</source>
        <translation>Le solde miné dans des adresses juste-regarder, qui n'est pas encore mûr</translation>
    </message>
    <message>
        <source>Current total balance in watch-only addresses</source>
        <translation>Solde total actuel dans des adresses juste-regarder</translation>
    </message>
</context>
<context>
    <name>PaymentServer</name>
    <message>
        <source>URI handling</source>
        <translation>Gestion des URIs</translation>
    </message>
    <message>
        <source>Invalid payment address %1</source>
        <translation>Adresse de paiement invalide %1</translation>
    </message>
    <message>
        <source>Payment request rejected</source>
        <translation>La demande de paiement est rejetée</translation>
    </message>
    <message>
        <source>Payment request network doesn't match client network.</source>
        <translation>Le réseau de la demande de paiement ne correspond pas au réseau du client.</translation>
    </message>
    <message>
        <source>Payment request is not initialized.</source>
        <translation>La demande de paiement n'est pas initialisée.</translation>
    </message>
    <message>
        <source>Requested payment amount of %1 is too small (considered dust).</source>
        <translation>Le paiement demandé d'un montant de %1 est trop faible (considéré comme de la poussière).</translation>
    </message>
    <message>
        <source>Payment request error</source>
        <translation>Erreur de demande de paiement</translation>
    </message>
    <message>
        <source>Cannot start zetacoin: click-to-pay handler</source>
        <translation>Impossible de démarrer le gestionnaire de cliquer-pour-payer zetacoin :</translation>
    </message>
    <message>
        <source>Payment request fetch URL is invalid: %1</source>
        <translation>L'URL de récupération de la demande de paiement est invalide : %1</translation>
    </message>
    <message>
        <source>URI cannot be parsed! This can be caused by an invalid Zetacoin address or malformed URI parameters.</source>
        <translation>L'URI ne peut pas être analysé ! Ceci peut être causé par une adresse Zetacoin invalide ou par des paramètres d'URI mal formés.</translation>
    </message>
    <message>
        <source>Payment request file handling</source>
        <translation>Gestion des fichiers de demande de paiement</translation>
    </message>
    <message>
        <source>Payment request file cannot be read! This can be caused by an invalid payment request file.</source>
        <translation>Le fichier de demande de paiement ne peut pas être lu ! Ceci peut être causé par un fichier de demande de paiement invalide.</translation>
    </message>
    <message>
        <source>Payment request expired.</source>
        <translation>Demande de paiement expirée.</translation>
    </message>
    <message>
        <source>Unverified payment requests to custom payment scripts are unsupported.</source>
        <translation>Les demandes de paiements non vérifiées à des scripts de paiement personnalisés ne sont pas prises en charge.</translation>
    </message>
    <message>
        <source>Invalid payment request.</source>
        <translation>Demande de paiement invalide.</translation>
    </message>
    <message>
        <source>Refund from %1</source>
        <translation>Remboursement de %1</translation>
    </message>
    <message>
        <source>Payment request %1 is too large (%2 bytes, allowed %3 bytes).</source>
        <translation>La demande de paiement %1 est trop grande (%2 octets, %3 octets permis).</translation>
    </message>
    <message>
<<<<<<< HEAD
        <source>Payment request DoS protection</source>
        <translation>Protection DdS des demandes de paiement</translation>
    </message>
    <message>
=======
>>>>>>> 188ca9c3
        <source>Error communicating with %1: %2</source>
        <translation>Erreur de communication avec %1 : %2</translation>
    </message>
    <message>
        <source>Payment request cannot be parsed!</source>
        <translation>La demande de paiement ne peut pas être analysée !</translation>
    </message>
    <message>
        <source>Bad response from server %1</source>
        <translation>Mauvaise réponse du serveur %1</translation>
    </message>
    <message>
        <source>Payment acknowledged</source>
        <translation>Le paiement a été confirmé</translation>
    </message>
    <message>
        <source>Network request error</source>
        <translation>Erreur de demande réseau</translation>
    </message>
</context>
<context>
    <name>PeerTableModel</name>
    <message>
        <source>User Agent</source>
        <translation>Agent utilisateur</translation>
    </message>
    <message>
        <source>Node/Service</source>
        <translation>Nœud/service</translation>
    </message>
    <message>
        <source>Ping Time</source>
        <translation>Temps de ping</translation>
    </message>
</context>
<context>
    <name>QObject</name>
    <message>
        <source>Amount</source>
        <translation>Montant</translation>
    </message>
    <message>
        <source>Enter a Zetacoin address (e.g. %1)</source>
        <translation>Saisir une adresse Zetacoin (p. ex. %1)</translation>
    </message>
    <message>
        <source>%1 d</source>
        <translation>%1 j</translation>
    </message>
    <message>
        <source>%1 h</source>
        <translation>%1 h</translation>
    </message>
    <message>
        <source>%1 m</source>
        <translation>%1 min</translation>
    </message>
    <message>
        <source>%1 s</source>
        <translation>%1 s</translation>
    </message>
    <message>
        <source>None</source>
        <translation>Aucun</translation>
    </message>
    <message>
        <source>N/A</source>
        <translation>N.D.</translation>
    </message>
    <message>
        <source>%1 ms</source>
        <translation>%1 ms</translation>
    </message>
</context>
<context>
    <name>QRImageWidget</name>
    <message>
        <source>&amp;Save Image...</source>
        <translation>&amp;Sauvegarder l'image...</translation>
    </message>
    <message>
        <source>&amp;Copy Image</source>
        <translation>&amp;Copier l'image</translation>
    </message>
    <message>
        <source>Save QR Code</source>
        <translation>Sauvegarder le code QR</translation>
    </message>
    <message>
        <source>PNG Image (*.png)</source>
        <translation>Image PNG (*.png)</translation>
    </message>
</context>
<context>
    <name>RPCConsole</name>
    <message>
        <source>Client name</source>
        <translation>Nom du client</translation>
    </message>
    <message>
        <source>N/A</source>
        <translation>N.D.</translation>
    </message>
    <message>
        <source>Client version</source>
        <translation>Version du client</translation>
    </message>
    <message>
        <source>&amp;Information</source>
        <translation>&amp;Informations</translation>
    </message>
    <message>
        <source>Debug window</source>
        <translation>Fenêtre de débogage</translation>
    </message>
    <message>
        <source>General</source>
        <translation>Général</translation>
    </message>
    <message>
        <source>Using OpenSSL version</source>
        <translation>Version d'OpenSSL utilisée</translation>
    </message>
    <message>
        <source>Using BerkeleyDB version</source>
        <translation>Version BerkeleyDB utilisée</translation>
    </message>
    <message>
        <source>Startup time</source>
        <translation>Heure de démarrage</translation>
    </message>
    <message>
        <source>Network</source>
        <translation>Réseau</translation>
    </message>
    <message>
        <source>Name</source>
        <translation>Nom</translation>
    </message>
    <message>
        <source>Number of connections</source>
        <translation>Nombre de connexions</translation>
    </message>
    <message>
        <source>Block chain</source>
        <translation>Chaîne de blocs</translation>
    </message>
    <message>
        <source>Current number of blocks</source>
        <translation>Nombre actuel de blocs</translation>
    </message>
    <message>
<<<<<<< HEAD
        <source>Open the Zetacoin Core debug log file from the current data directory. This can take a few seconds for large log files.</source>
=======
        <source>Memory Pool</source>
        <translation>Réserve de mémoire</translation>
    </message>
    <message>
        <source>Current number of transactions</source>
        <translation>Nombre actuel de transactions</translation>
    </message>
    <message>
        <source>Memory usage</source>
        <translation>Utilisation de la mémoire</translation>
    </message>
    <message>
        <source>Open the Bitcoin Core debug log file from the current data directory. This can take a few seconds for large log files.</source>
>>>>>>> 188ca9c3
        <translation>Ouvrir le journal de débogage du répertoire de données actuel. Ceci pourrait prendre quelques secondes pour les gros fichiers de journalisation.</translation>
    </message>
    <message>
        <source>Received</source>
        <translation>Reçu</translation>
    </message>
    <message>
        <source>Sent</source>
        <translation>Envoyé</translation>
    </message>
    <message>
        <source>&amp;Peers</source>
        <translation>&amp;Pairs</translation>
    </message>
    <message>
        <source>Banned peers</source>
        <translation>Pairs bannis</translation>
    </message>
    <message>
        <source>Select a peer to view detailed information.</source>
        <translation>Choisir un pair pour voir l'information détaillée.</translation>
    </message>
    <message>
        <source>Whitelisted</source>
        <translation>Dans la liste blanche</translation>
    </message>
    <message>
        <source>Direction</source>
        <translation>Direction</translation>
    </message>
    <message>
        <source>Version</source>
        <translation>Version</translation>
    </message>
    <message>
        <source>Starting Block</source>
        <translation>Bloc de départ</translation>
    </message>
    <message>
        <source>Synced Headers</source>
        <translation>En-têtes synchronisés</translation>
    </message>
    <message>
        <source>Synced Blocks</source>
        <translation>Blocs synchronisés</translation>
    </message>
    <message>
        <source>User Agent</source>
        <translation>Agent utilisateur</translation>
    </message>
    <message>
        <source>Services</source>
        <translation>Services</translation>
    </message>
    <message>
        <source>Ban Score</source>
        <translation>Pointage des bannissements</translation>
    </message>
    <message>
        <source>Connection Time</source>
        <translation>Temps de connexion</translation>
    </message>
    <message>
        <source>Last Send</source>
        <translation>Dernier envoi</translation>
    </message>
    <message>
        <source>Last Receive</source>
        <translation>Dernière réception</translation>
    </message>
    <message>
        <source>Ping Time</source>
        <translation>Temps de ping</translation>
    </message>
    <message>
        <source>The duration of a currently outstanding ping.</source>
        <translation>La durée d'un ping actuellement en cours.</translation>
    </message>
    <message>
        <source>Ping Wait</source>
        <translation>Attente du ping</translation>
    </message>
    <message>
        <source>Time Offset</source>
        <translation>Décalage temporel</translation>
    </message>
    <message>
        <source>Time Offset</source>
        <translation>Décalage temporel</translation>
    </message>
    <message>
        <source>Last block time</source>
        <translation>Horodatage du dernier bloc</translation>
    </message>
    <message>
        <source>&amp;Open</source>
        <translation>&amp;Ouvrir</translation>
    </message>
    <message>
        <source>&amp;Console</source>
        <translation>&amp;Console</translation>
    </message>
    <message>
        <source>&amp;Network Traffic</source>
        <translation>Trafic &amp;réseau</translation>
    </message>
    <message>
        <source>&amp;Clear</source>
        <translation>&amp;Nettoyer</translation>
    </message>
    <message>
        <source>Totals</source>
        <translation>Totaux</translation>
    </message>
    <message>
        <source>In:</source>
        <translation>Entrant :</translation>
    </message>
    <message>
        <source>Out:</source>
        <translation>Sortant :</translation>
    </message>
    <message>
        <source>Build date</source>
        <translation>Date de compilation</translation>
    </message>
    <message>
        <source>Debug log file</source>
        <translation>Journal de débogage</translation>
    </message>
    <message>
        <source>Clear console</source>
        <translation>Nettoyer la console</translation>
    </message>
    <message>
<<<<<<< HEAD
        <source>Welcome to the Zetacoin Core RPC console.</source>
        <translation>Bienvenue dans le console RPC de Zetacoin Core.</translation>
=======
        <source>&amp;Disconnect Node</source>
        <translation>&amp;Déconnecter le nœud</translation>
    </message>
    <message>
        <source>Ban Node for</source>
        <translation>Bannir le nœud pendant</translation>
    </message>
    <message>
        <source>1 &amp;hour</source>
        <translation>1 &amp;heure</translation>
    </message>
    <message>
        <source>1 &amp;day</source>
        <translation>1 &amp;jour</translation>
    </message>
    <message>
        <source>1 &amp;week</source>
        <translation>1 &amp;semaine</translation>
    </message>
    <message>
        <source>1 &amp;year</source>
        <translation>1 &amp;an</translation>
    </message>
    <message>
        <source>&amp;Unban Node</source>
        <translation>&amp;Réhabiliter le nœud</translation>
    </message>
    <message>
        <source>Welcome to the Bitcoin Core RPC console.</source>
        <translation>Bienvenue dans le console RPC de Bitcoin Core.</translation>
>>>>>>> 188ca9c3
    </message>
    <message>
        <source>Use up and down arrows to navigate history, and &lt;b&gt;Ctrl-L&lt;/b&gt; to clear screen.</source>
        <translation>Utiliser les touches de curseur pour naviguer dans l'historique et &lt;b&gt;Ctrl-L&lt;/b&gt; pour effacer l'écran.</translation>
    </message>
    <message>
        <source>Type &lt;b&gt;help&lt;/b&gt; for an overview of available commands.</source>
        <translation>Taper &lt;b&gt;help&lt;/b&gt; pour afficher une vue générale des commandes proposées.</translation>
    </message>
    <message>
        <source>%1 B</source>
        <translation>%1 o</translation>
    </message>
    <message>
        <source>%1 KB</source>
        <translation>%1 Ko</translation>
    </message>
    <message>
        <source>%1 MB</source>
        <translation>%1 Mo</translation>
    </message>
    <message>
        <source>%1 GB</source>
        <translation>%1 Go</translation>
    </message>
    <message>
        <source>(node id: %1)</source>
        <translation>(ID de nœud : %1)</translation>
    </message>
    <message>
        <source>via %1</source>
        <translation>par %1</translation>
    </message>
    <message>
        <source>never</source>
        <translation>jamais</translation>
    </message>
    <message>
        <source>Inbound</source>
        <translation>Entrant</translation>
    </message>
    <message>
        <source>Outbound</source>
        <translation>Sortant</translation>
    </message>
    <message>
        <source>Yes</source>
        <translation>Oui</translation>
    </message>
    <message>
        <source>No</source>
        <translation>Non</translation>
    </message>
    <message>
        <source>Unknown</source>
        <translation>Inconnu</translation>
    </message>
</context>
<context>
    <name>ReceiveCoinsDialog</name>
    <message>
        <source>&amp;Amount:</source>
        <translation>&amp;Montant :</translation>
    </message>
    <message>
        <source>&amp;Label:</source>
        <translation>&amp;Étiquette :</translation>
    </message>
    <message>
        <source>&amp;Message:</source>
        <translation>M&amp;essage :</translation>
    </message>
    <message>
        <source>Reuse one of the previously used receiving addresses. Reusing addresses has security and privacy issues. Do not use this unless re-generating a payment request made before.</source>
        <translation>Réutilise une adresse de réception précédemment utilisée. Réutiliser une adresse pose des problèmes de sécurité et de vie privée. N'utilisez pas cette option sauf si vous générez à nouveau une demande de paiement déjà faite.</translation>
    </message>
    <message>
        <source>R&amp;euse an existing receiving address (not recommended)</source>
        <translation>Ré&amp;utiliser une adresse de réception existante (non recommandé)</translation>
    </message>
    <message>
        <source>An optional message to attach to the payment request, which will be displayed when the request is opened. Note: The message will not be sent with the payment over the Zetacoin network.</source>
        <translation>Un message optionnel à joindre à la demande de paiement qui sera affiché à l'ouverture de celle-ci. Note : le message ne sera pas envoyé avec le paiement par le réseau Zetacoin.</translation>
    </message>
    <message>
        <source>An optional label to associate with the new receiving address.</source>
        <translation>Un étiquette optionnelle à associer à la nouvelle adresse de réception</translation>
    </message>
    <message>
        <source>Use this form to request payments. All fields are &lt;b&gt;optional&lt;/b&gt;.</source>
        <translation>Utiliser ce formulaire pour demander des paiements. Tous les champs sont  &lt;b&gt;optionnels&lt;/b&gt;.</translation>
    </message>
    <message>
        <source>An optional amount to request. Leave this empty or zero to not request a specific amount.</source>
        <translation>Un montant optionnel à demander. Laisser ceci vide ou à zéro pour ne pas demander de montant spécifique.</translation>
    </message>
    <message>
        <source>Clear all fields of the form.</source>
        <translation>Effacer tous les champs du formulaire.</translation>
    </message>
    <message>
        <source>Clear</source>
        <translation>Effacer</translation>
    </message>
    <message>
        <source>Requested payments history</source>
        <translation>Historique des paiements demandés</translation>
    </message>
    <message>
        <source>&amp;Request payment</source>
        <translation>&amp;Demande de paiement</translation>
    </message>
    <message>
        <source>Show the selected request (does the same as double clicking an entry)</source>
        <translation>Afficher la demande choisie (identique à un double-clic sur une entrée)</translation>
    </message>
    <message>
        <source>Show</source>
        <translation>Afficher</translation>
    </message>
    <message>
        <source>Remove the selected entries from the list</source>
        <translation>Enlever les entrées sélectionnées de la liste</translation>
    </message>
    <message>
        <source>Remove</source>
        <translation>Enlever</translation>
    </message>
    <message>
        <source>Copy label</source>
        <translation>Copier l’étiquette</translation>
    </message>
    <message>
        <source>Copy message</source>
        <translation>Copier le message</translation>
    </message>
    <message>
        <source>Copy amount</source>
        <translation>Copier le montant</translation>
    </message>
</context>
<context>
    <name>ReceiveRequestDialog</name>
    <message>
        <source>QR Code</source>
        <translation>Code QR</translation>
    </message>
    <message>
        <source>Copy &amp;URI</source>
        <translation>Copier l'&amp;URI</translation>
    </message>
    <message>
        <source>Copy &amp;Address</source>
        <translation>Copier l'&amp;adresse</translation>
    </message>
    <message>
        <source>&amp;Save Image...</source>
        <translation>&amp;Sauvegarder l'image...</translation>
    </message>
    <message>
        <source>Request payment to %1</source>
        <translation>Demande de paiement à %1</translation>
    </message>
    <message>
        <source>Payment information</source>
        <translation>Informations de paiement</translation>
    </message>
    <message>
        <source>URI</source>
        <translation>URI</translation>
    </message>
    <message>
        <source>Address</source>
        <translation>Adresse</translation>
    </message>
    <message>
        <source>Amount</source>
        <translation>Montant</translation>
    </message>
    <message>
        <source>Label</source>
        <translation>Étiquette</translation>
    </message>
    <message>
        <source>Message</source>
        <translation>Message</translation>
    </message>
    <message>
        <source>Resulting URI too long, try to reduce the text for label / message.</source>
        <translation>L'URI résultant est trop long, essayez de réduire le texte d'étiquette / de message.</translation>
    </message>
    <message>
        <source>Error encoding URI into QR Code.</source>
        <translation>Erreur d'encodage de l'URI en code QR.</translation>
    </message>
</context>
<context>
    <name>RecentRequestsTableModel</name>
    <message>
        <source>Date</source>
        <translation>Date</translation>
    </message>
    <message>
        <source>Label</source>
        <translation>Étiquette</translation>
    </message>
    <message>
        <source>Message</source>
        <translation>Message</translation>
    </message>
    <message>
        <source>Amount</source>
        <translation>Montant</translation>
    </message>
    <message>
        <source>(no label)</source>
        <translation>(pas d'étiquette)</translation>
    </message>
    <message>
        <source>(no message)</source>
        <translation>(pas de message)</translation>
    </message>
    <message>
        <source>(no amount)</source>
        <translation>(aucun montant)</translation>
    </message>
</context>
<context>
    <name>SendCoinsDialog</name>
    <message>
        <source>Send Coins</source>
        <translation>Envoyer des pièces</translation>
    </message>
    <message>
        <source>Coin Control Features</source>
        <translation>Fonctions de contrôle des pièces</translation>
    </message>
    <message>
        <source>Inputs...</source>
        <translation>Entrants...</translation>
    </message>
    <message>
        <source>automatically selected</source>
        <translation>choisi automatiquement</translation>
    </message>
    <message>
        <source>Insufficient funds!</source>
        <translation>Fonds insuffisants !</translation>
    </message>
    <message>
        <source>Quantity:</source>
        <translation>Quantité :</translation>
    </message>
    <message>
        <source>Bytes:</source>
        <translation>Octets :</translation>
    </message>
    <message>
        <source>Amount:</source>
        <translation>Montant :</translation>
    </message>
    <message>
        <source>Priority:</source>
        <translation>Priorité :</translation>
    </message>
    <message>
        <source>Fee:</source>
        <translation>Frais :</translation>
    </message>
    <message>
        <source>After Fee:</source>
        <translation>Après les frais :</translation>
    </message>
    <message>
        <source>Change:</source>
        <translation>Monnaie :</translation>
    </message>
    <message>
        <source>If this is activated, but the change address is empty or invalid, change will be sent to a newly generated address.</source>
        <translation>Si ceci est actif mais l'adresse de monnaie rendue est vide ou invalide, la monnaie sera envoyée vers une adresse nouvellement générée.</translation>
    </message>
    <message>
        <source>Custom change address</source>
        <translation>Adresse personnalisée de monnaie rendue</translation>
    </message>
    <message>
        <source>Transaction Fee:</source>
        <translation>Frais de transaction :</translation>
    </message>
    <message>
        <source>Choose...</source>
        <translation>Choisir...</translation>
    </message>
    <message>
        <source>collapse fee-settings</source>
        <translation>réduire les paramètres des frais</translation>
    </message>
    <message>
        <source>per kilobyte</source>
        <translation>par kilo-octet</translation>
    </message>
    <message>
        <source>If the custom fee is set to 1000 satoshis and the transaction is only 250 bytes, then "per kilobyte" only pays 250 satoshis in fee, while "total at least" pays 1000 satoshis. For transactions bigger than a kilobyte both pay by kilobyte.</source>
        <translation>Si les frais personnalisés sont définis à 1 000 satoshis et que la transaction est seulement de 250 octets, donc le « par kilo-octet » ne paiera que 250 satoshis de frais, alors que le « total au moins » paiera 1 000 satoshis. Pour des transactions supérieures à un kilo-octet, les deux paieront par kilo-octets.</translation>
    </message>
    <message>
        <source>Hide</source>
        <translation>Cacher</translation>
    </message>
    <message>
        <source>total at least</source>
        <translation>total au moins</translation>
    </message>
    <message>
        <source>Paying only the minimum fee is just fine as long as there is less transaction volume than space in the blocks. But be aware that this can end up in a never confirming transaction once there is more demand for zetacoin transactions than the network can process.</source>
        <translation>Il est correct de payer les frais minimum tant que le volume transactionnel est inférieur à l'espace dans les blocs. Mais soyez conscient que ceci pourrait résulter en une transaction n'étant jamais confirmée une fois qu'il y aura plus de transactions que le réseau ne pourra en traiter.</translation>
    </message>
    <message>
        <source>(read the tooltip)</source>
        <translation>(lire l'infobulle)</translation>
    </message>
    <message>
        <source>Recommended:</source>
        <translation>Recommandés :</translation>
    </message>
    <message>
        <source>Custom:</source>
        <translation>Personnalisés : </translation>
    </message>
    <message>
        <source>(Smart fee not initialized yet. This usually takes a few blocks...)</source>
        <translation>(Les frais intelligents ne sont pas encore initialisés. Ceci prend habituellement quelques blocs...)</translation>
    </message>
    <message>
        <source>Confirmation time:</source>
        <translation>Temps de confirmation :</translation>
    </message>
    <message>
        <source>normal</source>
        <translation>normal</translation>
    </message>
    <message>
        <source>fast</source>
        <translation>rapide</translation>
    </message>
    <message>
        <source>Send as zero-fee transaction if possible</source>
        <translation>Envoyer si possible une transaction sans frais</translation>
    </message>
    <message>
        <source>(confirmation may take longer)</source>
        <translation>(la confirmation pourrait prendre plus longtemps)</translation>
    </message>
    <message>
        <source>Send to multiple recipients at once</source>
        <translation>Envoyer à plusieurs destinataires à la fois</translation>
    </message>
    <message>
        <source>Add &amp;Recipient</source>
        <translation>Ajouter un &amp;destinataire</translation>
    </message>
    <message>
        <source>Clear all fields of the form.</source>
        <translation>Effacer tous les champs du formulaire.</translation>
    </message>
    <message>
        <source>Dust:</source>
        <translation>Poussière :</translation>
    </message>
    <message>
        <source>Clear &amp;All</source>
        <translation>&amp;Tout nettoyer</translation>
    </message>
    <message>
        <source>Balance:</source>
        <translation>Solde :</translation>
    </message>
    <message>
        <source>Confirm the send action</source>
        <translation>Confirmer l’action d'envoi</translation>
    </message>
    <message>
        <source>S&amp;end</source>
        <translation>E&amp;nvoyer</translation>
    </message>
    <message>
        <source>Confirm send coins</source>
        <translation>Confirmer l’envoi des pièces</translation>
    </message>
    <message>
        <source>%1 to %2</source>
        <translation>%1 à %2</translation>
    </message>
    <message>
        <source>Copy quantity</source>
        <translation>Copier la quantité</translation>
    </message>
    <message>
        <source>Copy amount</source>
        <translation>Copier le montant</translation>
    </message>
    <message>
        <source>Copy fee</source>
        <translation>Copier les frais</translation>
    </message>
    <message>
        <source>Copy after fee</source>
        <translation>Copier le montant après les frais</translation>
    </message>
    <message>
        <source>Copy bytes</source>
        <translation>Copier les octets</translation>
    </message>
    <message>
        <source>Copy priority</source>
        <translation>Copier la priorité</translation>
    </message>
    <message>
        <source>Copy change</source>
        <translation>Copier la monnaie</translation>
    </message>
    <message>
<<<<<<< HEAD
=======
        <source>Total Amount %1</source>
        <translation>Montant total %1</translation>
    </message>
    <message>
>>>>>>> 188ca9c3
        <source>or</source>
        <translation>ou</translation>
    </message>
    <message>
        <source>The amount to pay must be larger than 0.</source>
        <translation>Le montant à payer doit être supérieur à 0.</translation>
    </message>
    <message>
        <source>The amount exceeds your balance.</source>
        <translation>Le montant dépasse votre solde.</translation>
    </message>
    <message>
        <source>The total exceeds your balance when the %1 transaction fee is included.</source>
        <translation>Le montant dépasse votre solde lorsque les frais de transaction de %1 sont inclus.</translation>
    </message>
    <message>
        <source>Transaction creation failed!</source>
        <translation>La création de la transaction a échoué !</translation>
    </message>
    <message>
        <source>The transaction was rejected! This might happen if some of the coins in your wallet were already spent, such as if you used a copy of wallet.dat and coins were spent in the copy but not marked as spent here.</source>
        <translation>La transaction a été rejetée ! Ceci peut arriver si certaines pièces de votre portefeuille étaient déjà dépensées, par exemple si vous avez utilisé une copie de wallet.dat et que des pièces ont été dépensées dans la copie sans être marquées comme telles ici.</translation>
    </message>
    <message>
        <source>A fee higher than %1 is considered an absurdly high fee.</source>
        <translation>Des frais supérieurs à %1 sont considérés comme ridiculement élevés.</translation>
    </message>
    <message>
        <source>Payment request expired.</source>
        <translation>Demande de paiement expirée.</translation>
<<<<<<< HEAD
    </message>
    <message numerus="yes">
        <source>Estimated to begin confirmation within %n block(s).</source>
        <translation><numerusform>Il est estimé que la confirmation commencera dans %n bloc.</numerusform><numerusform>Il est estimé que la confirmation commencera dans %n blocs.</numerusform></translation>
=======
>>>>>>> 188ca9c3
    </message>
    <message>
        <source>Pay only the required fee of %1</source>
        <translation>Payer seulement les frais exigés de %1</translation>
    </message>
    <message numerus="yes">
        <source>Estimated to begin confirmation within %n block(s).</source>
        <translation><numerusform>Il est estimé que la confirmation commencera dans %n bloc.</numerusform><numerusform>Il est estimé que la confirmation commencera dans %n blocs.</numerusform></translation>
    </message>
    <message>
        <source>The recipient address is not valid. Please recheck.</source>
        <translation>L'adresse du destinataire est invalide. Veuillez la vérifier.</translation>
    </message>
    <message>
<<<<<<< HEAD
        <source>Total Amount %1&lt;span style='font-size:10pt;font-weight:normal;'&gt;&lt;br /&gt;(=%2)&lt;/span&gt;</source>
        <translation>Montant total %1&lt;span style='font-size:10pt;font-weight:normal;'&gt;&lt;br /&gt;(=%2)&lt;/span&gt;</translation>
    </message>
    <message>
        <source>The recipient address is not valid. Please recheck.</source>
        <translation>L'adresse du destinataire est invalide. Veuillez la vérifier.</translation>
=======
        <source>Duplicate address found: addresses should only be used once each.</source>
        <translation>Adresse identique trouvée : chaque adresse ne devrait être utilisée qu'une fois.</translation>
>>>>>>> 188ca9c3
    </message>
    <message>
        <source>Duplicate address found: addresses should only be used once each.</source>
        <translation>Adresse identique trouvée : chaque adresse ne devrait être utilisée qu'une fois.</translation>
    </message>
    <message>
        <source>Warning: Invalid Zetacoin address</source>
        <translation>Avertissement : adresse Zetacoin invalide</translation>
    </message>
    <message>
        <source>(no label)</source>
        <translation>(pas d'étiquette)</translation>
    </message>
    <message>
        <source>Warning: Unknown change address</source>
        <translation>Avertissement : adresse de monnaie rendue inconnue</translation>
    </message>
    <message>
        <source>Copy dust</source>
        <translation>Copier la poussière</translation>
    </message>
    <message>
        <source>Are you sure you want to send?</source>
        <translation>Êtes-vous sûr de vouloir envoyer ?</translation>
    </message>
    <message>
        <source>added as transaction fee</source>
        <translation>ajouté en tant que frais de transaction</translation>
    </message>
</context>
<context>
    <name>SendCoinsEntry</name>
    <message>
        <source>A&amp;mount:</source>
        <translation>&amp;Montant :</translation>
    </message>
    <message>
        <source>Pay &amp;To:</source>
        <translation>&amp;Payer à :</translation>
    </message>
    <message>
        <source>Enter a label for this address to add it to your address book</source>
        <translation>Saisir une étiquette pour cette adresse afin de l’ajouter à votre carnet d’adresses</translation>
    </message>
    <message>
        <source>&amp;Label:</source>
        <translation>É&amp;tiquette :</translation>
    </message>
    <message>
        <source>Choose previously used address</source>
        <translation>Choisir une adresse déjà utilisée</translation>
    </message>
    <message>
        <source>This is a normal payment.</source>
        <translation>Ceci est un paiement normal.</translation>
    </message>
    <message>
        <source>The Zetacoin address to send the payment to</source>
        <translation>L'adresse Zetacoin à laquelle envoyer le paiement</translation>
    </message>
    <message>
        <source>Alt+A</source>
        <translation>Alt+A</translation>
    </message>
    <message>
        <source>Paste address from clipboard</source>
        <translation>Coller l'adresse depuis le presse-papiers</translation>
    </message>
    <message>
        <source>Alt+P</source>
        <translation>Alt+P</translation>
    </message>
    <message>
        <source>Remove this entry</source>
        <translation>Enlever cette entrée</translation>
    </message>
    <message>
<<<<<<< HEAD
        <source>The fee will be deducted from the amount being sent. The recipient will receive less zetacoins than you enter in the amount field. If multiple recipients are selected, the fee is split equally.</source>
        <translation>Les frais seront déduits du montant envoyé. Le destinataire recevra moins de zetacoins que le montant saisi dans le champ de montant. Si plusieurs destinataires sont sélectionnés, les frais seront partagés également..</translation>
=======
        <source>The fee will be deducted from the amount being sent. The recipient will receive less bitcoins than you enter in the amount field. If multiple recipients are selected, the fee is split equally.</source>
        <translation>Les frais seront déduits du montant envoyé. Le destinataire recevra moins de bitcoins que le montant saisi dans le champ de montant. Si plusieurs destinataires sont sélectionnés, les frais seront partagés également..</translation>
>>>>>>> 188ca9c3
    </message>
    <message>
        <source>S&amp;ubtract fee from amount</source>
        <translation>S&amp;oustraire les frais du montant</translation>
    </message>
    <message>
        <source>Message:</source>
        <translation>Message :</translation>
    </message>
    <message>
        <source>This is an unauthenticated payment request.</source>
        <translation>Cette demande de paiement n'est pas authentifiée.</translation>
<<<<<<< HEAD
=======
    </message>
    <message>
        <source>This is an authenticated payment request.</source>
        <translation>Cette demande de paiement est authentifiée.</translation>
>>>>>>> 188ca9c3
    </message>
    <message>
        <source>This is an authenticated payment request.</source>
        <translation>Cette demande de paiement est authentifiée.</translation>
    </message>
    <message>
        <source>Enter a label for this address to add it to the list of used addresses</source>
        <translation>Saisir une étiquette pour cette adresse afin de l'ajouter à la liste d'adresses utilisées</translation>
    </message>
    <message>
<<<<<<< HEAD
        <source>A message that was attached to the zetacoin: URI which will be stored with the transaction for your reference. Note: This message will not be sent over the Zetacoin network.</source>
        <translation>Un message qui était joint à l'URI Zetacoin et qui sera stocké avec la transaction pour référence. Note : ce message ne sera pas envoyé par le réseau Zetacoin.</translation>
    </message>
    <message>
=======
>>>>>>> 188ca9c3
        <source>Pay To:</source>
        <translation>Payer à :</translation>
    </message>
    <message>
        <source>Memo:</source>
        <translation>Mémo :</translation>
    </message>
</context>
<context>
    <name>ShutdownWindow</name>
    <message>
        <source>Zetacoin Core is shutting down...</source>
        <translation>Arrêt de Zetacoin Core...</translation>
    </message>
    <message>
        <source>Do not shut down the computer until this window disappears.</source>
        <translation>Ne pas fermer l'ordinateur jusqu'à la disparition de cette fenêtre.</translation>
    </message>
</context>
<context>
    <name>SignVerifyMessageDialog</name>
    <message>
        <source>Signatures - Sign / Verify a Message</source>
        <translation>Signatures - Signer / Vérifier un message</translation>
    </message>
    <message>
        <source>&amp;Sign Message</source>
        <translation>&amp;Signer un message</translation>
    </message>
    <message>
<<<<<<< HEAD
        <source>You can sign messages/agreements with your addresses to prove you can receive zetacoins sent to them. Be careful not to sign anything vague or random, as phishing attacks may try to trick you into signing your identity over to them. Only sign fully-detailed statements you agree to.</source>
        <translation>Vous pouvez signer des messages/accords avec vos adresses pour prouver que vous pouvez recevoir des zetacoins à ces dernières. Faites attention de ne rien signer de vague ou au hasard, car des attaques d'hameçonnage pourraient essayer de vous faire signer avec votre identité afin de l'usurper. Ne signez que des déclarations entièrement détaillées et avec lesquelles vous êtes d'accord.</translation>
=======
        <source>You can sign messages/agreements with your addresses to prove you can receive bitcoins sent to them. Be careful not to sign anything vague or random, as phishing attacks may try to trick you into signing your identity over to them. Only sign fully-detailed statements you agree to.</source>
        <translation>Vous pouvez signer des messages/accords avec vos adresses pour prouver que vous pouvez recevoir des bitcoins à ces dernières. Faites attention de ne rien signer de vague ou au hasard, car des attaques d'hameçonnage pourraient essayer de vous faire signer avec votre identité afin de l'usurper. Ne signez que des déclarations entièrement détaillées et avec lesquelles vous êtes d'accord.</translation>
>>>>>>> 188ca9c3
    </message>
    <message>
        <source>The Zetacoin address to sign the message with</source>
        <translation>L'adresse Zetacoin avec laquelle signer le message</translation>
    </message>
    <message>
        <source>Choose previously used address</source>
        <translation>Choisir une adresse précédemment utilisée</translation>
    </message>
    <message>
        <source>Alt+A</source>
        <translation>Alt+A</translation>
    </message>
    <message>
        <source>Paste address from clipboard</source>
        <translation>Coller une adresse depuis le presse-papiers</translation>
    </message>
    <message>
        <source>Alt+P</source>
        <translation>Alt+P</translation>
    </message>
    <message>
        <source>Enter the message you want to sign here</source>
        <translation>Saisir ici le message que vous désirez signer</translation>
    </message>
    <message>
        <source>Signature</source>
        <translation>Signature</translation>
    </message>
    <message>
        <source>Copy the current signature to the system clipboard</source>
        <translation>Copier la signature actuelle dans le presse-papiers</translation>
    </message>
    <message>
        <source>Sign the message to prove you own this Zetacoin address</source>
        <translation>Signer le message pour prouver que vous détenez cette adresse Zetacoin</translation>
    </message>
    <message>
        <source>Sign &amp;Message</source>
        <translation>Signer le &amp;message</translation>
    </message>
    <message>
        <source>Reset all sign message fields</source>
        <translation>Réinitialiser tous les champs de signature de message</translation>
    </message>
    <message>
        <source>Clear &amp;All</source>
        <translation>&amp;Tout nettoyer</translation>
    </message>
    <message>
        <source>&amp;Verify Message</source>
        <translation>&amp;Vérifier un message</translation>
    </message>
    <message>
        <source>Enter the receiver's address, message (ensure you copy line breaks, spaces, tabs, etc. exactly) and signature below to verify the message. Be careful not to read more into the signature than what is in the signed message itself, to avoid being tricked by a man-in-the-middle attack. Note that this only proves the signing party receives with the address, it cannot prove sendership of any transaction!</source>
        <translation>Saisissez ci-dessous l'adresse de destinataire, le message (assurez-vous de copier exactement les retours à la ligne, les espaces, les tabulations, etc.) et la signature pour vérifier le message. Faites attention à ne pas déduire davantage de la signature que ce qui est contenu dans le message signé même, pour éviter d'être trompé par une attaque d'homme du milieu. Notez que ceci ne fait que prouver que le signataire reçoit l'adresse et ne peut pas prouver la provenance d'une transaction.</translation>
    </message>
    <message>
        <source>The Zetacoin address the message was signed with</source>
        <translation>L'adresse Zetacoin avec laquelle le message a été signé</translation>
    </message>
    <message>
        <source>Verify the message to ensure it was signed with the specified Zetacoin address</source>
        <translation>Vérifier le message pour vous assurer qu'il a bien été signé par l'adresse Zetacoin spécifiée</translation>
    </message>
    <message>
        <source>Verify &amp;Message</source>
        <translation>Vérifier le &amp;message</translation>
    </message>
    <message>
        <source>Reset all verify message fields</source>
        <translation>Réinitialiser tous les champs de vérification de message</translation>
    </message>
    <message>
        <source>Click "Sign Message" to generate signature</source>
        <translation>Cliquez sur « Signer le message » pour générer la signature</translation>
    </message>
    <message>
        <source>The entered address is invalid.</source>
        <translation>L'adresse saisie est invalide.</translation>
    </message>
    <message>
        <source>Please check the address and try again.</source>
        <translation>Veuillez vérifier l'adresse et réessayer.</translation>
    </message>
    <message>
        <source>The entered address does not refer to a key.</source>
        <translation>L'adresse saisie ne fait pas référence à une clef.</translation>
    </message>
    <message>
        <source>Wallet unlock was cancelled.</source>
        <translation>Le déverrouillage du portefeuille a été annulé.</translation>
    </message>
    <message>
        <source>Private key for the entered address is not available.</source>
        <translation>La clef privée n'est pas disponible pour l'adresse indiquée.</translation>
    </message>
    <message>
        <source>Message signing failed.</source>
        <translation>La signature du message a échoué.</translation>
    </message>
    <message>
        <source>Message signed.</source>
        <translation>Le message a été signé.</translation>
    </message>
    <message>
        <source>The signature could not be decoded.</source>
        <translation>La signature n'a pu être décodée.</translation>
    </message>
    <message>
        <source>Please check the signature and try again.</source>
        <translation>Veuillez vérifier la signature et réessayer.</translation>
    </message>
    <message>
        <source>The signature did not match the message digest.</source>
        <translation>La signature ne correspond pas à l'empreinte du message.</translation>
    </message>
    <message>
        <source>Message verification failed.</source>
        <translation>Échec de la vérification du message.</translation>
    </message>
    <message>
        <source>Message verified.</source>
        <translation>Message vérifié.</translation>
    </message>
</context>
<context>
    <name>SplashScreen</name>
    <message>
        <source>Zetacoin Core</source>
        <translation>Zetacoin Core</translation>
    </message>
    <message>
        <source>The Zetacoin Core developers</source>
        <translation>Les développeurs Zetacoin Core</translation>
    </message>
    <message>
        <source>[testnet]</source>
        <translation>[testnet]</translation>
    </message>
</context>
<context>
    <name>TrafficGraphWidget</name>
    <message>
        <source>KB/s</source>
        <translation>Ko/s</translation>
    </message>
</context>
<context>
    <name>TransactionDesc</name>
    <message>
        <source>Open until %1</source>
        <translation>Ouvert jusqu'à %1</translation>
    </message>
    <message>
        <source>conflicted</source>
        <translation>en conflit</translation>
    </message>
    <message>
        <source>%1/offline</source>
        <translation>%1/hors ligne</translation>
    </message>
    <message>
        <source>%1/unconfirmed</source>
        <translation>%1/non confirmée</translation>
    </message>
    <message>
        <source>%1 confirmations</source>
        <translation>%1 confirmations</translation>
    </message>
    <message>
        <source>Status</source>
        <translation>État</translation>
    </message>
    <message numerus="yes">
        <source>, broadcast through %n node(s)</source>
        <translation><numerusform>, diffusée à travers %n nœud</numerusform><numerusform>, diffusée à travers %n nœuds</numerusform></translation>
    </message>
    <message>
        <source>Date</source>
        <translation>Date</translation>
    </message>
    <message>
        <source>Source</source>
        <translation>Source</translation>
    </message>
    <message>
        <source>Generated</source>
        <translation>Généré</translation>
    </message>
    <message>
        <source>From</source>
        <translation>De</translation>
    </message>
    <message>
        <source>To</source>
        <translation>À</translation>
    </message>
    <message>
        <source>own address</source>
        <translation>votre propre adresse</translation>
    </message>
    <message>
        <source>watch-only</source>
        <translation>juste-regarder</translation>
    </message>
    <message>
        <source>label</source>
        <translation>étiquette</translation>
    </message>
    <message>
        <source>Credit</source>
        <translation>Crédit</translation>
    </message>
    <message numerus="yes">
        <source>matures in %n more block(s)</source>
        <translation><numerusform>arrive à maturité dans %n bloc de plus</numerusform><numerusform>arrive à maturité dans %n blocs de plus</numerusform></translation>
    </message>
    <message>
        <source>not accepted</source>
        <translation>refusé</translation>
    </message>
    <message>
        <source>Debit</source>
        <translation>Débit</translation>
    </message>
    <message>
        <source>Total debit</source>
        <translation>Débit total</translation>
    </message>
    <message>
        <source>Total credit</source>
        <translation>Crédit total</translation>
    </message>
    <message>
        <source>Transaction fee</source>
        <translation>Frais de transaction</translation>
    </message>
    <message>
        <source>Net amount</source>
        <translation>Montant net</translation>
    </message>
    <message>
        <source>Message</source>
        <translation>Message</translation>
    </message>
    <message>
        <source>Comment</source>
        <translation>Commentaire</translation>
    </message>
    <message>
        <source>Transaction ID</source>
        <translation>ID de la transaction</translation>
    </message>
    <message>
        <source>Merchant</source>
        <translation>Marchand</translation>
    </message>
    <message>
        <source>Generated coins must mature %1 blocks before they can be spent. When you generated this block, it was broadcast to the network to be added to the block chain. If it fails to get into the chain, its state will change to "not accepted" and it won't be spendable. This may occasionally happen if another node generates a block within a few seconds of yours.</source>
        <translation>Les pièces générées doivent mûrir pendant %1 blocs avant de pouvoir être dépensées. Lorsque vous avez généré ce bloc, il a été diffusé sur le réseau pour être ajouté à la chaîne de blocs. S’il échoue a intégrer la chaîne, son état sera modifié en « non accepté » et il ne sera pas possible de le dépenser. Ceci peut arriver occasionnellement si un autre nœud génère un bloc à quelques secondes du votre.</translation>
    </message>
    <message>
        <source>Debug information</source>
        <translation>Informations de débogage</translation>
    </message>
    <message>
        <source>Transaction</source>
        <translation>Transaction</translation>
    </message>
    <message>
        <source>Inputs</source>
        <translation>Entrants</translation>
    </message>
    <message>
        <source>Amount</source>
        <translation>Montant</translation>
    </message>
    <message>
        <source>true</source>
        <translation>vrai</translation>
    </message>
    <message>
        <source>false</source>
        <translation>faux</translation>
    </message>
    <message>
        <source>, has not been successfully broadcast yet</source>
        <translation>, n’a pas encore été diffusée avec succès</translation>
    </message>
    <message numerus="yes">
        <source>Open for %n more block(s)</source>
        <translation><numerusform>Ouvert pour %n bloc de plus</numerusform><numerusform>Ouvert pour %n blocs de plus</numerusform></translation>
    </message>
    <message>
        <source>unknown</source>
        <translation>inconnu</translation>
    </message>
</context>
<context>
    <name>TransactionDescDialog</name>
    <message>
        <source>Transaction details</source>
        <translation>Détails de la transaction</translation>
    </message>
    <message>
        <source>This pane shows a detailed description of the transaction</source>
        <translation>Ce panneau affiche une description détaillée de la transaction</translation>
    </message>
</context>
<context>
    <name>TransactionTableModel</name>
    <message>
        <source>Date</source>
        <translation>Date</translation>
    </message>
    <message>
        <source>Type</source>
        <translation>Type</translation>
    </message>
    <message>
        <source>Immature (%1 confirmations, will be available after %2)</source>
        <translation>Immature (%1 confirmations, sera disponible après %2)</translation>
    </message>
    <message numerus="yes">
        <source>Open for %n more block(s)</source>
        <translation><numerusform>Ouvert pour %n bloc de plus</numerusform><numerusform>Ouvert pour %n blocs de plus</numerusform></translation>
    </message>
    <message>
        <source>Open until %1</source>
        <translation>Ouvert jusqu'à %1</translation>
    </message>
    <message>
        <source>Confirmed (%1 confirmations)</source>
        <translation>Confirmée (%1 confirmations)</translation>
    </message>
    <message>
        <source>This block was not received by any other nodes and will probably not be accepted!</source>
        <translation>Ce bloc n’a été reçu par aucun autre nœud et ne sera probablement pas accepté !</translation>
    </message>
    <message>
        <source>Generated but not accepted</source>
        <translation>Généré mais pas accepté</translation>
    </message>
    <message>
        <source>Offline</source>
        <translation>Hors ligne</translation>
    </message>
    <message>
        <source>Label</source>
        <translation>Étiquette</translation>
    </message>
    <message>
        <source>Unconfirmed</source>
        <translation>Non confirmé</translation>
    </message>
    <message>
        <source>Confirming (%1 of %2 recommended confirmations)</source>
        <translation>Confirmation (%1 sur %2 confirmations recommandées)</translation>
    </message>
    <message>
        <source>Conflicted</source>
        <translation>En conflit</translation>
    </message>
    <message>
        <source>Received with</source>
        <translation>Reçue avec</translation>
    </message>
    <message>
        <source>Received from</source>
        <translation>Reçue de</translation>
    </message>
    <message>
        <source>Sent to</source>
        <translation>Envoyée à</translation>
    </message>
    <message>
        <source>Payment to yourself</source>
        <translation>Paiement à vous-même</translation>
    </message>
    <message>
        <source>Mined</source>
        <translation>Miné</translation>
    </message>
    <message>
        <source>watch-only</source>
        <translation>juste-regarder</translation>
    </message>
    <message>
        <source>(n/a)</source>
        <translation>(n.d)</translation>
    </message>
    <message>
        <source>Transaction status. Hover over this field to show number of confirmations.</source>
        <translation>État de la transaction. Laissez le pointeur de la souris sur ce champ pour voir le nombre de confirmations.</translation>
    </message>
    <message>
        <source>Date and time that the transaction was received.</source>
        <translation>Date et heure de réception de la transaction.</translation>
    </message>
    <message>
        <source>Type of transaction.</source>
        <translation>Type de transaction.</translation>
    </message>
    <message>
        <source>Whether or not a watch-only address is involved in this transaction.</source>
        <translation>Une adresse juste-regarder est-elle impliquée dans cette transaction.</translation>
    </message>
    <message>
        <source>User-defined intent/purpose of the transaction.</source>
        <translation>Intention/but de la transaction défini par l'utilisateur.</translation>
    </message>
    <message>
        <source>Amount removed from or added to balance.</source>
        <translation>Montant ajouté ou enlevé au solde.</translation>
    </message>
</context>
<context>
    <name>TransactionView</name>
    <message>
        <source>All</source>
        <translation>Toutes</translation>
    </message>
    <message>
        <source>Today</source>
        <translation>Aujourd’hui</translation>
    </message>
    <message>
        <source>This week</source>
        <translation>Cette semaine</translation>
    </message>
    <message>
        <source>This month</source>
        <translation>Ce mois-ci</translation>
    </message>
    <message>
        <source>Last month</source>
        <translation>Le mois dernier</translation>
    </message>
    <message>
        <source>This year</source>
        <translation>Cette année</translation>
    </message>
    <message>
        <source>Range...</source>
        <translation>Intervalle…</translation>
    </message>
    <message>
        <source>Received with</source>
        <translation>Reçue avec</translation>
    </message>
    <message>
        <source>Sent to</source>
        <translation>Envoyée à</translation>
    </message>
    <message>
        <source>To yourself</source>
        <translation>À vous-même</translation>
    </message>
    <message>
        <source>Mined</source>
        <translation>Miné</translation>
    </message>
    <message>
        <source>Other</source>
        <translation>Autres</translation>
    </message>
    <message>
        <source>Enter address or label to search</source>
        <translation>Saisir une adresse ou une étiquette à rechercher</translation>
    </message>
    <message>
        <source>Min amount</source>
        <translation>Montant min.</translation>
    </message>
    <message>
        <source>Copy address</source>
        <translation>Copier l’adresse</translation>
    </message>
    <message>
        <source>Copy label</source>
        <translation>Copier l’étiquette</translation>
    </message>
    <message>
        <source>Copy amount</source>
        <translation>Copier le montant</translation>
    </message>
    <message>
        <source>Copy transaction ID</source>
        <translation>Copier l'ID de la transaction</translation>
    </message>
    <message>
        <source>Copy raw transaction</source>
        <translation>Copier la transaction brute</translation>
    </message>
    <message>
        <source>Edit label</source>
        <translation>Modifier l’étiquette</translation>
    </message>
    <message>
        <source>Show transaction details</source>
        <translation>Afficher les détails de la transaction</translation>
    </message>
    <message>
        <source>Export Transaction History</source>
        <translation>Exporter l'historique des transactions</translation>
    </message>
    <message>
        <source>Watch-only</source>
        <translation>Juste-regarder :</translation>
    </message>
    <message>
        <source>Exporting Failed</source>
        <translation>L'exportation a échoué</translation>
    </message>
    <message>
        <source>There was an error trying to save the transaction history to %1.</source>
        <translation>Une erreur est survenue lors de l'enregistrement de l'historique des transactions vers %1.</translation>
    </message>
    <message>
        <source>Exporting Successful</source>
        <translation>Exportation réussie</translation>
    </message>
    <message>
        <source>The transaction history was successfully saved to %1.</source>
        <translation>L'historique des transactions a été sauvegardée avec succès vers %1.</translation>
    </message>
    <message>
        <source>Comma separated file (*.csv)</source>
        <translation>Valeurs séparées par des virgules (*.csv)</translation>
    </message>
    <message>
        <source>Confirmed</source>
        <translation>Confirmée</translation>
    </message>
    <message>
        <source>Date</source>
        <translation>Date</translation>
    </message>
    <message>
        <source>Type</source>
        <translation>Type</translation>
    </message>
    <message>
        <source>Label</source>
        <translation>Étiquette</translation>
    </message>
    <message>
        <source>Address</source>
        <translation>Adresse</translation>
    </message>
    <message>
        <source>ID</source>
        <translation>ID</translation>
    </message>
    <message>
        <source>Range:</source>
        <translation>Intervalle :</translation>
    </message>
    <message>
        <source>to</source>
        <translation>à</translation>
    </message>
</context>
<context>
    <name>UnitDisplayStatusBarControl</name>
    <message>
        <source>Unit to show amounts in. Click to select another unit.</source>
        <translation>Unité d'affichage des montants. Cliquer pour choisir une autre unité.</translation>
    </message>
</context>
<context>
    <name>WalletFrame</name>
    <message>
        <source>No wallet has been loaded.</source>
        <translation>Aucun portefeuille de chargé.</translation>
    </message>
</context>
<context>
    <name>WalletModel</name>
    <message>
        <source>Send Coins</source>
        <translation>Envoyer des pièces</translation>
    </message>
</context>
<context>
    <name>WalletView</name>
    <message>
        <source>&amp;Export</source>
        <translation>&amp;Exporter</translation>
    </message>
    <message>
        <source>Export the data in the current tab to a file</source>
        <translation>Exporter les données de l'onglet courant vers un fichier</translation>
    </message>
    <message>
        <source>Backup Wallet</source>
        <translation>Sauvegarder le portefeuille</translation>
    </message>
    <message>
        <source>Wallet Data (*.dat)</source>
        <translation>Données de portefeuille (*.dat)</translation>
    </message>
    <message>
        <source>Backup Failed</source>
        <translation>Échec de la sauvegarde</translation>
    </message>
    <message>
        <source>There was an error trying to save the wallet data to %1.</source>
        <translation>Une erreur est survenue lors de l'enregistrement des données de portefeuille vers %1.</translation>
    </message>
    <message>
        <source>The wallet data was successfully saved to %1.</source>
        <translation>Les données de portefeuille ont été enregistrées avec succès vers %1</translation>
    </message>
    <message>
        <source>Backup Successful</source>
        <translation>Sauvegarde réussie</translation>
    </message>
</context>
<context>
    <name>bitcoin-core</name>
    <message>
        <source>Options:</source>
        <translation>Options :</translation>
    </message>
    <message>
        <source>Specify data directory</source>
        <translation>Spécifier le répertoire de données</translation>
    </message>
    <message>
        <source>Connect to a node to retrieve peer addresses, and disconnect</source>
        <translation>Se connecter à un nœud pour obtenir des adresses de pairs puis se déconnecter</translation>
    </message>
    <message>
        <source>Specify your own public address</source>
        <translation>Spécifier votre propre adresse publique</translation>
    </message>
    <message>
        <source>Accept command line and JSON-RPC commands</source>
        <translation>Accepter les commandes de JSON-RPC et de la ligne de commande</translation>
    </message>
    <message>
        <source>If &lt;category&gt; is not supplied or if &lt;category&gt; = 1, output all debugging information.</source>
        <translation>Si &lt;category&gt; n'est pas indiqué ou si &lt;category&gt; = 1, extraire toutes les données de débogage.</translation>
    </message>
    <message>
        <source>Maximum total fees (in %s) to use in a single wallet transaction; setting this too low may abort large transactions (default: %s)</source>
        <translation>Frais totaux maximaux (en %s) à utiliser en une seule transaction de portefeuille. Les définir trop bas pourrait interrompre les grosses transactions (par défaut : %s)</translation>
    </message>
    <message>
        <source>Please check that your computer's date and time are correct! If your clock is wrong Bitcoin Core will not work properly.</source>
        <translation>Veuillez vérifier que l'heure et la date de votre ordinateur sont justes ! Si votre horloge n'est pas à l'heure, Bitcoin Core ne fonctionnera pas correctement.</translation>
    </message>
    <message>
        <source>Prune configured below the minimum of %d MiB.  Please use a higher number.</source>
        <translation>L'élagage est configuré au-dessous du minimum de %d Mio. Veuillez utiliser un nombre plus élevé.</translation>
    </message>
    <message>
        <source>Prune: last wallet synchronisation goes beyond pruned data. You need to -reindex (download the whole blockchain again in case of pruned node)</source>
        <translation>Élagage : la dernière synchronisation de portefeuille va par-delà les données élaguées.  Vous devez -reindex (réindexer, télécharger de nouveau toute la chaîne de blocs en cas de nœud élagué)</translation>
    </message>
    <message>
        <source>Reduce storage requirements by pruning (deleting) old blocks. This mode is incompatible with -txindex and -rescan. Warning: Reverting this setting requires re-downloading the entire blockchain. (default: 0 = disable pruning blocks, &gt;%u = target size in MiB to use for block files)</source>
        <translation>Réduire les exigences de stockage en élaguant (supprimant) les anciens blocs. Ce mode est incompatible avec -txindex et -rescan. Avertissement : ramener ce paramètre à sa valeur antérieure exige un nouveau téléchargement de la chaîne de blocs en entier (par défaut : 0 = désactiver l'élagage des blocs, &gt;%u = taille cible en Mio à utiliser pour les fichiers de blocs).</translation>
    </message>
    <message>
        <source>Rescans are not possible in pruned mode. You will need to use -reindex which will download the whole blockchain again.</source>
        <translation>Les rebalayages sont impossibles en mode élagage. Vous devrez utiliser -reindex, ce qui téléchargera de nouveau la chaîne de blocs en entier.</translation>
    </message>
    <message>
        <source>Error: A fatal internal error occurred, see debug.log for details</source>
        <translation>Erreur : une erreur interne fatale s'est produite. Voir debug.log pour plus de détails</translation>
    </message>
    <message>
        <source>Fee (in %s/kB) to add to transactions you send (default: %s)</source>
        <translation>Les frais (en %s/ko) à ajouter aux transactions que vous envoyez (par défaut : %s)</translation>
    </message>
    <message>
        <source>Pruning blockstore...</source>
        <translation>Élagage du magasin de blocs...</translation>
    </message>
    <message>
        <source>Run in the background as a daemon and accept commands</source>
        <translation>Fonctionner en arrière-plan en tant que démon et accepter les commandes</translation>
    </message>
    <message>
        <source>Unable to start HTTP server. See debug log for details.</source>
        <translation>Impossible de démarrer le serveur HTTP. Voir le journal de débogage pour plus de détails.</translation>
    </message>
    <message>
        <source>Accept connections from outside (default: 1 if no -proxy or -connect)</source>
        <translation>Accepter les connexions entrantes (par défaut : 1 si aucun -proxy ou -connect )</translation>
    </message>
    <message>
        <source>Bind to given address and always listen on it. Use [host]:port notation for IPv6</source>
        <translation>Se lier à l'adresse donnée et toujours l'écouter. Utilisez la notation [host]:port pour l'IPv6</translation>
    </message>
    <message>
        <source>Delete all wallet transactions and only recover those parts of the blockchain through -rescan on startup</source>
        <translation>Supprimer toutes les transactions du portefeuille et ne récupérer que ces parties de la chaîne de blocs avec -rescan au démarrage</translation>
    </message>
    <message>
        <source>Distributed under the MIT software license, see the accompanying file COPYING or &lt;http://www.opensource.org/licenses/mit-license.php&gt;.</source>
        <translation>Distribué sous la licence MIT d'utilisation d'un logiciel. Consultez le fichier joint COPYING ou &lt;http://www.opensource.org/licenses/mit-license.php&gt;.</translation>
    </message>
    <message>
        <source>Execute command when a wallet transaction changes (%s in cmd is replaced by TxID)</source>
        <translation>Exécuter la commande lorsqu'une transaction de portefeuille change (%s dans la commande est remplacée par TxID)</translation>
    </message>
    <message>
<<<<<<< HEAD
        <source>Maximum total fees to use in a single wallet transaction; setting this too low may abort large transactions (default: %s)</source>
        <translation>Total maximal des frais à utiliser en une seule transaction de portefeuille. Le définir trop bas pourrait interrompre les grosses transactions (par défaut : %s)</translation>
    </message>
    <message>
        <source>Reduce storage requirements by pruning (deleting) old blocks. This mode disables wallet support and is incompatible with -txindex. Warning: Reverting this setting requires re-downloading the entire blockchain. (default: 0 = disable pruning blocks, &gt;%u = target size in MiB to use for block files)</source>
        <translation>Réduire les exigences de stockage en élaguant (supprimant) les anciens blocs. Ce mode désactive la prise en charge de portefeuilles et n'est pas compatible avec -txindex. Avertissement : configurer ce paramètre à sa valeur antérieure retéléchargera complètement la chaîne de blocs (par défaut : 0 = désactiver l'élagage des blocs, &gt;%u = taille cible en Mo à utiliser pour les fichiers de blocs).</translation>
    </message>
    <message>
=======
>>>>>>> 188ca9c3
        <source>Set the number of script verification threads (%u to %d, 0 = auto, &lt;0 = leave that many cores free, default: %d)</source>
        <translation>Définir le nombre d'exétrons de vérification des scripts (%u à %d, 0 = auto, &lt; 0 = laisser ce nombre de cœurs inutilisés, par défaut : %d)</translation>
    </message>
    <message>
        <source>The block database contains a block which appears to be from the future. This may be due to your computer's date and time being set incorrectly. Only rebuild the block database if you are sure that your computer's date and time are correct</source>
        <translation>La base de données de blocs contient un bloc qui semble provenir du futur. Cela pourrait être causé par la date et l'heure erronées de votre ordinateur. Ne reconstruisez la base de données de blocs que si vous êtes certain que la date et l'heure de votre ordinateur sont justes.</translation>
    </message>
    <message>
        <source>This is a pre-release test build - use at your own risk - do not use for mining or merchant applications</source>
        <translation>Ceci est une pré-version de test - l'utiliser à vos risques et périls - ne pas l'utiliser pour miner ou pour des applications marchandes</translation>
    </message>
    <message>
        <source>Unable to bind to %s on this computer. Zetacoin Core is probably already running.</source>
        <translation>Impossible de se lier à %s sur cet ordinateur. Zetacoin Core fonctionne probablement déjà.</translation>
    </message>
    <message>
        <source>WARNING: abnormally high number of blocks generated, %d blocks received in the last %d hours (%d expected)</source>
        <translation>AVERTISSEMENT : un nombre anormalement élevé de blocs a été généré, %d blocs reçus durant les %d dernières heures (%d attendus)</translation>
    </message>
    <message>
        <source>WARNING: check your network connection, %d blocks received in the last %d hours (%d expected)</source>
        <translation>AVERTISSEMENT : vérifiez votre connexion réseau, %d blocs reçus durant les %d dernières heures (%d attendus)</translation>
    </message>
    <message>
        <source>Use UPnP to map the listening port (default: 1 when listening and no -proxy)</source>
        <translation>Utiliser l'UPnP pour mapper le port d'écoute (par défaut : 1 lors de l'écoute et pas de mandataire -proxy)</translation>
    </message>
    <message>
        <source>WARNING: abnormally high number of blocks generated, %d blocks received in the last %d hours (%d expected)</source>
        <translation>AVERTISSEMENT : un nombre anormalement élevé de blocs a été généré, %d blocs reçus durant les %d dernières heures (%d attendus)</translation>
    </message>
    <message>
        <source>WARNING: check your network connection, %d blocks received in the last %d hours (%d expected)</source>
        <translation>AVERTISSEMENT : vérifiez votre connexion réseau, %d blocs reçus durant les %d dernières heures (%d attendus)</translation>
    </message>
    <message>
        <source>Warning: The network does not appear to fully agree! Some miners appear to be experiencing issues.</source>
        <translation>Avertissement : le réseau ne semble pas totalement d'accord ! Quelques mineurs semblent éprouver des difficultés.</translation>
    </message>
    <message>
        <source>Warning: We do not appear to fully agree with our peers! You may need to upgrade, or other nodes may need to upgrade.</source>
        <translation>Avertissement : nous ne semblons pas être en accord complet avec nos pairs ! Vous pourriez avoir besoin d'effectuer une mise à niveau, ou d'autres nœuds du réseau pourraient avoir besoin d'effectuer une mise à niveau.</translation>
    </message>
    <message>
        <source>Warning: wallet.dat corrupt, data salvaged! Original wallet.dat saved as wallet.{timestamp}.bak in %s; if your balance or transactions are incorrect you should restore from a backup.</source>
        <translation>Avertissement : wallet.dat corrompu, données récupérées ! Le fichier wallet.dat original a été enregistré en tant que wallet.{timestamp}.bak dans %s ; si votre solde ou transactions sont incorrects vous devriez effectuer une restauration depuis une sauvegarde.</translation>
    </message>
    <message>
        <source>Whitelist peers connecting from the given netmask or IP address. Can be specified multiple times.</source>
        <translation>Pairs de la liste blanche se connectant à partir du masque réseau ou de l'IP donné. Peut être spécifié plusieurs fois.</translation>
    </message>
    <message>
        <source>-maxmempool must be at least %d MB</source>
        <translation>-maxmempool doit être d'au moins %d Mo</translation>
    </message>
    <message>
        <source>&lt;category&gt; can be:</source>
        <translation>&lt;category&gt; peut être :</translation>
    </message>
    <message>
        <source>Block creation options:</source>
        <translation>Options de création de bloc :</translation>
    </message>
    <message>
        <source>Connect only to the specified node(s)</source>
        <translation>Ne se connecter qu'au(x) nœud(s) spécifié(s)</translation>
    </message>
    <message>
        <source>Connection options:</source>
        <translation>Options de connexion :</translation>
    </message>
    <message>
        <source>Corrupted block database detected</source>
        <translation>Base corrompue de données des blocs détectée</translation>
    </message>
    <message>
        <source>Debugging/Testing options:</source>
        <translation>Options de test/de débogage :</translation>
    </message>
    <message>
        <source>Do not load the wallet and disable wallet RPC calls</source>
        <translation>Ne pas charger le portefeuille et désactiver les appels RPC</translation>
    </message>
    <message>
        <source>Do you want to rebuild the block database now?</source>
        <translation>Voulez-vous reconstruire la base de données des blocs maintenant ?</translation>
    </message>
    <message>
        <source>Enable publish hash block in &lt;address&gt;</source>
        <translation>Activer la publication du bloc de hachage dans &lt;address&gt;</translation>
    </message>
    <message>
        <source>Enable publish hash transaction in &lt;address&gt;</source>
        <translation>Activer la publication de la transaction de hachage dans &lt;address&gt;</translation>
    </message>
    <message>
        <source>Enable publish raw block in &lt;address&gt;</source>
        <translation>Activer la publication du bloc brut dans &lt;address&gt;</translation>
    </message>
    <message>
        <source>Enable publish raw transaction in &lt;address&gt;</source>
        <translation>Activer la publication de la transaction brute dans &lt;address&gt;</translation>
    </message>
    <message>
        <source>Error initializing block database</source>
        <translation>Erreur lors de l'initialisation de la base de données des blocs</translation>
    </message>
    <message>
        <source>Error initializing wallet database environment %s!</source>
        <translation>Erreur lors de l'initialisation de l'environnement de la base de données du portefeuille %s !</translation>
    </message>
    <message>
        <source>Error loading block database</source>
        <translation>Erreur du chargement de la base de données des blocs</translation>
    </message>
    <message>
        <source>Error opening block database</source>
        <translation>Erreur lors de l'ouverture de la base de données des blocs</translation>
    </message>
    <message>
        <source>Error: Disk space is low!</source>
        <translation>Erreur : l'espace disque est faible !</translation>
    </message>
    <message>
        <source>Failed to listen on any port. Use -listen=0 if you want this.</source>
        <translation>Échec de l'écoute sur un port quelconque. Utilisez -listen=0 si vous voulez ceci.</translation>
    </message>
    <message>
        <source>Importing...</source>
        <translation>Importation...</translation>
    </message>
    <message>
        <source>Incorrect or no genesis block found. Wrong datadir for network?</source>
        <translation>Bloc de genèse incorrect ou introuvable. Mauvais répertoire de données pour le réseau ?</translation>
    </message>
    <message>
        <source>Invalid -onion address: '%s'</source>
        <translation>Adresse -onion invalide : « %s »</translation>
    </message>
    <message>
        <source>Keep the transaction memory pool below &lt;n&gt; megabytes (default: %u)</source>
        <translation>Garder la réserve de mémoire transactionnelle sous &lt;n&gt; mégaoctets (par défaut : %u)</translation>
    </message>
    <message>
        <source>Not enough file descriptors available.</source>
        <translation>Pas assez de descripteurs de fichiers proposés.</translation>
    </message>
    <message>
        <source>Only connect to nodes in network &lt;net&gt; (ipv4, ipv6 or onion)</source>
        <translation>Seulement se connecter aux nœuds du réseau &lt;net&gt; (IPv4, IPv6 ou oignon)</translation>
    </message>
    <message>
        <source>Prune cannot be configured with a negative value.</source>
        <translation>L'élagage ne peut pas être configuré avec une valeur négative.</translation>
    </message>
    <message>
        <source>Prune mode is incompatible with -txindex.</source>
        <translation>Le mode élagage n'est pas compatible avec -txindex.</translation>
    </message>
    <message>
        <source>Set database cache size in megabytes (%d to %d, default: %d)</source>
        <translation>Définir la taille du cache de la base de données en mégaoctets (%d to %d, default: %d)</translation>
    </message>
    <message>
        <source>Set maximum block size in bytes (default: %d)</source>
        <translation>Définir la taille minimale de bloc en octets (par défaut : %d)</translation>
    </message>
    <message>
        <source>Specify wallet file (within data directory)</source>
        <translation>Spécifiez le fichier de portefeuille (dans le répertoire de données)</translation>
    </message>
    <message>
<<<<<<< HEAD
=======
        <source>Unsupported argument -benchmark ignored, use -debug=bench.</source>
        <translation>Argument non pris en charge -benchmark ignoré, utiliser -debug=bench.</translation>
    </message>
    <message>
        <source>Unsupported argument -debugnet ignored, use -debug=net.</source>
        <translation>Argument non pris en charge -debugnet ignoré, utiliser -debug=net.</translation>
    </message>
    <message>
        <source>Unsupported argument -tor found, use -onion.</source>
        <translation>Argument non pris en charge -tor trouvé, utiliser -onion</translation>
    </message>
    <message>
>>>>>>> 188ca9c3
        <source>Use UPnP to map the listening port (default: %u)</source>
        <translation>Utiliser l'UPnP pour mapper le port d'écoute (par défaut : %u)</translation>
    </message>
    <message>
        <source>User Agent comment (%s) contains unsafe characters.</source>
        <translation>Le commentaire d'agent utilisateur (%s) contient des caractères dangereux.</translation>
    </message>
    <message>
        <source>Verifying blocks...</source>
        <translation>Vérification des blocs en cours...</translation>
    </message>
    <message>
        <source>Verifying wallet...</source>
        <translation>Vérification du portefeuille en cours...</translation>
    </message>
    <message>
        <source>Wallet %s resides outside data directory %s</source>
        <translation>Le portefeuille %s réside en dehors du répertoire de données %s</translation>
    </message>
    <message>
        <source>Wallet options:</source>
        <translation>Options du portefeuille :</translation>
    </message>
    <message>
        <source>Warning: This version is obsolete; upgrade required!</source>
        <translation>Avertissement : cette version est obsolète. Une mise à niveau est exigée !</translation>
<<<<<<< HEAD
    </message>
    <message>
        <source>You need to rebuild the database using -reindex to change -txindex</source>
        <translation>Vous devez reconstruire la base de données en utilisant -reindex afin de modifier -txindex</translation>
=======
>>>>>>> 188ca9c3
    </message>
    <message>
        <source>You need to rebuild the database using -reindex to change -txindex</source>
        <translation>Vous devez reconstruire la base de données en utilisant -reindex afin de modifier -txindex</translation>
    </message>
    <message>
        <source>Allow JSON-RPC connections from specified source. Valid for &lt;ip&gt; are a single IP (e.g. 1.2.3.4), a network/netmask (e.g. 1.2.3.4/255.255.255.0) or a network/CIDR (e.g. 1.2.3.4/24). This option can be specified multiple times</source>
        <translation>Permettre les connexions JSON-RPC de sources spécifiques. Valide pour &lt;ip&gt; qui sont une IP simple (p. ex. 1.2.3.4), un réseau/masque réseau (p. ex. 1.2.3.4/255.255.255.0) ou un réseau/CIDR (p. ex. 1.2.3.4/24). Cette option peut être être spécifiée plusieurs fois</translation>
    </message>
    <message>
        <source>Bind to given address and whitelist peers connecting to it. Use [host]:port notation for IPv6</source>
        <translation>Se lier à l'adresse donnée et aux pairs s'y connectant. Utiliser la notation [host]:port pour l'IPv6</translation>
    </message>
    <message>
        <source>Bind to given address to listen for JSON-RPC connections. Use [host]:port notation for IPv6. This option can be specified multiple times (default: bind to all interfaces)</source>
        <translation>Se lier à l'adresse donnée pour écouter des connexions JSON-RPC. Utiliser la notation [host]:port pour l'IPv6. Cette option peut être spécifiée plusieurs fois (par défaut : se lier à toutes les interfaces)</translation>
    </message>
    <message>
<<<<<<< HEAD
        <source>Cannot obtain a lock on data directory %s. Zetacoin Core is probably already running.</source>
        <translation>Impossible d’obtenir un verrou sur le répertoire de données %s. Zetacoin Core fonctionne probablement déjà.</translation>
=======
        <source>Cannot obtain a lock on data directory %s. Bitcoin Core is probably already running.</source>
        <translation>Impossible d’obtenir un verrou sur le répertoire de données %s. Bitcoin Core fonctionne probablement déjà.</translation>
>>>>>>> 188ca9c3
    </message>
    <message>
        <source>Create new files with system default permissions, instead of umask 077 (only effective with disabled wallet functionality)</source>
        <translation>Créer de nouveaux fichiers avec les permissions système par défaut, au lieu de umask 077 (effectif seulement avec la fonction du portefeuille désactivée)</translation>
    </message>
    <message>
        <source>Discover own IP addresses (default: 1 when listening and no -externalip or -proxy)</source>
        <translation>Découvrir ses propres adresses (par défaut : 1 en écoute et sans externalip ou -proxy)</translation>
<<<<<<< HEAD
    </message>
    <message>
        <source>Error: Listening for incoming connections failed (listen returned error %s)</source>
        <translation>Erreur : l'écoute des connexions entrantes a échoué (l'écoute a retourné l'erreur %s)</translation>
=======
>>>>>>> 188ca9c3
    </message>
    <message>
        <source>Error: Listening for incoming connections failed (listen returned error %s)</source>
        <translation>Erreur : l'écoute des connexions entrantes a échoué (l'écoute a retourné l'erreur %s)</translation>
    </message>
    <message>
        <source>Execute command when a relevant alert is received or we see a really long fork (%s in cmd is replaced by message)</source>
        <translation>Exécuter une commande lorsqu'une alerte pertinente est reçue ou si nous voyons une bifurcation vraiment étendue (%s dans la commande est remplacé par le message)</translation>
    </message>
    <message>
        <source>Fees (in %s/kB) smaller than this are considered zero fee for relaying, mining and transaction creation (default: %s)</source>
        <translation>Les frais (en %s/Ko) inférieurs à ce seuil sont considérés comme étant nuls pour le relais, le minage et la création de transactions (par défaut : %s)</translation>
    </message>
    <message>
        <source>If paytxfee is not set, include enough fee so transactions begin confirmation on average within n blocks (default: %u)</source>
        <translation>Si paytxfee n'est pas défini, inclure suffisamment de frais afin que les transactions commencent la confirmation en moyenne avant n blocs (par défaut : %u)</translation>
    </message>
    <message>
        <source>Invalid amount for -maxtxfee=&lt;amount&gt;: '%s' (must be at least the minrelay fee of %s to prevent stuck transactions)</source>
        <translation>Montant invalide pour -maxtxfee=&lt;amount&gt; : « %s » (doit être au moins les frais minrelay de %s pour prévenir le blocage des transactions)</translation>
    </message>
    <message>
        <source>Maximum size of data in data carrier transactions we relay and mine (default: %u)</source>
        <translation>Quantité maximale de données dans les transactions du porteur de données que nous relayons et minons (par défaut : %u)</translation>
    </message>
    <message>
        <source>Prune configured below the minimum of %d MB.  Please use a higher number.</source>
        <translation>L'élagage est configuré au-dessous du minimum de %d Mo. Veuillez utiliser un nombre plus élevé.</translation>
    </message>
    <message>
        <source>Query for peer addresses via DNS lookup, if low on addresses (default: 1 unless -connect)</source>
        <translation>Demander les adresses des pairs par recherche DNS si l'on manque d'adresses (par défaut : 1 sauf si -connect)</translation>
    </message>
    <message>
        <source>Randomize credentials for every proxy connection. This enables Tor stream isolation (default: %u)</source>
        <translation>Aléer les authentifiants pour chaque connexion mandataire. Ceci active l'isolement de flux de Tor (par défaut : %u) </translation>
    </message>
    <message>
        <source>Set maximum size of high-priority/low-fee transactions in bytes (default: %d)</source>
        <translation>Définir la taille maximale en octets des transactions prioritaires/à frais modiques (par défaut : %d)</translation>
    </message>
    <message>
        <source>Set the number of threads for coin generation if enabled (-1 = all cores, default: %d)</source>
        <translation>Définir le nombre de fils de génération de pièces, si elle est activée (-1 = tous les cœurs, par défaut : %d)</translation>
    </message>
    <message>
        <source>The transaction amount is too small to send after the fee has been deducted</source>
        <translation>Le montant de la transaction est trop bas pour être envoyé une fois que les frais ont été déduits</translation>
<<<<<<< HEAD
    </message>
    <message>
        <source>This product includes software developed by the OpenSSL Project for use in the OpenSSL Toolkit &lt;https://www.openssl.org/&gt; and cryptographic software written by Eric Young and UPnP software written by Thomas Bernard.</source>
        <translation>Ce produit comprend des logiciels développés par le projet OpenSSL pour être utilisés dans la boîte à outils OpenSSL &lt;https://www.openssl.org/&gt; et un logiciel cryptographique écrit par Eric Young, ainsi qu'un logiciel UPnP écrit par Thomas Bernard.</translation>
    </message>
    <message>
        <source>To use zetacoind, or the -server option to zetacoin-qt, you must set an rpcpassword in the configuration file:
%s
It is recommended you use the following random password:
rpcuser=zetacoinrpc
rpcpassword=%s
(you do not need to remember this password)
The username and password MUST NOT be the same.
If the file does not exist, create it with owner-readable-only file permissions.
It is also recommended to set alertnotify so you are notified of problems;
for example: alertnotify=echo %%s | mail -s "Zetacoin Alert" admin@foo.com
</source>
        <translation>Pour utiliser zetacoind, ou l'option -server de zetacoin-qt, vous devez définir un mot de passe rpc dans le fichier de configuration :
%s
Il est recommandé d'utiliser le mot de passe aléatoire suivant :
rpcuser=zetacoinrpc
rpcpassword=%s
(vous n'avez pas à mémoriser ce mot de passe)
Le nom d'utilisateur et le mot de passe NE DOIVENT PAS être identiques.
Si le fichier n'existe pas, créez-le avec la permission lecture-seule-par-le-propriétaire.
Il est aussi recommandé de définir alertnotify afin que les problèmes vous soient signalés ;
par exemple : alertnotify=echo %%s | mail -s "Alerte Zetacoin" admin@foo.com
</translation>
    </message>
    <message>
        <source>Warning: -maxtxfee is set very high! Fees this large could be paid on a single transaction.</source>
        <translation>Avertissement :-maxtxfee est défini très haut ! Des frais aussi élevés pourraient être payés sur une seule transaction.</translation>
    </message>
    <message>
        <source>Warning: Please check that your computer's date and time are correct! If your clock is wrong Zetacoin Core will not work properly.</source>
        <translation>Avertissement : veuillez vérifier que l'heure et la date de votre ordinateur sont correctes ! Si votre horloge n'est pas à l'heure, Zetacoin Core ne fonctionnera pas correctement.</translation>
=======
    </message>
    <message>
        <source>This product includes software developed by the OpenSSL Project for use in the OpenSSL Toolkit &lt;https://www.openssl.org/&gt; and cryptographic software written by Eric Young and UPnP software written by Thomas Bernard.</source>
        <translation>Ce produit comprend des logiciels développés par le projet OpenSSL pour être utilisés dans la boîte à outils OpenSSL &lt;https://www.openssl.org/&gt; et un logiciel cryptographique écrit par Eric Young, ainsi qu'un logiciel UPnP écrit par Thomas Bernard.</translation>
>>>>>>> 188ca9c3
    </message>
    <message>
        <source>Whitelisted peers cannot be DoS banned and their transactions are always relayed, even if they are already in the mempool, useful e.g. for a gateway</source>
        <translation>Les pairs de la liste blanche ne peuvent pas être bannis DoS et leurs transactions sont toujours relayées, même si elles sont déjà dans le mempool, utile p. ex. pour une passerelle</translation>
    </message>
    <message>
        <source>You need to rebuild the database using -reindex to go back to unpruned mode.  This will redownload the entire blockchain</source>
        <translation>Vous devez reconstruire la base de données en utilisant -reindex afin de revenir au mode sans élagage. Ceci retéléchargera complètement la chaîne de blocs.</translation>
    </message>
    <message>
        <source>(default: %u)</source>
        <translation>(par défaut : %u)</translation>
    </message>
    <message>
        <source>Accept public REST requests (default: %u)</source>
        <translation>Accepter les demandes REST publiques (par défaut : %u)</translation>
    </message>
    <message>
        <source>Activating best chain...</source>
        <translation>Activation de la meilleure chaîne...</translation>
    </message>
    <message>
<<<<<<< HEAD
        <source>Can't run with a wallet in prune mode.</source>
        <translation>L'exécution est impossible quand le portefeuille est en mode élagage.</translation>
=======
        <source>Always relay transactions received from whitelisted peers (default: %d)</source>
        <translation>Toujours relayer les transactions reçues des pairs de la liste blanche (par défaut : %d)</translation>
    </message>
    <message>
        <source>Attempt to recover private keys from a corrupt wallet.dat on startup</source>
        <translation>Tenter de récupérer les clefs privées d'un wallet.dat corrompu lors du démarrage</translation>
    </message>
    <message>
        <source>Automatically create Tor hidden service (default: %d)</source>
        <translation>Créer automatiquement un service caché Tor (par défaut : %d)</translation>
>>>>>>> 188ca9c3
    </message>
    <message>
        <source>Cannot resolve -whitebind address: '%s'</source>
        <translation>Impossible de résoudre l'adresse -whitebind : « %s »</translation>
    </message>
    <message>
        <source>Choose data directory on startup (default: 0)</source>
        <translation>Choisir un répertoire de données au démarrage (par défaut : 0)</translation>
    </message>
    <message>
        <source>Connect through SOCKS5 proxy</source>
        <translation>Se connecter par un mandataire SOCKS5</translation>
    </message>
    <message>
        <source>Copyright (C) 2009-%i The Zetacoin Core Developers</source>
        <translation>Copyright © 2009-%i Les développeurs de Zetacoin Core</translation>
    </message>
    <message>
<<<<<<< HEAD
        <source>Could not parse -rpcbind value %s as network address</source>
        <translation>Impossible d'analyser la valeur -rpcbind %s comme adresse réseau</translation>
    </message>
    <message>
        <source>Error loading wallet.dat: Wallet requires newer version of Zetacoin Core</source>
        <translation>Erreur lors du chargement de wallet.dat : le portefeuille exige une version plus récente de Zetacoin Core</translation>
    </message>
    <message>
        <source>Error reading from database, shutting down.</source>
        <translation>Erreur de lecture de la base de données, fermeture en cours.</translation>
    </message>
    <message>
        <source>Error: A fatal internal error occurred, see debug.log for details</source>
        <translation>Erreur : une erreur interne fatale s'est produite, voir debug.log pour plus de détails</translation>
=======
        <source>Error loading wallet.dat: Wallet requires newer version of Bitcoin Core</source>
        <translation>Erreur lors du chargement de wallet.dat : le portefeuille exige une version plus récente de Bitcoin Core</translation>
>>>>>>> 188ca9c3
    </message>
    <message>
        <source>Error reading from database, shutting down.</source>
        <translation>Erreur de lecture de la base de données, fermeture en cours.</translation>
    </message>
    <message>
        <source>Imports blocks from external blk000??.dat file on startup</source>
        <translation>Importe des blocs depuis un fichier blk000??.dat externe lors du démarrage</translation>
    </message>
    <message>
        <source>Information</source>
        <translation>Informations</translation>
    </message>
    <message>
        <source>Initialization sanity check failed. Zetacoin Core is shutting down.</source>
        <translation>L'initialisation du test de cohérence a échoué. Zetacoin est en cours de fermeture. </translation>
    </message>
    <message>
        <source>Invalid amount for -maxtxfee=&lt;amount&gt;: '%s'</source>
        <translation>Montant invalide pour -maxtxfee=&lt;amount&gt; : « %s »</translation>
    </message>
    <message>
        <source>Invalid amount for -maxtxfee=&lt;amount&gt;: '%s'</source>
        <translation>Montant invalide pour -maxtxfee=&lt;amount&gt; : « %s »</translation>
    </message>
    <message>
        <source>Invalid amount for -minrelaytxfee=&lt;amount&gt;: '%s'</source>
        <translation>Montant invalide pour -minrelayfee=&lt;montant&gt; : « %s »</translation>
    </message>
    <message>
        <source>Invalid amount for -mintxfee=&lt;amount&gt;: '%s'</source>
        <translation>Montant invalide pour -mintxfee=&lt;montant&gt; : « %s »</translation>
    </message>
    <message>
        <source>Invalid amount for -paytxfee=&lt;amount&gt;: '%s' (must be at least %s)</source>
        <translation>Montant invalide pour -paytxfee=&lt;montant&gt; : « %s » (doit être au moins %s)</translation>
    </message>
    <message>
        <source>Invalid netmask specified in -whitelist: '%s'</source>
        <translation>Masque réseau invalide spécifié dans -whitelist : « %s »</translation>
    </message>
    <message>
        <source>Keep at most &lt;n&gt; unconnectable transactions in memory (default: %u)</source>
        <translation>Garder au plus &lt;n&gt; transactions non connectables en mémoire (par défaut : %u)</translation>
    </message>
    <message>
        <source>Need to specify a port with -whitebind: '%s'</source>
        <translation>Un port doit être spécifié avec -whitebind : « %s »</translation>
    </message>
    <message>
        <source>Node relay options:</source>
        <translation>Options de relais du nœud :</translation>
    </message>
    <message>
<<<<<<< HEAD
        <source>Pruning blockstore...</source>
        <translation>Élagage du magasin de blocs...</translation>
    </message>
    <message>
        <source>RPC SSL options: (see the Bitcoin Wiki for SSL setup instructions)</source>
        <translation>Options RPC SSL : (voir le wiki Zetacoin pour les instructions de configuration de SSL)</translation>
=======
        <source>RPC server options:</source>
        <translation>Options du serveur RPC :</translation>
    </message>
    <message>
        <source>Rebuild block chain index from current blk000??.dat files on startup</source>
        <translation>Reconstruire au démarrage l'index de la chaîne de blocs à partir des fichiers blk000??.dat actuels</translation>
>>>>>>> 188ca9c3
    </message>
    <message>
        <source>Receive and display P2P network alerts (default: %u)</source>
        <translation>Recevoir et afficher les alertes du réseau poste à poste (%u par défaut)</translation>
    </message>
    <message>
<<<<<<< HEAD
        <source>RPC support for HTTP persistent connections (default: %d)</source>
        <translation>Prise en charge de RPC pour les connexions persistantes HTTP (par défaut : %d)</translation>
    </message>
    <message>
        <source>Rebuild block chain index from current blk000??.dat files on startup</source>
        <translation>Reconstruire au démarrage l'index de la chaîne de blocs à partir des fichiers blk000??.dat actuels</translation>
    </message>
    <message>
        <source>Receive and display P2P network alerts (default: %u)</source>
        <translation>Recevoir et afficher les alertes du réseau poste à poste (par défaut : %u )</translation>
=======
        <source>Reducing -maxconnections from %d to %d, because of system limitations.</source>
        <translation>Réduction de -maxconnections de %d à %d, due aux restrictions du système</translation>
    </message>
    <message>
        <source>Rescan the block chain for missing wallet transactions on startup</source>
        <translation>Réanalyser la chaîne de blocs au démarrage, à la recherche de transactions de portefeuille manquantes</translation>
>>>>>>> 188ca9c3
    </message>
    <message>
        <source>Send trace/debug info to console instead of debug.log file</source>
        <translation>Envoyer les informations de débogage/trace à la console au lieu du fichier debug.log</translation>
    </message>
    <message>
        <source>Send transactions as zero-fee transactions if possible (default: %u)</source>
        <translation>Envoyer si possible les transactions comme étant sans frais (par défaut : %u)</translation>
    </message>
    <message>
        <source>Set SSL root certificates for payment request (default: -system-)</source>
        <translation>Définir les certificats racine SSL pour les demandes de paiement (par défaut : -système-)</translation>
    </message>
    <message>
        <source>Set language, for example "de_DE" (default: system locale)</source>
        <translation>Définir la langue, par exemple « fr_CA » (par défaut : la langue du système)</translation>
    </message>
    <message>
        <source>Show all debugging options (usage: --help -help-debug)</source>
        <translation>Montrer toutes les options de débogage (utilisation : --help --help-debug)</translation>
    </message>
    <message>
        <source>Show splash screen on startup (default: 1)</source>
        <translation>Afficher la page de garde au démarrage (par défaut : 1)</translation>
    </message>
    <message>
        <source>Shrink debug.log file on client startup (default: 1 when no -debug)</source>
        <translation>Réduire le fichier debug.log lors du démarrage du client (par défaut : 1 lorsque -debug n'est pas présent)</translation>
    </message>
    <message>
        <source>Signing transaction failed</source>
        <translation>La signature de la transaction a échoué</translation>
    </message>
    <message>
<<<<<<< HEAD
        <source>Start minimized</source>
        <translation>Démarrer minimisé</translation>
    </message>
    <message>
=======
>>>>>>> 188ca9c3
        <source>The transaction amount is too small to pay the fee</source>
        <translation>Le montant de la transaction est trop bas pour que les frais soient payés</translation>
    </message>
    <message>
        <source>This is experimental software.</source>
        <translation>Ceci est un logiciel expérimental.</translation>
    </message>
    <message>
        <source>Tor control port password (default: empty)</source>
        <translation>Mot de passe du port de contrôle Tor (par défaut : vide)</translation>
    </message>
    <message>
        <source>Tor control port to use if onion listening enabled (default: %s)</source>
        <translation>Port de contrôle Tor à utiliser si l'écoute onion est activée (par défaut :%s)</translation>
    </message>
    <message>
        <source>Transaction amount too small</source>
        <translation>Montant de la transaction trop bas</translation>
    </message>
    <message>
        <source>Transaction amounts must be positive</source>
        <translation>Les montants de transaction doivent être positifs</translation>
    </message>
    <message>
        <source>Transaction too large for fee policy</source>
        <translation>La transaction est trop grosse pour la politique de frais</translation>
    </message>
    <message>
        <source>Transaction too large</source>
        <translation>Transaction trop volumineuse</translation>
    </message>
    <message>
        <source>UI Options:</source>
        <translation>Options de l'IU :</translation>
    </message>
    <message>
        <source>Unable to bind to %s on this computer (bind returned error %s)</source>
        <translation>Impossible de se lier à %s sur cet ordinateur (bind a retourné l'erreur %s)</translation>
    </message>
    <message>
        <source>Upgrade wallet to latest format on startup</source>
        <translation>Mettre à niveau le portefeuille au démarrage vers le format le plus récent</translation>
    </message>
    <message>
        <source>Username for JSON-RPC connections</source>
        <translation>Nom d'utilisateur pour les connexions JSON-RPC</translation>
    </message>
    <message>
        <source>Wallet needed to be rewritten: restart Zetacoin Core to complete</source>
        <translation>Le portefeuille avait besoin d'être réécrit : veuillez redémarrer Zetacoin Core pour terminer</translation>
    </message>
    <message>
        <source>Warning</source>
        <translation>Avertissement</translation>
    </message>
    <message>
<<<<<<< HEAD
        <source>Warning: Unsupported argument -benchmark ignored, use -debug=bench.</source>
        <translation>Avertissement : l'argument -benchmark non pris en charge a été ignoré, utiliser -debug=bench.</translation>
    </message>
    <message>
        <source>Warning: Unsupported argument -debugnet ignored, use -debug=net.</source>
        <translation>Avertissement : l'argument -debugnet non pris en charge a été ignoré, utiliser -debug=net.</translation>
=======
        <source>Whether to operate in a blocks only mode (default: %u)</source>
        <translation>Faut-il fonctionner en mode blocs seulement (par défaut : %u)</translation>
>>>>>>> 188ca9c3
    </message>
    <message>
        <source>Zapping all transactions from wallet...</source>
        <translation>Supprimer toutes les transactions du portefeuille...</translation>
    </message>
    <message>
        <source>ZeroMQ notification options:</source>
        <translation>Options de notification ZeroMQ</translation>
    </message>
    <message>
        <source>wallet.dat corrupt, salvage failed</source>
        <translation>wallet.dat corrompu, la récupération a échoué</translation>
    </message>
    <message>
        <source>Password for JSON-RPC connections</source>
        <translation>Mot de passe pour les connexions JSON-RPC</translation>
    </message>
    <message>
        <source>Execute command when the best block changes (%s in cmd is replaced by block hash)</source>
        <translation>Exécuter la commande lorsque le meilleur bloc change (%s dans cmd est remplacé par le hachage du bloc)</translation>
    </message>
    <message>
        <source>This help message</source>
        <translation>Ce message d'aide</translation>
    </message>
    <message>
        <source>Allow DNS lookups for -addnode, -seednode and -connect</source>
        <translation>Autoriser les recherches DNS pour -addnode, -seednode et -connect</translation>
    </message>
    <message>
        <source>Loading addresses...</source>
        <translation>Chargement des adresses…</translation>
    </message>
    <message>
        <source>Error loading wallet.dat: Wallet corrupted</source>
        <translation>Erreur lors du chargement de wallet.dat : portefeuille corrompu</translation>
    </message>
    <message>
        <source>(1 = keep tx meta data e.g. account owner and payment request information, 2 = drop tx meta data)</source>
        <translation>(1 = conserver les métadonnées de transmission, par ex. les informations du propriétaire du compte et de la demande de paiement, 2 = abandonner les métadonnées de transmission)</translation>
    </message>
    <message>
<<<<<<< HEAD
        <source>How thorough the block verification of -checkblocks is (0-4, default: %u)</source>
        <translation>Degré de profondeur de la vérification des blocs -checkblocks (0-4, par défaut : %u)</translation>
    </message>
    <message>
=======
        <source>-maxtxfee is set very high! Fees this large could be paid on a single transaction.</source>
        <translation>-maxtxfee est défini très haut ! Des frais aussi élevés pourraient être payés en une seule transaction.</translation>
    </message>
    <message>
        <source>-paytxfee is set very high! This is the transaction fee you will pay if you send a transaction.</source>
        <translation>-paytxfee est réglé sur un montant très élevé ! Il s'agit des frais de transaction que vous payerez si vous envoyez une transaction.</translation>
    </message>
    <message>
        <source>Do not keep transactions in the mempool longer than &lt;n&gt; hours (default: %u)</source>
        <translation>Ne pas conserver de transactions dans la réserve de mémoire plus de &lt;n&gt; heures (par défaut : %u)</translation>
    </message>
    <message>
        <source>Error reading wallet.dat! All keys read correctly, but transaction data or address book entries might be missing or incorrect.</source>
        <translation>Une erreur est survenue lors de la lecture de wallet.dat ! Toutes les clefs ont été lues correctement, mais les données transactionnelles ou les entrées du carnet d'adresses sont peut-être manquantes ou incorrectes.</translation>
    </message>
    <message>
        <source>Fees (in %s/kB) smaller than this are considered zero fee for transaction creation (default: %s)</source>
        <translation>Les frais (en %s/Ko) inférieurs à ce seuil sont considérés comme étant nuls pour la création de transactions (par défaut : %s)</translation>
    </message>
    <message>
        <source>How thorough the block verification of -checkblocks is (0-4, default: %u)</source>
        <translation>Degré de profondeur de la vérification des blocs -checkblocks (0-4, par défaut : %u)</translation>
    </message>
    <message>
>>>>>>> 188ca9c3
        <source>Maintain a full transaction index, used by the getrawtransaction rpc call (default: %u)</source>
        <translation>Maintenir un index complet des transactions, utilisé par l'appel RPC getrawtransaction (obtenir la transaction brute) (par défaut : %u)</translation>
    </message>
    <message>
        <source>Number of seconds to keep misbehaving peers from reconnecting (default: %u)</source>
        <translation>Délai en secondes de refus de reconnexion pour les pairs présentant un mauvais comportement (par défaut : %u)</translation>
    </message>
    <message>
        <source>Output debugging information (default: %u, supplying &lt;category&gt; is optional)</source>
        <translation>Extraire les informations de débogage (par défaut : %u, fournir &lt;category&gt; est optionnel)</translation>
    </message>
    <message>
        <source>Support filtering of blocks and transaction with bloom filters (default: %u)</source>
        <translation>Prendre en charge le filtrage des blocs et des transactions avec les filtres bloom (par défaut : %u)</translation>
    </message>
    <message>
        <source>Total length of network version string (%i) exceeds maximum length (%i). Reduce the number or size of uacomments.</source>
        <translation>La taille totale de la chaîne de version de réseau (%i) dépasse la longueur maximale (%i). Réduire le nombre ou la taille des commentaires uacomments.</translation>
    </message>
    <message>
        <source>Tries to keep outbound traffic under the given target (in MiB per 24h), 0 = no limit (default: %d)</source>
        <translation>Tente de garder le trafic sortant sous la cible donnée (en Mio par 24 h), 0 = sans limite (par défaut : %d)</translation>
    </message>
    <message>
        <source>Unsupported argument -socks found. Setting SOCKS version isn't possible anymore, only SOCKS5 proxies are supported.</source>
        <translation>L'argument non pris en charge -socks a été trouvé. Il n'est plus possible de définir la version de SOCKS, seuls les mandataires SOCKS5 sont pris en charge.</translation>
    </message>
    <message>
        <source>Use separate SOCKS5 proxy to reach peers via Tor hidden services (default: %s)</source>
        <translation>Utiliser un serveur mandataire SOCKS5 séparé pour atteindre les pairs par les services cachés de Tor (par défaut : %s)</translation>
    </message>
    <message>
        <source>Username and hashed password for JSON-RPC connections. The field &lt;userpw&gt; comes in the format: &lt;USERNAME&gt;:&lt;SALT&gt;$&lt;HASH&gt;. A canonical python script is included in share/rpcuser. This option can be specified multiple times</source>
        <translation>Nom d'utilisateur et mot de passe haché pour les connexions JSON-RPC. Le champ &lt;userpw&gt; vient au format : &lt;USERNAME&gt;:&lt;SALT&gt;$&lt;HASH&gt;. Un script python canonique est inclus dans share/rpcuser. Cette option peut être spécifiée plusieurs fois.</translation>
    </message>
    <message>
        <source>(default: %s)</source>
        <translation>(par défaut : %s)</translation>
    </message>
    <message>
        <source>Always query for peer addresses via DNS lookup (default: %u)</source>
        <translation>Toujours demander les adresses des pairs par recherche DNS (par défaut : %u)</translation>
    </message>
    <message>
        <source>Error loading wallet.dat</source>
        <translation>Erreur lors du chargement de wallet.dat</translation>
    </message>
    <message>
        <source>Generate coins (default: %u)</source>
        <translation>Générer des pièces (défaut : %u)</translation>
    </message>
    <message>
        <source>How many blocks to check at startup (default: %u, 0 = all)</source>
        <translation>Nombre de blocs à vérifier au démarrage (par défaut : %u, 0 = tous)</translation>
    </message>
    <message>
        <source>Include IP addresses in debug output (default: %u)</source>
        <translation>Inclure les adresses IP à la sortie de débogage (par défaut : %u)</translation>
    </message>
    <message>
        <source>Invalid -proxy address: '%s'</source>
        <translation>Adresse -proxy invalide : « %s »</translation>
    </message>
    <message>
        <source>Listen for JSON-RPC connections on &lt;port&gt; (default: %u or testnet: %u)</source>
        <translation>Écouter les connexions JSON-RPC sur &lt;port&gt; (par défaut : %u ou tesnet : %u)</translation>
    </message>
    <message>
        <source>Listen for connections on &lt;port&gt; (default: %u or testnet: %u)</source>
        <translation>Écouter les connexions sur &lt;port&gt; (par défaut : %u ou tesnet : %u)</translation>
    </message>
    <message>
        <source>Maintain at most &lt;n&gt; connections to peers (default: %u)</source>
        <translation>Garder au plus &lt;n&gt; connexions avec les pairs (par défaut : %u)</translation>
    </message>
    <message>
        <source>Make the wallet broadcast transactions</source>
        <translation>Obliger le portefeuille à diffuser les transactions</translation>
    </message>
    <message>
        <source>Maximum per-connection receive buffer, &lt;n&gt;*1000 bytes (default: %u)</source>
        <translation>Tampon maximal de réception par connexion, &lt;n&gt;*1000 octets (par défaut : %u)</translation>
    </message>
    <message>
        <source>Maximum per-connection send buffer, &lt;n&gt;*1000 bytes (default: %u)</source>
        <translation>Tampon maximal d'envoi par connexion », &lt;n&gt;*1000 octets (par défaut : %u)</translation>
    </message>
    <message>
        <source>Prepend debug output with timestamp (default: %u)</source>
        <translation>Ajouter l'horodatage au début de la sortie de débogage (par défaut : %u)</translation>
    </message>
    <message>
        <source>Relay and mine data carrier transactions (default: %u)</source>
        <translation>Relayer et miner les transactions du porteur de données (par défaut : %u)</translation>
    </message>
    <message>
        <source>Relay non-P2SH multisig (default: %u)</source>
        <translation>Relayer les multisignatures non-P2SH (par défaut : %u)</translation>
    </message>
    <message>
        <source>Set key pool size to &lt;n&gt; (default: %u)</source>
        <translation>Définir la taille de la réserve de clefs à &lt;n&gt; (par défaut : %u)</translation>
    </message>
    <message>
        <source>Set minimum block size in bytes (default: %u)</source>
        <translation>Définir la taille de bloc minimale en octets (par défaut : %u)</translation>
    </message>
    <message>
<<<<<<< HEAD
=======
        <source>Set the number of threads to service RPC calls (default: %d)</source>
        <translation>Définir le nombre d'exétrons pour desservir les appels RPC (par défaut : %d)</translation>
    </message>
    <message>
>>>>>>> 188ca9c3
        <source>Specify configuration file (default: %s)</source>
        <translation>Spécifier le fichier de configuration (par défaut : %s)</translation>
    </message>
    <message>
        <source>Specify connection timeout in milliseconds (minimum: 1, default: %d)</source>
        <translation>Spécifier le délai d'expiration de la connexion en millisecondes (minimum : 1, par défaut : %d)</translation>
    </message>
    <message>
        <source>Specify pid file (default: %s)</source>
        <translation>Spécifier le fichier pid (par défaut : %s)</translation>
    </message>
    <message>
        <source>Spend unconfirmed change when sending transactions (default: %u)</source>
        <translation>Dépenser la monnaie non confirmée lors de l'envoi de transactions (par défaut : %u)</translation>
    </message>
    <message>
        <source>Threshold for disconnecting misbehaving peers (default: %u)</source>
        <translation>Seuil de déconnexion des pairs présentant un mauvais comportement (par défaut : %u)</translation>
    </message>
    <message>
        <source>Unknown network specified in -onlynet: '%s'</source>
        <translation>Réseau inconnu spécifié sur -onlynet : « %s »</translation>
    </message>
    <message>
        <source>Cannot resolve -bind address: '%s'</source>
        <translation>Impossible de résoudre l'adresse -bind : « %s »</translation>
    </message>
    <message>
        <source>Cannot resolve -externalip address: '%s'</source>
        <translation>Impossible de résoudre l'adresse -externalip : « %s »</translation>
    </message>
    <message>
        <source>Invalid amount for -paytxfee=&lt;amount&gt;: '%s'</source>
        <translation>Montant invalide pour -paytxfee=&lt;montant&gt; : « %s »</translation>
    </message>
    <message>
        <source>Insufficient funds</source>
        <translation>Fonds insuffisants</translation>
    </message>
    <message>
        <source>Loading block index...</source>
        <translation>Chargement de l’index des blocs…</translation>
    </message>
    <message>
        <source>Add a node to connect to and attempt to keep the connection open</source>
        <translation>Ajouter un nœud auquel se connecter et tenter de garder la connexion ouverte</translation>
    </message>
    <message>
        <source>Loading wallet...</source>
        <translation>Chargement du portefeuille…</translation>
    </message>
    <message>
        <source>Cannot downgrade wallet</source>
        <translation>Impossible de revenir à une version inférieure du portefeuille</translation>
    </message>
    <message>
        <source>Cannot write default address</source>
        <translation>Impossible d'écrire l'adresse par défaut</translation>
    </message>
    <message>
        <source>Rescanning...</source>
        <translation>Nouvelle analyse…</translation>
    </message>
    <message>
        <source>Done loading</source>
        <translation>Chargement terminé</translation>
    </message>
    <message>
        <source>Error</source>
        <translation>Erreur</translation>
    </message>
</context>
</TS><|MERGE_RESOLUTION|>--- conflicted
+++ resolved
@@ -168,13 +168,8 @@
         <translation>Êtes-vous sûr de vouloir chiffrer votre portefeuille ?</translation>
     </message>
     <message>
-<<<<<<< HEAD
         <source>Zetacoin Core will close now to finish the encryption process. Remember that encrypting your wallet cannot fully protect your zetacoins from being stolen by malware infecting your computer.</source>
         <translation>Zetacoin Core va maintenant se fermer pour terminer le processus de chiffrement. Souvenez-vous que le chiffrement de votre portefeuille ne peut pas vous protéger complètement contre le vol de vos zetacoins par des programmes malveillants infectant votre ordinateur.</translation>
-=======
-        <source>Bitcoin Core will close now to finish the encryption process. Remember that encrypting your wallet cannot fully protect your bitcoins from being stolen by malware infecting your computer.</source>
-        <translation>Bitcoin Core va maintenant se fermer pour terminer le processus de chiffrement. Souvenez-vous que le chiffrement de votre portefeuille ne peut pas vous protéger complètement contre le vol de vos bitcoins par des programmes malveillants infectant votre ordinateur.</translation>
->>>>>>> 188ca9c3
     </message>
     <message>
         <source>IMPORTANT: Any previous backups you have made of your wallet file should be replaced with the newly generated, encrypted wallet file. For security reasons, previous backups of the unencrypted wallet file will become useless as soon as you start using the new, encrypted wallet.</source>
@@ -323,13 +318,8 @@
         <translation>Réindexation des blocs sur le disque...</translation>
     </message>
     <message>
-<<<<<<< HEAD
         <source>Send coins to a Zetacoin address</source>
         <translation>Envoyer des pièces à une adresse Zetacoin</translation>
-=======
-        <source>Send coins to a Bitcoin address</source>
-        <translation>Envoyer des pièces à une adresse Bitcoin</translation>
->>>>>>> 188ca9c3
     </message>
     <message>
         <source>Backup wallet to another location</source>
@@ -422,10 +412,6 @@
     <message>
         <source>Modify configuration options for Zetacoin Core</source>
         <translation>Modifier les options de configuration de Zetacoin Core</translation>
-    </message>
-    <message>
-        <source>Modify configuration options for Bitcoin Core</source>
-        <translation>Modifier les options de configuration de Bitcoin Core</translation>
     </message>
     <message>
         <source>Show the list of used sending addresses and labels</source>
@@ -531,7 +517,6 @@
     </message>
     <message>
         <source>Label: %1
-<<<<<<< HEAD
 </source>
         <translation>Étiquette : %1
 </translation>
@@ -543,19 +528,6 @@
 </translation>
     </message>
     <message>
-=======
-</source>
-        <translation>Étiquette : %1
-</translation>
-    </message>
-    <message>
-        <source>Address: %1
-</source>
-        <translation>Adresse : %1
-</translation>
-    </message>
-    <message>
->>>>>>> 188ca9c3
         <source>Sent transaction</source>
         <translation>Transaction envoyée</translation>
     </message>
@@ -762,13 +734,10 @@
         <translation>Cette étiquette devient rouge si la priorité est plus basse que « moyenne ».</translation>
     </message>
     <message>
-<<<<<<< HEAD
-=======
         <source>This label turns red if any recipient receives an amount smaller than %1.</source>
         <translation>Cette étiquette devient rouge si un destinataire reçoit un montant inférieur à %1.</translation>
     </message>
     <message>
->>>>>>> 188ca9c3
         <source>Can vary +/- %1 satoshi(s) per input.</source>
         <translation>Peut varier +/- %1 satoshi(s) par entrée.</translation>
     </message>
@@ -913,8 +882,6 @@
         <source>command-line options</source>
         <translation>options de ligne de commande</translation>
     </message>
-<<<<<<< HEAD
-=======
     <message>
         <source>UI Options:</source>
         <translation>Options de l'IU :</translation>
@@ -943,7 +910,6 @@
         <source>Reset all settings changes made over the GUI</source>
         <translation>Réinitialiser tous les changements de paramètres appliqués à l'IUG</translation>
     </message>
->>>>>>> 188ca9c3
 </context>
 <context>
     <name>Intro</name>
@@ -1054,13 +1020,8 @@
         <translation>Minimiser au lieu de quitter l'application lorsque la fenêtre est fermée. Si cette option est activée, l'application ne sera fermée qu'en sélectionnant Quitter dans le menu.</translation>
     </message>
     <message>
-<<<<<<< HEAD
         <source>The user interface language can be set here. This setting will take effect after restarting Zetacoin Core.</source>
         <translation>La langue de l'interface utilisateur peut être définie ici. Ce réglage sera pris en compte après redémarrage de Zetacoin.</translation>
-=======
-        <source>The user interface language can be set here. This setting will take effect after restarting Bitcoin Core.</source>
-        <translation>La langue de l'interface utilisateur peut être définie ici. Ce réglage sera pris en compte après redémarrage de Bitcoin.</translation>
->>>>>>> 188ca9c3
     </message>
     <message>
         <source>Third party URLs (e.g. a block explorer) that appear in the transactions tab as context menu items. %s in the URL is replaced by transaction hash. Multiple URLs are separated by vertical bar |.</source>
@@ -1087,21 +1048,12 @@
         <translation>&amp;Réseau</translation>
     </message>
     <message>
-<<<<<<< HEAD
         <source>Automatically start Zetacoin Core after logging in to the system.</source>
         <translation>Démarrer Zetacoin Core automatiquement après avoir ouvert une session sur le système.</translation>
     </message>
     <message>
         <source>&amp;Start Zetacoin Core on system login</source>
         <translation>&amp;Démarrer Zetacoin Core lors de l'ouverture d'une session</translation>
-=======
-        <source>Automatically start Bitcoin Core after logging in to the system.</source>
-        <translation>Démarrer Bitcoin Core automatiquement après avoir ouvert une session sur le système.</translation>
-    </message>
-    <message>
-        <source>&amp;Start Bitcoin Core on system login</source>
-        <translation>&amp;Démarrer Bitcoin Core lors de l'ouverture d'une session</translation>
->>>>>>> 188ca9c3
     </message>
     <message>
         <source>(0 = auto, &lt;0 = leave that many cores free)</source>
@@ -1176,8 +1128,8 @@
         <translation>Tor</translation>
     </message>
     <message>
-        <source>Connect to the Bitcoin network through a separate SOCKS5 proxy for Tor hidden services.</source>
-        <translation>Se connecter au réseau Bitcoin au travers d'un mandataire SOCKS5 séparé pour les services cachés de Tor.</translation>
+        <source>Connect to the Zetacoin network through a separate SOCKS5 proxy for Tor hidden services.</source>
+        <translation>Se connecter au réseau Zetacoin au travers d'un mandataire SOCKS5 séparé pour les services cachés de Tor.</translation>
     </message>
     <message>
         <source>Use separate SOCKS5 proxy to reach peers via Tor hidden services:</source>
@@ -1402,13 +1354,6 @@
         <translation>La demande de paiement %1 est trop grande (%2 octets, %3 octets permis).</translation>
     </message>
     <message>
-<<<<<<< HEAD
-        <source>Payment request DoS protection</source>
-        <translation>Protection DdS des demandes de paiement</translation>
-    </message>
-    <message>
-=======
->>>>>>> 188ca9c3
         <source>Error communicating with %1: %2</source>
         <translation>Erreur de communication avec %1 : %2</translation>
     </message>
@@ -1561,9 +1506,6 @@
         <translation>Nombre actuel de blocs</translation>
     </message>
     <message>
-<<<<<<< HEAD
-        <source>Open the Zetacoin Core debug log file from the current data directory. This can take a few seconds for large log files.</source>
-=======
         <source>Memory Pool</source>
         <translation>Réserve de mémoire</translation>
     </message>
@@ -1576,8 +1518,7 @@
         <translation>Utilisation de la mémoire</translation>
     </message>
     <message>
-        <source>Open the Bitcoin Core debug log file from the current data directory. This can take a few seconds for large log files.</source>
->>>>>>> 188ca9c3
+        <source>Open the Zetacoin Core debug log file from the current data directory. This can take a few seconds for large log files.</source>
         <translation>Ouvrir le journal de débogage du répertoire de données actuel. Ceci pourrait prendre quelques secondes pour les gros fichiers de journalisation.</translation>
     </message>
     <message>
@@ -1665,10 +1606,6 @@
         <translation>Décalage temporel</translation>
     </message>
     <message>
-        <source>Time Offset</source>
-        <translation>Décalage temporel</translation>
-    </message>
-    <message>
         <source>Last block time</source>
         <translation>Horodatage du dernier bloc</translation>
     </message>
@@ -1713,41 +1650,36 @@
         <translation>Nettoyer la console</translation>
     </message>
     <message>
-<<<<<<< HEAD
+        <source>&amp;Disconnect Node</source>
+        <translation>&amp;Déconnecter le nœud</translation>
+    </message>
+    <message>
+        <source>Ban Node for</source>
+        <translation>Bannir le nœud pendant</translation>
+    </message>
+    <message>
+        <source>1 &amp;hour</source>
+        <translation>1 &amp;heure</translation>
+    </message>
+    <message>
+        <source>1 &amp;day</source>
+        <translation>1 &amp;jour</translation>
+    </message>
+    <message>
+        <source>1 &amp;week</source>
+        <translation>1 &amp;semaine</translation>
+    </message>
+    <message>
+        <source>1 &amp;year</source>
+        <translation>1 &amp;an</translation>
+    </message>
+    <message>
+        <source>&amp;Unban Node</source>
+        <translation>&amp;Réhabiliter le nœud</translation>
+    </message>
+    <message>
         <source>Welcome to the Zetacoin Core RPC console.</source>
         <translation>Bienvenue dans le console RPC de Zetacoin Core.</translation>
-=======
-        <source>&amp;Disconnect Node</source>
-        <translation>&amp;Déconnecter le nœud</translation>
-    </message>
-    <message>
-        <source>Ban Node for</source>
-        <translation>Bannir le nœud pendant</translation>
-    </message>
-    <message>
-        <source>1 &amp;hour</source>
-        <translation>1 &amp;heure</translation>
-    </message>
-    <message>
-        <source>1 &amp;day</source>
-        <translation>1 &amp;jour</translation>
-    </message>
-    <message>
-        <source>1 &amp;week</source>
-        <translation>1 &amp;semaine</translation>
-    </message>
-    <message>
-        <source>1 &amp;year</source>
-        <translation>1 &amp;an</translation>
-    </message>
-    <message>
-        <source>&amp;Unban Node</source>
-        <translation>&amp;Réhabiliter le nœud</translation>
-    </message>
-    <message>
-        <source>Welcome to the Bitcoin Core RPC console.</source>
-        <translation>Bienvenue dans le console RPC de Bitcoin Core.</translation>
->>>>>>> 188ca9c3
     </message>
     <message>
         <source>Use up and down arrows to navigate history, and &lt;b&gt;Ctrl-L&lt;/b&gt; to clear screen.</source>
@@ -2170,13 +2102,10 @@
         <translation>Copier la monnaie</translation>
     </message>
     <message>
-<<<<<<< HEAD
-=======
         <source>Total Amount %1</source>
         <translation>Montant total %1</translation>
     </message>
     <message>
->>>>>>> 188ca9c3
         <source>or</source>
         <translation>ou</translation>
     </message>
@@ -2207,38 +2136,18 @@
     <message>
         <source>Payment request expired.</source>
         <translation>Demande de paiement expirée.</translation>
-<<<<<<< HEAD
+    </message>
+    <message>
+        <source>Pay only the required fee of %1</source>
+        <translation>Payer seulement les frais exigés de %1</translation>
     </message>
     <message numerus="yes">
         <source>Estimated to begin confirmation within %n block(s).</source>
         <translation><numerusform>Il est estimé que la confirmation commencera dans %n bloc.</numerusform><numerusform>Il est estimé que la confirmation commencera dans %n blocs.</numerusform></translation>
-=======
->>>>>>> 188ca9c3
-    </message>
-    <message>
-        <source>Pay only the required fee of %1</source>
-        <translation>Payer seulement les frais exigés de %1</translation>
-    </message>
-    <message numerus="yes">
-        <source>Estimated to begin confirmation within %n block(s).</source>
-        <translation><numerusform>Il est estimé que la confirmation commencera dans %n bloc.</numerusform><numerusform>Il est estimé que la confirmation commencera dans %n blocs.</numerusform></translation>
     </message>
     <message>
         <source>The recipient address is not valid. Please recheck.</source>
         <translation>L'adresse du destinataire est invalide. Veuillez la vérifier.</translation>
-    </message>
-    <message>
-<<<<<<< HEAD
-        <source>Total Amount %1&lt;span style='font-size:10pt;font-weight:normal;'&gt;&lt;br /&gt;(=%2)&lt;/span&gt;</source>
-        <translation>Montant total %1&lt;span style='font-size:10pt;font-weight:normal;'&gt;&lt;br /&gt;(=%2)&lt;/span&gt;</translation>
-    </message>
-    <message>
-        <source>The recipient address is not valid. Please recheck.</source>
-        <translation>L'adresse du destinataire est invalide. Veuillez la vérifier.</translation>
-=======
-        <source>Duplicate address found: addresses should only be used once each.</source>
-        <translation>Adresse identique trouvée : chaque adresse ne devrait être utilisée qu'une fois.</translation>
->>>>>>> 188ca9c3
     </message>
     <message>
         <source>Duplicate address found: addresses should only be used once each.</source>
@@ -2316,13 +2225,8 @@
         <translation>Enlever cette entrée</translation>
     </message>
     <message>
-<<<<<<< HEAD
         <source>The fee will be deducted from the amount being sent. The recipient will receive less zetacoins than you enter in the amount field. If multiple recipients are selected, the fee is split equally.</source>
         <translation>Les frais seront déduits du montant envoyé. Le destinataire recevra moins de zetacoins que le montant saisi dans le champ de montant. Si plusieurs destinataires sont sélectionnés, les frais seront partagés également..</translation>
-=======
-        <source>The fee will be deducted from the amount being sent. The recipient will receive less bitcoins than you enter in the amount field. If multiple recipients are selected, the fee is split equally.</source>
-        <translation>Les frais seront déduits du montant envoyé. Le destinataire recevra moins de bitcoins que le montant saisi dans le champ de montant. Si plusieurs destinataires sont sélectionnés, les frais seront partagés également..</translation>
->>>>>>> 188ca9c3
     </message>
     <message>
         <source>S&amp;ubtract fee from amount</source>
@@ -2335,30 +2239,20 @@
     <message>
         <source>This is an unauthenticated payment request.</source>
         <translation>Cette demande de paiement n'est pas authentifiée.</translation>
-<<<<<<< HEAD
-=======
     </message>
     <message>
         <source>This is an authenticated payment request.</source>
         <translation>Cette demande de paiement est authentifiée.</translation>
->>>>>>> 188ca9c3
-    </message>
-    <message>
-        <source>This is an authenticated payment request.</source>
-        <translation>Cette demande de paiement est authentifiée.</translation>
     </message>
     <message>
         <source>Enter a label for this address to add it to the list of used addresses</source>
         <translation>Saisir une étiquette pour cette adresse afin de l'ajouter à la liste d'adresses utilisées</translation>
     </message>
     <message>
-<<<<<<< HEAD
         <source>A message that was attached to the zetacoin: URI which will be stored with the transaction for your reference. Note: This message will not be sent over the Zetacoin network.</source>
         <translation>Un message qui était joint à l'URI Zetacoin et qui sera stocké avec la transaction pour référence. Note : ce message ne sera pas envoyé par le réseau Zetacoin.</translation>
     </message>
     <message>
-=======
->>>>>>> 188ca9c3
         <source>Pay To:</source>
         <translation>Payer à :</translation>
     </message>
@@ -2389,13 +2283,8 @@
         <translation>&amp;Signer un message</translation>
     </message>
     <message>
-<<<<<<< HEAD
         <source>You can sign messages/agreements with your addresses to prove you can receive zetacoins sent to them. Be careful not to sign anything vague or random, as phishing attacks may try to trick you into signing your identity over to them. Only sign fully-detailed statements you agree to.</source>
         <translation>Vous pouvez signer des messages/accords avec vos adresses pour prouver que vous pouvez recevoir des zetacoins à ces dernières. Faites attention de ne rien signer de vague ou au hasard, car des attaques d'hameçonnage pourraient essayer de vous faire signer avec votre identité afin de l'usurper. Ne signez que des déclarations entièrement détaillées et avec lesquelles vous êtes d'accord.</translation>
-=======
-        <source>You can sign messages/agreements with your addresses to prove you can receive bitcoins sent to them. Be careful not to sign anything vague or random, as phishing attacks may try to trick you into signing your identity over to them. Only sign fully-detailed statements you agree to.</source>
-        <translation>Vous pouvez signer des messages/accords avec vos adresses pour prouver que vous pouvez recevoir des bitcoins à ces dernières. Faites attention de ne rien signer de vague ou au hasard, car des attaques d'hameçonnage pourraient essayer de vous faire signer avec votre identité afin de l'usurper. Ne signez que des déclarations entièrement détaillées et avec lesquelles vous êtes d'accord.</translation>
->>>>>>> 188ca9c3
     </message>
     <message>
         <source>The Zetacoin address to sign the message with</source>
@@ -3047,8 +2936,8 @@
         <translation>Frais totaux maximaux (en %s) à utiliser en une seule transaction de portefeuille. Les définir trop bas pourrait interrompre les grosses transactions (par défaut : %s)</translation>
     </message>
     <message>
-        <source>Please check that your computer's date and time are correct! If your clock is wrong Bitcoin Core will not work properly.</source>
-        <translation>Veuillez vérifier que l'heure et la date de votre ordinateur sont justes ! Si votre horloge n'est pas à l'heure, Bitcoin Core ne fonctionnera pas correctement.</translation>
+        <source>Please check that your computer's date and time are correct! If your clock is wrong Zetacoin Core will not work properly.</source>
+        <translation>Veuillez vérifier que l'heure et la date de votre ordinateur sont justes ! Si votre horloge n'est pas à l'heure, Zetacoin Core ne fonctionnera pas correctement.</translation>
     </message>
     <message>
         <source>Prune configured below the minimum of %d MiB.  Please use a higher number.</source>
@@ -3107,17 +2996,6 @@
         <translation>Exécuter la commande lorsqu'une transaction de portefeuille change (%s dans la commande est remplacée par TxID)</translation>
     </message>
     <message>
-<<<<<<< HEAD
-        <source>Maximum total fees to use in a single wallet transaction; setting this too low may abort large transactions (default: %s)</source>
-        <translation>Total maximal des frais à utiliser en une seule transaction de portefeuille. Le définir trop bas pourrait interrompre les grosses transactions (par défaut : %s)</translation>
-    </message>
-    <message>
-        <source>Reduce storage requirements by pruning (deleting) old blocks. This mode disables wallet support and is incompatible with -txindex. Warning: Reverting this setting requires re-downloading the entire blockchain. (default: 0 = disable pruning blocks, &gt;%u = target size in MiB to use for block files)</source>
-        <translation>Réduire les exigences de stockage en élaguant (supprimant) les anciens blocs. Ce mode désactive la prise en charge de portefeuilles et n'est pas compatible avec -txindex. Avertissement : configurer ce paramètre à sa valeur antérieure retéléchargera complètement la chaîne de blocs (par défaut : 0 = désactiver l'élagage des blocs, &gt;%u = taille cible en Mo à utiliser pour les fichiers de blocs).</translation>
-    </message>
-    <message>
-=======
->>>>>>> 188ca9c3
         <source>Set the number of script verification threads (%u to %d, 0 = auto, &lt;0 = leave that many cores free, default: %d)</source>
         <translation>Définir le nombre d'exétrons de vérification des scripts (%u à %d, 0 = auto, &lt; 0 = laisser ce nombre de cœurs inutilisés, par défaut : %d)</translation>
     </message>
@@ -3134,6 +3012,10 @@
         <translation>Impossible de se lier à %s sur cet ordinateur. Zetacoin Core fonctionne probablement déjà.</translation>
     </message>
     <message>
+        <source>Use UPnP to map the listening port (default: 1 when listening and no -proxy)</source>
+        <translation>Utiliser l'UPnP pour mapper le port d'écoute (par défaut : 1 lors de l'écoute et pas de mandataire -proxy)</translation>
+    </message>
+    <message>
         <source>WARNING: abnormally high number of blocks generated, %d blocks received in the last %d hours (%d expected)</source>
         <translation>AVERTISSEMENT : un nombre anormalement élevé de blocs a été généré, %d blocs reçus durant les %d dernières heures (%d attendus)</translation>
     </message>
@@ -3142,18 +3024,6 @@
         <translation>AVERTISSEMENT : vérifiez votre connexion réseau, %d blocs reçus durant les %d dernières heures (%d attendus)</translation>
     </message>
     <message>
-        <source>Use UPnP to map the listening port (default: 1 when listening and no -proxy)</source>
-        <translation>Utiliser l'UPnP pour mapper le port d'écoute (par défaut : 1 lors de l'écoute et pas de mandataire -proxy)</translation>
-    </message>
-    <message>
-        <source>WARNING: abnormally high number of blocks generated, %d blocks received in the last %d hours (%d expected)</source>
-        <translation>AVERTISSEMENT : un nombre anormalement élevé de blocs a été généré, %d blocs reçus durant les %d dernières heures (%d attendus)</translation>
-    </message>
-    <message>
-        <source>WARNING: check your network connection, %d blocks received in the last %d hours (%d expected)</source>
-        <translation>AVERTISSEMENT : vérifiez votre connexion réseau, %d blocs reçus durant les %d dernières heures (%d attendus)</translation>
-    </message>
-    <message>
         <source>Warning: The network does not appear to fully agree! Some miners appear to be experiencing issues.</source>
         <translation>Avertissement : le réseau ne semble pas totalement d'accord ! Quelques mineurs semblent éprouver des difficultés.</translation>
     </message>
@@ -3290,8 +3160,6 @@
         <translation>Spécifiez le fichier de portefeuille (dans le répertoire de données)</translation>
     </message>
     <message>
-<<<<<<< HEAD
-=======
         <source>Unsupported argument -benchmark ignored, use -debug=bench.</source>
         <translation>Argument non pris en charge -benchmark ignoré, utiliser -debug=bench.</translation>
     </message>
@@ -3304,7 +3172,6 @@
         <translation>Argument non pris en charge -tor trouvé, utiliser -onion</translation>
     </message>
     <message>
->>>>>>> 188ca9c3
         <source>Use UPnP to map the listening port (default: %u)</source>
         <translation>Utiliser l'UPnP pour mapper le port d'écoute (par défaut : %u)</translation>
     </message>
@@ -3331,17 +3198,10 @@
     <message>
         <source>Warning: This version is obsolete; upgrade required!</source>
         <translation>Avertissement : cette version est obsolète. Une mise à niveau est exigée !</translation>
-<<<<<<< HEAD
     </message>
     <message>
         <source>You need to rebuild the database using -reindex to change -txindex</source>
         <translation>Vous devez reconstruire la base de données en utilisant -reindex afin de modifier -txindex</translation>
-=======
->>>>>>> 188ca9c3
-    </message>
-    <message>
-        <source>You need to rebuild the database using -reindex to change -txindex</source>
-        <translation>Vous devez reconstruire la base de données en utilisant -reindex afin de modifier -txindex</translation>
     </message>
     <message>
         <source>Allow JSON-RPC connections from specified source. Valid for &lt;ip&gt; are a single IP (e.g. 1.2.3.4), a network/netmask (e.g. 1.2.3.4/255.255.255.0) or a network/CIDR (e.g. 1.2.3.4/24). This option can be specified multiple times</source>
@@ -3356,13 +3216,8 @@
         <translation>Se lier à l'adresse donnée pour écouter des connexions JSON-RPC. Utiliser la notation [host]:port pour l'IPv6. Cette option peut être spécifiée plusieurs fois (par défaut : se lier à toutes les interfaces)</translation>
     </message>
     <message>
-<<<<<<< HEAD
         <source>Cannot obtain a lock on data directory %s. Zetacoin Core is probably already running.</source>
         <translation>Impossible d’obtenir un verrou sur le répertoire de données %s. Zetacoin Core fonctionne probablement déjà.</translation>
-=======
-        <source>Cannot obtain a lock on data directory %s. Bitcoin Core is probably already running.</source>
-        <translation>Impossible d’obtenir un verrou sur le répertoire de données %s. Bitcoin Core fonctionne probablement déjà.</translation>
->>>>>>> 188ca9c3
     </message>
     <message>
         <source>Create new files with system default permissions, instead of umask 077 (only effective with disabled wallet functionality)</source>
@@ -3371,17 +3226,10 @@
     <message>
         <source>Discover own IP addresses (default: 1 when listening and no -externalip or -proxy)</source>
         <translation>Découvrir ses propres adresses (par défaut : 1 en écoute et sans externalip ou -proxy)</translation>
-<<<<<<< HEAD
     </message>
     <message>
         <source>Error: Listening for incoming connections failed (listen returned error %s)</source>
         <translation>Erreur : l'écoute des connexions entrantes a échoué (l'écoute a retourné l'erreur %s)</translation>
-=======
->>>>>>> 188ca9c3
-    </message>
-    <message>
-        <source>Error: Listening for incoming connections failed (listen returned error %s)</source>
-        <translation>Erreur : l'écoute des connexions entrantes a échoué (l'écoute a retourné l'erreur %s)</translation>
     </message>
     <message>
         <source>Execute command when a relevant alert is received or we see a really long fork (%s in cmd is replaced by message)</source>
@@ -3404,10 +3252,6 @@
         <translation>Quantité maximale de données dans les transactions du porteur de données que nous relayons et minons (par défaut : %u)</translation>
     </message>
     <message>
-        <source>Prune configured below the minimum of %d MB.  Please use a higher number.</source>
-        <translation>L'élagage est configuré au-dessous du minimum de %d Mo. Veuillez utiliser un nombre plus élevé.</translation>
-    </message>
-    <message>
         <source>Query for peer addresses via DNS lookup, if low on addresses (default: 1 unless -connect)</source>
         <translation>Demander les adresses des pairs par recherche DNS si l'on manque d'adresses (par défaut : 1 sauf si -connect)</translation>
     </message>
@@ -3426,51 +3270,12 @@
     <message>
         <source>The transaction amount is too small to send after the fee has been deducted</source>
         <translation>Le montant de la transaction est trop bas pour être envoyé une fois que les frais ont été déduits</translation>
-<<<<<<< HEAD
     </message>
     <message>
         <source>This product includes software developed by the OpenSSL Project for use in the OpenSSL Toolkit &lt;https://www.openssl.org/&gt; and cryptographic software written by Eric Young and UPnP software written by Thomas Bernard.</source>
         <translation>Ce produit comprend des logiciels développés par le projet OpenSSL pour être utilisés dans la boîte à outils OpenSSL &lt;https://www.openssl.org/&gt; et un logiciel cryptographique écrit par Eric Young, ainsi qu'un logiciel UPnP écrit par Thomas Bernard.</translation>
     </message>
     <message>
-        <source>To use zetacoind, or the -server option to zetacoin-qt, you must set an rpcpassword in the configuration file:
-%s
-It is recommended you use the following random password:
-rpcuser=zetacoinrpc
-rpcpassword=%s
-(you do not need to remember this password)
-The username and password MUST NOT be the same.
-If the file does not exist, create it with owner-readable-only file permissions.
-It is also recommended to set alertnotify so you are notified of problems;
-for example: alertnotify=echo %%s | mail -s "Zetacoin Alert" admin@foo.com
-</source>
-        <translation>Pour utiliser zetacoind, ou l'option -server de zetacoin-qt, vous devez définir un mot de passe rpc dans le fichier de configuration :
-%s
-Il est recommandé d'utiliser le mot de passe aléatoire suivant :
-rpcuser=zetacoinrpc
-rpcpassword=%s
-(vous n'avez pas à mémoriser ce mot de passe)
-Le nom d'utilisateur et le mot de passe NE DOIVENT PAS être identiques.
-Si le fichier n'existe pas, créez-le avec la permission lecture-seule-par-le-propriétaire.
-Il est aussi recommandé de définir alertnotify afin que les problèmes vous soient signalés ;
-par exemple : alertnotify=echo %%s | mail -s "Alerte Zetacoin" admin@foo.com
-</translation>
-    </message>
-    <message>
-        <source>Warning: -maxtxfee is set very high! Fees this large could be paid on a single transaction.</source>
-        <translation>Avertissement :-maxtxfee est défini très haut ! Des frais aussi élevés pourraient être payés sur une seule transaction.</translation>
-    </message>
-    <message>
-        <source>Warning: Please check that your computer's date and time are correct! If your clock is wrong Zetacoin Core will not work properly.</source>
-        <translation>Avertissement : veuillez vérifier que l'heure et la date de votre ordinateur sont correctes ! Si votre horloge n'est pas à l'heure, Zetacoin Core ne fonctionnera pas correctement.</translation>
-=======
-    </message>
-    <message>
-        <source>This product includes software developed by the OpenSSL Project for use in the OpenSSL Toolkit &lt;https://www.openssl.org/&gt; and cryptographic software written by Eric Young and UPnP software written by Thomas Bernard.</source>
-        <translation>Ce produit comprend des logiciels développés par le projet OpenSSL pour être utilisés dans la boîte à outils OpenSSL &lt;https://www.openssl.org/&gt; et un logiciel cryptographique écrit par Eric Young, ainsi qu'un logiciel UPnP écrit par Thomas Bernard.</translation>
->>>>>>> 188ca9c3
-    </message>
-    <message>
         <source>Whitelisted peers cannot be DoS banned and their transactions are always relayed, even if they are already in the mempool, useful e.g. for a gateway</source>
         <translation>Les pairs de la liste blanche ne peuvent pas être bannis DoS et leurs transactions sont toujours relayées, même si elles sont déjà dans le mempool, utile p. ex. pour une passerelle</translation>
     </message>
@@ -3491,10 +3296,6 @@
         <translation>Activation de la meilleure chaîne...</translation>
     </message>
     <message>
-<<<<<<< HEAD
-        <source>Can't run with a wallet in prune mode.</source>
-        <translation>L'exécution est impossible quand le portefeuille est en mode élagage.</translation>
-=======
         <source>Always relay transactions received from whitelisted peers (default: %d)</source>
         <translation>Toujours relayer les transactions reçues des pairs de la liste blanche (par défaut : %d)</translation>
     </message>
@@ -3505,17 +3306,12 @@
     <message>
         <source>Automatically create Tor hidden service (default: %d)</source>
         <translation>Créer automatiquement un service caché Tor (par défaut : %d)</translation>
->>>>>>> 188ca9c3
     </message>
     <message>
         <source>Cannot resolve -whitebind address: '%s'</source>
         <translation>Impossible de résoudre l'adresse -whitebind : « %s »</translation>
     </message>
     <message>
-        <source>Choose data directory on startup (default: 0)</source>
-        <translation>Choisir un répertoire de données au démarrage (par défaut : 0)</translation>
-    </message>
-    <message>
         <source>Connect through SOCKS5 proxy</source>
         <translation>Se connecter par un mandataire SOCKS5</translation>
     </message>
@@ -3524,11 +3320,6 @@
         <translation>Copyright © 2009-%i Les développeurs de Zetacoin Core</translation>
     </message>
     <message>
-<<<<<<< HEAD
-        <source>Could not parse -rpcbind value %s as network address</source>
-        <translation>Impossible d'analyser la valeur -rpcbind %s comme adresse réseau</translation>
-    </message>
-    <message>
         <source>Error loading wallet.dat: Wallet requires newer version of Zetacoin Core</source>
         <translation>Erreur lors du chargement de wallet.dat : le portefeuille exige une version plus récente de Zetacoin Core</translation>
     </message>
@@ -3537,18 +3328,6 @@
         <translation>Erreur de lecture de la base de données, fermeture en cours.</translation>
     </message>
     <message>
-        <source>Error: A fatal internal error occurred, see debug.log for details</source>
-        <translation>Erreur : une erreur interne fatale s'est produite, voir debug.log pour plus de détails</translation>
-=======
-        <source>Error loading wallet.dat: Wallet requires newer version of Bitcoin Core</source>
-        <translation>Erreur lors du chargement de wallet.dat : le portefeuille exige une version plus récente de Bitcoin Core</translation>
->>>>>>> 188ca9c3
-    </message>
-    <message>
-        <source>Error reading from database, shutting down.</source>
-        <translation>Erreur de lecture de la base de données, fermeture en cours.</translation>
-    </message>
-    <message>
         <source>Imports blocks from external blk000??.dat file on startup</source>
         <translation>Importe des blocs depuis un fichier blk000??.dat externe lors du démarrage</translation>
     </message>
@@ -3565,10 +3344,6 @@
         <translation>Montant invalide pour -maxtxfee=&lt;amount&gt; : « %s »</translation>
     </message>
     <message>
-        <source>Invalid amount for -maxtxfee=&lt;amount&gt;: '%s'</source>
-        <translation>Montant invalide pour -maxtxfee=&lt;amount&gt; : « %s »</translation>
-    </message>
-    <message>
         <source>Invalid amount for -minrelaytxfee=&lt;amount&gt;: '%s'</source>
         <translation>Montant invalide pour -minrelayfee=&lt;montant&gt; : « %s »</translation>
     </message>
@@ -3597,46 +3372,24 @@
         <translation>Options de relais du nœud :</translation>
     </message>
     <message>
-<<<<<<< HEAD
-        <source>Pruning blockstore...</source>
-        <translation>Élagage du magasin de blocs...</translation>
-    </message>
-    <message>
-        <source>RPC SSL options: (see the Bitcoin Wiki for SSL setup instructions)</source>
-        <translation>Options RPC SSL : (voir le wiki Zetacoin pour les instructions de configuration de SSL)</translation>
-=======
         <source>RPC server options:</source>
         <translation>Options du serveur RPC :</translation>
     </message>
     <message>
         <source>Rebuild block chain index from current blk000??.dat files on startup</source>
         <translation>Reconstruire au démarrage l'index de la chaîne de blocs à partir des fichiers blk000??.dat actuels</translation>
->>>>>>> 188ca9c3
     </message>
     <message>
         <source>Receive and display P2P network alerts (default: %u)</source>
         <translation>Recevoir et afficher les alertes du réseau poste à poste (%u par défaut)</translation>
     </message>
     <message>
-<<<<<<< HEAD
-        <source>RPC support for HTTP persistent connections (default: %d)</source>
-        <translation>Prise en charge de RPC pour les connexions persistantes HTTP (par défaut : %d)</translation>
-    </message>
-    <message>
-        <source>Rebuild block chain index from current blk000??.dat files on startup</source>
-        <translation>Reconstruire au démarrage l'index de la chaîne de blocs à partir des fichiers blk000??.dat actuels</translation>
-    </message>
-    <message>
-        <source>Receive and display P2P network alerts (default: %u)</source>
-        <translation>Recevoir et afficher les alertes du réseau poste à poste (par défaut : %u )</translation>
-=======
         <source>Reducing -maxconnections from %d to %d, because of system limitations.</source>
         <translation>Réduction de -maxconnections de %d à %d, due aux restrictions du système</translation>
     </message>
     <message>
         <source>Rescan the block chain for missing wallet transactions on startup</source>
         <translation>Réanalyser la chaîne de blocs au démarrage, à la recherche de transactions de portefeuille manquantes</translation>
->>>>>>> 188ca9c3
     </message>
     <message>
         <source>Send trace/debug info to console instead of debug.log file</source>
@@ -3647,22 +3400,10 @@
         <translation>Envoyer si possible les transactions comme étant sans frais (par défaut : %u)</translation>
     </message>
     <message>
-        <source>Set SSL root certificates for payment request (default: -system-)</source>
-        <translation>Définir les certificats racine SSL pour les demandes de paiement (par défaut : -système-)</translation>
-    </message>
-    <message>
-        <source>Set language, for example "de_DE" (default: system locale)</source>
-        <translation>Définir la langue, par exemple « fr_CA » (par défaut : la langue du système)</translation>
-    </message>
-    <message>
         <source>Show all debugging options (usage: --help -help-debug)</source>
         <translation>Montrer toutes les options de débogage (utilisation : --help --help-debug)</translation>
     </message>
     <message>
-        <source>Show splash screen on startup (default: 1)</source>
-        <translation>Afficher la page de garde au démarrage (par défaut : 1)</translation>
-    </message>
-    <message>
         <source>Shrink debug.log file on client startup (default: 1 when no -debug)</source>
         <translation>Réduire le fichier debug.log lors du démarrage du client (par défaut : 1 lorsque -debug n'est pas présent)</translation>
     </message>
@@ -3671,13 +3412,6 @@
         <translation>La signature de la transaction a échoué</translation>
     </message>
     <message>
-<<<<<<< HEAD
-        <source>Start minimized</source>
-        <translation>Démarrer minimisé</translation>
-    </message>
-    <message>
-=======
->>>>>>> 188ca9c3
         <source>The transaction amount is too small to pay the fee</source>
         <translation>Le montant de la transaction est trop bas pour que les frais soient payés</translation>
     </message>
@@ -3710,10 +3444,6 @@
         <translation>Transaction trop volumineuse</translation>
     </message>
     <message>
-        <source>UI Options:</source>
-        <translation>Options de l'IU :</translation>
-    </message>
-    <message>
         <source>Unable to bind to %s on this computer (bind returned error %s)</source>
         <translation>Impossible de se lier à %s sur cet ordinateur (bind a retourné l'erreur %s)</translation>
     </message>
@@ -3734,17 +3464,8 @@
         <translation>Avertissement</translation>
     </message>
     <message>
-<<<<<<< HEAD
-        <source>Warning: Unsupported argument -benchmark ignored, use -debug=bench.</source>
-        <translation>Avertissement : l'argument -benchmark non pris en charge a été ignoré, utiliser -debug=bench.</translation>
-    </message>
-    <message>
-        <source>Warning: Unsupported argument -debugnet ignored, use -debug=net.</source>
-        <translation>Avertissement : l'argument -debugnet non pris en charge a été ignoré, utiliser -debug=net.</translation>
-=======
         <source>Whether to operate in a blocks only mode (default: %u)</source>
         <translation>Faut-il fonctionner en mode blocs seulement (par défaut : %u)</translation>
->>>>>>> 188ca9c3
     </message>
     <message>
         <source>Zapping all transactions from wallet...</source>
@@ -3787,37 +3508,30 @@
         <translation>(1 = conserver les métadonnées de transmission, par ex. les informations du propriétaire du compte et de la demande de paiement, 2 = abandonner les métadonnées de transmission)</translation>
     </message>
     <message>
-<<<<<<< HEAD
+        <source>-maxtxfee is set very high! Fees this large could be paid on a single transaction.</source>
+        <translation>-maxtxfee est défini très haut ! Des frais aussi élevés pourraient être payés en une seule transaction.</translation>
+    </message>
+    <message>
+        <source>-paytxfee is set very high! This is the transaction fee you will pay if you send a transaction.</source>
+        <translation>-paytxfee est réglé sur un montant très élevé ! Il s'agit des frais de transaction que vous payerez si vous envoyez une transaction.</translation>
+    </message>
+    <message>
+        <source>Do not keep transactions in the mempool longer than &lt;n&gt; hours (default: %u)</source>
+        <translation>Ne pas conserver de transactions dans la réserve de mémoire plus de &lt;n&gt; heures (par défaut : %u)</translation>
+    </message>
+    <message>
+        <source>Error reading wallet.dat! All keys read correctly, but transaction data or address book entries might be missing or incorrect.</source>
+        <translation>Une erreur est survenue lors de la lecture de wallet.dat ! Toutes les clefs ont été lues correctement, mais les données transactionnelles ou les entrées du carnet d'adresses sont peut-être manquantes ou incorrectes.</translation>
+    </message>
+    <message>
+        <source>Fees (in %s/kB) smaller than this are considered zero fee for transaction creation (default: %s)</source>
+        <translation>Les frais (en %s/Ko) inférieurs à ce seuil sont considérés comme étant nuls pour la création de transactions (par défaut : %s)</translation>
+    </message>
+    <message>
         <source>How thorough the block verification of -checkblocks is (0-4, default: %u)</source>
         <translation>Degré de profondeur de la vérification des blocs -checkblocks (0-4, par défaut : %u)</translation>
     </message>
     <message>
-=======
-        <source>-maxtxfee is set very high! Fees this large could be paid on a single transaction.</source>
-        <translation>-maxtxfee est défini très haut ! Des frais aussi élevés pourraient être payés en une seule transaction.</translation>
-    </message>
-    <message>
-        <source>-paytxfee is set very high! This is the transaction fee you will pay if you send a transaction.</source>
-        <translation>-paytxfee est réglé sur un montant très élevé ! Il s'agit des frais de transaction que vous payerez si vous envoyez une transaction.</translation>
-    </message>
-    <message>
-        <source>Do not keep transactions in the mempool longer than &lt;n&gt; hours (default: %u)</source>
-        <translation>Ne pas conserver de transactions dans la réserve de mémoire plus de &lt;n&gt; heures (par défaut : %u)</translation>
-    </message>
-    <message>
-        <source>Error reading wallet.dat! All keys read correctly, but transaction data or address book entries might be missing or incorrect.</source>
-        <translation>Une erreur est survenue lors de la lecture de wallet.dat ! Toutes les clefs ont été lues correctement, mais les données transactionnelles ou les entrées du carnet d'adresses sont peut-être manquantes ou incorrectes.</translation>
-    </message>
-    <message>
-        <source>Fees (in %s/kB) smaller than this are considered zero fee for transaction creation (default: %s)</source>
-        <translation>Les frais (en %s/Ko) inférieurs à ce seuil sont considérés comme étant nuls pour la création de transactions (par défaut : %s)</translation>
-    </message>
-    <message>
-        <source>How thorough the block verification of -checkblocks is (0-4, default: %u)</source>
-        <translation>Degré de profondeur de la vérification des blocs -checkblocks (0-4, par défaut : %u)</translation>
-    </message>
-    <message>
->>>>>>> 188ca9c3
         <source>Maintain a full transaction index, used by the getrawtransaction rpc call (default: %u)</source>
         <translation>Maintenir un index complet des transactions, utilisé par l'appel RPC getrawtransaction (obtenir la transaction brute) (par défaut : %u)</translation>
     </message>
@@ -3926,13 +3640,10 @@
         <translation>Définir la taille de bloc minimale en octets (par défaut : %u)</translation>
     </message>
     <message>
-<<<<<<< HEAD
-=======
         <source>Set the number of threads to service RPC calls (default: %d)</source>
         <translation>Définir le nombre d'exétrons pour desservir les appels RPC (par défaut : %d)</translation>
     </message>
     <message>
->>>>>>> 188ca9c3
         <source>Specify configuration file (default: %s)</source>
         <translation>Spécifier le fichier de configuration (par défaut : %s)</translation>
     </message>
