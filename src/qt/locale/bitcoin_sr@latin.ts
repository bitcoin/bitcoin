<TS language="sr@latin" version="2.1">
<context>
    <name>AddressBookPage</name>
    <message>
        <source>Right-click to edit address or label</source>
        <translation>Klikni desnim tasterom za uređivanje adrese ili oznake</translation>
    </message>
    <message>
        <source>Create a new address</source>
        <translation>Kreiraj novu adresu</translation>
    </message>
    <message>
        <source>&amp;New</source>
        <translation>&amp;Novi</translation>
    </message>
    <message>
        <source>Copy the currently selected address to the system clipboard</source>
        <translation>Kopiraj selektovanu adresu u sistemski klipbord</translation>
    </message>
    <message>
        <source>&amp;Copy</source>
        <translation>&amp;Kopiraj</translation>
    </message>
    <message>
        <source>C&amp;lose</source>
        <translation>Zatvori</translation>
    </message>
    <message>
        <source>Delete the currently selected address from the list</source>
        <translation>Briše trenutno izabranu adresu sa liste</translation>
    </message>
    <message>
        <source>Export the data in the current tab to a file</source>
        <translation>Izvoz podataka iz trenutne kartice u datoteku</translation>
    </message>
    <message>
        <source>&amp;Export</source>
        <translation>&amp;Izvoz</translation>
    </message>
    <message>
        <source>&amp;Delete</source>
        <translation>&amp;Izbrisati</translation>
    </message>
<<<<<<< HEAD
    </context>
<context>
    <name>AddressTableModel</name>
    </context>
=======
    <message>
        <source>Choose the address to send coins to</source>
        <translation>Izaberite adresu za slanje novčića</translation>
    </message>
    <message>
        <source>Choose the address to receive coins with</source>
        <translation>Izaberite adresu za prijem novčića</translation>
    </message>
    <message>
        <source>C&amp;hoose</source>
        <translation>I&amp;zaberi</translation>
    </message>
    <message>
        <source>Sending addresses</source>
        <translation>Adresa na koju se šalje</translation>
    </message>
    <message>
        <source>Receiving addresses</source>
        <translation>Adresa na koju se prima</translation>
    </message>
    <message>
        <source>These are your Bitcoin addresses for sending payments. Always check the amount and the receiving address before sending coins.</source>
        <translation>Ovo su Vaše Bitcoin adrese na koju se vrše uplate. Uvek proverite iznos i prijemnu adresu pre slanja novčića.</translation>
    </message>
    <message>
        <source>These are your Bitcoin addresses for receiving payments. It is recommended to use a new receiving address for each transaction.</source>
        <translation>Ovo su Vaše Bitcoin adrese za primanje uplata. Preporučuje se upotreba nove adrese za svaku transakciju.</translation>
    </message>
    <message>
        <source>&amp;Copy Address</source>
        <translation>&amp;Kopiraj Adresu</translation>
    </message>
    <message>
        <source>Copy &amp;Label</source>
        <translation>Kopiranje &amp;Oznaka</translation>
    </message>
    <message>
        <source>&amp;Edit</source>
        <translation>&amp;Izmena</translation>
    </message>
    <message>
        <source>Export Address List</source>
        <translation>Izvezi Listu Adresa</translation>
    </message>
    <message>
        <source>Comma separated file (*.csv)</source>
        <translation>Zarezom odvojena datoteka (*.csv) </translation>
    </message>
    <message>
        <source>Exporting Failed</source>
        <translation>Izvoz Neuspeo</translation>
    </message>
    <message>
        <source>There was an error trying to save the address list to %1. Please try again.</source>
        <translation>Desila se greška prilikom čuvanja liste adresa u %1. Molimo pokusajte ponovo.</translation>
    </message>
</context>
<context>
    <name>AddressTableModel</name>
    <message>
        <source>Label</source>
        <translation>Oznaka</translation>
    </message>
    <message>
        <source>Address</source>
        <translation>Adresa</translation>
    </message>
    <message>
        <source>(no label)</source>
        <translation>(bez oznake)</translation>
    </message>
</context>
>>>>>>> be92be56
<context>
    <name>AskPassphraseDialog</name>
    <message>
        <source>Passphrase Dialog</source>
        <translation>Dialog pristupne fraze</translation>
    </message>
    <message>
        <source>Enter passphrase</source>
        <translation>Unesi pristupnu frazu</translation>
    </message>
    <message>
        <source>New passphrase</source>
        <translation>Nova pristupna fraza</translation>
    </message>
    <message>
        <source>Repeat new passphrase</source>
        <translation>Ponovo unesite pristupnu frazu</translation>
    </message>
    <message>
        <source>Enter the new passphrase to the wallet.&lt;br/&gt;Please use a passphrase of &lt;b&gt;ten or more random characters&lt;/b&gt;, or &lt;b&gt;eight or more words&lt;/b&gt;.</source>
        <translation>Unesite novu pristupnu frazu u novčanik. &lt;br/&gt;Molimo, koristite pristupnu frazu koja ima &lt;b&gt; deset ili više nasumičnih znakova&lt;/b&gt;, ili &lt;b&gt;osam ili više reči&lt;/b&gt;.</translation>
    </message>
    <message>
        <source>Encrypt wallet</source>
        <translation>Šifrujte novčanik</translation>
    </message>
    <message>
        <source>This operation needs your wallet passphrase to unlock the wallet.</source>
        <translation>Da biste otključali novčanik potrebno je da unesete svoju pristupnu frazu.</translation>
    </message>
    <message>
        <source>Unlock wallet</source>
        <translation>Otključajte novčanik</translation>
    </message>
    <message>
        <source>This operation needs your wallet passphrase to decrypt the wallet.</source>
        <translation>Da biste dešifrovali novčanik, potrebno je da unesete svoju pristupnu frazu.</translation>
    </message>
    <message>
        <source>Decrypt wallet</source>
        <translation>Dešifrujte novčanik</translation>
    </message>
    <message>
        <source>Change passphrase</source>
        <translation>Promenite pristupnu frazu</translation>
    </message>
    <message>
        <source>Enter the old passphrase and new passphrase to the wallet.</source>
        <translation>Unesite u novčanik staru pristupnu frazu i novu pristupnu frazu.</translation>
    </message>
    <message>
        <source>Confirm wallet encryption</source>
        <translation>Potvrdite šifrovanje novčanika</translation>
    </message>
    <message>
        <source>Warning: If you encrypt your wallet and lose your passphrase, you will &lt;b&gt;LOSE ALL OF YOUR BITCOINS&lt;/b&gt;!</source>
        <translation>Upozorenje: Ako šifrujete svoj novčanik, i potom izgubite svoju pristupnu frazu &lt;b&gt;IZGUBIĆETE SVE SVOJE BITKOINE&lt;/b&gt;!</translation>
    </message>
    <message>
        <source>Are you sure you wish to encrypt your wallet?</source>
        <translation>Da li ste sigurni da želite da šifrujete svoj novčanik?</translation>
    </message>
    <message>
        <source>Wallet encrypted</source>
        <translation>Novčanik je šifrovan</translation>
    </message>
<<<<<<< HEAD
    </context>
=======
    <message>
        <source>IMPORTANT: Any previous backups you have made of your wallet file should be replaced with the newly generated, encrypted wallet file. For security reasons, previous backups of the unencrypted wallet file will become useless as soon as you start using the new, encrypted wallet.</source>
        <translation>VAŽNO: Ranije rezervne kopije wallet datoteke trebate zameniti sa novo-kreiranom, enkriptovanom wallet datotekom. Iz sigurnosnih razloga, ranije ne-enkriptovane wallet datoteke će postati neupotrebljive čim počnete koristiti novi, enkriptovani novčanik.</translation>
    </message>
    <message>
        <source>Wallet encryption failed</source>
        <translation>Enkripcija novčanika neuspešna</translation>
    </message>
    <message>
        <source>Wallet encryption failed due to an internal error. Your wallet was not encrypted.</source>
        <translation>Enkripcija novčanika nije uspela zbog greške u programu. Vaš novčanik nije enkriptovan.</translation>
    </message>
    <message>
        <source>The supplied passphrases do not match.</source>
        <translation>Unete pristupne fraze nisu tačne.</translation>
    </message>
    <message>
        <source>Wallet unlock failed</source>
        <translation>Otključavanje novčanika neuspešno</translation>
    </message>
    <message>
        <source>The passphrase entered for the wallet decryption was incorrect.</source>
        <translation>Pristupna fraza za dekriptovanje novčanika nije tačna.</translation>
    </message>
    <message>
        <source>Wallet decryption failed</source>
        <translation>Dekriptovanje novčanika neuspešno</translation>
    </message>
    <message>
        <source>Wallet passphrase was successfully changed.</source>
        <translation>Pristupna fraza novčanika je uspešno promenjena.</translation>
    </message>
    <message>
        <source>Warning: The Caps Lock key is on!</source>
        <translation>Upozorenje: Caps Lock je uključen!</translation>
    </message>
</context>
>>>>>>> be92be56
<context>
    <name>BanTableModel</name>
    <message>
        <source>IP/Netmask</source>
        <translation>IP/Netmask</translation>
    </message>
    <message>
        <source>Banned Until</source>
        <translation>Banovani ste do</translation>
    </message>
</context>
<context>
    <name>BitcoinGUI</name>
    <message>
<<<<<<< HEAD
=======
        <source>Sign &amp;message...</source>
        <translation>Potpišite &amp;poruka...</translation>
    </message>
    <message>
>>>>>>> be92be56
        <source>Synchronizing with network...</source>
        <translation>Usklađivanje sa mrežom...</translation>
    </message>
    <message>
        <source>&amp;Overview</source>
        <translation>&amp;Pregled</translation>
    </message>
    <message>
<<<<<<< HEAD
=======
        <source>Show general overview of wallet</source>
        <translation>Prikaži opšti pregled novčanika</translation>
    </message>
    <message>
        <source>&amp;Transactions</source>
        <translation>&amp;Transakcije</translation>
    </message>
    <message>
        <source>Browse transaction history</source>
        <translation>Pregled istorije transakcija</translation>
    </message>
    <message>
        <source>E&amp;xit</source>
        <translation>I&amp;zađi</translation>
    </message>
    <message>
>>>>>>> be92be56
        <source>Quit application</source>
        <translation>Isključi aplikaciju</translation>
    </message>
    <message>
<<<<<<< HEAD
=======
        <source>&amp;About %1</source>
        <translation>&amp;Otprilike %1</translation>
    </message>
    <message>
        <source>Show information about %1</source>
        <translation>Prikaži informacije za otprilike %1</translation>
    </message>
    <message>
        <source>About &amp;Qt</source>
        <translation>O &amp;Qt</translation>
    </message>
    <message>
        <source>Show information about Qt</source>
        <translation>Prikaži informacije o Qt</translation>
    </message>
    <message>
>>>>>>> be92be56
        <source>&amp;Options...</source>
        <translation>&amp;Opcije...</translation>
    </message>
    <message>
<<<<<<< HEAD
        <source>&amp;Change Passphrase...</source>
        <translation>&amp;Izmeni pristupnu frazu...</translation>
    </message>
    <message>
        <source>&amp;Sending addresses...</source>
        <translation>&amp;Slanje adresa...</translation>
    </message>
    <message>
        <source>&amp;Receiving addresses...</source>
        <translation>&amp;Primanje adresa...</translation>
=======
        <source>Modify configuration options for %1</source>
        <translation>Izmeni podešavanja za %1</translation>
    </message>
    <message>
        <source>&amp;Encrypt Wallet...</source>
        <translation>&amp;Enkriptuj Novčanik...</translation>
    </message>
    <message>
        <source>&amp;Backup Wallet...</source>
        <translation>&amp;Rezervna Kopija Novčanika...</translation>
    </message>
    <message>
        <source>&amp;Change Passphrase...</source>
        <translation>&amp;Izmeni pristupnu frazu...</translation>
>>>>>>> be92be56
    </message>
    <message>
        <source>Open &amp;URI...</source>
        <translation>Otvori &amp;URI...</translation>
    </message>
    <message>
<<<<<<< HEAD
=======
        <source>Click to disable network activity.</source>
        <translation>Odaberite za prekid aktivnosti na mreži.</translation>
    </message>
    <message>
        <source>Network activity disabled.</source>
        <translation>Aktivnost na mreži je prekinuta.</translation>
    </message>
    <message>
        <source>Click to enable network activity again.</source>
        <translation>Odaberite da ponovo dozvolite aktivnost na mreži.</translation>
    </message>
    <message>
        <source>Syncing Headers (%1%)...</source>
        <translation>Sinhronizujem Najnovije Blokove (%1%)...</translation>
    </message>
    <message>
        <source>Reindexing blocks on disk...</source>
        <translation>Ponovo obeležavam blokove na disku...</translation>
    </message>
    <message>
>>>>>>> be92be56
        <source>Send coins to a Bitcoin address</source>
        <translation>Pošalji novčiće na Bitcoin adresu</translation>
    </message>
    <message>
<<<<<<< HEAD
=======
        <source>Backup wallet to another location</source>
        <translation>Napravite rezervnu kopiju novčanika na drugom mestu</translation>
    </message>
    <message>
        <source>Change the passphrase used for wallet encryption</source>
        <translation>Promenite pristupnu frazu za enkiptovanje novčanika</translation>
    </message>
    <message>
        <source>&amp;Debug window</source>
        <translation>&amp;Prozor za otklanjanje grešaka</translation>
    </message>
    <message>
        <source>Open debugging and diagnostic console</source>
        <translation>Otvori konzolu za dijagnostiku i otklanjanje grešaka</translation>
    </message>
    <message>
>>>>>>> be92be56
        <source>&amp;Verify message...</source>
        <translation>&amp;Proveri poruku...</translation>
    </message>
    <message>
        <source>Bitcoin</source>
        <translation>Bitcoin</translation>
    </message>
    <message>
<<<<<<< HEAD
        <source>Wallet</source>
        <translation>Novčanik</translation>
    </message>
    <message>
=======
>>>>>>> be92be56
        <source>&amp;Send</source>
        <translation>&amp;Pošalji</translation>
    </message>
    <message>
        <source>&amp;Receive</source>
        <translation>&amp;Primi</translation>
    </message>
    <message>
        <source>&amp;Show / Hide</source>
        <translation>&amp;Prikazati / Sakriti</translation>
    </message>
    <message>
        <source>Show or hide the main Window</source>
        <translation>Prikaži ili sakrij glavni prozor</translation>
    </message>
    <message>
<<<<<<< HEAD
=======
        <source>Encrypt the private keys that belong to your wallet</source>
        <translation>Enkriptuj privatne ključeve novčanika</translation>
    </message>
    <message>
        <source>Sign messages with your Bitcoin addresses to prove you own them</source>
        <translation>Potpišite poruke sa svojim Bitcoin adresama da biste dokazali njihovo vlasništvo</translation>
    </message>
    <message>
        <source>Verify messages to ensure they were signed with specified Bitcoin addresses</source>
        <translation>Proverite poruke da biste utvrdili sa kojim Bitcoin adresama su potpisane</translation>
    </message>
    <message>
        <source>&amp;File</source>
        <translation>&amp;Fajl</translation>
    </message>
    <message>
>>>>>>> be92be56
        <source>&amp;Settings</source>
        <translation>&amp;Podešavanja</translation>
    </message>
    <message>
        <source>&amp;Help</source>
        <translation>&amp;Pomoć</translation>
    </message>
    <message>
<<<<<<< HEAD
=======
        <source>Tabs toolbar</source>
        <translation>Alatke za tabove</translation>
    </message>
    <message>
        <source>Request payments (generates QR codes and bitcoin: URIs)</source>
        <translation>Zatražite plaćanje (generiše QR kodove i bitcoin: URI-e)</translation>
    </message>
    <message>
>>>>>>> be92be56
        <source>Error</source>
        <translation>Greska</translation>
    </message>
    <message>
        <source>Warning</source>
        <translation>Upozorenje</translation>
    </message>
    <message>
        <source>Information</source>
        <translation>Informacije</translation>
    </message>
    <message>
        <source>%1 client</source>
        <translation>%1 klijent</translation>
    </message>
    <message>
        <source>Date: %1
</source>
        <translation>Datum: %1
</translation>
    </message>
    <message>
        <source>Amount: %1
</source>
        <translation>Iznos: %1
</translation>
    </message>
    <message>
        <source>Type: %1
</source>
        <translation>Tip: %1
</translation>
    </message>
    <message>
        <source>Label: %1
</source>
        <translation>Oznaka: %1
</translation>
    </message>
    <message>
        <source>Address: %1
</source>
        <translation>Adresa: %1
</translation>
    </message>
    </context>
<context>
    <name>CoinControlDialog</name>
    <message>
        <source>Quantity:</source>
        <translation>Količina:</translation>
    </message>
    <message>
        <source>Amount:</source>
        <translation>Iznos:</translation>
    </message>
    <message>
<<<<<<< HEAD
        <source>Priority:</source>
        <translation>Prioritet:</translation>
    </message>
    <message>
=======
>>>>>>> be92be56
        <source>Fee:</source>
        <translation>Naknada:</translation>
    </message>
    <message>
        <source>After Fee:</source>
        <translation>Nakon Naknade:</translation>
    </message>
    <message>
        <source>Amount</source>
        <translation>Kolicina</translation>
    </message>
    <message>
        <source>Date</source>
        <translation>Datum</translation>
    </message>
    <message>
<<<<<<< HEAD
        <source>Priority</source>
        <translation>Prioritet</translation>
=======
        <source>(no label)</source>
        <translation>(bez oznake)</translation>
>>>>>>> be92be56
    </message>
    </context>
<context>
    <name>EditAddressDialog</name>
    <message>
        <source>Edit Address</source>
        <translation>Izmeni Adresu</translation>
    </message>
    <message>
        <source>&amp;Label</source>
        <translation>&amp;Oznaka</translation>
    </message>
    <message>
        <source>&amp;Address</source>
        <translation>&amp;Adresa</translation>
    </message>
    </context>
<context>
    <name>FreespaceChecker</name>
    </context>
<context>
    <name>HelpMessageDialog</name>
    </context>
<context>
    <name>Intro</name>
    <message>
        <source>Bitcoin</source>
        <translation>Bitcoin</translation>
    </message>
    <message>
        <source>Error</source>
        <translation>Greska</translation>
    </message>
    </context>
<context>
    <name>ModalOverlay</name>
    </context>
<context>
    <name>OpenURIDialog</name>
    </context>
<context>
    <name>OptionsDialog</name>
    <message>
        <source>Error</source>
        <translation>Greska</translation>
    </message>
    </context>
<context>
    <name>OverviewPage</name>
    </context>
<context>
    <name>PaymentServer</name>
    </context>
<context>
    <name>PeerTableModel</name>
    </context>
<context>
    <name>QObject</name>
    <message>
        <source>Amount</source>
        <translation>Kolicina</translation>
    </message>
    <message>
        <source>unknown</source>
        <translation>nepoznato</translation>
    </message>
</context>
<context>
    <name>QObject::QObject</name>
    </context>
<context>
    <name>QRImageWidget</name>
    </context>
<context>
    <name>QRImageWidget</name>
    </context>
<context>
    <name>RPCConsole</name>
    </context>
<context>
    <name>ReceiveCoinsDialog</name>
    </context>
<context>
    <name>ReceiveRequestDialog</name>
    <message>
        <source>Address</source>
        <translation>Adresa</translation>
    </message>
    <message>
        <source>Label</source>
        <translation>Oznaka</translation>
    </message>
    <message>
        <source>Wallet</source>
        <translation>Novčanik</translation>
    </message>
    </context>
<context>
    <name>RecentRequestsTableModel</name>
<<<<<<< HEAD
    </context>
<context>
    <name>SendCoinsDialog</name>
    <message>
        <source>Quantity:</source>
        <translation>Količina:</translation>
    </message>
    <message>
        <source>Amount:</source>
        <translation>Iznos:</translation>
    </message>
    <message>
        <source>Priority:</source>
        <translation>Prioritet:</translation>
    </message>
    <message>
        <source>Fee:</source>
        <translation>Naknada:</translation>
    </message>
    <message>
        <source>After Fee:</source>
        <translation>Nakon Naknade:</translation>
=======
    <message>
        <source>Label</source>
        <translation>Oznaka</translation>
    </message>
    <message>
        <source>(no label)</source>
        <translation>(bez oznake)</translation>
>>>>>>> be92be56
    </message>
    </context>
<context>
    <name>SendCoinsDialog</name>
    <message>
        <source>Quantity:</source>
        <translation>Količina:</translation>
    </message>
    <message>
        <source>Amount:</source>
        <translation>Iznos:</translation>
    </message>
    <message>
        <source>Fee:</source>
        <translation>Naknada:</translation>
    </message>
    <message>
        <source>After Fee:</source>
        <translation>Nakon Naknade:</translation>
    </message>
    <message>
        <source>Transaction fee</source>
        <translation>Taksa transakcije</translation>
    </message>
    <message>
        <source>(no label)</source>
        <translation>(bez oznake)</translation>
    </message>
</context>
<context>
    <name>SendCoinsEntry</name>
    </context>
<context>
    <name>SendConfirmationDialog</name>
    </context>
<context>
    <name>ShutdownWindow</name>
    </context>
<context>
    <name>SignVerifyMessageDialog</name>
    </context>
<context>
    <name>SplashScreen</name>
    </context>
<context>
    <name>TrafficGraphWidget</name>
    </context>
<context>
    <name>TransactionDesc</name>
    </context>
<context>
    <name>TransactionDescDialog</name>
    </context>
<context>
    <name>TransactionTableModel</name>
<<<<<<< HEAD
    </context>
<context>
    <name>TransactionView</name>
=======
    <message>
        <source>Label</source>
        <translation>Oznaka</translation>
    </message>
    <message>
        <source>(no label)</source>
        <translation>(bez oznake)</translation>
    </message>
    </context>
<context>
    <name>TransactionView</name>
    <message>
        <source>Comma separated file (*.csv)</source>
        <translation>Zarezom odvojena datoteka (*.csv) </translation>
    </message>
    <message>
        <source>Label</source>
        <translation>Oznaka</translation>
    </message>
    <message>
        <source>Address</source>
        <translation>Adresa</translation>
    </message>
    <message>
        <source>Exporting Failed</source>
        <translation>Izvoz Neuspeo</translation>
    </message>
>>>>>>> be92be56
    </context>
<context>
    <name>UnitDisplayStatusBarControl</name>
    </context>
<context>
<<<<<<< HEAD
=======
    <name>WalletController</name>
    </context>
<context>
>>>>>>> be92be56
    <name>WalletFrame</name>
    </context>
<context>
    <name>WalletModel</name>
    </context>
<context>
    <name>WalletView</name>
    </context>
<context>
    <name>bitcoin-core</name>
    <message>
        <source>Bitcoin Core</source>
        <translation>Bitcoin Core</translation>
    </message>
    <message>
        <source>Information</source>
        <translation>Informacije</translation>
    </message>
    <message>
        <source>Warning</source>
        <translation>Upozorenje</translation>
    </message>
    <message>
        <source>Insufficient funds</source>
        <translation>Nedovoljno sredstava</translation>
    </message>
    <message>
        <source>Loading block index...</source>
        <translation>Ucitavanje indeksa bloka...</translation>
    </message>
    <message>
        <source>Loading wallet...</source>
        <translation>Ucitavanje novcanika...</translation>
    </message>
    <message>
        <source>Rescanning...</source>
        <translation>Ponovno skeniranje...</translation>
    </message>
    <message>
        <source>Done loading</source>
        <translation>Zavrseno ucitavanje</translation>
    </message>
    <message>
        <source>Error</source>
        <translation>Greska</translation>
    </message>
</context>
</TS><|MERGE_RESOLUTION|>--- conflicted
+++ resolved
@@ -41,12 +41,6 @@
         <source>&amp;Delete</source>
         <translation>&amp;Izbrisati</translation>
     </message>
-<<<<<<< HEAD
-    </context>
-<context>
-    <name>AddressTableModel</name>
-    </context>
-=======
     <message>
         <source>Choose the address to send coins to</source>
         <translation>Izaberite adresu za slanje novčića</translation>
@@ -119,7 +113,6 @@
         <translation>(bez oznake)</translation>
     </message>
 </context>
->>>>>>> be92be56
 <context>
     <name>AskPassphraseDialog</name>
     <message>
@@ -186,9 +179,6 @@
         <source>Wallet encrypted</source>
         <translation>Novčanik je šifrovan</translation>
     </message>
-<<<<<<< HEAD
-    </context>
-=======
     <message>
         <source>IMPORTANT: Any previous backups you have made of your wallet file should be replaced with the newly generated, encrypted wallet file. For security reasons, previous backups of the unencrypted wallet file will become useless as soon as you start using the new, encrypted wallet.</source>
         <translation>VAŽNO: Ranije rezervne kopije wallet datoteke trebate zameniti sa novo-kreiranom, enkriptovanom wallet datotekom. Iz sigurnosnih razloga, ranije ne-enkriptovane wallet datoteke će postati neupotrebljive čim počnete koristiti novi, enkriptovani novčanik.</translation>
@@ -226,7 +216,6 @@
         <translation>Upozorenje: Caps Lock je uključen!</translation>
     </message>
 </context>
->>>>>>> be92be56
 <context>
     <name>BanTableModel</name>
     <message>
@@ -241,13 +230,10 @@
 <context>
     <name>BitcoinGUI</name>
     <message>
-<<<<<<< HEAD
-=======
         <source>Sign &amp;message...</source>
         <translation>Potpišite &amp;poruka...</translation>
     </message>
     <message>
->>>>>>> be92be56
         <source>Synchronizing with network...</source>
         <translation>Usklađivanje sa mrežom...</translation>
     </message>
@@ -256,8 +242,6 @@
         <translation>&amp;Pregled</translation>
     </message>
     <message>
-<<<<<<< HEAD
-=======
         <source>Show general overview of wallet</source>
         <translation>Prikaži opšti pregled novčanika</translation>
     </message>
@@ -274,13 +258,10 @@
         <translation>I&amp;zađi</translation>
     </message>
     <message>
->>>>>>> be92be56
         <source>Quit application</source>
         <translation>Isključi aplikaciju</translation>
     </message>
     <message>
-<<<<<<< HEAD
-=======
         <source>&amp;About %1</source>
         <translation>&amp;Otprilike %1</translation>
     </message>
@@ -297,46 +278,30 @@
         <translation>Prikaži informacije o Qt</translation>
     </message>
     <message>
->>>>>>> be92be56
         <source>&amp;Options...</source>
         <translation>&amp;Opcije...</translation>
     </message>
     <message>
-<<<<<<< HEAD
+        <source>Modify configuration options for %1</source>
+        <translation>Izmeni podešavanja za %1</translation>
+    </message>
+    <message>
+        <source>&amp;Encrypt Wallet...</source>
+        <translation>&amp;Enkriptuj Novčanik...</translation>
+    </message>
+    <message>
+        <source>&amp;Backup Wallet...</source>
+        <translation>&amp;Rezervna Kopija Novčanika...</translation>
+    </message>
+    <message>
         <source>&amp;Change Passphrase...</source>
         <translation>&amp;Izmeni pristupnu frazu...</translation>
     </message>
     <message>
-        <source>&amp;Sending addresses...</source>
-        <translation>&amp;Slanje adresa...</translation>
-    </message>
-    <message>
-        <source>&amp;Receiving addresses...</source>
-        <translation>&amp;Primanje adresa...</translation>
-=======
-        <source>Modify configuration options for %1</source>
-        <translation>Izmeni podešavanja za %1</translation>
-    </message>
-    <message>
-        <source>&amp;Encrypt Wallet...</source>
-        <translation>&amp;Enkriptuj Novčanik...</translation>
-    </message>
-    <message>
-        <source>&amp;Backup Wallet...</source>
-        <translation>&amp;Rezervna Kopija Novčanika...</translation>
-    </message>
-    <message>
-        <source>&amp;Change Passphrase...</source>
-        <translation>&amp;Izmeni pristupnu frazu...</translation>
->>>>>>> be92be56
-    </message>
-    <message>
         <source>Open &amp;URI...</source>
         <translation>Otvori &amp;URI...</translation>
     </message>
     <message>
-<<<<<<< HEAD
-=======
         <source>Click to disable network activity.</source>
         <translation>Odaberite za prekid aktivnosti na mreži.</translation>
     </message>
@@ -357,13 +322,10 @@
         <translation>Ponovo obeležavam blokove na disku...</translation>
     </message>
     <message>
->>>>>>> be92be56
         <source>Send coins to a Bitcoin address</source>
         <translation>Pošalji novčiće na Bitcoin adresu</translation>
     </message>
     <message>
-<<<<<<< HEAD
-=======
         <source>Backup wallet to another location</source>
         <translation>Napravite rezervnu kopiju novčanika na drugom mestu</translation>
     </message>
@@ -380,7 +342,6 @@
         <translation>Otvori konzolu za dijagnostiku i otklanjanje grešaka</translation>
     </message>
     <message>
->>>>>>> be92be56
         <source>&amp;Verify message...</source>
         <translation>&amp;Proveri poruku...</translation>
     </message>
@@ -389,13 +350,6 @@
         <translation>Bitcoin</translation>
     </message>
     <message>
-<<<<<<< HEAD
-        <source>Wallet</source>
-        <translation>Novčanik</translation>
-    </message>
-    <message>
-=======
->>>>>>> be92be56
         <source>&amp;Send</source>
         <translation>&amp;Pošalji</translation>
     </message>
@@ -412,8 +366,6 @@
         <translation>Prikaži ili sakrij glavni prozor</translation>
     </message>
     <message>
-<<<<<<< HEAD
-=======
         <source>Encrypt the private keys that belong to your wallet</source>
         <translation>Enkriptuj privatne ključeve novčanika</translation>
     </message>
@@ -430,7 +382,6 @@
         <translation>&amp;Fajl</translation>
     </message>
     <message>
->>>>>>> be92be56
         <source>&amp;Settings</source>
         <translation>&amp;Podešavanja</translation>
     </message>
@@ -439,8 +390,6 @@
         <translation>&amp;Pomoć</translation>
     </message>
     <message>
-<<<<<<< HEAD
-=======
         <source>Tabs toolbar</source>
         <translation>Alatke za tabove</translation>
     </message>
@@ -449,7 +398,6 @@
         <translation>Zatražite plaćanje (generiše QR kodove i bitcoin: URI-e)</translation>
     </message>
     <message>
->>>>>>> be92be56
         <source>Error</source>
         <translation>Greska</translation>
     </message>
@@ -507,13 +455,6 @@
         <translation>Iznos:</translation>
     </message>
     <message>
-<<<<<<< HEAD
-        <source>Priority:</source>
-        <translation>Prioritet:</translation>
-    </message>
-    <message>
-=======
->>>>>>> be92be56
         <source>Fee:</source>
         <translation>Naknada:</translation>
     </message>
@@ -530,13 +471,8 @@
         <translation>Datum</translation>
     </message>
     <message>
-<<<<<<< HEAD
-        <source>Priority</source>
-        <translation>Prioritet</translation>
-=======
         <source>(no label)</source>
         <translation>(bez oznake)</translation>
->>>>>>> be92be56
     </message>
     </context>
 <context>
@@ -611,9 +547,6 @@
     <name>QRImageWidget</name>
     </context>
 <context>
-    <name>QRImageWidget</name>
-    </context>
-<context>
     <name>RPCConsole</name>
     </context>
 <context>
@@ -636,7 +569,14 @@
     </context>
 <context>
     <name>RecentRequestsTableModel</name>
-<<<<<<< HEAD
+    <message>
+        <source>Label</source>
+        <translation>Oznaka</translation>
+    </message>
+    <message>
+        <source>(no label)</source>
+        <translation>(bez oznake)</translation>
+    </message>
     </context>
 <context>
     <name>SendCoinsDialog</name>
@@ -649,17 +589,48 @@
         <translation>Iznos:</translation>
     </message>
     <message>
-        <source>Priority:</source>
-        <translation>Prioritet:</translation>
-    </message>
-    <message>
         <source>Fee:</source>
         <translation>Naknada:</translation>
     </message>
     <message>
         <source>After Fee:</source>
         <translation>Nakon Naknade:</translation>
-=======
+    </message>
+    <message>
+        <source>Transaction fee</source>
+        <translation>Taksa transakcije</translation>
+    </message>
+    <message>
+        <source>(no label)</source>
+        <translation>(bez oznake)</translation>
+    </message>
+</context>
+<context>
+    <name>SendCoinsEntry</name>
+    </context>
+<context>
+    <name>SendConfirmationDialog</name>
+    </context>
+<context>
+    <name>ShutdownWindow</name>
+    </context>
+<context>
+    <name>SignVerifyMessageDialog</name>
+    </context>
+<context>
+    <name>SplashScreen</name>
+    </context>
+<context>
+    <name>TrafficGraphWidget</name>
+    </context>
+<context>
+    <name>TransactionDesc</name>
+    </context>
+<context>
+    <name>TransactionDescDialog</name>
+    </context>
+<context>
+    <name>TransactionTableModel</name>
     <message>
         <source>Label</source>
         <translation>Oznaka</translation>
@@ -667,87 +638,19 @@
     <message>
         <source>(no label)</source>
         <translation>(bez oznake)</translation>
->>>>>>> be92be56
-    </message>
-    </context>
-<context>
-    <name>SendCoinsDialog</name>
-    <message>
-        <source>Quantity:</source>
-        <translation>Količina:</translation>
-    </message>
-    <message>
-        <source>Amount:</source>
-        <translation>Iznos:</translation>
-    </message>
-    <message>
-        <source>Fee:</source>
-        <translation>Naknada:</translation>
-    </message>
-    <message>
-        <source>After Fee:</source>
-        <translation>Nakon Naknade:</translation>
-    </message>
-    <message>
-        <source>Transaction fee</source>
-        <translation>Taksa transakcije</translation>
-    </message>
-    <message>
-        <source>(no label)</source>
-        <translation>(bez oznake)</translation>
-    </message>
-</context>
-<context>
-    <name>SendCoinsEntry</name>
-    </context>
-<context>
-    <name>SendConfirmationDialog</name>
-    </context>
-<context>
-    <name>ShutdownWindow</name>
-    </context>
-<context>
-    <name>SignVerifyMessageDialog</name>
-    </context>
-<context>
-    <name>SplashScreen</name>
-    </context>
-<context>
-    <name>TrafficGraphWidget</name>
-    </context>
-<context>
-    <name>TransactionDesc</name>
-    </context>
-<context>
-    <name>TransactionDescDialog</name>
-    </context>
-<context>
-    <name>TransactionTableModel</name>
-<<<<<<< HEAD
+    </message>
     </context>
 <context>
     <name>TransactionView</name>
-=======
+    <message>
+        <source>Comma separated file (*.csv)</source>
+        <translation>Zarezom odvojena datoteka (*.csv) </translation>
+    </message>
     <message>
         <source>Label</source>
         <translation>Oznaka</translation>
     </message>
     <message>
-        <source>(no label)</source>
-        <translation>(bez oznake)</translation>
-    </message>
-    </context>
-<context>
-    <name>TransactionView</name>
-    <message>
-        <source>Comma separated file (*.csv)</source>
-        <translation>Zarezom odvojena datoteka (*.csv) </translation>
-    </message>
-    <message>
-        <source>Label</source>
-        <translation>Oznaka</translation>
-    </message>
-    <message>
         <source>Address</source>
         <translation>Adresa</translation>
     </message>
@@ -755,18 +658,14 @@
         <source>Exporting Failed</source>
         <translation>Izvoz Neuspeo</translation>
     </message>
->>>>>>> be92be56
     </context>
 <context>
     <name>UnitDisplayStatusBarControl</name>
     </context>
 <context>
-<<<<<<< HEAD
-=======
     <name>WalletController</name>
     </context>
 <context>
->>>>>>> be92be56
     <name>WalletFrame</name>
     </context>
 <context>
