<TS language="es_MX" version="2.1">
<context>
    <name>AddressBookPage</name>
    <message>
        <source>Right-click to edit address or label</source>
        <translation>Click derecho para editar tu dirección o etiqueta</translation>
    </message>
    <message>
        <source>Create a new address</source>
        <translation>Crear una dirección nueva</translation>
    </message>
    <message>
        <source>&amp;New</source>
        <translation>&amp;Nuevo</translation>
    </message>
    <message>
        <source>Copy the currently selected address to the system clipboard</source>
        <translation>Copiar la dirección seleccionada al portapapeles del sistema</translation>
    </message>
    <message>
        <source>&amp;Copy</source>
        <translation>&amp;Copiar</translation>
    </message>
    <message>
        <source>C&amp;lose</source>
        <translation>Cerrar</translation>
    </message>
    <message>
        <source>Delete the currently selected address from the list</source>
        <translation>Eliminar la dirección actualmente seleccionada de la lista</translation>
    </message>
    <message>
        <source>Export the data in the current tab to a file</source>
        <translation>Exportar la información en la tabla actual a un archivo</translation>
    </message>
    <message>
        <source>&amp;Export</source>
        <translation>&amp;Exportar</translation>
    </message>
    <message>
        <source>&amp;Delete</source>
        <translation>&amp;Borrar</translation>
    </message>
<<<<<<< HEAD
    <message>
        <source>Choose the address to send coins to</source>
        <translation>Elija una dirección a la cual enviar monedas</translation>
    </message>
    <message>
        <source>Choose the address to receive coins with</source>
        <translation>Elija la dirección con la cual recibir monedas</translation>
    </message>
    <message>
        <source>C&amp;hoose</source>
        <translation>Elegir</translation>
    </message>
    <message>
        <source>Sending addresses</source>
        <translation>Enviando direcciones</translation>
    </message>
    <message>
        <source>Receiving addresses</source>
        <translation>Recibiendo direcciones</translation>
    </message>
    <message>
        <source>These are your Zetacoin addresses for sending payments. Always check the amount and the receiving address before sending coins.</source>
        <translation>Estas son tus direcciones de Zetacoin para enviar pagos. Siempre revise la cantidad y la dirección receptora antes de enviar monedas</translation>
    </message>
    <message>
        <source>These are your Zetacoin addresses for receiving payments. It is recommended to use a new receiving address for each transaction.</source>
        <translation>Estas son tus direcciones Zetacoin para recibir pagos. Es recomendado usar una nueva dirección receptora para cada transacción.</translation>
    </message>
    <message>
        <source>Copy &amp;Label</source>
        <translation>Copiar &amp;Etiqueta</translation>
    </message>
    <message>
        <source>&amp;Edit</source>
        <translation>&amp;Editar</translation>
    </message>
    <message>
        <source>Export Address List</source>
        <translation>Exportar Lista de direcciones</translation>
    </message>
    <message>
        <source>Comma separated file (*.csv)</source>
        <translation>Archivo separado por comas (*.CSV)</translation>
    </message>
    <message>
        <source>Exporting Failed</source>
        <translation>Exportación fallida</translation>
    </message>
    </context>
<context>
    <name>AddressTableModel</name>
    <message>
        <source>Label</source>
        <translation>Etiqueta</translation>
    </message>
    <message>
        <source>Address</source>
        <translation>Dirección</translation>
    </message>
    <message>
        <source>(no label)</source>
        <translation>(sin etiqueta)</translation>
    </message>
</context>
=======
    </context>
<context>
    <name>AddressTableModel</name>
    </context>
>>>>>>> 0d719145
<context>
    <name>AskPassphraseDialog</name>
    <message>
        <source>Passphrase Dialog</source>
        <translation>Dialogo de contraseña</translation>
    </message>
    <message>
        <source>Enter passphrase</source>
        <translation>Ingrese la contraseña</translation>
    </message>
    <message>
        <source>New passphrase</source>
        <translation>Nueva contraseña</translation>
    </message>
    <message>
        <source>Repeat new passphrase</source>
        <translation>Repita la nueva contraseña</translation>
    </message>
<<<<<<< HEAD
    <message>
        <source>Encrypt wallet</source>
        <translation>Encriptar cartera.</translation>
    </message>
    <message>
        <source>This operation needs your wallet passphrase to unlock the wallet.</source>
        <translation>Esta operación necesita la contraseña de su cartera para desbloquear su cartera.</translation>
    </message>
    <message>
        <source>Unlock wallet</source>
        <translation>Desbloquear cartera.</translation>
    </message>
    <message>
        <source>This operation needs your wallet passphrase to decrypt the wallet.</source>
        <translation>Esta operación necesita la contraseña de su cartera para desencriptar su cartera.</translation>
    </message>
    <message>
        <source>Decrypt wallet</source>
        <translation>Desencriptar cartera</translation>
    </message>
    <message>
        <source>Change passphrase</source>
        <translation>Cambiar contraseña</translation>
    </message>
    <message>
        <source>Confirm wallet encryption</source>
        <translation>Confirmar la encriptación de cartera</translation>
    </message>
    <message>
        <source>Warning: If you encrypt your wallet and lose your passphrase, you will &lt;b&gt;LOSE ALL OF YOUR ZETACOINS&lt;/b&gt;!</source>
        <translation>Advertencia: Si encripta su cartera y pierde su contraseña, &lt;b&gt;PERDERÁ TODOS SUS ZETACOINS&lt;/b&gt;!</translation>
    </message>
    <message>
        <source>Are you sure you wish to encrypt your wallet?</source>
        <translation>¿Está seguro que desea encriptar su cartera?</translation>
    </message>
    <message>
        <source>Warning: The Caps Lock key is on!</source>
        <translation>Advertencia: ¡La tecla Bloq Mayus está activada!</translation>
    </message>
    <message>
        <source>Wallet encrypted</source>
        <translation>Cartera encriptada</translation>
    </message>
    <message>
        <source>Wallet encryption failed</source>
        <translation>La encriptación de la cartera fallo</translation>
    </message>
    <message>
        <source>Wallet encryption failed due to an internal error. Your wallet was not encrypted.</source>
        <translation>La encriptación de la cartera falló debido a un error interno. Su cartera no fue encriptada.</translation>
    </message>
    <message>
        <source>The supplied passphrases do not match.</source>
        <translation>Las contraseñas dadas no coinciden</translation>
    </message>
    <message>
        <source>Wallet unlock failed</source>
        <translation>El desbloqueo de la cartera falló</translation>
    </message>
    <message>
        <source>The passphrase entered for the wallet decryption was incorrect.</source>
        <translation>La contraseña ingresada para la desencriptación de la cartera es incorrecta</translation>
    </message>
    <message>
        <source>Wallet decryption failed</source>
        <translation>La desencriptación de la cartera fallo</translation>
    </message>
    <message>
        <source>Wallet passphrase was successfully changed.</source>
        <translation>La contraseña de la cartera ha sido exitosamente cambiada.</translation>
    </message>
</context>
=======
    </context>
>>>>>>> 0d719145
<context>
    <name>BanTableModel</name>
    <message>
        <source>IP/Netmask</source>
        <translation>IP/Máscara de red</translation>
    </message>
    </context>
<context>
    <name>BitcoinGUI</name>
    <message>
        <source>Sign &amp;message...</source>
        <translation>Firmar &amp;mensaje</translation>
    </message>
    <message>
        <source>Synchronizing with network...</source>
        <translation>Sincronizando con la red...</translation>
    </message>
    <message>
        <source>&amp;Overview</source>
        <translation>&amp;Vista previa</translation>
    </message>
    <message>
        <source>Node</source>
        <translation>Nodo</translation>
    </message>
    <message>
        <source>Show general overview of wallet</source>
        <translation>Mostrar la vista previa general de la cartera</translation>
    </message>
    <message>
        <source>&amp;Transactions</source>
        <translation>&amp;Transacciones</translation>
    </message>
    <message>
        <source>Browse transaction history</source>
        <translation>Explorar el historial de transacciones</translation>
    </message>
    <message>
        <source>E&amp;xit</source>
        <translation>S&amp;alir</translation>
    </message>
    <message>
        <source>Quit application</source>
        <translation>Salir de la aplicación</translation>
    </message>
    <message>
        <source>About &amp;Qt</source>
        <translation>Acerca de &amp;Qt</translation>
    </message>
    <message>
        <source>Show information about Qt</source>
        <translation>Mostrar información acerca de Qt</translation>
    </message>
    <message>
        <source>&amp;Options...</source>
        <translation>&amp;Opciones</translation>
    </message>
    <message>
        <source>&amp;Encrypt Wallet...</source>
        <translation>&amp;Encriptar cartera</translation>
    </message>
    <message>
        <source>&amp;Backup Wallet...</source>
        <translation>&amp;Respaldar cartera</translation>
    </message>
    <message>
        <source>&amp;Change Passphrase...</source>
        <translation>&amp;Cambiar contraseña...</translation>
    </message>
    <message>
        <source>&amp;Sending addresses...</source>
        <translation>Direcciones de &amp;envío...</translation>
    </message>
    <message>
        <source>&amp;Receiving addresses...</source>
        <translation>Direcciones de &amp;recepción...</translation>
    </message>
    <message>
        <source>Open &amp;URI...</source>
        <translation>Abrir &amp;URL...</translation>
    </message>
    <message>
<<<<<<< HEAD
        <source>Zetacoin Core client</source>
        <translation>cliente Zetacoin Core</translation>
    </message>
    <message>
        <source>Importing blocks from disk...</source>
        <translation>Importando bloques desde el disco...</translation>
    </message>
    <message>
=======
>>>>>>> 0d719145
        <source>Reindexing blocks on disk...</source>
        <translation>Reindexando bloques en el disco...</translation>
    </message>
    <message>
        <source>Send coins to a Zetacoin address</source>
        <translation>Enviar monedas a una dirección Zetacoin</translation>
    </message>
    <message>
        <source>Backup wallet to another location</source>
        <translation>Respaldar cartera en otra ubicación</translation>
    </message>
    <message>
        <source>Change the passphrase used for wallet encryption</source>
        <translation>Cambiar la contraseña usada para la encriptación de la cartera</translation>
    </message>
    <message>
        <source>&amp;Debug window</source>
        <translation>&amp;Depurar ventana</translation>
    </message>
    <message>
        <source>Open debugging and diagnostic console</source>
        <translation>Abrir consola de depuración y diagnostico</translation>
    </message>
    <message>
        <source>&amp;Verify message...</source>
        <translation>&amp;Verificar mensaje...</translation>
    </message>
    <message>
<<<<<<< HEAD
        <source>Zetacoin</source>
        <translation>Zetacoin</translation>
=======
        <source>Bitcoin</source>
        <translation>Bitcoin</translation>
>>>>>>> 0d719145
    </message>
    <message>
        <source>Wallet</source>
        <translation>Cartera</translation>
    </message>
    <message>
        <source>&amp;Send</source>
        <translation>&amp;Enviar</translation>
    </message>
    <message>
        <source>&amp;Receive</source>
        <translation>&amp;Recibir</translation>
    </message>
    <message>
<<<<<<< HEAD
=======
        <source>&amp;Show / Hide</source>
        <translation>&amp;Mostrar / Ocultar</translation>
    </message>
    <message>
>>>>>>> 0d719145
        <source>&amp;File</source>
        <translation>&amp;Archivo</translation>
    </message>
    <message>
        <source>&amp;Settings</source>
        <translation>&amp;Configuraciones</translation>
    </message>
    <message>
        <source>&amp;Help</source>
        <translation>&amp;Ayuda</translation>
    </message>
    <message>
        <source>Tabs toolbar</source>
        <translation>Pestañas</translation>
    </message>
    <message>
<<<<<<< HEAD
        <source>Zetacoin Core</source>
        <translation>nucleo Zetacoin</translation>
    </message>
    <message>
        <source>&amp;About Zetacoin Core</source>
        <translation>Acerca de Zetacoin Core</translation>
    </message>
    <message>
=======
>>>>>>> 0d719145
        <source>&amp;Command-line options</source>
        <translation>opciones de la &amp;Linea de comandos</translation>
    </message>
    <message>
<<<<<<< HEAD
        <source>Show the Zetacoin Core help message to get a list with possible Zetacoin command-line options</source>
        <translation>Mostrar mensaje de ayuda del nucleo de Zetacoin para optener una lista con los posibles comandos  de Zetacoin</translation>
=======
        <source>Error</source>
        <translation>Error</translation>
    </message>
    <message>
        <source>Warning</source>
        <translation>Aviso</translation>
    </message>
    <message>
        <source>Information</source>
        <translation>Información </translation>
>>>>>>> 0d719145
    </message>
    <message>
        <source>Up to date</source>
        <translation>Actualizado al dia </translation>
    </message>
    <message>
        <source>Catching up...</source>
        <translation>Recibiendo...</translation>
    </message>
    <message>
        <source>Sent transaction</source>
        <translation>Enviar Transacción</translation>
    </message>
    <message>
        <source>Incoming transaction</source>
        <translation>Transacción entrante</translation>
    </message>
    <message>
        <source>Wallet is &lt;b&gt;encrypted&lt;/b&gt; and currently &lt;b&gt;unlocked&lt;/b&gt;</source>
        <translation>La cartera esta &lt;b&gt;encriptada&lt;/b&gt; y &lt;b&gt;desbloqueada&lt;/b&gt; actualmente </translation>
    </message>
    <message>
        <source>Wallet is &lt;b&gt;encrypted&lt;/b&gt; and currently &lt;b&gt;locked&lt;/b&gt;</source>
        <translation>La cartera esta &lt;b&gt;encriptada&lt;/b&gt; y &lt;b&gt;bloqueada&lt;/b&gt; actualmente </translation>
    </message>
</context>
<context>
    <name>CoinControlDialog</name>
    <message>
        <source>Quantity:</source>
        <translation>Cantidad</translation>
    </message>
    <message>
        <source>Bytes:</source>
        <translation>Bytes:</translation>
    </message>
    <message>
        <source>Amount:</source>
        <translation>Monto:</translation>
    </message>
    <message>
        <source>Priority:</source>
        <translation>Prioridad:</translation>
    </message>
    <message>
        <source>Fee:</source>
        <translation>Cuota:</translation>
    </message>
    <message>
        <source>After Fee:</source>
        <translation>Después de los cargos por comisión. </translation>
    </message>
    <message>
        <source>Change:</source>
        <translation>Cambio</translation>
    </message>
    <message>
        <source>Amount</source>
        <translation>Monto</translation>
    </message>
    <message>
        <source>Date</source>
        <translation>Fecha</translation>
    </message>
    <message>
        <source>Confirmed</source>
        <translation>Confirmado </translation>
    </message>
    <message>
        <source>Priority</source>
        <translation>Prioridad</translation>
<<<<<<< HEAD
    </message>
    <message>
        <source>Copy address</source>
        <translation>Copiar dirección </translation>
    </message>
    <message>
        <source>Copy label</source>
        <translation>Copiar etiqueta</translation>
    </message>
    <message>
        <source>Copy amount</source>
        <translation>Copiar monto</translation>
    </message>
    <message>
        <source>Copy quantity</source>
        <translation>Copiar cantidad</translation>
    </message>
    <message>
        <source>Copy fee</source>
        <translation>Copiar cuota</translation>
    </message>
    <message>
        <source>Copy after fee</source>
        <translation>Copiar después de cuota</translation>
    </message>
    <message>
        <source>Copy bytes</source>
        <translation>Copiar bytes</translation>
    </message>
    <message>
        <source>Copy priority</source>
        <translation>Copiar prioridad</translation>
    </message>
    <message>
        <source>Copy change</source>
        <translation>Copiar cambio</translation>
    </message>
    <message>
        <source>(no label)</source>
        <translation>(sin etiqueta)</translation>
=======
>>>>>>> 0d719145
    </message>
    </context>
<context>
    <name>EditAddressDialog</name>
    <message>
        <source>Edit Address</source>
        <translation>Editar dirección</translation>
    </message>
    <message>
        <source>&amp;Label</source>
        <translation>&amp;Etiqueta</translation>
    </message>
    <message>
        <source>&amp;Address</source>
        <translation>&amp;Dirección</translation>
    </message>
<<<<<<< HEAD
    <message>
        <source>New receiving address</source>
        <translation>Nueva dirección de recepción</translation>
    </message>
    <message>
        <source>New sending address</source>
        <translation>Nueva dirección de envío</translation>
    </message>
    <message>
        <source>Edit receiving address</source>
        <translation>Editar dirección de recepción</translation>
    </message>
    <message>
        <source>Edit sending address</source>
        <translation>Editar dirección de envío</translation>
    </message>
    <message>
        <source>The entered address "%1" is already in the address book.</source>
        <translation>La dirección ingresada "%1" ya existe en la libreta de direcciones</translation>
    </message>
    <message>
        <source>Could not unlock wallet.</source>
        <translation>No se puede desbloquear la cartera</translation>
    </message>
    <message>
        <source>New key generation failed.</source>
        <translation>La generación de la nueva clave fallo</translation>
    </message>
</context>
=======
    </context>
>>>>>>> 0d719145
<context>
    <name>FreespaceChecker</name>
    <message>
        <source>name</source>
        <translation>nombre</translation>
    </message>
    </context>
<context>
    <name>HelpMessageDialog</name>
    <message>
<<<<<<< HEAD
        <source>Zetacoin Core</source>
        <translation>nucleo Zetacoin</translation>
    </message>
    <message>
=======
>>>>>>> 0d719145
        <source>version</source>
        <translation>versión</translation>
    </message>
    <message>
        <source>(%1-bit)</source>
        <translation>(%1-bit)</translation>
    </message>
    <message>
<<<<<<< HEAD
        <source>About Zetacoin Core</source>
        <translation>Acerca de Zetacoin Core</translation>
    </message>
    <message>
=======
>>>>>>> 0d719145
        <source>Command-line options</source>
        <translation>opciones de la Linea de comandos</translation>
    </message>
    <message>
        <source>Usage:</source>
        <translation>Uso:</translation>
    </message>
    <message>
        <source>command-line options</source>
        <translation>Opciones de comando de lineas</translation>
    </message>
    </context>
<context>
    <name>Intro</name>
    <message>
<<<<<<< HEAD
        <source>Zetacoin Core</source>
        <translation>nucleo Zetacoin</translation>
=======
        <source>Error</source>
        <translation>Error</translation>
>>>>>>> 0d719145
    </message>
    </context>
<context>
    <name>OpenURIDialog</name>
    </context>
<context>
    <name>OptionsDialog</name>
    <message>
        <source>Options</source>
        <translation>Opciones</translation>
    </message>
    <message>
        <source>Active command-line options that override above options:</source>
        <translation>Activar las opciones de linea de comando que sobre escriben las siguientes opciones:</translation>
    </message>
    <message>
        <source>W&amp;allet</source>
        <translation>Cartera</translation>
    </message>
<<<<<<< HEAD
=======
    <message>
        <source>none</source>
        <translation>Ninguno </translation>
    </message>
>>>>>>> 0d719145
    </context>
<context>
    <name>OverviewPage</name>
    <message>
        <source>Form</source>
        <translation>Formulario</translation>
    </message>
    </context>
<context>
    <name>PaymentServer</name>
    </context>
<context>
    <name>PeerTableModel</name>
    </context>
<context>
    <name>QObject</name>
    <message>
        <source>Amount</source>
        <translation>Monto</translation>
    </message>
    </context>
<context>
    <name>QRImageWidget</name>
    </context>
<context>
    <name>RPCConsole</name>
    <message>
        <source>Debug window</source>
        <translation>Depurar ventana</translation>
    </message>
    </context>
<context>
    <name>ReceiveCoinsDialog</name>
    <message>
        <source>&amp;Amount:</source>
        <translation>Monto:</translation>
    </message>
    <message>
        <source>&amp;Label:</source>
        <translation>&amp;Etiqueta</translation>
    </message>
    <message>
        <source>&amp;Message:</source>
        <translation>Mensaje:</translation>
    </message>
    <message>
<<<<<<< HEAD
        <source>An optional message to attach to the payment request, which will be displayed when the request is opened. Note: The message will not be sent with the payment over the Zetacoin network.</source>
        <translation>Mensaje opcional para agregar a la solicitud de pago, el cual será mostrado cuando la solicitud este abierta. Nota: El mensaje no se manda con el pago a travéz de la red de Zetacoin.</translation>
=======
        <source>An optional message to attach to the payment request, which will be displayed when the request is opened. Note: The message will not be sent with the payment over the Bitcoin network.</source>
        <translation>Mensaje opcional para agregar a la solicitud de pago, el cual será mostrado cuando la solicitud este abierta. Nota: El mensaje no se manda con el pago a travéz de la red de Bitcoin.</translation>
>>>>>>> 0d719145
    </message>
    <message>
        <source>Use this form to request payments. All fields are &lt;b&gt;optional&lt;/b&gt;.</source>
        <translation>Use este formulario para la solicitud de pagos. Todos los campos son &lt;b&gt;opcionales&lt;/b&gt;</translation>
    </message>
    <message>
        <source>An optional amount to request. Leave this empty or zero to not request a specific amount.</source>
        <translation>Monto opcional a solicitar. Dejarlo vacion o en cero no solicita un monto especifico.</translation>
    </message>
<<<<<<< HEAD
    <message>
        <source>Copy label</source>
        <translation>Copiar etiqueta</translation>
    </message>
    <message>
        <source>Copy amount</source>
        <translation>Copiar monto</translation>
    </message>
</context>
=======
    </context>
>>>>>>> 0d719145
<context>
    <name>ReceiveRequestDialog</name>
    <message>
        <source>Copy &amp;Address</source>
        <translation>&amp;Copiar dirección</translation>
<<<<<<< HEAD
    </message>
    <message>
        <source>Address</source>
        <translation>Dirección</translation>
    </message>
    <message>
        <source>Amount</source>
        <translation>Monto</translation>
    </message>
    <message>
        <source>Label</source>
        <translation>Etiqueta</translation>
=======
>>>>>>> 0d719145
    </message>
    <message>
        <source>Message</source>
        <translation>Mensaje</translation>
    </message>
    </context>
<context>
    <name>RecentRequestsTableModel</name>
<<<<<<< HEAD
    <message>
        <source>Date</source>
        <translation>Fecha</translation>
    </message>
    <message>
        <source>Label</source>
        <translation>Etiqueta</translation>
    </message>
    <message>
        <source>Message</source>
        <translation>Mensaje</translation>
    </message>
    <message>
        <source>Amount</source>
        <translation>Monto</translation>
    </message>
    <message>
        <source>(no label)</source>
        <translation>(sin etiqueta)</translation>
    </message>
=======
>>>>>>> 0d719145
    </context>
<context>
    <name>SendCoinsDialog</name>
    <message>
        <source>Send Coins</source>
        <translation>Enviar monedas</translation>
<<<<<<< HEAD
=======
    </message>
    <message>
        <source>Quantity:</source>
        <translation>Cantidad</translation>
>>>>>>> 0d719145
    </message>
    <message>
        <source>Bytes:</source>
        <translation>Bytes:</translation>
    </message>
    <message>
        <source>Amount:</source>
        <translation>Monto:</translation>
    </message>
    <message>
        <source>Priority:</source>
        <translation>Prioridad:</translation>
    </message>
    <message>
        <source>Fee:</source>
        <translation>Cuota:</translation>
    </message>
    <message>
<<<<<<< HEAD
        <source>fast</source>
        <translation>rápido</translation>
    </message>
    <message>
        <source>Send to multiple recipients at once</source>
        <translation>Enviar a múltiples receptores a la vez</translation>
    </message>
    <message>
        <source>Balance:</source>
        <translation>Saldo:</translation>
    </message>
    <message>
        <source>Confirm the send action</source>
        <translation>Confirme la acción de enviar</translation>
    </message>
    <message>
        <source>Confirm send coins</source>
        <translation>Confirme para enviar monedas</translation>
    </message>
    <message>
        <source>Copy quantity</source>
        <translation>Copiar cantidad</translation>
    </message>
    <message>
        <source>Copy amount</source>
        <translation>Copiar monto</translation>
    </message>
    <message>
        <source>Copy fee</source>
        <translation>Copiar cuota</translation>
    </message>
    <message>
        <source>Copy after fee</source>
        <translation>Copiar después de cuota</translation>
    </message>
    <message>
        <source>Copy bytes</source>
        <translation>Copiar bytes</translation>
    </message>
    <message>
        <source>Copy priority</source>
        <translation>Copiar prioridad</translation>
    </message>
    <message>
        <source>Copy change</source>
        <translation>Copiar cambio</translation>
    </message>
    <message>
        <source>or</source>
        <translation>o</translation>
    </message>
    <message>
        <source>The amount to pay must be larger than 0.</source>
        <translation>El monto a pagar debe ser mayor a 0</translation>
    </message>
    <message>
        <source>Transaction creation failed!</source>
        <translation>¡La creación de la transación falló!</translation>
    </message>
    <message>
        <source>The transaction was rejected! This might happen if some of the coins in your wallet were already spent, such as if you used a copy of wallet.dat and coins were spent in the copy but not marked as spent here.</source>
        <translation>¡La transación fue rechazada! Esto puede ocurrir si algunas de tus monedas en tu cartera han sido gastadas, al igual que si usas una cartera copiada y la monedas fueron gastadas en la copia pero no se marcaron como gastadas.</translation>
    </message>
    <message>
        <source>Warning: Invalid Zetacoin address</source>
        <translation>Advertencia: Dirección de Zetacoin invalida</translation>
=======
        <source>After Fee:</source>
        <translation>Después de los cargos por comisión. </translation>
    </message>
    <message>
        <source>Change:</source>
        <translation>Cambio</translation>
    </message>
    <message>
        <source>fast</source>
        <translation>rápido</translation>
    </message>
    <message>
        <source>Send to multiple recipients at once</source>
        <translation>Enviar a múltiples receptores a la vez</translation>
>>>>>>> 0d719145
    </message>
    <message>
        <source>Balance:</source>
        <translation>Saldo:</translation>
    </message>
    <message>
        <source>Confirm the send action</source>
        <translation>Confirme la acción de enviar</translation>
    </message>
    </context>
<context>
    <name>SendCoinsEntry</name>
    <message>
        <source>A&amp;mount:</source>
        <translation>M&amp;onto</translation>
    </message>
    <message>
        <source>Pay &amp;To:</source>
        <translation>Pagar &amp;a:</translation>
    </message>
    <message>
        <source>&amp;Label:</source>
        <translation>&amp;Etiqueta</translation>
    </message>
    <message>
        <source>This is a normal payment.</source>
        <translation>Este es un pago normal</translation>
    </message>
    <message>
        <source>Alt+A</source>
        <translation>Alt+A</translation>
    </message>
    <message>
        <source>Paste address from clipboard</source>
        <translation>Pegar dirección  del portapapeles</translation>
    </message>
    <message>
        <source>Alt+P</source>
        <translation>Alt+P</translation>
    </message>
    <message>
        <source>Remove this entry</source>
        <translation>Quitar esta entrada</translation>
    </message>
    <message>
        <source>Message:</source>
        <translation>Mensaje:</translation>
    </message>
    <message>
        <source>Pay To:</source>
        <translation>Pago para:</translation>
    </message>
    </context>
<context>
    <name>SendConfirmationDialog</name>
    </context>
<context>
    <name>ShutdownWindow</name>
    <message>
<<<<<<< HEAD
        <source>Zetacoin Core is shutting down...</source>
        <translation>Apagando el nucleo de Zetacoin...</translation>
    </message>
    <message>
=======
>>>>>>> 0d719145
        <source>Do not shut down the computer until this window disappears.</source>
        <translation>No apague su computadora hasta que esta ventana desaparesca.</translation>
    </message>
</context>
<context>
    <name>SignVerifyMessageDialog</name>
    <message>
        <source>Alt+A</source>
        <translation>Alt+A</translation>
    </message>
    <message>
        <source>Paste address from clipboard</source>
        <translation>Pegar dirección  del portapapeles</translation>
    </message>
    <message>
        <source>Alt+P</source>
        <translation>Alt+P</translation>
    </message>
    <message>
        <source>Signature</source>
        <translation>Firma</translation>
    </message>
    </context>
<context>
    <name>SplashScreen</name>
<<<<<<< HEAD
    <message>
        <source>Zetacoin Core</source>
        <translation>Zetacoin Core</translation>
    </message>
    <message>
        <source>The Zetacoin Core developers</source>
        <translation>Los desarrolladores de Zetacoin Core</translation>
    </message>
=======
>>>>>>> 0d719145
    </context>
<context>
    <name>TrafficGraphWidget</name>
    </context>
<context>
    <name>TransactionDesc</name>
<<<<<<< HEAD
    <message>
        <source>Open until %1</source>
        <translation>Abrir hasta %1</translation>
    </message>
    <message>
        <source>%1/unconfirmed</source>
        <translation>%1/No confirmado</translation>
    </message>
    <message>
        <source>%1 confirmations</source>
        <translation>%1 confirmaciones</translation>
    </message>
    <message>
        <source>Status</source>
        <translation>Estado</translation>
    </message>
    <message>
        <source>Date</source>
        <translation>Fecha</translation>
    </message>
    <message>
        <source>From</source>
        <translation>De</translation>
    </message>
    <message>
        <source>To</source>
        <translation>Para</translation>
    </message>
    <message>
        <source>label</source>
        <translation>etiqueta</translation>
    </message>
    <message>
        <source>Message</source>
        <translation>Mensaje</translation>
    </message>
    <message>
        <source>Comment</source>
        <translation>Comentario</translation>
    </message>
    <message>
        <source>Transaction ID</source>
        <translation>ID</translation>
    </message>
    <message>
        <source>Transaction</source>
        <translation>Transacción</translation>
    </message>
    <message>
        <source>Amount</source>
        <translation>Monto</translation>
    </message>
    <message>
        <source>, has not been successfully broadcast yet</source>
        <translation>, no ha sido transmitido aun</translation>
    </message>
    <message>
        <source>unknown</source>
        <translation>desconocido</translation>
    </message>
</context>
=======
    </context>
>>>>>>> 0d719145
<context>
    <name>TransactionDescDialog</name>
    <message>
        <source>This pane shows a detailed description of the transaction</source>
        <translation>Este panel muestras una descripción detallada de la transacción</translation>
    </message>
    </context>
<context>
    <name>TransactionTableModel</name>
<<<<<<< HEAD
    <message>
        <source>Date</source>
        <translation>Fecha</translation>
    </message>
    <message>
        <source>Type</source>
        <translation>Tipo</translation>
    </message>
    <message>
        <source>Open until %1</source>
        <translation>Abrir hasta %1</translation>
    </message>
    <message>
        <source>Confirmed (%1 confirmations)</source>
        <translation>Confimado (%1 confirmaciones)</translation>
    </message>
    <message>
        <source>This block was not received by any other nodes and will probably not be accepted!</source>
        <translation>Este bloque no fue recibido por ningun nodo y probablemente no fue aceptado !</translation>
    </message>
    <message>
        <source>Generated but not accepted</source>
        <translation>Generado pero no aprovado</translation>
    </message>
    <message>
        <source>Label</source>
        <translation>Etiqueta</translation>
    </message>
    <message>
        <source>Received with</source>
        <translation>Recibido con</translation>
    </message>
    <message>
        <source>Sent to</source>
        <translation>Enviar a</translation>
    </message>
    <message>
        <source>Payment to yourself</source>
        <translation>Pagar a si mismo</translation>
    </message>
    <message>
        <source>Mined</source>
        <translation>Minado </translation>
    </message>
    <message>
        <source>(n/a)</source>
        <translation>(n/a)</translation>
    </message>
    <message>
        <source>Date and time that the transaction was received.</source>
        <translation>Fecha y hora en que la transacción fue recibida </translation>
    </message>
    <message>
        <source>Type of transaction.</source>
        <translation>Escriba una transacción</translation>
    </message>
    <message>
        <source>Amount removed from or added to balance.</source>
        <translation>Cantidad removida del saldo o agregada </translation>
    </message>
</context>
<context>
    <name>TransactionView</name>
    <message>
        <source>All</source>
        <translation>Todo</translation>
    </message>
    <message>
        <source>Today</source>
        <translation>Hoy</translation>
    </message>
    <message>
        <source>This week</source>
        <translation>Esta semana </translation>
    </message>
    <message>
        <source>This month</source>
        <translation>Este mes </translation>
    </message>
    <message>
        <source>Last month</source>
        <translation>El mes pasado </translation>
    </message>
    <message>
        <source>This year</source>
        <translation>Este año</translation>
    </message>
    <message>
        <source>Received with</source>
        <translation>Recibido con</translation>
    </message>
    <message>
        <source>Sent to</source>
        <translation>Enviar a</translation>
    </message>
    <message>
        <source>To yourself</source>
        <translation>Para ti mismo</translation>
    </message>
    <message>
        <source>Mined</source>
        <translation>Minado </translation>
    </message>
    <message>
        <source>Other</source>
        <translation>Otro</translation>
    </message>
    <message>
        <source>Enter address or label to search</source>
        <translation>Ingrese dirección o capa a buscar </translation>
    </message>
    <message>
        <source>Min amount</source>
        <translation>Monto minimo </translation>
    </message>
    <message>
        <source>Copy address</source>
        <translation>Copiar dirección </translation>
    </message>
    <message>
        <source>Copy label</source>
        <translation>Copiar capa </translation>
    </message>
    <message>
        <source>Copy amount</source>
        <translation>copiar monto</translation>
    </message>
    <message>
        <source>Edit label</source>
        <translation>Editar capa </translation>
    </message>
    <message>
        <source>Export Transaction History</source>
        <translation>Exportar el historial de transacción</translation>
    </message>
    <message>
        <source>Exporting Failed</source>
        <translation>Exportación fallida</translation>
    </message>
    <message>
        <source>There was an error trying to save the transaction history to %1.</source>
        <translation>Ocurrio un error intentando guardar el historial de transaciones a %1</translation>
    </message>
    <message>
        <source>Exporting Successful</source>
        <translation>Exportacion satisfactoria</translation>
    </message>
    <message>
        <source>The transaction history was successfully saved to %1.</source>
        <translation>el historial de transaciones ha sido guardado exitosamente en %1</translation>
    </message>
    <message>
        <source>Comma separated file (*.csv)</source>
        <translation>Arhchivo separado por comas (*.CSV)</translation>
    </message>
    <message>
        <source>Confirmed</source>
        <translation>Confirmado </translation>
    </message>
    <message>
        <source>Date</source>
        <translation>Fecha</translation>
    </message>
    <message>
        <source>Type</source>
        <translation>Tipo</translation>
    </message>
    <message>
        <source>Label</source>
        <translation>Etiqueta</translation>
    </message>
    <message>
        <source>Address</source>
        <translation>Domicilio</translation>
    </message>
    <message>
        <source>ID</source>
        <translation>ID</translation>
    </message>
    <message>
        <source>to</source>
        <translation>Para</translation>
    </message>
</context>
=======
    </context>
<context>
    <name>TransactionView</name>
    </context>
>>>>>>> 0d719145
<context>
    <name>UnitDisplayStatusBarControl</name>
    </context>
<context>
    <name>WalletFrame</name>
    </context>
<context>
    <name>WalletModel</name>
    </context>
<context>
    <name>WalletView</name>
    </context>
<context>
    <name>bitcoin-core</name>
    <message>
        <source>Options:</source>
        <translation>Opciones:</translation>
    </message>
    <message>
        <source>Bitcoin Core</source>
        <translation>nucleo Bitcoin</translation>
    </message>
<<<<<<< HEAD
    <message>
        <source>The wallet data was successfully saved to %1.</source>
        <translation>La información de la cartera fué guardada exitosamente a %1</translation>
    </message>
    </context>
<context>
    <name>bitcoin-core</name>
=======
>>>>>>> 0d719145
    <message>
        <source>Options:</source>
        <translation>Opciones:</translation>
    </message>
    <message>
        <source>&lt;category&gt; can be:</source>
        <translation>&lt;categoria&gt; puede ser:</translation>
    </message>
    <message>
        <source>Verifying blocks...</source>
        <translation>Verificando bloques...</translation>
    </message>
    <message>
        <source>Verifying wallet...</source>
        <translation>Verificando cartera...</translation>
    </message>
    <message>
        <source>Wallet options:</source>
        <translation>Opciones de cartera:</translation>
    </message>
    <message>
        <source>Information</source>
        <translation>Información </translation>
    </message>
    <message>
        <source>Warning</source>
        <translation>Aviso</translation>
    </message>
    <message>
        <source>Loading addresses...</source>
        <translation>Cargando direcciones...</translation>
    </message>
    <message>
        <source>Loading block index...</source>
        <translation>Cargando indice de bloques... </translation>
    </message>
    <message>
        <source>Loading wallet...</source>
        <translation>Cargando billetera...</translation>
    </message>
    <message>
        <source>Done loading</source>
        <translation>Carga completa</translation>
    </message>
    <message>
        <source>Error</source>
        <translation>Error</translation>
    </message>
</context>
</TS><|MERGE_RESOLUTION|>--- conflicted
+++ resolved
@@ -41,77 +41,10 @@
         <source>&amp;Delete</source>
         <translation>&amp;Borrar</translation>
     </message>
-<<<<<<< HEAD
-    <message>
-        <source>Choose the address to send coins to</source>
-        <translation>Elija una dirección a la cual enviar monedas</translation>
-    </message>
-    <message>
-        <source>Choose the address to receive coins with</source>
-        <translation>Elija la dirección con la cual recibir monedas</translation>
-    </message>
-    <message>
-        <source>C&amp;hoose</source>
-        <translation>Elegir</translation>
-    </message>
-    <message>
-        <source>Sending addresses</source>
-        <translation>Enviando direcciones</translation>
-    </message>
-    <message>
-        <source>Receiving addresses</source>
-        <translation>Recibiendo direcciones</translation>
-    </message>
-    <message>
-        <source>These are your Zetacoin addresses for sending payments. Always check the amount and the receiving address before sending coins.</source>
-        <translation>Estas son tus direcciones de Zetacoin para enviar pagos. Siempre revise la cantidad y la dirección receptora antes de enviar monedas</translation>
-    </message>
-    <message>
-        <source>These are your Zetacoin addresses for receiving payments. It is recommended to use a new receiving address for each transaction.</source>
-        <translation>Estas son tus direcciones Zetacoin para recibir pagos. Es recomendado usar una nueva dirección receptora para cada transacción.</translation>
-    </message>
-    <message>
-        <source>Copy &amp;Label</source>
-        <translation>Copiar &amp;Etiqueta</translation>
-    </message>
-    <message>
-        <source>&amp;Edit</source>
-        <translation>&amp;Editar</translation>
-    </message>
-    <message>
-        <source>Export Address List</source>
-        <translation>Exportar Lista de direcciones</translation>
-    </message>
-    <message>
-        <source>Comma separated file (*.csv)</source>
-        <translation>Archivo separado por comas (*.CSV)</translation>
-    </message>
-    <message>
-        <source>Exporting Failed</source>
-        <translation>Exportación fallida</translation>
-    </message>
     </context>
 <context>
     <name>AddressTableModel</name>
-    <message>
-        <source>Label</source>
-        <translation>Etiqueta</translation>
-    </message>
-    <message>
-        <source>Address</source>
-        <translation>Dirección</translation>
-    </message>
-    <message>
-        <source>(no label)</source>
-        <translation>(sin etiqueta)</translation>
-    </message>
-</context>
-=======
-    </context>
-<context>
-    <name>AddressTableModel</name>
-    </context>
->>>>>>> 0d719145
+    </context>
 <context>
     <name>AskPassphraseDialog</name>
     <message>
@@ -130,83 +63,7 @@
         <source>Repeat new passphrase</source>
         <translation>Repita la nueva contraseña</translation>
     </message>
-<<<<<<< HEAD
-    <message>
-        <source>Encrypt wallet</source>
-        <translation>Encriptar cartera.</translation>
-    </message>
-    <message>
-        <source>This operation needs your wallet passphrase to unlock the wallet.</source>
-        <translation>Esta operación necesita la contraseña de su cartera para desbloquear su cartera.</translation>
-    </message>
-    <message>
-        <source>Unlock wallet</source>
-        <translation>Desbloquear cartera.</translation>
-    </message>
-    <message>
-        <source>This operation needs your wallet passphrase to decrypt the wallet.</source>
-        <translation>Esta operación necesita la contraseña de su cartera para desencriptar su cartera.</translation>
-    </message>
-    <message>
-        <source>Decrypt wallet</source>
-        <translation>Desencriptar cartera</translation>
-    </message>
-    <message>
-        <source>Change passphrase</source>
-        <translation>Cambiar contraseña</translation>
-    </message>
-    <message>
-        <source>Confirm wallet encryption</source>
-        <translation>Confirmar la encriptación de cartera</translation>
-    </message>
-    <message>
-        <source>Warning: If you encrypt your wallet and lose your passphrase, you will &lt;b&gt;LOSE ALL OF YOUR ZETACOINS&lt;/b&gt;!</source>
-        <translation>Advertencia: Si encripta su cartera y pierde su contraseña, &lt;b&gt;PERDERÁ TODOS SUS ZETACOINS&lt;/b&gt;!</translation>
-    </message>
-    <message>
-        <source>Are you sure you wish to encrypt your wallet?</source>
-        <translation>¿Está seguro que desea encriptar su cartera?</translation>
-    </message>
-    <message>
-        <source>Warning: The Caps Lock key is on!</source>
-        <translation>Advertencia: ¡La tecla Bloq Mayus está activada!</translation>
-    </message>
-    <message>
-        <source>Wallet encrypted</source>
-        <translation>Cartera encriptada</translation>
-    </message>
-    <message>
-        <source>Wallet encryption failed</source>
-        <translation>La encriptación de la cartera fallo</translation>
-    </message>
-    <message>
-        <source>Wallet encryption failed due to an internal error. Your wallet was not encrypted.</source>
-        <translation>La encriptación de la cartera falló debido a un error interno. Su cartera no fue encriptada.</translation>
-    </message>
-    <message>
-        <source>The supplied passphrases do not match.</source>
-        <translation>Las contraseñas dadas no coinciden</translation>
-    </message>
-    <message>
-        <source>Wallet unlock failed</source>
-        <translation>El desbloqueo de la cartera falló</translation>
-    </message>
-    <message>
-        <source>The passphrase entered for the wallet decryption was incorrect.</source>
-        <translation>La contraseña ingresada para la desencriptación de la cartera es incorrecta</translation>
-    </message>
-    <message>
-        <source>Wallet decryption failed</source>
-        <translation>La desencriptación de la cartera fallo</translation>
-    </message>
-    <message>
-        <source>Wallet passphrase was successfully changed.</source>
-        <translation>La contraseña de la cartera ha sido exitosamente cambiada.</translation>
-    </message>
-</context>
-=======
-    </context>
->>>>>>> 0d719145
+    </context>
 <context>
     <name>BanTableModel</name>
     <message>
@@ -289,17 +146,6 @@
         <translation>Abrir &amp;URL...</translation>
     </message>
     <message>
-<<<<<<< HEAD
-        <source>Zetacoin Core client</source>
-        <translation>cliente Zetacoin Core</translation>
-    </message>
-    <message>
-        <source>Importing blocks from disk...</source>
-        <translation>Importando bloques desde el disco...</translation>
-    </message>
-    <message>
-=======
->>>>>>> 0d719145
         <source>Reindexing blocks on disk...</source>
         <translation>Reindexando bloques en el disco...</translation>
     </message>
@@ -328,13 +174,8 @@
         <translation>&amp;Verificar mensaje...</translation>
     </message>
     <message>
-<<<<<<< HEAD
         <source>Zetacoin</source>
         <translation>Zetacoin</translation>
-=======
-        <source>Bitcoin</source>
-        <translation>Bitcoin</translation>
->>>>>>> 0d719145
     </message>
     <message>
         <source>Wallet</source>
@@ -349,13 +190,10 @@
         <translation>&amp;Recibir</translation>
     </message>
     <message>
-<<<<<<< HEAD
-=======
         <source>&amp;Show / Hide</source>
         <translation>&amp;Mostrar / Ocultar</translation>
     </message>
     <message>
->>>>>>> 0d719145
         <source>&amp;File</source>
         <translation>&amp;Archivo</translation>
     </message>
@@ -372,971 +210,444 @@
         <translation>Pestañas</translation>
     </message>
     <message>
-<<<<<<< HEAD
+        <source>&amp;Command-line options</source>
+        <translation>opciones de la &amp;Linea de comandos</translation>
+    </message>
+    <message>
+        <source>Error</source>
+        <translation>Error</translation>
+    </message>
+    <message>
+        <source>Warning</source>
+        <translation>Aviso</translation>
+    </message>
+    <message>
+        <source>Information</source>
+        <translation>Información </translation>
+    </message>
+    <message>
+        <source>Up to date</source>
+        <translation>Actualizado al dia </translation>
+    </message>
+    <message>
+        <source>Catching up...</source>
+        <translation>Recibiendo...</translation>
+    </message>
+    <message>
+        <source>Sent transaction</source>
+        <translation>Enviar Transacción</translation>
+    </message>
+    <message>
+        <source>Incoming transaction</source>
+        <translation>Transacción entrante</translation>
+    </message>
+    <message>
+        <source>Wallet is &lt;b&gt;encrypted&lt;/b&gt; and currently &lt;b&gt;unlocked&lt;/b&gt;</source>
+        <translation>La cartera esta &lt;b&gt;encriptada&lt;/b&gt; y &lt;b&gt;desbloqueada&lt;/b&gt; actualmente </translation>
+    </message>
+    <message>
+        <source>Wallet is &lt;b&gt;encrypted&lt;/b&gt; and currently &lt;b&gt;locked&lt;/b&gt;</source>
+        <translation>La cartera esta &lt;b&gt;encriptada&lt;/b&gt; y &lt;b&gt;bloqueada&lt;/b&gt; actualmente </translation>
+    </message>
+</context>
+<context>
+    <name>CoinControlDialog</name>
+    <message>
+        <source>Quantity:</source>
+        <translation>Cantidad</translation>
+    </message>
+    <message>
+        <source>Bytes:</source>
+        <translation>Bytes:</translation>
+    </message>
+    <message>
+        <source>Amount:</source>
+        <translation>Monto:</translation>
+    </message>
+    <message>
+        <source>Priority:</source>
+        <translation>Prioridad:</translation>
+    </message>
+    <message>
+        <source>Fee:</source>
+        <translation>Cuota:</translation>
+    </message>
+    <message>
+        <source>After Fee:</source>
+        <translation>Después de los cargos por comisión. </translation>
+    </message>
+    <message>
+        <source>Change:</source>
+        <translation>Cambio</translation>
+    </message>
+    <message>
+        <source>Amount</source>
+        <translation>Monto</translation>
+    </message>
+    <message>
+        <source>Date</source>
+        <translation>Fecha</translation>
+    </message>
+    <message>
+        <source>Confirmed</source>
+        <translation>Confirmado </translation>
+    </message>
+    <message>
+        <source>Priority</source>
+        <translation>Prioridad</translation>
+    </message>
+    </context>
+<context>
+    <name>EditAddressDialog</name>
+    <message>
+        <source>Edit Address</source>
+        <translation>Editar dirección</translation>
+    </message>
+    <message>
+        <source>&amp;Label</source>
+        <translation>&amp;Etiqueta</translation>
+    </message>
+    <message>
+        <source>&amp;Address</source>
+        <translation>&amp;Dirección</translation>
+    </message>
+    </context>
+<context>
+    <name>FreespaceChecker</name>
+    <message>
+        <source>name</source>
+        <translation>nombre</translation>
+    </message>
+    </context>
+<context>
+    <name>HelpMessageDialog</name>
+    <message>
+        <source>version</source>
+        <translation>versión</translation>
+    </message>
+    <message>
+        <source>(%1-bit)</source>
+        <translation>(%1-bit)</translation>
+    </message>
+    <message>
+        <source>Command-line options</source>
+        <translation>opciones de la Linea de comandos</translation>
+    </message>
+    <message>
+        <source>Usage:</source>
+        <translation>Uso:</translation>
+    </message>
+    <message>
+        <source>command-line options</source>
+        <translation>Opciones de comando de lineas</translation>
+    </message>
+    </context>
+<context>
+    <name>Intro</name>
+    <message>
+        <source>Error</source>
+        <translation>Error</translation>
+    </message>
+    </context>
+<context>
+    <name>OpenURIDialog</name>
+    </context>
+<context>
+    <name>OptionsDialog</name>
+    <message>
+        <source>Options</source>
+        <translation>Opciones</translation>
+    </message>
+    <message>
+        <source>Active command-line options that override above options:</source>
+        <translation>Activar las opciones de linea de comando que sobre escriben las siguientes opciones:</translation>
+    </message>
+    <message>
+        <source>W&amp;allet</source>
+        <translation>Cartera</translation>
+    </message>
+    <message>
+        <source>none</source>
+        <translation>Ninguno </translation>
+    </message>
+    </context>
+<context>
+    <name>OverviewPage</name>
+    <message>
+        <source>Form</source>
+        <translation>Formulario</translation>
+    </message>
+    </context>
+<context>
+    <name>PaymentServer</name>
+    </context>
+<context>
+    <name>PeerTableModel</name>
+    </context>
+<context>
+    <name>QObject</name>
+    <message>
+        <source>Amount</source>
+        <translation>Monto</translation>
+    </message>
+    </context>
+<context>
+    <name>QRImageWidget</name>
+    </context>
+<context>
+    <name>RPCConsole</name>
+    <message>
+        <source>Debug window</source>
+        <translation>Depurar ventana</translation>
+    </message>
+    </context>
+<context>
+    <name>ReceiveCoinsDialog</name>
+    <message>
+        <source>&amp;Amount:</source>
+        <translation>Monto:</translation>
+    </message>
+    <message>
+        <source>&amp;Label:</source>
+        <translation>&amp;Etiqueta</translation>
+    </message>
+    <message>
+        <source>&amp;Message:</source>
+        <translation>Mensaje:</translation>
+    </message>
+    <message>
+        <source>An optional message to attach to the payment request, which will be displayed when the request is opened. Note: The message will not be sent with the payment over the Zetacoin network.</source>
+        <translation>Mensaje opcional para agregar a la solicitud de pago, el cual será mostrado cuando la solicitud este abierta. Nota: El mensaje no se manda con el pago a travéz de la red de Zetacoin.</translation>
+    </message>
+    <message>
+        <source>Use this form to request payments. All fields are &lt;b&gt;optional&lt;/b&gt;.</source>
+        <translation>Use este formulario para la solicitud de pagos. Todos los campos son &lt;b&gt;opcionales&lt;/b&gt;</translation>
+    </message>
+    <message>
+        <source>An optional amount to request. Leave this empty or zero to not request a specific amount.</source>
+        <translation>Monto opcional a solicitar. Dejarlo vacion o en cero no solicita un monto especifico.</translation>
+    </message>
+    </context>
+<context>
+    <name>ReceiveRequestDialog</name>
+    <message>
+        <source>Copy &amp;Address</source>
+        <translation>&amp;Copiar dirección</translation>
+    </message>
+    </context>
+<context>
+    <name>RecentRequestsTableModel</name>
+    </context>
+<context>
+    <name>SendCoinsDialog</name>
+    <message>
+        <source>Send Coins</source>
+        <translation>Enviar monedas</translation>
+    </message>
+    <message>
+        <source>Quantity:</source>
+        <translation>Cantidad</translation>
+    </message>
+    <message>
+        <source>Bytes:</source>
+        <translation>Bytes:</translation>
+    </message>
+    <message>
+        <source>Amount:</source>
+        <translation>Monto:</translation>
+    </message>
+    <message>
+        <source>Priority:</source>
+        <translation>Prioridad:</translation>
+    </message>
+    <message>
+        <source>Fee:</source>
+        <translation>Cuota:</translation>
+    </message>
+    <message>
+        <source>After Fee:</source>
+        <translation>Después de los cargos por comisión. </translation>
+    </message>
+    <message>
+        <source>Change:</source>
+        <translation>Cambio</translation>
+    </message>
+    <message>
+        <source>fast</source>
+        <translation>rápido</translation>
+    </message>
+    <message>
+        <source>Send to multiple recipients at once</source>
+        <translation>Enviar a múltiples receptores a la vez</translation>
+    </message>
+    <message>
+        <source>Balance:</source>
+        <translation>Saldo:</translation>
+    </message>
+    <message>
+        <source>Confirm the send action</source>
+        <translation>Confirme la acción de enviar</translation>
+    </message>
+    </context>
+<context>
+    <name>SendCoinsEntry</name>
+    <message>
+        <source>A&amp;mount:</source>
+        <translation>M&amp;onto</translation>
+    </message>
+    <message>
+        <source>Pay &amp;To:</source>
+        <translation>Pagar &amp;a:</translation>
+    </message>
+    <message>
+        <source>&amp;Label:</source>
+        <translation>&amp;Etiqueta</translation>
+    </message>
+    <message>
+        <source>This is a normal payment.</source>
+        <translation>Este es un pago normal</translation>
+    </message>
+    <message>
+        <source>Alt+A</source>
+        <translation>Alt+A</translation>
+    </message>
+    <message>
+        <source>Paste address from clipboard</source>
+        <translation>Pegar dirección  del portapapeles</translation>
+    </message>
+    <message>
+        <source>Alt+P</source>
+        <translation>Alt+P</translation>
+    </message>
+    <message>
+        <source>Remove this entry</source>
+        <translation>Quitar esta entrada</translation>
+    </message>
+    <message>
+        <source>Message:</source>
+        <translation>Mensaje:</translation>
+    </message>
+    <message>
+        <source>Pay To:</source>
+        <translation>Pago para:</translation>
+    </message>
+    </context>
+<context>
+    <name>SendConfirmationDialog</name>
+    </context>
+<context>
+    <name>ShutdownWindow</name>
+    <message>
+        <source>Do not shut down the computer until this window disappears.</source>
+        <translation>No apague su computadora hasta que esta ventana desaparesca.</translation>
+    </message>
+</context>
+<context>
+    <name>SignVerifyMessageDialog</name>
+    <message>
+        <source>Alt+A</source>
+        <translation>Alt+A</translation>
+    </message>
+    <message>
+        <source>Paste address from clipboard</source>
+        <translation>Pegar dirección  del portapapeles</translation>
+    </message>
+    <message>
+        <source>Alt+P</source>
+        <translation>Alt+P</translation>
+    </message>
+    <message>
+        <source>Signature</source>
+        <translation>Firma</translation>
+    </message>
+    </context>
+<context>
+    <name>SplashScreen</name>
+    </context>
+<context>
+    <name>TrafficGraphWidget</name>
+    </context>
+<context>
+    <name>TransactionDesc</name>
+    </context>
+<context>
+    <name>TransactionDescDialog</name>
+    <message>
+        <source>This pane shows a detailed description of the transaction</source>
+        <translation>Este panel muestras una descripción detallada de la transacción</translation>
+    </message>
+    </context>
+<context>
+    <name>TransactionTableModel</name>
+    </context>
+<context>
+    <name>TransactionView</name>
+    </context>
+<context>
+    <name>UnitDisplayStatusBarControl</name>
+    </context>
+<context>
+    <name>WalletFrame</name>
+    </context>
+<context>
+    <name>WalletModel</name>
+    </context>
+<context>
+    <name>WalletView</name>
+    </context>
+<context>
+    <name>bitcoin-core</name>
+    <message>
+        <source>Options:</source>
+        <translation>Opciones:</translation>
+    </message>
+    <message>
         <source>Zetacoin Core</source>
         <translation>nucleo Zetacoin</translation>
     </message>
     <message>
-        <source>&amp;About Zetacoin Core</source>
-        <translation>Acerca de Zetacoin Core</translation>
-    </message>
-    <message>
-=======
->>>>>>> 0d719145
-        <source>&amp;Command-line options</source>
-        <translation>opciones de la &amp;Linea de comandos</translation>
-    </message>
-    <message>
-<<<<<<< HEAD
-        <source>Show the Zetacoin Core help message to get a list with possible Zetacoin command-line options</source>
-        <translation>Mostrar mensaje de ayuda del nucleo de Zetacoin para optener una lista con los posibles comandos  de Zetacoin</translation>
-=======
+        <source>&lt;category&gt; can be:</source>
+        <translation>&lt;categoria&gt; puede ser:</translation>
+    </message>
+    <message>
+        <source>Verifying blocks...</source>
+        <translation>Verificando bloques...</translation>
+    </message>
+    <message>
+        <source>Verifying wallet...</source>
+        <translation>Verificando cartera...</translation>
+    </message>
+    <message>
+        <source>Wallet options:</source>
+        <translation>Opciones de cartera:</translation>
+    </message>
+    <message>
+        <source>Information</source>
+        <translation>Información </translation>
+    </message>
+    <message>
+        <source>Warning</source>
+        <translation>Aviso</translation>
+    </message>
+    <message>
+        <source>Loading addresses...</source>
+        <translation>Cargando direcciones...</translation>
+    </message>
+    <message>
+        <source>Loading block index...</source>
+        <translation>Cargando indice de bloques... </translation>
+    </message>
+    <message>
+        <source>Loading wallet...</source>
+        <translation>Cargando billetera...</translation>
+    </message>
+    <message>
+        <source>Done loading</source>
+        <translation>Carga completa</translation>
+    </message>
+    <message>
         <source>Error</source>
         <translation>Error</translation>
     </message>
-    <message>
-        <source>Warning</source>
-        <translation>Aviso</translation>
-    </message>
-    <message>
-        <source>Information</source>
-        <translation>Información </translation>
->>>>>>> 0d719145
-    </message>
-    <message>
-        <source>Up to date</source>
-        <translation>Actualizado al dia </translation>
-    </message>
-    <message>
-        <source>Catching up...</source>
-        <translation>Recibiendo...</translation>
-    </message>
-    <message>
-        <source>Sent transaction</source>
-        <translation>Enviar Transacción</translation>
-    </message>
-    <message>
-        <source>Incoming transaction</source>
-        <translation>Transacción entrante</translation>
-    </message>
-    <message>
-        <source>Wallet is &lt;b&gt;encrypted&lt;/b&gt; and currently &lt;b&gt;unlocked&lt;/b&gt;</source>
-        <translation>La cartera esta &lt;b&gt;encriptada&lt;/b&gt; y &lt;b&gt;desbloqueada&lt;/b&gt; actualmente </translation>
-    </message>
-    <message>
-        <source>Wallet is &lt;b&gt;encrypted&lt;/b&gt; and currently &lt;b&gt;locked&lt;/b&gt;</source>
-        <translation>La cartera esta &lt;b&gt;encriptada&lt;/b&gt; y &lt;b&gt;bloqueada&lt;/b&gt; actualmente </translation>
-    </message>
-</context>
-<context>
-    <name>CoinControlDialog</name>
-    <message>
-        <source>Quantity:</source>
-        <translation>Cantidad</translation>
-    </message>
-    <message>
-        <source>Bytes:</source>
-        <translation>Bytes:</translation>
-    </message>
-    <message>
-        <source>Amount:</source>
-        <translation>Monto:</translation>
-    </message>
-    <message>
-        <source>Priority:</source>
-        <translation>Prioridad:</translation>
-    </message>
-    <message>
-        <source>Fee:</source>
-        <translation>Cuota:</translation>
-    </message>
-    <message>
-        <source>After Fee:</source>
-        <translation>Después de los cargos por comisión. </translation>
-    </message>
-    <message>
-        <source>Change:</source>
-        <translation>Cambio</translation>
-    </message>
-    <message>
-        <source>Amount</source>
-        <translation>Monto</translation>
-    </message>
-    <message>
-        <source>Date</source>
-        <translation>Fecha</translation>
-    </message>
-    <message>
-        <source>Confirmed</source>
-        <translation>Confirmado </translation>
-    </message>
-    <message>
-        <source>Priority</source>
-        <translation>Prioridad</translation>
-<<<<<<< HEAD
-    </message>
-    <message>
-        <source>Copy address</source>
-        <translation>Copiar dirección </translation>
-    </message>
-    <message>
-        <source>Copy label</source>
-        <translation>Copiar etiqueta</translation>
-    </message>
-    <message>
-        <source>Copy amount</source>
-        <translation>Copiar monto</translation>
-    </message>
-    <message>
-        <source>Copy quantity</source>
-        <translation>Copiar cantidad</translation>
-    </message>
-    <message>
-        <source>Copy fee</source>
-        <translation>Copiar cuota</translation>
-    </message>
-    <message>
-        <source>Copy after fee</source>
-        <translation>Copiar después de cuota</translation>
-    </message>
-    <message>
-        <source>Copy bytes</source>
-        <translation>Copiar bytes</translation>
-    </message>
-    <message>
-        <source>Copy priority</source>
-        <translation>Copiar prioridad</translation>
-    </message>
-    <message>
-        <source>Copy change</source>
-        <translation>Copiar cambio</translation>
-    </message>
-    <message>
-        <source>(no label)</source>
-        <translation>(sin etiqueta)</translation>
-=======
->>>>>>> 0d719145
-    </message>
-    </context>
-<context>
-    <name>EditAddressDialog</name>
-    <message>
-        <source>Edit Address</source>
-        <translation>Editar dirección</translation>
-    </message>
-    <message>
-        <source>&amp;Label</source>
-        <translation>&amp;Etiqueta</translation>
-    </message>
-    <message>
-        <source>&amp;Address</source>
-        <translation>&amp;Dirección</translation>
-    </message>
-<<<<<<< HEAD
-    <message>
-        <source>New receiving address</source>
-        <translation>Nueva dirección de recepción</translation>
-    </message>
-    <message>
-        <source>New sending address</source>
-        <translation>Nueva dirección de envío</translation>
-    </message>
-    <message>
-        <source>Edit receiving address</source>
-        <translation>Editar dirección de recepción</translation>
-    </message>
-    <message>
-        <source>Edit sending address</source>
-        <translation>Editar dirección de envío</translation>
-    </message>
-    <message>
-        <source>The entered address "%1" is already in the address book.</source>
-        <translation>La dirección ingresada "%1" ya existe en la libreta de direcciones</translation>
-    </message>
-    <message>
-        <source>Could not unlock wallet.</source>
-        <translation>No se puede desbloquear la cartera</translation>
-    </message>
-    <message>
-        <source>New key generation failed.</source>
-        <translation>La generación de la nueva clave fallo</translation>
-    </message>
-</context>
-=======
-    </context>
->>>>>>> 0d719145
-<context>
-    <name>FreespaceChecker</name>
-    <message>
-        <source>name</source>
-        <translation>nombre</translation>
-    </message>
-    </context>
-<context>
-    <name>HelpMessageDialog</name>
-    <message>
-<<<<<<< HEAD
-        <source>Zetacoin Core</source>
-        <translation>nucleo Zetacoin</translation>
-    </message>
-    <message>
-=======
->>>>>>> 0d719145
-        <source>version</source>
-        <translation>versión</translation>
-    </message>
-    <message>
-        <source>(%1-bit)</source>
-        <translation>(%1-bit)</translation>
-    </message>
-    <message>
-<<<<<<< HEAD
-        <source>About Zetacoin Core</source>
-        <translation>Acerca de Zetacoin Core</translation>
-    </message>
-    <message>
-=======
->>>>>>> 0d719145
-        <source>Command-line options</source>
-        <translation>opciones de la Linea de comandos</translation>
-    </message>
-    <message>
-        <source>Usage:</source>
-        <translation>Uso:</translation>
-    </message>
-    <message>
-        <source>command-line options</source>
-        <translation>Opciones de comando de lineas</translation>
-    </message>
-    </context>
-<context>
-    <name>Intro</name>
-    <message>
-<<<<<<< HEAD
-        <source>Zetacoin Core</source>
-        <translation>nucleo Zetacoin</translation>
-=======
-        <source>Error</source>
-        <translation>Error</translation>
->>>>>>> 0d719145
-    </message>
-    </context>
-<context>
-    <name>OpenURIDialog</name>
-    </context>
-<context>
-    <name>OptionsDialog</name>
-    <message>
-        <source>Options</source>
-        <translation>Opciones</translation>
-    </message>
-    <message>
-        <source>Active command-line options that override above options:</source>
-        <translation>Activar las opciones de linea de comando que sobre escriben las siguientes opciones:</translation>
-    </message>
-    <message>
-        <source>W&amp;allet</source>
-        <translation>Cartera</translation>
-    </message>
-<<<<<<< HEAD
-=======
-    <message>
-        <source>none</source>
-        <translation>Ninguno </translation>
-    </message>
->>>>>>> 0d719145
-    </context>
-<context>
-    <name>OverviewPage</name>
-    <message>
-        <source>Form</source>
-        <translation>Formulario</translation>
-    </message>
-    </context>
-<context>
-    <name>PaymentServer</name>
-    </context>
-<context>
-    <name>PeerTableModel</name>
-    </context>
-<context>
-    <name>QObject</name>
-    <message>
-        <source>Amount</source>
-        <translation>Monto</translation>
-    </message>
-    </context>
-<context>
-    <name>QRImageWidget</name>
-    </context>
-<context>
-    <name>RPCConsole</name>
-    <message>
-        <source>Debug window</source>
-        <translation>Depurar ventana</translation>
-    </message>
-    </context>
-<context>
-    <name>ReceiveCoinsDialog</name>
-    <message>
-        <source>&amp;Amount:</source>
-        <translation>Monto:</translation>
-    </message>
-    <message>
-        <source>&amp;Label:</source>
-        <translation>&amp;Etiqueta</translation>
-    </message>
-    <message>
-        <source>&amp;Message:</source>
-        <translation>Mensaje:</translation>
-    </message>
-    <message>
-<<<<<<< HEAD
-        <source>An optional message to attach to the payment request, which will be displayed when the request is opened. Note: The message will not be sent with the payment over the Zetacoin network.</source>
-        <translation>Mensaje opcional para agregar a la solicitud de pago, el cual será mostrado cuando la solicitud este abierta. Nota: El mensaje no se manda con el pago a travéz de la red de Zetacoin.</translation>
-=======
-        <source>An optional message to attach to the payment request, which will be displayed when the request is opened. Note: The message will not be sent with the payment over the Bitcoin network.</source>
-        <translation>Mensaje opcional para agregar a la solicitud de pago, el cual será mostrado cuando la solicitud este abierta. Nota: El mensaje no se manda con el pago a travéz de la red de Bitcoin.</translation>
->>>>>>> 0d719145
-    </message>
-    <message>
-        <source>Use this form to request payments. All fields are &lt;b&gt;optional&lt;/b&gt;.</source>
-        <translation>Use este formulario para la solicitud de pagos. Todos los campos son &lt;b&gt;opcionales&lt;/b&gt;</translation>
-    </message>
-    <message>
-        <source>An optional amount to request. Leave this empty or zero to not request a specific amount.</source>
-        <translation>Monto opcional a solicitar. Dejarlo vacion o en cero no solicita un monto especifico.</translation>
-    </message>
-<<<<<<< HEAD
-    <message>
-        <source>Copy label</source>
-        <translation>Copiar etiqueta</translation>
-    </message>
-    <message>
-        <source>Copy amount</source>
-        <translation>Copiar monto</translation>
-    </message>
-</context>
-=======
-    </context>
->>>>>>> 0d719145
-<context>
-    <name>ReceiveRequestDialog</name>
-    <message>
-        <source>Copy &amp;Address</source>
-        <translation>&amp;Copiar dirección</translation>
-<<<<<<< HEAD
-    </message>
-    <message>
-        <source>Address</source>
-        <translation>Dirección</translation>
-    </message>
-    <message>
-        <source>Amount</source>
-        <translation>Monto</translation>
-    </message>
-    <message>
-        <source>Label</source>
-        <translation>Etiqueta</translation>
-=======
->>>>>>> 0d719145
-    </message>
-    <message>
-        <source>Message</source>
-        <translation>Mensaje</translation>
-    </message>
-    </context>
-<context>
-    <name>RecentRequestsTableModel</name>
-<<<<<<< HEAD
-    <message>
-        <source>Date</source>
-        <translation>Fecha</translation>
-    </message>
-    <message>
-        <source>Label</source>
-        <translation>Etiqueta</translation>
-    </message>
-    <message>
-        <source>Message</source>
-        <translation>Mensaje</translation>
-    </message>
-    <message>
-        <source>Amount</source>
-        <translation>Monto</translation>
-    </message>
-    <message>
-        <source>(no label)</source>
-        <translation>(sin etiqueta)</translation>
-    </message>
-=======
->>>>>>> 0d719145
-    </context>
-<context>
-    <name>SendCoinsDialog</name>
-    <message>
-        <source>Send Coins</source>
-        <translation>Enviar monedas</translation>
-<<<<<<< HEAD
-=======
-    </message>
-    <message>
-        <source>Quantity:</source>
-        <translation>Cantidad</translation>
->>>>>>> 0d719145
-    </message>
-    <message>
-        <source>Bytes:</source>
-        <translation>Bytes:</translation>
-    </message>
-    <message>
-        <source>Amount:</source>
-        <translation>Monto:</translation>
-    </message>
-    <message>
-        <source>Priority:</source>
-        <translation>Prioridad:</translation>
-    </message>
-    <message>
-        <source>Fee:</source>
-        <translation>Cuota:</translation>
-    </message>
-    <message>
-<<<<<<< HEAD
-        <source>fast</source>
-        <translation>rápido</translation>
-    </message>
-    <message>
-        <source>Send to multiple recipients at once</source>
-        <translation>Enviar a múltiples receptores a la vez</translation>
-    </message>
-    <message>
-        <source>Balance:</source>
-        <translation>Saldo:</translation>
-    </message>
-    <message>
-        <source>Confirm the send action</source>
-        <translation>Confirme la acción de enviar</translation>
-    </message>
-    <message>
-        <source>Confirm send coins</source>
-        <translation>Confirme para enviar monedas</translation>
-    </message>
-    <message>
-        <source>Copy quantity</source>
-        <translation>Copiar cantidad</translation>
-    </message>
-    <message>
-        <source>Copy amount</source>
-        <translation>Copiar monto</translation>
-    </message>
-    <message>
-        <source>Copy fee</source>
-        <translation>Copiar cuota</translation>
-    </message>
-    <message>
-        <source>Copy after fee</source>
-        <translation>Copiar después de cuota</translation>
-    </message>
-    <message>
-        <source>Copy bytes</source>
-        <translation>Copiar bytes</translation>
-    </message>
-    <message>
-        <source>Copy priority</source>
-        <translation>Copiar prioridad</translation>
-    </message>
-    <message>
-        <source>Copy change</source>
-        <translation>Copiar cambio</translation>
-    </message>
-    <message>
-        <source>or</source>
-        <translation>o</translation>
-    </message>
-    <message>
-        <source>The amount to pay must be larger than 0.</source>
-        <translation>El monto a pagar debe ser mayor a 0</translation>
-    </message>
-    <message>
-        <source>Transaction creation failed!</source>
-        <translation>¡La creación de la transación falló!</translation>
-    </message>
-    <message>
-        <source>The transaction was rejected! This might happen if some of the coins in your wallet were already spent, such as if you used a copy of wallet.dat and coins were spent in the copy but not marked as spent here.</source>
-        <translation>¡La transación fue rechazada! Esto puede ocurrir si algunas de tus monedas en tu cartera han sido gastadas, al igual que si usas una cartera copiada y la monedas fueron gastadas en la copia pero no se marcaron como gastadas.</translation>
-    </message>
-    <message>
-        <source>Warning: Invalid Zetacoin address</source>
-        <translation>Advertencia: Dirección de Zetacoin invalida</translation>
-=======
-        <source>After Fee:</source>
-        <translation>Después de los cargos por comisión. </translation>
-    </message>
-    <message>
-        <source>Change:</source>
-        <translation>Cambio</translation>
-    </message>
-    <message>
-        <source>fast</source>
-        <translation>rápido</translation>
-    </message>
-    <message>
-        <source>Send to multiple recipients at once</source>
-        <translation>Enviar a múltiples receptores a la vez</translation>
->>>>>>> 0d719145
-    </message>
-    <message>
-        <source>Balance:</source>
-        <translation>Saldo:</translation>
-    </message>
-    <message>
-        <source>Confirm the send action</source>
-        <translation>Confirme la acción de enviar</translation>
-    </message>
-    </context>
-<context>
-    <name>SendCoinsEntry</name>
-    <message>
-        <source>A&amp;mount:</source>
-        <translation>M&amp;onto</translation>
-    </message>
-    <message>
-        <source>Pay &amp;To:</source>
-        <translation>Pagar &amp;a:</translation>
-    </message>
-    <message>
-        <source>&amp;Label:</source>
-        <translation>&amp;Etiqueta</translation>
-    </message>
-    <message>
-        <source>This is a normal payment.</source>
-        <translation>Este es un pago normal</translation>
-    </message>
-    <message>
-        <source>Alt+A</source>
-        <translation>Alt+A</translation>
-    </message>
-    <message>
-        <source>Paste address from clipboard</source>
-        <translation>Pegar dirección  del portapapeles</translation>
-    </message>
-    <message>
-        <source>Alt+P</source>
-        <translation>Alt+P</translation>
-    </message>
-    <message>
-        <source>Remove this entry</source>
-        <translation>Quitar esta entrada</translation>
-    </message>
-    <message>
-        <source>Message:</source>
-        <translation>Mensaje:</translation>
-    </message>
-    <message>
-        <source>Pay To:</source>
-        <translation>Pago para:</translation>
-    </message>
-    </context>
-<context>
-    <name>SendConfirmationDialog</name>
-    </context>
-<context>
-    <name>ShutdownWindow</name>
-    <message>
-<<<<<<< HEAD
-        <source>Zetacoin Core is shutting down...</source>
-        <translation>Apagando el nucleo de Zetacoin...</translation>
-    </message>
-    <message>
-=======
->>>>>>> 0d719145
-        <source>Do not shut down the computer until this window disappears.</source>
-        <translation>No apague su computadora hasta que esta ventana desaparesca.</translation>
-    </message>
-</context>
-<context>
-    <name>SignVerifyMessageDialog</name>
-    <message>
-        <source>Alt+A</source>
-        <translation>Alt+A</translation>
-    </message>
-    <message>
-        <source>Paste address from clipboard</source>
-        <translation>Pegar dirección  del portapapeles</translation>
-    </message>
-    <message>
-        <source>Alt+P</source>
-        <translation>Alt+P</translation>
-    </message>
-    <message>
-        <source>Signature</source>
-        <translation>Firma</translation>
-    </message>
-    </context>
-<context>
-    <name>SplashScreen</name>
-<<<<<<< HEAD
-    <message>
-        <source>Zetacoin Core</source>
-        <translation>Zetacoin Core</translation>
-    </message>
-    <message>
-        <source>The Zetacoin Core developers</source>
-        <translation>Los desarrolladores de Zetacoin Core</translation>
-    </message>
-=======
->>>>>>> 0d719145
-    </context>
-<context>
-    <name>TrafficGraphWidget</name>
-    </context>
-<context>
-    <name>TransactionDesc</name>
-<<<<<<< HEAD
-    <message>
-        <source>Open until %1</source>
-        <translation>Abrir hasta %1</translation>
-    </message>
-    <message>
-        <source>%1/unconfirmed</source>
-        <translation>%1/No confirmado</translation>
-    </message>
-    <message>
-        <source>%1 confirmations</source>
-        <translation>%1 confirmaciones</translation>
-    </message>
-    <message>
-        <source>Status</source>
-        <translation>Estado</translation>
-    </message>
-    <message>
-        <source>Date</source>
-        <translation>Fecha</translation>
-    </message>
-    <message>
-        <source>From</source>
-        <translation>De</translation>
-    </message>
-    <message>
-        <source>To</source>
-        <translation>Para</translation>
-    </message>
-    <message>
-        <source>label</source>
-        <translation>etiqueta</translation>
-    </message>
-    <message>
-        <source>Message</source>
-        <translation>Mensaje</translation>
-    </message>
-    <message>
-        <source>Comment</source>
-        <translation>Comentario</translation>
-    </message>
-    <message>
-        <source>Transaction ID</source>
-        <translation>ID</translation>
-    </message>
-    <message>
-        <source>Transaction</source>
-        <translation>Transacción</translation>
-    </message>
-    <message>
-        <source>Amount</source>
-        <translation>Monto</translation>
-    </message>
-    <message>
-        <source>, has not been successfully broadcast yet</source>
-        <translation>, no ha sido transmitido aun</translation>
-    </message>
-    <message>
-        <source>unknown</source>
-        <translation>desconocido</translation>
-    </message>
-</context>
-=======
-    </context>
->>>>>>> 0d719145
-<context>
-    <name>TransactionDescDialog</name>
-    <message>
-        <source>This pane shows a detailed description of the transaction</source>
-        <translation>Este panel muestras una descripción detallada de la transacción</translation>
-    </message>
-    </context>
-<context>
-    <name>TransactionTableModel</name>
-<<<<<<< HEAD
-    <message>
-        <source>Date</source>
-        <translation>Fecha</translation>
-    </message>
-    <message>
-        <source>Type</source>
-        <translation>Tipo</translation>
-    </message>
-    <message>
-        <source>Open until %1</source>
-        <translation>Abrir hasta %1</translation>
-    </message>
-    <message>
-        <source>Confirmed (%1 confirmations)</source>
-        <translation>Confimado (%1 confirmaciones)</translation>
-    </message>
-    <message>
-        <source>This block was not received by any other nodes and will probably not be accepted!</source>
-        <translation>Este bloque no fue recibido por ningun nodo y probablemente no fue aceptado !</translation>
-    </message>
-    <message>
-        <source>Generated but not accepted</source>
-        <translation>Generado pero no aprovado</translation>
-    </message>
-    <message>
-        <source>Label</source>
-        <translation>Etiqueta</translation>
-    </message>
-    <message>
-        <source>Received with</source>
-        <translation>Recibido con</translation>
-    </message>
-    <message>
-        <source>Sent to</source>
-        <translation>Enviar a</translation>
-    </message>
-    <message>
-        <source>Payment to yourself</source>
-        <translation>Pagar a si mismo</translation>
-    </message>
-    <message>
-        <source>Mined</source>
-        <translation>Minado </translation>
-    </message>
-    <message>
-        <source>(n/a)</source>
-        <translation>(n/a)</translation>
-    </message>
-    <message>
-        <source>Date and time that the transaction was received.</source>
-        <translation>Fecha y hora en que la transacción fue recibida </translation>
-    </message>
-    <message>
-        <source>Type of transaction.</source>
-        <translation>Escriba una transacción</translation>
-    </message>
-    <message>
-        <source>Amount removed from or added to balance.</source>
-        <translation>Cantidad removida del saldo o agregada </translation>
-    </message>
-</context>
-<context>
-    <name>TransactionView</name>
-    <message>
-        <source>All</source>
-        <translation>Todo</translation>
-    </message>
-    <message>
-        <source>Today</source>
-        <translation>Hoy</translation>
-    </message>
-    <message>
-        <source>This week</source>
-        <translation>Esta semana </translation>
-    </message>
-    <message>
-        <source>This month</source>
-        <translation>Este mes </translation>
-    </message>
-    <message>
-        <source>Last month</source>
-        <translation>El mes pasado </translation>
-    </message>
-    <message>
-        <source>This year</source>
-        <translation>Este año</translation>
-    </message>
-    <message>
-        <source>Received with</source>
-        <translation>Recibido con</translation>
-    </message>
-    <message>
-        <source>Sent to</source>
-        <translation>Enviar a</translation>
-    </message>
-    <message>
-        <source>To yourself</source>
-        <translation>Para ti mismo</translation>
-    </message>
-    <message>
-        <source>Mined</source>
-        <translation>Minado </translation>
-    </message>
-    <message>
-        <source>Other</source>
-        <translation>Otro</translation>
-    </message>
-    <message>
-        <source>Enter address or label to search</source>
-        <translation>Ingrese dirección o capa a buscar </translation>
-    </message>
-    <message>
-        <source>Min amount</source>
-        <translation>Monto minimo </translation>
-    </message>
-    <message>
-        <source>Copy address</source>
-        <translation>Copiar dirección </translation>
-    </message>
-    <message>
-        <source>Copy label</source>
-        <translation>Copiar capa </translation>
-    </message>
-    <message>
-        <source>Copy amount</source>
-        <translation>copiar monto</translation>
-    </message>
-    <message>
-        <source>Edit label</source>
-        <translation>Editar capa </translation>
-    </message>
-    <message>
-        <source>Export Transaction History</source>
-        <translation>Exportar el historial de transacción</translation>
-    </message>
-    <message>
-        <source>Exporting Failed</source>
-        <translation>Exportación fallida</translation>
-    </message>
-    <message>
-        <source>There was an error trying to save the transaction history to %1.</source>
-        <translation>Ocurrio un error intentando guardar el historial de transaciones a %1</translation>
-    </message>
-    <message>
-        <source>Exporting Successful</source>
-        <translation>Exportacion satisfactoria</translation>
-    </message>
-    <message>
-        <source>The transaction history was successfully saved to %1.</source>
-        <translation>el historial de transaciones ha sido guardado exitosamente en %1</translation>
-    </message>
-    <message>
-        <source>Comma separated file (*.csv)</source>
-        <translation>Arhchivo separado por comas (*.CSV)</translation>
-    </message>
-    <message>
-        <source>Confirmed</source>
-        <translation>Confirmado </translation>
-    </message>
-    <message>
-        <source>Date</source>
-        <translation>Fecha</translation>
-    </message>
-    <message>
-        <source>Type</source>
-        <translation>Tipo</translation>
-    </message>
-    <message>
-        <source>Label</source>
-        <translation>Etiqueta</translation>
-    </message>
-    <message>
-        <source>Address</source>
-        <translation>Domicilio</translation>
-    </message>
-    <message>
-        <source>ID</source>
-        <translation>ID</translation>
-    </message>
-    <message>
-        <source>to</source>
-        <translation>Para</translation>
-    </message>
-</context>
-=======
-    </context>
-<context>
-    <name>TransactionView</name>
-    </context>
->>>>>>> 0d719145
-<context>
-    <name>UnitDisplayStatusBarControl</name>
-    </context>
-<context>
-    <name>WalletFrame</name>
-    </context>
-<context>
-    <name>WalletModel</name>
-    </context>
-<context>
-    <name>WalletView</name>
-    </context>
-<context>
-    <name>bitcoin-core</name>
-    <message>
-        <source>Options:</source>
-        <translation>Opciones:</translation>
-    </message>
-    <message>
-        <source>Bitcoin Core</source>
-        <translation>nucleo Bitcoin</translation>
-    </message>
-<<<<<<< HEAD
-    <message>
-        <source>The wallet data was successfully saved to %1.</source>
-        <translation>La información de la cartera fué guardada exitosamente a %1</translation>
-    </message>
-    </context>
-<context>
-    <name>bitcoin-core</name>
-=======
->>>>>>> 0d719145
-    <message>
-        <source>Options:</source>
-        <translation>Opciones:</translation>
-    </message>
-    <message>
-        <source>&lt;category&gt; can be:</source>
-        <translation>&lt;categoria&gt; puede ser:</translation>
-    </message>
-    <message>
-        <source>Verifying blocks...</source>
-        <translation>Verificando bloques...</translation>
-    </message>
-    <message>
-        <source>Verifying wallet...</source>
-        <translation>Verificando cartera...</translation>
-    </message>
-    <message>
-        <source>Wallet options:</source>
-        <translation>Opciones de cartera:</translation>
-    </message>
-    <message>
-        <source>Information</source>
-        <translation>Información </translation>
-    </message>
-    <message>
-        <source>Warning</source>
-        <translation>Aviso</translation>
-    </message>
-    <message>
-        <source>Loading addresses...</source>
-        <translation>Cargando direcciones...</translation>
-    </message>
-    <message>
-        <source>Loading block index...</source>
-        <translation>Cargando indice de bloques... </translation>
-    </message>
-    <message>
-        <source>Loading wallet...</source>
-        <translation>Cargando billetera...</translation>
-    </message>
-    <message>
-        <source>Done loading</source>
-        <translation>Carga completa</translation>
-    </message>
-    <message>
-        <source>Error</source>
-        <translation>Error</translation>
-    </message>
 </context>
 </TS>