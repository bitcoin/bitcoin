<TS version="2.1" language="uz@Cyrl">
<context>
    <name>AddressBookPage</name>
    <message>
        <source>Right-click to edit address or label</source>
        <translation type="unfinished">Манзил ёки ёрлиқни таҳрирлаш учун икки марта босинг</translation>
    </message>
    <message>
        <source>Create a new address</source>
        <translation type="unfinished">Янги манзил яратинг</translation>
    </message>
    <message>
        <source>&amp;New</source>
        <translation type="unfinished">&amp;Янги</translation>
    </message>
    <message>
        <source>Copy the currently selected address to the system clipboard</source>
        <translation type="unfinished">Жорий танланган манзилни тизим вақтинчалик хотирасига нусха кўчиринг</translation>
    </message>
    <message>
        <source>&amp;Copy</source>
        <translation type="unfinished">&amp;Нусха олиш</translation>
    </message>
    <message>
        <source>C&amp;lose</source>
        <translation type="unfinished">&amp;Ёпиш</translation>
    </message>
    <message>
        <source>Delete the currently selected address from the list</source>
        <translation type="unfinished">Жорий танланган манзилни рўйхатдан ўчириш</translation>
    </message>
    <message>
        <source>Enter address or label to search</source>
        <translation type="unfinished">Излаш учун манзил ёки ёрлиқни киритинг</translation>
    </message>
    <message>
        <source>Export the data in the current tab to a file</source>
        <translation type="unfinished">Жорий ички ойна ичидаги маълумотларни файлга экспорт қилиш</translation>
    </message>
    <message>
        <source>&amp;Export</source>
        <translation type="unfinished">&amp;Экспорт</translation>
    </message>
    <message>
        <source>&amp;Delete</source>
        <translation type="unfinished">&amp;Ўчириш</translation>
    </message>
    <message>
        <source>Choose the address to send coins to</source>
        <translation type="unfinished">Тангаларни жўнатиш учун манзилни танланг</translation>
    </message>
    <message>
        <source>Choose the address to receive coins with</source>
        <translation type="unfinished">Тангаларни қабул қилиш учун манзилни танланг</translation>
    </message>
    <message>
        <source>C&amp;hoose</source>
        <translation type="unfinished">&amp;Танлаш</translation>
    </message>
    <message>
        <source>Sending addresses</source>
        <translation type="unfinished">Жўнатиладиган манзиллар</translation>
    </message>
    <message>
        <source>Receiving addresses</source>
        <translation type="unfinished">Қабул қилинадиган манзиллар</translation>
    </message>
    <message>
        <source>These are your Bitcoin addresses for sending payments. Always check the amount and the receiving address before sending coins.</source>
        <translation type="unfinished">Улар тўловларни жўнатиш учун сизнинг Bitcoin манзилларингиз. Доимо тангаларни жўнатишдан олдин сумма ва қабул қилувчи манзилни текшириб кўринг. </translation>
    </message>
    <message>
        <source>These are your Bitcoin addresses for receiving payments. Use the 'Create new receiving address' button in the receive tab to create new addresses.
Signing is only possible with addresses of the type 'legacy'.</source>
        <translation type="unfinished">Улар тўловларни қабул қилиш учун сизнинг Bitcoin манзилларингиз. Янги манзилларни яратиш учун қабул қилиш варағидаги "Янги қабул қилиш манзилини яратиш" устига босинг. 
Фақат 'legacy' туридаги манзиллар билан ҳисобга кириш мумкин.</translation>
    </message>
    <message>
        <source>&amp;Copy Address</source>
        <translation type="unfinished">Манзилдан &amp;нусха олиш</translation>
    </message>
    <message>
        <source>Copy &amp;Label</source>
        <translation type="unfinished">Нусха олиш ва ёрлиқ</translation>
    </message>
    <message>
        <source>&amp;Edit</source>
        <translation type="unfinished">&amp;Таҳрирлаш</translation>
    </message>
    <message>
        <source>Export Address List</source>
        <translation type="unfinished">Манзил рўйхатини экспорт қилиш</translation>
    </message>
    <message>
        <source>Comma separated file</source>
        <extracomment>Expanded name of the CSV file format. See: https://en.wikipedia.org/wiki/Comma-separated_values.</extracomment>
        <translation type="unfinished">Вергул билан ажратилган файл</translation>
    </message>
    <message>
        <source>There was an error trying to save the address list to %1. Please try again.</source>
        <extracomment>An error message. %1 is a stand-in argument for the name of the file we attempted to save to.</extracomment>
        <translation type="unfinished">Манзил рўйхатини %1.га сақлашда хатолик юз берди. Яна уриниб кўринг.</translation>
    </message>
    <message>
        <source>Exporting Failed</source>
        <translation type="unfinished">Экспорт қилиб бўлмади</translation>
    </message>
</context>
<context>
    <name>AddressTableModel</name>
    <message>
        <source>Label</source>
        <translation type="unfinished">Ёрлиқ</translation>
    </message>
    <message>
        <source>Address</source>
        <translation type="unfinished">Манзил</translation>
    </message>
    <message>
        <source>(no label)</source>
        <translation type="unfinished">(Ёрлиқ мавжуд эмас)</translation>
    </message>
</context>
<context>
    <name>AskPassphraseDialog</name>
    <message>
        <source>Passphrase Dialog</source>
        <translation type="unfinished">Махфий сўз ойнаси</translation>
    </message>
    <message>
        <source>Enter passphrase</source>
        <translation type="unfinished">Махфий сузни киритинг</translation>
    </message>
    <message>
        <source>New passphrase</source>
        <translation type="unfinished">Янги махфий суз</translation>
    </message>
    <message>
        <source>Repeat new passphrase</source>
        <translation type="unfinished">Янги махфий сузни такрорланг</translation>
    </message>
    <message>
        <source>Show passphrase</source>
        <translation type="unfinished">Махфий сўзни кўрсатиш</translation>
    </message>
    <message>
        <source>Encrypt wallet</source>
        <translation type="unfinished">Ҳамённи қодлаш</translation>
    </message>
    <message>
        <source>This operation needs your wallet passphrase to unlock the wallet.</source>
        <translation type="unfinished">Ушбу операцияни амалга ошириш учун ҳамённи қулфдан чиқариш парол сўзини талаб қилади.</translation>
    </message>
    <message>
        <source>Unlock wallet</source>
        <translation type="unfinished">Ҳамённи қулфдан чиқариш</translation>
    </message>
    <message>
        <source>Change passphrase</source>
        <translation type="unfinished">Махфий сузни узгартириш</translation>
    </message>
    <message>
        <source>Confirm wallet encryption</source>
        <translation type="unfinished">Ҳамённи кодлашни тасдиқлаш</translation>
    </message>
    <message>
        <source>Warning: If you encrypt your wallet and lose your passphrase, you will &lt;b&gt;LOSE ALL OF YOUR BITCOINS&lt;/b&gt;!</source>
        <translation type="unfinished">Диққат: Агар сиз ҳамёнингизни кодласангиз ва махфий сўзингизни унутсангиз, сиз &lt;b&gt;БАРЧА BITCOIN ПУЛЛАРИНГИЗНИ ЙЎҚОТАСИЗ&lt;/b&gt;!</translation>
    </message>
    <message>
        <source>Are you sure you wish to encrypt your wallet?</source>
        <translation type="unfinished">Ҳамёнингизни кодлашни ростдан хоҳлайсизми?</translation>
    </message>
    <message>
        <source>Wallet encrypted</source>
        <translation type="unfinished">Ҳамёни кодланган</translation>
    </message>
    <message>
        <source>Wallet to be encrypted</source>
        <translation type="unfinished">Шифрланадиган ҳамён</translation>
    </message>
    <message>
        <source>Your wallet is about to be encrypted. </source>
        <translation type="unfinished">Ҳамёнингиз шифрланиш арафасида.</translation>
    </message>
    <message>
        <source>Your wallet is now encrypted. </source>
        <translation type="unfinished">Ҳамёнингиз энди шифрланади.</translation>
    </message>
    <message>
        <source>IMPORTANT: Any previous backups you have made of your wallet file should be replaced with the newly generated, encrypted wallet file. For security reasons, previous backups of the unencrypted wallet file will become useless as soon as you start using the new, encrypted wallet.</source>
        <translation type="unfinished">МУҲИМ: Сиз қилган олдинги ҳамён файли заҳиралари янги яратилган, кодланган ҳамён файли билан алмаштирилиши керак. Хавфсизлик сабабларига кўра олдинги кодланган ҳамён файли заҳираси янги кодланган ҳамёндан фойдаланишингиз билан яроқсиз ҳолга келади.</translation>
    </message>
    <message>
        <source>Wallet encryption failed</source>
        <translation type="unfinished">Ҳамённи кодлаш амалга ошмади</translation>
    </message>
    <message>
        <source>Wallet encryption failed due to an internal error. Your wallet was not encrypted.</source>
        <translation type="unfinished">Ҳамённи кодлаш ташқи хато туфайли амалга ошмади. Ҳамёнингиз кодланмади.</translation>
    </message>
    <message>
        <source>The supplied passphrases do not match.</source>
        <translation type="unfinished">Киритилган пароллар мос келмади.</translation>
    </message>
    <message>
        <source>Wallet unlock failed</source>
        <translation type="unfinished">Ҳамённи қулфдан чиқариш амалга ошмади</translation>
    </message>
    <message>
        <source>The passphrase entered for the wallet decryption was incorrect.</source>
        <translation type="unfinished">Ҳамённи коддан чиқариш учун киритилган парол нотўғри.</translation>
    </message>
    <message>
        <source>Wallet passphrase was successfully changed.</source>
        <translation type="unfinished">Ҳамён пароли муваффақиятли алмаштирилди.</translation>
    </message>
    <message>
        <source>Warning: The Caps Lock key is on!</source>
        <translation type="unfinished">Диққат: Caps Lock тугмаси ёқилган!</translation>
    </message>
</context>
<context>
    <name>QObject</name>
    <message>
        <source>unknown</source>
        <translation type="unfinished">Номаълум</translation>
    </message>
    <message>
        <source>Amount</source>
        <translation type="unfinished">Миқдори</translation>
    </message>
    <message>
        <source>Enter a Bitcoin address (e.g. %1)</source>
        <translation type="unfinished">Bitcoin манзилини киритинг (масалан.  %1)</translation>
    </message>
    <message>
        <source>Inbound</source>
        <extracomment>An inbound connection from a peer. An inbound connection is a connection initiated by a peer.</extracomment>
        <translation type="unfinished">Ички йўналиш</translation>
    </message>
    <message>
        <source>Outbound</source>
        <extracomment>An outbound connection to a peer. An outbound connection is a connection initiated by us.</extracomment>
        <translation type="unfinished">Ташқи йўналиш</translation>
    </message>
    <message>
        <source>%1 m</source>
        <translation type="unfinished">%1 д</translation>
    </message>
    <message>
        <source>%1 s</source>
        <translation type="unfinished">%1 с</translation>
    </message>
    <message>
        <source>None</source>
        <translation type="unfinished">Йўқ</translation>
    </message>
    <message>
        <source>N/A</source>
        <translation type="unfinished">Тўғри келмайди</translation>
    </message>
    <message>
        <source>%1 ms</source>
        <translation type="unfinished">%1 мс</translation>
    </message>
    <message numerus="yes">
        <source>%n second(s)</source>
        <translation type="unfinished">
            <numerusform />
            <numerusform />
        </translation>
    </message>
    <message numerus="yes">
        <source>%n minute(s)</source>
        <translation type="unfinished">
            <numerusform />
            <numerusform />
        </translation>
    </message>
    <message numerus="yes">
        <source>%n hour(s)</source>
        <translation type="unfinished">
            <numerusform />
            <numerusform />
        </translation>
    </message>
    <message numerus="yes">
        <source>%n day(s)</source>
        <translation type="unfinished">
            <numerusform />
            <numerusform />
        </translation>
    </message>
    <message numerus="yes">
        <source>%n week(s)</source>
        <translation type="unfinished">
            <numerusform />
            <numerusform />
        </translation>
    </message>
    <message>
        <source>%1 and %2</source>
        <translation type="unfinished">%1 ва %2</translation>
    </message>
    <message numerus="yes">
        <source>%n year(s)</source>
        <translation type="unfinished">
            <numerusform />
            <numerusform />
        </translation>
    </message>
    <message>
        <source>%1 B</source>
        <translation type="unfinished">%1 Б</translation>
    </message>
    <message>
        <source>%1 MB</source>
        <translation type="unfinished">%1 МБ</translation>
    </message>
    <message>
        <source>%1 GB</source>
        <translation type="unfinished">%1 ГБ</translation>
    </message>
</context>
<context>
    <name>bitcoin-core</name>
    <message>
        <source>Done loading</source>
        <translation type="unfinished">Юклаш тайёр</translation>
    </message>
    <message>
        <source>Insufficient funds</source>
        <translation type="unfinished">Кам миқдор</translation>
    </message>
    </context>
<context>
    <name>BitcoinGUI</name>
    <message>
        <source>&amp;Overview</source>
        <translation type="unfinished">&amp;Кўриб чиқиш</translation>
    </message>
    <message>
        <source>Show general overview of wallet</source>
        <translation type="unfinished">Ҳамённинг умумий кўринишини кўрсатиш</translation>
    </message>
    <message>
        <source>&amp;Transactions</source>
        <translation type="unfinished">&amp;Пул ўтказмалари</translation>
    </message>
    <message>
        <source>Browse transaction history</source>
        <translation type="unfinished">Пул ўтказмалари тарихини кўриш</translation>
    </message>
    <message>
        <source>E&amp;xit</source>
        <translation type="unfinished">Ч&amp;иқиш</translation>
    </message>
    <message>
        <source>Quit application</source>
        <translation type="unfinished">Иловадан чиқиш</translation>
    </message>
    <message>
        <source>About &amp;Qt</source>
        <translation type="unfinished">&amp;Qt ҳақида</translation>
    </message>
    <message>
        <source>Show information about Qt</source>
        <translation type="unfinished">Qt ҳақидаги маълумотларни кўрсатиш</translation>
    </message>
    <message>
        <source>Send coins to a Bitcoin address</source>
        <translation type="unfinished">Тангаларни Bitcoin манзилига жўнатиш</translation>
    </message>
    <message>
        <source>Backup wallet to another location</source>
        <translation type="unfinished">Ҳамённи бошқа манзилга заҳиралаш</translation>
    </message>
    <message>
        <source>Change the passphrase used for wallet encryption</source>
        <translation type="unfinished">Паролни ўзгартириш ҳамённи кодлашда фойдаланилади</translation>
    </message>
    <message>
        <source>&amp;Send</source>
        <translation type="unfinished">&amp;Жўнатиш</translation>
    </message>
    <message>
        <source>&amp;Receive</source>
        <translation type="unfinished">&amp;Қабул қилиш</translation>
    </message>
    <message>
        <source>Encrypt the private keys that belong to your wallet</source>
        <translation type="unfinished">Ҳамёнингизга тегишли махфий калитларни кодлаш</translation>
    </message>
    <message>
        <source>Sign messages with your Bitcoin addresses to prove you own them</source>
        <translation type="unfinished">Bitcoin манзилидан унинг эгаси эканлигингизни исботлаш учун хабарлар ёзинг</translation>
    </message>
    <message>
        <source>Verify messages to ensure they were signed with specified Bitcoin addresses</source>
        <translation type="unfinished">Хабарларни махсус Bitcoin манзилларингиз билан ёзилганлигига ишонч ҳосил қилиш учун уларни тасдиқланг</translation>
    </message>
    <message>
        <source>&amp;File</source>
        <translation type="unfinished">&amp;Файл</translation>
    </message>
    <message>
        <source>&amp;Settings</source>
        <translation type="unfinished">&amp; Созламалар</translation>
    </message>
    <message>
        <source>&amp;Help</source>
        <translation type="unfinished">&amp;Ёрдам</translation>
    </message>
    <message>
        <source>Tabs toolbar</source>
        <translation type="unfinished">Ички ойналар асбоблар панели</translation>
    </message>
    <message>
        <source>Request payments (generates QR codes and bitcoin: URIs)</source>
        <translation type="unfinished">Тўловлар (QR кодлари ва bitcoin ёрдамида яратишлар: URI’лар) сўраш</translation>
    </message>
    <message>
        <source>Show the list of used sending addresses and labels</source>
        <translation type="unfinished">Фойдаланилган жўнатилган манзиллар ва ёрлиқлар рўйхатини кўрсатиш</translation>
    </message>
    <message>
        <source>Show the list of used receiving addresses and labels</source>
        <translation type="unfinished">Фойдаланилган қабул қилинган манзиллар ва ёрлиқлар рўйхатини кўрсатиш</translation>
    </message>
    <message>
        <source>&amp;Command-line options</source>
        <translation type="unfinished">&amp;Буйруқлар сатри мосламалари</translation>
    </message>
    <message numerus="yes">
        <source>Processed %n block(s) of transaction history.</source>
        <translation type="unfinished">
            <numerusform />
            <numerusform />
        </translation>
    </message>
    <message>
        <source>%1 behind</source>
        <translation type="unfinished">%1 орқада</translation>
    </message>
    <message>
        <source>Last received block was generated %1 ago.</source>
        <translation type="unfinished">Сўнги қабул қилинган блок %1 олдин яратилган.</translation>
    </message>
    <message>
        <source>Transactions after this will not yet be visible.</source>
        <translation type="unfinished">Бундан кейинги пул ўтказмалари кўринмайдиган бўлади.</translation>
    </message>
    <message>
        <source>Error</source>
        <translation type="unfinished">Хатолик</translation>
    </message>
    <message>
        <source>Warning</source>
        <translation type="unfinished">Диққат</translation>
    </message>
    <message>
        <source>Information</source>
        <translation type="unfinished">Маълумот</translation>
    </message>
    <message>
        <source>Up to date</source>
        <translation type="unfinished">Янгиланган</translation>
    </message>
    <message>
        <source>&amp;Window</source>
        <translation type="unfinished">&amp;Ойна</translation>
    </message>
    <message numerus="yes">
        <source>%n active connection(s) to Bitcoin network.</source>
        <extracomment>A substring of the tooltip.</extracomment>
        <translation type="unfinished">
            <numerusform />
            <numerusform />
        </translation>
    </message>
    <message>
        <source>Sent transaction</source>
        <translation type="unfinished">Жўнатилган операция</translation>
    </message>
    <message>
        <source>Incoming transaction</source>
        <translation type="unfinished">Кирувчи операция</translation>
    </message>
    <message>
        <source>Wallet is &lt;b&gt;encrypted&lt;/b&gt; and currently &lt;b&gt;unlocked&lt;/b&gt;</source>
        <translation type="unfinished">Ҳамён &lt;b&gt;кодланган&lt;/b&gt; ва вақтинча &lt;b&gt;қулфдан чиқарилган&lt;/b&gt;</translation>
    </message>
    <message>
        <source>Wallet is &lt;b&gt;encrypted&lt;/b&gt; and currently &lt;b&gt;locked&lt;/b&gt;</source>
        <translation type="unfinished">Ҳамён &lt;b&gt;кодланган&lt;/b&gt; ва вақтинча &lt;b&gt;қулфланган&lt;/b&gt;</translation>
    </message>
    </context>
<context>
    <name>CoinControlDialog</name>
    <message>
        <source>Quantity:</source>
        <translation type="unfinished">Сони:</translation>
    </message>
    <message>
        <source>Bytes:</source>
        <translation type="unfinished">Байт:</translation>
    </message>
    <message>
        <source>Amount:</source>
        <translation type="unfinished">Миқдори:</translation>
    </message>
    <message>
        <source>Fee:</source>
        <translation type="unfinished">Солиқ:</translation>
    </message>
    <message>
        <source>Dust:</source>
        <translation type="unfinished">Ахлат қутиси:</translation>
    </message>
    <message>
        <source>After Fee:</source>
        <translation type="unfinished">Солиқдан сўнг:</translation>
    </message>
    <message>
        <source>Change:</source>
        <translation type="unfinished">Ўзгартириш:</translation>
    </message>
    <message>
        <source>(un)select all</source>
        <translation type="unfinished">барчасини танаш (бекор қилиш)</translation>
    </message>
    <message>
        <source>Tree mode</source>
        <translation type="unfinished">Дарахт усулида</translation>
    </message>
    <message>
        <source>List mode</source>
        <translation type="unfinished">Рўйхат усулида</translation>
    </message>
    <message>
        <source>Amount</source>
        <translation type="unfinished">Миқдори</translation>
    </message>
    <message>
        <source>Date</source>
        <translation type="unfinished">Сана</translation>
    </message>
    <message>
        <source>Confirmations</source>
        <translation type="unfinished">Тасдиқлашлар</translation>
    </message>
    <message>
        <source>Confirmed</source>
        <translation type="unfinished">Тасдиқланди</translation>
    </message>
    <message>
        <source>Copy amount</source>
        <translation type="unfinished">Кийматни нусхала</translation>
    </message>
    <message>
        <source>Copy quantity</source>
        <translation type="unfinished">Нусха сони</translation>
    </message>
    <message>
        <source>Copy fee</source>
        <translation type="unfinished">Нусха солиғи</translation>
    </message>
    <message>
        <source>Copy after fee</source>
        <translation type="unfinished">Нусха солиқдан сўнг</translation>
    </message>
    <message>
        <source>Copy bytes</source>
        <translation type="unfinished">Нусха байти</translation>
    </message>
    <message>
        <source>Copy dust</source>
        <translation type="unfinished">Нусха чангги</translation>
    </message>
    <message>
        <source>Copy change</source>
        <translation type="unfinished">Нусха қайтими</translation>
    </message>
    <message>
        <source>(%1 locked)</source>
        <translation type="unfinished">(%1 қулфланган)</translation>
    </message>
    <message>
        <source>yes</source>
        <translation type="unfinished">ҳа</translation>
    </message>
    <message>
        <source>no</source>
        <translation type="unfinished">йўқ</translation>
    </message>
    <message>
        <source>Can vary +/- %1 satoshi(s) per input.</source>
        <translation type="unfinished">Ҳар бир кирим +/- %1 сатоши(лар) билан ўзгариши мумкин.</translation>
    </message>
    <message>
        <source>(no label)</source>
        <translation type="unfinished">(Ёрлиқ мавжуд эмас)</translation>
    </message>
    <message>
        <source>change from %1 (%2)</source>
        <translation type="unfinished">%1 (%2)дан ўзгартириш</translation>
    </message>
    <message>
        <source>(change)</source>
        <translation type="unfinished">(ўзгартириш)</translation>
    </message>
</context>
<context>
    <name>CreateWalletDialog</name>
    <message>
        <source>Wallet</source>
<<<<<<< HEAD
        <translation>Ҳамён</translation>
=======
        <translation type="unfinished">Ҳамён</translation>
>>>>>>> f6a356d2
    </message>
    </context>
<context>
    <name>EditAddressDialog</name>
    <message>
        <source>Edit Address</source>
        <translation type="unfinished">Манзилларни таҳрирлаш</translation>
    </message>
    <message>
        <source>&amp;Label</source>
        <translation type="unfinished">&amp;Ёрлик</translation>
    </message>
    <message>
        <source>The label associated with this address list entry</source>
        <translation type="unfinished">Ёрлиқ ушбу манзилар рўйхати ёзуви билан боғланган</translation>
    </message>
    <message>
        <source>The address associated with this address list entry. This can only be modified for sending addresses.</source>
        <translation type="unfinished">Манзил ушбу манзиллар рўйхати ёзуви билан боғланган. Уни фақат жўнатиладиган манзиллар учун ўзгартирса бўлади.</translation>
    </message>
    <message>
        <source>&amp;Address</source>
        <translation type="unfinished">&amp;Манзил</translation>
    </message>
    <message>
        <source>New sending address</source>
        <translation type="unfinished">Янги жунатилувчи манзил</translation>
    </message>
    <message>
        <source>Edit receiving address</source>
        <translation type="unfinished">Кабул килувчи манзилни тахрирлаш</translation>
    </message>
    <message>
        <source>Edit sending address</source>
        <translation type="unfinished">Жунатилувчи манзилни тахрирлаш</translation>
    </message>
    <message>
        <source>The entered address "%1" is not a valid Bitcoin address.</source>
        <translation type="unfinished">Киритилган "%1" манзили тўғри Bitcoin манзили эмас.</translation>
    </message>
    <message>
        <source>Could not unlock wallet.</source>
        <translation type="unfinished">Ҳамён қулфдан чиқмади.</translation>
    </message>
    <message>
        <source>New key generation failed.</source>
        <translation type="unfinished">Янги калит яратиш амалга ошмади.</translation>
    </message>
</context>
<context>
    <name>FreespaceChecker</name>
    <message>
        <source>A new data directory will be created.</source>
        <translation type="unfinished">Янги маълумотлар директорияси яратилади.</translation>
    </message>
    <message>
        <source>name</source>
        <translation type="unfinished">номи</translation>
    </message>
    <message>
        <source>Directory already exists. Add %1 if you intend to create a new directory here.</source>
        <translation type="unfinished">Директория аллақачон мавжуд. Агар бу ерда янги директория яратмоқчи бўлсангиз, %1 қўшинг.</translation>
    </message>
    <message>
        <source>Path already exists, and is not a directory.</source>
        <translation type="unfinished">Йўл аллақачон мавжуд. У директория эмас.</translation>
    </message>
    <message>
        <source>Cannot create data directory here.</source>
        <translation type="unfinished">Маълумотлар директориясини бу ерда яратиб бўлмайди..</translation>
    </message>
</context>
<context>
    <name>Intro</name>
    <message numerus="yes">
        <source>(sufficient to restore backups %n day(s) old)</source>
        <extracomment>Explanatory text on the capability of the current prune target.</extracomment>
        <translation type="unfinished">
            <numerusform />
            <numerusform />
        </translation>
    </message>
    <message>
        <source>Error: Specified data directory "%1" cannot be created.</source>
        <translation type="unfinished">Хато: кўрсатилган "%1" маълумотлар директориясини яратиб бўлмайди.</translation>
    </message>
    <message>
        <source>Error</source>
        <translation type="unfinished">Хатолик</translation>
    </message>
    <message>
        <source>Welcome</source>
        <translation type="unfinished">Хуш келибсиз</translation>
    </message>
    <message>
        <source>Use the default data directory</source>
        <translation type="unfinished">Стандарт маълумотлар директориясидан фойдаланиш</translation>
    </message>
    <message>
        <source>Use a custom data directory:</source>
        <translation type="unfinished">Бошқа маълумотлар директориясида фойдаланинг:</translation>
    </message>
</context>
<context>
    <name>HelpMessageDialog</name>
    <message>
        <source>version</source>
        <translation type="unfinished">версияси</translation>
    </message>
    <message>
        <source>Command-line options</source>
        <translation type="unfinished">Буйруқлар сатри мосламалари</translation>
    </message>
</context>
<context>
    <name>ModalOverlay</name>
    <message>
        <source>Form</source>
        <translation type="unfinished">Шакл</translation>
    </message>
    <message>
        <source>Last block time</source>
        <translation type="unfinished">Сўнгги блок вақти</translation>
    </message>
    </context>
<context>
    <name>OpenURIDialog</name>
    <message>
        <source>Paste address from clipboard</source>
        <extracomment>Tooltip text for button that allows you to paste an address that is in your clipboard.</extracomment>
        <translation type="unfinished">Клипбоарддан манзилни қўйиш</translation>
    </message>
</context>
<context>
    <name>OptionsDialog</name>
    <message>
        <source>Options</source>
        <translation type="unfinished">Танламалар</translation>
    </message>
    <message>
        <source>&amp;Main</source>
        <translation type="unfinished">&amp;Асосий</translation>
    </message>
    <message>
        <source>Size of &amp;database cache</source>
        <translation type="unfinished">&amp;Маълумотлар базаси кеши</translation>
    </message>
    <message>
        <source>Number of script &amp;verification threads</source>
        <translation type="unfinished">Мавзуларни &amp;тўғрилаш скрипти миқдори</translation>
    </message>
    <message>
        <source>IP address of the proxy (e.g. IPv4: 127.0.0.1 / IPv6: ::1)</source>
        <translation type="unfinished">Прокси IP манзили (масалан: IPv4: 127.0.0.1 / IPv6: ::1)</translation>
    </message>
    <message>
        <source>&amp;Network</source>
        <translation type="unfinished">Тармоқ</translation>
    </message>
    <message>
        <source>W&amp;allet</source>
        <translation type="unfinished">Ҳамён</translation>
    </message>
    <message>
        <source>Proxy &amp;IP:</source>
        <translation type="unfinished">Прокси &amp;IP рақами:</translation>
    </message>
    <message>
        <source>&amp;Port:</source>
        <translation type="unfinished">&amp;Порт:</translation>
    </message>
    <message>
        <source>Port of the proxy (e.g. 9050)</source>
        <translation type="unfinished">Прокси порти (e.g. 9050)</translation>
    </message>
    <message>
        <source>&amp;Window</source>
        <translation type="unfinished">&amp;Ойна</translation>
    </message>
    <message>
        <source>Show only a tray icon after minimizing the window.</source>
        <translation type="unfinished">Ойна йиғилгандан сўнг фақат трэй нишончаси кўрсатилсин.</translation>
    </message>
    <message>
        <source>&amp;Minimize to the tray instead of the taskbar</source>
        <translation type="unfinished">Манзиллар панели ўрнига трэйни &amp;йиғиш</translation>
    </message>
    <message>
        <source>M&amp;inimize on close</source>
        <translation type="unfinished">Ёпишда й&amp;иғиш</translation>
    </message>
    <message>
        <source>&amp;Display</source>
        <translation type="unfinished">&amp;Кўрсатиш</translation>
    </message>
    <message>
        <source>User Interface &amp;language:</source>
        <translation type="unfinished">Фойдаланувчи интерфейси &amp;тили:</translation>
    </message>
    <message>
        <source>&amp;Unit to show amounts in:</source>
        <translation type="unfinished">Миқдорларни кўрсатиш учун &amp;қисм:</translation>
    </message>
    <message>
        <source>&amp;Cancel</source>
        <translation type="unfinished">&amp;Бекор қилиш</translation>
    </message>
    <message>
        <source>default</source>
        <translation type="unfinished">стандарт</translation>
    </message>
    <message>
        <source>none</source>
        <translation type="unfinished">йўқ</translation>
    </message>
    <message>
        <source>Confirm options reset</source>
        <translation type="unfinished">Тасдиқлаш танловларини рад қилиш</translation>
    </message>
    <message>
        <source>Client restart required to activate changes.</source>
        <translation type="unfinished">Ўзгаришлар амалга ошиши учун мижозни қайта ишга тушириш талаб қилинади.</translation>
    </message>
    <message>
        <source>Error</source>
        <translation type="unfinished">Хатолик</translation>
    </message>
    <message>
        <source>This change would require a client restart.</source>
        <translation type="unfinished">Ушбу ўзгариш мижозни қайтадан ишга туширишни талаб қилади.</translation>
    </message>
    <message>
        <source>The supplied proxy address is invalid.</source>
        <translation type="unfinished">Келтирилган прокси манзили ишламайди.</translation>
    </message>
</context>
<context>
    <name>OverviewPage</name>
    <message>
        <source>Form</source>
        <translation type="unfinished">Шакл</translation>
    </message>
    <message>
        <source>The displayed information may be out of date. Your wallet automatically synchronizes with the Bitcoin network after a connection is established, but this process has not completed yet.</source>
        <translation type="unfinished">Кўрсатилган маълумот эскирган бўлиши мумкин. Ҳамёнингиз алоқа ўрнатилгандан сўнг Bitcoin тармоқ билан автоматик тарзда синхронланади, аммо жараён ҳалигача тугалланмади.</translation>
    </message>
    <message>
        <source>Watch-only:</source>
        <translation type="unfinished">Фақат кўришга</translation>
    </message>
    <message>
        <source>Available:</source>
        <translation type="unfinished">Мавжуд:</translation>
    </message>
    <message>
        <source>Your current spendable balance</source>
        <translation type="unfinished">Жорий сарфланадиган балансингиз</translation>
    </message>
    <message>
        <source>Pending:</source>
        <translation type="unfinished">Кутилмоқда:</translation>
    </message>
    <message>
        <source>Total of transactions that have yet to be confirmed, and do not yet count toward the spendable balance</source>
        <translation type="unfinished">Жами ўтказмалар ҳозиргача тасдиқланган ва сафланадиган баланс томонга ҳали ҳам ҳисобланмади</translation>
    </message>
    <message>
        <source>Immature:</source>
        <translation type="unfinished">Тайёр эмас:</translation>
    </message>
    <message>
        <source>Mined balance that has not yet matured</source>
        <translation type="unfinished">Миналаштирилган баланс ҳалигача тайёр эмас</translation>
    </message>
    <message>
        <source>Balances</source>
        <translation type="unfinished">Баланслар</translation>
    </message>
    <message>
        <source>Total:</source>
        <translation type="unfinished">Жами:</translation>
    </message>
    <message>
        <source>Your current total balance</source>
        <translation type="unfinished">Жорий умумий балансингиз</translation>
    </message>
    <message>
        <source>Your current balance in watch-only addresses</source>
        <translation type="unfinished">Жорий балансингиз фақат кўринадиган манзилларда</translation>
    </message>
    <message>
        <source>Spendable:</source>
        <translation type="unfinished">Сарфланадиган:</translation>
    </message>
    <message>
        <source>Recent transactions</source>
        <translation type="unfinished">Сўнгги пул ўтказмалари</translation>
    </message>
    <message>
        <source>Unconfirmed transactions to watch-only addresses</source>
        <translation type="unfinished">Тасдиқланмаган ўтказмалар-фақат манзилларини кўриш</translation>
    </message>
    <message>
        <source>Current total balance in watch-only addresses</source>
        <translation type="unfinished">Жорий умумий баланс фақат кўринадиган манзилларда</translation>
    </message>
    </context>
<context>
    <name>PSBTOperationsDialog</name>
    <message>
        <source>or</source>
        <translation type="unfinished">ёки</translation>
    </message>
    </context>
<context>
    <name>PaymentServer</name>
    <message>
        <source>Payment request error</source>
        <translation type="unfinished">Тўлов сўрови хато</translation>
    </message>
    <message>
        <source>URI handling</source>
        <translation type="unfinished">URI осилиб қолмоқда</translation>
    </message>
    </context>
<context>
    <name>PeerTableModel</name>
    <message>
        <source>User Agent</source>
        <extracomment>Title of Peers Table column which contains the peer's User Agent string.</extracomment>
        <translation type="unfinished">Фойдаланувчи вакил</translation>
    </message>
    <message>
        <source>Direction</source>
        <extracomment>Title of Peers Table column which indicates the direction the peer connection was initiated from.</extracomment>
        <translation type="unfinished">Йўналиш</translation>
    </message>
    <message>
        <source>Address</source>
        <extracomment>Title of Peers Table column which contains the IP/Onion/I2P address of the connected peer.</extracomment>
        <translation type="unfinished">Манзил</translation>
    </message>
    <message>
        <source>Type</source>
        <extracomment>Title of Peers Table column which describes the type of peer connection. The "type" describes why the connection exists.</extracomment>
        <translation type="unfinished">Тури</translation>
    </message>
    <message>
        <source>Network</source>
        <extracomment>Title of Peers Table column which states the network the peer connected through.</extracomment>
        <translation type="unfinished">Тармоқ</translation>
    </message>
    <message>
        <source>Inbound</source>
        <extracomment>An Inbound Connection from a Peer.</extracomment>
        <translation type="unfinished">Ички йўналиш</translation>
    </message>
    <message>
        <source>Outbound</source>
        <extracomment>An Outbound Connection to a Peer.</extracomment>
        <translation type="unfinished">Ташқи йўналиш</translation>
    </message>
</context>
<context>
    <name>QRImageWidget</name>
    <message>
        <source>&amp;Copy Image</source>
        <translation type="unfinished">Расмдан &amp;нусха олиш</translation>
    </message>
    <message>
        <source>Save QR Code</source>
        <translation type="unfinished">QR кодни сақлаш</translation>
    </message>
    </context>
<context>
    <name>RPCConsole</name>
    <message>
        <source>N/A</source>
        <translation type="unfinished">Тўғри келмайди</translation>
    </message>
    <message>
        <source>Client version</source>
        <translation type="unfinished">Мижоз номи</translation>
    </message>
    <message>
        <source>&amp;Information</source>
        <translation type="unfinished">&amp;Маълумот</translation>
    </message>
    <message>
        <source>General</source>
        <translation type="unfinished">Асосий</translation>
    </message>
    <message>
        <source>Startup time</source>
        <translation type="unfinished">Бошланиш вақти</translation>
    </message>
    <message>
        <source>Network</source>
        <translation type="unfinished">Тармоқ</translation>
    </message>
    <message>
        <source>Name</source>
        <translation type="unfinished">Ном</translation>
    </message>
    <message>
        <source>&amp;Peers</source>
        <translation type="unfinished">&amp;Уламлар</translation>
    </message>
    <message>
        <source>Select a peer to view detailed information.</source>
        <translation type="unfinished">Батафсил маълумотларни кўриш учун уламни танланг.</translation>
    </message>
    <message>
        <source>Version</source>
        <translation type="unfinished">Версия</translation>
    </message>
    <message>
        <source>User Agent</source>
        <translation type="unfinished">Фойдаланувчи вакил</translation>
    </message>
    <message>
        <source>Services</source>
        <translation type="unfinished">Хизматлар</translation>
    </message>
    <message>
        <source>Connection Time</source>
        <translation type="unfinished">Уланиш вақти</translation>
    </message>
    <message>
        <source>Last Send</source>
        <translation type="unfinished">Сўнгги жўнатилган</translation>
    </message>
    <message>
        <source>Last Receive</source>
        <translation type="unfinished">Сўнгги қабул қилинган</translation>
    </message>
    <message>
        <source>Ping Time</source>
        <translation type="unfinished">Ping вақти</translation>
    </message>
    <message>
        <source>Last block time</source>
        <translation type="unfinished">Сўнгги блок вақти</translation>
    </message>
    <message>
        <source>&amp;Open</source>
        <translation type="unfinished">&amp;Очиш</translation>
    </message>
    <message>
        <source>&amp;Console</source>
        <translation type="unfinished">&amp;Терминал</translation>
    </message>
    <message>
        <source>&amp;Network Traffic</source>
        <translation type="unfinished">&amp;Тармоқ трафиги</translation>
    </message>
    <message>
        <source>Totals</source>
        <translation type="unfinished">Жами</translation>
    </message>
    <message>
        <source>Debug log file</source>
        <translation type="unfinished">Тузатиш журнали файли</translation>
    </message>
    <message>
        <source>Clear console</source>
        <translation type="unfinished">Терминални тозалаш</translation>
    </message>
    <message>
        <source>In:</source>
        <translation type="unfinished">Ичига:</translation>
    </message>
    <message>
        <source>Out:</source>
        <translation type="unfinished">Ташқарига:</translation>
    </message>
    <message>
        <source>via %1</source>
        <translation type="unfinished">%1 орқали</translation>
    </message>
    <message>
        <source>Yes</source>
        <translation type="unfinished">Ҳа</translation>
    </message>
    <message>
        <source>No</source>
        <translation type="unfinished">Йўқ</translation>
    </message>
    <message>
        <source>To</source>
        <translation type="unfinished">Га</translation>
    </message>
    <message>
        <source>From</source>
        <translation type="unfinished">Дан</translation>
    </message>
    <message>
        <source>Unknown</source>
        <translation type="unfinished">Номаълум</translation>
    </message>
</context>
<context>
    <name>ReceiveCoinsDialog</name>
    <message>
        <source>&amp;Amount:</source>
        <translation type="unfinished">&amp;Миқдор:</translation>
    </message>
    <message>
        <source>&amp;Label:</source>
        <translation type="unfinished">&amp;Ёрлиқ:</translation>
    </message>
    <message>
        <source>&amp;Message:</source>
        <translation type="unfinished">&amp;Хабар:</translation>
    </message>
    <message>
        <source>An optional label to associate with the new receiving address.</source>
        <translation type="unfinished">Янги қабул қилинаётган манзил билан боғланган танланадиган ёрлиқ.</translation>
    </message>
    <message>
        <source>Use this form to request payments. All fields are &lt;b&gt;optional&lt;/b&gt;.</source>
        <translation type="unfinished">Ушбу сўровдан тўловларни сўраш учун фойдаланинг. Барча майдонлар &lt;b&gt;мажбурий эмас&lt;/b&gt;.</translation>
    </message>
    <message>
        <source>An optional amount to request. Leave this empty or zero to not request a specific amount.</source>
        <translation type="unfinished">Хоҳланган миқдор сўрови. Кўрсатилган миқдорни сўраш учун буни бўш ёки ноль қолдиринг.</translation>
    </message>
    <message>
        <source>Clear all fields of the form.</source>
        <translation type="unfinished">Шаклнинг барча майдончаларини тозалаш</translation>
    </message>
    <message>
        <source>Clear</source>
        <translation type="unfinished">Тозалаш</translation>
    </message>
    <message>
        <source>Requested payments history</source>
        <translation type="unfinished">Сўралган тўлов тарихи</translation>
    </message>
    <message>
        <source>Show the selected request (does the same as double clicking an entry)</source>
        <translation type="unfinished">Танланган сўровни кўрсатиш (икки марта босилганда ҳам бир хил амал бажарилсин)</translation>
    </message>
    <message>
        <source>Show</source>
        <translation type="unfinished">Кўрсатиш</translation>
    </message>
    <message>
        <source>Remove the selected entries from the list</source>
        <translation type="unfinished">Танланганларни рўйхатдан ўчириш</translation>
    </message>
    <message>
        <source>Remove</source>
        <translation type="unfinished">Ўчириш</translation>
    </message>
    <message>
        <source>Could not unlock wallet.</source>
        <translation type="unfinished">Ҳамён қулфдан чиқмади.</translation>
    </message>
    </context>
<context>
    <name>ReceiveRequestDialog</name>
    <message>
        <source>Amount:</source>
        <translation type="unfinished">Миқдори:</translation>
    </message>
    <message>
        <source>Message:</source>
        <translation type="unfinished">Хабар</translation>
    </message>
    <message>
        <source>Copy &amp;Address</source>
        <translation type="unfinished">Нусҳалаш &amp; Манзил</translation>
    </message>
    <message>
        <source>Payment information</source>
        <translation type="unfinished">Тўлов маълумоти</translation>
    </message>
    <message>
        <source>Request payment to %1</source>
        <translation type="unfinished"> %1 дан Тўловни сўраш</translation>
    </message>
</context>
<context>
    <name>RecentRequestsTableModel</name>
    <message>
        <source>Date</source>
        <translation type="unfinished">Сана</translation>
    </message>
    <message>
        <source>Label</source>
        <translation type="unfinished">Ёрлиқ</translation>
    </message>
    <message>
        <source>Message</source>
        <translation type="unfinished">Хабар</translation>
    </message>
    <message>
        <source>(no label)</source>
        <translation type="unfinished">(Ёрлиқ мавжуд эмас)</translation>
    </message>
    <message>
        <source>(no message)</source>
        <translation type="unfinished">(Хабар йўқ)</translation>
    </message>
    </context>
<context>
    <name>SendCoinsDialog</name>
    <message>
        <source>Send Coins</source>
        <translation type="unfinished">Тангаларни жунат</translation>
    </message>
    <message>
        <source>Coin Control Features</source>
        <translation type="unfinished">Танга бошқаруви ҳусусиятлари</translation>
    </message>
    <message>
        <source>automatically selected</source>
        <translation type="unfinished">автоматик тарзда танланган</translation>
    </message>
    <message>
        <source>Insufficient funds!</source>
        <translation type="unfinished">Кам миқдор</translation>
    </message>
    <message>
        <source>Quantity:</source>
        <translation type="unfinished">Сони:</translation>
    </message>
    <message>
        <source>Bytes:</source>
        <translation type="unfinished">Байт:</translation>
    </message>
    <message>
        <source>Amount:</source>
        <translation type="unfinished">Миқдори:</translation>
    </message>
    <message>
        <source>Fee:</source>
        <translation type="unfinished">Солиқ:</translation>
    </message>
    <message>
        <source>After Fee:</source>
        <translation type="unfinished">Солиқдан сўнг:</translation>
    </message>
    <message>
        <source>Change:</source>
        <translation type="unfinished">Ўзгартириш:</translation>
    </message>
    <message>
        <source>If this is activated, but the change address is empty or invalid, change will be sent to a newly generated address.</source>
        <translation type="unfinished">Агар бу фаоллаштирилса, аммо ўзгартирилган манзил бўл ёки нотўғри бўлса, ўзгариш янги яратилган манзилга жўнатилади.</translation>
    </message>
    <message>
        <source>Custom change address</source>
        <translation type="unfinished">Бошқа ўзгартирилган манзил</translation>
    </message>
    <message>
        <source>Transaction Fee:</source>
        <translation type="unfinished">Ўтказма тўлови</translation>
    </message>
    <message>
        <source>per kilobyte</source>
        <translation type="unfinished">Хар килобайтига</translation>
    </message>
    <message>
        <source>Recommended:</source>
        <translation type="unfinished">Тавсия этилган</translation>
    </message>
    <message>
        <source>Send to multiple recipients at once</source>
        <translation type="unfinished">Бирданига бир нечта қабул қилувчиларга жўнатиш</translation>
    </message>
    <message>
        <source>Clear all fields of the form.</source>
        <translation type="unfinished">Шаклнинг барча майдончаларини тозалаш</translation>
    </message>
    <message>
        <source>Dust:</source>
        <translation type="unfinished">Ахлат қутиси:</translation>
    </message>
    <message>
        <source>Clear &amp;All</source>
        <translation type="unfinished">Барчасини &amp; Тозалаш</translation>
    </message>
    <message>
        <source>Balance:</source>
        <translation type="unfinished">Баланс</translation>
    </message>
    <message>
        <source>Confirm the send action</source>
        <translation type="unfinished">Жўнатиш амалини тасдиқлаш</translation>
    </message>
    <message>
        <source>S&amp;end</source>
        <translation type="unfinished">Жў&amp;натиш</translation>
    </message>
    <message>
        <source>Copy quantity</source>
        <translation type="unfinished">Нусха сони</translation>
    </message>
    <message>
        <source>Copy amount</source>
        <translation type="unfinished">Кийматни нусхала</translation>
    </message>
    <message>
        <source>Copy fee</source>
        <translation type="unfinished">Нусха солиғи</translation>
    </message>
    <message>
        <source>Copy after fee</source>
        <translation type="unfinished">Нусха солиқдан сўнг</translation>
    </message>
    <message>
        <source>Copy bytes</source>
        <translation type="unfinished">Нусха байти</translation>
    </message>
    <message>
        <source>Copy dust</source>
        <translation type="unfinished">Нусха чангги</translation>
    </message>
    <message>
        <source>Copy change</source>
        <translation type="unfinished">Нусха қайтими</translation>
    </message>
    <message>
        <source>%1 to %2</source>
        <translation type="unfinished">%1 дан %2</translation>
    </message>
    <message>
        <source>or</source>
        <translation type="unfinished">ёки</translation>
    </message>
    <message>
        <source>Transaction fee</source>
        <translation type="unfinished">Ўтказма тўлови</translation>
    </message>
    <message>
        <source>Confirm send coins</source>
        <translation type="unfinished">Тангалар жўнаишни тасдиқлаш</translation>
    </message>
    <message>
        <source>The amount to pay must be larger than 0.</source>
        <translation type="unfinished">Тўлов миқдори 0. дан катта бўлиши керак. </translation>
    </message>
    <message numerus="yes">
        <source>Estimated to begin confirmation within %n block(s).</source>
        <translation type="unfinished">
            <numerusform />
            <numerusform />
        </translation>
    </message>
    <message>
        <source>Warning: Invalid Bitcoin address</source>
        <translation type="unfinished">Диққат: Нотўғр Bitcoin манзили</translation>
    </message>
    <message>
        <source>Warning: Unknown change address</source>
        <translation type="unfinished">Диққат: Номаълум ўзгариш манзили</translation>
    </message>
    <message>
        <source>(no label)</source>
        <translation type="unfinished">(Ёрлиқ мавжуд эмас)</translation>
    </message>
</context>
<context>
    <name>SendCoinsEntry</name>
    <message>
        <source>A&amp;mount:</source>
        <translation type="unfinished">&amp;Миқдори:</translation>
    </message>
    <message>
        <source>Pay &amp;To:</source>
        <translation type="unfinished">&amp;Тўлов олувчи:</translation>
    </message>
    <message>
        <source>&amp;Label:</source>
        <translation type="unfinished">&amp;Ёрлиқ:</translation>
    </message>
    <message>
        <source>Choose previously used address</source>
        <translation type="unfinished">Олдин фойдаланилган манзилни танла</translation>
    </message>
    <message>
        <source>Paste address from clipboard</source>
        <translation type="unfinished">Клипбоарддан манзилни қўйиш</translation>
    </message>
    <message>
        <source>Message:</source>
        <translation type="unfinished">Хабар</translation>
    </message>
    <message>
        <source>Pay To:</source>
        <translation type="unfinished">Тўлов олувчи:</translation>
    </message>
    </context>
<context>
    <name>SignVerifyMessageDialog</name>
    <message>
        <source>Choose previously used address</source>
        <translation type="unfinished">Олдин фойдаланилган манзилни танла</translation>
    </message>
    <message>
        <source>Paste address from clipboard</source>
        <translation type="unfinished">Клипбоарддан манзилни қўйиш</translation>
    </message>
    <message>
        <source>Signature</source>
        <translation type="unfinished">Имзо</translation>
    </message>
    <message>
        <source>Clear &amp;All</source>
        <translation type="unfinished">Барчасини &amp; Тозалаш</translation>
    </message>
    <message>
        <source>Message verified.</source>
        <translation type="unfinished">Хабар тасдиқланди.</translation>
    </message>
</context>
<context>
    <name>TransactionDesc</name>
    <message>
        <source>%1/unconfirmed</source>
        <translation type="unfinished">%1/тасдиқланмади</translation>
    </message>
    <message>
        <source>%1 confirmations</source>
        <translation type="unfinished">%1 тасдиқлашлар</translation>
    </message>
    <message>
        <source>Date</source>
        <translation type="unfinished">Сана</translation>
    </message>
    <message>
        <source>Source</source>
        <translation type="unfinished">Манба</translation>
    </message>
    <message>
        <source>Generated</source>
        <translation type="unfinished">Яратилган</translation>
    </message>
    <message>
        <source>From</source>
        <translation type="unfinished">Дан</translation>
    </message>
    <message>
        <source>unknown</source>
        <translation type="unfinished">Номаълум</translation>
    </message>
    <message>
        <source>To</source>
        <translation type="unfinished">Га</translation>
    </message>
    <message>
        <source>own address</source>
        <translation type="unfinished">ўз манзили</translation>
    </message>
    <message>
        <source>label</source>
        <translation type="unfinished">ёрлиқ</translation>
    </message>
    <message>
        <source>Credit</source>
        <translation type="unfinished">Кредит (қарз)</translation>
    </message>
    <message numerus="yes">
        <source>matures in %n more block(s)</source>
        <translation type="unfinished">
            <numerusform />
            <numerusform />
        </translation>
    </message>
    <message>
        <source>not accepted</source>
        <translation type="unfinished">қабул қилинмади</translation>
    </message>
    <message>
        <source>Transaction fee</source>
        <translation type="unfinished">Ўтказма тўлови</translation>
    </message>
    <message>
        <source>Net amount</source>
        <translation type="unfinished">Умумий миқдор</translation>
    </message>
    <message>
        <source>Message</source>
        <translation type="unfinished">Хабар</translation>
    </message>
    <message>
        <source>Comment</source>
        <translation type="unfinished">Шарҳ</translation>
    </message>
    <message>
        <source>Transaction ID</source>
        <translation type="unfinished">ID</translation>
    </message>
    <message>
        <source>Merchant</source>
        <translation type="unfinished">Савдо</translation>
    </message>
    <message>
        <source>Transaction</source>
        <translation type="unfinished">Ўтказма</translation>
    </message>
    <message>
        <source>Amount</source>
        <translation type="unfinished">Миқдори</translation>
    </message>
    <message>
        <source>true</source>
        <translation type="unfinished">рост</translation>
    </message>
    <message>
        <source>false</source>
        <translation type="unfinished">ёлғон</translation>
    </message>
</context>
<context>
    <name>TransactionDescDialog</name>
    <message>
        <source>This pane shows a detailed description of the transaction</source>
        <translation type="unfinished">Ушбу ойна операциянинг батафсил таърифини кўрсатади</translation>
    </message>
    </context>
<context>
    <name>TransactionTableModel</name>
    <message>
        <source>Date</source>
        <translation type="unfinished">Сана</translation>
    </message>
    <message>
        <source>Type</source>
        <translation type="unfinished">Тури</translation>
    </message>
    <message>
        <source>Label</source>
        <translation type="unfinished">Ёрлиқ</translation>
    </message>
    <message>
        <source>Unconfirmed</source>
        <translation type="unfinished">Тасдиқланмаган</translation>
    </message>
    <message>
        <source>Confirmed (%1 confirmations)</source>
        <translation type="unfinished">Тасдиқланди (%1 та тасдиқ)</translation>
    </message>
    <message>
        <source>Generated but not accepted</source>
        <translation type="unfinished">Яратилди, аммо қабул қилинмади</translation>
    </message>
    <message>
        <source>Received with</source>
        <translation type="unfinished">Ёрдамида қабул қилиш</translation>
    </message>
    <message>
        <source>Received from</source>
        <translation type="unfinished">Дан қабул қилиш</translation>
    </message>
    <message>
        <source>Sent to</source>
        <translation type="unfinished">Жўнатиш</translation>
    </message>
    <message>
        <source>Payment to yourself</source>
        <translation type="unfinished">Ўзингизга тўлов</translation>
    </message>
    <message>
        <source>Mined</source>
        <translation type="unfinished">Фойда</translation>
    </message>
    <message>
        <source>(n/a)</source>
        <translation type="unfinished">(қ/қ)</translation>
    </message>
    <message>
        <source>(no label)</source>
        <translation type="unfinished">(Ёрлиқ мавжуд эмас)</translation>
    </message>
    <message>
        <source>Transaction status. Hover over this field to show number of confirmations.</source>
        <translation type="unfinished">Ўтказма ҳолати. Ушбу майдон бўйлаб тасдиқлашлар сонини кўрсатиш.</translation>
    </message>
    <message>
        <source>Date and time that the transaction was received.</source>
        <translation type="unfinished">Ўтказма қабул қилинган сана ва вақт.</translation>
    </message>
    <message>
        <source>Type of transaction.</source>
        <translation type="unfinished">Пул ўтказмаси тури</translation>
    </message>
    <message>
        <source>Amount removed from or added to balance.</source>
        <translation type="unfinished">Миқдор ўчирилган ёки балансга қўшилган.</translation>
    </message>
</context>
<context>
    <name>TransactionView</name>
    <message>
        <source>All</source>
        <translation type="unfinished">Барча</translation>
    </message>
    <message>
        <source>Today</source>
        <translation type="unfinished">Бугун</translation>
    </message>
    <message>
        <source>This week</source>
        <translation type="unfinished">Шу ҳафта</translation>
    </message>
    <message>
        <source>This month</source>
        <translation type="unfinished">Шу ой</translation>
    </message>
    <message>
        <source>Last month</source>
        <translation type="unfinished">Ўтган хафта</translation>
    </message>
    <message>
        <source>This year</source>
        <translation type="unfinished">Шу йил</translation>
    </message>
    <message>
        <source>Received with</source>
        <translation type="unfinished">Ёрдамида қабул қилиш</translation>
    </message>
    <message>
        <source>Sent to</source>
        <translation type="unfinished">Жўнатиш</translation>
    </message>
    <message>
        <source>To yourself</source>
        <translation type="unfinished">Ўзингизга</translation>
    </message>
    <message>
        <source>Mined</source>
        <translation type="unfinished">Фойда</translation>
    </message>
    <message>
        <source>Other</source>
        <translation type="unfinished">Бошка</translation>
    </message>
    <message>
        <source>Min amount</source>
        <translation type="unfinished">Мин қиймат</translation>
    </message>
    <message>
        <source>Export Transaction History</source>
        <translation type="unfinished">Ўтказмалар тарихини экспорт қилиш</translation>
    </message>
    <message>
        <source>Comma separated file</source>
        <extracomment>Expanded name of the CSV file format. See: https://en.wikipedia.org/wiki/Comma-separated_values.</extracomment>
        <translation type="unfinished">Вергул билан ажратилган файл</translation>
    </message>
    <message>
        <source>Confirmed</source>
        <translation type="unfinished">Тасдиқланди</translation>
    </message>
    <message>
        <source>Watch-only</source>
        <translation type="unfinished">Фақат кўришга</translation>
    </message>
    <message>
        <source>Date</source>
        <translation type="unfinished">Сана</translation>
    </message>
    <message>
        <source>Type</source>
        <translation type="unfinished">Тури</translation>
    </message>
    <message>
        <source>Label</source>
        <translation type="unfinished">Ёрлиқ</translation>
    </message>
    <message>
        <source>Address</source>
        <translation type="unfinished">Манзил</translation>
    </message>
    <message>
        <source>Exporting Failed</source>
        <translation type="unfinished">Экспорт қилиб бўлмади</translation>
    </message>
    <message>
        <source>The transaction history was successfully saved to %1.</source>
        <translation type="unfinished">Ўтказмалар тарихи %1 га муваффаққиятли сақланди.</translation>
    </message>
    <message>
        <source>Range:</source>
        <translation type="unfinished">Оралиқ:</translation>
    </message>
    <message>
        <source>to</source>
        <translation type="unfinished">Кимга</translation>
    </message>
</context>
<context>
    <name>WalletFrame</name>
    <message>
        <source>Error</source>
        <translation type="unfinished">Хатолик</translation>
    </message>
    </context>
<context>
    <name>WalletModel</name>
    <message>
        <source>Send Coins</source>
        <translation type="unfinished">Тангаларни жунат</translation>
    </message>
    </context>
<context>
    <name>WalletView</name>
    <message>
        <source>&amp;Export</source>
        <translation type="unfinished">&amp;Экспорт</translation>
    </message>
    <message>
        <source>Export the data in the current tab to a file</source>
        <translation type="unfinished">Жорий ички ойна ичидаги маълумотларни файлга экспорт қилиш</translation>
    </message>
    </context>
</TS><|MERGE_RESOLUTION|>--- conflicted
+++ resolved
@@ -615,11 +615,7 @@
     <name>CreateWalletDialog</name>
     <message>
         <source>Wallet</source>
-<<<<<<< HEAD
-        <translation>Ҳамён</translation>
-=======
         <translation type="unfinished">Ҳамён</translation>
->>>>>>> f6a356d2
     </message>
     </context>
 <context>
