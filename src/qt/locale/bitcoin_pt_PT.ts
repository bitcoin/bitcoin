<TS language="pt_PT" version="2.1">
<context>
    <name>AddressBookPage</name>
    <message>
        <source>Right-click to edit address or label</source>
        <translation>Clique á direita para editar endereço ou rótulo</translation>
    </message>
    <message>
        <source>Create a new address</source>
        <translation>Criar um novo endereço</translation>
    </message>
    <message>
        <source>&amp;New</source>
        <translation>&amp;Novo</translation>
    </message>
    <message>
        <source>Copy the currently selected address to the system clipboard</source>
        <translation>Copiar o endereço selecionado para a área de transferência</translation>
    </message>
    <message>
        <source>&amp;Copy</source>
        <translation>&amp;Copiar</translation>
    </message>
    <message>
        <source>C&amp;lose</source>
        <translation>F&amp;echar</translation>
    </message>
    <message>
        <source>&amp;Copy Address</source>
        <translation>&amp;Copiar Endereço</translation>
    </message>
    <message>
        <source>Delete the currently selected address from the list</source>
        <translation>Apagar o endereço selecionado da lista</translation>
    </message>
    <message>
        <source>Export the data in the current tab to a file</source>
        <translation>Exportar os dados no separador actual para um ficheiro</translation>
    </message>
    <message>
        <source>&amp;Export</source>
        <translation>&amp;Exportar</translation>
    </message>
    <message>
        <source>&amp;Delete</source>
        <translation>&amp;Eliminar\</translation>
    </message>
    <message>
        <source>Choose the address to send coins to</source>
        <translation>Escolha o endereço para o qual pretende enviar moedas</translation>
    </message>
    <message>
        <source>Choose the address to receive coins with</source>
        <translation>Escolha o endereço com o qual pretende receber moedas</translation>
    </message>
    <message>
        <source>C&amp;hoose</source>
        <translation>Escol&amp;her</translation>
    </message>
    <message>
        <source>Sending addresses</source>
        <translation>Endereços de envio</translation>
    </message>
    <message>
        <source>Receiving addresses</source>
        <translation>Endereços de depósito</translation>
    </message>
    <message>
        <source>These are your Zetacoin addresses for sending payments. Always check the amount and the receiving address before sending coins.</source>
        <translation>Estes são os seus endereços Zetacoin para enviar pagamentos. Verifique sempre o valor e o endereço de envio antes de enviar moedas.</translation>
    </message>
    <message>
        <source>These are your Zetacoin addresses for receiving payments. It is recommended to use a new receiving address for each transaction.</source>
        <translation>Estes são os seus endereços Zetacoin para receber pagamentos. É recomendado que utilize um endereço novo para cada transacção.</translation>
    </message>
    <message>
        <source>Copy &amp;Label</source>
        <translation>Copiar &amp;Rótulo</translation>
    </message>
    <message>
        <source>&amp;Edit</source>
        <translation>&amp;Editar</translation>
    </message>
    <message>
        <source>Export Address List</source>
        <translation>Exportar Lista de Endereços</translation>
    </message>
    <message>
        <source>Comma separated file (*.csv)</source>
        <translation>Ficheiro separado por vírgulas (*.csv)</translation>
    </message>
    <message>
        <source>Exporting Failed</source>
        <translation>A Exportação Falhou</translation>
    </message>
    <message>
        <source>There was an error trying to save the address list to %1. Please try again.</source>
        <translation>Houve um erro ao tentar a guardar a lista de endereços em %1. Por favor tente novamente.</translation>
    </message>
</context>
<context>
    <name>AddressTableModel</name>
    <message>
        <source>Label</source>
        <translation>Rótulo</translation>
    </message>
    <message>
        <source>Address</source>
        <translation>Endereço</translation>
    </message>
    <message>
        <source>(no label)</source>
        <translation>(sem rótulo)</translation>
    </message>
</context>
<context>
    <name>AskPassphraseDialog</name>
    <message>
        <source>Passphrase Dialog</source>
        <translation>Diálogo de frase de segurança</translation>
    </message>
    <message>
        <source>Enter passphrase</source>
        <translation>Insira a frase de segurança</translation>
    </message>
    <message>
        <source>New passphrase</source>
        <translation>Nova frase de segurança</translation>
    </message>
    <message>
        <source>Repeat new passphrase</source>
        <translation>Repita a nova frase de segurança</translation>
    </message>
    <message>
        <source>Encrypt wallet</source>
        <translation>Encriptar carteira</translation>
    </message>
    <message>
        <source>This operation needs your wallet passphrase to unlock the wallet.</source>
        <translation>A sua frase de segurança é necessária para desbloquear a carteira.</translation>
    </message>
    <message>
        <source>Unlock wallet</source>
        <translation>Desbloquear carteira</translation>
    </message>
    <message>
        <source>This operation needs your wallet passphrase to decrypt the wallet.</source>
        <translation>A sua frase de segurança é necessária para desencriptar a carteira.</translation>
    </message>
    <message>
        <source>Decrypt wallet</source>
        <translation>Desencriptar carteira</translation>
    </message>
    <message>
        <source>Change passphrase</source>
        <translation>Alterar frase de segurança</translation>
    </message>
    <message>
        <source>Confirm wallet encryption</source>
        <translation>Confirmar encriptação da carteira</translation>
    </message>
    <message>
        <source>Warning: If you encrypt your wallet and lose your passphrase, you will &lt;b&gt;LOSE ALL OF YOUR ZETACOINS&lt;/b&gt;!</source>
        <translation>Atenção: Se encriptar a carteira e perder a sua senha irá &lt;b&gt;PERDER TODOS OS SEUS ZETACOINS&lt;/b&gt;!</translation>
    </message>
    <message>
        <source>Are you sure you wish to encrypt your wallet?</source>
        <translation>Tem a certeza que deseja encriptar a carteira?</translation>
    </message>
    <message>
<<<<<<< HEAD
        <source>Zetacoin Core will close now to finish the encryption process. Remember that encrypting your wallet cannot fully protect your zetacoins from being stolen by malware infecting your computer.</source>
        <translation>O cliente Zetacoin Core irá agora ser fechado para terminar o processo de encriptação. Recorde que a encriptação da sua carteira não protegerá totalmente os seus zetacoins de serem roubados por programas maliciosos que infectem o seu computador.</translation>
=======
        <source>Bitcoin Core will close now to finish the encryption process. Remember that encrypting your wallet cannot fully protect your bitcoins from being stolen by malware infecting your computer.</source>
        <translation>O cliente Bitcoin Core irá agora ser fechado para terminar o processo de encriptação. Recorde que a encriptação da sua carteira não protegerá totalmente os seus bitcoins de serem roubados por programas maliciosos que infectem o seu computador.</translation>
>>>>>>> 188ca9c3
    </message>
    <message>
        <source>IMPORTANT: Any previous backups you have made of your wallet file should be replaced with the newly generated, encrypted wallet file. For security reasons, previous backups of the unencrypted wallet file will become useless as soon as you start using the new, encrypted wallet.</source>
        <translation>IMPORTANTE: Qualquer cópia de segurança da carteira anterior deverá ser substituída com o novo ficheiro de carteira, agora encriptado. Por razões de segurança, cópias de segurança não encriptadas tornar-se-ão inúteis assim que começar a usar a nova carteira encriptada.</translation>
    </message>
    <message>
        <source>Warning: The Caps Lock key is on!</source>
        <translation>Atenção: A tecla Caps Lock está activa!</translation>
    </message>
    <message>
        <source>Wallet encrypted</source>
        <translation>Carteira encriptada</translation>
    </message>
    <message>
        <source>Enter the new passphrase to the wallet.&lt;br/&gt;Please use a passphrase of &lt;b&gt;ten or more random characters&lt;/b&gt;, or &lt;b&gt;eight or more words&lt;/b&gt;.</source>
        <translation>Escreva a nova frase de seguraça da sua carteira. &lt;br/&gt; Por favor, use uma frase de &lt;b&gt;10 ou mais caracteres aleatórios,&lt;/b&gt; ou &lt;b&gt;oito ou mais palavras&lt;/b&gt;.</translation>
    </message>
    <message>
        <source>Enter the old passphrase and new passphrase to the wallet.</source>
        <translation>Escreva a antiga frase de segurança da carteira, seguida da nova.</translation>
    </message>
    <message>
        <source>Wallet encryption failed</source>
        <translation>A encriptação da carteira falhou</translation>
    </message>
    <message>
        <source>Wallet encryption failed due to an internal error. Your wallet was not encrypted.</source>
        <translation>A encriptação da carteira falhou devido a um erro interno. A carteira não foi encriptada.</translation>
    </message>
    <message>
        <source>The supplied passphrases do not match.</source>
        <translation>As frases de segurança fornecidas não coincidem.</translation>
    </message>
    <message>
        <source>Wallet unlock failed</source>
        <translation>O desbloqueio da carteira falhou</translation>
    </message>
    <message>
        <source>The passphrase entered for the wallet decryption was incorrect.</source>
        <translation>A frase de segurança introduzida para a desencriptação da carteira estava incorreta.</translation>
    </message>
    <message>
        <source>Wallet decryption failed</source>
        <translation>A desencriptação da carteira falhou</translation>
    </message>
    <message>
        <source>Wallet passphrase was successfully changed.</source>
        <translation>A frase de segurança da carteira foi alterada com êxito.</translation>
    </message>
</context>
<context>
    <name>BanTableModel</name>
    </context>
<context>
    <name>BitcoinGUI</name>
    <message>
        <source>Sign &amp;message...</source>
        <translation>Assinar &amp;mensagem...</translation>
    </message>
    <message>
        <source>Synchronizing with network...</source>
        <translation>A sincronizar com a rede...</translation>
    </message>
    <message>
        <source>&amp;Overview</source>
        <translation>Visã&amp;o geral</translation>
    </message>
    <message>
        <source>Node</source>
        <translation>Nó</translation>
    </message>
    <message>
        <source>Show general overview of wallet</source>
        <translation>Mostrar visão geral da carteira</translation>
    </message>
    <message>
        <source>&amp;Transactions</source>
        <translation>&amp;Transações</translation>
    </message>
    <message>
        <source>Browse transaction history</source>
        <translation>Navegar pelo histórico de transações</translation>
    </message>
    <message>
        <source>E&amp;xit</source>
        <translation>Fec&amp;har</translation>
    </message>
    <message>
        <source>Quit application</source>
        <translation>Sair da aplicação</translation>
    </message>
    <message>
        <source>About &amp;Qt</source>
        <translation>Sobre &amp;Qt</translation>
    </message>
    <message>
        <source>Show information about Qt</source>
        <translation>Mostrar informação sobre Qt</translation>
    </message>
    <message>
        <source>&amp;Options...</source>
        <translation>&amp;Opções...</translation>
    </message>
    <message>
        <source>&amp;Encrypt Wallet...</source>
        <translation>E&amp;ncriptar Carteira...</translation>
    </message>
    <message>
        <source>&amp;Backup Wallet...</source>
        <translation>&amp;Guardar Carteira...</translation>
    </message>
    <message>
        <source>&amp;Change Passphrase...</source>
        <translation>Mudar &amp;Palavra-passe...</translation>
    </message>
    <message>
        <source>&amp;Sending addresses...</source>
        <translation>A &amp;enviar endereços...</translation>
    </message>
    <message>
        <source>&amp;Receiving addresses...</source>
        <translation>A &amp;receber endereços...</translation>
    </message>
    <message>
        <source>Open &amp;URI...</source>
        <translation>Abrir &amp;URI...</translation>
    </message>
    <message>
<<<<<<< HEAD
        <source>Zetacoin Core client</source>
        <translation>Cliente Zetacoin Core</translation>
=======
        <source>Bitcoin Core client</source>
        <translation>Cliente Bitcoin Core</translation>
>>>>>>> 188ca9c3
    </message>
    <message>
        <source>Importing blocks from disk...</source>
        <translation>A importar blocos do disco...</translation>
    </message>
    <message>
        <source>Reindexing blocks on disk...</source>
        <translation>A reindexar blocos no disco...</translation>
    </message>
    <message>
<<<<<<< HEAD
        <source>Send coins to a Zetacoin address</source>
        <translation>Enviar moedas para um endereço zetacoin</translation>
=======
        <source>Send coins to a Bitcoin address</source>
        <translation>Enviar moedas para um endereço bitcoin</translation>
>>>>>>> 188ca9c3
    </message>
    <message>
        <source>Backup wallet to another location</source>
        <translation>Faça uma cópia de segurança da carteira para outra localização</translation>
    </message>
    <message>
        <source>Change the passphrase used for wallet encryption</source>
        <translation>Mudar a frase de segurança utilizada na encriptação da carteira</translation>
    </message>
    <message>
        <source>&amp;Debug window</source>
        <translation>Janela de &amp;depuração</translation>
    </message>
    <message>
        <source>Open debugging and diagnostic console</source>
        <translation>Abrir consola de diagnóstico e depuração</translation>
    </message>
    <message>
        <source>&amp;Verify message...</source>
        <translation>&amp;Verificar mensagem...</translation>
    </message>
    <message>
        <source>Zetacoin</source>
        <translation>Zetacoin</translation>
    </message>
    <message>
        <source>Wallet</source>
        <translation>Carteira</translation>
    </message>
    <message>
        <source>&amp;Send</source>
        <translation>&amp;Enviar</translation>
    </message>
    <message>
        <source>&amp;Receive</source>
        <translation>&amp;Receber</translation>
    </message>
    <message>
<<<<<<< HEAD
        <source>Show information about Zetacoin Core</source>
        <translation>Mostrar informação sobre Zetacoin Core</translation>
=======
        <source>Show information about Bitcoin Core</source>
        <translation>Mostrar informação sobre Bitcoin Core</translation>
>>>>>>> 188ca9c3
    </message>
    <message>
        <source>&amp;Show / Hide</source>
        <translation>Mo&amp;strar / Ocultar</translation>
    </message>
    <message>
        <source>Show or hide the main Window</source>
        <translation>Mostrar ou esconder a janela principal</translation>
    </message>
    <message>
        <source>Encrypt the private keys that belong to your wallet</source>
        <translation>Encriptar as chaves privadas que pertencem à sua carteira</translation>
    </message>
    <message>
        <source>Sign messages with your Zetacoin addresses to prove you own them</source>
        <translation>Assine mensagens com os seus endereços Zetacoin para provar que os controla</translation>
    </message>
    <message>
        <source>Verify messages to ensure they were signed with specified Zetacoin addresses</source>
        <translation>Verifique mensagens para assegurar que foram assinadas com o endereço Zetacoin especificado</translation>
    </message>
    <message>
        <source>&amp;File</source>
        <translation>&amp;Ficheiro</translation>
    </message>
    <message>
        <source>&amp;Settings</source>
        <translation>&amp;Configurações</translation>
    </message>
    <message>
        <source>&amp;Help</source>
        <translation>&amp;Ajuda</translation>
    </message>
    <message>
        <source>Tabs toolbar</source>
        <translation>Barra de separadores</translation>
    </message>
    <message>
        <source>Zetacoin Core</source>
        <translation>Zetacoin Core</translation>
    </message>
    <message>
        <source>Request payments (generates QR codes and zetacoin: URIs)</source>
        <translation>Solicitar pagamentos (gera códigos QR e URIs zetacoin:)</translation>
    </message>
    <message>
        <source>&amp;About Zetacoin Core</source>
        <translation>&amp;Sobre o Zetacoin Core</translation>
    </message>
    <message>
        <source>Modify configuration options for Zetacoin Core</source>
        <translation>Modificar opções de configuração de Zetacoin Core</translation>
    </message>
    <message>
        <source>Modify configuration options for Bitcoin Core</source>
        <translation>Modificar opções de configuração de Bitcoin Core</translation>
    </message>
    <message>
        <source>Show the list of used sending addresses and labels</source>
        <translation>Mostrar a lista de rótulos e endereços de envio usados</translation>
    </message>
    <message>
        <source>Show the list of used receiving addresses and labels</source>
        <translation>Mostrar a lista de rótulos e endereços de receção usados</translation>
    </message>
    <message>
        <source>Open a zetacoin: URI or payment request</source>
        <translation>Abrir URI zetacoin: ou pedido de pagamento</translation>
    </message>
    <message>
        <source>&amp;Command-line options</source>
        <translation>&amp;Opções da linha de &amp;comandos</translation>
    </message>
    <message>
        <source>Show the Zetacoin Core help message to get a list with possible Zetacoin command-line options</source>
        <translation>Mostrar a mensagem de ajuda do Zetacoin Core para obter uma lista com possíveis opções de linha de comandos</translation>
    </message>
    <message numerus="yes">
        <source>%n active connection(s) to Zetacoin network</source>
        <translation><numerusform>%n ligação ativa à rede Zetacoin</numerusform><numerusform>%n ligações ativas à rede Zetacoin</numerusform></translation>
    </message>
    <message>
        <source>No block source available...</source>
        <translation>Nenhuma fonte de blocos disponível...</translation>
    </message>
    <message numerus="yes">
        <source>Processed %n block(s) of transaction history.</source>
        <translation><numerusform>Processado %n bloco do histórico de transações.</numerusform><numerusform>Processados %n blocos do histórico de transações.</numerusform></translation>
    </message>
    <message numerus="yes">
        <source>%n hour(s)</source>
        <translation><numerusform>%n hora</numerusform><numerusform>%n horas</numerusform></translation>
    </message>
    <message numerus="yes">
        <source>%n day(s)</source>
        <translation><numerusform>%n dia</numerusform><numerusform>%n dias</numerusform></translation>
    </message>
    <message numerus="yes">
        <source>%n week(s)</source>
        <translation><numerusform>%n semana</numerusform><numerusform>%n semanas</numerusform></translation>
    </message>
    <message>
        <source>%1 and %2</source>
        <translation>%1 e %2</translation>
    </message>
    <message numerus="yes">
        <source>%n year(s)</source>
        <translation><numerusform>%n ano</numerusform><numerusform>%n anos</numerusform></translation>
    </message>
    <message>
        <source>%1 behind</source>
        <translation>%1 em atraso</translation>
    </message>
    <message>
        <source>Last received block was generated %1 ago.</source>
        <translation>O último bloco recebido foi gerado %1 atrás.</translation>
    </message>
    <message>
        <source>Transactions after this will not yet be visible.</source>
        <translation>Transações posteriores não serão visíveis por enquanto.</translation>
    </message>
    <message>
        <source>Error</source>
        <translation>Erro</translation>
    </message>
    <message>
        <source>Warning</source>
        <translation>Aviso</translation>
    </message>
    <message>
        <source>Information</source>
        <translation>Informação</translation>
    </message>
    <message>
        <source>Up to date</source>
        <translation>Atualizado</translation>
    </message>
    <message>
        <source>Catching up...</source>
        <translation>Recuperando o atraso...</translation>
    </message>
    <message>
        <source>Date: %1
</source>
        <translation>Data: %1
</translation>
    </message>
    <message>
        <source>Amount: %1
</source>
        <translation>Quantia: %1
</translation>
    </message>
    <message>
        <source>Type: %1
</source>
        <translation>Tipo: %1
</translation>
    </message>
    <message>
        <source>Label: %1
</source>
        <translation>Rótulo: %1
</translation>
    </message>
    <message>
        <source>Address: %1
</source>
        <translation>Endereço: %1
</translation>
    </message>
    <message>
        <source>Sent transaction</source>
        <translation>Transação enviada</translation>
    </message>
    <message>
        <source>Incoming transaction</source>
        <translation>Transação recebida</translation>
    </message>
    <message>
        <source>Wallet is &lt;b&gt;encrypted&lt;/b&gt; and currently &lt;b&gt;unlocked&lt;/b&gt;</source>
        <translation>A carteira está &lt;b&gt;encriptada&lt;/b&gt; e atualmente &lt;b&gt;desbloqueada&lt;/b&gt;</translation>
    </message>
    <message>
        <source>Wallet is &lt;b&gt;encrypted&lt;/b&gt; and currently &lt;b&gt;locked&lt;/b&gt;</source>
        <translation>A carteira está &lt;b&gt;encriptada&lt;/b&gt; e atualmente &lt;b&gt;bloqueada&lt;/b&gt;</translation>
    </message>
</context>
<context>
    <name>ClientModel</name>
    <message>
        <source>Network Alert</source>
        <translation>Alerta da Rede</translation>
    </message>
</context>
<context>
    <name>CoinControlDialog</name>
    <message>
        <source>Coin Selection</source>
        <translation>Seleção de moeda</translation>
    </message>
    <message>
        <source>Quantity:</source>
        <translation>Quantidade:</translation>
    </message>
    <message>
        <source>Bytes:</source>
        <translation>Bytes:</translation>
    </message>
    <message>
        <source>Amount:</source>
        <translation>Quantia:</translation>
    </message>
    <message>
        <source>Priority:</source>
        <translation>Prioridade:</translation>
    </message>
    <message>
        <source>Fee:</source>
        <translation>Taxa:</translation>
    </message>
    <message>
        <source>Dust:</source>
        <translation>Lixo:</translation>
    </message>
    <message>
        <source>After Fee:</source>
        <translation>Depois da Taxa:</translation>
    </message>
    <message>
        <source>Change:</source>
        <translation>Troco:</translation>
    </message>
    <message>
        <source>(un)select all</source>
        <translation>(des)seleccionar todos</translation>
    </message>
    <message>
        <source>Tree mode</source>
        <translation>Modo árvore</translation>
    </message>
    <message>
        <source>List mode</source>
        <translation>Modo lista</translation>
    </message>
    <message>
        <source>Amount</source>
        <translation>Quantia</translation>
    </message>
    <message>
        <source>Received with label</source>
        <translation>Recebido com rótulo</translation>
    </message>
    <message>
        <source>Received with address</source>
        <translation>Recebido com endereço</translation>
    </message>
    <message>
        <source>Date</source>
        <translation>Data</translation>
    </message>
    <message>
        <source>Confirmations</source>
        <translation>Confirmados</translation>
    </message>
    <message>
        <source>Confirmed</source>
        <translation>Confirmada</translation>
    </message>
    <message>
        <source>Priority</source>
        <translation>Prioridade</translation>
    </message>
    <message>
        <source>Copy address</source>
        <translation>Copiar endereço</translation>
    </message>
    <message>
        <source>Copy label</source>
        <translation>Copiar rótulo</translation>
    </message>
    <message>
        <source>Copy amount</source>
        <translation>Copiar quantia</translation>
    </message>
    <message>
        <source>Copy transaction ID</source>
        <translation>Copiar ID da transação</translation>
    </message>
    <message>
        <source>Lock unspent</source>
        <translation>Bloquear não gastos</translation>
    </message>
    <message>
        <source>Unlock unspent</source>
        <translation>Desbloquear não gastos</translation>
    </message>
    <message>
        <source>Copy quantity</source>
        <translation>Copiar quantidade</translation>
    </message>
    <message>
        <source>Copy fee</source>
        <translation>Copiar taxa</translation>
    </message>
    <message>
        <source>Copy after fee</source>
        <translation>Copiar valor após taxa</translation>
    </message>
    <message>
        <source>Copy bytes</source>
        <translation>Copiar bytes</translation>
    </message>
    <message>
        <source>Copy priority</source>
        <translation>Copiar prioridade</translation>
    </message>
    <message>
        <source>Copy dust</source>
        <translation>Copiar lixo</translation>
    </message>
    <message>
        <source>Copy change</source>
        <translation>Copiar alteração</translation>
    </message>
    <message>
        <source>highest</source>
        <translation>muito alta</translation>
    </message>
    <message>
        <source>higher</source>
        <translation>mais alta</translation>
    </message>
    <message>
        <source>high</source>
        <translation>alta</translation>
    </message>
    <message>
        <source>medium-high</source>
        <translation>média-alta</translation>
    </message>
    <message>
        <source>medium</source>
        <translation>média</translation>
    </message>
    <message>
        <source>low-medium</source>
        <translation>média-baixa</translation>
    </message>
    <message>
        <source>low</source>
        <translation>baixa</translation>
    </message>
    <message>
        <source>lower</source>
        <translation>mais baixa</translation>
    </message>
    <message>
        <source>lowest</source>
        <translation>muito alta</translation>
    </message>
    <message>
        <source>(%1 locked)</source>
        <translation>(%1 bloqueados)</translation>
    </message>
    <message>
        <source>none</source>
        <translation>nenhum</translation>
    </message>
    <message>
        <source>This label turns red if the transaction size is greater than 1000 bytes.</source>
        <translation>Este rótulo fica vermelho se o tamanho da transacção exceder os 1000 bytes.</translation>
    </message>
    <message>
        <source>This label turns red if the priority is smaller than "medium".</source>
        <translation>Esta legenda fica vermelha se a prioridade for menor que "média".</translation>
    </message>
    <message>
        <source>This label turns red if any recipient receives an amount smaller than %1.</source>
        <translation>Este rótulo fica vermelho se algum recipiente receber uma quantia menor que %1.</translation>
    </message>
    <message>
        <source>Can vary +/- %1 satoshi(s) per input.</source>
        <translation>Pode variar +/- %1 satoshi(s) por entrada</translation>
    </message>
    <message>
        <source>yes</source>
        <translation>sim</translation>
    </message>
    <message>
        <source>no</source>
        <translation>não</translation>
    </message>
    <message>
        <source>This means a fee of at least %1 per kB is required.</source>
        <translation>Isto significa que uma taxa de pelo menos %1 por kB é necessária.</translation>
    </message>
    <message>
        <source>Can vary +/- 1 byte per input.</source>
        <translation>Pode variar +/- 1 byte por input.</translation>
    </message>
    <message>
        <source>Transactions with higher priority are more likely to get included into a block.</source>
        <translation>Transacções com uma prioridade mais alta têm uma maior probabilidade de serem incluídas num bloco.</translation>
    </message>
    <message>
        <source>(no label)</source>
        <translation>(sem rótulo)</translation>
    </message>
    <message>
        <source>change from %1 (%2)</source>
        <translation>troco de %1 (%2)</translation>
    </message>
    <message>
        <source>(change)</source>
        <translation>(troco)</translation>
    </message>
</context>
<context>
    <name>EditAddressDialog</name>
    <message>
        <source>Edit Address</source>
        <translation>Editar Endereço</translation>
    </message>
    <message>
        <source>&amp;Label</source>
        <translation>&amp;Rótulo</translation>
    </message>
    <message>
        <source>The label associated with this address list entry</source>
        <translation>O rótulo associado com esta entrada no livro de endereços</translation>
    </message>
    <message>
        <source>The address associated with this address list entry. This can only be modified for sending addresses.</source>
        <translation>O endereço associado com o esta entrada no livro de endereços. Isto só pode ser modificado para endereços de saída.</translation>
    </message>
    <message>
        <source>&amp;Address</source>
        <translation>E&amp;ndereço</translation>
    </message>
    <message>
        <source>New receiving address</source>
        <translation>Novo endereço de entrada</translation>
    </message>
    <message>
        <source>New sending address</source>
        <translation>Novo endereço de saída</translation>
    </message>
    <message>
        <source>Edit receiving address</source>
        <translation>Editar endereço de entrada</translation>
    </message>
    <message>
        <source>Edit sending address</source>
        <translation>Editar endereço de saída</translation>
    </message>
    <message>
        <source>The entered address "%1" is already in the address book.</source>
        <translation>O endereço introduzido "%1" já se encontra no livro de endereços.</translation>
    </message>
    <message>
        <source>The entered address "%1" is not a valid Zetacoin address.</source>
        <translation>O endereço introduzido "%1" não é um endereço zetacoin válido.</translation>
    </message>
    <message>
        <source>Could not unlock wallet.</source>
        <translation>Impossível desbloquear carteira.</translation>
    </message>
    <message>
        <source>New key generation failed.</source>
        <translation>Falha ao gerar nova chave.</translation>
    </message>
</context>
<context>
    <name>FreespaceChecker</name>
    <message>
        <source>A new data directory will be created.</source>
        <translation>Uma nova pasta de dados será criada.</translation>
    </message>
    <message>
        <source>name</source>
        <translation>nome</translation>
    </message>
    <message>
        <source>Directory already exists. Add %1 if you intend to create a new directory here.</source>
        <translation>A pasta já existe. Adicione %1 se pretender criar aqui uma nova pasta.</translation>
    </message>
    <message>
        <source>Path already exists, and is not a directory.</source>
        <translation>Caminho já existe, e não é uma pasta.</translation>
    </message>
    <message>
        <source>Cannot create data directory here.</source>
        <translation>Não pode ser criada uma pasta de dados aqui.</translation>
    </message>
</context>
<context>
    <name>HelpMessageDialog</name>
    <message>
        <source>Zetacoin Core</source>
        <translation>Zetacoin Core</translation>
    </message>
    <message>
        <source>version</source>
        <translation>versão</translation>
    </message>
    <message>
        <source>(%1-bit)</source>
        <translation>(%1-bit)</translation>
    </message>
    <message>
<<<<<<< HEAD
        <source>About Zetacoin Core</source>
        <translation>Sobre o Zetacoin Core</translation>
=======
        <source>About Bitcoin Core</source>
        <translation>Sobre o Bitcoin Core</translation>
>>>>>>> 188ca9c3
    </message>
    <message>
        <source>Command-line options</source>
        <translation>Opções de linha de comandos</translation>
    </message>
    <message>
        <source>Usage:</source>
        <translation>Utilização:</translation>
    </message>
    <message>
        <source>command-line options</source>
        <translation>opções da linha de comandos</translation>
    </message>
<<<<<<< HEAD
</context>
=======
    </context>
>>>>>>> 188ca9c3
<context>
    <name>Intro</name>
    <message>
        <source>Welcome</source>
        <translation>Bem-vindo</translation>
    </message>
    <message>
        <source>Welcome to Zetacoin Core.</source>
        <translation>Bem-vindo ao Zetacoin Core.</translation>
    </message>
    <message>
        <source>As this is the first time the program is launched, you can choose where Zetacoin Core will store its data.</source>
        <translation>Sendo esta a primeira vez que o programa é iniciado, poderá escolher onde o Zetacoin Core irá guardar os seus dados.</translation>
    </message>
    <message>
        <source>Zetacoin Core will download and store a copy of the Zetacoin block chain. At least %1GB of data will be stored in this directory, and it will grow over time. The wallet will also be stored in this directory.</source>
        <translation>O Zetacoin Core vai transferir e armazenar uma cópia do "block chain" (cadeia de blocos). Pelo menos %1GB de dados serão armazenados nesta pasta, e vão crescer ao longo do tempo. A sua carteira também irá ser armazenada nesta pasta.</translation>
    </message>
    <message>
        <source>Use the default data directory</source>
        <translation>Utilizar a pasta de dados padrão</translation>
    </message>
    <message>
        <source>Use a custom data directory:</source>
        <translation>Utilizar uma pasta de dados personalizada:</translation>
    </message>
    <message>
        <source>Zetacoin Core</source>
        <translation>Zetacoin Core</translation>
    </message>
    <message>
        <source>Error: Specified data directory "%1" cannot be created.</source>
        <translation>Erro: Pasta de dados especificada como "%1, não pode ser criada.</translation>
    </message>
    <message>
        <source>Error: Specified data directory "%1" cannot be created.</source>
        <translation>Erro: Pasta de dados especificada como "%1, não pode ser criada.</translation>
    </message>
    <message>
        <source>Error</source>
        <translation>Erro</translation>
    </message>
    <message numerus="yes">
        <source>%n GB of free space available</source>
        <translation><numerusform>%n GB de espaço livre disponível </numerusform><numerusform>%n GB de espaço livre disponível </numerusform></translation>
    </message>
    <message numerus="yes">
        <source>(of %n GB needed)</source>
        <translation><numerusform>(de %n GB necessários)</numerusform><numerusform>(de %n GB necessário)</numerusform></translation>
    </message>
</context>
<context>
    <name>OpenURIDialog</name>
    <message>
        <source>Open URI</source>
        <translation>Abir URI</translation>
    </message>
    <message>
        <source>Open payment request from URI or file</source>
        <translation>Abrir pedido de pagamento de um URI ou ficheiro</translation>
    </message>
    <message>
        <source>URI:</source>
        <translation>URI:</translation>
    </message>
    <message>
        <source>Select payment request file</source>
        <translation>Seleccione o ficheiro de pedido de pagamento</translation>
    </message>
    <message>
        <source>Select payment request file to open</source>
        <translation>Seleccione o ficheiro de pedido de pagamento a abrir</translation>
    </message>
</context>
<context>
    <name>OptionsDialog</name>
    <message>
        <source>Options</source>
        <translation>Opções</translation>
    </message>
    <message>
        <source>&amp;Main</source>
        <translation>&amp;Principal</translation>
    </message>
    <message>
        <source>Size of &amp;database cache</source>
        <translation>Tamanho da cache da base de &amp;dados</translation>
    </message>
    <message>
        <source>MB</source>
        <translation>MB</translation>
    </message>
    <message>
        <source>Number of script &amp;verification threads</source>
        <translation>Número de processos de &amp;verificação de scripts</translation>
    </message>
    <message>
        <source>Accept connections from outside</source>
        <translation>Aceitar conceções externas</translation>
    </message>
    <message>
        <source>Allow incoming connections</source>
        <translation>Permitir conexão</translation>
    </message>
    <message>
        <source>IP address of the proxy (e.g. IPv4: 127.0.0.1 / IPv6: ::1)</source>
        <translation>Endereço IP do proxy (p.ex. IPv4: 127.0.0.1 / IPv6: ::1)</translation>
    </message>
    <message>
        <source>Minimize instead of exit the application when the window is closed. When this option is enabled, the application will be closed only after selecting Exit in the menu.</source>
        <translation>Minimize ao invés de sair da aplicação quando a janela é fechada. Com esta  opção selecionada, a aplicação apenas será encerrada quando escolher Sair da aplicação no menú.</translation>
    </message>
    <message>
<<<<<<< HEAD
        <source>The user interface language can be set here. This setting will take effect after restarting Zetacoin Core.</source>
        <translation>A linguagem da interface do utilizador pode ser definida aqui. Esta definição entrará em efeito após reiniciar o Zetacoin Core.</translation>
=======
        <source>The user interface language can be set here. This setting will take effect after restarting Bitcoin Core.</source>
        <translation>A linguagem da interface do utilizador pode ser definida aqui. Esta definição entrará em efeito após reiniciar o Bitcoin Core.</translation>
>>>>>>> 188ca9c3
    </message>
    <message>
        <source>Third party URLs (e.g. a block explorer) that appear in the transactions tab as context menu items. %s in the URL is replaced by transaction hash. Multiple URLs are separated by vertical bar |.</source>
        <translation>URLs de outrem (ex. um explorador de blocos) que aparece no separador de transações como itens do menu de contexto.
%s do URL é substituído por hash de transação. Vários URLs são separados por barra vertical |.</translation>
    </message>
    <message>
        <source>Third party transaction URLs</source>
        <translation>URLs de transação de outrem</translation>
    </message>
    <message>
        <source>Active command-line options that override above options:</source>
        <translation>Opções de linha de comandos ativas que se sobrepõem ás opções anteriores:</translation>
    </message>
    <message>
        <source>Reset all client options to default.</source>
        <translation>Repor todas as opções do cliente.</translation>
    </message>
    <message>
        <source>&amp;Reset Options</source>
        <translation>&amp;Repor Opções</translation>
    </message>
    <message>
        <source>&amp;Network</source>
        <translation>&amp;Rede</translation>
    </message>
    <message>
<<<<<<< HEAD
        <source>Automatically start Zetacoin Core after logging in to the system.</source>
        <translation>Começar o Zetacoin Core automaticamente ao iniciar sessão no sistema.</translation>
    </message>
    <message>
        <source>&amp;Start Zetacoin Core on system login</source>
        <translation>&amp;Começar o Zetacoin Core ao iniciar o sistema</translation>
=======
        <source>Automatically start Bitcoin Core after logging in to the system.</source>
        <translation>Começar o Bitcoin Core automaticamente ao iniciar sessão no sistema.</translation>
    </message>
    <message>
        <source>&amp;Start Bitcoin Core on system login</source>
        <translation>&amp;Começar o Bitcoin Core ao iniciar o sistema</translation>
>>>>>>> 188ca9c3
    </message>
    <message>
        <source>(0 = auto, &lt;0 = leave that many cores free)</source>
        <translation>(0 = auto, &lt;0 = Deixar essa quantidade de núcleos livre)</translation>
    </message>
    <message>
        <source>W&amp;allet</source>
        <translation>C&amp;arteira</translation>
    </message>
    <message>
        <source>Expert</source>
        <translation>Especialista</translation>
    </message>
    <message>
        <source>Enable coin &amp;control features</source>
        <translation>Ativar funcionalidades de controlo de transação.</translation>
    </message>
    <message>
        <source>If you disable the spending of unconfirmed change, the change from a transaction cannot be used until that transaction has at least one confirmation. This also affects how your balance is computed.</source>
        <translation>No caso de desativar o gasto de troco não confirmado, o troco de uma transação não poderá ser utilizado até que essa transação tenha pelo menos uma confirmação. Isto também afeta o cálculo do seu saldo.</translation>
    </message>
    <message>
        <source>&amp;Spend unconfirmed change</source>
        <translation>&amp;Gastar troco não confirmado</translation>
    </message>
    <message>
        <source>Automatically open the Zetacoin client port on the router. This only works when your router supports UPnP and it is enabled.</source>
        <translation>Abrir a porta do cliente zetacoin automaticamente no seu router. Isto apenas funciona se o seu router suportar UPnP e este se encontrar ligado.</translation>
    </message>
    <message>
        <source>Map port using &amp;UPnP</source>
        <translation>Mapear porta usando &amp;UPnP</translation>
    </message>
    <message>
<<<<<<< HEAD
        <source>Connect to the Zetacoin network through a SOCKS5 proxy.</source>
        <translation>Conectar à rede da Zetacoin através dum proxy SOCLS5.</translation>
=======
        <source>Connect to the Bitcoin network through a SOCKS5 proxy.</source>
        <translation>Conectar à rede da Bitcoin através dum proxy SOCLS5.</translation>
>>>>>>> 188ca9c3
    </message>
    <message>
        <source>&amp;Connect through SOCKS5 proxy (default proxy):</source>
        <translation>&amp;Ligar através dum proxy SOCKS5 (proxy por defeito):</translation>
    </message>
    <message>
        <source>Proxy &amp;IP:</source>
        <translation>&amp;IP do proxy:</translation>
    </message>
    <message>
        <source>&amp;Port:</source>
        <translation>&amp;Porto:</translation>
    </message>
    <message>
        <source>Port of the proxy (e.g. 9050)</source>
        <translation>Porto do proxy (p.ex. 9050)</translation>
    </message>
    <message>
        <source>&amp;Window</source>
        <translation>&amp;Janela</translation>
    </message>
    <message>
        <source>Show only a tray icon after minimizing the window.</source>
        <translation>Apenas mostrar o ícone da bandeja de sistema após minimizar a janela.</translation>
    </message>
    <message>
        <source>&amp;Minimize to the tray instead of the taskbar</source>
        <translation>&amp;Minimizar para a bandeja de sistema e não para a barra de ferramentas</translation>
    </message>
    <message>
        <source>M&amp;inimize on close</source>
        <translation>M&amp;inimizar ao fechar</translation>
    </message>
    <message>
        <source>&amp;Display</source>
        <translation>&amp;Visualização</translation>
    </message>
    <message>
        <source>User Interface &amp;language:</source>
        <translation>&amp;Linguagem da interface de utilizador:</translation>
    </message>
    <message>
        <source>&amp;Unit to show amounts in:</source>
        <translation>&amp;Unidade para mostrar quantias:</translation>
    </message>
    <message>
        <source>Choose the default subdivision unit to show in the interface and when sending coins.</source>
        <translation>Escolha a subdivisão unitária a ser mostrada por defeito na aplicação e ao enviar moedas.</translation>
    </message>
    <message>
        <source>Whether to show coin control features or not.</source>
        <translation>Escolha para mostrar funcionalidades de Coin Control ou não.</translation>
    </message>
    <message>
        <source>&amp;OK</source>
        <translation>&amp;OK</translation>
    </message>
    <message>
        <source>&amp;Cancel</source>
        <translation>&amp;Cancelar</translation>
    </message>
    <message>
        <source>default</source>
        <translation>padrão</translation>
    </message>
    <message>
        <source>none</source>
        <translation>nenhum</translation>
    </message>
    <message>
        <source>Confirm options reset</source>
        <translation>Confirme a reposição de opções</translation>
    </message>
    <message>
        <source>Client restart required to activate changes.</source>
        <translation>É necessário reiniciar o cliente para ativar as alterações.</translation>
    </message>
    <message>
        <source>Client will be shut down. Do you want to proceed?</source>
        <translation>O cliente será desligado. Deseja continuar?</translation>
    </message>
    <message>
        <source>This change would require a client restart.</source>
        <translation>Esta alteração requer um reinício do cliente.</translation>
    </message>
    <message>
        <source>The supplied proxy address is invalid.</source>
        <translation>O endereço de proxy introduzido é inválido. </translation>
    </message>
</context>
<context>
    <name>OverviewPage</name>
    <message>
        <source>Form</source>
        <translation>Formulário</translation>
    </message>
    <message>
        <source>The displayed information may be out of date. Your wallet automatically synchronizes with the Zetacoin network after a connection is established, but this process has not completed yet.</source>
        <translation>A informação mostrada poderá estar desatualizada. A sua carteira sincroniza automaticamente com a rede Zetacoin depois de estabelecer ligação, mas este processo ainda não está completo.</translation>
    </message>
    <message>
        <source>Watch-only:</source>
        <translation>Modo-verificação:</translation>
    </message>
    <message>
        <source>Watch-only:</source>
        <translation>Modo-verificação:</translation>
    </message>
    <message>
        <source>Available:</source>
        <translation>Disponível:</translation>
    </message>
    <message>
        <source>Your current spendable balance</source>
        <translation>O seu saldo (gastável) disponível</translation>
    </message>
    <message>
        <source>Pending:</source>
        <translation>Pendente:</translation>
    </message>
    <message>
        <source>Total of transactions that have yet to be confirmed, and do not yet count toward the spendable balance</source>
        <translation>Total de transações por confirmar, que ainda não estão contabilizadas no seu saldo gastável</translation>
    </message>
    <message>
        <source>Immature:</source>
        <translation>Imaturo:</translation>
    </message>
    <message>
        <source>Mined balance that has not yet matured</source>
        <translation>O saldo minado ainda não amadureceu</translation>
    </message>
    <message>
        <source>Balances</source>
        <translation>Balanços</translation>
    </message>
    <message>
        <source>Total:</source>
        <translation>Total:</translation>
    </message>
    <message>
        <source>Your current total balance</source>
        <translation>O seu saldo total actual</translation>
    </message>
    <message>
        <source>Your current balance in watch-only addresses</source>
        <translation>O seu balanço atual em endereços de apenas observação</translation>
    </message>
    <message>
        <source>Spendable:</source>
        <translation>Dispensável:</translation>
    </message>
    <message>
        <source>Recent transactions</source>
        <translation>transações recentes</translation>
    </message>
    <message>
        <source>Unconfirmed transactions to watch-only addresses</source>
        <translation>Transações não confirmadas para endereços modo-verificação</translation>
    </message>
    <message>
        <source>Mined balance in watch-only addresses that has not yet matured</source>
        <translation>Saldo minado ainda não disponivél de endereços modo-verificação</translation>
    </message>
    <message>
        <source>Current total balance in watch-only addresses</source>
        <translation>Saldo disponivél em enderços modo-verificação</translation>
    </message>
</context>
<context>
    <name>PaymentServer</name>
    <message>
        <source>URI handling</source>
        <translation>Manuseamento de URI</translation>
    </message>
    <message>
        <source>Invalid payment address %1</source>
        <translation>Endereço de pagamento inválido %1</translation>
    </message>
    <message>
        <source>Payment request rejected</source>
        <translation>Pedido de pagamento rejeitado</translation>
    </message>
    <message>
        <source>Payment request network doesn't match client network.</source>
        <translation>Rede de requisição de pagamento não corresponde com a rede do cliente.</translation>
    </message>
    <message>
        <source>Payment request is not initialized.</source>
        <translation>Requisição de pagamento não iniciou.</translation>
    </message>
    <message>
        <source>Requested payment amount of %1 is too small (considered dust).</source>
        <translation>Quantia solicitada para pagamento de %1 é muito pequena (considerada "pó").</translation>
    </message>
    <message>
        <source>Payment request error</source>
        <translation>Erro de pedido de pagamento</translation>
    </message>
    <message>
        <source>Cannot start zetacoin: click-to-pay handler</source>
        <translation>Impossível iniciar o controlador de zetacoin: click-to-pay</translation>
    </message>
    <message>
        <source>Payment request fetch URL is invalid: %1</source>
        <translation>O URL de pedido de pagamento é inválido: %1</translation>
    </message>
    <message>
<<<<<<< HEAD
        <source>URI cannot be parsed! This can be caused by an invalid Zetacoin address or malformed URI parameters.</source>
        <translation>URI não foi lido correctamente! Isto pode ser causado por um endereço Zetacoin inválido ou por parâmetros URI malformados.</translation>
=======
        <source>URI cannot be parsed! This can be caused by an invalid Bitcoin address or malformed URI parameters.</source>
        <translation>URI não foi lido correctamente! Isto pode ser causado por um endereço Bitcoin inválido ou por parâmetros URI malformados.</translation>
>>>>>>> 188ca9c3
    </message>
    <message>
        <source>Payment request file handling</source>
        <translation>Controlo de pedidos de pagamento.</translation>
    </message>
    <message>
        <source>Payment request file cannot be read! This can be caused by an invalid payment request file.</source>
        <translation>O ficheiro de pedido de pagamento não pôde ser lido! Isto pode ter sido causado por um ficheiro de pedido de pagamento inválido.</translation>
    </message>
    <message>
        <source>Payment request expired.</source>
        <translation>Pedido de pagamento expirou.</translation>
    </message>
    <message>
        <source>Unverified payment requests to custom payment scripts are unsupported.</source>
        <translation>Pedidos de pagamento não-verificados para scripts de pagamento personalizados não são suportados.</translation>
    </message>
    <message>
        <source>Invalid payment request.</source>
        <translation>Pedido de pagamento inválido.</translation>
    </message>
    <message>
        <source>Refund from %1</source>
        <translation>Reembolsar de %1</translation>
    </message>
    <message>
        <source>Payment request %1 is too large (%2 bytes, allowed %3 bytes).</source>
        <translation>Pedido de pagamento %1 excede o tamanho (%2 bytes, permitido %3 bytes).</translation>
    </message>
    <message>
<<<<<<< HEAD
        <source>Payment request DoS protection</source>
        <translation>Pedido de pagamento proteção DdS</translation>
    </message>
    <message>
=======
>>>>>>> 188ca9c3
        <source>Error communicating with %1: %2</source>
        <translation>Erro ao comunicar com %1: %2</translation>
    </message>
    <message>
        <source>Payment request cannot be parsed!</source>
        <translation>O pedido de pagamento não pode ser lido ou processado!</translation>
    </message>
    <message>
        <source>Bad response from server %1</source>
        <translation>Má resposta do servidor %1</translation>
    </message>
    <message>
        <source>Payment acknowledged</source>
        <translation>Pagamento confirmado</translation>
    </message>
    <message>
        <source>Network request error</source>
        <translation>Erro de pedido de rede</translation>
    </message>
</context>
<context>
    <name>PeerTableModel</name>
    <message>
        <source>User Agent</source>
        <translation>Agente Usuário</translation>
    </message>
    <message>
        <source>Node/Service</source>
        <translation>Nó/Serviço</translation>
    </message>
    <message>
        <source>Ping Time</source>
        <translation>Tempo de Latência</translation>
    </message>
</context>
<context>
    <name>QObject</name>
    <message>
        <source>Amount</source>
        <translation>Quantia</translation>
    </message>
    <message>
<<<<<<< HEAD
        <source>Enter a Zetacoin address (e.g. %1)</source>
        <translation>Entre um endereço Zetacoin (ex. %1)</translation>
=======
        <source>Enter a Bitcoin address (e.g. %1)</source>
        <translation>Entre um endereço Bitcoin (ex. %1)</translation>
>>>>>>> 188ca9c3
    </message>
    <message>
        <source>%1 d</source>
        <translation>%1 d</translation>
    </message>
    <message>
        <source>%1 h</source>
        <translation>%1 h</translation>
    </message>
    <message>
        <source>%1 m</source>
        <translation>%1 m</translation>
    </message>
    <message>
        <source>%1 s</source>
        <translation>%1 s</translation>
    </message>
    <message>
        <source>None</source>
        <translation>Nenhum</translation>
    </message>
    <message>
        <source>N/A</source>
        <translation>N/D</translation>
    </message>
    <message>
        <source>%1 ms</source>
        <translation>%1 ms</translation>
    </message>
</context>
<context>
    <name>QRImageWidget</name>
    <message>
        <source>&amp;Save Image...</source>
        <translation>&amp;Salvar Imagem...</translation>
    </message>
    <message>
        <source>&amp;Copy Image</source>
        <translation>&amp;Copiar Imagem</translation>
    </message>
    <message>
        <source>Save QR Code</source>
        <translation>Guardar Código QR</translation>
    </message>
    <message>
        <source>PNG Image (*.png)</source>
        <translation>Imagem PNG (*.png)</translation>
    </message>
</context>
<context>
    <name>RPCConsole</name>
    <message>
        <source>Client name</source>
        <translation>Nome do Cliente</translation>
    </message>
    <message>
        <source>N/A</source>
        <translation>N/D</translation>
    </message>
    <message>
        <source>Client version</source>
        <translation>Versão do Cliente</translation>
    </message>
    <message>
        <source>&amp;Information</source>
        <translation>&amp;Informação</translation>
    </message>
    <message>
        <source>Debug window</source>
        <translation>Janela de depuração</translation>
    </message>
    <message>
        <source>General</source>
        <translation>Geral</translation>
    </message>
    <message>
        <source>Using OpenSSL version</source>
        <translation>Usando versão OpenSSL</translation>
    </message>
    <message>
        <source>Using BerkeleyDB version</source>
        <translation>Versão BerkeleyDB em uso</translation>
    </message>
    <message>
        <source>Startup time</source>
        <translation>Hora de inicialização</translation>
    </message>
    <message>
        <source>Network</source>
        <translation>Rede</translation>
    </message>
    <message>
        <source>Name</source>
        <translation>Nome</translation>
    </message>
    <message>
        <source>Number of connections</source>
        <translation>Número de ligações</translation>
    </message>
    <message>
        <source>Block chain</source>
        <translation>Cadeia de blocos</translation>
    </message>
    <message>
        <source>Current number of blocks</source>
        <translation>Número actual de blocos</translation>
    </message>
    <message>
<<<<<<< HEAD
        <source>Open the Bitcoin Core debug log file from the current data directory. This can take a few seconds for large log files.</source>
        <translation>Abrir o ficheiro de registo de depuração da pasta de dados actual. Isto pode demorar alguns segundos para ficheiros de registo grandes.</translation>
    </message>
    <message>
=======
>>>>>>> 188ca9c3
        <source>Received</source>
        <translation>Recebido</translation>
    </message>
    <message>
        <source>Sent</source>
        <translation>Enviado</translation>
    </message>
    <message>
        <source>&amp;Peers</source>
        <translation>&amp;Conexção</translation>
    </message>
    <message>
        <source>Select a peer to view detailed information.</source>
        <translation>Selecione uma conexação para ver informação em detalhe.</translation>
    </message>
    <message>
        <source>Direction</source>
        <translation>Direcção</translation>
    </message>
    <message>
        <source>Version</source>
        <translation>Versão</translation>
    </message>
    <message>
        <source>User Agent</source>
        <translation>Agente Usuário</translation>
    </message>
    <message>
        <source>Services</source>
        <translation>Serviços</translation>
    </message>
    <message>
<<<<<<< HEAD
        <source>Starting Height</source>
        <translation>Iniciando Altura</translation>
    </message>
    <message>
        <source>Sync Height</source>
        <translation>Sincronização da Altura</translation>
    </message>
    <message>
=======
>>>>>>> 188ca9c3
        <source>Ban Score</source>
        <translation>Resultado da Suspensão</translation>
    </message>
    <message>
        <source>Connection Time</source>
        <translation>Tempo de Conexção</translation>
    </message>
    <message>
        <source>Last Send</source>
        <translation>Ultimo Envio</translation>
    </message>
    <message>
        <source>Last Receive</source>
        <translation>Ultimo Recebimento</translation>
    </message>
    <message>
<<<<<<< HEAD
        <source>Bytes Sent</source>
        <translation>Bytes Enviados</translation>
    </message>
    <message>
        <source>Bytes Received</source>
        <translation>Bytes Recebidos</translation>
    </message>
    <message>
=======
>>>>>>> 188ca9c3
        <source>Ping Time</source>
        <translation>Tempo de Latência</translation>
    </message>
    <message>
<<<<<<< HEAD
        <source>Time Offset</source>
        <translation>Fuso Horário</translation>
    </message>
    <message>
=======
>>>>>>> 188ca9c3
        <source>Last block time</source>
        <translation>Data do último bloco</translation>
    </message>
    <message>
        <source>&amp;Open</source>
        <translation>&amp;Abrir</translation>
    </message>
    <message>
        <source>&amp;Console</source>
        <translation>&amp;Consola</translation>
    </message>
    <message>
        <source>&amp;Network Traffic</source>
        <translation>&amp;Tráfego de Rede</translation>
    </message>
    <message>
        <source>&amp;Clear</source>
        <translation>&amp;Limpar</translation>
    </message>
    <message>
        <source>Totals</source>
        <translation>Totais</translation>
    </message>
    <message>
        <source>In:</source>
        <translation>Entrada:</translation>
    </message>
    <message>
        <source>Out:</source>
        <translation>Saída:</translation>
    </message>
    <message>
        <source>Build date</source>
        <translation>Data de compilação</translation>
    </message>
    <message>
        <source>Debug log file</source>
        <translation>Ficheiro de registo de depuração</translation>
    </message>
    <message>
        <source>Clear console</source>
        <translation>Limpar consola</translation>
    </message>
    <message>
<<<<<<< HEAD
        <source>Welcome to the Zetacoin Core RPC console.</source>
        <translation>Bem-vindo à consola RPC do Zetacoin Core.</translation>
=======
        <source>Welcome to the Bitcoin Core RPC console.</source>
        <translation>Bem-vindo à consola RPC do Bitcoin Core.</translation>
>>>>>>> 188ca9c3
    </message>
    <message>
        <source>Use up and down arrows to navigate history, and &lt;b&gt;Ctrl-L&lt;/b&gt; to clear screen.</source>
        <translation>Use as setas para cima e para baixo para navegar no histórico e &lt;b&gt;Ctrl-L&lt;/b&gt; para limpar o ecrã.</translation>
    </message>
    <message>
        <source>Type &lt;b&gt;help&lt;/b&gt; for an overview of available commands.</source>
        <translation>Insira &lt;b&gt;help&lt;/b&gt; para visualizar os comandos disponíveis.</translation>
    </message>
    <message>
        <source>%1 B</source>
        <translation>%1 B</translation>
    </message>
    <message>
        <source>%1 KB</source>
        <translation>%1 KB</translation>
    </message>
    <message>
        <source>%1 MB</source>
        <translation>%1 MB</translation>
    </message>
    <message>
        <source>%1 GB</source>
        <translation>%1 GB</translation>
    </message>
    <message>
        <source>via %1</source>
        <translation>via %1</translation>
    </message>
    <message>
        <source>never</source>
        <translation>nunca</translation>
    </message>
    <message>
        <source>Inbound</source>
        <translation>Entrada</translation>
    </message>
    <message>
        <source>Outbound</source>
        <translation>Saída</translation>
    </message>
    <message>
        <source>Unknown</source>
        <translation>Desconhecido</translation>
    </message>
<<<<<<< HEAD
    <message>
        <source>Fetching...</source>
        <translation>Em busca...</translation>
    </message>
=======
>>>>>>> 188ca9c3
</context>
<context>
    <name>ReceiveCoinsDialog</name>
    <message>
        <source>&amp;Amount:</source>
        <translation>&amp;Quantia:</translation>
    </message>
    <message>
        <source>&amp;Label:</source>
        <translation>&amp;Rótulo:</translation>
    </message>
    <message>
        <source>&amp;Message:</source>
        <translation>&amp;Mensagem:</translation>
    </message>
    <message>
        <source>Reuse one of the previously used receiving addresses. Reusing addresses has security and privacy issues. Do not use this unless re-generating a payment request made before.</source>
        <translation>Reutilize um dos endereços de entrada usados anteriormente. Reutilizar endereços pode levar a riscos de segurança e de privacidade. Não use esta função a não ser que esteja a gerar novamente uma requisição de pagamento feita anteriormente.</translation>
    </message>
    <message>
        <source>R&amp;euse an existing receiving address (not recommended)</source>
        <translation>Reutilizar um endereço de receção existente (não recomendado)</translation>
    </message>
    <message>
        <source>An optional message to attach to the payment request, which will be displayed when the request is opened. Note: The message will not be sent with the payment over the Zetacoin network.</source>
        <translation>Uma mensagem opcional para anexar ao pedido de pagamento, que será exibida quando o pedido for aberto. Nota: A mensagem não será enviada com o pagamento através da rede Zetacoin.</translation>
    </message>
    <message>
        <source>An optional label to associate with the new receiving address.</source>
        <translation>Um rótulo opcional a associar ao novo endereço de receção.</translation>
    </message>
    <message>
        <source>Use this form to request payments. All fields are &lt;b&gt;optional&lt;/b&gt;.</source>
        <translation>Utilize este formulário para solicitar pagamentos. Todos os campos são &lt;b&gt;opcionais&lt;/b&gt;.</translation>
    </message>
    <message>
        <source>An optional amount to request. Leave this empty or zero to not request a specific amount.</source>
        <translation>Uma quantia opcional a solicitar. Deixe em branco ou zero para não solicitar uma quantidade específica.</translation>
    </message>
    <message>
        <source>Clear all fields of the form.</source>
        <translation>Limpar todos os campos do formulário.</translation>
    </message>
    <message>
        <source>Clear</source>
        <translation>Limpar</translation>
    </message>
    <message>
        <source>Requested payments history</source>
        <translation>Histórico de pagamentos solicitados</translation>
    </message>
    <message>
        <source>&amp;Request payment</source>
        <translation>&amp;Requisitar Pagamento</translation>
    </message>
    <message>
        <source>Show the selected request (does the same as double clicking an entry)</source>
        <translation>Mostrar o pedido seleccionado (faz o mesmo que clicar 2 vezes numa entrada)</translation>
    </message>
    <message>
        <source>Show</source>
        <translation>Mostrar</translation>
    </message>
    <message>
        <source>Remove the selected entries from the list</source>
        <translation>Remover as entradas seleccionadas da lista</translation>
    </message>
    <message>
        <source>Remove</source>
        <translation>Remover</translation>
    </message>
    <message>
        <source>Copy label</source>
        <translation>Copiar rótulo</translation>
    </message>
    <message>
        <source>Copy message</source>
        <translation>Copiar mensagem</translation>
    </message>
    <message>
        <source>Copy amount</source>
        <translation>Copiar quantia</translation>
    </message>
</context>
<context>
    <name>ReceiveRequestDialog</name>
    <message>
        <source>QR Code</source>
        <translation>Código QR</translation>
    </message>
    <message>
        <source>Copy &amp;URI</source>
        <translation>Copiar &amp;URI</translation>
    </message>
    <message>
        <source>Copy &amp;Address</source>
        <translation>Copi&amp;ar Endereço</translation>
    </message>
    <message>
        <source>&amp;Save Image...</source>
        <translation>&amp;Salvar Imagem...</translation>
    </message>
    <message>
        <source>Request payment to %1</source>
        <translation>Requisitar Pagamento para %1</translation>
    </message>
    <message>
        <source>Payment information</source>
        <translation>Informação de Pagamento</translation>
    </message>
    <message>
        <source>URI</source>
        <translation>URI</translation>
    </message>
    <message>
        <source>Address</source>
        <translation>Endereço</translation>
    </message>
    <message>
        <source>Amount</source>
        <translation>Quantia</translation>
    </message>
    <message>
        <source>Label</source>
        <translation>Rótulo</translation>
    </message>
    <message>
        <source>Message</source>
        <translation>Mensagem</translation>
    </message>
    <message>
        <source>Resulting URI too long, try to reduce the text for label / message.</source>
        <translation>URI resultante muito longo. Tente reduzir o texto do rótulo / mensagem.</translation>
    </message>
    <message>
        <source>Error encoding URI into QR Code.</source>
        <translation>Erro ao codificar URI em Código QR.</translation>
    </message>
</context>
<context>
    <name>RecentRequestsTableModel</name>
    <message>
        <source>Date</source>
        <translation>Data</translation>
    </message>
    <message>
        <source>Label</source>
        <translation>Rótulo</translation>
    </message>
    <message>
        <source>Message</source>
        <translation>Mensagem</translation>
    </message>
    <message>
        <source>Amount</source>
        <translation>Quantia</translation>
    </message>
    <message>
        <source>(no label)</source>
        <translation>(sem rótulo)</translation>
    </message>
    <message>
        <source>(no message)</source>
        <translation>(sem mensagem)</translation>
    </message>
    <message>
        <source>(no amount)</source>
        <translation>(sem quantia)</translation>
    </message>
</context>
<context>
    <name>SendCoinsDialog</name>
    <message>
        <source>Send Coins</source>
        <translation>Enviar Moedas</translation>
    </message>
    <message>
        <source>Coin Control Features</source>
        <translation>Funcionalidades de Coin Control:</translation>
    </message>
    <message>
        <source>Inputs...</source>
        <translation>Entradas...</translation>
    </message>
    <message>
        <source>automatically selected</source>
        <translation>selecionadas automáticamente</translation>
    </message>
    <message>
        <source>Insufficient funds!</source>
        <translation>Fundos insuficientes!</translation>
    </message>
    <message>
        <source>Quantity:</source>
        <translation>Quantidade:</translation>
    </message>
    <message>
        <source>Bytes:</source>
        <translation>Bytes:</translation>
    </message>
    <message>
        <source>Amount:</source>
        <translation>Quantia:</translation>
    </message>
    <message>
        <source>Priority:</source>
        <translation>Prioridade:</translation>
    </message>
    <message>
        <source>Fee:</source>
        <translation>Taxa:</translation>
    </message>
    <message>
        <source>After Fee:</source>
        <translation>Depois da taxa:</translation>
    </message>
    <message>
        <source>Change:</source>
        <translation>Troco:</translation>
    </message>
    <message>
        <source>If this is activated, but the change address is empty or invalid, change will be sent to a newly generated address.</source>
        <translation>Se isto estiver ativo, mas o endereço de troco estiver vazio ou for inválido, o troco irá ser enviado para um novo endereço.</translation>
    </message>
    <message>
        <source>Custom change address</source>
        <translation>Endereço de troco personalizado</translation>
    </message>
    <message>
        <source>Transaction Fee:</source>
        <translation>Custo da Transação:</translation>
<<<<<<< HEAD
=======
    </message>
    <message>
        <source>Choose...</source>
        <translation>Escolha...</translation>
    </message>
    <message>
        <source>collapse fee-settings</source>
        <translation>fechar definições-de custos</translation>
    </message>
    <message>
        <source>per kilobyte</source>
        <translation>por kilobyte</translation>
    </message>
    <message>
        <source>If the custom fee is set to 1000 satoshis and the transaction is only 250 bytes, then "per kilobyte" only pays 250 satoshis in fee, while "total at least" pays 1000 satoshis. For transactions bigger than a kilobyte both pay by kilobyte.</source>
        <translation>Se a taxa fixa for 1000 satoshis e a transação for somente 250 bytes, pagará somente 250 satoshis "por kilobyte" em custos se trasacionar "pelo menos" 1000 satoshis. Transações superiores a um kilobyte são cobradas por kilobyte.</translation>
    </message>
    <message>
        <source>Hide</source>
        <translation>Esconder</translation>
    </message>
    <message>
        <source>total at least</source>
        <translation>total minimo</translation>
    </message>
    <message>
        <source>Paying only the minimum fee is just fine as long as there is less transaction volume than space in the blocks. But be aware that this can end up in a never confirming transaction once there is more demand for bitcoin transactions than the network can process.</source>
        <translation>Pode pagar somente a taxa minima desde que haja um volume de transações inferior ao espaço nos blocos. No entanto tenha em atenção que esta opção poderá acabar em uma transação nunca confirmada assim que os pedidos de transações excedam a capacidade de processamento da rede.</translation>
    </message>
    <message>
        <source>(read the tooltip)</source>
        <translation>(leia a dica)</translation>
    </message>
    <message>
        <source>Recommended:</source>
        <translation>Recomendado:</translation>
    </message>
    <message>
        <source>Custom:</source>
        <translation>Uso:</translation>
    </message>
    <message>
        <source>(Smart fee not initialized yet. This usually takes a few blocks...)</source>
        <translation>(Taxa inteligente ainda não foi acionada. Normalmente demora alguns blocos...)</translation>
    </message>
    <message>
        <source>Confirmation time:</source>
        <translation>Tempo de confirmação:</translation>
    </message>
    <message>
        <source>normal</source>
        <translation>normal</translation>
    </message>
    <message>
        <source>fast</source>
        <translation>rapido</translation>
    </message>
    <message>
        <source>Send as zero-fee transaction if possible</source>
        <translation>Enviar como uma transação a custo zero se possivél</translation>
    </message>
    <message>
        <source>(confirmation may take longer)</source>
        <translation>(confirmação poderá demorar mais)</translation>
    </message>
    <message>
        <source>Send to multiple recipients at once</source>
        <translation>Enviar para múltiplos destinatários de uma vez</translation>
>>>>>>> 188ca9c3
    </message>
    <message>
        <source>Choose...</source>
        <translation>Escolha...</translation>
    </message>
    <message>
        <source>collapse fee-settings</source>
        <translation>fechar definições-de custos</translation>
    </message>
    <message>
<<<<<<< HEAD
        <source>per kilobyte</source>
        <translation>por kilobyte</translation>
=======
        <source>Dust:</source>
        <translation>Lixo:</translation>
    </message>
    <message>
        <source>Clear &amp;All</source>
        <translation>Limpar &amp;Tudo</translation>
>>>>>>> 188ca9c3
    </message>
    <message>
        <source>If the custom fee is set to 1000 satoshis and the transaction is only 250 bytes, then "per kilobyte" only pays 250 satoshis in fee, while "total at least" pays 1000 satoshis. For transactions bigger than a kilobyte both pay by kilobyte.</source>
        <translation>Se a taxa fixa for 1000 satoshis e a transação for somente 250 bytes, pagará somente 250 satoshis "por kilobyte" em custos se trasacionar "pelo menos" 1000 satoshis. Transações superiores a um kilobyte são cobradas por kilobyte.</translation>
    </message>
    <message>
        <source>Hide</source>
        <translation>Esconder</translation>
    </message>
    <message>
<<<<<<< HEAD
        <source>total at least</source>
        <translation>total minimo</translation>
=======
        <source>S&amp;end</source>
        <translation>E&amp;nviar</translation>
>>>>>>> 188ca9c3
    </message>
    <message>
        <source>Paying only the minimum fee is just fine as long as there is less transaction volume than space in the blocks. But be aware that this can end up in a never confirming transaction once there is more demand for zetacoin transactions than the network can process.</source>
        <translation>Pode pagar somente a taxa minima desde que haja um volume de transações inferior ao espaço nos blocos. No entanto tenha em atenção que esta opção poderá acabar em uma transação nunca confirmada assim que os pedidos de transações excedam a capacidade de processamento da rede.</translation>
    </message>
    <message>
        <source>(read the tooltip)</source>
        <translation>(leia a dica)</translation>
    </message>
    <message>
        <source>Recommended:</source>
        <translation>Recomendado:</translation>
    </message>
    <message>
        <source>Custom:</source>
        <translation>Uso:</translation>
    </message>
    <message>
        <source>(Smart fee not initialized yet. This usually takes a few blocks...)</source>
        <translation>(Taxa inteligente ainda não foi acionada. Normalmente demora alguns blocos...)</translation>
    </message>
    <message>
        <source>Confirmation time:</source>
        <translation>Tempo de confirmação:</translation>
    </message>
    <message>
        <source>normal</source>
        <translation>normal</translation>
    </message>
    <message>
        <source>fast</source>
        <translation>rapido</translation>
    </message>
    <message>
        <source>Send as zero-fee transaction if possible</source>
        <translation>Enviar como uma transação a custo zero se possivél</translation>
    </message>
    <message>
        <source>(confirmation may take longer)</source>
        <translation>(confirmação poderá demorar mais)</translation>
    </message>
    <message>
        <source>Send to multiple recipients at once</source>
        <translation>Enviar para múltiplos destinatários de uma vez</translation>
    </message>
    <message>
        <source>Add &amp;Recipient</source>
        <translation>Adicionar &amp;Destinatário</translation>
    </message>
    <message>
        <source>Clear all fields of the form.</source>
        <translation>Limpar todos os campos do formulário.</translation>
    </message>
    <message>
        <source>Dust:</source>
        <translation>Lixo:</translation>
    </message>
    <message>
        <source>Clear &amp;All</source>
        <translation>Limpar &amp;Tudo</translation>
    </message>
    <message>
        <source>Balance:</source>
        <translation>Saldo:</translation>
    </message>
    <message>
        <source>Confirm the send action</source>
        <translation>Confirme ação de envio</translation>
    </message>
    <message>
        <source>S&amp;end</source>
        <translation>E&amp;nviar</translation>
    </message>
    <message>
        <source>Confirm send coins</source>
        <translation>Confirme envio de moedas</translation>
    </message>
    <message>
        <source>%1 to %2</source>
        <translation>%1 para %2</translation>
    </message>
    <message>
        <source>Copy quantity</source>
        <translation>Copiar quantidade</translation>
    </message>
    <message>
        <source>Copy amount</source>
        <translation>Copiar quantia</translation>
    </message>
    <message>
        <source>Copy fee</source>
        <translation>Copiar taxa</translation>
    </message>
    <message>
        <source>Copy after fee</source>
        <translation>Copiar valor após taxa</translation>
    </message>
    <message>
        <source>Copy bytes</source>
        <translation>Copiar bytes</translation>
    </message>
    <message>
        <source>Copy priority</source>
        <translation>Copiar prioridade</translation>
    </message>
    <message>
        <source>Copy change</source>
        <translation>Copiar alteração</translation>
    </message>
    <message>
        <source>or</source>
        <translation>ou</translation>
    </message>
    <message>
        <source>The amount to pay must be larger than 0.</source>
        <translation>A quantia a pagar deverá ser maior que 0.</translation>
    </message>
    <message>
        <source>The amount exceeds your balance.</source>
        <translation>A quantia excede o seu saldo.</translation>
    </message>
    <message>
        <source>The total exceeds your balance when the %1 transaction fee is included.</source>
        <translation>O total excede o seu saldo quando a taxa de transação de %1 for incluída.</translation>
    </message>
    <message>
        <source>Transaction creation failed!</source>
        <translation>Erro: A criação da transação falhou! </translation>
    </message>
    <message>
        <source>The transaction was rejected! This might happen if some of the coins in your wallet were already spent, such as if you used a copy of wallet.dat and coins were spent in the copy but not marked as spent here.</source>
        <translation>A transação foi rejeitada! Isto poderá acontecer se algumas das moedas na sua carteira já tiverem sido gastas, se por exemplo tiver usado uma cópia do ficheiro wallet.dat e as moedas tiverem sido gastas na cópia mas não tiverem sido marcadas como gastas aqui.</translation>
    </message>
    <message>
<<<<<<< HEAD
        <source>A fee higher than %1 is considered an absurdly high fee.</source>
        <translation>Uma taxa superior a %1 é considerada muito alta.</translation>
    </message>
    <message>
=======
>>>>>>> 188ca9c3
        <source>Payment request expired.</source>
        <translation>Pedido de pagamento expirou.</translation>
    </message>
    <message>
<<<<<<< HEAD
        <source>Pay only the minimum fee of %1</source>
        <translation>Pagar somente a taxa minima de %1</translation>
    </message>
    <message>
        <source>The recipient address is not valid. Please recheck.</source>
        <translation>O endereço de destino não é válido. Por favor, verifique novamente.</translation>
    </message>
    <message>
        <source>Duplicate address found: addresses should only be used once each.</source>
        <translation>Endereço duplicado encontrado: cada endereço só poderá ser usado uma vez.</translation>
    </message>
    <message>
        <source>Warning: Invalid Zetacoin address</source>
        <translation>Aviso: Endereço Zetacoin inválido</translation>
=======
        <source>Warning: Invalid Bitcoin address</source>
        <translation>Aviso: Endereço Bitcoin inválido</translation>
>>>>>>> 188ca9c3
    </message>
    <message>
        <source>(no label)</source>
        <translation>(sem rótulo)</translation>
    </message>
    <message>
        <source>Warning: Unknown change address</source>
        <translation>Aviso: Endereço de troco desconhecido</translation>
    </message>
    <message>
        <source>Copy dust</source>
        <translation>Copiar lixo</translation>
    </message>
    <message>
        <source>Are you sure you want to send?</source>
        <translation>Tem a certeza que deseja enviar?</translation>
    </message>
    <message>
        <source>added as transaction fee</source>
        <translation>adicionados como taxa de transação</translation>
    </message>
</context>
<context>
    <name>SendCoinsEntry</name>
    <message>
        <source>A&amp;mount:</source>
        <translation>Qu&amp;antia:</translation>
    </message>
    <message>
        <source>Pay &amp;To:</source>
        <translation>&amp;Pagar A:</translation>
    </message>
    <message>
        <source>Enter a label for this address to add it to your address book</source>
        <translation>Escreva um rótulo para este endereço para o adicionar ao seu livro de endereços</translation>
    </message>
    <message>
        <source>&amp;Label:</source>
        <translation>Rótu&amp;lo:</translation>
    </message>
    <message>
        <source>Choose previously used address</source>
        <translation>Escolher endereço usado previamente</translation>
    </message>
    <message>
        <source>This is a normal payment.</source>
        <translation>Este é um pagamento normal.</translation>
    </message>
    <message>
<<<<<<< HEAD
        <source>The Zetacoin address to send the payment to</source>
        <translation>O endereço Zetacoin para enviar o pagamento</translation>
=======
        <source>The Bitcoin address to send the payment to</source>
        <translation>O endereço Bitcoin para enviar o pagamento</translation>
>>>>>>> 188ca9c3
    </message>
    <message>
        <source>Alt+A</source>
        <translation>Alt+A</translation>
    </message>
    <message>
        <source>Paste address from clipboard</source>
        <translation>Cole endereço da área de transferência</translation>
    </message>
    <message>
        <source>Alt+P</source>
        <translation>Alt+P</translation>
    </message>
    <message>
        <source>Remove this entry</source>
        <translation>Remover esta entrada</translation>
    </message>
    <message>
        <source>The fee will be deducted from the amount being sent. The recipient will receive less bitcoins than you enter in the amount field. If multiple recipients are selected, the fee is split equally.</source>
        <translation>A taxa será deduzida ao montante enviado. O destinatário irá receber menos bitcoins do que as que introduziu no campo montante. Caso sejam seleccionados múltiplos destinatários, a taxa será repartida equitativamente.</translation>
    </message>
    <message>
        <source>S&amp;ubtract fee from amount</source>
        <translation>S&amp;ubtrair taxa ao montante</translation>
    </message>
    <message>
        <source>Message:</source>
        <translation>Mensagem:</translation>
    </message>
    <message>
<<<<<<< HEAD
        <source>This is an unauthenticated payment request.</source>
        <translation>Pedido de pagamento não autenticado.</translation>
    </message>
    <message>
        <source>This is an authenticated payment request.</source>
        <translation>Pedido de pagamento autenticado.</translation>
=======
        <source>Enter a label for this address to add it to the list of used addresses</source>
        <translation>Introduza um rótulo para este endereço para o adicionar à sua lista de endereços usados</translation>
>>>>>>> 188ca9c3
    </message>
    <message>
        <source>Enter a label for this address to add it to the list of used addresses</source>
        <translation>Introduza um rótulo para este endereço para o adicionar à sua lista de endereços usados</translation>
    </message>
    <message>
<<<<<<< HEAD
        <source>A message that was attached to the zetacoin: URI which will be stored with the transaction for your reference. Note: This message will not be sent over the Zetacoin network.</source>
        <translation>Uma mensagem que estava anexada ao URI zetacoin: que será armazenada com a transação para sua referência. Nota: Esta mensagem não será enviada através da rede Zetacoin.</translation>
    </message>
    <message>
=======
>>>>>>> 188ca9c3
        <source>Pay To:</source>
        <translation>Pagar a:</translation>
    </message>
    <message>
        <source>Memo:</source>
        <translation>Memorando:</translation>
    </message>
</context>
<context>
    <name>ShutdownWindow</name>
    <message>
        <source>Zetacoin Core is shutting down...</source>
        <translation>O Zetacoin Core está a encerrar...</translation>
    </message>
    <message>
        <source>Do not shut down the computer until this window disappears.</source>
        <translation>Não desligue o computador enquanto esta janela não desaparecer.</translation>
    </message>
</context>
<context>
    <name>SignVerifyMessageDialog</name>
    <message>
        <source>Signatures - Sign / Verify a Message</source>
        <translation>Assinaturas - Assinar / Verificar uma Mensagem</translation>
    </message>
    <message>
        <source>&amp;Sign Message</source>
        <translation>&amp;Assinar Mensagem</translation>
    </message>
    <message>
<<<<<<< HEAD
        <source>You can sign messages/agreements with your addresses to prove you can receive bitcoins sent to them. Be careful not to sign anything vague or random, as phishing attacks may try to trick you into signing your identity over to them. Only sign fully-detailed statements you agree to.</source>
        <translation>Pode assinar mensagens com os seus endereços para provar que são seus. Tenha atenção ao assinar mensagens ambíguas, pois ataques de phishing podem tentar enganá-lo de modo a assinar a sua identidade para os atacantes. Apenas assine declarações detalhadas com as quais concorde.</translation>
=======
        <source>The Bitcoin address to sign the message with</source>
        <translation>O endereço Bitcoin para designar a mensagem</translation>
>>>>>>> 188ca9c3
    </message>
    <message>
        <source>The Zetacoin address to sign the message with</source>
        <translation>O endereço Zetacoin para designar a mensagem</translation>
    </message>
    <message>
        <source>Choose previously used address</source>
        <translation>Escolher endereço usado previamente</translation>
    </message>
    <message>
        <source>Alt+A</source>
        <translation>Alt+A</translation>
    </message>
    <message>
        <source>Paste address from clipboard</source>
        <translation>Colar endereço da área de transferência</translation>
    </message>
    <message>
        <source>Alt+P</source>
        <translation>Alt+P</translation>
    </message>
    <message>
        <source>Enter the message you want to sign here</source>
        <translation>Escreva aqui a mensagem que deseja assinar</translation>
    </message>
    <message>
        <source>Signature</source>
        <translation>Assinatura</translation>
    </message>
    <message>
        <source>Copy the current signature to the system clipboard</source>
        <translation>Copiar a assinatura actual para a área de transferência</translation>
    </message>
    <message>
        <source>Sign the message to prove you own this Zetacoin address</source>
        <translation>Assine uma mensagem para provar que é dono deste endereço Zetacoin</translation>
    </message>
    <message>
        <source>Sign &amp;Message</source>
        <translation>Assinar &amp;Mensagem</translation>
    </message>
    <message>
        <source>Reset all sign message fields</source>
        <translation>Repor todos os campos de assinatura de mensagem</translation>
    </message>
    <message>
        <source>Clear &amp;All</source>
        <translation>Limpar &amp;Tudo</translation>
    </message>
    <message>
        <source>&amp;Verify Message</source>
        <translation>&amp;Verificar Mensagem</translation>
    </message>
    <message>
<<<<<<< HEAD
        <source>Enter the receiver's address, message (ensure you copy line breaks, spaces, tabs, etc. exactly) and signature below to verify the message. Be careful not to read more into the signature than what is in the signed message itself, to avoid being tricked by a man-in-the-middle attack. Note that this only proves the signing party receives with the address, it cannot prove sendership of any transaction!</source>
        <translation>Introduza o endereço de assinatura, mensagem (assegure-se que copia quebras de linha, espaços, tabulações, etc. exactamente) e assinatura abaixo para verificar a mensagem. Tenha atenção para não ler mais na assinatura do que o que estiver na mensagem assinada, para evitar ser enganado por um atacante que se encontre entre si e quem assinou a mensagem.</translation>
=======
        <source>The Bitcoin address the message was signed with</source>
        <translation>O endereço Bitcoin com que a mensagem foi designada</translation>
>>>>>>> 188ca9c3
    </message>
    <message>
        <source>The Zetacoin address the message was signed with</source>
        <translation>O endereço Zetacoin com que a mensagem foi designada</translation>
    </message>
    <message>
        <source>Verify the message to ensure it was signed with the specified Zetacoin address</source>
        <translation>Verifique a mensagem para assegurar que foi assinada com o endereço Zetacoin especificado</translation>
    </message>
    <message>
        <source>Verify &amp;Message</source>
        <translation>Verificar &amp;Mensagem</translation>
    </message>
    <message>
        <source>Reset all verify message fields</source>
        <translation>Repor todos os campos de verificação de mensagem</translation>
    </message>
    <message>
        <source>Click "Sign Message" to generate signature</source>
        <translation>Clique "Assinar mensagem" para gerar a assinatura</translation>
    </message>
    <message>
        <source>The entered address is invalid.</source>
        <translation>O endereço introduzido é inválido.</translation>
    </message>
    <message>
        <source>Please check the address and try again.</source>
        <translation>Por favor verifique o endereço e tente de novo.</translation>
    </message>
    <message>
        <source>The entered address does not refer to a key.</source>
        <translation>O endereço introduzido não refere a nenhuma chave.</translation>
    </message>
    <message>
        <source>Wallet unlock was cancelled.</source>
        <translation>O desbloqueio da carteira foi cancelado.</translation>
    </message>
    <message>
        <source>Private key for the entered address is not available.</source>
        <translation>A chave privada para o endereço introduzido não está disponível.</translation>
    </message>
    <message>
        <source>Message signing failed.</source>
        <translation>Assinatura de mensagem falhou.</translation>
    </message>
    <message>
        <source>Message signed.</source>
        <translation>Mensagem assinada.</translation>
    </message>
    <message>
        <source>The signature could not be decoded.</source>
        <translation>A assinatura não pôde ser descodificada.</translation>
    </message>
    <message>
        <source>Please check the signature and try again.</source>
        <translation>Por favor verifique a assinatura e tente de novo.</translation>
    </message>
    <message>
        <source>The signature did not match the message digest.</source>
        <translation>A assinatura não condiz com o conteúdo da mensagem.</translation>
    </message>
    <message>
        <source>Message verification failed.</source>
        <translation>Verificação da mensagem falhou.</translation>
    </message>
    <message>
        <source>Message verified.</source>
        <translation>Mensagem verificada.</translation>
    </message>
</context>
<context>
    <name>SplashScreen</name>
    <message>
        <source>Zetacoin Core</source>
        <translation>Zetacoin Core</translation>
    </message>
    <message>
        <source>The Zetacoin Core developers</source>
        <translation>Os programadores do Zetacoin Core</translation>
    </message>
    <message>
        <source>[testnet]</source>
        <translation>[rede de testes]</translation>
    </message>
</context>
<context>
    <name>TrafficGraphWidget</name>
    <message>
        <source>KB/s</source>
        <translation>KB/s</translation>
    </message>
</context>
<context>
    <name>TransactionDesc</name>
    <message>
        <source>Open until %1</source>
        <translation>Aberto até %1</translation>
    </message>
    <message>
        <source>conflicted</source>
        <translation>em conflito:</translation>
    </message>
    <message>
        <source>%1/offline</source>
        <translation>%1/desligado</translation>
    </message>
    <message>
        <source>%1/unconfirmed</source>
        <translation>%1/não confirmada</translation>
    </message>
    <message>
        <source>%1 confirmations</source>
        <translation>%1 confirmações</translation>
    </message>
    <message>
        <source>Status</source>
        <translation>Estado</translation>
    </message>
    <message numerus="yes">
        <source>, broadcast through %n node(s)</source>
        <translation><numerusform>, transmitida através de %n nó</numerusform><numerusform>, transmitida através de %n nós</numerusform></translation>
    </message>
    <message>
        <source>Date</source>
        <translation>Data</translation>
    </message>
    <message>
        <source>Source</source>
        <translation>Origem</translation>
    </message>
    <message>
        <source>Generated</source>
        <translation>Gerado</translation>
    </message>
    <message>
        <source>From</source>
        <translation>De</translation>
    </message>
    <message>
        <source>To</source>
        <translation>Para</translation>
    </message>
    <message>
        <source>own address</source>
        <translation>endereço próprio</translation>
    </message>
    <message>
        <source>watch-only</source>
        <translation>modo-verificação</translation>
    </message>
    <message>
        <source>label</source>
        <translation>rótulo</translation>
    </message>
    <message>
        <source>Credit</source>
        <translation>Crédito</translation>
    </message>
    <message numerus="yes">
        <source>matures in %n more block(s)</source>
        <translation><numerusform>matura em %n bloco</numerusform><numerusform>matura em %n blocos</numerusform></translation>
    </message>
    <message>
        <source>not accepted</source>
        <translation>não aceite</translation>
    </message>
    <message>
        <source>Debit</source>
        <translation>Débito</translation>
    </message>
    <message>
        <source>Total debit</source>
        <translation>Total a debitar</translation>
    </message>
    <message>
        <source>Total credit</source>
        <translation>Total a creditar</translation>
    </message>
    <message>
        <source>Transaction fee</source>
        <translation>Taxa de transação</translation>
    </message>
    <message>
        <source>Net amount</source>
        <translation>Valor líquido</translation>
    </message>
    <message>
        <source>Message</source>
        <translation>Mensagem</translation>
    </message>
    <message>
        <source>Comment</source>
        <translation>Comentário</translation>
    </message>
    <message>
        <source>Transaction ID</source>
        <translation>ID da Transação</translation>
    </message>
    <message>
        <source>Merchant</source>
        <translation>Comerciante</translation>
    </message>
    <message>
        <source>Generated coins must mature %1 blocks before they can be spent. When you generated this block, it was broadcast to the network to be added to the block chain. If it fails to get into the chain, its state will change to "not accepted" and it won't be spendable. This may occasionally happen if another node generates a block within a few seconds of yours.</source>
        <translation>Moedas geradas deverão maturar por %1 blocos antes de poderem ser gastas. Quando gerou este bloco, ele foi transmitido para a rede para ser incluído na cadeia de blocos. Se a inclusão na cadeia de blocos falhar, o seu estado irá ser alterado para "não aceite" e as moedas não poderão ser gastas. Isto poderá acontecer ocasionalmente se outro nó da rede gerar um bloco a poucos segundos de diferença do seu.</translation>
    </message>
    <message>
        <source>Debug information</source>
        <translation>Informação de depuração</translation>
    </message>
    <message>
        <source>Transaction</source>
        <translation>Transação</translation>
    </message>
    <message>
        <source>Inputs</source>
        <translation>Entradas</translation>
    </message>
    <message>
        <source>Amount</source>
        <translation>Quantia</translation>
    </message>
    <message>
        <source>true</source>
        <translation>verdadeiro</translation>
    </message>
    <message>
        <source>false</source>
        <translation>falso</translation>
    </message>
    <message>
        <source>, has not been successfully broadcast yet</source>
        <translation>, ainda não foi transmitida com sucesso</translation>
    </message>
    <message numerus="yes">
        <source>Open for %n more block(s)</source>
        <translation><numerusform>Aberta por mais %n bloco</numerusform><numerusform>Aberta por mais %n blocos</numerusform></translation>
    </message>
    <message>
        <source>unknown</source>
        <translation>desconhecido</translation>
    </message>
</context>
<context>
    <name>TransactionDescDialog</name>
    <message>
        <source>Transaction details</source>
        <translation>Detalhes da transação</translation>
    </message>
    <message>
        <source>This pane shows a detailed description of the transaction</source>
        <translation>Esta janela mostra uma descrição detalhada da transação</translation>
    </message>
</context>
<context>
    <name>TransactionTableModel</name>
    <message>
        <source>Date</source>
        <translation>Data</translation>
    </message>
    <message>
        <source>Type</source>
        <translation>Tipo</translation>
    </message>
    <message>
        <source>Immature (%1 confirmations, will be available after %2)</source>
        <translation>Imaturo (%1 confirmações, estará disponível após %2)</translation>
    </message>
    <message numerus="yes">
        <source>Open for %n more block(s)</source>
        <translation><numerusform>Aberta por mais %n bloco</numerusform><numerusform>Aberta por mais %n blocos</numerusform></translation>
    </message>
    <message>
        <source>Open until %1</source>
        <translation>Aberto até %1</translation>
    </message>
    <message>
        <source>Confirmed (%1 confirmations)</source>
        <translation>Confirmada (%1 confirmações)</translation>
    </message>
    <message>
        <source>This block was not received by any other nodes and will probably not be accepted!</source>
        <translation>Este bloco não foi recebido por outros nós e provavelmente não será aceite pela rede!</translation>
    </message>
    <message>
        <source>Generated but not accepted</source>
        <translation>Gerado mas não aceite</translation>
    </message>
    <message>
        <source>Offline</source>
        <translation>Offline</translation>
    </message>
    <message>
        <source>Label</source>
        <translation>Rótulo</translation>
    </message>
    <message>
        <source>Unconfirmed</source>
        <translation>Não confirmado:</translation>
    </message>
    <message>
        <source>Confirming (%1 of %2 recommended confirmations)</source>
        <translation>A confirmar (%1 de %2 confirmações recomendadas)</translation>
    </message>
    <message>
        <source>Conflicted</source>
        <translation>Em Conflito:</translation>
    </message>
    <message>
        <source>Received with</source>
        <translation>Recebido com</translation>
    </message>
    <message>
        <source>Received from</source>
        <translation>Recebido de</translation>
    </message>
    <message>
        <source>Sent to</source>
        <translation>Enviado para</translation>
    </message>
    <message>
        <source>Payment to yourself</source>
        <translation>Pagamento a si mesmo</translation>
    </message>
    <message>
        <source>Mined</source>
        <translation>Minadas</translation>
    </message>
    <message>
        <source>watch-only</source>
        <translation>modo-verificação</translation>
    </message>
    <message>
        <source>(n/a)</source>
        <translation>(n/d)</translation>
    </message>
    <message>
        <source>Transaction status. Hover over this field to show number of confirmations.</source>
        <translation>Estado da transação. Passar o cursor por cima deste campo para mostrar o número de confirmações.</translation>
    </message>
    <message>
        <source>Date and time that the transaction was received.</source>
        <translation>Data e hora em que a transação foi recebida.</translation>
    </message>
    <message>
        <source>Type of transaction.</source>
        <translation>Tipo de transação.</translation>
    </message>
    <message>
        <source>Whether or not a watch-only address is involved in this transaction.</source>
        <translation>Desde que um endereço de modo-verificação faça parte ou não desta transação</translation>
<<<<<<< HEAD
    </message>
    <message>
        <source>User-defined intent/purpose of the transaction.</source>
        <translation>Motivo da transacção definido pelo utilizador.</translation>
=======
>>>>>>> 188ca9c3
    </message>
    <message>
        <source>Amount removed from or added to balance.</source>
        <translation>Quantia retirada ou adicionada ao saldo.</translation>
    </message>
</context>
<context>
    <name>TransactionView</name>
    <message>
        <source>All</source>
        <translation>Todas</translation>
    </message>
    <message>
        <source>Today</source>
        <translation>Hoje</translation>
    </message>
    <message>
        <source>This week</source>
        <translation>Esta semana</translation>
    </message>
    <message>
        <source>This month</source>
        <translation>Este mês</translation>
    </message>
    <message>
        <source>Last month</source>
        <translation>Mês passado</translation>
    </message>
    <message>
        <source>This year</source>
        <translation>Este ano</translation>
    </message>
    <message>
        <source>Range...</source>
        <translation>Período...</translation>
    </message>
    <message>
        <source>Received with</source>
        <translation>Recebida com</translation>
    </message>
    <message>
        <source>Sent to</source>
        <translation>Enviada para</translation>
    </message>
    <message>
        <source>To yourself</source>
        <translation>Para si mesmo</translation>
    </message>
    <message>
        <source>Mined</source>
        <translation>Minadas</translation>
    </message>
    <message>
        <source>Other</source>
        <translation>Outras</translation>
    </message>
    <message>
        <source>Enter address or label to search</source>
        <translation>Escreva endereço ou rótulo a procurar</translation>
    </message>
    <message>
        <source>Min amount</source>
        <translation>Quantia mínima</translation>
    </message>
    <message>
        <source>Copy address</source>
        <translation>Copiar endereço</translation>
    </message>
    <message>
        <source>Copy label</source>
        <translation>Copiar rótulo</translation>
    </message>
    <message>
        <source>Copy amount</source>
        <translation>Copiar quantia</translation>
    </message>
    <message>
        <source>Copy transaction ID</source>
        <translation>Copiar ID da Transação</translation>
    </message>
    <message>
        <source>Edit label</source>
        <translation>Editar rótulo</translation>
    </message>
    <message>
        <source>Show transaction details</source>
        <translation>Mostrar detalhes da transação</translation>
    </message>
    <message>
        <source>Export Transaction History</source>
        <translation>Exportar Histórico de Transacções</translation>
    </message>
    <message>
        <source>Watch-only</source>
        <translation>Modo-verificação</translation>
    </message>
    <message>
        <source>Exporting Failed</source>
        <translation>A Exportação Falhou</translation>
    </message>
    <message>
        <source>There was an error trying to save the transaction history to %1.</source>
        <translation>Ocorreu um erro ao tentar guardar o histórico de transações em %1.</translation>
    </message>
    <message>
        <source>Exporting Successful</source>
        <translation>Exportação Bem Sucedida</translation>
    </message>
    <message>
        <source>The transaction history was successfully saved to %1.</source>
        <translation>O histórico de transacções foi com guardado com sucesso em %1.</translation>
    </message>
    <message>
        <source>Comma separated file (*.csv)</source>
        <translation>Ficheiro separado por vírgulas (*.csv)</translation>
    </message>
    <message>
        <source>Confirmed</source>
        <translation>Confirmada</translation>
    </message>
    <message>
        <source>Date</source>
        <translation>Data</translation>
    </message>
    <message>
        <source>Type</source>
        <translation>Tipo</translation>
    </message>
    <message>
        <source>Label</source>
        <translation>Rótulo</translation>
    </message>
    <message>
        <source>Address</source>
        <translation>Endereço</translation>
    </message>
    <message>
        <source>ID</source>
        <translation>ID</translation>
    </message>
    <message>
        <source>Range:</source>
        <translation>Período:</translation>
    </message>
    <message>
        <source>to</source>
        <translation>até</translation>
    </message>
</context>
<context>
    <name>UnitDisplayStatusBarControl</name>
    <message>
        <source>Unit to show amounts in. Click to select another unit.</source>
        <translation>Unidade de valores recebidos. Clique para selecionar outra unidade.</translation>
    </message>
</context>
<context>
    <name>WalletFrame</name>
    <message>
        <source>No wallet has been loaded.</source>
        <translation>Nenhuma carteira foi carregada.</translation>
    </message>
</context>
<context>
    <name>WalletModel</name>
    <message>
        <source>Send Coins</source>
        <translation>Enviar Moedas</translation>
    </message>
</context>
<context>
    <name>WalletView</name>
    <message>
        <source>&amp;Export</source>
        <translation>&amp;Exportar</translation>
    </message>
    <message>
        <source>Export the data in the current tab to a file</source>
        <translation>Exportar os dados no separador actual para um ficheiro</translation>
    </message>
    <message>
        <source>Backup Wallet</source>
        <translation>Cópia de Segurança da Carteira</translation>
    </message>
    <message>
        <source>Wallet Data (*.dat)</source>
        <translation>Dados da Carteira (*.dat)</translation>
    </message>
    <message>
        <source>Backup Failed</source>
        <translation>Cópia de Segurança Falhou</translation>
    </message>
    <message>
        <source>There was an error trying to save the wallet data to %1.</source>
        <translation>Ocorreu um erro ao tentar guardar os dados da carteira em %1.</translation>
    </message>
    <message>
        <source>The wallet data was successfully saved to %1.</source>
        <translation>Os dados da carteira foram guardados com sucesso em %1.</translation>
    </message>
    <message>
        <source>Backup Successful</source>
        <translation>Cópia de Segurança Bem Sucedida</translation>
    </message>
</context>
<context>
    <name>bitcoin-core</name>
    <message>
        <source>Options:</source>
        <translation>Opções:</translation>
    </message>
    <message>
        <source>Specify data directory</source>
        <translation>Especificar pasta de dados</translation>
    </message>
    <message>
        <source>Connect to a node to retrieve peer addresses, and disconnect</source>
        <translation>Ligar a um nó para recuperar endereços de pares, e desligar</translation>
    </message>
    <message>
        <source>Specify your own public address</source>
        <translation>Especifique o seu endereço público</translation>
    </message>
    <message>
        <source>Accept command line and JSON-RPC commands</source>
        <translation>Aceitar comandos de linha de comandos e JSON-RPC</translation>
    </message>
    <message>
        <source>Run in the background as a daemon and accept commands</source>
        <translation>Correr o processo em segundo plano e aceitar comandos</translation>
    </message>
    <message>
        <source>Accept connections from outside (default: 1 if no -proxy or -connect)</source>
        <translation>Aceitar ligações externas (padrão: 1 sem -proxy ou -connect)</translation>
    </message>
    <message>
        <source>Bind to given address and always listen on it. Use [host]:port notation for IPv6</source>
        <translation>Associar a endereço específico e escutar sempre nele. Use a notação [anfitrião]:porta para IPv6</translation>
    </message>
    <message>
        <source>Delete all wallet transactions and only recover those parts of the blockchain through -rescan on startup</source>
        <translation>Apague todas as transações da carteira e somente restore aquelas que façam parte do blockchain através de re-scan ao reiniciar o programa</translation>
    </message>
    <message>
        <source>Distributed under the MIT software license, see the accompanying file COPYING or &lt;http://www.opensource.org/licenses/mit-license.php&gt;.</source>
        <translation>Distribuido através da licença de software MIT, verifique o ficheiro anexado COPYING ou &lt;http://www.opensource.org/licenses/mit-license.php&gt;.</translation>
    </message>
    <message>
        <source>Execute command when a wallet transaction changes (%s in cmd is replaced by TxID)</source>
        <translation>Executar comando quando uma das transações na carteira mudar (no comando, %s é substituído pelo ID da Transação)</translation>
    </message>
    <message>
        <source>Set the number of script verification threads (%u to %d, 0 = auto, &lt;0 = leave that many cores free, default: %d)</source>
        <translation>Defina o número de processos de verificação (%u até %d, 0 = automático, &lt;0 = ldisponibiliza esse número de núcleos livres, por defeito: %d)</translation>
    </message>
    <message>
        <source>This is a pre-release test build - use at your own risk - do not use for mining or merchant applications</source>
        <translation>Esta é uma versão de testes pré-lançamento - use à sua responsabilidade - não usar para minar ou aplicações comerciais</translation>
    </message>
    <message>
        <source>Unable to bind to %s on this computer. Zetacoin Core is probably already running.</source>
        <translation>Incapaz de vincular à porta %s neste computador. O Zetacoin Core provavelmente já está a correr.</translation>
    </message>
    <message>
        <source>WARNING: abnormally high number of blocks generated, %d blocks received in the last %d hours (%d expected)</source>
        <translation>AVISO: gerado um número anormalmente elevado de blocos, , %d blocos recebidos nas últimas %d horas (%d esperados)</translation>
    </message>
    <message>
        <source>WARNING: check your network connection, %d blocks received in the last %d hours (%d expected)</source>
        <translation>AVISO: verifique a sua conexão à rede, %d blocos recebidos nas últimas %d horas (%d esperados)</translation>
    </message>
    <message>
        <source>Warning: The network does not appear to fully agree! Some miners appear to be experiencing issues.</source>
        <translation>Aviso: A rede não parece estar completamente de acordo! Parece que alguns mineiros estão com dificuldades técnicas.</translation>
    </message>
    <message>
        <source>Warning: We do not appear to fully agree with our peers! You may need to upgrade, or other nodes may need to upgrade.</source>
        <translation>Atenção: Parecemos não estar de acordo com os nossos pares! Poderá ter que atualizar o seu cliente, ou outros nós poderão ter que atualizar os seus clientes.</translation>
    </message>
    <message>
        <source>Warning: wallet.dat corrupt, data salvaged! Original wallet.dat saved as wallet.{timestamp}.bak in %s; if your balance or transactions are incorrect you should restore from a backup.</source>
        <translation>Atenção: wallet.dat corrompido, dados recuperados! wallet.dat original salvo como wallet.{timestamp}.bak em %s; se o seu saldo ou transações estiverem incorrectos deverá recuperar uma cópia de segurança.</translation>
    </message>
    <message>
        <source>Whitelist peers connecting from the given netmask or IP address. Can be specified multiple times.</source>
        <translation>Ligações na lista branca conectam desde a seguinte netmask ou endereço IP. Posse ser especificado varias vezes.</translation>
<<<<<<< HEAD
    </message>
    <message>
        <source>(default: 1)</source>
        <translation>(padrão: 1)</translation>
    </message>
    <message>
        <source>&lt;category&gt; can be:</source>
        <translation>&lt;categoria&gt; pode ser:</translation>
=======
>>>>>>> 188ca9c3
    </message>
    <message>
        <source>&lt;category&gt; can be:</source>
        <translation>&lt;categoria&gt; pode ser:</translation>
    </message>
    <message>
        <source>Block creation options:</source>
        <translation>Opções de criação de bloco:</translation>
    </message>
    <message>
        <source>Connect only to the specified node(s)</source>
        <translation>Apenas ligar ao(s) nó(s) especificado(s)</translation>
    </message>
    <message>
        <source>Connection options:</source>
        <translation>Opcões de conexção:</translation>
    </message>
    <message>
        <source>Corrupted block database detected</source>
        <translation>Cadeia de blocos corrompida detectada</translation>
    </message>
    <message>
        <source>Debugging/Testing options:</source>
        <translation>Depuração/Opções teste:</translation>
    </message>
    <message>
        <source>Do not load the wallet and disable wallet RPC calls</source>
        <translation>Não carregar a carteira e desativar chamadas RPC de carteira.</translation>
    </message>
    <message>
        <source>Do you want to rebuild the block database now?</source>
        <translation>Deseja reconstruir agora a base de dados de blocos.</translation>
    </message>
    <message>
        <source>Error initializing block database</source>
        <translation>Erro ao inicializar a cadeia de blocos</translation>
    </message>
    <message>
        <source>Error initializing wallet database environment %s!</source>
        <translation>Erro ao inicializar o ambiente %s da base de dados da carteira</translation>
    </message>
    <message>
        <source>Error loading block database</source>
        <translation>Erro ao carregar base de dados de blocos</translation>
    </message>
    <message>
        <source>Error opening block database</source>
        <translation>Erro ao abrir a base de dados de blocos</translation>
    </message>
    <message>
        <source>Error: Disk space is low!</source>
        <translation>Erro: Pouco espaço em disco!</translation>
    </message>
    <message>
        <source>Failed to listen on any port. Use -listen=0 if you want this.</source>
        <translation>Falhou a escutar em qualquer porta. Use -listen=0 se quiser isto.</translation>
    </message>
    <message>
        <source>Importing...</source>
        <translation>A importar...</translation>
    </message>
    <message>
        <source>Importing...</source>
        <translation>A importar...</translation>
    </message>
    <message>
        <source>Incorrect or no genesis block found. Wrong datadir for network?</source>
        <translation>Bloco génese incorreto ou nenhum bloco génese encontrado. Pasta de dados errada para a rede?</translation>
    </message>
    <message>
        <source>Invalid -onion address: '%s'</source>
        <translation>Endereço -onion inválido: '%s'</translation>
    </message>
    <message>
        <source>Not enough file descriptors available.</source>
        <translation>Os descritores de ficheiros disponíveis são insuficientes.</translation>
    </message>
    <message>
        <source>Only connect to nodes in network &lt;net&gt; (ipv4, ipv6 or onion)</source>
        <translation>Somente conectar aos nodes na rede &lt;net&gt; (ipv4, ipv6 ou onion)</translation>
<<<<<<< HEAD
    </message>
    <message>
        <source>Prune cannot be configured with a negative value.</source>
        <translation>Poda não pode ser configurada com um valor negativo.</translation>
    </message>
    <message>
        <source>Prune mode is incompatible with -txindex.</source>
        <translation>Modo poda é incompatível com -txindex.</translation>
=======
>>>>>>> 188ca9c3
    </message>
    <message>
        <source>Set database cache size in megabytes (%d to %d, default: %d)</source>
        <translation>Definir o tamanho da cache de base de dados em megabytes (%d a %d, padrão: %d)</translation>
    </message>
    <message>
        <source>Set maximum block size in bytes (default: %d)</source>
        <translation>Definir tamanho máximo por bloco em bytes (por defeito: %d)</translation>
    </message>
    <message>
        <source>Specify wallet file (within data directory)</source>
        <translation>Especifique ficheiro de carteira (dentro da pasta de dados)</translation>
    </message>
    <message>
        <source>Use UPnP to map the listening port (default: %u)</source>
        <translation>Use UPnP para mapear a porto de escuta (default: %u)</translation>
    </message>
    <message>
        <source>Verifying blocks...</source>
        <translation>A verificar blocos...</translation>
    </message>
    <message>
        <source>Verifying wallet...</source>
        <translation>A verificar carteira...</translation>
    </message>
    <message>
        <source>Wallet %s resides outside data directory %s</source>
        <translation>A carteira %s reside fora da pasta de dados %s</translation>
    </message>
    <message>
        <source>Wallet options:</source>
        <translation>Opções da carteira:</translation>
    </message>
    <message>
        <source>Warning: This version is obsolete; upgrade required!</source>
        <translation>Aviso: Esta versão está desatualizada; atualização necessária!</translation>
    </message>
    <message>
        <source>You need to rebuild the database using -reindex to change -txindex</source>
        <translation>É necessário reconstruir as bases de dados usando -reindex para mudar o -txindex</translation>
    </message>
    <message>
        <source>Allow JSON-RPC connections from specified source. Valid for &lt;ip&gt; are a single IP (e.g. 1.2.3.4), a network/netmask (e.g. 1.2.3.4/255.255.255.0) or a network/CIDR (e.g. 1.2.3.4/24). This option can be specified multiple times</source>
        <translation>Permitir conexções JSON-RPC de fontes especificas. Valido para &lt;ip&gt; um unico IP (ex. 1.2.3.4), uma rede/netmask (ex. 1.2.3.4/255.255.255.0) ou uma rede/CIDR (ex. 1.2.3.4/24). Esta opção pode ser especificada varias vezes</translation>
    </message>
    <message>
        <source>Bind to given address and whitelist peers connecting to it. Use [host]:port notation for IPv6</source>
        <translation>Vincualar o endereço dado e listar as ligações conectadas ao mesmo na lista branca. Use a notação [anfitrião]:porta para IPv6</translation>
    </message>
    <message>
        <source>Bind to given address to listen for JSON-RPC connections. Use [host]:port notation for IPv6. This option can be specified multiple times (default: bind to all interfaces)</source>
        <translation>Vinculado para dar o endereço para atender as ligações JSON-RPC. Use [host]: Notação de porta para IPv6. Esta opção pode ser especificada várias vezes (padrão: ligam-se a todas as interfaces)</translation>
    </message>
    <message>
        <source>Allow JSON-RPC connections from specified source. Valid for &lt;ip&gt; are a single IP (e.g. 1.2.3.4), a network/netmask (e.g. 1.2.3.4/255.255.255.0) or a network/CIDR (e.g. 1.2.3.4/24). This option can be specified multiple times</source>
        <translation>Permitir conexções JSON-RPC de fontes especificas. Valido para &lt;ip&gt; um unico IP (ex. 1.2.3.4), uma rede/netmask (ex. 1.2.3.4/255.255.255.0) ou uma rede/CIDR (ex. 1.2.3.4/24). Esta opção pode ser especificada varias vezes</translation>
    </message>
    <message>
        <source>An error occurred while setting up the RPC address %s port %u for listening: %s</source>
        <translation>Um erro ocorreu durante a definição do endereço RPC %s porto %u para escutar: %s</translation>
    </message>
    <message>
        <source>Bind to given address and whitelist peers connecting to it. Use [host]:port notation for IPv6</source>
        <translation>Vincualar o endereço dado e listar as ligações conectadas ao mesmo na lista branca. Use a notação [anfitrião]:porta para IPv6</translation>
    </message>
    <message>
        <source>Bind to given address to listen for JSON-RPC connections. Use [host]:port notation for IPv6. This option can be specified multiple times (default: bind to all interfaces)</source>
        <translation>Vinculado para dar o endereço para atender as ligações JSON-RPC. Use [host]: Notação de porta para IPv6. Esta opção pode ser especificada várias vezes (padrão: ligam-se a todas as interfaces)</translation>
    </message>
    <message>
        <source>Cannot obtain a lock on data directory %s. Zetacoin Core is probably already running.</source>
        <translation>Impossível trancar a pasta de dados %s. Provavelmente o Zetacoin Core já está a ser executado.</translation>
    </message>
    <message>
        <source>Create new files with system default permissions, instead of umask 077 (only effective with disabled wallet functionality)</source>
        <translation>Crie ficheiros novos com as permisões predefinidas do sistema, em vez de umask 077 (apenas eficaz caso a funcionalidade carteira esteja desactivada)</translation>
    </message>
    <message>
        <source>Discover own IP addresses (default: 1 when listening and no -externalip or -proxy)</source>
        <translation>Descobrir o próprio endereço IP (padrão: 1 ao escutar e sem -externalip ou -proxy)</translation>
    </message>
    <message>
        <source>Error: Listening for incoming connections failed (listen returned error %s)</source>
        <translation>Erro: A escuta de ligações de entrada falhou (escuta devolveu erro %s)</translation>
    </message>
    <message>
        <source>Execute command when a relevant alert is received or we see a really long fork (%s in cmd is replaced by message)</source>
        <translation>Executar comando quando um alerta relevante for recebido ou em caso de uma divisão longa da cadeia de blocos (no comando, %s é substituído pela mensagem)</translation>
    </message>
    <message>
        <source>If paytxfee is not set, include enough fee so transactions begin confirmation on average within n blocks (default: %u)</source>
        <translation>Caso o paytxfee não seja definido, inclua uma taxa suficiente para que as transacções comecem a ser confirmadas, em média, dentro de n blocos (padrão: %u)</translation>
    </message>
    <message>
        <source>Invalid amount for -maxtxfee=&lt;amount&gt;: '%s' (must be at least the minrelay fee of %s to prevent stuck transactions)</source>
        <translation>Montante inválido para -maxtxfee=&lt;amount&gt;: '%s' (deverá ser, no mínimo , a taxa mínima de propagação de %s, de modo a evitar transações bloqueadas)</translation>
    </message>
    <message>
        <source>Maximum size of data in data carrier transactions we relay and mine (default: %u)</source>
        <translation>Tamanho máximo dos dados em transacções que incluem dados que propagamos e mineramos (padrão: %u)</translation>
    </message>
    <message>
        <source>Query for peer addresses via DNS lookup, if low on addresses (default: 1 unless -connect)</source>
        <translation>Encontrar pares usando DNS lookup, caso o número de endereços seja reduzido (padrão: 1 excepto -connect)</translation>
    </message>
    <message>
        <source>Randomize credentials for every proxy connection. This enables Tor stream isolation (default: %u)</source>
        <translation>Usar credenciais aleatórias por cada ligação proxy. Permite que o Tor use stream isolation (padrão: %u)</translation>
    </message>
    <message>
        <source>Set maximum size of high-priority/low-fee transactions in bytes (default: %d)</source>
        <translation>Definir tamanho máximo de transações com alta-prioridade/baixa-taxa em bytes (por defeito: %d)</translation>
    </message>
    <message>
<<<<<<< HEAD
        <source>The transaction amount is too small to send after the fee has been deducted</source>
        <translation>O montante da transacção é demasiado baixo após a dedução da taxa</translation>
    </message>
    <message>
        <source>This product includes software developed by the OpenSSL Project for use in the OpenSSL Toolkit &lt;https://www.openssl.org/&gt; and cryptographic software written by Eric Young and UPnP software written by Thomas Bernard.</source>
        <translation>Este produto inclui software desenvolvido pelo OpenSSL Project para utilização no OpenSSL Toolkit &lt;https://www.openssl.org/&gt;  e software criptográfico escrito por Eric Young e software UPnP escrito por Thomas Bernard.</translation>
    </message>
    <message>
        <source>Warning: Please check that your computer's date and time are correct! If your clock is wrong Zetacoin Core will not work properly.</source>
        <translation>Atenção: Por favor verifique que a data e hora do seu computador estão correctas! Se o seu relógio não estiver certo o Zetacoin Core não irá funcionar correctamente.</translation>
    </message>
    <message>
        <source>Whitelisted peers cannot be DoS banned and their transactions are always relayed, even if they are already in the mempool, useful e.g. for a gateway</source>
        <translation>Os pares enviados para a lista branca não podem ser DoS banidos e as suas transações são sempre retransmitidas, mesmo que já estejam no banco de memória, útil, por exemplo, para um acesso</translation>
    </message>
    <message>
        <source>You need to rebuild the database using -reindex to go back to unpruned mode.  This will redownload the entire blockchain</source>
        <translation>É necessário reconstruir a base de dados usando -reindex para sair do modo poda.  Isto irá descarregar novamente a blockchain completa</translation>
    </message>
    <message>
=======
>>>>>>> 188ca9c3
        <source>(default: %u)</source>
        <translation>(por defeito: %u)</translation>
    </message>
    <message>
<<<<<<< HEAD
        <source>Accept public REST requests (default: %u)</source>
        <translation>Aceitar pedidos REST públicos (padrão: %u)</translation>
    </message>
    <message>
        <source>Activating best chain...</source>
        <translation>A activar a melhor cadeia...</translation>
    </message>
    <message>
=======
>>>>>>> 188ca9c3
        <source>Cannot resolve -whitebind address: '%s'</source>
        <translation>Não foi possível resolver o endereço -whitebind: '%s'</translation>
    </message>
    <message>
<<<<<<< HEAD
        <source>Choose data directory on startup (default: 0)</source>
        <translation>Escolha a pasta de dados ao iniciar (por defeito: 0)</translation>
    </message>
    <message>
        <source>Connect through SOCKS5 proxy</source>
        <translation>Ligar através de um proxy SOCKS5</translation>
    </message>
    <message>
        <source>Copyright (C) 2009-%i The Zetacoin Core Developers</source>
        <translation>Copyright (C) 2009-%i Os Programadores do Zetacoin Core</translation>
    </message>
    <message>
        <source>Error loading wallet.dat: Wallet requires newer version of Zetacoin Core</source>
        <translation>Erro ao carregar wallet.dat: A Carteira requer uma versão mais recente do Zetacoin Core</translation>
    </message>
    <message>
        <source>Error reading from database, shutting down.</source>
        <translation>Erro ao ler da base de dados, encerrando.</translation>
    </message>
    <message>
        <source>Error: A fatal internal error occurred, see debug.log for details</source>
        <translation>Erro: Um erro fatal interno ocorreu, verificar debug.log para mais informação</translation>
=======
        <source>Copyright (C) 2009-%i The Bitcoin Core Developers</source>
        <translation>Copyright (C) 2009-%i Os Programadores do Bitcoin Core</translation>
    </message>
    <message>
        <source>Error loading wallet.dat: Wallet requires newer version of Bitcoin Core</source>
        <translation>Erro ao carregar wallet.dat: A Carteira requer uma versão mais recente do Bitcoin Core</translation>
>>>>>>> 188ca9c3
    </message>
    <message>
        <source>Information</source>
        <translation>Informação</translation>
    </message>
    <message>
<<<<<<< HEAD
        <source>Initialization sanity check failed. Bitcoin Core is shutting down.</source>
        <translation>Falha na prova real inicial. Bitcoin Core está a desligar.</translation>
    </message>
    <message>
=======
>>>>>>> 188ca9c3
        <source>Invalid amount for -maxtxfee=&lt;amount&gt;: '%s'</source>
        <translation>Quantia inválida para -maxtxfee=&lt;quantidade&gt;: '%s'</translation>
    </message>
    <message>
        <source>Invalid amount for -minrelaytxfee=&lt;amount&gt;: '%s'</source>
        <translation>Quantia inválida para -minrelaytxfee=&lt;quantidade&gt;: '%s'</translation>
    </message>
    <message>
        <source>Invalid amount for -mintxfee=&lt;amount&gt;: '%s'</source>
        <translation>Quantia inválida para -mintxfee=&lt;quantidade&gt;: '%s'</translation>
    </message>
    <message>
        <source>Invalid amount for -paytxfee=&lt;amount&gt;: '%s' (must be at least %s)</source>
        <translation>Montante inválido para -paytxfee=&lt;amount&gt;: '%s' (deverá ser no mínimo %s)</translation>
    </message>
    <message>
        <source>Invalid netmask specified in -whitelist: '%s'</source>
        <translation>Máscara de rede inválida especificada em -whitelist: '%s'</translation>
    </message>
    <message>
        <source>Keep at most &lt;n&gt; unconnectable transactions in memory (default: %u)</source>
        <translation>Manter no máximo &lt;n&gt; transacções órfãs em memória (padrão: %u)</translation>
    </message>
    <message>
        <source>Need to specify a port with -whitebind: '%s'</source>
        <translation>Necessário especificar uma porta com -whitebind: '%s'</translation>
    </message>
    <message>
        <source>Node relay options:</source>
        <translation>Opções de propagação de nós:</translation>
    </message>
    <message>
        <source>Pruning blockstore...</source>
        <translation>A podar a blockstore...</translation>
    </message>
    <message>
        <source>RPC server options:</source>
        <translation>Opções do servidor RPC:</translation>
    </message>
    <message>
        <source>Rebuild block chain index from current blk000??.dat files on startup</source>
        <translation>Reconstruir a cadeia de blocos a partir dos ficheiros blk000??.dat actuais ao iniciar</translation>
    </message>
    <message>
        <source>Receive and display P2P network alerts (default: %u)</source>
        <translation>Receber e mostrar alertas da rede P2P (padrão: %u)</translation>
    </message>
    <message>
        <source>Send trace/debug info to console instead of debug.log file</source>
        <translation>Enviar informação de rastreio/depuração para a consola e não para o ficheiro debug.log</translation>
    </message>
    <message>
        <source>Send transactions as zero-fee transactions if possible (default: %u)</source>
        <translation>Enviar como uma transacção a custo zero se possível (padrão: %u)</translation>
    </message>
    <message>
        <source>Set SSL root certificates for payment request (default: -system-)</source>
        <translation>Configurar certificados SSL root para pedido de pagamento (default: -system-)</translation>
    </message>
    <message>
        <source>Set language, for example "de_DE" (default: system locale)</source>
        <translation>Definir linguagem, por exemplo "pt_PT" (por defeito: linguagem do sistema)</translation>
    </message>
    <message>
        <source>Show all debugging options (usage: --help -help-debug)</source>
        <translation>Mostrar todas as opções de depuração (uso: --help -help-debug)</translation>
    </message>
    <message>
        <source>Show splash screen on startup (default: 1)</source>
        <translation>Mostrar imagem ao iniciar (por defeito: 1)</translation>
    </message>
    <message>
        <source>Shrink debug.log file on client startup (default: 1 when no -debug)</source>
        <translation>Encolher ficheiro debug.log ao iniciar o cliente (por defeito: 1 sem -debug definido)</translation>
    </message>
    <message>
        <source>Signing transaction failed</source>
        <translation>Falhou assinatura da transação</translation>
    </message>
    <message>
        <source>Start minimized</source>
        <translation>Iniciar minimizado</translation>
    </message>
    <message>
        <source>The transaction amount is too small to pay the fee</source>
        <translation>O montante da transacção é demasiado baixo para pagar a taxa</translation>
    </message>
    <message>
        <source>This is experimental software.</source>
        <translation>Isto é software experimental.</translation>
    </message>
    <message>
        <source>Transaction amount too small</source>
        <translation>Quantia da transação é muito baixa</translation>
    </message>
    <message>
        <source>Transaction amounts must be positive</source>
        <translation>Quantia da transação deverá ser positiva</translation>
    </message>
    <message>
        <source>Transaction too large for fee policy</source>
        <translation>Transacção demasiado grande para a política de taxas</translation>
    </message>
    <message>
        <source>Transaction too large</source>
        <translation>Transação grande demais</translation>
    </message>
    <message>
<<<<<<< HEAD
        <source>UI Options:</source>
        <translation>Opções de Interface</translation>
    </message>
    <message>
        <source>Unable to bind to %s on this computer (bind returned error %s)</source>
        <translation>Incapaz de vincular à porta %s neste computador (vínculo retornou erro %s)</translation>
    </message>
    <message>
        <source>Use UPnP to map the listening port (default: 1 when listening)</source>
        <translation>Usar UPnP para mapear a porta de escuta (padrão: 1 ao escutar)</translation>
    </message>
    <message>
=======
>>>>>>> 188ca9c3
        <source>Username for JSON-RPC connections</source>
        <translation>Nome de utilizador para ligações JSON-RPC</translation>
    </message>
    <message>
<<<<<<< HEAD
        <source>Wallet needed to be rewritten: restart Zetacoin Core to complete</source>
        <translation>A Carteira precisou de ser reescrita: reinicie o Zetacoin Core para completar o processo</translation>
=======
        <source>Wallet needed to be rewritten: restart Bitcoin Core to complete</source>
        <translation>A Carteira precisou de ser reescrita: reinicie o Bitcoin Core para completar o processo</translation>
>>>>>>> 188ca9c3
    </message>
    <message>
        <source>Warning</source>
        <translation>Aviso</translation>
    </message>
    <message>
        <source>Zapping all transactions from wallet...</source>
        <translation>A limpar todas as transações da carteira...</translation>
    </message>
    <message>
        <source>wallet.dat corrupt, salvage failed</source>
        <translation>wallet.dat corrompido, recuperação falhou</translation>
    </message>
    <message>
        <source>Password for JSON-RPC connections</source>
        <translation>Palavra-passe para ligações JSON-RPC</translation>
    </message>
    <message>
        <source>Execute command when the best block changes (%s in cmd is replaced by block hash)</source>
        <translation>Executar comando quando o melhor bloco mudar (no comando, %s é substituído pela hash do bloco)</translation>
    </message>
    <message>
        <source>This help message</source>
        <translation>Esta mensagem de ajuda</translation>
    </message>
    <message>
        <source>Allow DNS lookups for -addnode, -seednode and -connect</source>
        <translation>Permitir procuras DNS para -addnode, -seednode e -connect</translation>
    </message>
    <message>
        <source>Loading addresses...</source>
        <translation>A carregar endereços...</translation>
    </message>
    <message>
        <source>Error loading wallet.dat: Wallet corrupted</source>
        <translation>Erro ao carregar wallet.dat: Carteira danificada</translation>
    </message>
    <message>
<<<<<<< HEAD
        <source>(1 = keep tx meta data e.g. account owner and payment request information, 2 = drop tx meta data)</source>
        <translation>(1 = guardar metadados da transacção ex: proprietário da conta e informação do pedido de pagamento, 2 = descartar metadados da transacção)</translation>
    </message>
    <message>
        <source>How thorough the block verification of -checkblocks is (0-4, default: %u)</source>
        <translation>Minuciosidade da verificação de blocos para -checkblocks é (0-4, padrão: %u)</translation>
    </message>
    <message>
        <source>Maintain a full transaction index, used by the getrawtransaction rpc call (default: %u)</source>
        <translation>Manter um índice de transacções completo, usado pela chamada RPC getrawtransaction (padrão: %u)</translation>
    </message>
    <message>
        <source>Number of seconds to keep misbehaving peers from reconnecting (default: %u)</source>
        <translation>Número de segundos a impedir que pares com comportamento indesejado se liguem de novo (padrão: %u)</translation>
    </message>
    <message>
        <source>Output debugging information (default: %u, supplying &lt;category&gt; is optional)</source>
        <translation>Informação de depuração (padrão: %u, fornecer uma &lt;category&gt; é opcional)</translation>
    </message>
    <message>
        <source>Use separate SOCKS5 proxy to reach peers via Tor hidden services (default: %s)</source>
        <translation>Use um proxy SOCKS5 separado para alcançar pares via serviços ocultos do Tor (padrão: %s)</translation>
    </message>
    <message>
=======
>>>>>>> 188ca9c3
        <source>(default: %s)</source>
        <translation>(por defeito: %s)</translation>
    </message>
    <message>
<<<<<<< HEAD
        <source>Always query for peer addresses via DNS lookup (default: %u)</source>
        <translation>Usar sempre DNS lookup para encontrar pares (padrão: %u)</translation>
    </message>
    <message>
=======
>>>>>>> 188ca9c3
        <source>Error loading wallet.dat</source>
        <translation>Erro ao carregar wallet.dat</translation>
    </message>
    <message>
        <source>Generate coins (default: %u)</source>
        <translation>Gerar moedas (padrão: %u)</translation>
    </message>
    <message>
        <source>How many blocks to check at startup (default: %u, 0 = all)</source>
        <translation>Quantos blocos verificar ao inicializar (padrão: %u, 0 = todos)</translation>
    </message>
    <message>
        <source>Include IP addresses in debug output (default: %u)</source>
        <translation>Incluir endereços IP na informação de depuração (padrão: %u)</translation>
    </message>
    <message>
        <source>Invalid -proxy address: '%s'</source>
        <translation>Endereço -proxy inválido: '%s'</translation>
    </message>
    <message>
        <source>Listen for JSON-RPC connections on &lt;port&gt; (default: %u or testnet: %u)</source>
        <translation>Escutar por ligações JSON-RPC na porta &lt;port&gt; (por defeito: %u ou rede de testes: %u)</translation>
    </message>
    <message>
        <source>Listen for connections on &lt;port&gt; (default: %u or testnet: %u)</source>
        <translation>Escute ligações na porta &lt;port&gt; (por defeito: %u ou testnet: %u)</translation>
    </message>
    <message>
        <source>Maintain at most &lt;n&gt; connections to peers (default: %u)</source>
        <translation>Manter no máximo &lt;n&gt; ligações a outros nós da rede (por defeito: %u)</translation>
    </message>
    <message>
<<<<<<< HEAD
        <source>Make the wallet broadcast transactions</source>
        <translation>Colocar a carteira a transmitir transacções</translation>
    </message>
    <message>
=======
>>>>>>> 188ca9c3
        <source>Maximum per-connection receive buffer, &lt;n&gt;*1000 bytes (default: %u)</source>
        <translation>Maximo armazenamento intermédio de recepção por ligação, &lt;n&gt;*1000 bytes (por defeito: %u)</translation>
    </message>
    <message>
        <source>Maximum per-connection send buffer, &lt;n&gt;*1000 bytes (default: %u)</source>
        <translation>Maximo armazenamento intermédio de envio por ligação, &lt;n&gt;*1000 bytes (por defeito: %u)</translation>
    </message>
    <message>
        <source>Prepend debug output with timestamp (default: %u)</source>
        <translation>Adicionar data e hora à informação de depuração (por defeito: %u)</translation>
    </message>
    <message>
<<<<<<< HEAD
        <source>Relay and mine data carrier transactions (default: %u)</source>
        <translation>Propagar e minerar transacções que incluem dados (padrão: %u)</translation>
    </message>
    <message>
        <source>Relay non-P2SH multisig (default: %u)</source>
        <translation>Propagar não-P2SH multisig (padrão: %u)</translation>
    </message>
    <message>
        <source>Server certificate file (default: %s)</source>
        <translation>Ficheiro de certificado do servidor (por defeito: %s)</translation>
    </message>
    <message>
        <source>Server private key (default: %s)</source>
        <translation>Chave privada do servidor (por defeito: %s)</translation>
    </message>
    <message>
=======
>>>>>>> 188ca9c3
        <source>Set key pool size to &lt;n&gt; (default: %u)</source>
        <translation>Definir o tamanho da memória de chaves para &lt;n&gt; (por defeito: %u)</translation>
    </message>
    <message>
        <source>Set minimum block size in bytes (default: %u)</source>
        <translation>Definir tamanho minímo de um bloco em bytes (por defeito: %u)</translation>
    </message>
    <message>
        <source>Set the number of threads to service RPC calls (default: %d)</source>
        <translation>Defina o número de processos para servir as chamadas RPC (por defeito: %d)</translation>
    </message>
    <message>
        <source>Specify configuration file (default: %s)</source>
        <translation>Especificar ficheiro de configuração (por defeito: %s)</translation>
    </message>
    <message>
        <source>Specify connection timeout in milliseconds (minimum: 1, default: %d)</source>
        <translation>Especificar tempo de espera da ligação em milissegundos (mínimo 1, por defeito: %d)</translation>
    </message>
    <message>
<<<<<<< HEAD
        <source>Specify pid file (default: %s)</source>
        <translation>Especificar ficheiro pid (padrão: %s)</translation>
    </message>
    <message>
        <source>Spend unconfirmed change when sending transactions (default: %u)</source>
        <translation>Gastar troco não confirmado ao enviar transacções (padrão: %u)</translation>
    </message>
    <message>
        <source>Threshold for disconnecting misbehaving peers (default: %u)</source>
        <translation>Tolerância para desligar nós com comportamento indesejável (padrão: %u)</translation>
    </message>
    <message>
=======
>>>>>>> 188ca9c3
        <source>Unknown network specified in -onlynet: '%s'</source>
        <translation>Rede desconhecida especificada em -onlynet: '%s'</translation>
    </message>
    <message>
        <source>Cannot resolve -bind address: '%s'</source>
        <translation>Não foi possível resolver o endereço -bind: '%s'</translation>
    </message>
    <message>
        <source>Cannot resolve -externalip address: '%s'</source>
        <translation>Não foi possível resolver o endereço -externalip: '%s'</translation>
    </message>
    <message>
        <source>Invalid amount for -paytxfee=&lt;amount&gt;: '%s'</source>
        <translation>Quantia inválida para -paytxfee=&lt;amount&gt;: '%s'</translation>
    </message>
    <message>
        <source>Insufficient funds</source>
        <translation>Fundos insuficientes</translation>
    </message>
    <message>
        <source>Loading block index...</source>
        <translation>A carregar índice de blocos...</translation>
    </message>
    <message>
        <source>Add a node to connect to and attempt to keep the connection open</source>
        <translation>Adicionar um nó para se ligar e tentar manter a ligação aberta</translation>
    </message>
    <message>
        <source>Loading wallet...</source>
        <translation>A carregar carteira...</translation>
    </message>
    <message>
        <source>Cannot downgrade wallet</source>
        <translation>Impossível mudar a carteira para uma versão anterior</translation>
    </message>
    <message>
        <source>Cannot write default address</source>
        <translation>Impossível escrever endereço por defeito</translation>
    </message>
    <message>
        <source>Rescanning...</source>
        <translation>Reexaminando...</translation>
    </message>
    <message>
        <source>Done loading</source>
        <translation>Carregamento completo</translation>
    </message>
    <message>
        <source>Error</source>
        <translation>Erro</translation>
    </message>
</context>
</TS><|MERGE_RESOLUTION|>--- conflicted
+++ resolved
@@ -168,13 +168,8 @@
         <translation>Tem a certeza que deseja encriptar a carteira?</translation>
     </message>
     <message>
-<<<<<<< HEAD
         <source>Zetacoin Core will close now to finish the encryption process. Remember that encrypting your wallet cannot fully protect your zetacoins from being stolen by malware infecting your computer.</source>
         <translation>O cliente Zetacoin Core irá agora ser fechado para terminar o processo de encriptação. Recorde que a encriptação da sua carteira não protegerá totalmente os seus zetacoins de serem roubados por programas maliciosos que infectem o seu computador.</translation>
-=======
-        <source>Bitcoin Core will close now to finish the encryption process. Remember that encrypting your wallet cannot fully protect your bitcoins from being stolen by malware infecting your computer.</source>
-        <translation>O cliente Bitcoin Core irá agora ser fechado para terminar o processo de encriptação. Recorde que a encriptação da sua carteira não protegerá totalmente os seus bitcoins de serem roubados por programas maliciosos que infectem o seu computador.</translation>
->>>>>>> 188ca9c3
     </message>
     <message>
         <source>IMPORTANT: Any previous backups you have made of your wallet file should be replaced with the newly generated, encrypted wallet file. For security reasons, previous backups of the unencrypted wallet file will become useless as soon as you start using the new, encrypted wallet.</source>
@@ -303,13 +298,8 @@
         <translation>Abrir &amp;URI...</translation>
     </message>
     <message>
-<<<<<<< HEAD
         <source>Zetacoin Core client</source>
         <translation>Cliente Zetacoin Core</translation>
-=======
-        <source>Bitcoin Core client</source>
-        <translation>Cliente Bitcoin Core</translation>
->>>>>>> 188ca9c3
     </message>
     <message>
         <source>Importing blocks from disk...</source>
@@ -320,13 +310,8 @@
         <translation>A reindexar blocos no disco...</translation>
     </message>
     <message>
-<<<<<<< HEAD
         <source>Send coins to a Zetacoin address</source>
         <translation>Enviar moedas para um endereço zetacoin</translation>
-=======
-        <source>Send coins to a Bitcoin address</source>
-        <translation>Enviar moedas para um endereço bitcoin</translation>
->>>>>>> 188ca9c3
     </message>
     <message>
         <source>Backup wallet to another location</source>
@@ -365,13 +350,8 @@
         <translation>&amp;Receber</translation>
     </message>
     <message>
-<<<<<<< HEAD
         <source>Show information about Zetacoin Core</source>
         <translation>Mostrar informação sobre Zetacoin Core</translation>
-=======
-        <source>Show information about Bitcoin Core</source>
-        <translation>Mostrar informação sobre Bitcoin Core</translation>
->>>>>>> 188ca9c3
     </message>
     <message>
         <source>&amp;Show / Hide</source>
@@ -424,10 +404,6 @@
     <message>
         <source>Modify configuration options for Zetacoin Core</source>
         <translation>Modificar opções de configuração de Zetacoin Core</translation>
-    </message>
-    <message>
-        <source>Modify configuration options for Bitcoin Core</source>
-        <translation>Modificar opções de configuração de Bitcoin Core</translation>
     </message>
     <message>
         <source>Show the list of used sending addresses and labels</source>
@@ -883,13 +859,8 @@
         <translation>(%1-bit)</translation>
     </message>
     <message>
-<<<<<<< HEAD
         <source>About Zetacoin Core</source>
         <translation>Sobre o Zetacoin Core</translation>
-=======
-        <source>About Bitcoin Core</source>
-        <translation>Sobre o Bitcoin Core</translation>
->>>>>>> 188ca9c3
     </message>
     <message>
         <source>Command-line options</source>
@@ -903,11 +874,7 @@
         <source>command-line options</source>
         <translation>opções da linha de comandos</translation>
     </message>
-<<<<<<< HEAD
-</context>
-=======
     </context>
->>>>>>> 188ca9c3
 <context>
     <name>Intro</name>
     <message>
@@ -937,10 +904,6 @@
     <message>
         <source>Zetacoin Core</source>
         <translation>Zetacoin Core</translation>
-    </message>
-    <message>
-        <source>Error: Specified data directory "%1" cannot be created.</source>
-        <translation>Erro: Pasta de dados especificada como "%1, não pode ser criada.</translation>
     </message>
     <message>
         <source>Error: Specified data directory "%1" cannot be created.</source>
@@ -1021,13 +984,8 @@
         <translation>Minimize ao invés de sair da aplicação quando a janela é fechada. Com esta  opção selecionada, a aplicação apenas será encerrada quando escolher Sair da aplicação no menú.</translation>
     </message>
     <message>
-<<<<<<< HEAD
         <source>The user interface language can be set here. This setting will take effect after restarting Zetacoin Core.</source>
         <translation>A linguagem da interface do utilizador pode ser definida aqui. Esta definição entrará em efeito após reiniciar o Zetacoin Core.</translation>
-=======
-        <source>The user interface language can be set here. This setting will take effect after restarting Bitcoin Core.</source>
-        <translation>A linguagem da interface do utilizador pode ser definida aqui. Esta definição entrará em efeito após reiniciar o Bitcoin Core.</translation>
->>>>>>> 188ca9c3
     </message>
     <message>
         <source>Third party URLs (e.g. a block explorer) that appear in the transactions tab as context menu items. %s in the URL is replaced by transaction hash. Multiple URLs are separated by vertical bar |.</source>
@@ -1055,21 +1013,12 @@
         <translation>&amp;Rede</translation>
     </message>
     <message>
-<<<<<<< HEAD
         <source>Automatically start Zetacoin Core after logging in to the system.</source>
         <translation>Começar o Zetacoin Core automaticamente ao iniciar sessão no sistema.</translation>
     </message>
     <message>
         <source>&amp;Start Zetacoin Core on system login</source>
         <translation>&amp;Começar o Zetacoin Core ao iniciar o sistema</translation>
-=======
-        <source>Automatically start Bitcoin Core after logging in to the system.</source>
-        <translation>Começar o Bitcoin Core automaticamente ao iniciar sessão no sistema.</translation>
-    </message>
-    <message>
-        <source>&amp;Start Bitcoin Core on system login</source>
-        <translation>&amp;Começar o Bitcoin Core ao iniciar o sistema</translation>
->>>>>>> 188ca9c3
     </message>
     <message>
         <source>(0 = auto, &lt;0 = leave that many cores free)</source>
@@ -1104,13 +1053,8 @@
         <translation>Mapear porta usando &amp;UPnP</translation>
     </message>
     <message>
-<<<<<<< HEAD
         <source>Connect to the Zetacoin network through a SOCKS5 proxy.</source>
         <translation>Conectar à rede da Zetacoin através dum proxy SOCLS5.</translation>
-=======
-        <source>Connect to the Bitcoin network through a SOCKS5 proxy.</source>
-        <translation>Conectar à rede da Bitcoin através dum proxy SOCLS5.</translation>
->>>>>>> 188ca9c3
     </message>
     <message>
         <source>&amp;Connect through SOCKS5 proxy (default proxy):</source>
@@ -1216,10 +1160,6 @@
         <translation>Modo-verificação:</translation>
     </message>
     <message>
-        <source>Watch-only:</source>
-        <translation>Modo-verificação:</translation>
-    </message>
-    <message>
         <source>Available:</source>
         <translation>Disponível:</translation>
     </message>
@@ -1319,13 +1259,8 @@
         <translation>O URL de pedido de pagamento é inválido: %1</translation>
     </message>
     <message>
-<<<<<<< HEAD
         <source>URI cannot be parsed! This can be caused by an invalid Zetacoin address or malformed URI parameters.</source>
         <translation>URI não foi lido correctamente! Isto pode ser causado por um endereço Zetacoin inválido ou por parâmetros URI malformados.</translation>
-=======
-        <source>URI cannot be parsed! This can be caused by an invalid Bitcoin address or malformed URI parameters.</source>
-        <translation>URI não foi lido correctamente! Isto pode ser causado por um endereço Bitcoin inválido ou por parâmetros URI malformados.</translation>
->>>>>>> 188ca9c3
     </message>
     <message>
         <source>Payment request file handling</source>
@@ -1356,13 +1291,6 @@
         <translation>Pedido de pagamento %1 excede o tamanho (%2 bytes, permitido %3 bytes).</translation>
     </message>
     <message>
-<<<<<<< HEAD
-        <source>Payment request DoS protection</source>
-        <translation>Pedido de pagamento proteção DdS</translation>
-    </message>
-    <message>
-=======
->>>>>>> 188ca9c3
         <source>Error communicating with %1: %2</source>
         <translation>Erro ao comunicar com %1: %2</translation>
     </message>
@@ -1405,13 +1333,8 @@
         <translation>Quantia</translation>
     </message>
     <message>
-<<<<<<< HEAD
         <source>Enter a Zetacoin address (e.g. %1)</source>
         <translation>Entre um endereço Zetacoin (ex. %1)</translation>
-=======
-        <source>Enter a Bitcoin address (e.g. %1)</source>
-        <translation>Entre um endereço Bitcoin (ex. %1)</translation>
->>>>>>> 188ca9c3
     </message>
     <message>
         <source>%1 d</source>
@@ -1520,13 +1443,6 @@
         <translation>Número actual de blocos</translation>
     </message>
     <message>
-<<<<<<< HEAD
-        <source>Open the Bitcoin Core debug log file from the current data directory. This can take a few seconds for large log files.</source>
-        <translation>Abrir o ficheiro de registo de depuração da pasta de dados actual. Isto pode demorar alguns segundos para ficheiros de registo grandes.</translation>
-    </message>
-    <message>
-=======
->>>>>>> 188ca9c3
         <source>Received</source>
         <translation>Recebido</translation>
     </message>
@@ -1559,17 +1475,6 @@
         <translation>Serviços</translation>
     </message>
     <message>
-<<<<<<< HEAD
-        <source>Starting Height</source>
-        <translation>Iniciando Altura</translation>
-    </message>
-    <message>
-        <source>Sync Height</source>
-        <translation>Sincronização da Altura</translation>
-    </message>
-    <message>
-=======
->>>>>>> 188ca9c3
         <source>Ban Score</source>
         <translation>Resultado da Suspensão</translation>
     </message>
@@ -1586,28 +1491,10 @@
         <translation>Ultimo Recebimento</translation>
     </message>
     <message>
-<<<<<<< HEAD
-        <source>Bytes Sent</source>
-        <translation>Bytes Enviados</translation>
-    </message>
-    <message>
-        <source>Bytes Received</source>
-        <translation>Bytes Recebidos</translation>
-    </message>
-    <message>
-=======
->>>>>>> 188ca9c3
         <source>Ping Time</source>
         <translation>Tempo de Latência</translation>
     </message>
     <message>
-<<<<<<< HEAD
-        <source>Time Offset</source>
-        <translation>Fuso Horário</translation>
-    </message>
-    <message>
-=======
->>>>>>> 188ca9c3
         <source>Last block time</source>
         <translation>Data do último bloco</translation>
     </message>
@@ -1652,13 +1539,8 @@
         <translation>Limpar consola</translation>
     </message>
     <message>
-<<<<<<< HEAD
         <source>Welcome to the Zetacoin Core RPC console.</source>
         <translation>Bem-vindo à consola RPC do Zetacoin Core.</translation>
-=======
-        <source>Welcome to the Bitcoin Core RPC console.</source>
-        <translation>Bem-vindo à consola RPC do Bitcoin Core.</translation>
->>>>>>> 188ca9c3
     </message>
     <message>
         <source>Use up and down arrows to navigate history, and &lt;b&gt;Ctrl-L&lt;/b&gt; to clear screen.</source>
@@ -1704,13 +1586,6 @@
         <source>Unknown</source>
         <translation>Desconhecido</translation>
     </message>
-<<<<<<< HEAD
-    <message>
-        <source>Fetching...</source>
-        <translation>Em busca...</translation>
-    </message>
-=======
->>>>>>> 188ca9c3
 </context>
 <context>
     <name>ReceiveCoinsDialog</name>
@@ -1942,8 +1817,6 @@
     <message>
         <source>Transaction Fee:</source>
         <translation>Custo da Transação:</translation>
-<<<<<<< HEAD
-=======
     </message>
     <message>
         <source>Choose...</source>
@@ -1970,7 +1843,7 @@
         <translation>total minimo</translation>
     </message>
     <message>
-        <source>Paying only the minimum fee is just fine as long as there is less transaction volume than space in the blocks. But be aware that this can end up in a never confirming transaction once there is more demand for bitcoin transactions than the network can process.</source>
+        <source>Paying only the minimum fee is just fine as long as there is less transaction volume than space in the blocks. But be aware that this can end up in a never confirming transaction once there is more demand for zetacoin transactions than the network can process.</source>
         <translation>Pode pagar somente a taxa minima desde que haja um volume de transações inferior ao espaço nos blocos. No entanto tenha em atenção que esta opção poderá acabar em uma transação nunca confirmada assim que os pedidos de transações excedam a capacidade de processamento da rede.</translation>
     </message>
     <message>
@@ -2012,417 +1885,263 @@
     <message>
         <source>Send to multiple recipients at once</source>
         <translation>Enviar para múltiplos destinatários de uma vez</translation>
->>>>>>> 188ca9c3
-    </message>
-    <message>
-        <source>Choose...</source>
-        <translation>Escolha...</translation>
-    </message>
-    <message>
-        <source>collapse fee-settings</source>
-        <translation>fechar definições-de custos</translation>
-    </message>
-    <message>
-<<<<<<< HEAD
-        <source>per kilobyte</source>
-        <translation>por kilobyte</translation>
-=======
+    </message>
+    <message>
+        <source>Add &amp;Recipient</source>
+        <translation>Adicionar &amp;Destinatário</translation>
+    </message>
+    <message>
+        <source>Clear all fields of the form.</source>
+        <translation>Limpar todos os campos do formulário.</translation>
+    </message>
+    <message>
         <source>Dust:</source>
         <translation>Lixo:</translation>
     </message>
     <message>
         <source>Clear &amp;All</source>
         <translation>Limpar &amp;Tudo</translation>
->>>>>>> 188ca9c3
-    </message>
-    <message>
-        <source>If the custom fee is set to 1000 satoshis and the transaction is only 250 bytes, then "per kilobyte" only pays 250 satoshis in fee, while "total at least" pays 1000 satoshis. For transactions bigger than a kilobyte both pay by kilobyte.</source>
-        <translation>Se a taxa fixa for 1000 satoshis e a transação for somente 250 bytes, pagará somente 250 satoshis "por kilobyte" em custos se trasacionar "pelo menos" 1000 satoshis. Transações superiores a um kilobyte são cobradas por kilobyte.</translation>
-    </message>
-    <message>
-        <source>Hide</source>
-        <translation>Esconder</translation>
-    </message>
-    <message>
-<<<<<<< HEAD
-        <source>total at least</source>
-        <translation>total minimo</translation>
-=======
+    </message>
+    <message>
+        <source>Balance:</source>
+        <translation>Saldo:</translation>
+    </message>
+    <message>
+        <source>Confirm the send action</source>
+        <translation>Confirme ação de envio</translation>
+    </message>
+    <message>
         <source>S&amp;end</source>
         <translation>E&amp;nviar</translation>
->>>>>>> 188ca9c3
-    </message>
-    <message>
-        <source>Paying only the minimum fee is just fine as long as there is less transaction volume than space in the blocks. But be aware that this can end up in a never confirming transaction once there is more demand for zetacoin transactions than the network can process.</source>
-        <translation>Pode pagar somente a taxa minima desde que haja um volume de transações inferior ao espaço nos blocos. No entanto tenha em atenção que esta opção poderá acabar em uma transação nunca confirmada assim que os pedidos de transações excedam a capacidade de processamento da rede.</translation>
-    </message>
-    <message>
-        <source>(read the tooltip)</source>
-        <translation>(leia a dica)</translation>
-    </message>
-    <message>
-        <source>Recommended:</source>
-        <translation>Recomendado:</translation>
-    </message>
-    <message>
-        <source>Custom:</source>
-        <translation>Uso:</translation>
-    </message>
-    <message>
-        <source>(Smart fee not initialized yet. This usually takes a few blocks...)</source>
-        <translation>(Taxa inteligente ainda não foi acionada. Normalmente demora alguns blocos...)</translation>
-    </message>
-    <message>
-        <source>Confirmation time:</source>
-        <translation>Tempo de confirmação:</translation>
-    </message>
-    <message>
-        <source>normal</source>
-        <translation>normal</translation>
-    </message>
-    <message>
-        <source>fast</source>
-        <translation>rapido</translation>
-    </message>
-    <message>
-        <source>Send as zero-fee transaction if possible</source>
-        <translation>Enviar como uma transação a custo zero se possivél</translation>
-    </message>
-    <message>
-        <source>(confirmation may take longer)</source>
-        <translation>(confirmação poderá demorar mais)</translation>
-    </message>
-    <message>
-        <source>Send to multiple recipients at once</source>
-        <translation>Enviar para múltiplos destinatários de uma vez</translation>
-    </message>
-    <message>
-        <source>Add &amp;Recipient</source>
-        <translation>Adicionar &amp;Destinatário</translation>
-    </message>
-    <message>
-        <source>Clear all fields of the form.</source>
-        <translation>Limpar todos os campos do formulário.</translation>
-    </message>
-    <message>
-        <source>Dust:</source>
-        <translation>Lixo:</translation>
+    </message>
+    <message>
+        <source>Confirm send coins</source>
+        <translation>Confirme envio de moedas</translation>
+    </message>
+    <message>
+        <source>%1 to %2</source>
+        <translation>%1 para %2</translation>
+    </message>
+    <message>
+        <source>Copy quantity</source>
+        <translation>Copiar quantidade</translation>
+    </message>
+    <message>
+        <source>Copy amount</source>
+        <translation>Copiar quantia</translation>
+    </message>
+    <message>
+        <source>Copy fee</source>
+        <translation>Copiar taxa</translation>
+    </message>
+    <message>
+        <source>Copy after fee</source>
+        <translation>Copiar valor após taxa</translation>
+    </message>
+    <message>
+        <source>Copy bytes</source>
+        <translation>Copiar bytes</translation>
+    </message>
+    <message>
+        <source>Copy priority</source>
+        <translation>Copiar prioridade</translation>
+    </message>
+    <message>
+        <source>Copy change</source>
+        <translation>Copiar alteração</translation>
+    </message>
+    <message>
+        <source>or</source>
+        <translation>ou</translation>
+    </message>
+    <message>
+        <source>The amount to pay must be larger than 0.</source>
+        <translation>A quantia a pagar deverá ser maior que 0.</translation>
+    </message>
+    <message>
+        <source>The amount exceeds your balance.</source>
+        <translation>A quantia excede o seu saldo.</translation>
+    </message>
+    <message>
+        <source>The total exceeds your balance when the %1 transaction fee is included.</source>
+        <translation>O total excede o seu saldo quando a taxa de transação de %1 for incluída.</translation>
+    </message>
+    <message>
+        <source>Transaction creation failed!</source>
+        <translation>Erro: A criação da transação falhou! </translation>
+    </message>
+    <message>
+        <source>The transaction was rejected! This might happen if some of the coins in your wallet were already spent, such as if you used a copy of wallet.dat and coins were spent in the copy but not marked as spent here.</source>
+        <translation>A transação foi rejeitada! Isto poderá acontecer se algumas das moedas na sua carteira já tiverem sido gastas, se por exemplo tiver usado uma cópia do ficheiro wallet.dat e as moedas tiverem sido gastas na cópia mas não tiverem sido marcadas como gastas aqui.</translation>
+    </message>
+    <message>
+        <source>Payment request expired.</source>
+        <translation>Pedido de pagamento expirou.</translation>
+    </message>
+    <message>
+        <source>Warning: Invalid Zetacoin address</source>
+        <translation>Aviso: Endereço Zetacoin inválido</translation>
+    </message>
+    <message>
+        <source>(no label)</source>
+        <translation>(sem rótulo)</translation>
+    </message>
+    <message>
+        <source>Warning: Unknown change address</source>
+        <translation>Aviso: Endereço de troco desconhecido</translation>
+    </message>
+    <message>
+        <source>Copy dust</source>
+        <translation>Copiar lixo</translation>
+    </message>
+    <message>
+        <source>Are you sure you want to send?</source>
+        <translation>Tem a certeza que deseja enviar?</translation>
+    </message>
+    <message>
+        <source>added as transaction fee</source>
+        <translation>adicionados como taxa de transação</translation>
+    </message>
+</context>
+<context>
+    <name>SendCoinsEntry</name>
+    <message>
+        <source>A&amp;mount:</source>
+        <translation>Qu&amp;antia:</translation>
+    </message>
+    <message>
+        <source>Pay &amp;To:</source>
+        <translation>&amp;Pagar A:</translation>
+    </message>
+    <message>
+        <source>Enter a label for this address to add it to your address book</source>
+        <translation>Escreva um rótulo para este endereço para o adicionar ao seu livro de endereços</translation>
+    </message>
+    <message>
+        <source>&amp;Label:</source>
+        <translation>Rótu&amp;lo:</translation>
+    </message>
+    <message>
+        <source>Choose previously used address</source>
+        <translation>Escolher endereço usado previamente</translation>
+    </message>
+    <message>
+        <source>This is a normal payment.</source>
+        <translation>Este é um pagamento normal.</translation>
+    </message>
+    <message>
+        <source>The Zetacoin address to send the payment to</source>
+        <translation>O endereço Zetacoin para enviar o pagamento</translation>
+    </message>
+    <message>
+        <source>Alt+A</source>
+        <translation>Alt+A</translation>
+    </message>
+    <message>
+        <source>Paste address from clipboard</source>
+        <translation>Cole endereço da área de transferência</translation>
+    </message>
+    <message>
+        <source>Alt+P</source>
+        <translation>Alt+P</translation>
+    </message>
+    <message>
+        <source>Remove this entry</source>
+        <translation>Remover esta entrada</translation>
+    </message>
+    <message>
+        <source>Message:</source>
+        <translation>Mensagem:</translation>
+    </message>
+    <message>
+        <source>Enter a label for this address to add it to the list of used addresses</source>
+        <translation>Introduza um rótulo para este endereço para o adicionar à sua lista de endereços usados</translation>
+    </message>
+    <message>
+        <source>A message that was attached to the zetacoin: URI which will be stored with the transaction for your reference. Note: This message will not be sent over the Zetacoin network.</source>
+        <translation>Uma mensagem que estava anexada ao URI zetacoin: que será armazenada com a transação para sua referência. Nota: Esta mensagem não será enviada através da rede Zetacoin.</translation>
+    </message>
+    <message>
+        <source>Pay To:</source>
+        <translation>Pagar a:</translation>
+    </message>
+    <message>
+        <source>Memo:</source>
+        <translation>Memorando:</translation>
+    </message>
+</context>
+<context>
+    <name>ShutdownWindow</name>
+    <message>
+        <source>Zetacoin Core is shutting down...</source>
+        <translation>O Zetacoin Core está a encerrar...</translation>
+    </message>
+    <message>
+        <source>Do not shut down the computer until this window disappears.</source>
+        <translation>Não desligue o computador enquanto esta janela não desaparecer.</translation>
+    </message>
+</context>
+<context>
+    <name>SignVerifyMessageDialog</name>
+    <message>
+        <source>Signatures - Sign / Verify a Message</source>
+        <translation>Assinaturas - Assinar / Verificar uma Mensagem</translation>
+    </message>
+    <message>
+        <source>&amp;Sign Message</source>
+        <translation>&amp;Assinar Mensagem</translation>
+    </message>
+    <message>
+        <source>The Zetacoin address to sign the message with</source>
+        <translation>O endereço Zetacoin para designar a mensagem</translation>
+    </message>
+    <message>
+        <source>Choose previously used address</source>
+        <translation>Escolher endereço usado previamente</translation>
+    </message>
+    <message>
+        <source>Alt+A</source>
+        <translation>Alt+A</translation>
+    </message>
+    <message>
+        <source>Paste address from clipboard</source>
+        <translation>Colar endereço da área de transferência</translation>
+    </message>
+    <message>
+        <source>Alt+P</source>
+        <translation>Alt+P</translation>
+    </message>
+    <message>
+        <source>Enter the message you want to sign here</source>
+        <translation>Escreva aqui a mensagem que deseja assinar</translation>
+    </message>
+    <message>
+        <source>Signature</source>
+        <translation>Assinatura</translation>
+    </message>
+    <message>
+        <source>Copy the current signature to the system clipboard</source>
+        <translation>Copiar a assinatura actual para a área de transferência</translation>
+    </message>
+    <message>
+        <source>Sign the message to prove you own this Zetacoin address</source>
+        <translation>Assine uma mensagem para provar que é dono deste endereço Zetacoin</translation>
+    </message>
+    <message>
+        <source>Sign &amp;Message</source>
+        <translation>Assinar &amp;Mensagem</translation>
+    </message>
+    <message>
+        <source>Reset all sign message fields</source>
+        <translation>Repor todos os campos de assinatura de mensagem</translation>
     </message>
     <message>
         <source>Clear &amp;All</source>
         <translation>Limpar &amp;Tudo</translation>
     </message>
     <message>
-        <source>Balance:</source>
-        <translation>Saldo:</translation>
-    </message>
-    <message>
-        <source>Confirm the send action</source>
-        <translation>Confirme ação de envio</translation>
-    </message>
-    <message>
-        <source>S&amp;end</source>
-        <translation>E&amp;nviar</translation>
-    </message>
-    <message>
-        <source>Confirm send coins</source>
-        <translation>Confirme envio de moedas</translation>
-    </message>
-    <message>
-        <source>%1 to %2</source>
-        <translation>%1 para %2</translation>
-    </message>
-    <message>
-        <source>Copy quantity</source>
-        <translation>Copiar quantidade</translation>
-    </message>
-    <message>
-        <source>Copy amount</source>
-        <translation>Copiar quantia</translation>
-    </message>
-    <message>
-        <source>Copy fee</source>
-        <translation>Copiar taxa</translation>
-    </message>
-    <message>
-        <source>Copy after fee</source>
-        <translation>Copiar valor após taxa</translation>
-    </message>
-    <message>
-        <source>Copy bytes</source>
-        <translation>Copiar bytes</translation>
-    </message>
-    <message>
-        <source>Copy priority</source>
-        <translation>Copiar prioridade</translation>
-    </message>
-    <message>
-        <source>Copy change</source>
-        <translation>Copiar alteração</translation>
-    </message>
-    <message>
-        <source>or</source>
-        <translation>ou</translation>
-    </message>
-    <message>
-        <source>The amount to pay must be larger than 0.</source>
-        <translation>A quantia a pagar deverá ser maior que 0.</translation>
-    </message>
-    <message>
-        <source>The amount exceeds your balance.</source>
-        <translation>A quantia excede o seu saldo.</translation>
-    </message>
-    <message>
-        <source>The total exceeds your balance when the %1 transaction fee is included.</source>
-        <translation>O total excede o seu saldo quando a taxa de transação de %1 for incluída.</translation>
-    </message>
-    <message>
-        <source>Transaction creation failed!</source>
-        <translation>Erro: A criação da transação falhou! </translation>
-    </message>
-    <message>
-        <source>The transaction was rejected! This might happen if some of the coins in your wallet were already spent, such as if you used a copy of wallet.dat and coins were spent in the copy but not marked as spent here.</source>
-        <translation>A transação foi rejeitada! Isto poderá acontecer se algumas das moedas na sua carteira já tiverem sido gastas, se por exemplo tiver usado uma cópia do ficheiro wallet.dat e as moedas tiverem sido gastas na cópia mas não tiverem sido marcadas como gastas aqui.</translation>
-    </message>
-    <message>
-<<<<<<< HEAD
-        <source>A fee higher than %1 is considered an absurdly high fee.</source>
-        <translation>Uma taxa superior a %1 é considerada muito alta.</translation>
-    </message>
-    <message>
-=======
->>>>>>> 188ca9c3
-        <source>Payment request expired.</source>
-        <translation>Pedido de pagamento expirou.</translation>
-    </message>
-    <message>
-<<<<<<< HEAD
-        <source>Pay only the minimum fee of %1</source>
-        <translation>Pagar somente a taxa minima de %1</translation>
-    </message>
-    <message>
-        <source>The recipient address is not valid. Please recheck.</source>
-        <translation>O endereço de destino não é válido. Por favor, verifique novamente.</translation>
-    </message>
-    <message>
-        <source>Duplicate address found: addresses should only be used once each.</source>
-        <translation>Endereço duplicado encontrado: cada endereço só poderá ser usado uma vez.</translation>
-    </message>
-    <message>
-        <source>Warning: Invalid Zetacoin address</source>
-        <translation>Aviso: Endereço Zetacoin inválido</translation>
-=======
-        <source>Warning: Invalid Bitcoin address</source>
-        <translation>Aviso: Endereço Bitcoin inválido</translation>
->>>>>>> 188ca9c3
-    </message>
-    <message>
-        <source>(no label)</source>
-        <translation>(sem rótulo)</translation>
-    </message>
-    <message>
-        <source>Warning: Unknown change address</source>
-        <translation>Aviso: Endereço de troco desconhecido</translation>
-    </message>
-    <message>
-        <source>Copy dust</source>
-        <translation>Copiar lixo</translation>
-    </message>
-    <message>
-        <source>Are you sure you want to send?</source>
-        <translation>Tem a certeza que deseja enviar?</translation>
-    </message>
-    <message>
-        <source>added as transaction fee</source>
-        <translation>adicionados como taxa de transação</translation>
-    </message>
-</context>
-<context>
-    <name>SendCoinsEntry</name>
-    <message>
-        <source>A&amp;mount:</source>
-        <translation>Qu&amp;antia:</translation>
-    </message>
-    <message>
-        <source>Pay &amp;To:</source>
-        <translation>&amp;Pagar A:</translation>
-    </message>
-    <message>
-        <source>Enter a label for this address to add it to your address book</source>
-        <translation>Escreva um rótulo para este endereço para o adicionar ao seu livro de endereços</translation>
-    </message>
-    <message>
-        <source>&amp;Label:</source>
-        <translation>Rótu&amp;lo:</translation>
-    </message>
-    <message>
-        <source>Choose previously used address</source>
-        <translation>Escolher endereço usado previamente</translation>
-    </message>
-    <message>
-        <source>This is a normal payment.</source>
-        <translation>Este é um pagamento normal.</translation>
-    </message>
-    <message>
-<<<<<<< HEAD
-        <source>The Zetacoin address to send the payment to</source>
-        <translation>O endereço Zetacoin para enviar o pagamento</translation>
-=======
-        <source>The Bitcoin address to send the payment to</source>
-        <translation>O endereço Bitcoin para enviar o pagamento</translation>
->>>>>>> 188ca9c3
-    </message>
-    <message>
-        <source>Alt+A</source>
-        <translation>Alt+A</translation>
-    </message>
-    <message>
-        <source>Paste address from clipboard</source>
-        <translation>Cole endereço da área de transferência</translation>
-    </message>
-    <message>
-        <source>Alt+P</source>
-        <translation>Alt+P</translation>
-    </message>
-    <message>
-        <source>Remove this entry</source>
-        <translation>Remover esta entrada</translation>
-    </message>
-    <message>
-        <source>The fee will be deducted from the amount being sent. The recipient will receive less bitcoins than you enter in the amount field. If multiple recipients are selected, the fee is split equally.</source>
-        <translation>A taxa será deduzida ao montante enviado. O destinatário irá receber menos bitcoins do que as que introduziu no campo montante. Caso sejam seleccionados múltiplos destinatários, a taxa será repartida equitativamente.</translation>
-    </message>
-    <message>
-        <source>S&amp;ubtract fee from amount</source>
-        <translation>S&amp;ubtrair taxa ao montante</translation>
-    </message>
-    <message>
-        <source>Message:</source>
-        <translation>Mensagem:</translation>
-    </message>
-    <message>
-<<<<<<< HEAD
-        <source>This is an unauthenticated payment request.</source>
-        <translation>Pedido de pagamento não autenticado.</translation>
-    </message>
-    <message>
-        <source>This is an authenticated payment request.</source>
-        <translation>Pedido de pagamento autenticado.</translation>
-=======
-        <source>Enter a label for this address to add it to the list of used addresses</source>
-        <translation>Introduza um rótulo para este endereço para o adicionar à sua lista de endereços usados</translation>
->>>>>>> 188ca9c3
-    </message>
-    <message>
-        <source>Enter a label for this address to add it to the list of used addresses</source>
-        <translation>Introduza um rótulo para este endereço para o adicionar à sua lista de endereços usados</translation>
-    </message>
-    <message>
-<<<<<<< HEAD
-        <source>A message that was attached to the zetacoin: URI which will be stored with the transaction for your reference. Note: This message will not be sent over the Zetacoin network.</source>
-        <translation>Uma mensagem que estava anexada ao URI zetacoin: que será armazenada com a transação para sua referência. Nota: Esta mensagem não será enviada através da rede Zetacoin.</translation>
-    </message>
-    <message>
-=======
->>>>>>> 188ca9c3
-        <source>Pay To:</source>
-        <translation>Pagar a:</translation>
-    </message>
-    <message>
-        <source>Memo:</source>
-        <translation>Memorando:</translation>
-    </message>
-</context>
-<context>
-    <name>ShutdownWindow</name>
-    <message>
-        <source>Zetacoin Core is shutting down...</source>
-        <translation>O Zetacoin Core está a encerrar...</translation>
-    </message>
-    <message>
-        <source>Do not shut down the computer until this window disappears.</source>
-        <translation>Não desligue o computador enquanto esta janela não desaparecer.</translation>
-    </message>
-</context>
-<context>
-    <name>SignVerifyMessageDialog</name>
-    <message>
-        <source>Signatures - Sign / Verify a Message</source>
-        <translation>Assinaturas - Assinar / Verificar uma Mensagem</translation>
-    </message>
-    <message>
-        <source>&amp;Sign Message</source>
-        <translation>&amp;Assinar Mensagem</translation>
-    </message>
-    <message>
-<<<<<<< HEAD
-        <source>You can sign messages/agreements with your addresses to prove you can receive bitcoins sent to them. Be careful not to sign anything vague or random, as phishing attacks may try to trick you into signing your identity over to them. Only sign fully-detailed statements you agree to.</source>
-        <translation>Pode assinar mensagens com os seus endereços para provar que são seus. Tenha atenção ao assinar mensagens ambíguas, pois ataques de phishing podem tentar enganá-lo de modo a assinar a sua identidade para os atacantes. Apenas assine declarações detalhadas com as quais concorde.</translation>
-=======
-        <source>The Bitcoin address to sign the message with</source>
-        <translation>O endereço Bitcoin para designar a mensagem</translation>
->>>>>>> 188ca9c3
-    </message>
-    <message>
-        <source>The Zetacoin address to sign the message with</source>
-        <translation>O endereço Zetacoin para designar a mensagem</translation>
-    </message>
-    <message>
-        <source>Choose previously used address</source>
-        <translation>Escolher endereço usado previamente</translation>
-    </message>
-    <message>
-        <source>Alt+A</source>
-        <translation>Alt+A</translation>
-    </message>
-    <message>
-        <source>Paste address from clipboard</source>
-        <translation>Colar endereço da área de transferência</translation>
-    </message>
-    <message>
-        <source>Alt+P</source>
-        <translation>Alt+P</translation>
-    </message>
-    <message>
-        <source>Enter the message you want to sign here</source>
-        <translation>Escreva aqui a mensagem que deseja assinar</translation>
-    </message>
-    <message>
-        <source>Signature</source>
-        <translation>Assinatura</translation>
-    </message>
-    <message>
-        <source>Copy the current signature to the system clipboard</source>
-        <translation>Copiar a assinatura actual para a área de transferência</translation>
-    </message>
-    <message>
-        <source>Sign the message to prove you own this Zetacoin address</source>
-        <translation>Assine uma mensagem para provar que é dono deste endereço Zetacoin</translation>
-    </message>
-    <message>
-        <source>Sign &amp;Message</source>
-        <translation>Assinar &amp;Mensagem</translation>
-    </message>
-    <message>
-        <source>Reset all sign message fields</source>
-        <translation>Repor todos os campos de assinatura de mensagem</translation>
-    </message>
-    <message>
-        <source>Clear &amp;All</source>
-        <translation>Limpar &amp;Tudo</translation>
-    </message>
-    <message>
         <source>&amp;Verify Message</source>
         <translation>&amp;Verificar Mensagem</translation>
-    </message>
-    <message>
-<<<<<<< HEAD
-        <source>Enter the receiver's address, message (ensure you copy line breaks, spaces, tabs, etc. exactly) and signature below to verify the message. Be careful not to read more into the signature than what is in the signed message itself, to avoid being tricked by a man-in-the-middle attack. Note that this only proves the signing party receives with the address, it cannot prove sendership of any transaction!</source>
-        <translation>Introduza o endereço de assinatura, mensagem (assegure-se que copia quebras de linha, espaços, tabulações, etc. exactamente) e assinatura abaixo para verificar a mensagem. Tenha atenção para não ler mais na assinatura do que o que estiver na mensagem assinada, para evitar ser enganado por um atacante que se encontre entre si e quem assinou a mensagem.</translation>
-=======
-        <source>The Bitcoin address the message was signed with</source>
-        <translation>O endereço Bitcoin com que a mensagem foi designada</translation>
->>>>>>> 188ca9c3
     </message>
     <message>
         <source>The Zetacoin address the message was signed with</source>
@@ -2774,13 +2493,6 @@
     <message>
         <source>Whether or not a watch-only address is involved in this transaction.</source>
         <translation>Desde que um endereço de modo-verificação faça parte ou não desta transação</translation>
-<<<<<<< HEAD
-    </message>
-    <message>
-        <source>User-defined intent/purpose of the transaction.</source>
-        <translation>Motivo da transacção definido pelo utilizador.</translation>
-=======
->>>>>>> 188ca9c3
     </message>
     <message>
         <source>Amount removed from or added to balance.</source>
@@ -3045,14 +2757,6 @@
         <translation>Incapaz de vincular à porta %s neste computador. O Zetacoin Core provavelmente já está a correr.</translation>
     </message>
     <message>
-        <source>WARNING: abnormally high number of blocks generated, %d blocks received in the last %d hours (%d expected)</source>
-        <translation>AVISO: gerado um número anormalmente elevado de blocos, , %d blocos recebidos nas últimas %d horas (%d esperados)</translation>
-    </message>
-    <message>
-        <source>WARNING: check your network connection, %d blocks received in the last %d hours (%d expected)</source>
-        <translation>AVISO: verifique a sua conexão à rede, %d blocos recebidos nas últimas %d horas (%d esperados)</translation>
-    </message>
-    <message>
         <source>Warning: The network does not appear to fully agree! Some miners appear to be experiencing issues.</source>
         <translation>Aviso: A rede não parece estar completamente de acordo! Parece que alguns mineiros estão com dificuldades técnicas.</translation>
     </message>
@@ -3067,21 +2771,10 @@
     <message>
         <source>Whitelist peers connecting from the given netmask or IP address. Can be specified multiple times.</source>
         <translation>Ligações na lista branca conectam desde a seguinte netmask ou endereço IP. Posse ser especificado varias vezes.</translation>
-<<<<<<< HEAD
-    </message>
-    <message>
-        <source>(default: 1)</source>
-        <translation>(padrão: 1)</translation>
     </message>
     <message>
         <source>&lt;category&gt; can be:</source>
         <translation>&lt;categoria&gt; pode ser:</translation>
-=======
->>>>>>> 188ca9c3
-    </message>
-    <message>
-        <source>&lt;category&gt; can be:</source>
-        <translation>&lt;categoria&gt; pode ser:</translation>
     </message>
     <message>
         <source>Block creation options:</source>
@@ -3140,10 +2833,6 @@
         <translation>A importar...</translation>
     </message>
     <message>
-        <source>Importing...</source>
-        <translation>A importar...</translation>
-    </message>
-    <message>
         <source>Incorrect or no genesis block found. Wrong datadir for network?</source>
         <translation>Bloco génese incorreto ou nenhum bloco génese encontrado. Pasta de dados errada para a rede?</translation>
     </message>
@@ -3158,17 +2847,6 @@
     <message>
         <source>Only connect to nodes in network &lt;net&gt; (ipv4, ipv6 or onion)</source>
         <translation>Somente conectar aos nodes na rede &lt;net&gt; (ipv4, ipv6 ou onion)</translation>
-<<<<<<< HEAD
-    </message>
-    <message>
-        <source>Prune cannot be configured with a negative value.</source>
-        <translation>Poda não pode ser configurada com um valor negativo.</translation>
-    </message>
-    <message>
-        <source>Prune mode is incompatible with -txindex.</source>
-        <translation>Modo poda é incompatível com -txindex.</translation>
-=======
->>>>>>> 188ca9c3
     </message>
     <message>
         <source>Set database cache size in megabytes (%d to %d, default: %d)</source>
@@ -3223,117 +2901,26 @@
         <translation>Vinculado para dar o endereço para atender as ligações JSON-RPC. Use [host]: Notação de porta para IPv6. Esta opção pode ser especificada várias vezes (padrão: ligam-se a todas as interfaces)</translation>
     </message>
     <message>
-        <source>Allow JSON-RPC connections from specified source. Valid for &lt;ip&gt; are a single IP (e.g. 1.2.3.4), a network/netmask (e.g. 1.2.3.4/255.255.255.0) or a network/CIDR (e.g. 1.2.3.4/24). This option can be specified multiple times</source>
-        <translation>Permitir conexções JSON-RPC de fontes especificas. Valido para &lt;ip&gt; um unico IP (ex. 1.2.3.4), uma rede/netmask (ex. 1.2.3.4/255.255.255.0) ou uma rede/CIDR (ex. 1.2.3.4/24). Esta opção pode ser especificada varias vezes</translation>
-    </message>
-    <message>
-        <source>An error occurred while setting up the RPC address %s port %u for listening: %s</source>
-        <translation>Um erro ocorreu durante a definição do endereço RPC %s porto %u para escutar: %s</translation>
-    </message>
-    <message>
-        <source>Bind to given address and whitelist peers connecting to it. Use [host]:port notation for IPv6</source>
-        <translation>Vincualar o endereço dado e listar as ligações conectadas ao mesmo na lista branca. Use a notação [anfitrião]:porta para IPv6</translation>
-    </message>
-    <message>
-        <source>Bind to given address to listen for JSON-RPC connections. Use [host]:port notation for IPv6. This option can be specified multiple times (default: bind to all interfaces)</source>
-        <translation>Vinculado para dar o endereço para atender as ligações JSON-RPC. Use [host]: Notação de porta para IPv6. Esta opção pode ser especificada várias vezes (padrão: ligam-se a todas as interfaces)</translation>
-    </message>
-    <message>
         <source>Cannot obtain a lock on data directory %s. Zetacoin Core is probably already running.</source>
         <translation>Impossível trancar a pasta de dados %s. Provavelmente o Zetacoin Core já está a ser executado.</translation>
     </message>
     <message>
-        <source>Create new files with system default permissions, instead of umask 077 (only effective with disabled wallet functionality)</source>
-        <translation>Crie ficheiros novos com as permisões predefinidas do sistema, em vez de umask 077 (apenas eficaz caso a funcionalidade carteira esteja desactivada)</translation>
-    </message>
-    <message>
-        <source>Discover own IP addresses (default: 1 when listening and no -externalip or -proxy)</source>
-        <translation>Descobrir o próprio endereço IP (padrão: 1 ao escutar e sem -externalip ou -proxy)</translation>
-    </message>
-    <message>
-        <source>Error: Listening for incoming connections failed (listen returned error %s)</source>
-        <translation>Erro: A escuta de ligações de entrada falhou (escuta devolveu erro %s)</translation>
-    </message>
-    <message>
         <source>Execute command when a relevant alert is received or we see a really long fork (%s in cmd is replaced by message)</source>
         <translation>Executar comando quando um alerta relevante for recebido ou em caso de uma divisão longa da cadeia de blocos (no comando, %s é substituído pela mensagem)</translation>
     </message>
     <message>
-        <source>If paytxfee is not set, include enough fee so transactions begin confirmation on average within n blocks (default: %u)</source>
-        <translation>Caso o paytxfee não seja definido, inclua uma taxa suficiente para que as transacções comecem a ser confirmadas, em média, dentro de n blocos (padrão: %u)</translation>
-    </message>
-    <message>
-        <source>Invalid amount for -maxtxfee=&lt;amount&gt;: '%s' (must be at least the minrelay fee of %s to prevent stuck transactions)</source>
-        <translation>Montante inválido para -maxtxfee=&lt;amount&gt;: '%s' (deverá ser, no mínimo , a taxa mínima de propagação de %s, de modo a evitar transações bloqueadas)</translation>
-    </message>
-    <message>
-        <source>Maximum size of data in data carrier transactions we relay and mine (default: %u)</source>
-        <translation>Tamanho máximo dos dados em transacções que incluem dados que propagamos e mineramos (padrão: %u)</translation>
-    </message>
-    <message>
-        <source>Query for peer addresses via DNS lookup, if low on addresses (default: 1 unless -connect)</source>
-        <translation>Encontrar pares usando DNS lookup, caso o número de endereços seja reduzido (padrão: 1 excepto -connect)</translation>
-    </message>
-    <message>
-        <source>Randomize credentials for every proxy connection. This enables Tor stream isolation (default: %u)</source>
-        <translation>Usar credenciais aleatórias por cada ligação proxy. Permite que o Tor use stream isolation (padrão: %u)</translation>
-    </message>
-    <message>
         <source>Set maximum size of high-priority/low-fee transactions in bytes (default: %d)</source>
         <translation>Definir tamanho máximo de transações com alta-prioridade/baixa-taxa em bytes (por defeito: %d)</translation>
     </message>
     <message>
-<<<<<<< HEAD
-        <source>The transaction amount is too small to send after the fee has been deducted</source>
-        <translation>O montante da transacção é demasiado baixo após a dedução da taxa</translation>
-    </message>
-    <message>
-        <source>This product includes software developed by the OpenSSL Project for use in the OpenSSL Toolkit &lt;https://www.openssl.org/&gt; and cryptographic software written by Eric Young and UPnP software written by Thomas Bernard.</source>
-        <translation>Este produto inclui software desenvolvido pelo OpenSSL Project para utilização no OpenSSL Toolkit &lt;https://www.openssl.org/&gt;  e software criptográfico escrito por Eric Young e software UPnP escrito por Thomas Bernard.</translation>
-    </message>
-    <message>
-        <source>Warning: Please check that your computer's date and time are correct! If your clock is wrong Zetacoin Core will not work properly.</source>
-        <translation>Atenção: Por favor verifique que a data e hora do seu computador estão correctas! Se o seu relógio não estiver certo o Zetacoin Core não irá funcionar correctamente.</translation>
-    </message>
-    <message>
-        <source>Whitelisted peers cannot be DoS banned and their transactions are always relayed, even if they are already in the mempool, useful e.g. for a gateway</source>
-        <translation>Os pares enviados para a lista branca não podem ser DoS banidos e as suas transações são sempre retransmitidas, mesmo que já estejam no banco de memória, útil, por exemplo, para um acesso</translation>
-    </message>
-    <message>
-        <source>You need to rebuild the database using -reindex to go back to unpruned mode.  This will redownload the entire blockchain</source>
-        <translation>É necessário reconstruir a base de dados usando -reindex para sair do modo poda.  Isto irá descarregar novamente a blockchain completa</translation>
-    </message>
-    <message>
-=======
->>>>>>> 188ca9c3
         <source>(default: %u)</source>
         <translation>(por defeito: %u)</translation>
     </message>
     <message>
-<<<<<<< HEAD
-        <source>Accept public REST requests (default: %u)</source>
-        <translation>Aceitar pedidos REST públicos (padrão: %u)</translation>
-    </message>
-    <message>
-        <source>Activating best chain...</source>
-        <translation>A activar a melhor cadeia...</translation>
-    </message>
-    <message>
-=======
->>>>>>> 188ca9c3
         <source>Cannot resolve -whitebind address: '%s'</source>
         <translation>Não foi possível resolver o endereço -whitebind: '%s'</translation>
     </message>
     <message>
-<<<<<<< HEAD
-        <source>Choose data directory on startup (default: 0)</source>
-        <translation>Escolha a pasta de dados ao iniciar (por defeito: 0)</translation>
-    </message>
-    <message>
-        <source>Connect through SOCKS5 proxy</source>
-        <translation>Ligar através de um proxy SOCKS5</translation>
-    </message>
-    <message>
         <source>Copyright (C) 2009-%i The Zetacoin Core Developers</source>
         <translation>Copyright (C) 2009-%i Os Programadores do Zetacoin Core</translation>
     </message>
@@ -3342,33 +2929,10 @@
         <translation>Erro ao carregar wallet.dat: A Carteira requer uma versão mais recente do Zetacoin Core</translation>
     </message>
     <message>
-        <source>Error reading from database, shutting down.</source>
-        <translation>Erro ao ler da base de dados, encerrando.</translation>
-    </message>
-    <message>
-        <source>Error: A fatal internal error occurred, see debug.log for details</source>
-        <translation>Erro: Um erro fatal interno ocorreu, verificar debug.log para mais informação</translation>
-=======
-        <source>Copyright (C) 2009-%i The Bitcoin Core Developers</source>
-        <translation>Copyright (C) 2009-%i Os Programadores do Bitcoin Core</translation>
-    </message>
-    <message>
-        <source>Error loading wallet.dat: Wallet requires newer version of Bitcoin Core</source>
-        <translation>Erro ao carregar wallet.dat: A Carteira requer uma versão mais recente do Bitcoin Core</translation>
->>>>>>> 188ca9c3
-    </message>
-    <message>
         <source>Information</source>
         <translation>Informação</translation>
     </message>
     <message>
-<<<<<<< HEAD
-        <source>Initialization sanity check failed. Bitcoin Core is shutting down.</source>
-        <translation>Falha na prova real inicial. Bitcoin Core está a desligar.</translation>
-    </message>
-    <message>
-=======
->>>>>>> 188ca9c3
         <source>Invalid amount for -maxtxfee=&lt;amount&gt;: '%s'</source>
         <translation>Quantia inválida para -maxtxfee=&lt;quantidade&gt;: '%s'</translation>
     </message>
@@ -3381,66 +2945,10 @@
         <translation>Quantia inválida para -mintxfee=&lt;quantidade&gt;: '%s'</translation>
     </message>
     <message>
-        <source>Invalid amount for -paytxfee=&lt;amount&gt;: '%s' (must be at least %s)</source>
-        <translation>Montante inválido para -paytxfee=&lt;amount&gt;: '%s' (deverá ser no mínimo %s)</translation>
-    </message>
-    <message>
-        <source>Invalid netmask specified in -whitelist: '%s'</source>
-        <translation>Máscara de rede inválida especificada em -whitelist: '%s'</translation>
-    </message>
-    <message>
-        <source>Keep at most &lt;n&gt; unconnectable transactions in memory (default: %u)</source>
-        <translation>Manter no máximo &lt;n&gt; transacções órfãs em memória (padrão: %u)</translation>
-    </message>
-    <message>
-        <source>Need to specify a port with -whitebind: '%s'</source>
-        <translation>Necessário especificar uma porta com -whitebind: '%s'</translation>
-    </message>
-    <message>
-        <source>Node relay options:</source>
-        <translation>Opções de propagação de nós:</translation>
-    </message>
-    <message>
-        <source>Pruning blockstore...</source>
-        <translation>A podar a blockstore...</translation>
-    </message>
-    <message>
-        <source>RPC server options:</source>
-        <translation>Opções do servidor RPC:</translation>
-    </message>
-    <message>
-        <source>Rebuild block chain index from current blk000??.dat files on startup</source>
-        <translation>Reconstruir a cadeia de blocos a partir dos ficheiros blk000??.dat actuais ao iniciar</translation>
-    </message>
-    <message>
-        <source>Receive and display P2P network alerts (default: %u)</source>
-        <translation>Receber e mostrar alertas da rede P2P (padrão: %u)</translation>
-    </message>
-    <message>
         <source>Send trace/debug info to console instead of debug.log file</source>
         <translation>Enviar informação de rastreio/depuração para a consola e não para o ficheiro debug.log</translation>
     </message>
     <message>
-        <source>Send transactions as zero-fee transactions if possible (default: %u)</source>
-        <translation>Enviar como uma transacção a custo zero se possível (padrão: %u)</translation>
-    </message>
-    <message>
-        <source>Set SSL root certificates for payment request (default: -system-)</source>
-        <translation>Configurar certificados SSL root para pedido de pagamento (default: -system-)</translation>
-    </message>
-    <message>
-        <source>Set language, for example "de_DE" (default: system locale)</source>
-        <translation>Definir linguagem, por exemplo "pt_PT" (por defeito: linguagem do sistema)</translation>
-    </message>
-    <message>
-        <source>Show all debugging options (usage: --help -help-debug)</source>
-        <translation>Mostrar todas as opções de depuração (uso: --help -help-debug)</translation>
-    </message>
-    <message>
-        <source>Show splash screen on startup (default: 1)</source>
-        <translation>Mostrar imagem ao iniciar (por defeito: 1)</translation>
-    </message>
-    <message>
         <source>Shrink debug.log file on client startup (default: 1 when no -debug)</source>
         <translation>Encolher ficheiro debug.log ao iniciar o cliente (por defeito: 1 sem -debug definido)</translation>
     </message>
@@ -3449,18 +2957,6 @@
         <translation>Falhou assinatura da transação</translation>
     </message>
     <message>
-        <source>Start minimized</source>
-        <translation>Iniciar minimizado</translation>
-    </message>
-    <message>
-        <source>The transaction amount is too small to pay the fee</source>
-        <translation>O montante da transacção é demasiado baixo para pagar a taxa</translation>
-    </message>
-    <message>
-        <source>This is experimental software.</source>
-        <translation>Isto é software experimental.</translation>
-    </message>
-    <message>
         <source>Transaction amount too small</source>
         <translation>Quantia da transação é muito baixa</translation>
     </message>
@@ -3469,40 +2965,16 @@
         <translation>Quantia da transação deverá ser positiva</translation>
     </message>
     <message>
-        <source>Transaction too large for fee policy</source>
-        <translation>Transacção demasiado grande para a política de taxas</translation>
-    </message>
-    <message>
         <source>Transaction too large</source>
         <translation>Transação grande demais</translation>
     </message>
     <message>
-<<<<<<< HEAD
-        <source>UI Options:</source>
-        <translation>Opções de Interface</translation>
-    </message>
-    <message>
-        <source>Unable to bind to %s on this computer (bind returned error %s)</source>
-        <translation>Incapaz de vincular à porta %s neste computador (vínculo retornou erro %s)</translation>
-    </message>
-    <message>
-        <source>Use UPnP to map the listening port (default: 1 when listening)</source>
-        <translation>Usar UPnP para mapear a porta de escuta (padrão: 1 ao escutar)</translation>
-    </message>
-    <message>
-=======
->>>>>>> 188ca9c3
         <source>Username for JSON-RPC connections</source>
         <translation>Nome de utilizador para ligações JSON-RPC</translation>
     </message>
     <message>
-<<<<<<< HEAD
         <source>Wallet needed to be rewritten: restart Zetacoin Core to complete</source>
         <translation>A Carteira precisou de ser reescrita: reinicie o Zetacoin Core para completar o processo</translation>
-=======
-        <source>Wallet needed to be rewritten: restart Bitcoin Core to complete</source>
-        <translation>A Carteira precisou de ser reescrita: reinicie o Bitcoin Core para completar o processo</translation>
->>>>>>> 188ca9c3
     </message>
     <message>
         <source>Warning</source>
@@ -3541,60 +3013,14 @@
         <translation>Erro ao carregar wallet.dat: Carteira danificada</translation>
     </message>
     <message>
-<<<<<<< HEAD
-        <source>(1 = keep tx meta data e.g. account owner and payment request information, 2 = drop tx meta data)</source>
-        <translation>(1 = guardar metadados da transacção ex: proprietário da conta e informação do pedido de pagamento, 2 = descartar metadados da transacção)</translation>
-    </message>
-    <message>
-        <source>How thorough the block verification of -checkblocks is (0-4, default: %u)</source>
-        <translation>Minuciosidade da verificação de blocos para -checkblocks é (0-4, padrão: %u)</translation>
-    </message>
-    <message>
-        <source>Maintain a full transaction index, used by the getrawtransaction rpc call (default: %u)</source>
-        <translation>Manter um índice de transacções completo, usado pela chamada RPC getrawtransaction (padrão: %u)</translation>
-    </message>
-    <message>
-        <source>Number of seconds to keep misbehaving peers from reconnecting (default: %u)</source>
-        <translation>Número de segundos a impedir que pares com comportamento indesejado se liguem de novo (padrão: %u)</translation>
-    </message>
-    <message>
-        <source>Output debugging information (default: %u, supplying &lt;category&gt; is optional)</source>
-        <translation>Informação de depuração (padrão: %u, fornecer uma &lt;category&gt; é opcional)</translation>
-    </message>
-    <message>
-        <source>Use separate SOCKS5 proxy to reach peers via Tor hidden services (default: %s)</source>
-        <translation>Use um proxy SOCKS5 separado para alcançar pares via serviços ocultos do Tor (padrão: %s)</translation>
-    </message>
-    <message>
-=======
->>>>>>> 188ca9c3
         <source>(default: %s)</source>
         <translation>(por defeito: %s)</translation>
     </message>
     <message>
-<<<<<<< HEAD
-        <source>Always query for peer addresses via DNS lookup (default: %u)</source>
-        <translation>Usar sempre DNS lookup para encontrar pares (padrão: %u)</translation>
-    </message>
-    <message>
-=======
->>>>>>> 188ca9c3
         <source>Error loading wallet.dat</source>
         <translation>Erro ao carregar wallet.dat</translation>
     </message>
     <message>
-        <source>Generate coins (default: %u)</source>
-        <translation>Gerar moedas (padrão: %u)</translation>
-    </message>
-    <message>
-        <source>How many blocks to check at startup (default: %u, 0 = all)</source>
-        <translation>Quantos blocos verificar ao inicializar (padrão: %u, 0 = todos)</translation>
-    </message>
-    <message>
-        <source>Include IP addresses in debug output (default: %u)</source>
-        <translation>Incluir endereços IP na informação de depuração (padrão: %u)</translation>
-    </message>
-    <message>
         <source>Invalid -proxy address: '%s'</source>
         <translation>Endereço -proxy inválido: '%s'</translation>
     </message>
@@ -3611,13 +3037,6 @@
         <translation>Manter no máximo &lt;n&gt; ligações a outros nós da rede (por defeito: %u)</translation>
     </message>
     <message>
-<<<<<<< HEAD
-        <source>Make the wallet broadcast transactions</source>
-        <translation>Colocar a carteira a transmitir transacções</translation>
-    </message>
-    <message>
-=======
->>>>>>> 188ca9c3
         <source>Maximum per-connection receive buffer, &lt;n&gt;*1000 bytes (default: %u)</source>
         <translation>Maximo armazenamento intermédio de recepção por ligação, &lt;n&gt;*1000 bytes (por defeito: %u)</translation>
     </message>
@@ -3630,25 +3049,6 @@
         <translation>Adicionar data e hora à informação de depuração (por defeito: %u)</translation>
     </message>
     <message>
-<<<<<<< HEAD
-        <source>Relay and mine data carrier transactions (default: %u)</source>
-        <translation>Propagar e minerar transacções que incluem dados (padrão: %u)</translation>
-    </message>
-    <message>
-        <source>Relay non-P2SH multisig (default: %u)</source>
-        <translation>Propagar não-P2SH multisig (padrão: %u)</translation>
-    </message>
-    <message>
-        <source>Server certificate file (default: %s)</source>
-        <translation>Ficheiro de certificado do servidor (por defeito: %s)</translation>
-    </message>
-    <message>
-        <source>Server private key (default: %s)</source>
-        <translation>Chave privada do servidor (por defeito: %s)</translation>
-    </message>
-    <message>
-=======
->>>>>>> 188ca9c3
         <source>Set key pool size to &lt;n&gt; (default: %u)</source>
         <translation>Definir o tamanho da memória de chaves para &lt;n&gt; (por defeito: %u)</translation>
     </message>
@@ -3669,21 +3069,6 @@
         <translation>Especificar tempo de espera da ligação em milissegundos (mínimo 1, por defeito: %d)</translation>
     </message>
     <message>
-<<<<<<< HEAD
-        <source>Specify pid file (default: %s)</source>
-        <translation>Especificar ficheiro pid (padrão: %s)</translation>
-    </message>
-    <message>
-        <source>Spend unconfirmed change when sending transactions (default: %u)</source>
-        <translation>Gastar troco não confirmado ao enviar transacções (padrão: %u)</translation>
-    </message>
-    <message>
-        <source>Threshold for disconnecting misbehaving peers (default: %u)</source>
-        <translation>Tolerância para desligar nós com comportamento indesejável (padrão: %u)</translation>
-    </message>
-    <message>
-=======
->>>>>>> 188ca9c3
         <source>Unknown network specified in -onlynet: '%s'</source>
         <translation>Rede desconhecida especificada em -onlynet: '%s'</translation>
     </message>
