--- conflicted
+++ resolved
@@ -45,24 +45,6 @@
         <source>&amp;Delete</source>
         <translation>&amp;Xóa</translation>
     </message>
-<<<<<<< HEAD
-    </context>
-<context>
-    <name>AddressTableModel</name>
-    </context>
-<context>
-    <name>AskPassphraseDialog</name>
-    </context>
-<context>
-    <name>BanTableModel</name>
-    </context>
-<context>
-    <name>BitcoinGUI</name>
-    </context>
-<context>
-    <name>CoinControlDialog</name>
-=======
->>>>>>> be92be56
     <message>
         <source>Choose the address to send coins to</source>
         <translation>Chọn địa chỉ để gửi coins đến</translation>
@@ -126,35 +108,6 @@
         <source>Address</source>
         <translation>Địa chỉ</translation>
     </message>
-<<<<<<< HEAD
-    </context>
-<context>
-    <name>FreespaceChecker</name>
-    </context>
-<context>
-    <name>HelpMessageDialog</name>
-    </context>
-<context>
-    <name>Intro</name>
-    </context>
-<context>
-    <name>OpenURIDialog</name>
-    </context>
-<context>
-    <name>OptionsDialog</name>
-    </context>
-<context>
-    <name>OverviewPage</name>
-    </context>
-<context>
-    <name>PaymentServer</name>
-    </context>
-<context>
-    <name>PeerTableModel</name>
-    </context>
-<context>
-    <name>QObject</name>
-=======
     <message>
         <source>(no label)</source>
         <translation>(không nhãn)</translation>
@@ -162,91 +115,18 @@
 </context>
 <context>
     <name>AskPassphraseDialog</name>
->>>>>>> be92be56
     <message>
         <source>Passphrase Dialog</source>
         <translation>Log Cụm Mật Khẩu</translation>
     </message>
-<<<<<<< HEAD
-    </context>
-<context>
-    <name>QRImageWidget</name>
-    </context>
-<context>
-    <name>RPCConsole</name>
-    </context>
-<context>
-    <name>ReceiveCoinsDialog</name>
-    </context>
-<context>
-    <name>ReceiveRequestDialog</name>
-=======
->>>>>>> be92be56
     <message>
         <source>Enter passphrase</source>
         <translation>Nhập cụm mật khẩu</translation>
     </message>
-<<<<<<< HEAD
-    </context>
-<context>
-    <name>RecentRequestsTableModel</name>
-    </context>
-<context>
-    <name>SendCoinsDialog</name>
-=======
->>>>>>> be92be56
     <message>
         <source>New passphrase</source>
         <translation>Cụm mật khẩu mới</translation>
     </message>
-<<<<<<< HEAD
-    </context>
-<context>
-    <name>SendCoinsEntry</name>
-    </context>
-<context>
-    <name>SendConfirmationDialog</name>
-    </context>
-<context>
-    <name>ShutdownWindow</name>
-    </context>
-<context>
-    <name>SignVerifyMessageDialog</name>
-    </context>
-<context>
-    <name>SplashScreen</name>
-    </context>
-<context>
-    <name>TrafficGraphWidget</name>
-    </context>
-<context>
-    <name>TransactionDesc</name>
-    </context>
-<context>
-    <name>TransactionDescDialog</name>
-    </context>
-<context>
-    <name>TransactionTableModel</name>
-    </context>
-<context>
-    <name>TransactionView</name>
-    </context>
-<context>
-    <name>UnitDisplayStatusBarControl</name>
-    </context>
-<context>
-    <name>WalletFrame</name>
-    </context>
-<context>
-    <name>WalletModel</name>
-    </context>
-<context>
-    <name>WalletView</name>
-    </context>
-<context>
-    <name>bitcoin-core</name>
-    </context>
-=======
     <message>
         <source>Repeat new passphrase</source>
         <translation>Lặp lại cụm mật khẩu mới</translation>
@@ -3537,5 +3417,4 @@
         <translation>Lỗi</translation>
     </message>
 </context>
->>>>>>> be92be56
 </TS>