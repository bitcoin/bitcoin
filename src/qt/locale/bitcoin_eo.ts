--- conflicted
+++ resolved
@@ -41,63 +41,7 @@
         <source>&amp;Delete</source>
         <translation>&amp;Forigi</translation>
     </message>
-<<<<<<< HEAD
-    <message>
-        <source>Choose the address to send coins to</source>
-        <translation>Elektu la alsendotan adreson</translation>
-    </message>
-    <message>
-        <source>Choose the address to receive coins with</source>
-        <translation>Elektu la ricevontan adreson</translation>
-    </message>
-    <message>
-        <source>C&amp;hoose</source>
-        <translation>&amp;Elekti</translation>
-    </message>
-    <message>
-        <source>Sending addresses</source>
-        <translation>Sendaj adresoj</translation>
-    </message>
-    <message>
-        <source>Receiving addresses</source>
-        <translation>Ricevaj adresoj</translation>
-    </message>
-    <message>
-        <source>These are your Zetacoin addresses for sending payments. Always check the amount and the receiving address before sending coins.</source>
-        <translation>Jen viaj Bitmon-adresoj por sendi pagojn. Zorge kontrolu la sumon kaj la alsendan adreson antaŭ ol sendi.</translation>
-    </message>
-    <message>
-        <source>These are your Zetacoin addresses for receiving payments. It is recommended to use a new receiving address for each transaction.</source>
-        <translation>Jen viaj bitmonaj adresoj por ricevi pagojn. Estas konsilinde uzi apartan ricevan adreson por ĉiu transakcio.</translation>
-    </message>
-    <message>
-        <source>Copy &amp;Label</source>
-        <translation>Kopii &amp;Etikedon</translation>
-    </message>
-    <message>
-        <source>&amp;Edit</source>
-        <translation>&amp;Redakti</translation>
-    </message>
-    <message>
-        <source>Export Address List</source>
-        <translation>Eksporti Adresliston</translation>
-    </message>
-    <message>
-        <source>Comma separated file (*.csv)</source>
-        <translation>Perkome disigita dosiero (*.csv)</translation>
-    </message>
-    <message>
-        <source>Exporting Failed</source>
-        <translation>ekspotado malsukcesinta</translation>
-    </message>
-    <message>
-        <source>There was an error trying to save the address list to %1. Please try again.</source>
-        <translation>Okazis eraron dum konservo de adreslisto al %1. Bonvolu provi denove.</translation>
-    </message>
-</context>
-=======
-    </context>
->>>>>>> 0d719145
+    </context>
 <context>
     <name>AddressTableModel</name>
     </context>
@@ -119,91 +63,7 @@
         <source>Repeat new passphrase</source>
         <translation>Ripetu la novan pasfrazon</translation>
     </message>
-<<<<<<< HEAD
-    <message>
-        <source>Encrypt wallet</source>
-        <translation>Ĉifri la monujon</translation>
-    </message>
-    <message>
-        <source>This operation needs your wallet passphrase to unlock the wallet.</source>
-        <translation>Ĉi tiu operacio bezonas vian monujan pasfrazon, por malŝlosi la monujon.</translation>
-    </message>
-    <message>
-        <source>Unlock wallet</source>
-        <translation>Malŝlosi la monujon</translation>
-    </message>
-    <message>
-        <source>This operation needs your wallet passphrase to decrypt the wallet.</source>
-        <translation>Ĉi tiu operacio bezonas vian monujan pasfrazon, por malĉifri la monujon.</translation>
-    </message>
-    <message>
-        <source>Decrypt wallet</source>
-        <translation>Malĉifri la monujon</translation>
-    </message>
-    <message>
-        <source>Change passphrase</source>
-        <translation>Ŝanĝi la pasfrazon</translation>
-    </message>
-    <message>
-        <source>Confirm wallet encryption</source>
-        <translation>Konfirmo de ĉifrado de la monujo</translation>
-    </message>
-    <message>
-        <source>Warning: If you encrypt your wallet and lose your passphrase, you will &lt;b&gt;LOSE ALL OF YOUR ZETACOINS&lt;/b&gt;!</source>
-        <translation>Atentu! Se vi ĉifras vian monujon kaj perdas la pasfrazon, vi &lt;b&gt;PERDOS LA TUTON DE VIA BITMONO&lt;b&gt;!</translation>
-    </message>
-    <message>
-        <source>Are you sure you wish to encrypt your wallet?</source>
-        <translation>Ĉu vi certas, ke vi volas ĉifri la monujon?</translation>
-    </message>
-    <message>
-        <source>IMPORTANT: Any previous backups you have made of your wallet file should be replaced with the newly generated, encrypted wallet file. For security reasons, previous backups of the unencrypted wallet file will become useless as soon as you start using the new, encrypted wallet.</source>
-        <translation>GRAVE: antaŭaj sekur-kopioj de via monujo-dosiero estas forigindaj kiam vi havas nove kreitan ĉifritan monujo-dosieron. Pro sekureco, antaŭaj kopioj de la neĉifrita dosiero ne plu funkcios tuj kiam vi ekuzos la novan ĉifritan dosieron.</translation>
-    </message>
-    <message>
-        <source>Warning: The Caps Lock key is on!</source>
-        <translation>Atentu: la majuskla baskulo estas ŝaltita!</translation>
-    </message>
-    <message>
-        <source>Wallet encrypted</source>
-        <translation>La monujo estas ĉifrita</translation>
-    </message>
-    <message>
-        <source>Enter the old passphrase and new passphrase to the wallet.</source>
-        <translation>Tajpu la malnovan pasvorton kaj la novan pasvorton por la monujo.</translation>
-    </message>
-    <message>
-        <source>Wallet encryption failed</source>
-        <translation>Ĉifrado de la monujo fiaskis</translation>
-    </message>
-    <message>
-        <source>Wallet encryption failed due to an internal error. Your wallet was not encrypted.</source>
-        <translation>Ĉifrado de monujo fiaskis pro interna eraro. Via monujo ne estas ĉifrita.</translation>
-    </message>
-    <message>
-        <source>The supplied passphrases do not match.</source>
-        <translation>La pasfrazoj entajpitaj ne samas.</translation>
-    </message>
-    <message>
-        <source>Wallet unlock failed</source>
-        <translation>Malŝloso de la monujo fiaskis</translation>
-    </message>
-    <message>
-        <source>The passphrase entered for the wallet decryption was incorrect.</source>
-        <translation>La pasfrazo enigita por ĉifrado de monujo ne ĝustas.</translation>
-    </message>
-    <message>
-        <source>Wallet decryption failed</source>
-        <translation>Malĉifrado de la monujo fiaskis</translation>
-    </message>
-    <message>
-        <source>Wallet passphrase was successfully changed.</source>
-        <translation>Vi sukcese ŝanĝis la pasfrazon de la monujo.</translation>
-    </message>
-</context>
-=======
-    </context>
->>>>>>> 0d719145
+    </context>
 <context>
     <name>BanTableModel</name>
     </context>
@@ -282,17 +142,6 @@
         <translation>Malfermi &amp;URI-on...</translation>
     </message>
     <message>
-<<<<<<< HEAD
-        <source>Zetacoin Core client</source>
-        <translation>kliento de bitmon-kerno</translation>
-    </message>
-    <message>
-        <source>Importing blocks from disk...</source>
-        <translation>Importado de blokoj el disko...</translation>
-    </message>
-    <message>
-=======
->>>>>>> 0d719145
         <source>Reindexing blocks on disk...</source>
         <translation>Reindeksado de blokoj sur disko...</translation>
     </message>
@@ -337,13 +186,6 @@
         <translation>&amp;Ricevi</translation>
     </message>
     <message>
-<<<<<<< HEAD
-        <source>Show information about Zetacoin Core</source>
-        <translation>Vidigi informon pri Bitmona Kerno</translation>
-    </message>
-    <message>
-=======
->>>>>>> 0d719145
         <source>&amp;Show / Hide</source>
         <translation>&amp;Montri / Kaŝi</translation>
     </message>
@@ -380,25 +222,10 @@
         <translation>Langeto-breto</translation>
     </message>
     <message>
-<<<<<<< HEAD
-        <source>Zetacoin Core</source>
-        <translation>Kerno de Bitmono</translation>
-    </message>
-    <message>
         <source>Request payments (generates QR codes and zetacoin: URIs)</source>
         <translation>Peti pagon (kreas QR-kodojn kaj URI-ojn kun prefikso zetacoin:)</translation>
     </message>
     <message>
-        <source>&amp;About Zetacoin Core</source>
-        <translation>&amp;Pri la Bitmona Kerno</translation>
-    </message>
-    <message>
-=======
-        <source>Request payments (generates QR codes and bitcoin: URIs)</source>
-        <translation>Peti pagon (kreas QR-kodojn kaj URI-ojn kun prefikso bitcoin:)</translation>
-    </message>
-    <message>
->>>>>>> 0d719145
         <source>Show the list of used sending addresses and labels</source>
         <translation>Vidigi la liston de uzitaj sendaj adresoj kaj etikedoj</translation>
     </message>
@@ -614,43 +441,7 @@
         <source>&amp;Address</source>
         <translation>&amp;Adreso</translation>
     </message>
-<<<<<<< HEAD
-    <message>
-        <source>New receiving address</source>
-        <translation>Nova adreso por ricevi</translation>
-    </message>
-    <message>
-        <source>New sending address</source>
-        <translation>Nova adreso por sendi</translation>
-    </message>
-    <message>
-        <source>Edit receiving address</source>
-        <translation>Redakti adreson por ricevi</translation>
-    </message>
-    <message>
-        <source>Edit sending address</source>
-        <translation>Redakti adreson por sendi</translation>
-    </message>
-    <message>
-        <source>The entered address "%1" is already in the address book.</source>
-        <translation>La adreso enigita "%1" jam ekzistas en la adresaro.</translation>
-    </message>
-    <message>
-        <source>The entered address "%1" is not a valid Zetacoin address.</source>
-        <translation>La adreso enigita "%1" ne estas valida Bitmon-adreso.</translation>
-    </message>
-    <message>
-        <source>Could not unlock wallet.</source>
-        <translation>Ne eblis malŝlosi monujon.</translation>
-    </message>
-    <message>
-        <source>New key generation failed.</source>
-        <translation>Fiaskis kreo de nova ŝlosilo.</translation>
-    </message>
-</context>
-=======
-    </context>
->>>>>>> 0d719145
+    </context>
 <context>
     <name>FreespaceChecker</name>
     <message>
@@ -677,24 +468,10 @@
 <context>
     <name>HelpMessageDialog</name>
     <message>
-<<<<<<< HEAD
-        <source>Zetacoin Core</source>
-        <translation>Kerno de Bitmono</translation>
-    </message>
-    <message>
-=======
->>>>>>> 0d719145
         <source>version</source>
         <translation>versio</translation>
     </message>
     <message>
-<<<<<<< HEAD
-        <source>About Zetacoin Core</source>
-        <translation>Pri la Bitmona Kerno</translation>
-    </message>
-    <message>
-=======
->>>>>>> 0d719145
         <source>Command-line options</source>
         <translation>Komandliniaj agordaĵoj</translation>
     </message>
@@ -718,21 +495,6 @@
         <translation>Bonvenon</translation>
     </message>
     <message>
-<<<<<<< HEAD
-        <source>Welcome to Zetacoin Core.</source>
-        <translation>Bonvenon al la bitmona kerno, Zetacoin Core.</translation>
-    </message>
-    <message>
-        <source>As this is the first time the program is launched, you can choose where Zetacoin Core will store its data.</source>
-        <translation>Dum tiu ĉi unua uzo de la programo, vi povas elekti lokon, kie Zetacoin Core stokos siajn datumojn.</translation>
-    </message>
-    <message>
-        <source>Zetacoin Core will download and store a copy of the Zetacoin block chain. At least %1GB of data will be stored in this directory, and it will grow over time. The wallet will also be stored in this directory.</source>
-        <translation>Zetacoin Core elŝutos kaj konservos kopion de la bitmona blokĉeno. Almenaŭ %1GB da datumoj konserviĝos en tiu loko, kaj tio poiome kreskos. Ankaŭ via monujo konserviĝos en tiu dosierujo.</translation>
-    </message>
-    <message>
-=======
->>>>>>> 0d719145
         <source>Use the default data directory</source>
         <translation>Uzi la defaŭltan dosierujon por datumoj</translation>
     </message>
@@ -741,13 +503,6 @@
         <translation>Uzi alian dosierujon por datumoj:</translation>
     </message>
     <message>
-<<<<<<< HEAD
-        <source>Zetacoin Core</source>
-        <translation>Kerno de Bitmono</translation>
-    </message>
-    <message>
-=======
->>>>>>> 0d719145
         <source>Error</source>
         <translation>Eraro</translation>
     </message>
@@ -948,7 +703,6 @@
         <source>Your current total balance</source>
         <translation>via aktuala totala saldo</translation>
     </message>
-<<<<<<< HEAD
     <message>
         <source>Spendable:</source>
         <translation>Elspezebla:</translation>
@@ -960,38 +714,12 @@
     </context>
 <context>
     <name>PaymentServer</name>
-    <message>
-        <source>URI handling</source>
-        <translation>Traktado de URI-oj</translation>
-    </message>
-    <message>
-        <source>Invalid payment address %1</source>
-        <translation>Nevalida pagadreso %1</translation>
-    </message>
-=======
->>>>>>> 0d719145
-    <message>
-        <source>Spendable:</source>
-        <translation>Elspezebla:</translation>
-    </message>
-    <message>
-        <source>Recent transactions</source>
-        <translation>Lastaj transakcioj</translation>
-    </message>
-    </context>
-<context>
-    <name>PaymentServer</name>
     </context>
 <context>
     <name>PeerTableModel</name>
     <message>
-<<<<<<< HEAD
-        <source>Cannot start zetacoin: click-to-pay handler</source>
-        <translation>Ne eblas lanĉi la ilon 'klaki-por-pagi'</translation>
-=======
         <source>User Agent</source>
         <translation>Uzanto Agento</translation>
->>>>>>> 0d719145
     </message>
     </context>
 <context>
@@ -1013,116 +741,83 @@
         <translation>Neniu</translation>
     </message>
     <message>
-<<<<<<< HEAD
-        <source>Network request error</source>
-        <translation>Eraro dum ret-peto</translation>
-    </message>
-</context>
-<context>
-    <name>PeerTableModel</name>
+        <source>N/A</source>
+        <translation>neaplikebla</translation>
+    </message>
+    </context>
+<context>
+    <name>QRImageWidget</name>
+    </context>
+<context>
+    <name>RPCConsole</name>
+    <message>
+        <source>N/A</source>
+        <translation>neaplikebla</translation>
+    </message>
+    <message>
+        <source>Client version</source>
+        <translation>Versio de kliento</translation>
+    </message>
+    <message>
+        <source>&amp;Information</source>
+        <translation>&amp;Informoj</translation>
+    </message>
+    <message>
+        <source>Debug window</source>
+        <translation>Sencimiga fenestro</translation>
+    </message>
+    <message>
+        <source>General</source>
+        <translation>Ĝenerala</translation>
+    </message>
+    <message>
+        <source>Startup time</source>
+        <translation>Horo de lanĉo</translation>
+    </message>
+    <message>
+        <source>Network</source>
+        <translation>Reto</translation>
+    </message>
+    <message>
+        <source>Name</source>
+        <translation>Nomo</translation>
+    </message>
+    <message>
+        <source>Number of connections</source>
+        <translation>Nombro de konektoj</translation>
+    </message>
+    <message>
+        <source>Block chain</source>
+        <translation>Blokĉeno</translation>
+    </message>
+    <message>
+        <source>Current number of blocks</source>
+        <translation>Aktuala nombro de blokoj</translation>
+    </message>
+    <message>
+        <source>Received</source>
+        <translation>Ricevita</translation>
+    </message>
+    <message>
+        <source>Sent</source>
+        <translation>Sendita</translation>
+    </message>
+    <message>
+        <source>&amp;Peers</source>
+        <translation>&amp;Samuloj</translation>
+    </message>
+    <message>
+        <source>Banned peers</source>
+        <translation>Malpermesita samuloj.</translation>
+    </message>
+    <message>
+        <source>Version</source>
+        <translation>Versio</translation>
+    </message>
     <message>
         <source>User Agent</source>
         <translation>Uzanto Agento</translation>
     </message>
-    </context>
-<context>
-    <name>QObject</name>
-    <message>
-        <source>Amount</source>
-        <translation>Sumo</translation>
-    </message>
-    <message>
-        <source>%1 h</source>
-        <translation>%1 h</translation>
-    </message>
-    <message>
-        <source>%1 m</source>
-        <translation>%1 m</translation>
-    </message>
-    <message>
-        <source>None</source>
-        <translation>Neniu</translation>
-    </message>
-    <message>
-=======
->>>>>>> 0d719145
-        <source>N/A</source>
-        <translation>neaplikebla</translation>
-    </message>
-    </context>
-<context>
-    <name>QRImageWidget</name>
-    </context>
-<context>
-    <name>RPCConsole</name>
-    <message>
-        <source>N/A</source>
-        <translation>neaplikebla</translation>
-    </message>
-    <message>
-        <source>Client version</source>
-        <translation>Versio de kliento</translation>
-    </message>
-    <message>
-        <source>&amp;Information</source>
-        <translation>&amp;Informoj</translation>
-    </message>
-    <message>
-        <source>Debug window</source>
-        <translation>Sencimiga fenestro</translation>
-    </message>
-    <message>
-        <source>General</source>
-        <translation>Ĝenerala</translation>
-    </message>
-    <message>
-        <source>Startup time</source>
-        <translation>Horo de lanĉo</translation>
-    </message>
-    <message>
-        <source>Network</source>
-        <translation>Reto</translation>
-    </message>
-    <message>
-        <source>Name</source>
-        <translation>Nomo</translation>
-    </message>
-    <message>
-        <source>Number of connections</source>
-        <translation>Nombro de konektoj</translation>
-    </message>
-    <message>
-        <source>Block chain</source>
-        <translation>Blokĉeno</translation>
-    </message>
-    <message>
-        <source>Current number of blocks</source>
-        <translation>Aktuala nombro de blokoj</translation>
-    </message>
-    <message>
-        <source>Received</source>
-        <translation>Ricevita</translation>
-    </message>
-    <message>
-        <source>Sent</source>
-        <translation>Sendita</translation>
-    </message>
-    <message>
-        <source>&amp;Peers</source>
-        <translation>&amp;Samuloj</translation>
-    </message>
-    <message>
-        <source>Banned peers</source>
-        <translation>Malpermesita samuloj.</translation>
-    </message>
-    <message>
-        <source>Version</source>
-        <translation>Versio</translation>
-    </message>
-    <message>
-        <source>User Agent</source>
-        <translation>Uzanto Agento</translation>
-    </message>
     <message>
         <source>Services</source>
         <translation>Servoj</translation>
@@ -1339,87 +1034,7 @@
         <source>S&amp;end</source>
         <translation>Ŝendi</translation>
     </message>
-<<<<<<< HEAD
-    <message>
-        <source>Confirm send coins</source>
-        <translation>Konfirmi sendon de bitmono</translation>
-    </message>
-    <message>
-        <source>%1 to %2</source>
-        <translation>%1 al %2</translation>
-    </message>
-    <message>
-        <source>Copy quantity</source>
-        <translation>Kopii kvanton</translation>
-    </message>
-    <message>
-        <source>Copy amount</source>
-        <translation>Kopii sumon</translation>
-    </message>
-    <message>
-        <source>Copy fee</source>
-        <translation>Kopii krompagon</translation>
-    </message>
-    <message>
-        <source>Copy after fee</source>
-        <translation>Kopii post krompago</translation>
-    </message>
-    <message>
-        <source>Copy bytes</source>
-        <translation>Kopii bajtojn</translation>
-    </message>
-    <message>
-        <source>Copy priority</source>
-        <translation>Kopii prioritaton</translation>
-    </message>
-    <message>
-        <source>Copy change</source>
-        <translation>Kopii restmonon</translation>
-    </message>
-    <message>
-        <source>or</source>
-        <translation>aŭ</translation>
-    </message>
-    <message>
-        <source>The amount to pay must be larger than 0.</source>
-        <translation>La pagenda sumo devas esti pli ol 0.</translation>
-    </message>
-    <message>
-        <source>The amount exceeds your balance.</source>
-        <translation>La sumo estas pli granda ol via saldo.</translation>
-    </message>
-    <message>
-        <source>The total exceeds your balance when the %1 transaction fee is included.</source>
-        <translation>La sumo kun la %1 krompago estas pli granda ol via saldo.</translation>
-    </message>
-    <message>
-        <source>Transaction creation failed!</source>
-        <translation>Kreo de transakcio fiaskis!</translation>
-    </message>
-    <message>
-        <source>Warning: Invalid Zetacoin address</source>
-        <translation>Averto: Nevalida Bitmon-adreso</translation>
-    </message>
-    <message>
-        <source>(no label)</source>
-        <translation>(neniu etikedo)</translation>
-    </message>
-    <message>
-        <source>Copy dust</source>
-        <translation>Kopii polvon</translation>
-    </message>
-    <message>
-        <source>Are you sure you want to send?</source>
-        <translation>Ĉu vi certas, ke vi volas sendi?</translation>
-    </message>
-    <message>
-        <source>added as transaction fee</source>
-        <translation>aldonita kiel krompago</translation>
-    </message>
-</context>
-=======
-    </context>
->>>>>>> 0d719145
+    </context>
 <context>
     <name>SendCoinsEntry</name>
     <message>
@@ -1559,91 +1174,80 @@
 <context>
     <name>SplashScreen</name>
     <message>
-<<<<<<< HEAD
+        <source>[testnet]</source>
+        <translation>[testnet]</translation>
+    </message>
+</context>
+<context>
+    <name>TrafficGraphWidget</name>
+    <message>
+        <source>KB/s</source>
+        <translation>KB/s</translation>
+    </message>
+</context>
+<context>
+    <name>TransactionDesc</name>
+    </context>
+<context>
+    <name>TransactionDescDialog</name>
+    <message>
+        <source>This pane shows a detailed description of the transaction</source>
+        <translation>Tiu ĉi panelo montras detalan priskribon de la transakcio</translation>
+    </message>
+    </context>
+<context>
+    <name>TransactionTableModel</name>
+    </context>
+<context>
+    <name>TransactionView</name>
+    </context>
+<context>
+    <name>UnitDisplayStatusBarControl</name>
+    </context>
+<context>
+    <name>WalletFrame</name>
+    </context>
+<context>
+    <name>WalletModel</name>
+    </context>
+<context>
+    <name>WalletView</name>
+    </context>
+<context>
+    <name>bitcoin-core</name>
+    <message>
+        <source>Options:</source>
+        <translation>Agordoj:</translation>
+    </message>
+    <message>
+        <source>Specify data directory</source>
+        <translation>Specifi dosieron por datumoj</translation>
+    </message>
+    <message>
+        <source>Connect to a node to retrieve peer addresses, and disconnect</source>
+        <translation>Konekti al nodo por ricevi adresojn de samtavolanoj, kaj malkonekti</translation>
+    </message>
+    <message>
+        <source>Specify your own public address</source>
+        <translation>Specifi vian propran publikan adreson</translation>
+    </message>
+    <message>
+        <source>Accept command line and JSON-RPC commands</source>
+        <translation>Akcepti komandojn JSON-RPC kaj el komandlinio</translation>
+    </message>
+    <message>
+        <source>Run in the background as a daemon and accept commands</source>
+        <translation>Ruli fone kiel demono kaj akcepti komandojn</translation>
+    </message>
+    <message>
+        <source>Accept connections from outside (default: 1 if no -proxy or -connect)</source>
+        <translation>Akcepti konektojn el ekstere (defaŭlte: 1 se ne estas -proxy nek -connect)</translation>
+    </message>
+    <message>
         <source>Zetacoin Core</source>
         <translation>Kerno de Bitmono</translation>
     </message>
     <message>
-        <source>The Zetacoin Core developers</source>
-        <translation>La programistoj de Bitmona Kerno</translation>
-    </message>
-    <message>
-=======
->>>>>>> 0d719145
-        <source>[testnet]</source>
-        <translation>[testnet]</translation>
-    </message>
-</context>
-<context>
-    <name>TrafficGraphWidget</name>
-    <message>
-        <source>KB/s</source>
-        <translation>KB/s</translation>
-    </message>
-</context>
-<context>
-    <name>TransactionDesc</name>
-    </context>
-<context>
-    <name>TransactionDescDialog</name>
-    <message>
-        <source>This pane shows a detailed description of the transaction</source>
-        <translation>Tiu ĉi panelo montras detalan priskribon de la transakcio</translation>
-    </message>
-    </context>
-<context>
-    <name>TransactionTableModel</name>
-    </context>
-<context>
-    <name>TransactionView</name>
-    </context>
-<context>
-    <name>UnitDisplayStatusBarControl</name>
-    </context>
-<context>
-    <name>WalletFrame</name>
-    </context>
-<context>
-    <name>WalletModel</name>
-    </context>
-<context>
-    <name>WalletView</name>
-    </context>
-<context>
-    <name>bitcoin-core</name>
-    <message>
-        <source>Options:</source>
-        <translation>Agordoj:</translation>
-    </message>
-    <message>
-        <source>Specify data directory</source>
-        <translation>Specifi dosieron por datumoj</translation>
-    </message>
-    <message>
-        <source>Connect to a node to retrieve peer addresses, and disconnect</source>
-        <translation>Konekti al nodo por ricevi adresojn de samtavolanoj, kaj malkonekti</translation>
-    </message>
-    <message>
-        <source>Specify your own public address</source>
-        <translation>Specifi vian propran publikan adreson</translation>
-    </message>
-    <message>
-        <source>Accept command line and JSON-RPC commands</source>
-        <translation>Akcepti komandojn JSON-RPC kaj el komandlinio</translation>
-    </message>
-    <message>
-        <source>Run in the background as a daemon and accept commands</source>
-        <translation>Ruli fone kiel demono kaj akcepti komandojn</translation>
-    </message>
-    <message>
-        <source>Accept connections from outside (default: 1 if no -proxy or -connect)</source>
-        <translation>Akcepti konektojn el ekstere (defaŭlte: 1 se ne estas -proxy nek -connect)</translation>
-    </message>
-    <message>
-        <source>Bitcoin Core</source>
-        <translation>Kerno de Bitmono</translation>
-    </message>
-    <message>
         <source>Bind to given address and always listen on it. Use [host]:port notation for IPv6</source>
         <translation>Bindi al donita adreso kaj ĉiam aŭskulti per ĝi. Uzu la formaton [gastigo]:pordo por IPv6</translation>
     </message>
@@ -1744,29 +1348,10 @@
         <translation>Plenumi komandon kiam rilata alerto riceviĝas, aŭ kiam ni vidas tre longan forkon (%s en cms anstataŭiĝas per mesaĝo)</translation>
     </message>
     <message>
-        <source>Cannot resolve -whitebind address: '%s'</source>
-        <translation>Ne eblas trovi la adreson -whitebind: '%s'</translation>
-    </message>
-    <message>
         <source>Information</source>
         <translation>Informoj</translation>
     </message>
     <message>
-<<<<<<< HEAD
-        <source>Invalid amount for -maxtxfee=&lt;amount&gt;: '%s'</source>
-        <translation>Nevalida sumo por -maxtxfee=&lt;amount&gt;: '%s'</translation>
-    </message>
-    <message>
-        <source>Invalid amount for -minrelaytxfee=&lt;amount&gt;: '%s'</source>
-        <translation>Nevalida sumo por -minrelaytxfee=&lt;amount&gt;: '%s'</translation>
-    </message>
-    <message>
-        <source>Invalid amount for -mintxfee=&lt;amount&gt;: '%s'</source>
-        <translation>Nevalida sumo por -mintxfee=&lt;amount&gt;: '%s'</translation>
-    </message>
-    <message>
-=======
->>>>>>> 0d719145
         <source>Send trace/debug info to console instead of debug.log file</source>
         <translation>Sendi spurajn/sencimigajn informojn al la konzolo anstataŭ al dosiero debug.log</translation>
     </message>
