<TS language="zh_CN" version="2.1">
<context>
    <name>AddressBookPage</name>
    <message>
        <source>Right-click to edit address or label</source>
        <translation>鼠标右击编辑地址或标签</translation>
    </message>
    <message>
        <source>Create a new address</source>
        <translation>创建新地址</translation>
    </message>
    <message>
        <source>&amp;New</source>
        <translation>新建(&amp;N)</translation>
    </message>
    <message>
        <source>Copy the currently selected address to the system clipboard</source>
        <translation>复制当前选中的地址到系统剪贴板</translation>
    </message>
    <message>
        <source>&amp;Copy</source>
        <translation>复制(&amp;C)</translation>
    </message>
    <message>
        <source>C&amp;lose</source>
        <translation>关闭(&amp;l)</translation>
    </message>
    <message>
        <source>Delete the currently selected address from the list</source>
        <translation>从列表中删除选中的地址</translation>
    </message>
    <message>
        <source>Export the data in the current tab to a file</source>
        <translation>导出当前分页里的数据到文件</translation>
    </message>
    <message>
        <source>&amp;Export</source>
        <translation>导出(&amp;E)</translation>
    </message>
    <message>
        <source>&amp;Delete</source>
        <translation>删除(&amp;D)</translation>
    </message>
    </context>
<context>
    <name>AddressTableModel</name>
    </context>
<context>
    <name>AskPassphraseDialog</name>
    <message>
        <source>Passphrase Dialog</source>
        <translation>密码对话框</translation>
    </message>
    <message>
        <source>Enter passphrase</source>
        <translation>输入密码</translation>
    </message>
    <message>
        <source>New passphrase</source>
        <translation>新密码</translation>
    </message>
    <message>
        <source>Repeat new passphrase</source>
        <translation>重复新密码</translation>
    </message>
    </context>
<context>
    <name>BanTableModel</name>
    <message>
<<<<<<< HEAD
        <source>Encrypt wallet</source>
        <translation>钱包加密</translation>
    </message>
    <message>
        <source>This operation needs your wallet passphrase to unlock the wallet.</source>
        <translation>此操作需要您首先使用密码解锁该钱包。</translation>
    </message>
    <message>
        <source>Unlock wallet</source>
        <translation>解锁钱包</translation>
    </message>
    <message>
        <source>This operation needs your wallet passphrase to decrypt the wallet.</source>
        <translation>该操作需要您首先使用密码解密钱包。</translation>
    </message>
    <message>
        <source>Decrypt wallet</source>
        <translation>解密钱包</translation>
    </message>
    <message>
        <source>Change passphrase</source>
        <translation>更改密码</translation>
    </message>
    <message>
        <source>Enter the old and new passphrase to the wallet.</source>
        <translation>请输入该钱包的旧密码与新密码。</translation>
    </message>
    <message>
        <source>Confirm wallet encryption</source>
        <translation>确认加密钱包</translation>
    </message>
    <message>
        <source>Warning: If you encrypt your wallet and lose your passphrase, you will &lt;b&gt;LOSE ALL OF YOUR BITCOINS&lt;/b&gt;!</source>
        <translation>警告：如果您加密了您的钱包，但是忘记了密码，你将会&lt;b&gt;丢失所有的比特币&lt;/b&gt;！</translation>
    </message>
    <message>
        <source>Are you sure you wish to encrypt your wallet?</source>
        <translation>您确定需要为钱包加密吗？</translation>
    </message>
    <message>
        <source>IMPORTANT: Any previous backups you have made of your wallet file should be replaced with the newly generated, encrypted wallet file. For security reasons, previous backups of the unencrypted wallet file will become useless as soon as you start using the new, encrypted wallet.</source>
        <translation>重要提示：您以前备份的钱包文件应该替换成最新生成的加密钱包文件（重新备份）。从安全性上考虑，您以前备份的未加密的钱包文件，在您使用新的加密钱包后将无效，请重新备份。</translation>
    </message>
    <message>
        <source>Warning: The Caps Lock key is on!</source>
        <translation>警告：大写锁定键处于打开状态！</translation>
    </message>
    <message>
        <source>Wallet encrypted</source>
        <translation>钱包已加密</translation>
    </message>
    <message>
        <source>Enter the new passphrase to the wallet.&lt;br/&gt;Please use a passphrase of &lt;b&gt;ten or more random characters&lt;/b&gt;, or &lt;b&gt;eight or more words&lt;/b&gt;.</source>
        <translation>请输入新的钱包密码. &lt;br/&gt;密码须包含&lt;b&gt;10个以上字符&lt;/b&gt;,或&lt;b&gt;8个以上单词&lt;/b&gt;.</translation>
    </message>
    <message>
        <source>Bitcoin will close now to finish the encryption process. Remember that encrypting your wallet cannot fully protect your bitcoins from being stolen by malware infecting your computer.</source>
        <translation>比特币客户端将关闭软件以完成加密过程。请您谨记：钱包加密并不是万能的，电脑中毒等原因仍可能导致您的比特币意外丢失。</translation>
    </message>
    <message>
        <source>Wallet encryption failed</source>
        <translation>钱包加密失败</translation>
    </message>
    <message>
        <source>Wallet encryption failed due to an internal error. Your wallet was not encrypted.</source>
        <translation>由于一个本地错误，加密钱包的操作已经失败。您的钱包没能被加密。</translation>
    </message>
    <message>
        <source>The supplied passphrases do not match.</source>
        <translation>密码不匹配。</translation>
    </message>
    <message>
        <source>Wallet unlock failed</source>
        <translation>钱包解锁失败</translation>
    </message>
    <message>
        <source>The passphrase entered for the wallet decryption was incorrect.</source>
        <translation>用于解密钱包的密码不正确。</translation>
    </message>
    <message>
        <source>Wallet decryption failed</source>
        <translation>钱包解密失败。</translation>
=======
        <source>IP/Netmask</source>
        <translation>IP/网络掩码</translation>
>>>>>>> 9460771a
    </message>
    <message>
        <source>Banned Until</source>
        <translation>在此之前禁止：</translation>
    </message>
</context>
<context>
    <name>BitcoinGUI</name>
    <message>
        <source>Sign &amp;message...</source>
        <translation>消息签名(&amp;M)...</translation>
    </message>
    <message>
        <source>Synchronizing with network...</source>
        <translation>正在与网络同步...</translation>
    </message>
    <message>
        <source>&amp;Overview</source>
        <translation>概况(&amp;O)</translation>
    </message>
    <message>
        <source>Node</source>
        <translation>节点</translation>
    </message>
    <message>
        <source>Show general overview of wallet</source>
        <translation>显示钱包概况</translation>
    </message>
    <message>
        <source>&amp;Transactions</source>
        <translation>交易记录(&amp;T)</translation>
    </message>
    <message>
        <source>Browse transaction history</source>
        <translation>查看交易历史</translation>
    </message>
    <message>
        <source>E&amp;xit</source>
        <translation>退出(&amp;X)</translation>
    </message>
    <message>
        <source>Quit application</source>
        <translation>退出程序</translation>
    </message>
    <message>
        <source>&amp;About %1</source>
        <translation>&amp;关于 %1</translation>
    </message>
    <message>
        <source>Show information about %1</source>
        <translation>显示 %1 相关信息</translation>
    </message>
    <message>
        <source>About &amp;Qt</source>
        <translation>关于Qt(&amp;Q)</translation>
    </message>
    <message>
        <source>Show information about Qt</source>
        <translation>显示 Qt 相关信息</translation>
    </message>
    <message>
        <source>&amp;Options...</source>
        <translation>选项(&amp;O)...</translation>
    </message>
    <message>
        <source>Modify configuration options for %1</source>
        <translation>修改%1配置选项</translation>
    </message>
    <message>
        <source>&amp;Encrypt Wallet...</source>
        <translation>加密钱包(&amp;E)...</translation>
    </message>
    <message>
        <source>&amp;Backup Wallet...</source>
        <translation>备份钱包(&amp;B)...</translation>
    </message>
    <message>
        <source>&amp;Change Passphrase...</source>
        <translation>更改密码(&amp;C)...</translation>
    </message>
    <message>
        <source>&amp;Sending addresses...</source>
        <translation>正在发送地址(&amp;S)...</translation>
    </message>
    <message>
        <source>&amp;Receiving addresses...</source>
        <translation>正在接收地址(&amp;R)...</translation>
    </message>
    <message>
        <source>Open &amp;URI...</source>
        <translation>打开 &amp;URI...</translation>
    </message>
    <message>
        <source>Reindexing blocks on disk...</source>
        <translation>正在为数据块重建索引...</translation>
    </message>
    <message>
        <source>Send coins to a Bitcoin address</source>
        <translation>向一个比特币地址发送比特币</translation>
    </message>
    <message>
        <source>Backup wallet to another location</source>
        <translation>备份钱包到其他文件夹</translation>
    </message>
    <message>
        <source>Change the passphrase used for wallet encryption</source>
        <translation>更改钱包加密口令</translation>
    </message>
    <message>
        <source>&amp;Debug window</source>
        <translation>调试窗口(&amp;D)</translation>
    </message>
    <message>
        <source>Open debugging and diagnostic console</source>
        <translation>打开调试和诊断控制台</translation>
    </message>
    <message>
        <source>&amp;Verify message...</source>
        <translation>验证消息(&amp;V)...</translation>
    </message>
    <message>
        <source>Bitcoin</source>
        <translation>比特币</translation>
    </message>
    <message>
        <source>Wallet</source>
        <translation>钱包</translation>
    </message>
    <message>
        <source>&amp;Send</source>
        <translation>发送(&amp;S)</translation>
    </message>
    <message>
        <source>&amp;Receive</source>
        <translation>接收(&amp;R)</translation>
    </message>
    <message>
        <source>&amp;Show / Hide</source>
        <translation>显示 / 隐藏(&amp;S)</translation>
    </message>
    <message>
        <source>Show or hide the main Window</source>
        <translation>显示或隐藏主窗口</translation>
    </message>
    <message>
        <source>Encrypt the private keys that belong to your wallet</source>
        <translation>对钱包中的私钥加密</translation>
    </message>
    <message>
        <source>Sign messages with your Bitcoin addresses to prove you own them</source>
        <translation>用比特币地址关联的私钥为消息签名，以证明您拥有这个比特币地址</translation>
    </message>
    <message>
        <source>Verify messages to ensure they were signed with specified Bitcoin addresses</source>
        <translation>校验消息，确保该消息是由指定的比特币地址所有者签名的</translation>
    </message>
    <message>
        <source>&amp;File</source>
        <translation>文件(&amp;F)</translation>
    </message>
    <message>
        <source>&amp;Settings</source>
        <translation>设置(&amp;S)</translation>
    </message>
    <message>
        <source>&amp;Help</source>
        <translation>帮助(&amp;H)</translation>
    </message>
    <message>
        <source>Tabs toolbar</source>
        <translation>分页工具栏</translation>
    </message>
    <message>
        <source>Request payments (generates QR codes and bitcoin: URIs)</source>
        <translation>请求支付（生成二维码和 bitcoin: URI）</translation>
    </message>
    <message>
        <source>Show the list of used sending addresses and labels</source>
        <translation>显示用过的发送地址和标签的列表</translation>
    </message>
    <message>
        <source>Show the list of used receiving addresses and labels</source>
        <translation>显示用过的接收地址和标签的列表</translation>
    </message>
    <message>
        <source>Open a bitcoin: URI or payment request</source>
        <translation>打开一个比特币：URI 或支付请求</translation>
    </message>
    <message>
        <source>&amp;Command-line options</source>
        <translation>命令行选项(&amp;C)</translation>
<<<<<<< HEAD
    </message>
    <message>
        <source>Show the Bitcoin Core help message to get a list with possible Bitcoin command-line options</source>
        <translation>显示比特币核心 程序帮助信息，获取可用的命令行选项 </translation>
=======
>>>>>>> 9460771a
    </message>
    <message numerus="yes">
        <source>%n active connection(s) to Bitcoin network</source>
        <translation><numerusform>%n 个到比特币网络的活动连接</numerusform></translation>
    </message>
    <message>
        <source>Indexing blocks on disk...</source>
        <translation>正在为数据块建立索引...</translation>
    </message>
    <message>
        <source>Processing blocks on disk...</source>
        <translation>正在处理数据块...</translation>
    </message>
    <message>
        <source>No block source available...</source>
        <translation>沒有可用的区块来源...</translation>
    </message>
    <message numerus="yes">
        <source>Processed %n block(s) of transaction history.</source>
        <translation><numerusform>已处理 %n 个交易历史数据块。</numerusform></translation>
    </message>
    <message numerus="yes">
        <source>%n hour(s)</source>
        <translation><numerusform>%n 小时</numerusform></translation>
    </message>
    <message numerus="yes">
        <source>%n day(s)</source>
        <translation><numerusform>%n 天</numerusform></translation>
    </message>
    <message numerus="yes">
        <source>%n week(s)</source>
        <translation><numerusform>%n 周</numerusform></translation>
    </message>
    <message>
        <source>%1 and %2</source>
        <translation>%1 和 %2</translation>
    </message>
    <message numerus="yes">
        <source>%n year(s)</source>
        <translation><numerusform>%n 年</numerusform></translation>
    </message>
    <message>
        <source>%1 behind</source>
        <translation>落后 %1 </translation>
    </message>
    <message>
        <source>Last received block was generated %1 ago.</source>
        <translation>最新收到的区块产生于 %1。</translation>
    </message>
    <message>
        <source>Transactions after this will not yet be visible.</source>
        <translation>在此之后的交易尚未可见</translation>
    </message>
    <message>
        <source>Error</source>
        <translation>错误</translation>
    </message>
    <message>
        <source>Warning</source>
        <translation>警告</translation>
    </message>
    <message>
        <source>Information</source>
        <translation>信息</translation>
    </message>
    <message>
        <source>Up to date</source>
        <translation>已是最新</translation>
    </message>
    <message numerus="yes">
        <source>Processed %n blocks of transaction history.</source>
        <translation><numerusform>已处理 %n 个交易历史数据块。</numerusform></translation>
    </message>
    <message>
        <source>%1 client</source>
        <translation>%1 客戶</translation>
    </message>
    <message>
        <source>Catching up...</source>
        <translation>更新中...</translation>
    </message>
    <message>
        <source>Date: %1
</source>
        <translation>日期: %1
</translation>
    </message>
    <message>
        <source>Amount: %1
</source>
        <translation>金额: %1
</translation>
    </message>
    <message>
        <source>Type: %1
</source>
        <translation>类型: %1
</translation>
    </message>
    <message>
        <source>Label: %1
</source>
        <translation>标签: %1
</translation>
    </message>
    <message>
        <source>Address: %1
</source>
        <translation>地址: %1
</translation>
    </message>
    <message>
        <source>Sent transaction</source>
        <translation>发送交易</translation>
    </message>
    <message>
        <source>Incoming transaction</source>
        <translation>流入交易</translation>
    </message>
    <message>
        <source>Wallet is &lt;b&gt;encrypted&lt;/b&gt; and currently &lt;b&gt;unlocked&lt;/b&gt;</source>
        <translation>钱包已被&lt;b&gt;加密&lt;/b&gt;，当前为&lt;b&gt;解锁&lt;/b&gt;状态</translation>
    </message>
    <message>
        <source>Wallet is &lt;b&gt;encrypted&lt;/b&gt; and currently &lt;b&gt;locked&lt;/b&gt;</source>
        <translation>钱包已被&lt;b&gt;加密&lt;/b&gt;，当前为&lt;b&gt;锁定&lt;/b&gt;状态</translation>
    </message>
</context>
<context>
    <name>CoinControlDialog</name>
    <message>
        <source>Coin Selection</source>
        <translation>币源选择(Coin Selection)</translation>
    </message>
    <message>
        <source>Coin Selection</source>
        <translation>币源选择(Coin Selection)</translation>
    </message>
    <message>
        <source>Quantity:</source>
        <translation>总量：</translation>
    </message>
    <message>
        <source>Bytes:</source>
        <translation>字节：</translation>
    </message>
    <message>
        <source>Amount:</source>
        <translation>金额：</translation>
    </message>
    <message>
        <source>Priority:</source>
        <translation>优先级：</translation>
    </message>
    <message>
        <source>Fee:</source>
        <translation>费用：</translation>
    </message>
    <message>
        <source>Dust:</source>
        <translation>小额：</translation>
    </message>
    <message>
        <source>After Fee:</source>
        <translation>加上交易费用后:</translation>
    </message>
    <message>
        <source>Change:</source>
        <translation>变更 : </translation>
    </message>
    <message>
        <source>(un)select all</source>
        <translation>(不)全选</translation>
    </message>
    <message>
        <source>Tree mode</source>
        <translation>树状模式</translation>
    </message>
    <message>
        <source>List mode</source>
        <translation>列表模式</translation>
    </message>
    <message>
        <source>Amount</source>
        <translation>金额</translation>
    </message>
    <message>
        <source>Received with label</source>
        <translation>按标签收款</translation>
    </message>
    <message>
        <source>Received with address</source>
        <translation>按地址收款</translation>
    </message>
    <message>
        <source>Date</source>
        <translation>日期</translation>
    </message>
    <message>
        <source>Confirmations</source>
        <translation>确认</translation>
    </message>
    <message>
        <source>Confirmed</source>
        <translation>已确认</translation>
    </message>
    <message>
        <source>Priority</source>
        <translation>优先级</translation>
    </message>
<<<<<<< HEAD
    <message>
        <source>Copy address</source>
        <translation>复制地址</translation>
    </message>
    <message>
        <source>Copy label</source>
        <translation>复制标签</translation>
    </message>
    <message>
        <source>Copy amount</source>
        <translation>复制金额</translation>
    </message>
    <message>
        <source>Copy transaction ID</source>
        <translation>复制交易编号</translation>
    </message>
    <message>
        <source>Lock unspent</source>
        <translation>锁定未花费</translation>
    </message>
    <message>
        <source>Unlock unspent</source>
        <translation>解锁未花费</translation>
    </message>
    <message>
        <source>Copy quantity</source>
        <translation>复制金额</translation>
    </message>
    <message>
        <source>Copy fee</source>
        <translation>复制交易费</translation>
    </message>
    <message>
        <source>Copy after fee</source>
        <translation>复制含交易费的金额</translation>
    </message>
    <message>
        <source>Copy bytes</source>
        <translation>复制字节</translation>
    </message>
    <message>
        <source>Copy priority</source>
        <translation>复制优先级</translation>
    </message>
    <message>
        <source>Copy dust</source>
        <translation>复制小额</translation>
    </message>
    <message>
        <source>Copy change</source>
        <translation>复制零钱</translation>
    </message>
    <message>
        <source>highest</source>
        <translation>最高</translation>
    </message>
    <message>
        <source>higher</source>
        <translation>更高</translation>
    </message>
    <message>
        <source>high</source>
        <translation>高</translation>
    </message>
    <message>
        <source>medium-high</source>
        <translation>中高</translation>
    </message>
    <message>
        <source>medium</source>
        <translation>中等</translation>
    </message>
    <message>
        <source>low-medium</source>
        <translation>中低</translation>
    </message>
    <message>
        <source>low</source>
        <translation>低</translation>
    </message>
    <message>
        <source>lower</source>
        <translation>更低</translation>
    </message>
    <message>
        <source>lowest</source>
        <translation>最低</translation>
    </message>
    <message>
        <source>(%1 locked)</source>
        <translation>(%1 锁定)</translation>
    </message>
    <message>
        <source>none</source>
        <translation>无</translation>
    </message>
    <message>
        <source>Can vary +/- %1 satoshi(s) per input.</source>
        <translation>可能会有 正负 %1 聪(satoshi)的偏差 </translation>
    </message>
    <message>
        <source>yes</source>
        <translation>是</translation>
    </message>
    <message>
        <source>no</source>
        <translation>否</translation>
    </message>
    <message>
        <source>This label turns red, if the transaction size is greater than 1000 bytes.</source>
        <translation>如果这笔交易大于1000字节，标签会变成红色。</translation>
    </message>
    <message>
        <source>This means a fee of at least %1 per kB is required.</source>
        <translation>这意味着将对交易收取 %1/千字节 的交易费。</translation>
    </message>
    <message>
        <source>Can vary +/- 1 byte per input.</source>
        <translation>每笔输入可能会有 正负1字节的偏差。</translation>
    </message>
    <message>
        <source>Transactions with higher priority are more likely to get included into a block.</source>
        <translation>交易的优先级越高，被矿工收入数据块的速度也越快。</translation>
    </message>
    <message>
        <source>This label turns red, if the priority is smaller than "medium".</source>
        <translation>如果优先级小于"中位数" ，标签将变成红色。</translation>
    </message>
    <message>
        <source>This label turns red, if any recipient receives an amount smaller than %1.</source>
        <translation>如果收款地址收到小于%1的比特币，标签将变成红色。</translation>
    </message>
    <message>
        <source>(no label)</source>
        <translation>(没有标签)</translation>
    </message>
    <message>
        <source>change from %1 (%2)</source>
        <translation>来自%1的零钱 (%2)</translation>
    </message>
    <message>
        <source>(change)</source>
        <translation>(零钱)</translation>
    </message>
</context>
=======
    </context>
>>>>>>> 9460771a
<context>
    <name>EditAddressDialog</name>
    <message>
        <source>Edit Address</source>
        <translation>编辑地址</translation>
    </message>
    <message>
        <source>&amp;Label</source>
        <translation>标签(&amp;L)</translation>
    </message>
    <message>
        <source>The label associated with this address list entry</source>
        <translation>与此地址相关的标签项</translation>
    </message>
    <message>
        <source>The address associated with this address list entry. This can only be modified for sending addresses.</source>
        <translation>该地址已与地址列表中的条目关联，只能被发送地址修改。</translation>
    </message>
    <message>
        <source>&amp;Address</source>
        <translation>地址(&amp;A)</translation>
    </message>
    </context>
<context>
    <name>FreespaceChecker</name>
    <message>
        <source>A new data directory will be created.</source>
        <translation>一个新的数据目录将被创建。</translation>
    </message>
    <message>
        <source>name</source>
        <translation>名称</translation>
    </message>
    <message>
        <source>Directory already exists. Add %1 if you intend to create a new directory here.</source>
        <translation>目录已存在。如果您打算在这里创建一个新目录，添加 %1。</translation>
    </message>
    <message>
        <source>Path already exists, and is not a directory.</source>
        <translation>路径已存在，并且不是一个目录。</translation>
    </message>
    <message>
        <source>Cannot create data directory here.</source>
        <translation>无法在此创建数据目录。</translation>
    </message>
</context>
<context>
    <name>HelpMessageDialog</name>
    <message>
        <source>version</source>
        <translation>版本</translation>
    </message>
    <message>
        <source>(%1-bit)</source>
        <translation>(%1 位)</translation>
    </message>
    <message>
        <source>About %1</source>
        <translation>關於 %1</translation>
    </message>
    <message>
        <source>Command-line options</source>
        <translation>命令行选项</translation>
    </message>
    <message>
        <source>Usage:</source>
        <translation>使用：</translation>
    </message>
    <message>
        <source>command-line options</source>
        <translation>命令行选项</translation>
    </message>
    <message>
        <source>UI Options:</source>
        <translation>界面选项：</translation>
    </message>
    <message>
        <source>Choose data directory on startup (default: %u)</source>
        <translation>在启动时选择目录（默认%u）</translation>
    </message>
    <message>
        <source>Set language, for example "de_DE" (default: system locale)</source>
        <translation>设置语言, 例如“zh-CN”（默认：系统语言）</translation>
    </message>
    <message>
        <source>Start minimized</source>
        <translation>启动时最小化</translation>
    </message>
    <message>
        <source>Set SSL root certificates for payment request (default: -system-)</source>
        <translation>设置付款请求的SSL根证书（默认：-系统-）</translation>
    </message>
    <message>
        <source>Show splash screen on startup (default: %u)</source>
        <translation>显示启动画面（默认：%u）</translation>
    </message>
    <message>
        <source>Reset all settings changed in the GUI</source>
        <translation>重置图形界面所有的变更设置</translation>
    </message>
</context>
<context>
    <name>Intro</name>
    <message>
        <source>Welcome</source>
        <translation>欢迎</translation>
    </message>
    <message>
        <source>Welcome to %1.</source>
        <translation>
歡迎來到 %1</translation>
    </message>
    <message>
        <source>As this is the first time the program is launched, you can choose where %1 will store its data.</source>
        <translation>由于这是第一次启动此程序，您可以选择%1的数据所存储的位置</translation>
    </message>
    <message>
        <source>Use the default data directory</source>
        <translation>使用默认的数据目录</translation>
    </message>
    <message>
        <source>Use a custom data directory:</source>
        <translation>使用自定义的数据目录：</translation>
    </message>
    <message>
        <source>Error: Specified data directory "%1" cannot be created.</source>
        <translation>错误：无法创建 指定的数据目录 "%1" </translation>
    </message>
    <message>
        <source>Error: Specified data directory "%1" cannot be created.</source>
        <translation>错误：无法创建 指定的数据目录 "%1" </translation>
    </message>
    <message>
        <source>Error</source>
        <translation>错误</translation>
    </message>
    <message numerus="yes">
        <source>%n GB of free space available</source>
        <translation><numerusform>有 %n GB 空闲空间</numerusform></translation>
    </message>
    <message numerus="yes">
        <source>(of %n GB needed)</source>
        <translation><numerusform>(需要%n GB空间)</numerusform></translation>
    </message>
</context>
<context>
    <name>OpenURIDialog</name>
    <message>
        <source>Open URI</source>
        <translation>打开 URI</translation>
    </message>
    <message>
        <source>Open payment request from URI or file</source>
        <translation>打开来自URI或文件的付款请求 </translation>
    </message>
    <message>
        <source>URI:</source>
        <translation>URI: </translation>
    </message>
    <message>
        <source>Select payment request file</source>
        <translation>选择付款请求文件 </translation>
    </message>
    </context>
<context>
    <name>OptionsDialog</name>
    <message>
        <source>Options</source>
        <translation>选项</translation>
    </message>
    <message>
        <source>&amp;Main</source>
        <translation>主要(&amp;M)</translation>
    </message>
    <message>
        <source>Size of &amp;database cache</source>
        <translation>数据库缓存大小(&amp;D)</translation>
    </message>
    <message>
        <source>MB</source>
        <translation>MB</translation>
    </message>
    <message>
        <source>Number of script &amp;verification threads</source>
        <translation>脚本验证线程数(&amp;V)</translation>
    </message>
    <message>
        <source>Accept connections from outside</source>
        <translation>接收外部连接</translation>
    </message>
    <message>
        <source>Allow incoming connections</source>
        <translation>允许流入连接</translation>
    </message>
    <message>
        <source>IP address of the proxy (e.g. IPv4: 127.0.0.1 / IPv6: ::1)</source>
        <translation>代理的 IP 地址 (例如 IPv4: 127.0.0.1 / IPv6: ::1)</translation>
    </message>
    <message>
        <source>Minimize instead of exit the application when the window is closed. When this option is enabled, the application will be closed only after selecting Exit in the menu.</source>
        <translation>窗口被关闭时最小化而不是退出应用程序。当此选项启用时，应用程序只会在菜单中选择退出时退出。</translation>
    </message>
    <message>
        <source>Third party URLs (e.g. a block explorer) that appear in the transactions tab as context menu items. %s in the URL is replaced by transaction hash. Multiple URLs are separated by vertical bar |.</source>
        <translation>出现在交易的选项卡的上下文菜单项的第三方网址 (例如：区块链接查询) 。 %s的URL被替换为交易哈希。多个的URL需要竖线 | 分隔。</translation>
    </message>
    <message>
        <source>Third party transaction URLs</source>
        <translation>第三方交易网址</translation>
    </message>
    <message>
        <source>Active command-line options that override above options:</source>
        <translation>有效的命令行参数覆盖上述选项:</translation>
    </message>
    <message>
        <source>Reset all client options to default.</source>
        <translation>恢复客户端的缺省设置</translation>
    </message>
    <message>
        <source>&amp;Reset Options</source>
        <translation>恢复缺省设置(&amp;R)</translation>
    </message>
    <message>
        <source>&amp;Network</source>
        <translation>网络(&amp;N)</translation>
    </message>
    <message>
        <source>(0 = auto, &lt;0 = leave that many cores free)</source>
        <translation>(0 = 自动, &lt;0 = 离开很多免费的核心)</translation>
    </message>
    <message>
        <source>W&amp;allet</source>
        <translation>钱包(&amp;A)</translation>
    </message>
    <message>
        <source>Expert</source>
        <translation>专家</translation>
    </message>
    <message>
        <source>Enable coin &amp;control features</source>
        <translation>启动货币控制功能(&amp;C)</translation>
    </message>
    <message>
        <source>If you disable the spending of unconfirmed change, the change from a transaction cannot be used until that transaction has at least one confirmation. This also affects how your balance is computed.</source>
        <translation>如果禁用未确认的零钱，则零钱至少需要1个确认才能使用。同时账户余额计算会受到影响。</translation>
    </message>
    <message>
        <source>&amp;Spend unconfirmed change</source>
        <translation>使用未经确认的零钱(&amp;S)</translation>
    </message>
    <message>
        <source>Automatically open the Bitcoin client port on the router. This only works when your router supports UPnP and it is enabled.</source>
        <translation>自动在路由器中打开比特币端口。只有当您的路由器开启了 UPnP 选项时此功能才有效。</translation>
    </message>
    <message>
        <source>Map port using &amp;UPnP</source>
        <translation>使用 &amp;UPnP 映射端口</translation>
    </message>
    <message>
        <source>Connect to the Bitcoin network through a SOCKS5 proxy.</source>
        <translation>通过 SOCKS5 代理连接比特币网络。</translation>
    </message>
    <message>
        <source>&amp;Connect through SOCKS5 proxy (default proxy):</source>
        <translation>通过 SO&amp;CKS5 代理连接(默认代理)：</translation>
    </message>
    <message>
        <source>Proxy &amp;IP:</source>
        <translation>代理服务器 &amp;IP：</translation>
    </message>
    <message>
        <source>&amp;Port:</source>
        <translation>端口(&amp;P)：</translation>
    </message>
    <message>
        <source>Port of the proxy (e.g. 9050)</source>
        <translation>代理端口（例如 9050）</translation>
    </message>
    <message>
        <source>Used for reaching peers via:</source>
        <translation>连接到同伴的方式：</translation>
    </message>
    <message>
        <source>Shows, if the supplied default SOCKS5 proxy is used to reach peers via this network type.</source>
        <translation>如果默认的SOCKS5代理被用于在该网络下连接同伴，则显示</translation>
    </message>
    <message>
        <source>IPv4</source>
        <translation>IPv4</translation>
    </message>
    <message>
        <source>IPv6</source>
        <translation>IPv6</translation>
    </message>
    <message>
        <source>Tor</source>
        <translation>Tor</translation>
    </message>
    <message>
        <source>Connect to the Bitcoin network through a separate SOCKS5 proxy for Tor hidden services.</source>
        <translation>在Tor匿名网络下通过不同的SOCKS5代理连接比特币网络</translation>
    </message>
    <message>
        <source>Use separate SOCKS5 proxy to reach peers via Tor hidden services:</source>
        <translation>通过Tor隐藏服务连接节点时 使用不同的SOCKS5代理</translation>
    </message>
    <message>
        <source>&amp;Window</source>
        <translation>窗口(&amp;W)</translation>
    </message>
    <message>
        <source>Show only a tray icon after minimizing the window.</source>
        <translation>最小化窗口后仅显示托盘图标</translation>
    </message>
    <message>
        <source>&amp;Minimize to the tray instead of the taskbar</source>
        <translation>最小化到托盘(&amp;M)</translation>
    </message>
    <message>
        <source>M&amp;inimize on close</source>
        <translation>单击关闭按钮最小化(&amp;I)</translation>
    </message>
    <message>
        <source>&amp;Display</source>
        <translation>显示(&amp;D)</translation>
    </message>
    <message>
        <source>User Interface &amp;language:</source>
        <translation>用户界面语言(&amp;L)：</translation>
    </message>
    <message>
        <source>&amp;Unit to show amounts in:</source>
        <translation>比特币金额单位(&amp;U)：</translation>
    </message>
    <message>
        <source>Choose the default subdivision unit to show in the interface and when sending coins.</source>
        <translation>选择比特币单位。</translation>
    </message>
    <message>
        <source>Whether to show coin control features or not.</source>
        <translation>是否需要交易源地址控制功能。</translation>
    </message>
    <message>
        <source>&amp;OK</source>
        <translation>确定(&amp;O)</translation>
    </message>
    <message>
        <source>&amp;Cancel</source>
        <translation>取消(&amp;C)</translation>
    </message>
    <message>
        <source>default</source>
        <translation>默认</translation>
    </message>
    <message>
        <source>none</source>
        <translation>无</translation>
    </message>
    <message>
        <source>Confirm options reset</source>
        <translation>确认恢复缺省设置</translation>
    </message>
    <message>
        <source>Client restart required to activate changes.</source>
        <translation>更改生效需要重启客户端。</translation>
    </message>
    <message>
        <source>Client will be shut down. Do you want to proceed?</source>
        <translation>客户端即将关闭，您想继续吗？</translation>
    </message>
    <message>
        <source>This change would require a client restart.</source>
        <translation>此更改需要重启客户端。</translation>
    </message>
    <message>
        <source>The supplied proxy address is invalid.</source>
        <translation>提供的代理服务器地址无效。</translation>
    </message>
</context>
<context>
    <name>OverviewPage</name>
    <message>
        <source>Form</source>
        <translation>表单</translation>
    </message>
    <message>
        <source>The displayed information may be out of date. Your wallet automatically synchronizes with the Bitcoin network after a connection is established, but this process has not completed yet.</source>
        <translation>现在显示的消息可能是过期的. 在连接上比特币网络节点后，您的钱包将自动与网络同步，但是这个过程还没有完成。</translation>
    </message>
    <message>
        <source>Watch-only:</source>
        <translation>查看-只有:</translation>
    </message>
    <message>
        <source>Available:</source>
        <translation>可使用的余额：</translation>
    </message>
    <message>
        <source>Your current spendable balance</source>
        <translation>您当前可使用的余额</translation>
    </message>
    <message>
        <source>Pending:</source>
        <translation>等待中的余额：</translation>
    </message>
    <message>
        <source>Total of transactions that have yet to be confirmed, and do not yet count toward the spendable balance</source>
        <translation>尚未确认的交易总额，未计入当前余额</translation>
    </message>
    <message>
        <source>Immature:</source>
        <translation>未成熟的：</translation>
    </message>
    <message>
        <source>Mined balance that has not yet matured</source>
        <translation>尚未成熟的挖矿收入余额</translation>
    </message>
    <message>
        <source>Balances</source>
        <translation>余额</translation>
    </message>
    <message>
        <source>Total:</source>
        <translation>总额：</translation>
    </message>
    <message>
        <source>Your current total balance</source>
        <translation>您当前的总余额</translation>
    </message>
    <message>
        <source>Your current balance in watch-only addresses</source>
        <translation>您当前 观察地址(watch-only address)的余额 </translation>
<<<<<<< HEAD
    </message>
    <message>
        <source>Spendable:</source>
        <translation>可使用：</translation>
    </message>
    <message>
        <source>Recent transactions</source>
        <translation>最近交易记录</translation>
    </message>
    <message>
        <source>Unconfirmed transactions to watch-only addresses</source>
        <translation>观察地址(watch-only address)的未确认交易记录 </translation>
    </message>
    <message>
        <source>Mined balance in watch-only addresses that has not yet matured</source>
        <translation>观察地址(watch-only address)中尚未成熟(matured)的挖矿收入余额：</translation>
    </message>
    <message>
        <source>Current total balance in watch-only addresses</source>
        <translation>观察地址(watch-only address)中的当前总余额 </translation>
    </message>
    <message>
        <source>out of sync</source>
        <translation>数据同步中</translation>
    </message>
</context>
<context>
    <name>PaymentServer</name>
    <message>
        <source>URI handling</source>
        <translation>URI 处理</translation>
    </message>
    <message>
        <source>Invalid payment address %1</source>
        <translation>无效的付款地址 %1</translation>
    </message>
    <message>
        <source>Payment request rejected</source>
        <translation>支付请求被拒绝</translation>
    </message>
    <message>
        <source>Payment request network doesn't match client network.</source>
        <translation>付款请求所在的网络与当前客户端所在的网络不匹配。</translation>
    </message>
    <message>
        <source>Payment request has expired.</source>
        <translation>支付请求已超时</translation>
    </message>
    <message>
        <source>Payment request is not initialized.</source>
        <translation>支付请求未成形。</translation>
    </message>
    <message>
        <source>Requested payment amount of %1 is too small (considered dust).</source>
        <translation>请求支付的金额 %1 太小（就像尘埃）。</translation>
    </message>
    <message>
        <source>Payment request error</source>
        <translation>支付请求出错</translation>
    </message>
    <message>
        <source>Cannot start bitcoin: click-to-pay handler</source>
        <translation>暂时无法启动比特币：点击支付功能</translation>
    </message>
    <message>
        <source>Payment request fetch URL is invalid: %1</source>
        <translation>付款请求URI链接非法: %1</translation>
    </message>
    <message>
        <source>URI cannot be parsed! This can be caused by an invalid Bitcoin address or malformed URI parameters.</source>
        <translation>URI无法解析！原因可能是比特币地址不正确，或者URI参数错误。</translation>
    </message>
    <message>
        <source>Payment request file handling</source>
        <translation>付款请求文件处理 </translation>
    </message>
    <message>
        <source>Payment request file cannot be read! This can be caused by an invalid payment request file.</source>
        <translation>付款请求文件无法读取！可能是付款请求文件不合格。</translation>
    </message>
    <message>
        <source>Unverified payment requests to custom payment scripts are unsupported.</source>
        <translation>不支持到自定义付款脚本的未验证付款请求。</translation>
=======
    </message>
    <message>
        <source>Spendable:</source>
        <translation>可使用：</translation>
    </message>
    <message>
        <source>Recent transactions</source>
        <translation>最近交易记录</translation>
>>>>>>> 9460771a
    </message>
    <message>
        <source>Unconfirmed transactions to watch-only addresses</source>
        <translation>观察地址(watch-only address)的未确认交易记录 </translation>
    </message>
    <message>
<<<<<<< HEAD
        <source>Payment request %1 is too large (%2 bytes, allowed %3 bytes).</source>
        <translation>支付请求 %1 太大 (%2 字节。只允许 %3 字节)。</translation>
    </message>
    <message>
        <source>Payment request DoS protection</source>
        <translation>支付请求防滥用保护</translation>
    </message>
    <message>
        <source>Error communicating with %1: %2</source>
        <translation>%1: %2 通讯出错</translation>
    </message>
    <message>
        <source>Payment request cannot be parsed!</source>
        <translation>无法解析 付款请求！</translation>
    </message>
    <message>
        <source>Bad response from server %1</source>
        <translation>来自 %1 服务器的错误响应</translation>
    </message>
    <message>
        <source>Payment acknowledged</source>
        <translation>支付已到账</translation>
    </message>
    <message>
        <source>Network request error</source>
        <translation>网络请求出错</translation>
=======
        <source>Mined balance in watch-only addresses that has not yet matured</source>
        <translation>观察地址(watch-only address)中尚未成熟(matured)的挖矿收入余额：</translation>
    </message>
    <message>
        <source>Current total balance in watch-only addresses</source>
        <translation>观察地址(watch-only address)中的当前总余额 </translation>
>>>>>>> 9460771a
    </message>
</context>
<context>
    <name>PaymentServer</name>
    </context>
<context>
    <name>PeerTableModel</name>
    <message>
        <source>User Agent</source>
        <translation>用户代理</translation>
    </message>
    <message>
        <source>Node/Service</source>
        <translation>节点/服务</translation>
    </message>
    <message>
        <source>Ping Time</source>
        <translation>Ping 时间</translation>
    </message>
</context>
<context>
    <name>QObject</name>
    <message>
        <source>Amount</source>
        <translation>金额</translation>
    </message>
    <message>
        <source>Enter a Bitcoin address (e.g. %1)</source>
        <translation>请输入一个比特币地址 (例如 %1)</translation>
    </message>
    <message>
        <source>%1 d</source>
        <translation>%1 天</translation>
    </message>
    <message>
        <source>%1 h</source>
        <translation>%1 小时</translation>
    </message>
    <message>
        <source>%1 m</source>
        <translation>%1 分钟</translation>
    </message>
    <message>
        <source>%1 s</source>
        <translation>%1 秒</translation>
    </message>
    <message>
        <source>None</source>
        <translation>无</translation>
    </message>
    <message>
        <source>N/A</source>
        <translation>不可用</translation>
    </message>
    <message>
        <source>%1 ms</source>
        <translation>%1 毫秒</translation>
    </message>
</context>
<context>
    <name>QRImageWidget</name>
    </context>
<context>
    <name>RPCConsole</name>
    <message>
        <source>N/A</source>
        <translation>不可用</translation>
    </message>
    <message>
        <source>Client version</source>
        <translation>客户端版本</translation>
    </message>
    <message>
        <source>&amp;Information</source>
        <translation>信息</translation>
    </message>
    <message>
        <source>Debug window</source>
        <translation>调试窗口</translation>
    </message>
    <message>
        <source>General</source>
        <translation>常规</translation>
    </message>
    <message>
        <source>Using BerkeleyDB version</source>
        <translation>使用的 BerkeleyDB 版本</translation>
    </message>
    <message>
        <source>Startup time</source>
        <translation>启动时间</translation>
    </message>
    <message>
        <source>Network</source>
        <translation>网络</translation>
    </message>
    <message>
        <source>Name</source>
        <translation>姓名</translation>
    </message>
    <message>
        <source>Number of connections</source>
        <translation>连接数</translation>
    </message>
    <message>
        <source>Block chain</source>
        <translation>数据链</translation>
    </message>
    <message>
        <source>Current number of blocks</source>
        <translation>当前数据块数量</translation>
    </message>
    <message>
        <source>Memory Pool</source>
        <translation>资金池</translation>
    </message>
    <message>
        <source>Current number of transactions</source>
        <translation>当前交易数量</translation>
    </message>
    <message>
        <source>Memory usage</source>
        <translation>内存使用</translation>
    </message>
    <message>
        <source>Received</source>
        <translation>收到</translation>
    </message>
    <message>
        <source>Sent</source>
        <translation>发送</translation>
    </message>
    <message>
        <source>&amp;Peers</source>
        <translation>同伴(&amp;P)</translation>
    </message>
    <message>
<<<<<<< HEAD
        <source>Select a peer to view detailed information.</source>
        <translation>选择节点查看详细信息。</translation>
=======
        <source>Banned peers</source>
        <translation>节点黑名单</translation>
    </message>
    <message>
        <source>Select a peer to view detailed information.</source>
        <translation>选择节点查看详细信息。</translation>
    </message>
    <message>
        <source>Whitelisted</source>
        <translation>白名单</translation>
>>>>>>> 9460771a
    </message>
    <message>
        <source>Direction</source>
        <translation>方向</translation>
    </message>
    <message>
        <source>Version</source>
        <translation>版本</translation>
    </message>
    <message>
        <source>Starting Block</source>
        <translation>正在启动数据块</translation>
    </message>
    <message>
        <source>Synced Headers</source>
        <translation>同步区块头</translation>
    </message>
    <message>
        <source>Synced Blocks</source>
        <translation>同步区块链</translation>
    </message>
    <message>
        <source>User Agent</source>
        <translation>用户代理</translation>
    </message>
    <message>
        <source>Services</source>
        <translation>服务</translation>
    </message>
    <message>
        <source>Ban Score</source>
        <translation>禁止得分</translation>
    </message>
    <message>
        <source>Connection Time</source>
        <translation>连接时间</translation>
    </message>
    <message>
        <source>Last Send</source>
        <translation>最后发送</translation>
    </message>
    <message>
        <source>Last Receive</source>
        <translation>最后接收</translation>
    </message>
    <message>
        <source>Ping Time</source>
        <translation>Ping 时间</translation>
    </message>
    <message>
        <source>Ping Wait</source>
        <translation>Ping等待</translation>
    </message>
    <message>
        <source>Time Offset</source>
        <translation>时间偏移</translation>
    </message>
    <message>
        <source>Last block time</source>
        <translation>上一数据块时间</translation>
    </message>
    <message>
        <source>&amp;Open</source>
        <translation>打开(&amp;O)</translation>
    </message>
    <message>
        <source>&amp;Console</source>
        <translation>控制台(&amp;C)</translation>
    </message>
    <message>
        <source>&amp;Network Traffic</source>
        <translation>网络流量(&amp;N)</translation>
    </message>
    <message>
        <source>&amp;Clear</source>
        <translation>清除(&amp;C)</translation>
    </message>
    <message>
        <source>Totals</source>
        <translation>总数</translation>
    </message>
    <message>
        <source>In:</source>
        <translation>输入：</translation>
    </message>
    <message>
        <source>Out:</source>
        <translation>输出：</translation>
    </message>
    <message>
        <source>Debug log file</source>
        <translation>调试日志文件</translation>
    </message>
    <message>
        <source>Clear console</source>
        <translation>清空控制台</translation>
    </message>
    <message>
        <source>&amp;Disconnect Node</source>
        <translation>(&amp;D)断开节点连接</translation>
    </message>
    <message>
        <source>Ban Node for</source>
        <translation>禁止节点连接时长：</translation>
    </message>
    <message>
        <source>1 &amp;hour</source>
        <translation>1 小时(&amp;H)</translation>
    </message>
    <message>
        <source>1 &amp;day</source>
        <translation>1 天(&amp;D)</translation>
    </message>
    <message>
        <source>1 &amp;week</source>
        <translation>1 周(&amp;W)</translation>
    </message>
    <message>
        <source>1 &amp;year</source>
        <translation>1 年(&amp;Y)</translation>
    </message>
    <message>
        <source>&amp;Unban Node</source>
        <translation>(&amp;U)允许节点连接</translation>
    </message>
    <message>
        <source>Use up and down arrows to navigate history, and &lt;b&gt;Ctrl-L&lt;/b&gt; to clear screen.</source>
        <translation>使用上下方向键浏览历史,  &lt;b&gt;Ctrl-L&lt;/b&gt;清除屏幕。</translation>
    </message>
    <message>
        <source>Type &lt;b&gt;help&lt;/b&gt; for an overview of available commands.</source>
        <translation>使用 &lt;b&gt;help&lt;/b&gt; 命令显示帮助信息。</translation>
    </message>
    <message>
        <source>%1 B</source>
        <translation>%1 字节</translation>
    </message>
    <message>
        <source>%1 KB</source>
        <translation>%1 KB</translation>
    </message>
    <message>
        <source>%1 MB</source>
        <translation>%1 MB</translation>
    </message>
    <message>
        <source>%1 GB</source>
        <translation>%1 GB</translation>
    </message>
    <message>
        <source>(node id: %1)</source>
        <translation>(节点ID: %1)</translation>
    </message>
    <message>
        <source>via %1</source>
        <translation>通过 %1</translation>
    </message>
    <message>
        <source>never</source>
        <translation>从未</translation>
    </message>
    <message>
        <source>Inbound</source>
        <translation>传入</translation>
    </message>
    <message>
        <source>Outbound</source>
        <translation>传出</translation>
    </message>
    <message>
        <source>Yes</source>
        <translation>是</translation>
    </message>
    <message>
        <source>No</source>
        <translation>否</translation>
    </message>
    <message>
        <source>Unknown</source>
        <translation>未知</translation>
    </message>
</context>
<context>
    <name>ReceiveCoinsDialog</name>
    <message>
        <source>&amp;Amount:</source>
        <translation>总额(&amp;A)：</translation>
    </message>
    <message>
        <source>&amp;Label:</source>
        <translation>标签(&amp;L)：</translation>
    </message>
    <message>
        <source>&amp;Message:</source>
        <translation>消息(&amp;M)：</translation>
    </message>
    <message>
        <source>Reuse one of the previously used receiving addresses. Reusing addresses has security and privacy issues. Do not use this unless re-generating a payment request made before.</source>
        <translation>重复使用以前用过的接收地址。重用地址有安全和隐私方面的隐患。除非是为重复生成同一项支付请求，否则请不要这样做。</translation>
    </message>
    <message>
        <source>R&amp;euse an existing receiving address (not recommended)</source>
        <translation>重用现有的接收地址（不推荐）</translation>
    </message>
    <message>
        <source>An optional message to attach to the payment request, which will be displayed when the request is opened. Note: The message will not be sent with the payment over the Bitcoin network.</source>
        <translation>可在付款请求上备注一条信息，在打开付款请求时可以看到。注意：该消息不是通过比特币网络传送。</translation>
    </message>
    <message>
        <source>An optional label to associate with the new receiving address.</source>
        <translation>可为新建的收款地址添加一个标签。</translation>
    </message>
    <message>
        <source>Use this form to request payments. All fields are &lt;b&gt;optional&lt;/b&gt;.</source>
        <translation>使用此表单要求付款。所有字段都是&lt;b&gt;可选&lt;/b&gt;。</translation>
    </message>
    <message>
        <source>An optional amount to request. Leave this empty or zero to not request a specific amount.</source>
        <translation>可选的请求金额。留空或填零为不要求具体金额。</translation>
    </message>
    <message>
        <source>Clear all fields of the form.</source>
        <translation>清除此表单的所有字段。</translation>
    </message>
    <message>
        <source>Clear</source>
        <translation>清除</translation>
    </message>
    <message>
        <source>Requested payments history</source>
        <translation>请求付款的历史</translation>
    </message>
    <message>
        <source>&amp;Request payment</source>
        <translation>请求付款(&amp;R)</translation>
    </message>
    <message>
        <source>Show the selected request (does the same as double clicking an entry)</source>
        <translation>显示选中的请求 (双击也可以显示)</translation>
    </message>
    <message>
        <source>Show</source>
        <translation>显示</translation>
    </message>
    <message>
        <source>Remove the selected entries from the list</source>
        <translation>从列表中移除选中的条目</translation>
    </message>
    <message>
        <source>Remove</source>
        <translation>移除</translation>
    </message>
    </context>
<context>
    <name>ReceiveRequestDialog</name>
    <message>
        <source>QR Code</source>
        <translation>二维码</translation>
    </message>
    <message>
        <source>Copy &amp;URI</source>
        <translation>复制 URI(&amp;U)</translation>
    </message>
    <message>
        <source>Copy &amp;Address</source>
        <translation>复制地址(&amp;A)</translation>
    </message>
    <message>
        <source>&amp;Save Image...</source>
        <translation>保存图片(&amp;S)...</translation>
    </message>
    </context>
<context>
    <name>RecentRequestsTableModel</name>
    </context>
<context>
    <name>SendCoinsDialog</name>
    <message>
        <source>Send Coins</source>
        <translation>发送比特币</translation>
    </message>
    <message>
        <source>Coin Control Features</source>
        <translation>交易源地址控制功能</translation>
    </message>
    <message>
        <source>Inputs...</source>
        <translation>输入...</translation>
    </message>
    <message>
        <source>automatically selected</source>
        <translation>自动选择</translation>
    </message>
    <message>
        <source>Insufficient funds!</source>
        <translation>存款不足！</translation>
    </message>
    <message>
        <source>Quantity:</source>
        <translation>总量：</translation>
    </message>
    <message>
        <source>Bytes:</source>
        <translation>字节：</translation>
    </message>
    <message>
        <source>Amount:</source>
        <translation>金额：</translation>
    </message>
    <message>
        <source>Priority:</source>
        <translation>优先级：</translation>
    </message>
    <message>
        <source>Fee:</source>
        <translation>费用：</translation>
    </message>
    <message>
        <source>After Fee:</source>
        <translation>加上交易费用后:</translation>
    </message>
    <message>
        <source>Change:</source>
        <translation>变更 : </translation>
    </message>
    <message>
        <source>If this is activated, but the change address is empty or invalid, change will be sent to a newly generated address.</source>
        <translation>如果激活该选项，但是零钱地址用光或者非法，将会新生成零钱地址，转入零钱。</translation>
    </message>
    <message>
        <source>Custom change address</source>
        <translation>自定义零钱地址</translation>
    </message>
    <message>
        <source>Transaction Fee:</source>
        <translation>交易费用:</translation>
<<<<<<< HEAD
    </message>
    <message>
        <source>Choose...</source>
        <translation>选择... </translation>
    </message>
    <message>
        <source>collapse fee-settings</source>
        <translation>收起  费用设置 </translation>
    </message>
    <message>
        <source>Minimize</source>
        <translation>最小化</translation>
    </message>
    <message>
        <source>If the custom fee is set to 1000 satoshis and the transaction is only 250 bytes, then "per kilobyte" only pays 250 satoshis in fee, while "at least" pays 1000 satoshis. For transactions bigger than a kilobyte both pay by kilobyte.</source>
        <translation>如果自定义交易费设置为 1000聪而交易大小只有250字节，则“每千字节" 模式只支付250聪交易费， 而"最少"模式则支付1000聪。 大于1000字节的交易按每千字节付费。</translation>
    </message>
    <message>
        <source>per kilobyte</source>
        <translation>每kb</translation>
    </message>
    <message>
        <source>If the custom fee is set to 1000 satoshis and the transaction is only 250 bytes, then "per kilobyte" only pays 250 satoshis in fee, while "total at least" pays 1000 satoshis. For transactions bigger than a kilobyte both pay by kilobyte.</source>
        <translation>如果自定义交易费设置为 1000聪而交易大小只有250字节，则“每千字节" 模式只支付250聪交易费， 而"最少"模式则支付1000聪。 大于1000字节的交易按每千字节付费。</translation>
    </message>
    <message>
        <source>total at least</source>
        <translation>最小额 </translation>
    </message>
    <message>
        <source>Paying only the minimum fee is just fine as long as there is less transaction volume than space in the blocks. But be aware that this can end up in a never confirming transaction once there is more demand for bitcoin transactions than the network can process.</source>
        <translation>交易量小时只支付最小交易费是可以的。但是请注意，当交易量大时您的交易可能永远无法确认。</translation>
    </message>
    <message>
        <source>(read the tooltip)</source>
        <translation>(请注意提示信息)</translation>
    </message>
    <message>
        <source>Recommended:</source>
        <translation>推荐：</translation>
    </message>
    <message>
        <source>Custom:</source>
        <translation>自定义：</translation>
    </message>
    <message>
        <source>(Smart fee not initialized yet. This usually takes a few blocks...)</source>
        <translation>(智能交易费用 尚未初始化。 需要再下载一些数据块...)</translation>
    </message>
    <message>
        <source>Confirmation time:</source>
        <translation>确认时间：</translation>
    </message>
    <message>
        <source>normal</source>
        <translation>一般</translation>
    </message>
    <message>
        <source>fast</source>
        <translation>快速</translation>
    </message>
    <message>
        <source>Send as zero-fee transaction if possible</source>
        <translation>发送时尽可能 不支付交易费用</translation>
    </message>
    <message>
        <source>(confirmation may take longer)</source>
        <translation>(确认时间更长) </translation>
    </message>
    <message>
        <source>Send to multiple recipients at once</source>
        <translation>一次发送给多个接收者</translation>
    </message>
    <message>
        <source>Add &amp;Recipient</source>
        <translation>添加收款人(&amp;R)</translation>
    </message>
    <message>
        <source>Clear all fields of the form.</source>
        <translation>清除此表单的所有字段。</translation>
    </message>
    <message>
        <source>Dust:</source>
        <translation>小额：</translation>
    </message>
    <message>
        <source>Clear &amp;All</source>
        <translation>清除所有(&amp;A)</translation>
    </message>
    <message>
        <source>Balance:</source>
        <translation>余额：</translation>
    </message>
    <message>
        <source>Confirm the send action</source>
        <translation>确认并发送货币</translation>
    </message>
    <message>
        <source>S&amp;end</source>
        <translation>发送(&amp;E)</translation>
    </message>
    <message>
        <source>Confirm send coins</source>
        <translation>确认发送货币</translation>
    </message>
    <message>
        <source>%1 to %2</source>
        <translation>%1 到 %2</translation>
=======
>>>>>>> 9460771a
    </message>
    <message>
        <source>Choose...</source>
        <translation>选择... </translation>
    </message>
    <message>
        <source>collapse fee-settings</source>
        <translation>收起  费用设置 </translation>
    </message>
    <message>
        <source>per kilobyte</source>
        <translation>每kb</translation>
    </message>
    <message>
        <source>If the custom fee is set to 1000 satoshis and the transaction is only 250 bytes, then "per kilobyte" only pays 250 satoshis in fee, while "total at least" pays 1000 satoshis. For transactions bigger than a kilobyte both pay by kilobyte.</source>
        <translation>如果自定义交易费设置为 1000聪而交易大小只有250字节，则“每千字节" 模式只支付250聪交易费， 而"最少"模式则支付1000聪。 大于1000字节的交易按每千字节付费。</translation>
    </message>
    <message>
        <source>Hide</source>
        <translation>隐藏</translation>
    </message>
    <message>
        <source>total at least</source>
        <translation>最小额 </translation>
    </message>
    <message>
        <source>Paying only the minimum fee is just fine as long as there is less transaction volume than space in the blocks. But be aware that this can end up in a never confirming transaction once there is more demand for bitcoin transactions than the network can process.</source>
        <translation>交易量小时只支付最小交易费是可以的。但是请注意，当交易量大到超出网络可处理时您的交易可能永远无法确认。</translation>
    </message>
    <message>
<<<<<<< HEAD
        <source>Total Amount %1&lt;span style='font-size:10pt;font-weight:normal;'&gt;&lt;br /&gt;(=%2)&lt;/span&gt;</source>
        <translation>总金额 %1&lt;span style='font-size:10pt;font-weight:normal;'&gt;&lt;br /&gt;(=%2)&lt;/span&gt;</translation>
=======
        <source>(read the tooltip)</source>
        <translation>(请注意提示信息)</translation>
>>>>>>> 9460771a
    </message>
    <message>
        <source>Recommended:</source>
        <translation>推荐：</translation>
    </message>
    <message>
        <source>Custom:</source>
        <translation>自定义：</translation>
    </message>
    <message>
        <source>(Smart fee not initialized yet. This usually takes a few blocks...)</source>
        <translation>(智能交易费用 尚未初始化。 需要再下载一些数据块...)</translation>
    </message>
    <message>
        <source>Confirmation time:</source>
        <translation>确认时间：</translation>
    </message>
    <message>
        <source>normal</source>
        <translation>一般</translation>
    </message>
    <message>
        <source>fast</source>
        <translation>快速</translation>
    </message>
    <message>
        <source>Send to multiple recipients at once</source>
        <translation>一次发送给多个接收者</translation>
    </message>
    <message>
        <source>Add &amp;Recipient</source>
        <translation>添加收款人(&amp;R)</translation>
    </message>
    <message>
<<<<<<< HEAD
        <source>A fee higher than %1 is considered an insanely high fee.</source>
        <translation>高于 %1的交易费 将视为 过高的交易费。</translation>
    </message>
    <message>
        <source>Pay only the minimum fee of %1</source>
        <translation>只支付最小费用 %1</translation>
    </message>
    <message>
        <source>Estimated to begin confirmation within %1 block(s).</source>
        <translation>预计%1 个数据块后确认。</translation>
    </message>
    <message>
        <source>Warning: Invalid Bitcoin address</source>
        <translation>警告：无效的比特币地址</translation>
=======
        <source>Clear all fields of the form.</source>
        <translation>清除此表单的所有字段。</translation>
>>>>>>> 9460771a
    </message>
    <message>
        <source>Dust:</source>
        <translation>小额：</translation>
    </message>
    <message>
        <source>Clear &amp;All</source>
        <translation>清除所有(&amp;A)</translation>
    </message>
    <message>
        <source>Balance:</source>
        <translation>余额：</translation>
    </message>
    <message>
        <source>Confirm the send action</source>
        <translation>确认发送货币</translation>
    </message>
    <message>
        <source>S&amp;end</source>
        <translation>发送(&amp;E)</translation>
    </message>
    </context>
<context>
    <name>SendCoinsEntry</name>
    <message>
        <source>A&amp;mount:</source>
        <translation>金额(&amp;M)</translation>
    </message>
    <message>
        <source>Pay &amp;To:</source>
        <translation>付给(&amp;T)：</translation>
    </message>
    <message>
        <source>&amp;Label:</source>
        <translation>标签(&amp;L)：</translation>
    </message>
    <message>
        <source>Choose previously used address</source>
        <translation>选择以前用过的地址</translation>
    </message>
    <message>
        <source>This is a normal payment.</source>
        <translation>这是笔正常的支付。</translation>
    </message>
    <message>
        <source>The Bitcoin address to send the payment to</source>
        <translation>付款目的地址</translation>
    </message>
    <message>
        <source>Alt+A</source>
        <translation>Alt+A</translation>
    </message>
    <message>
        <source>Paste address from clipboard</source>
        <translation>从剪贴板粘贴地址</translation>
    </message>
    <message>
        <source>Alt+P</source>
        <translation>Alt+P</translation>
    </message>
    <message>
        <source>Remove this entry</source>
        <translation>移除此项</translation>
    </message>
    <message>
        <source>The fee will be deducted from the amount being sent. The recipient will receive less bitcoins than you enter in the amount field. If multiple recipients are selected, the fee is split equally.</source>
        <translation>交易费将从发送总额中扣除。接收人将收到比您在金额框中输入的更少的比特币。如果选中了多个收件人，交易费平分。</translation>
    </message>
    <message>
        <source>S&amp;ubtract fee from amount</source>
        <translation>从金额中减去交易费(&amp;U)</translation>
    </message>
    <message>
        <source>Message:</source>
        <translation>消息：</translation>
    </message>
    <message>
        <source>This is an unauthenticated payment request.</source>
        <translation>这是一个未经验证的支付请求。</translation>
    </message>
    <message>
        <source>This is an authenticated payment request.</source>
        <translation>这是一个已经验证的支付请求。</translation>
    </message>
    <message>
        <source>Enter a label for this address to add it to the list of used addresses</source>
        <translation>请为此地址输入一个标签以将它加入用过的地址列表</translation>
    </message>
    <message>
        <source>A message that was attached to the bitcoin: URI which will be stored with the transaction for your reference. Note: This message will not be sent over the Bitcoin network.</source>
        <translation>bitcoin:URI 附带的备注信息，将会和交易一起存储，备查。 注意：该消息不会通过比特币网络传输。</translation>
    </message>
    <message>
        <source>Pay To:</source>
        <translation>支付给:</translation>
    </message>
    <message>
        <source>Memo:</source>
        <translation>便条：</translation>
    </message>
    </context>
<context>
    <name>SendConfirmationDialog</name>
    </context>
<context>
    <name>ShutdownWindow</name>
    <message>
        <source>Do not shut down the computer until this window disappears.</source>
        <translation>在此窗口消失前不要关闭计算机。</translation>
    </message>
</context>
<context>
    <name>SignVerifyMessageDialog</name>
    <message>
        <source>Signatures - Sign / Verify a Message</source>
        <translation>签名 - 为消息签名/验证签名消息</translation>
    </message>
    <message>
        <source>&amp;Sign Message</source>
        <translation>签名消息(&amp;S)</translation>
    </message>
    <message>
        <source>You can sign messages/agreements with your addresses to prove you can receive bitcoins sent to them. Be careful not to sign anything vague or random, as phishing attacks may try to trick you into signing your identity over to them. Only sign fully-detailed statements you agree to.</source>
        <translation>您可以用你的地址对消息/协议进行签名，以证明您可以接收发送到该地址的比特币。注意不要对任何模棱两可或者随机的消息进行签名，以免遭受钓鱼式攻击。请确保消息内容准确的表达了您的真实意愿。</translation>
    </message>
    <message>
        <source>The Bitcoin address to sign the message with</source>
        <translation>用来对消息签名的地址 </translation>
    </message>
    <message>
        <source>The Bitcoin address to sign the message with</source>
        <translation>用来对消息签名的地址 </translation>
    </message>
    <message>
        <source>Choose previously used address</source>
        <translation>选择以前用过的地址</translation>
    </message>
    <message>
        <source>Alt+A</source>
        <translation>Alt+A</translation>
    </message>
    <message>
        <source>Paste address from clipboard</source>
        <translation>从剪贴板粘贴地址</translation>
    </message>
    <message>
        <source>Alt+P</source>
        <translation>Alt+P</translation>
    </message>
    <message>
        <source>Enter the message you want to sign here</source>
        <translation>请输入您要发送的签名消息</translation>
    </message>
    <message>
        <source>Signature</source>
        <translation>签名</translation>
    </message>
    <message>
        <source>Copy the current signature to the system clipboard</source>
        <translation>复制当前签名至剪切板</translation>
    </message>
    <message>
        <source>Sign the message to prove you own this Bitcoin address</source>
        <translation>签名消息，证明这个地址属于您。</translation>
    </message>
    <message>
        <source>Sign &amp;Message</source>
        <translation>消息签名(&amp;M)</translation>
    </message>
    <message>
        <source>Reset all sign message fields</source>
        <translation>清空所有签名消息栏</translation>
    </message>
    <message>
        <source>Clear &amp;All</source>
        <translation>清除所有(&amp;A)</translation>
    </message>
    <message>
        <source>&amp;Verify Message</source>
        <translation>验证消息(&amp;V)</translation>
    </message>
    <message>
        <source>Enter the receiver's address, message (ensure you copy line breaks, spaces, tabs, etc. exactly) and signature below to verify the message. Be careful not to read more into the signature than what is in the signed message itself, to avoid being tricked by a man-in-the-middle attack. Note that this only proves the signing party receives with the address, it cannot prove sendership of any transaction!</source>
        <translation>请在下面输入接收者地址、消息（确保换行符、空格符、制表符等完全相同）和签名以验证消息。请仔细核对签名信息，以提防中间人攻击。请注意，这只是证明接收方签名的地址，它不能证明任何交易！</translation>
    </message>
    <message>
        <source>The Bitcoin address the message was signed with</source>
        <translation>消息使用的签名地址</translation>
    </message>
    <message>
        <source>The Bitcoin address the message was signed with</source>
        <translation>消息使用的签名地址</translation>
    </message>
    <message>
        <source>Verify the message to ensure it was signed with the specified Bitcoin address</source>
        <translation>验证消息，确保消息是由指定的比特币地址签名过的。</translation>
    </message>
    <message>
        <source>Verify &amp;Message</source>
        <translation>验证消息签名(&amp;M)</translation>
    </message>
    <message>
        <source>Reset all verify message fields</source>
        <translation>清空所有验证消息栏</translation>
    </message>
    </context>
<context>
    <name>SplashScreen</name>
    <message>
        <source>[testnet]</source>
        <translation>[测试网络]</translation>
    </message>
</context>
<context>
    <name>TrafficGraphWidget</name>
    <message>
        <source>KB/s</source>
        <translation>KB/s</translation>
    </message>
</context>
<context>
    <name>TransactionDesc</name>
<<<<<<< HEAD
    <message>
        <source>Open until %1</source>
        <translation>至 %1 个数据块时开启</translation>
    </message>
    <message>
        <source>conflicted</source>
        <translation>发现冲突</translation>
    </message>
    <message>
        <source>%1/offline</source>
        <translation>%1 / 离线</translation>
    </message>
    <message>
        <source>%1/unconfirmed</source>
        <translation>%1/未确认</translation>
    </message>
    <message>
        <source>%1 confirmations</source>
        <translation>%1 已确认</translation>
    </message>
    <message>
        <source>Status</source>
        <translation>状态</translation>
    </message>
    <message numerus="yes">
        <source>, broadcast through %n node(s)</source>
        <translation><numerusform>, 通过 %n 个节点广播 </numerusform></translation>
    </message>
    <message>
        <source>Date</source>
        <translation>日期</translation>
    </message>
    <message>
        <source>Source</source>
        <translation>源</translation>
    </message>
    <message>
        <source>Generated</source>
        <translation>生成</translation>
    </message>
    <message>
        <source>From</source>
        <translation>来自</translation>
    </message>
    <message>
        <source>To</source>
        <translation>到</translation>
    </message>
    <message>
        <source>own address</source>
        <translation>自己的地址</translation>
    </message>
    <message>
        <source>watch-only</source>
        <translation>观察地址(watch-only) </translation>
    </message>
    <message>
        <source>label</source>
        <translation>标签</translation>
    </message>
    <message>
        <source>Credit</source>
        <translation>收入</translation>
    </message>
    <message numerus="yes">
        <source>matures in %n more block(s)</source>
        <translation><numerusform>%n 个数据块后成熟(mature) </numerusform></translation>
    </message>
    <message>
        <source>not accepted</source>
        <translation>未被接受</translation>
    </message>
    <message>
        <source>Debit</source>
        <translation>支出</translation>
    </message>
    <message>
        <source>Total debit</source>
        <translation>总收入</translation>
    </message>
    <message>
        <source>Total credit</source>
        <translation>总支出</translation>
    </message>
    <message>
        <source>Transaction fee</source>
        <translation>交易费</translation>
    </message>
    <message>
        <source>Net amount</source>
        <translation>净额</translation>
    </message>
    <message>
        <source>Message</source>
        <translation>消息</translation>
    </message>
    <message>
        <source>Comment</source>
        <translation>备注</translation>
    </message>
    <message>
        <source>Transaction ID</source>
        <translation>ID</translation>
    </message>
    <message>
        <source>Merchant</source>
        <translation>商店</translation>
    </message>
    <message>
        <source>Generated coins must mature %1 blocks before they can be spent. When you generated this block, it was broadcast to the network to be added to the block chain. If it fails to get into the chain, its state will change to "not accepted" and it won't be spendable. This may occasionally happen if another node generates a block within a few seconds of yours.</source>
        <translation>生成的比特币在可以使用前必须有 %1 个成熟的区块。当您生成了此区块后，它将被广播到网络中以加入区块链。如果它未成功进入区块链，其状态将变更为“不接受”并且不可使用。这可能偶尔会发生，如果另一个节点比你早几秒钟成功生成一个区块。</translation>
    </message>
    <message>
        <source>Debug information</source>
        <translation>调试信息</translation>
    </message>
    <message>
        <source>Transaction</source>
        <translation>交易</translation>
    </message>
    <message>
        <source>Inputs</source>
        <translation>输入</translation>
    </message>
    <message>
        <source>Amount</source>
        <translation>金额</translation>
    </message>
    <message>
        <source>true</source>
        <translation>正确</translation>
    </message>
    <message>
        <source>false</source>
        <translation>错误</translation>
    </message>
    <message>
        <source>, has not been successfully broadcast yet</source>
        <translation>，未被成功广播</translation>
    </message>
    <message numerus="yes">
        <source>Open for %n more block(s)</source>
        <translation><numerusform>再打开 %n 个数据块</numerusform></translation>
    </message>
    <message>
        <source>unknown</source>
        <translation>未知</translation>
    </message>
</context>
=======
    </context>
>>>>>>> 9460771a
<context>
    <name>TransactionDescDialog</name>
    <message>
        <source>This pane shows a detailed description of the transaction</source>
        <translation>当前面板显示了交易的详细信息</translation>
    </message>
    </context>
<context>
    <name>TransactionTableModel</name>
<<<<<<< HEAD
    <message>
        <source>Date</source>
        <translation>日期</translation>
    </message>
    <message>
        <source>Type</source>
        <translation>类别</translation>
    </message>
    <message>
        <source>Address</source>
        <translation>地址</translation>
    </message>
    <message>
        <source>Immature (%1 confirmations, will be available after %2)</source>
        <translation>未成熟 (%1 个确认，将在 %2 个后可用)</translation>
    </message>
    <message numerus="yes">
        <source>Open for %n more block(s)</source>
        <translation><numerusform>再打开 %n 个数据块</numerusform></translation>
    </message>
    <message>
        <source>Open until %1</source>
        <translation>至 %1 个数据块时开启</translation>
    </message>
    <message>
        <source>Confirmed (%1 confirmations)</source>
        <translation>已确认 (%1 条确认信息)</translation>
    </message>
    <message>
        <source>This block was not received by any other nodes and will probably not be accepted!</source>
        <translation>此数据块未被任何其他节点接收，可能不被接受！</translation>
    </message>
    <message>
        <source>Generated but not accepted</source>
        <translation>已生成但未被接受</translation>
    </message>
    <message>
        <source>Offline</source>
        <translation>掉线</translation>
    </message>
    <message>
        <source>Unconfirmed</source>
        <translation>未确认的 </translation>
    </message>
    <message>
        <source>Confirming (%1 of %2 recommended confirmations)</source>
        <translation>确认中 (推荐 %2个确认，已经有 %1个确认)</translation>
    </message>
    <message>
        <source>Conflicted</source>
        <translation>冲突的</translation>
    </message>
    <message>
        <source>Received with</source>
        <translation>接收于</translation>
    </message>
    <message>
        <source>Received from</source>
        <translation>收款来自</translation>
    </message>
    <message>
        <source>Sent to</source>
        <translation>发送给</translation>
    </message>
    <message>
        <source>Payment to yourself</source>
        <translation>付款给自己</translation>
    </message>
    <message>
        <source>Mined</source>
        <translation>挖矿所得</translation>
    </message>
    <message>
        <source>watch-only</source>
        <translation>观察地址(watch-only) </translation>
    </message>
    <message>
        <source>(n/a)</source>
        <translation>（不可用）</translation>
    </message>
    <message>
        <source>Transaction status. Hover over this field to show number of confirmations.</source>
        <translation>交易状态。 鼠标移到此区域可显示确认项数量。</translation>
    </message>
    <message>
        <source>Date and time that the transaction was received.</source>
        <translation>接收到交易的时间</translation>
    </message>
    <message>
        <source>Type of transaction.</source>
        <translation>交易类别。</translation>
    </message>
    <message>
        <source>Whether or not a watch-only address is involved in this transaction.</source>
        <translation>该交易中是否涉及  观察地址(watch-only address)。</translation>
    </message>
    <message>
        <source>Destination address of transaction.</source>
        <translation>交易目的地址。</translation>
    </message>
    <message>
        <source>Amount removed from or added to balance.</source>
        <translation>从余额添加或移除的金额。</translation>
    </message>
</context>
<context>
    <name>TransactionView</name>
    <message>
        <source>All</source>
        <translation>全部</translation>
    </message>
    <message>
        <source>Today</source>
        <translation>今天</translation>
    </message>
    <message>
        <source>This week</source>
        <translation>本周</translation>
    </message>
    <message>
        <source>This month</source>
        <translation>本月</translation>
    </message>
    <message>
        <source>Last month</source>
        <translation>上月</translation>
    </message>
    <message>
        <source>This year</source>
        <translation>今年</translation>
    </message>
    <message>
        <source>Range...</source>
        <translation>范围...</translation>
    </message>
    <message>
        <source>Received with</source>
        <translation>接收于</translation>
    </message>
    <message>
        <source>Sent to</source>
        <translation>发送给</translation>
    </message>
    <message>
        <source>To yourself</source>
        <translation>到自己</translation>
    </message>
    <message>
        <source>Mined</source>
        <translation>挖矿所得</translation>
    </message>
    <message>
        <source>Other</source>
        <translation>其他</translation>
    </message>
    <message>
        <source>Enter address or label to search</source>
        <translation>输入地址或标签进行搜索</translation>
    </message>
    <message>
        <source>Min amount</source>
        <translation>最小金额</translation>
    </message>
    <message>
        <source>Copy address</source>
        <translation>复制地址</translation>
    </message>
    <message>
        <source>Copy label</source>
        <translation>复制标签</translation>
    </message>
    <message>
        <source>Copy amount</source>
        <translation>复制金额</translation>
    </message>
    <message>
        <source>Copy transaction ID</source>
        <translation>复制交易编号</translation>
    </message>
    <message>
        <source>Edit label</source>
        <translation>编辑标签</translation>
    </message>
    <message>
        <source>Show transaction details</source>
        <translation>显示交易详情</translation>
    </message>
    <message>
        <source>Export Transaction History</source>
        <translation>导出交易历史</translation>
    </message>
    <message>
        <source>Watch-only</source>
        <translation>观察地址(Watch-only) </translation>
    </message>
    <message>
        <source>Exporting Failed</source>
        <translation>导出失败</translation>
    </message>
    <message>
        <source>There was an error trying to save the transaction history to %1.</source>
        <translation>导出交易历史到 %1 时发生错误。</translation>
    </message>
    <message>
        <source>Exporting Successful</source>
        <translation>导出成功</translation>
    </message>
    <message>
        <source>The transaction history was successfully saved to %1.</source>
        <translation>交易历史已成功保存到 %1。</translation>
    </message>
    <message>
        <source>Comma separated file (*.csv)</source>
        <translation>逗号分隔文件 (*.csv)</translation>
    </message>
    <message>
        <source>Confirmed</source>
        <translation>已确认</translation>
    </message>
    <message>
        <source>Date</source>
        <translation>日期</translation>
    </message>
    <message>
        <source>Type</source>
        <translation>类别</translation>
    </message>
    <message>
        <source>Label</source>
        <translation>标签</translation>
    </message>
    <message>
        <source>Address</source>
        <translation>地址</translation>
    </message>
    <message>
        <source>ID</source>
        <translation>ID</translation>
    </message>
    <message>
        <source>Range:</source>
        <translation>范围：</translation>
    </message>
    <message>
        <source>to</source>
        <translation>到</translation>
    </message>
</context>
<context>
    <name>UnitDisplayStatusBarControl</name>
    <message>
        <source>Unit to show amounts in. Click to select another unit.</source>
        <translation>金额单位。单击选择别的单位。</translation>
    </message>
</context>
=======
    </context>
<context>
    <name>TransactionView</name>
    </context>
>>>>>>> 9460771a
<context>
    <name>UnitDisplayStatusBarControl</name>
    <message>
        <source>Unit to show amounts in. Click to select another unit.</source>
        <translation>金额单位。单击选择别的单位。</translation>
    </message>
</context>
<context>
    <name>WalletFrame</name>
    </context>
<context>
    <name>WalletModel</name>
    </context>
<context>
    <name>WalletView</name>
    </context>
<context>
    <name>bitcoin-core</name>
    <message>
        <source>Options:</source>
        <translation>选项：
</translation>
    </message>
    <message>
        <source>Specify data directory</source>
        <translation>指定数据目录
</translation>
    </message>
    <message>
        <source>Connect to a node to retrieve peer addresses, and disconnect</source>
        <translation>连接一个节点并获取对端地址，然后断开连接</translation>
    </message>
    <message>
        <source>Specify your own public address</source>
        <translation>指定您的公共地址</translation>
    </message>
    <message>
        <source>Accept command line and JSON-RPC commands</source>
        <translation>接受命令行和 JSON-RPC 命令
</translation>
    </message>
    <message>
        <source>If &lt;category&gt; is not supplied or if &lt;category&gt; = 1, output all debugging information.</source>
        <translation>如果&lt;category&gt;未提供或&lt;category&gt; = 1，输出所有调试信息。</translation>
    </message>
    <message>
        <source>Prune configured below the minimum of %d MiB.  Please use a higher number.</source>
        <translation>修剪值被设置为低于最小值%d MiB，请使用更大的数值。</translation>
    </message>
    <message>
        <source>Prune: last wallet synchronisation goes beyond pruned data. You need to -reindex (download the whole blockchain again in case of pruned node)</source>
        <translation>修剪：最后的钱包同步超过了修剪的数据。你需要通过 -reindex (重新下载整个区块链以防修剪节点)</translation>
    </message>
    <message>
        <source>Reduce storage requirements by pruning (deleting) old blocks. This mode is incompatible with -txindex and -rescan. Warning: Reverting this setting requires re-downloading the entire blockchain. (default: 0 = disable pruning blocks, &gt;%u = target size in MiB to use for block files)</source>
        <translation>通过修剪(删除)旧数据块减少存储需求。此模式与 -txindex 和 -rescan不兼容。警告：还原此设置需要重新下载整个区块链。(默认: 0 = 禁用修剪数据块， &gt;%u = 数据块文件目标大小，单位 MiB)</translation>
    </message>
    <message>
        <source>Rescans are not possible in pruned mode. You will need to use -reindex which will download the whole blockchain again.</source>
        <translation>无法在开启修剪的状态下重扫描，请使用 -reindex重新下载完整的区块链。</translation>
    </message>
    <message>
        <source>Error: A fatal internal error occurred, see debug.log for details</source>
        <translation>错误：发生了致命的内部错误，详情见 debug.log 文件</translation>
    </message>
    <message>
        <source>Fee (in %s/kB) to add to transactions you send (default: %s)</source>
        <translation>为付款交易添加交易费 (%s/kB) (默认: %s) </translation>
    </message>
    <message>
        <source>Pruning blockstore...</source>
        <translation>正在修剪区块存储...</translation>
    </message>
    <message>
        <source>Run in the background as a daemon and accept commands</source>
        <translation>在后台运行并接受命令

</translation>
    </message>
    <message>
        <source>Unable to start HTTP server. See debug log for details.</source>
        <translation>无法启动HTTP服务，查看日志获取更多信息</translation>
    </message>
    <message>
        <source>Accept connections from outside (default: 1 if no -proxy or -connect)</source>
        <translation>接受来自外部的连接 (缺省: 如果不带 -proxy or -connect 参数设置为1)</translation>
    </message>
    <message>
<<<<<<< HEAD
        <source>Bind to given address and always listen on it. Use [host]:port notation for IPv6</source>
        <translation>绑定指定的IP地址开始监听。IPv6地址请使用[host]:port 格式</translation>
    </message>
    <message>
        <source>Delete all wallet transactions and only recover those parts of the blockchain through -rescan on startup</source>
        <translation>删除钱包的所有交易记录，且只有用 -rescan参数启动客户端才能重新取回交易记录 </translation>
    </message>
    <message>
        <source>Distributed under the MIT software license, see the accompanying file COPYING or &lt;http://www.opensource.org/licenses/mit-license.php&gt;.</source>
        <translation>Distributed under the MIT software license, see the accompanying file COPYING or &lt;http://www.opensource.org/licenses/mit-license.php&gt;.</translation>
    </message>
    <message>
        <source>Enter regression test mode, which uses a special chain in which blocks can be solved instantly.</source>
        <translation>进入回归测试模式，它采用一种特殊的可立即解决的区块链模拟情况。</translation>
=======
        <source>Bitcoin Core</source>
        <translation>比特币核心</translation>
    </message>
    <message>
        <source>-fallbackfee is set very high! This is the transaction fee you may pay when fee estimates are not available.</source>
        <translation>-fallbackfree 交易费设置得很高！这是在费用估计不可用时你可能会支付的交易费。</translation>
    </message>
    <message>
        <source>A fee rate (in %s/kB) that will be used when fee estimation has insufficient data (default: %s)</source>
        <translation>当费用估计数据(default: %s)不足时将会启用的费率 (in %s/kB) </translation>
    </message>
    <message>
        <source>Accept relayed transactions received from whitelisted peers even when not relaying transactions (default: %d)</source>
        <translation>即使在无关联交易(默认: %d)时也接受来自白名单同行的关联交易</translation>
    </message>
    <message>
        <source>Bind to given address and always listen on it. Use [host]:port notation for IPv6</source>
        <translation>绑定指定的IP地址开始监听。IPv6地址请使用[host]:port 格式</translation>
>>>>>>> 9460771a
    </message>
    <message>
        <source>Delete all wallet transactions and only recover those parts of the blockchain through -rescan on startup</source>
        <translation>删除钱包的所有交易记录，且只有用 -rescan参数启动客户端才能重新取回交易记录 </translation>
    </message>
    <message>
        <source>Distributed under the MIT software license, see the accompanying file COPYING or &lt;http://www.opensource.org/licenses/mit-license.php&gt;.</source>
        <translation>Distributed under the MIT software license, see the accompanying file COPYING or &lt;http://www.opensource.org/licenses/mit-license.php&gt;.</translation>
    </message>
    <message>
        <source>Execute command when a wallet transaction changes (%s in cmd is replaced by TxID)</source>
        <translation>当最佳区块变化时执行命令 (命令行中的 %s 会被替换成区块哈希值)</translation>
    </message>
    <message>
        <source>Set the number of script verification threads (%u to %d, 0 = auto, &lt;0 = leave that many cores free, default: %d)</source>
        <translation>设置脚本验证的程序 (%u 到 %d, 0 = 自动, &lt;0 = 保留自由的核心, 默认值: %d)</translation>
    </message>
    <message>
        <source>The block database contains a block which appears to be from the future. This may be due to your computer's date and time being set incorrectly. Only rebuild the block database if you are sure that your computer's date and time are correct</source>
        <translation>区块数据库包含未来的交易，这可能是由本机错误的日期时间引起。若确认本机日期时间正确，请重新建立区块数据库。</translation>
    </message>
    <message>
        <source>This is a pre-release test build - use at your own risk - do not use for mining or merchant applications</source>
        <translation>这是测试用的预发布版本 - 请谨慎使用 - 不要用来挖矿，或者在正式商用环境下使用</translation>
    </message>
    <message>
        <source>Use UPnP to map the listening port (default: 1 when listening and no -proxy)</source>
        <translation>使用UPnP暴露本机监听端口（默认：1 当正在监听且不使用代理）</translation>
    </message>
    <message>
        <source>Warning: The network does not appear to fully agree! Some miners appear to be experiencing issues.</source>
        <translation>警告：网络似乎并不完全同意！有些矿工似乎遇到了问题。</translation>
    </message>
    <message>
        <source>Warning: We do not appear to fully agree with our peers! You may need to upgrade, or other nodes may need to upgrade.</source>
        <translation>警告：我们的同行似乎不完全同意！您可能需要升级，或者其他节点可能需要升级。</translation>
    </message>
    <message>
        <source>Whitelist peers connecting from the given netmask or IP address. Can be specified multiple times.</source>
        <translation>节点白名单,网络掩码或IP址。可多次指定。</translation>
    </message>
    <message>
<<<<<<< HEAD
        <source>Whitelist peers connecting from the given netmask or IP address. Can be specified multiple times.</source>
        <translation>节点白名单,网络掩码或IP址。可多次指定。</translation>
    </message>
    <message>
        <source>(default: 1)</source>
        <translation>(默认值: 1)</translation>
=======
        <source>-maxmempool must be at least %d MB</source>
        <translation>-maxmempool 最小为%d MB</translation>
>>>>>>> 9460771a
    </message>
    <message>
        <source>&lt;category&gt; can be:</source>
        <translation>&lt;category&gt; 可能是：</translation>
    </message>
    <message>
        <source>Append comment to the user agent string</source>
        <translation>为用户代理字符串附加说明</translation>
    </message>
    <message>
        <source>Block creation options:</source>
        <translation>数据块创建选项：</translation>
    </message>
    <message>
        <source>Connect only to the specified node(s)</source>
        <translation>仅连接到指定节点</translation>
    </message>
    <message>
        <source>Connection options:</source>
        <translation>连接选项：</translation>
    </message>
    <message>
        <source>Corrupted block database detected</source>
        <translation>检测发现数据块数据库损坏。请使用 -reindex参数重启客户端。</translation>
    </message>
    <message>
        <source>Debugging/Testing options:</source>
        <translation>调试/测试选项：</translation>
    </message>
    <message>
        <source>Do not load the wallet and disable wallet RPC calls</source>
        <translation>不要加载钱包和禁用钱包的 RPC 调用</translation>
    </message>
    <message>
        <source>Do you want to rebuild the block database now?</source>
        <translation>你想现在就重建块数据库吗？</translation>
    </message>
    <message>
        <source>Enable publish hash block in &lt;address&gt;</source>
        <translation>允许在&lt;address&gt;广播哈希区块</translation>
    </message>
    <message>
        <source>Enable publish hash transaction in &lt;address&gt;</source>
        <translation>允许在&lt;address&gt;广播哈希交易</translation>
    </message>
    <message>
        <source>Enable publish raw block in &lt;address&gt;</source>
        <translation>允许在&lt;address&gt;广播原始区块</translation>
    </message>
    <message>
        <source>Enable publish raw transaction in &lt;address&gt;</source>
        <translation>允许在&lt;address&gt;广播原始交易</translation>
    </message>
    <message>
        <source>Enable transaction replacement in the memory pool (default: %u)</source>
        <translation>保证内存池中的交易更换(默认：%u)</translation>
    </message>
    <message>
        <source>Error initializing block database</source>
        <translation>初始化数据块数据库出错</translation>
    </message>
    <message>
        <source>Error initializing wallet database environment %s!</source>
        <translation>Error initializing wallet database environment %s!</translation>
    </message>
    <message>
        <source>Error loading block database</source>
        <translation>导入数据块数据库出错</translation>
    </message>
    <message>
        <source>Error opening block database</source>
        <translation>导入数据块数据库出错</translation>
    </message>
    <message>
        <source>Error: Disk space is low!</source>
        <translation>错误：磁盘剩余空间低!</translation>
    </message>
    <message>
        <source>Failed to listen on any port. Use -listen=0 if you want this.</source>
        <translation>监听端口失败。请使用 -listen=0 参数。</translation>
    </message>
    <message>
        <source>Importing...</source>
        <translation>导入中...</translation>
    </message>
    <message>
        <source>Incorrect or no genesis block found. Wrong datadir for network?</source>
        <translation>不正确或没有找到起源区块。网络错误？</translation>
    </message>
    <message>
        <source>Invalid -onion address: '%s'</source>
        <translation>无效的 -onion 地址：“%s”</translation>
    </message>
    <message>
        <source>Invalid amount for -fallbackfee=&lt;amount&gt;: '%s'</source>
        <translation>-fallbackfee 的无效数额=&lt;amount&gt;: '%s'</translation>
    </message>
    <message>
        <source>Keep the transaction memory pool below &lt;n&gt; megabytes (default: %u)</source>
        <translation>保持交易内存池大小低于&lt;n&gt;MB（默认：%u）</translation>
    </message>
    <message>
        <source>Location of the auth cookie (default: data dir)</source>
        <translation>认证Cookie的位置 (默认: data目录)</translation>
    </message>
    <message>
        <source>Not enough file descriptors available.</source>
        <translation>没有足够的文件描述符可用。</translation>
    </message>
    <message>
        <source>Only connect to nodes in network &lt;net&gt; (ipv4, ipv6 or onion)</source>
        <translation>只连接 &lt;net&gt;网络中的节点 (ipv4, ipv6 或 onion) </translation>
    </message>
    <message>
<<<<<<< HEAD
        <source>Rebuild block chain index from current blk000??.dat files</source>
        <translation>重新为当前的blk000??.dat文件建立索引</translation>
=======
        <source>Print version and exit</source>
        <translation>打印版本信息并退出</translation>
    </message>
    <message>
        <source>Prune cannot be configured with a negative value.</source>
        <translation>修剪不能配置一个负数。</translation>
    </message>
    <message>
        <source>Prune mode is incompatible with -txindex.</source>
        <translation>修剪模式与 -txindex 不兼容。</translation>
>>>>>>> 9460771a
    </message>
    <message>
        <source>Set database cache size in megabytes (%d to %d, default: %d)</source>
        <translation>设置以MB为单位的数据库缓存大小(%d 到 %d, 默认值: %d)</translation>
    </message>
    <message>
        <source>Set maximum block size in bytes (default: %d)</source>
        <translation>设置最大区块大小 (默认: %d，单位字节)</translation>
    </message>
    <message>
        <source>Specify wallet file (within data directory)</source>
        <translation>指定钱包文件（数据目录内）</translation>
    </message>
    <message>
        <source>Unsupported argument -benchmark ignored, use -debug=bench.</source>
        <translation>忽略不支持的选项 -benchmark，使用 -debug=bench</translation>
    </message>
    <message>
        <source>Unsupported argument -debugnet ignored, use -debug=net.</source>
        <translation>忽略不支持的选项 -debugnet，使用 -debug=net。</translation>
    </message>
    <message>
        <source>Unsupported argument -tor found, use -onion.</source>
        <translation>忽略不支持的选项 -tor，使用 -oinon</translation>
    </message>
    <message>
        <source>Use UPnP to map the listening port (default: %u)</source>
        <translation>使用UPnp映射监听端口 (默认: %u) </translation>
    </message>
    <message>
        <source>User Agent comment (%s) contains unsafe characters.</source>
        <translation>用户代理评论(%s)包含不安全的字符。</translation>
    </message>
    <message>
        <source>Use UPnP to map the listening port (default: %u)</source>
        <translation>使用UPnp映射监听端口 (默认: %u) </translation>
    </message>
    <message>
        <source>Verifying blocks...</source>
        <translation>正在验证数据库的完整性...</translation>
    </message>
    <message>
        <source>Verifying wallet...</source>
        <translation>正在检测钱包的完整性...</translation>
    </message>
    <message>
        <source>Wallet %s resides outside data directory %s</source>
        <translation>钱包 %s 在外部的数据目录 %s</translation>
    </message>
    <message>
        <source>Wallet options:</source>
        <translation>钱包选项:</translation>
    </message>
    <message>
        <source>Allow JSON-RPC connections from specified source. Valid for &lt;ip&gt; are a single IP (e.g. 1.2.3.4), a network/netmask (e.g. 1.2.3.4/255.255.255.0) or a network/CIDR (e.g. 1.2.3.4/24). This option can be specified multiple times</source>
        <translation>允许来自指定地址的 JSON-RPC 连接。 &lt;ip&gt;为单一IP (如: 1.2.3.4), 网络/掩码 (如: 1.2.3.4/255.255.255.0), 网络/CIDR (如:  1.2.3.4/24)。该选项可多次指定。</translation>
    </message>
    <message>
        <source>Bind to given address and whitelist peers connecting to it. Use [host]:port notation for IPv6</source>
        <translation>绑定到指定地址和连接的白名单节点。 IPv6使用  [主机]:端口 格式 </translation>
    </message>
    <message>
<<<<<<< HEAD
        <source>Allow JSON-RPC connections from specified source. Valid for &lt;ip&gt; are a single IP (e.g. 1.2.3.4), a network/netmask (e.g. 1.2.3.4/255.255.255.0) or a network/CIDR (e.g. 1.2.3.4/24). This option can be specified multiple times</source>
        <translation>允许来自指定地址的 JSON-RPC 连接。 &lt;ip&gt;为单一IP (如: 1.2.3.4), 网络/掩码 (如: 1.2.3.4/255.255.255.0), 网络/CIDR (如:  1.2.3.4/24)。该选项可多次指定。</translation>
    </message>
    <message>
        <source>An error occurred while setting up the RPC address %s port %u for listening: %s</source>
        <translation>设置RPC监听端口 %s:%u 时发生错误: %s</translation>
    </message>
    <message>
        <source>Bind to given address and whitelist peers connecting to it. Use [host]:port notation for IPv6</source>
        <translation>绑定到指定地址和连接的白名单节点。 IPv6使用  [主机]:端口 格式 </translation>
    </message>
    <message>
        <source>Bind to given address to listen for JSON-RPC connections. Use [host]:port notation for IPv6. This option can be specified multiple times (default: bind to all interfaces)</source>
        <translation>绑定到指定地址监听 JSON-RPC连接。 IPv6使用[主机]:端口 格式。该选项可多次指定 (默认: 绑定到所有接口) </translation>
    </message>
    <message>
        <source>Cannot obtain a lock on data directory %s. Bitcoin Core is probably already running.</source>
        <translation>无法获取数据目录的 %s. 比特币核心钱包可能已经在运行.</translation>
=======
        <source>Bind to given address to listen for JSON-RPC connections. Use [host]:port notation for IPv6. This option can be specified multiple times (default: bind to all interfaces)</source>
        <translation>绑定到指定地址监听 JSON-RPC连接。 IPv6使用[主机]:端口 格式。该选项可多次指定 (默认: 绑定到所有接口) </translation>
    </message>
    <message>
        <source>Create new files with system default permissions, instead of umask 077 (only effective with disabled wallet functionality)</source>
        <translation>创建系统默认权限的文件，而不是 umask 077 (只在关闭钱包功能时有效) </translation>
    </message>
    <message>
        <source>Discover own IP addresses (default: 1 when listening and no -externalip or -proxy)</source>
        <translation>发现自己的 IP 地址（默认: 监听并且无 -externalip 或 -proxy 时为 1）</translation>
    </message>
    <message>
        <source>Error: Listening for incoming connections failed (listen returned error %s)</source>
        <translation>错误：监听外部连接失败 (监听返回错误 %s) </translation>
>>>>>>> 9460771a
    </message>
    <message>
        <source>Continuously rate-limit free transactions to &lt;n&gt;*1000 bytes per minute (default:%u)</source>
        <translation>Continuously rate-limit free transactions to &lt;n&gt;*1000 bytes per minute (default:%u)</translation>
    </message>
    <message>
        <source>Create new files with system default permissions, instead of umask 077 (only effective with disabled wallet functionality)</source>
        <translation>创建系统默认权限的文件，而不是 umask 077 (只在关闭钱包功能时有效) </translation>
    </message>
    <message>
        <source>Error: Listening for incoming connections failed (listen returned error %s)</source>
        <translation>错误：监听外部连接失败 (监听返回错误 %s) </translation>
    </message>
    <message>
        <source>Error: Unsupported argument -socks found. Setting SOCKS version isn't possible anymore, only SOCKS5 proxies are supported.</source>
        <translation>错误：不支持的 -socks 参数。不再支持设置SOCKS版本，现在只支持 SOCKS5代理。</translation>
    </message>
    <message>
        <source>Execute command when a relevant alert is received or we see a really long fork (%s in cmd is replaced by message)</source>
        <translation>当收到相关提醒或者我们看到一个长分叉时执行命令（%s 将替换为消息）</translation>
    </message>
    <message>
<<<<<<< HEAD
        <source>Fees (in BTC/Kb) smaller than this are considered zero fee for relaying (default: %s)</source>
        <translation>交易费(BTC/kb)比这更小的交易在转发时将被视为零费交易 (默认: %s) </translation>
    </message>
    <message>
        <source>Fees (in BTC/Kb) smaller than this are considered zero fee for transaction creation (default: %s)</source>
        <translation>交易费(BTC/kb)比这更小的交易在生成交易时将被视为零费交易 (默认: %s) </translation>
=======
        <source>Fees (in %s/kB) smaller than this are considered zero fee for relaying, mining and transaction creation (default: %s)</source>
        <translation>交易费(in %s/kB)比这更小的在关联、挖掘和生成交易时将被视为零费交易 (默认: %s)</translation>
>>>>>>> 9460771a
    </message>
    <message>
        <source>If paytxfee is not set, include enough fee so transactions begin confirmation on average within n blocks (default: %u)</source>
        <translation>如果未设置交易费用，自动添加足够的交易费以确保交易在平均n个数据块内被确认 (默认: %u) </translation>
    </message>
    <message>
        <source>Invalid amount for -maxtxfee=&lt;amount&gt;: '%s' (must be at least the minrelay fee of %s to prevent stuck transactions)</source>
        <translation>-maxtxfee=&lt;amount&gt;: '%s' 的金额无效（交易费至少为 %s，以免交易滞留过久）</translation>
    </message>
    <message>
        <source>Maximum size of data in data carrier transactions we relay and mine (default: %u)</source>
        <translation>Maximum size of data in data carrier transactions we relay and mine (default: %u)</translation>
    </message>
    <message>
<<<<<<< HEAD
        <source>Maximum total fees to use in a single wallet transaction, setting too low may abort large transactions (default: %s)</source>
        <translation>单笔钱包交易中最多使用的交易费，设置过低可能中止大笔交易 (默认: %s)</translation>
    </message>
    <message>
=======
>>>>>>> 9460771a
        <source>Query for peer addresses via DNS lookup, if low on addresses (default: 1 unless -connect)</source>
        <translation>通过DNS查询每个地址，如果短地址 (默认值: 1 除非 -连接)</translation>
    </message>
    <message>
<<<<<<< HEAD
        <source>Require high priority for relaying free or low-fee transactions (default:%u)</source>
        <translation>对交易免费或低交易费请求高优先级 (默认:%u)</translation>
=======
        <source>Randomize credentials for every proxy connection. This enables Tor stream isolation (default: %u)</source>
        <translation>为每个代理连接随机化凭据。这将启用 Tor 流隔离 (默认: %u)</translation>
>>>>>>> 9460771a
    </message>
    <message>
        <source>Set maximum size of high-priority/low-fee transactions in bytes (default: %d)</source>
        <translation>设置 高优先级/低交易费 交易的最大字节  (缺省: %d)</translation>
    </message>
    <message>
<<<<<<< HEAD
        <source>Set the number of threads for coin generation if enabled (-1 = all cores, default: %d)</source>
        <translation>设置比特币生成线程数 ( -1=所有核, 默认: %d) </translation>
    </message>
    <message>
        <source>This product includes software developed by the OpenSSL Project for use in the OpenSSL Toolkit &lt;https://www.openssl.org/&gt; and cryptographic software written by Eric Young and UPnP software written by Thomas Bernard.</source>
        <translation>This product includes software developed by the OpenSSL Project for use in the OpenSSL Toolkit &lt;https://www.openssl.org/&gt; and cryptographic software written by Eric Young and UPnP software written by Thomas Bernard.</translation>
    </message>
    <message>
        <source>To use bitcoind, or the -server option to bitcoin-qt, you must set an rpcpassword in the configuration file:
%s
It is recommended you use the following random password:
rpcuser=bitcoinrpc
rpcpassword=%s
(you do not need to remember this password)
The username and password MUST NOT be the same.
If the file does not exist, create it with owner-readable-only file permissions.
It is also recommended to set alertnotify so you are notified of problems;
for example: alertnotify=echo %%s | mail -s "Bitcoin Alert" admin@foo.com
</source>
        <translation>要使用 bitcoind 或者 bitcoin-qt 中的 -server 选项，您必须在配置文件中设置一个密码：
%s
建议您使用下列随机密码：
rpcuser=bitcoinrpc
rpcpassword=%s
（您不需要记住这个密码）
用户名和密码不能相同。
如果该文件不存在，创建一个文件并设置权限为仅创建者可读。
此外，还建议您设置 alertnotify 以便您能注意到问题：
例如 alertnotify=echo %%s | mail -s "Bitcoin Alert" admin@foo.com
</translation>
    </message>
    <message>
        <source>Warning: -maxtxfee is set very high! Fees this large could be paid on a single transaction.</source>
        <translation>警告：-maxtxfee 设置的太高了！每进行一笔交易时您都要花费这么多费用。</translation>
    </message>
    <message>
        <source>Warning: Please check that your computer's date and time are correct! If your clock is wrong Bitcoin Core will not work properly.</source>
        <translation>警告：请检查电脑的日期时间设置是否正确！时间错误可能会导致比特币客户端运行异常。</translation>
    </message>
    <message>
        <source>Whitelisted peers cannot be DoS banned and their transactions are always relayed, even if they are already in the mempool, useful e.g. for a gateway</source>
        <translation>白名单节点不能被DoS banned ，且转发所有来自他们的交易(即便这些交易已经存在于mempool中)，常用于网关 </translation>
    </message>
    <message>
        <source>Accept public REST requests (default: %u)</source>
        <translation>接受公共 REST 请求 (默认: %u)</translation>
    </message>
    <message>
        <source>Cannot resolve -whitebind address: '%s'</source>
        <translation>无法解析 -whitebind 地址: '%s'</translation>
=======
        <source>The transaction amount is too small to send after the fee has been deducted</source>
        <translation>在交易费被扣除后发送的交易金额太小</translation>
>>>>>>> 9460771a
    </message>
    <message>
        <source>This product includes software developed by the OpenSSL Project for use in the OpenSSL Toolkit &lt;https://www.openssl.org/&gt; and cryptographic software written by Eric Young and UPnP software written by Thomas Bernard.</source>
        <translation>This product includes software developed by the OpenSSL Project for use in the OpenSSL Toolkit &lt;https://www.openssl.org/&gt; and cryptographic software written by Eric Young and UPnP software written by Thomas Bernard.</translation>
    </message>
    <message>
        <source>Whitelisted peers cannot be DoS banned and their transactions are always relayed, even if they are already in the mempool, useful e.g. for a gateway</source>
        <translation>白名单节点不能被DoS banned ，且转发所有来自他们的交易(即便这些交易已经存在于mempool中)，常用于网关 </translation>
    </message>
    <message>
        <source>You need to rebuild the database using -reindex to go back to unpruned mode.  This will redownload the entire blockchain</source>
        <translation>您需要使用 -reindex 重新构建数据库以返回未修剪的模式。这将重新下载整个区块链</translation>
    </message>
    <message>
        <source>(default: %u)</source>
        <translation>(默认: %u)</translation>
    </message>
    <message>
<<<<<<< HEAD
        <source>Error reading from database, shutting down.</source>
        <translation>读取数据库出错，关闭中。</translation>
    </message>
    <message>
        <source>Error: A fatal internal error occurred, see debug.log for details</source>
        <translation>错误：发生了致命的内部错误，详情见 debug.log 文件</translation>
    </message>
    <message>
        <source>Error: Unsupported argument -tor found, use -onion.</source>
        <translation>错误：发现了不支持的参数 -tor，请使用 -onion。</translation>
    </message>
    <message>
        <source>Fee (in BTC/kB) to add to transactions you send (default: %s)</source>
        <translation>为付款交易添加交易费 (BTC/kb) (默认: %s) </translation>
    </message>
    <message>
        <source>Information</source>
        <translation>信息</translation>
=======
        <source>Accept public REST requests (default: %u)</source>
        <translation>接受公共 REST 请求 (默认: %u)</translation>
    </message>
    <message>
        <source>Automatically create Tor hidden service (default: %d)</source>
        <translation>自动建立Tor隐藏服务 (默认:%d)</translation>
>>>>>>> 9460771a
    </message>
    <message>
        <source>Connect through SOCKS5 proxy</source>
        <translation>通过 SOCKS5 代理连接</translation>
    </message>
    <message>
<<<<<<< HEAD
        <source>Invalid amount for -maxtxfee=&lt;amount&gt;: '%s'</source>
        <translation>-maxtxfee=&lt;amount&gt;: '%s' 的金额无效</translation>
    </message>
    <message>
        <source>Invalid amount for -minrelaytxfee=&lt;amount&gt;: '%s'</source>
        <translation>-minrelaytxfee=&lt;amount&gt;: '%s' 无效的金额</translation>
=======
        <source>Error reading from database, shutting down.</source>
        <translation>读取数据库出错，关闭中。</translation>
>>>>>>> 9460771a
    </message>
    <message>
        <source>Information</source>
        <translation>信息</translation>
    </message>
    <message>
        <source>Invalid amount for -paytxfee=&lt;amount&gt;: '%s' (must be at least %s)</source>
        <translation>无效的金额 -paytxfee=&lt;amount&gt;: '%s' (必须至少为 %s)</translation>
    </message>
    <message>
        <source>Invalid netmask specified in -whitelist: '%s'</source>
        <translation>-whitelist: '%s' 指定的网络掩码无效</translation>
    </message>
    <message>
        <source>Keep at most &lt;n&gt; unconnectable transactions in memory (default: %u)</source>
        <translation>内存中最多保留 &lt;n&gt; 笔孤立的交易 (默认: %u) </translation>
    </message>
    <message>
        <source>Need to specify a port with -whitebind: '%s'</source>
        <translation>-whitebind: '%s' 需要指定一个端口</translation>
    </message>
    <message>
        <source>Node relay options:</source>
        <translation>节点中继选项:</translation>
    </message>
    <message>
<<<<<<< HEAD
        <source>RPC SSL options: (see the Bitcoin Wiki for SSL setup instructions)</source>
        <translation>RPC SSL选项：(见有关比特币设置用于SSL说明的维基百科)</translation>
    </message>
    <message>
=======
>>>>>>> 9460771a
        <source>RPC server options:</source>
        <translation>RPC 服务器选项：</translation>
    </message>
    <message>
<<<<<<< HEAD
        <source>RPC support for HTTP persistent connections (default: %d)</source>
        <translation>RPC 支持 HTTP 持久连接 (默认: %d)</translation>
    </message>
    <message>
        <source>Randomly drop 1 of every &lt;n&gt; network messages</source>
        <translation>随机每1个丢失测试&lt;n&gt;网络信息</translation>
    </message>
    <message>
        <source>Randomly fuzz 1 of every &lt;n&gt; network messages</source>
        <translation>随机每1个模拟测试&lt;n&gt;网络信息</translation>
=======
        <source>Rescan the block chain for missing wallet transactions on startup</source>
        <translation>重新扫描区块链以查找遗漏的钱包交易</translation>
>>>>>>> 9460771a
    </message>
    <message>
        <source>Receive and display P2P network alerts (default: %u)</source>
        <translation>接收并显示 P2P 网络告警 (默认: %u)</translation>
    </message>
    <message>
        <source>Send trace/debug info to console instead of debug.log file</source>
        <translation>跟踪/调试信息输出到控制台，不输出到 debug.log 文件</translation>
    </message>
    <message>
        <source>Send transactions as zero-fee transactions if possible (default: %u)</source>
        <translation>发送时尽可能 不支付交易费用 (默认: %u) </translation>
    </message>
    <message>
        <source>Show all debugging options (usage: --help -help-debug)</source>
        <translation>显示所有调试选项 (用法: --帮助 -帮助调试)</translation>
    </message>
    <message>
        <source>Shrink debug.log file on client startup (default: 1 when no -debug)</source>
        <translation>客户端启动时压缩debug.log文件(缺省：no-debug模式时为1)</translation>
    </message>
    <message>
        <source>Signing transaction failed</source>
        <translation>签署交易失败</translation>
    </message>
    <message>
        <source>The transaction amount is too small to pay the fee</source>
        <translation>交易金额太小，不足以支付交易费</translation>
    </message>
    <message>
        <source>This is experimental software.</source>
        <translation>这是实验性的软件。</translation>
    </message>
    <message>
        <source>Transaction amount too small</source>
        <translation>交易量太小</translation>
    </message>
    <message>
        <source>Transaction amounts must be positive</source>
        <translation>交易金额必须是积极的</translation>
    </message>
    <message>
        <source>Transaction too large for fee policy</source>
        <translation>费用策略的交易太大</translation>
    </message>
    <message>
        <source>Transaction too large</source>
        <translation>交易太大</translation>
    </message>
    <message>
        <source>Unable to bind to %s on this computer (bind returned error %s)</source>
        <translation>无法在此计算机上绑定 %s (绑定返回错误 %s)</translation>
    </message>
    <message>
        <source>Upgrade wallet to latest format on startup</source>
        <translation>程序启动时升级钱包到最新格式</translation>
    </message>
    <message>
        <source>Username for JSON-RPC connections</source>
        <translation>JSON-RPC 连接用户名</translation>
    </message>
    <message>
        <source>Warning</source>
        <translation>警告</translation>
    </message>
    <message>
        <source>Whether to operate in a blocks only mode (default: %u)</source>
        <translation>是否用块方进行 (%u)</translation>
    </message>
    <message>
        <source>Zapping all transactions from wallet...</source>
        <translation>Zapping all transactions from wallet...</translation>
    </message>
    <message>
        <source>ZeroMQ notification options:</source>
        <translation>ZeroMQ 通知选项：</translation>
    </message>
    <message>
        <source>Password for JSON-RPC connections</source>
        <translation>JSON-RPC 连接密码
</translation>
    </message>
    <message>
        <source>Execute command when the best block changes (%s in cmd is replaced by block hash)</source>
        <translation>当最佳数据块变化时执行命令 (命令行中的 %s 会被替换成数据块哈希值)</translation>
    </message>
    <message>
        <source>Allow DNS lookups for -addnode, -seednode and -connect</source>
        <translation>使用 -addnode, -seednode 和 -connect 选项时允许查询DNS</translation>
    </message>
    <message>
        <source>Loading addresses...</source>
        <translation>正在加载地址簿...</translation>
    </message>
    <message>
        <source>(1 = keep tx meta data e.g. account owner and payment request information, 2 = drop tx meta data)</source>
        <translation>(1 = 保留 tx meta data , 如 account owner 和 payment request information, 2 = 不保留 tx meta data) </translation>
    </message>
    <message>
        <source>How thorough the block verification of -checkblocks is (0-4, default: %u)</source>
        <translation>数据块验证 严密级别  -checkblocks (0-4, 默认: %u) </translation>
    </message>
    <message>
        <source>Maintain a full transaction index, used by the getrawtransaction rpc call (default: %u)</source>
        <translation>维护一份完整的交易索引, 用于 getrawtransaction RPC调用 (默认: %u)</translation>
    </message>
    <message>
        <source>Number of seconds to keep misbehaving peers from reconnecting (default: %u)</source>
        <translation>限制 非礼节点 若干秒内不能连接 (默认: %u) </translation>
    </message>
    <message>
        <source>Output debugging information (default: %u, supplying &lt;category&gt; is optional)</source>
        <translation>输出调试信息 (默认: %u, 提供 &lt;category&gt; 是可选项)</translation>
    </message>
    <message>
        <source>Tries to keep outbound traffic under the given target (in MiB per 24h), 0 = no limit (default: %d)</source>
        <translation>尝试保持上传带宽低于（MiB/24h），0=无限制（默认：%d）</translation>
    </message>
    <message>
<<<<<<< HEAD
        <source>(1 = keep tx meta data e.g. account owner and payment request information, 2 = drop tx meta data)</source>
        <translation>(1 = 保留 tx meta data , 如 account owner 和 payment request information, 2 = 不保留 tx meta data) </translation>
    </message>
    <message>
        <source>Flush database activity from memory pool to disk log every &lt;n&gt; megabytes (default: %u)</source>
        <translation>Flush database activity from memory pool to disk log every &lt;n&gt; megabytes (default: %u)</translation>
    </message>
    <message>
        <source>How thorough the block verification of -checkblocks is (0-4, default: %u)</source>
        <translation>数据块验证 严密级别  -checkblocks (0-4, 默认: %u) </translation>
    </message>
    <message>
        <source>Log transaction priority and fee per kB when mining blocks (default: %u)</source>
        <translation>挖矿时，记录交易优先级 和 每kb交易费 (默认: %u) </translation>
    </message>
    <message>
        <source>Maintain a full transaction index, used by the getrawtransaction rpc call (default: %u)</source>
        <translation>维护一份完整的交易索引, 用于 getrawtransaction RPC调用 (默认: %u)</translation>
    </message>
    <message>
        <source>Number of seconds to keep misbehaving peers from reconnecting (default: %u)</source>
        <translation>限制 非礼节点 若干秒内不能连接 (默认: %u) </translation>
    </message>
    <message>
        <source>Output debugging information (default: %u, supplying &lt;category&gt; is optional)</source>
        <translation>输出调试信息 (默认: %u, 提供 &lt;category&gt; 是可选项)</translation>
=======
        <source>Unsupported argument -whitelistalwaysrelay ignored, use -whitelistrelay and/or -whitelistforcerelay.</source>
        <translation>一个不被支持的参数 -whitelistalwaysrelay 被忽略了。请使用 -whitelistrelay 或者 -whitelistforcerelay.</translation>
>>>>>>> 9460771a
    </message>
    <message>
        <source>Use separate SOCKS5 proxy to reach peers via Tor hidden services (default: %s)</source>
        <translation>通过Tor隐藏服务连接节点时 使用不同的SOCKS5代理 (默认: %s)</translation>
    </message>
    <message>
<<<<<<< HEAD
=======
        <source>Warning: Unknown block versions being mined! It's possible unknown rules are in effect</source>
        <translation>警告: 未知的区块版本被挖掘！未知规则可能已生效</translation>
    </message>
    <message>
>>>>>>> 9460771a
        <source>(default: %s)</source>
        <translation>(默认: %s) </translation>
    </message>
    <message>
<<<<<<< HEAD
        <source>Acceptable ciphers (default: %s)</source>
        <translation>可接受的密码算法 (默认: %s) </translation>
    </message>
    <message>
        <source>Disable safemode, override a real safe mode event (default: %u)</source>
        <translation>禁止使用安全模式，重新写入一个真正的安全模式日志(默认: %u)</translation>
    </message>
    <message>
        <source>Error loading wallet.dat</source>
        <translation>wallet.dat 钱包文件加载出错</translation>
=======
        <source>Always query for peer addresses via DNS lookup (default: %u)</source>
        <translation>始终通过 DNS 查询节点地址 (默认: %u)</translation>
    </message>
    <message>
        <source>How many blocks to check at startup (default: %u, 0 = all)</source>
        <translation>启动时检测多少个数据块(默认: %u, 0=所有)</translation>
    </message>
    <message>
        <source>Include IP addresses in debug output (default: %u)</source>
        <translation>在调试输出中包含IP地址 (默认: %u)</translation>
>>>>>>> 9460771a
    </message>
    <message>
        <source>Force safe mode (default: %u)</source>
        <translation>强制安全模式 (默认: %u)</translation>
    </message>
    <message>
        <source>Generate coins (default: %u)</source>
        <translation>生成比特币 (默认: %u)</translation>
    </message>
    <message>
        <source>How many blocks to check at startup (default: %u, 0 = all)</source>
        <translation>启动时检测多少个数据块(默认: %u, 0=所有)</translation>
    </message>
    <message>
        <source>Include IP addresses in debug output (default: %u)</source>
        <translation>在调试输出中包含IP地址 (默认: %u)</translation>
    </message>
    <message>
        <source>Invalid -proxy address: '%s'</source>
        <translation>无效的代理地址：%s</translation>
    </message>
    <message>
<<<<<<< HEAD
        <source>Limit size of signature cache to &lt;n&gt; entries (default: %u)</source>
        <translation>签名缓冲区大小限制最多 &lt;n&gt; 条 (默认: %u) </translation>
    </message>
    <message>
        <source>Listen for JSON-RPC connections on &lt;port&gt; (default: %u or testnet: %u)</source>
        <translation>使用 &lt;port&gt;端口监听 JSON-RPC 连接 (默认: %u ; testnet: %u) </translation>
    </message>
    <message>
        <source>Listen for connections on &lt;port&gt; (default: %u or testnet: %u)</source>
        <translation>使用端口 &lt;port&gt; 监听连接 (默认: %u ; testnet: %u) </translation>
    </message>
    <message>
        <source>Maintain at most &lt;n&gt; connections to peers (default: %u)</source>
        <translation>保留最多 &lt;n&gt; 条节点连接 (默认: %u) </translation>
    </message>
    <message>
        <source>Maximum per-connection receive buffer, &lt;n&gt;*1000 bytes (default: %u)</source>
        <translation>每个连接的最大接收缓存，&lt;n&gt;*1000 字节 (默认: %u)</translation>
    </message>
    <message>
        <source>Maximum per-connection send buffer, &lt;n&gt;*1000 bytes (default: %u)</source>
        <translation>每个连接的最大发送缓存，&lt;n&gt;*1000 字节 (默认: %u)</translation>
    </message>
    <message>
        <source>Only accept block chain matching built-in checkpoints (default: %u)</source>
        <translation>仅接受符合客户端检查点设置 的数据块链 (默认: %u) </translation>
    </message>
    <message>
        <source>Prepend debug output with timestamp (default: %u)</source>
        <translation>输出调试信息时，前面加上时间戳 (默认: %u)</translation>
    </message>
    <message>
        <source>Relay and mine data carrier transactions (default: %u)</source>
        <translation>Relay and mine data carrier transactions (default: %u)</translation>
    </message>
    <message>
        <source>Relay non-P2SH multisig (default: %u)</source>
        <translation>是否转发 非P2SH格式的多签名交易 (默认: %u) </translation>
    </message>
    <message>
        <source>Run a thread to flush wallet periodically (default: %u)</source>
        <translation>运行一个线程，定时清理钱包 (默认: %u)</translation>
    </message>
    <message>
        <source>Server certificate file (default: %s)</source>
        <translation>服务器证书文件 (默认: %s) </translation>
    </message>
    <message>
        <source>Server private key (default: %s)</source>
        <translation>服务器私钥 (默认: %s) </translation>
    </message>
    <message>
        <source>Set key pool size to &lt;n&gt; (default: %u)</source>
        <translation>设置私钥池大小为 &lt;n&gt; (默认：%u) </translation>
    </message>
    <message>
        <source>Set minimum block size in bytes (default: %u)</source>
        <translation>设置数据块 最小字节数 (默认: %u) </translation>
    </message>
    <message>
        <source>Set the number of threads to service RPC calls (default: %d)</source>
        <translation>设置RPC服务线程数 (默认: %d) </translation>
    </message>
    <message>
        <source>Sets the DB_PRIVATE flag in the wallet db environment (default: %u)</source>
        <translation>Sets the DB_PRIVATE flag in the wallet db environment (default: %u)</translation>
    </message>
    <message>
        <source>Specify configuration file (default: %s)</source>
        <translation>指定配置文件 (默认: %s) </translation>
    </message>
    <message>
        <source>Specify connection timeout in milliseconds (minimum: 1, default: %d)</source>
        <translation>指定连接超时毫秒数 (最小: 1, 默认: %d) </translation>
    </message>
    <message>
        <source>Specify pid file (default: %s)</source>
        <translation>指定 pid 文件 (默认: %s) </translation>
    </message>
    <message>
        <source>Spend unconfirmed change when sending transactions (default: %u)</source>
        <translation>付款时允许使用未确认的零钱 (默认: %u) </translation>
    </message>
    <message>
        <source>Stop running after importing blocks from disk (default: %u)</source>
        <translation>从磁盘导入数据块后退出 (默认: %u) </translation>
    </message>
    <message>
        <source>Threshold for disconnecting misbehaving peers (default: %u)</source>
        <translation>断开 非礼节点的阀值 (默认: %u) </translation>
    </message>
    <message>
        <source>Unknown network specified in -onlynet: '%s'</source>
        <translation>-onlynet 指定的是未知网络：%s</translation>
=======
        <source>Listen for JSON-RPC connections on &lt;port&gt; (default: %u or testnet: %u)</source>
        <translation>使用 &lt;port&gt;端口监听 JSON-RPC 连接 (默认: %u ; testnet: %u) </translation>
>>>>>>> 9460771a
    </message>
    <message>
        <source>Listen for connections on &lt;port&gt; (default: %u or testnet: %u)</source>
        <translation>使用端口 &lt;port&gt; 监听连接 (默认: %u ; testnet: %u) </translation>
    </message>
    <message>
        <source>Maintain at most &lt;n&gt; connections to peers (default: %u)</source>
        <translation>保留最多 &lt;n&gt; 条节点连接 (默认: %u) </translation>
    </message>
    <message>
        <source>Make the wallet broadcast transactions</source>
        <translation>钱包广播事务处理</translation>
    </message>
    <message>
<<<<<<< HEAD
=======
        <source>Maximum per-connection receive buffer, &lt;n&gt;*1000 bytes (default: %u)</source>
        <translation>每个连接的最大接收缓存，&lt;n&gt;*1000 字节 (默认: %u)</translation>
    </message>
    <message>
        <source>Maximum per-connection send buffer, &lt;n&gt;*1000 bytes (default: %u)</source>
        <translation>每个连接的最大发送缓存，&lt;n&gt;*1000 字节 (默认: %u)</translation>
    </message>
    <message>
        <source>Prepend debug output with timestamp (default: %u)</source>
        <translation>输出调试信息时，前面加上时间戳 (默认: %u)</translation>
    </message>
    <message>
        <source>Relay and mine data carrier transactions (default: %u)</source>
        <translation>Relay and mine data carrier transactions (default: %u)</translation>
    </message>
    <message>
        <source>Relay non-P2SH multisig (default: %u)</source>
        <translation>是否转发 非P2SH格式的多签名交易 (默认: %u) </translation>
    </message>
    <message>
        <source>Set key pool size to &lt;n&gt; (default: %u)</source>
        <translation>设置私钥池大小为 &lt;n&gt; (默认：%u) </translation>
    </message>
    <message>
        <source>Set the number of threads to service RPC calls (default: %d)</source>
        <translation>设置RPC服务线程数 (默认: %d) </translation>
    </message>
    <message>
        <source>Specify configuration file (default: %s)</source>
        <translation>指定配置文件 (默认: %s) </translation>
    </message>
    <message>
        <source>Specify connection timeout in milliseconds (minimum: 1, default: %d)</source>
        <translation>指定连接超时毫秒数 (最小: 1, 默认: %d) </translation>
    </message>
    <message>
        <source>Specify pid file (default: %s)</source>
        <translation>指定 pid 文件 (默认: %s) </translation>
    </message>
    <message>
        <source>Spend unconfirmed change when sending transactions (default: %u)</source>
        <translation>付款时允许使用未确认的零钱 (默认: %u) </translation>
    </message>
    <message>
        <source>Threshold for disconnecting misbehaving peers (default: %u)</source>
        <translation>断开 非礼节点的阀值 (默认: %u) </translation>
    </message>
    <message>
        <source>Unknown network specified in -onlynet: '%s'</source>
        <translation>-onlynet 指定的是未知网络：%s</translation>
    </message>
    <message>
>>>>>>> 9460771a
        <source>Insufficient funds</source>
        <translation>金额不足</translation>
    </message>
    <message>
        <source>Loading block index...</source>
        <translation>正在加载数据块索引...</translation>
    </message>
    <message>
        <source>Add a node to connect to and attempt to keep the connection open</source>
        <translation>添加节点并与其保持连接</translation>
    </message>
    <message>
        <source>Loading wallet...</source>
        <translation>正在加载钱包...</translation>
    </message>
    <message>
        <source>Cannot downgrade wallet</source>
        <translation>无法降级钱包</translation>
    </message>
    <message>
        <source>Cannot write default address</source>
        <translation>无法写入默认地址</translation>
    </message>
    <message>
        <source>Rescanning...</source>
        <translation>正在重新扫描...</translation>
    </message>
    <message>
        <source>Done loading</source>
        <translation>加载完成</translation>
    </message>
    <message>
        <source>Error</source>
        <translation>错误</translation>
    </message>
</context>
</TS><|MERGE_RESOLUTION|>--- conflicted
+++ resolved
@@ -67,93 +67,8 @@
 <context>
     <name>BanTableModel</name>
     <message>
-<<<<<<< HEAD
-        <source>Encrypt wallet</source>
-        <translation>钱包加密</translation>
-    </message>
-    <message>
-        <source>This operation needs your wallet passphrase to unlock the wallet.</source>
-        <translation>此操作需要您首先使用密码解锁该钱包。</translation>
-    </message>
-    <message>
-        <source>Unlock wallet</source>
-        <translation>解锁钱包</translation>
-    </message>
-    <message>
-        <source>This operation needs your wallet passphrase to decrypt the wallet.</source>
-        <translation>该操作需要您首先使用密码解密钱包。</translation>
-    </message>
-    <message>
-        <source>Decrypt wallet</source>
-        <translation>解密钱包</translation>
-    </message>
-    <message>
-        <source>Change passphrase</source>
-        <translation>更改密码</translation>
-    </message>
-    <message>
-        <source>Enter the old and new passphrase to the wallet.</source>
-        <translation>请输入该钱包的旧密码与新密码。</translation>
-    </message>
-    <message>
-        <source>Confirm wallet encryption</source>
-        <translation>确认加密钱包</translation>
-    </message>
-    <message>
-        <source>Warning: If you encrypt your wallet and lose your passphrase, you will &lt;b&gt;LOSE ALL OF YOUR BITCOINS&lt;/b&gt;!</source>
-        <translation>警告：如果您加密了您的钱包，但是忘记了密码，你将会&lt;b&gt;丢失所有的比特币&lt;/b&gt;！</translation>
-    </message>
-    <message>
-        <source>Are you sure you wish to encrypt your wallet?</source>
-        <translation>您确定需要为钱包加密吗？</translation>
-    </message>
-    <message>
-        <source>IMPORTANT: Any previous backups you have made of your wallet file should be replaced with the newly generated, encrypted wallet file. For security reasons, previous backups of the unencrypted wallet file will become useless as soon as you start using the new, encrypted wallet.</source>
-        <translation>重要提示：您以前备份的钱包文件应该替换成最新生成的加密钱包文件（重新备份）。从安全性上考虑，您以前备份的未加密的钱包文件，在您使用新的加密钱包后将无效，请重新备份。</translation>
-    </message>
-    <message>
-        <source>Warning: The Caps Lock key is on!</source>
-        <translation>警告：大写锁定键处于打开状态！</translation>
-    </message>
-    <message>
-        <source>Wallet encrypted</source>
-        <translation>钱包已加密</translation>
-    </message>
-    <message>
-        <source>Enter the new passphrase to the wallet.&lt;br/&gt;Please use a passphrase of &lt;b&gt;ten or more random characters&lt;/b&gt;, or &lt;b&gt;eight or more words&lt;/b&gt;.</source>
-        <translation>请输入新的钱包密码. &lt;br/&gt;密码须包含&lt;b&gt;10个以上字符&lt;/b&gt;,或&lt;b&gt;8个以上单词&lt;/b&gt;.</translation>
-    </message>
-    <message>
-        <source>Bitcoin will close now to finish the encryption process. Remember that encrypting your wallet cannot fully protect your bitcoins from being stolen by malware infecting your computer.</source>
-        <translation>比特币客户端将关闭软件以完成加密过程。请您谨记：钱包加密并不是万能的，电脑中毒等原因仍可能导致您的比特币意外丢失。</translation>
-    </message>
-    <message>
-        <source>Wallet encryption failed</source>
-        <translation>钱包加密失败</translation>
-    </message>
-    <message>
-        <source>Wallet encryption failed due to an internal error. Your wallet was not encrypted.</source>
-        <translation>由于一个本地错误，加密钱包的操作已经失败。您的钱包没能被加密。</translation>
-    </message>
-    <message>
-        <source>The supplied passphrases do not match.</source>
-        <translation>密码不匹配。</translation>
-    </message>
-    <message>
-        <source>Wallet unlock failed</source>
-        <translation>钱包解锁失败</translation>
-    </message>
-    <message>
-        <source>The passphrase entered for the wallet decryption was incorrect.</source>
-        <translation>用于解密钱包的密码不正确。</translation>
-    </message>
-    <message>
-        <source>Wallet decryption failed</source>
-        <translation>钱包解密失败。</translation>
-=======
         <source>IP/Netmask</source>
         <translation>IP/网络掩码</translation>
->>>>>>> 9460771a
     </message>
     <message>
         <source>Banned Until</source>
@@ -345,13 +260,6 @@
     <message>
         <source>&amp;Command-line options</source>
         <translation>命令行选项(&amp;C)</translation>
-<<<<<<< HEAD
-    </message>
-    <message>
-        <source>Show the Bitcoin Core help message to get a list with possible Bitcoin command-line options</source>
-        <translation>显示比特币核心 程序帮助信息，获取可用的命令行选项 </translation>
-=======
->>>>>>> 9460771a
     </message>
     <message numerus="yes">
         <source>%n active connection(s) to Bitcoin network</source>
@@ -420,10 +328,6 @@
     <message>
         <source>Up to date</source>
         <translation>已是最新</translation>
-    </message>
-    <message numerus="yes">
-        <source>Processed %n blocks of transaction history.</source>
-        <translation><numerusform>已处理 %n 个交易历史数据块。</numerusform></translation>
     </message>
     <message>
         <source>%1 client</source>
@@ -487,10 +391,6 @@
         <translation>币源选择(Coin Selection)</translation>
     </message>
     <message>
-        <source>Coin Selection</source>
-        <translation>币源选择(Coin Selection)</translation>
-    </message>
-    <message>
         <source>Quantity:</source>
         <translation>总量：</translation>
     </message>
@@ -562,155 +462,7 @@
         <source>Priority</source>
         <translation>优先级</translation>
     </message>
-<<<<<<< HEAD
-    <message>
-        <source>Copy address</source>
-        <translation>复制地址</translation>
-    </message>
-    <message>
-        <source>Copy label</source>
-        <translation>复制标签</translation>
-    </message>
-    <message>
-        <source>Copy amount</source>
-        <translation>复制金额</translation>
-    </message>
-    <message>
-        <source>Copy transaction ID</source>
-        <translation>复制交易编号</translation>
-    </message>
-    <message>
-        <source>Lock unspent</source>
-        <translation>锁定未花费</translation>
-    </message>
-    <message>
-        <source>Unlock unspent</source>
-        <translation>解锁未花费</translation>
-    </message>
-    <message>
-        <source>Copy quantity</source>
-        <translation>复制金额</translation>
-    </message>
-    <message>
-        <source>Copy fee</source>
-        <translation>复制交易费</translation>
-    </message>
-    <message>
-        <source>Copy after fee</source>
-        <translation>复制含交易费的金额</translation>
-    </message>
-    <message>
-        <source>Copy bytes</source>
-        <translation>复制字节</translation>
-    </message>
-    <message>
-        <source>Copy priority</source>
-        <translation>复制优先级</translation>
-    </message>
-    <message>
-        <source>Copy dust</source>
-        <translation>复制小额</translation>
-    </message>
-    <message>
-        <source>Copy change</source>
-        <translation>复制零钱</translation>
-    </message>
-    <message>
-        <source>highest</source>
-        <translation>最高</translation>
-    </message>
-    <message>
-        <source>higher</source>
-        <translation>更高</translation>
-    </message>
-    <message>
-        <source>high</source>
-        <translation>高</translation>
-    </message>
-    <message>
-        <source>medium-high</source>
-        <translation>中高</translation>
-    </message>
-    <message>
-        <source>medium</source>
-        <translation>中等</translation>
-    </message>
-    <message>
-        <source>low-medium</source>
-        <translation>中低</translation>
-    </message>
-    <message>
-        <source>low</source>
-        <translation>低</translation>
-    </message>
-    <message>
-        <source>lower</source>
-        <translation>更低</translation>
-    </message>
-    <message>
-        <source>lowest</source>
-        <translation>最低</translation>
-    </message>
-    <message>
-        <source>(%1 locked)</source>
-        <translation>(%1 锁定)</translation>
-    </message>
-    <message>
-        <source>none</source>
-        <translation>无</translation>
-    </message>
-    <message>
-        <source>Can vary +/- %1 satoshi(s) per input.</source>
-        <translation>可能会有 正负 %1 聪(satoshi)的偏差 </translation>
-    </message>
-    <message>
-        <source>yes</source>
-        <translation>是</translation>
-    </message>
-    <message>
-        <source>no</source>
-        <translation>否</translation>
-    </message>
-    <message>
-        <source>This label turns red, if the transaction size is greater than 1000 bytes.</source>
-        <translation>如果这笔交易大于1000字节，标签会变成红色。</translation>
-    </message>
-    <message>
-        <source>This means a fee of at least %1 per kB is required.</source>
-        <translation>这意味着将对交易收取 %1/千字节 的交易费。</translation>
-    </message>
-    <message>
-        <source>Can vary +/- 1 byte per input.</source>
-        <translation>每笔输入可能会有 正负1字节的偏差。</translation>
-    </message>
-    <message>
-        <source>Transactions with higher priority are more likely to get included into a block.</source>
-        <translation>交易的优先级越高，被矿工收入数据块的速度也越快。</translation>
-    </message>
-    <message>
-        <source>This label turns red, if the priority is smaller than "medium".</source>
-        <translation>如果优先级小于"中位数" ，标签将变成红色。</translation>
-    </message>
-    <message>
-        <source>This label turns red, if any recipient receives an amount smaller than %1.</source>
-        <translation>如果收款地址收到小于%1的比特币，标签将变成红色。</translation>
-    </message>
-    <message>
-        <source>(no label)</source>
-        <translation>(没有标签)</translation>
-    </message>
-    <message>
-        <source>change from %1 (%2)</source>
-        <translation>来自%1的零钱 (%2)</translation>
-    </message>
-    <message>
-        <source>(change)</source>
-        <translation>(零钱)</translation>
-    </message>
-</context>
-=======
     </context>
->>>>>>> 9460771a
 <context>
     <name>EditAddressDialog</name>
     <message>
@@ -840,10 +592,6 @@
         <translation>错误：无法创建 指定的数据目录 "%1" </translation>
     </message>
     <message>
-        <source>Error: Specified data directory "%1" cannot be created.</source>
-        <translation>错误：无法创建 指定的数据目录 "%1" </translation>
-    </message>
-    <message>
         <source>Error</source>
         <translation>错误</translation>
     </message>
@@ -1143,7 +891,6 @@
     <message>
         <source>Your current balance in watch-only addresses</source>
         <translation>您当前 观察地址(watch-only address)的余额 </translation>
-<<<<<<< HEAD
     </message>
     <message>
         <source>Spendable:</source>
@@ -1165,120 +912,6 @@
         <source>Current total balance in watch-only addresses</source>
         <translation>观察地址(watch-only address)中的当前总余额 </translation>
     </message>
-    <message>
-        <source>out of sync</source>
-        <translation>数据同步中</translation>
-    </message>
-</context>
-<context>
-    <name>PaymentServer</name>
-    <message>
-        <source>URI handling</source>
-        <translation>URI 处理</translation>
-    </message>
-    <message>
-        <source>Invalid payment address %1</source>
-        <translation>无效的付款地址 %1</translation>
-    </message>
-    <message>
-        <source>Payment request rejected</source>
-        <translation>支付请求被拒绝</translation>
-    </message>
-    <message>
-        <source>Payment request network doesn't match client network.</source>
-        <translation>付款请求所在的网络与当前客户端所在的网络不匹配。</translation>
-    </message>
-    <message>
-        <source>Payment request has expired.</source>
-        <translation>支付请求已超时</translation>
-    </message>
-    <message>
-        <source>Payment request is not initialized.</source>
-        <translation>支付请求未成形。</translation>
-    </message>
-    <message>
-        <source>Requested payment amount of %1 is too small (considered dust).</source>
-        <translation>请求支付的金额 %1 太小（就像尘埃）。</translation>
-    </message>
-    <message>
-        <source>Payment request error</source>
-        <translation>支付请求出错</translation>
-    </message>
-    <message>
-        <source>Cannot start bitcoin: click-to-pay handler</source>
-        <translation>暂时无法启动比特币：点击支付功能</translation>
-    </message>
-    <message>
-        <source>Payment request fetch URL is invalid: %1</source>
-        <translation>付款请求URI链接非法: %1</translation>
-    </message>
-    <message>
-        <source>URI cannot be parsed! This can be caused by an invalid Bitcoin address or malformed URI parameters.</source>
-        <translation>URI无法解析！原因可能是比特币地址不正确，或者URI参数错误。</translation>
-    </message>
-    <message>
-        <source>Payment request file handling</source>
-        <translation>付款请求文件处理 </translation>
-    </message>
-    <message>
-        <source>Payment request file cannot be read! This can be caused by an invalid payment request file.</source>
-        <translation>付款请求文件无法读取！可能是付款请求文件不合格。</translation>
-    </message>
-    <message>
-        <source>Unverified payment requests to custom payment scripts are unsupported.</source>
-        <translation>不支持到自定义付款脚本的未验证付款请求。</translation>
-=======
-    </message>
-    <message>
-        <source>Spendable:</source>
-        <translation>可使用：</translation>
-    </message>
-    <message>
-        <source>Recent transactions</source>
-        <translation>最近交易记录</translation>
->>>>>>> 9460771a
-    </message>
-    <message>
-        <source>Unconfirmed transactions to watch-only addresses</source>
-        <translation>观察地址(watch-only address)的未确认交易记录 </translation>
-    </message>
-    <message>
-<<<<<<< HEAD
-        <source>Payment request %1 is too large (%2 bytes, allowed %3 bytes).</source>
-        <translation>支付请求 %1 太大 (%2 字节。只允许 %3 字节)。</translation>
-    </message>
-    <message>
-        <source>Payment request DoS protection</source>
-        <translation>支付请求防滥用保护</translation>
-    </message>
-    <message>
-        <source>Error communicating with %1: %2</source>
-        <translation>%1: %2 通讯出错</translation>
-    </message>
-    <message>
-        <source>Payment request cannot be parsed!</source>
-        <translation>无法解析 付款请求！</translation>
-    </message>
-    <message>
-        <source>Bad response from server %1</source>
-        <translation>来自 %1 服务器的错误响应</translation>
-    </message>
-    <message>
-        <source>Payment acknowledged</source>
-        <translation>支付已到账</translation>
-    </message>
-    <message>
-        <source>Network request error</source>
-        <translation>网络请求出错</translation>
-=======
-        <source>Mined balance in watch-only addresses that has not yet matured</source>
-        <translation>观察地址(watch-only address)中尚未成熟(matured)的挖矿收入余额：</translation>
-    </message>
-    <message>
-        <source>Current total balance in watch-only addresses</source>
-        <translation>观察地址(watch-only address)中的当前总余额 </translation>
->>>>>>> 9460771a
-    </message>
 </context>
 <context>
     <name>PaymentServer</name>
@@ -1415,21 +1048,16 @@
         <translation>同伴(&amp;P)</translation>
     </message>
     <message>
-<<<<<<< HEAD
+        <source>Banned peers</source>
+        <translation>节点黑名单</translation>
+    </message>
+    <message>
         <source>Select a peer to view detailed information.</source>
         <translation>选择节点查看详细信息。</translation>
-=======
-        <source>Banned peers</source>
-        <translation>节点黑名单</translation>
-    </message>
-    <message>
-        <source>Select a peer to view detailed information.</source>
-        <translation>选择节点查看详细信息。</translation>
     </message>
     <message>
         <source>Whitelisted</source>
         <translation>白名单</translation>
->>>>>>> 9460771a
     </message>
     <message>
         <source>Direction</source>
@@ -1766,7 +1394,6 @@
     <message>
         <source>Transaction Fee:</source>
         <translation>交易费用:</translation>
-<<<<<<< HEAD
     </message>
     <message>
         <source>Choose...</source>
@@ -1777,14 +1404,6 @@
         <translation>收起  费用设置 </translation>
     </message>
     <message>
-        <source>Minimize</source>
-        <translation>最小化</translation>
-    </message>
-    <message>
-        <source>If the custom fee is set to 1000 satoshis and the transaction is only 250 bytes, then "per kilobyte" only pays 250 satoshis in fee, while "at least" pays 1000 satoshis. For transactions bigger than a kilobyte both pay by kilobyte.</source>
-        <translation>如果自定义交易费设置为 1000聪而交易大小只有250字节，则“每千字节" 模式只支付250聪交易费， 而"最少"模式则支付1000聪。 大于1000字节的交易按每千字节付费。</translation>
-    </message>
-    <message>
         <source>per kilobyte</source>
         <translation>每kb</translation>
     </message>
@@ -1793,12 +1412,16 @@
         <translation>如果自定义交易费设置为 1000聪而交易大小只有250字节，则“每千字节" 模式只支付250聪交易费， 而"最少"模式则支付1000聪。 大于1000字节的交易按每千字节付费。</translation>
     </message>
     <message>
+        <source>Hide</source>
+        <translation>隐藏</translation>
+    </message>
+    <message>
         <source>total at least</source>
         <translation>最小额 </translation>
     </message>
     <message>
         <source>Paying only the minimum fee is just fine as long as there is less transaction volume than space in the blocks. But be aware that this can end up in a never confirming transaction once there is more demand for bitcoin transactions than the network can process.</source>
-        <translation>交易量小时只支付最小交易费是可以的。但是请注意，当交易量大时您的交易可能永远无法确认。</translation>
+        <translation>交易量小时只支付最小交易费是可以的。但是请注意，当交易量大到超出网络可处理时您的交易可能永远无法确认。</translation>
     </message>
     <message>
         <source>(read the tooltip)</source>
@@ -1829,14 +1452,6 @@
         <translation>快速</translation>
     </message>
     <message>
-        <source>Send as zero-fee transaction if possible</source>
-        <translation>发送时尽可能 不支付交易费用</translation>
-    </message>
-    <message>
-        <source>(confirmation may take longer)</source>
-        <translation>(确认时间更长) </translation>
-    </message>
-    <message>
         <source>Send to multiple recipients at once</source>
         <translation>一次发送给多个接收者</translation>
     </message>
@@ -1862,289 +1477,165 @@
     </message>
     <message>
         <source>Confirm the send action</source>
-        <translation>确认并发送货币</translation>
+        <translation>确认发送货币</translation>
     </message>
     <message>
         <source>S&amp;end</source>
         <translation>发送(&amp;E)</translation>
     </message>
-    <message>
-        <source>Confirm send coins</source>
-        <translation>确认发送货币</translation>
-    </message>
-    <message>
-        <source>%1 to %2</source>
-        <translation>%1 到 %2</translation>
-=======
->>>>>>> 9460771a
-    </message>
-    <message>
-        <source>Choose...</source>
-        <translation>选择... </translation>
-    </message>
-    <message>
-        <source>collapse fee-settings</source>
-        <translation>收起  费用设置 </translation>
-    </message>
-    <message>
-        <source>per kilobyte</source>
-        <translation>每kb</translation>
-    </message>
-    <message>
-        <source>If the custom fee is set to 1000 satoshis and the transaction is only 250 bytes, then "per kilobyte" only pays 250 satoshis in fee, while "total at least" pays 1000 satoshis. For transactions bigger than a kilobyte both pay by kilobyte.</source>
-        <translation>如果自定义交易费设置为 1000聪而交易大小只有250字节，则“每千字节" 模式只支付250聪交易费， 而"最少"模式则支付1000聪。 大于1000字节的交易按每千字节付费。</translation>
-    </message>
-    <message>
-        <source>Hide</source>
-        <translation>隐藏</translation>
-    </message>
-    <message>
-        <source>total at least</source>
-        <translation>最小额 </translation>
-    </message>
-    <message>
-        <source>Paying only the minimum fee is just fine as long as there is less transaction volume than space in the blocks. But be aware that this can end up in a never confirming transaction once there is more demand for bitcoin transactions than the network can process.</source>
-        <translation>交易量小时只支付最小交易费是可以的。但是请注意，当交易量大到超出网络可处理时您的交易可能永远无法确认。</translation>
-    </message>
-    <message>
-<<<<<<< HEAD
-        <source>Total Amount %1&lt;span style='font-size:10pt;font-weight:normal;'&gt;&lt;br /&gt;(=%2)&lt;/span&gt;</source>
-        <translation>总金额 %1&lt;span style='font-size:10pt;font-weight:normal;'&gt;&lt;br /&gt;(=%2)&lt;/span&gt;</translation>
-=======
-        <source>(read the tooltip)</source>
-        <translation>(请注意提示信息)</translation>
->>>>>>> 9460771a
-    </message>
-    <message>
-        <source>Recommended:</source>
-        <translation>推荐：</translation>
-    </message>
-    <message>
-        <source>Custom:</source>
-        <translation>自定义：</translation>
-    </message>
-    <message>
-        <source>(Smart fee not initialized yet. This usually takes a few blocks...)</source>
-        <translation>(智能交易费用 尚未初始化。 需要再下载一些数据块...)</translation>
-    </message>
-    <message>
-        <source>Confirmation time:</source>
-        <translation>确认时间：</translation>
-    </message>
-    <message>
-        <source>normal</source>
-        <translation>一般</translation>
-    </message>
-    <message>
-        <source>fast</source>
-        <translation>快速</translation>
-    </message>
-    <message>
-        <source>Send to multiple recipients at once</source>
-        <translation>一次发送给多个接收者</translation>
-    </message>
-    <message>
-        <source>Add &amp;Recipient</source>
-        <translation>添加收款人(&amp;R)</translation>
-    </message>
-    <message>
-<<<<<<< HEAD
-        <source>A fee higher than %1 is considered an insanely high fee.</source>
-        <translation>高于 %1的交易费 将视为 过高的交易费。</translation>
-    </message>
-    <message>
-        <source>Pay only the minimum fee of %1</source>
-        <translation>只支付最小费用 %1</translation>
-    </message>
-    <message>
-        <source>Estimated to begin confirmation within %1 block(s).</source>
-        <translation>预计%1 个数据块后确认。</translation>
-    </message>
-    <message>
-        <source>Warning: Invalid Bitcoin address</source>
-        <translation>警告：无效的比特币地址</translation>
-=======
-        <source>Clear all fields of the form.</source>
-        <translation>清除此表单的所有字段。</translation>
->>>>>>> 9460771a
-    </message>
-    <message>
-        <source>Dust:</source>
-        <translation>小额：</translation>
+    </context>
+<context>
+    <name>SendCoinsEntry</name>
+    <message>
+        <source>A&amp;mount:</source>
+        <translation>金额(&amp;M)</translation>
+    </message>
+    <message>
+        <source>Pay &amp;To:</source>
+        <translation>付给(&amp;T)：</translation>
+    </message>
+    <message>
+        <source>&amp;Label:</source>
+        <translation>标签(&amp;L)：</translation>
+    </message>
+    <message>
+        <source>Choose previously used address</source>
+        <translation>选择以前用过的地址</translation>
+    </message>
+    <message>
+        <source>This is a normal payment.</source>
+        <translation>这是笔正常的支付。</translation>
+    </message>
+    <message>
+        <source>The Bitcoin address to send the payment to</source>
+        <translation>付款目的地址</translation>
+    </message>
+    <message>
+        <source>Alt+A</source>
+        <translation>Alt+A</translation>
+    </message>
+    <message>
+        <source>Paste address from clipboard</source>
+        <translation>从剪贴板粘贴地址</translation>
+    </message>
+    <message>
+        <source>Alt+P</source>
+        <translation>Alt+P</translation>
+    </message>
+    <message>
+        <source>Remove this entry</source>
+        <translation>移除此项</translation>
+    </message>
+    <message>
+        <source>The fee will be deducted from the amount being sent. The recipient will receive less bitcoins than you enter in the amount field. If multiple recipients are selected, the fee is split equally.</source>
+        <translation>交易费将从发送总额中扣除。接收人将收到比您在金额框中输入的更少的比特币。如果选中了多个收件人，交易费平分。</translation>
+    </message>
+    <message>
+        <source>S&amp;ubtract fee from amount</source>
+        <translation>从金额中减去交易费(&amp;U)</translation>
+    </message>
+    <message>
+        <source>Message:</source>
+        <translation>消息：</translation>
+    </message>
+    <message>
+        <source>This is an unauthenticated payment request.</source>
+        <translation>这是一个未经验证的支付请求。</translation>
+    </message>
+    <message>
+        <source>This is an authenticated payment request.</source>
+        <translation>这是一个已经验证的支付请求。</translation>
+    </message>
+    <message>
+        <source>Enter a label for this address to add it to the list of used addresses</source>
+        <translation>请为此地址输入一个标签以将它加入用过的地址列表</translation>
+    </message>
+    <message>
+        <source>A message that was attached to the bitcoin: URI which will be stored with the transaction for your reference. Note: This message will not be sent over the Bitcoin network.</source>
+        <translation>bitcoin:URI 附带的备注信息，将会和交易一起存储，备查。 注意：该消息不会通过比特币网络传输。</translation>
+    </message>
+    <message>
+        <source>Pay To:</source>
+        <translation>支付给:</translation>
+    </message>
+    <message>
+        <source>Memo:</source>
+        <translation>便条：</translation>
+    </message>
+    </context>
+<context>
+    <name>SendConfirmationDialog</name>
+    </context>
+<context>
+    <name>ShutdownWindow</name>
+    <message>
+        <source>Do not shut down the computer until this window disappears.</source>
+        <translation>在此窗口消失前不要关闭计算机。</translation>
+    </message>
+</context>
+<context>
+    <name>SignVerifyMessageDialog</name>
+    <message>
+        <source>Signatures - Sign / Verify a Message</source>
+        <translation>签名 - 为消息签名/验证签名消息</translation>
+    </message>
+    <message>
+        <source>&amp;Sign Message</source>
+        <translation>签名消息(&amp;S)</translation>
+    </message>
+    <message>
+        <source>You can sign messages/agreements with your addresses to prove you can receive bitcoins sent to them. Be careful not to sign anything vague or random, as phishing attacks may try to trick you into signing your identity over to them. Only sign fully-detailed statements you agree to.</source>
+        <translation>您可以用你的地址对消息/协议进行签名，以证明您可以接收发送到该地址的比特币。注意不要对任何模棱两可或者随机的消息进行签名，以免遭受钓鱼式攻击。请确保消息内容准确的表达了您的真实意愿。</translation>
+    </message>
+    <message>
+        <source>The Bitcoin address to sign the message with</source>
+        <translation>用来对消息签名的地址 </translation>
+    </message>
+    <message>
+        <source>Choose previously used address</source>
+        <translation>选择以前用过的地址</translation>
+    </message>
+    <message>
+        <source>Alt+A</source>
+        <translation>Alt+A</translation>
+    </message>
+    <message>
+        <source>Paste address from clipboard</source>
+        <translation>从剪贴板粘贴地址</translation>
+    </message>
+    <message>
+        <source>Alt+P</source>
+        <translation>Alt+P</translation>
+    </message>
+    <message>
+        <source>Enter the message you want to sign here</source>
+        <translation>请输入您要发送的签名消息</translation>
+    </message>
+    <message>
+        <source>Signature</source>
+        <translation>签名</translation>
+    </message>
+    <message>
+        <source>Copy the current signature to the system clipboard</source>
+        <translation>复制当前签名至剪切板</translation>
+    </message>
+    <message>
+        <source>Sign the message to prove you own this Bitcoin address</source>
+        <translation>签名消息，证明这个地址属于您。</translation>
+    </message>
+    <message>
+        <source>Sign &amp;Message</source>
+        <translation>消息签名(&amp;M)</translation>
+    </message>
+    <message>
+        <source>Reset all sign message fields</source>
+        <translation>清空所有签名消息栏</translation>
     </message>
     <message>
         <source>Clear &amp;All</source>
         <translation>清除所有(&amp;A)</translation>
     </message>
     <message>
-        <source>Balance:</source>
-        <translation>余额：</translation>
-    </message>
-    <message>
-        <source>Confirm the send action</source>
-        <translation>确认发送货币</translation>
-    </message>
-    <message>
-        <source>S&amp;end</source>
-        <translation>发送(&amp;E)</translation>
-    </message>
-    </context>
-<context>
-    <name>SendCoinsEntry</name>
-    <message>
-        <source>A&amp;mount:</source>
-        <translation>金额(&amp;M)</translation>
-    </message>
-    <message>
-        <source>Pay &amp;To:</source>
-        <translation>付给(&amp;T)：</translation>
-    </message>
-    <message>
-        <source>&amp;Label:</source>
-        <translation>标签(&amp;L)：</translation>
-    </message>
-    <message>
-        <source>Choose previously used address</source>
-        <translation>选择以前用过的地址</translation>
-    </message>
-    <message>
-        <source>This is a normal payment.</source>
-        <translation>这是笔正常的支付。</translation>
-    </message>
-    <message>
-        <source>The Bitcoin address to send the payment to</source>
-        <translation>付款目的地址</translation>
-    </message>
-    <message>
-        <source>Alt+A</source>
-        <translation>Alt+A</translation>
-    </message>
-    <message>
-        <source>Paste address from clipboard</source>
-        <translation>从剪贴板粘贴地址</translation>
-    </message>
-    <message>
-        <source>Alt+P</source>
-        <translation>Alt+P</translation>
-    </message>
-    <message>
-        <source>Remove this entry</source>
-        <translation>移除此项</translation>
-    </message>
-    <message>
-        <source>The fee will be deducted from the amount being sent. The recipient will receive less bitcoins than you enter in the amount field. If multiple recipients are selected, the fee is split equally.</source>
-        <translation>交易费将从发送总额中扣除。接收人将收到比您在金额框中输入的更少的比特币。如果选中了多个收件人，交易费平分。</translation>
-    </message>
-    <message>
-        <source>S&amp;ubtract fee from amount</source>
-        <translation>从金额中减去交易费(&amp;U)</translation>
-    </message>
-    <message>
-        <source>Message:</source>
-        <translation>消息：</translation>
-    </message>
-    <message>
-        <source>This is an unauthenticated payment request.</source>
-        <translation>这是一个未经验证的支付请求。</translation>
-    </message>
-    <message>
-        <source>This is an authenticated payment request.</source>
-        <translation>这是一个已经验证的支付请求。</translation>
-    </message>
-    <message>
-        <source>Enter a label for this address to add it to the list of used addresses</source>
-        <translation>请为此地址输入一个标签以将它加入用过的地址列表</translation>
-    </message>
-    <message>
-        <source>A message that was attached to the bitcoin: URI which will be stored with the transaction for your reference. Note: This message will not be sent over the Bitcoin network.</source>
-        <translation>bitcoin:URI 附带的备注信息，将会和交易一起存储，备查。 注意：该消息不会通过比特币网络传输。</translation>
-    </message>
-    <message>
-        <source>Pay To:</source>
-        <translation>支付给:</translation>
-    </message>
-    <message>
-        <source>Memo:</source>
-        <translation>便条：</translation>
-    </message>
-    </context>
-<context>
-    <name>SendConfirmationDialog</name>
-    </context>
-<context>
-    <name>ShutdownWindow</name>
-    <message>
-        <source>Do not shut down the computer until this window disappears.</source>
-        <translation>在此窗口消失前不要关闭计算机。</translation>
-    </message>
-</context>
-<context>
-    <name>SignVerifyMessageDialog</name>
-    <message>
-        <source>Signatures - Sign / Verify a Message</source>
-        <translation>签名 - 为消息签名/验证签名消息</translation>
-    </message>
-    <message>
-        <source>&amp;Sign Message</source>
-        <translation>签名消息(&amp;S)</translation>
-    </message>
-    <message>
-        <source>You can sign messages/agreements with your addresses to prove you can receive bitcoins sent to them. Be careful not to sign anything vague or random, as phishing attacks may try to trick you into signing your identity over to them. Only sign fully-detailed statements you agree to.</source>
-        <translation>您可以用你的地址对消息/协议进行签名，以证明您可以接收发送到该地址的比特币。注意不要对任何模棱两可或者随机的消息进行签名，以免遭受钓鱼式攻击。请确保消息内容准确的表达了您的真实意愿。</translation>
-    </message>
-    <message>
-        <source>The Bitcoin address to sign the message with</source>
-        <translation>用来对消息签名的地址 </translation>
-    </message>
-    <message>
-        <source>The Bitcoin address to sign the message with</source>
-        <translation>用来对消息签名的地址 </translation>
-    </message>
-    <message>
-        <source>Choose previously used address</source>
-        <translation>选择以前用过的地址</translation>
-    </message>
-    <message>
-        <source>Alt+A</source>
-        <translation>Alt+A</translation>
-    </message>
-    <message>
-        <source>Paste address from clipboard</source>
-        <translation>从剪贴板粘贴地址</translation>
-    </message>
-    <message>
-        <source>Alt+P</source>
-        <translation>Alt+P</translation>
-    </message>
-    <message>
-        <source>Enter the message you want to sign here</source>
-        <translation>请输入您要发送的签名消息</translation>
-    </message>
-    <message>
-        <source>Signature</source>
-        <translation>签名</translation>
-    </message>
-    <message>
-        <source>Copy the current signature to the system clipboard</source>
-        <translation>复制当前签名至剪切板</translation>
-    </message>
-    <message>
-        <source>Sign the message to prove you own this Bitcoin address</source>
-        <translation>签名消息，证明这个地址属于您。</translation>
-    </message>
-    <message>
-        <source>Sign &amp;Message</source>
-        <translation>消息签名(&amp;M)</translation>
-    </message>
-    <message>
-        <source>Reset all sign message fields</source>
-        <translation>清空所有签名消息栏</translation>
-    </message>
-    <message>
-        <source>Clear &amp;All</source>
-        <translation>清除所有(&amp;A)</translation>
-    </message>
-    <message>
         <source>&amp;Verify Message</source>
         <translation>验证消息(&amp;V)</translation>
     </message>
@@ -2157,10 +1648,6 @@
         <translation>消息使用的签名地址</translation>
     </message>
     <message>
-        <source>The Bitcoin address the message was signed with</source>
-        <translation>消息使用的签名地址</translation>
-    </message>
-    <message>
         <source>Verify the message to ensure it was signed with the specified Bitcoin address</source>
         <translation>验证消息，确保消息是由指定的比特币地址签名过的。</translation>
     </message>
@@ -2189,159 +1676,7 @@
 </context>
 <context>
     <name>TransactionDesc</name>
-<<<<<<< HEAD
-    <message>
-        <source>Open until %1</source>
-        <translation>至 %1 个数据块时开启</translation>
-    </message>
-    <message>
-        <source>conflicted</source>
-        <translation>发现冲突</translation>
-    </message>
-    <message>
-        <source>%1/offline</source>
-        <translation>%1 / 离线</translation>
-    </message>
-    <message>
-        <source>%1/unconfirmed</source>
-        <translation>%1/未确认</translation>
-    </message>
-    <message>
-        <source>%1 confirmations</source>
-        <translation>%1 已确认</translation>
-    </message>
-    <message>
-        <source>Status</source>
-        <translation>状态</translation>
-    </message>
-    <message numerus="yes">
-        <source>, broadcast through %n node(s)</source>
-        <translation><numerusform>, 通过 %n 个节点广播 </numerusform></translation>
-    </message>
-    <message>
-        <source>Date</source>
-        <translation>日期</translation>
-    </message>
-    <message>
-        <source>Source</source>
-        <translation>源</translation>
-    </message>
-    <message>
-        <source>Generated</source>
-        <translation>生成</translation>
-    </message>
-    <message>
-        <source>From</source>
-        <translation>来自</translation>
-    </message>
-    <message>
-        <source>To</source>
-        <translation>到</translation>
-    </message>
-    <message>
-        <source>own address</source>
-        <translation>自己的地址</translation>
-    </message>
-    <message>
-        <source>watch-only</source>
-        <translation>观察地址(watch-only) </translation>
-    </message>
-    <message>
-        <source>label</source>
-        <translation>标签</translation>
-    </message>
-    <message>
-        <source>Credit</source>
-        <translation>收入</translation>
-    </message>
-    <message numerus="yes">
-        <source>matures in %n more block(s)</source>
-        <translation><numerusform>%n 个数据块后成熟(mature) </numerusform></translation>
-    </message>
-    <message>
-        <source>not accepted</source>
-        <translation>未被接受</translation>
-    </message>
-    <message>
-        <source>Debit</source>
-        <translation>支出</translation>
-    </message>
-    <message>
-        <source>Total debit</source>
-        <translation>总收入</translation>
-    </message>
-    <message>
-        <source>Total credit</source>
-        <translation>总支出</translation>
-    </message>
-    <message>
-        <source>Transaction fee</source>
-        <translation>交易费</translation>
-    </message>
-    <message>
-        <source>Net amount</source>
-        <translation>净额</translation>
-    </message>
-    <message>
-        <source>Message</source>
-        <translation>消息</translation>
-    </message>
-    <message>
-        <source>Comment</source>
-        <translation>备注</translation>
-    </message>
-    <message>
-        <source>Transaction ID</source>
-        <translation>ID</translation>
-    </message>
-    <message>
-        <source>Merchant</source>
-        <translation>商店</translation>
-    </message>
-    <message>
-        <source>Generated coins must mature %1 blocks before they can be spent. When you generated this block, it was broadcast to the network to be added to the block chain. If it fails to get into the chain, its state will change to "not accepted" and it won't be spendable. This may occasionally happen if another node generates a block within a few seconds of yours.</source>
-        <translation>生成的比特币在可以使用前必须有 %1 个成熟的区块。当您生成了此区块后，它将被广播到网络中以加入区块链。如果它未成功进入区块链，其状态将变更为“不接受”并且不可使用。这可能偶尔会发生，如果另一个节点比你早几秒钟成功生成一个区块。</translation>
-    </message>
-    <message>
-        <source>Debug information</source>
-        <translation>调试信息</translation>
-    </message>
-    <message>
-        <source>Transaction</source>
-        <translation>交易</translation>
-    </message>
-    <message>
-        <source>Inputs</source>
-        <translation>输入</translation>
-    </message>
-    <message>
-        <source>Amount</source>
-        <translation>金额</translation>
-    </message>
-    <message>
-        <source>true</source>
-        <translation>正确</translation>
-    </message>
-    <message>
-        <source>false</source>
-        <translation>错误</translation>
-    </message>
-    <message>
-        <source>, has not been successfully broadcast yet</source>
-        <translation>，未被成功广播</translation>
-    </message>
-    <message numerus="yes">
-        <source>Open for %n more block(s)</source>
-        <translation><numerusform>再打开 %n 个数据块</numerusform></translation>
-    </message>
-    <message>
-        <source>unknown</source>
-        <translation>未知</translation>
-    </message>
-</context>
-=======
     </context>
->>>>>>> 9460771a
 <context>
     <name>TransactionDescDialog</name>
     <message>
@@ -2351,268 +1686,10 @@
     </context>
 <context>
     <name>TransactionTableModel</name>
-<<<<<<< HEAD
-    <message>
-        <source>Date</source>
-        <translation>日期</translation>
-    </message>
-    <message>
-        <source>Type</source>
-        <translation>类别</translation>
-    </message>
-    <message>
-        <source>Address</source>
-        <translation>地址</translation>
-    </message>
-    <message>
-        <source>Immature (%1 confirmations, will be available after %2)</source>
-        <translation>未成熟 (%1 个确认，将在 %2 个后可用)</translation>
-    </message>
-    <message numerus="yes">
-        <source>Open for %n more block(s)</source>
-        <translation><numerusform>再打开 %n 个数据块</numerusform></translation>
-    </message>
-    <message>
-        <source>Open until %1</source>
-        <translation>至 %1 个数据块时开启</translation>
-    </message>
-    <message>
-        <source>Confirmed (%1 confirmations)</source>
-        <translation>已确认 (%1 条确认信息)</translation>
-    </message>
-    <message>
-        <source>This block was not received by any other nodes and will probably not be accepted!</source>
-        <translation>此数据块未被任何其他节点接收，可能不被接受！</translation>
-    </message>
-    <message>
-        <source>Generated but not accepted</source>
-        <translation>已生成但未被接受</translation>
-    </message>
-    <message>
-        <source>Offline</source>
-        <translation>掉线</translation>
-    </message>
-    <message>
-        <source>Unconfirmed</source>
-        <translation>未确认的 </translation>
-    </message>
-    <message>
-        <source>Confirming (%1 of %2 recommended confirmations)</source>
-        <translation>确认中 (推荐 %2个确认，已经有 %1个确认)</translation>
-    </message>
-    <message>
-        <source>Conflicted</source>
-        <translation>冲突的</translation>
-    </message>
-    <message>
-        <source>Received with</source>
-        <translation>接收于</translation>
-    </message>
-    <message>
-        <source>Received from</source>
-        <translation>收款来自</translation>
-    </message>
-    <message>
-        <source>Sent to</source>
-        <translation>发送给</translation>
-    </message>
-    <message>
-        <source>Payment to yourself</source>
-        <translation>付款给自己</translation>
-    </message>
-    <message>
-        <source>Mined</source>
-        <translation>挖矿所得</translation>
-    </message>
-    <message>
-        <source>watch-only</source>
-        <translation>观察地址(watch-only) </translation>
-    </message>
-    <message>
-        <source>(n/a)</source>
-        <translation>（不可用）</translation>
-    </message>
-    <message>
-        <source>Transaction status. Hover over this field to show number of confirmations.</source>
-        <translation>交易状态。 鼠标移到此区域可显示确认项数量。</translation>
-    </message>
-    <message>
-        <source>Date and time that the transaction was received.</source>
-        <translation>接收到交易的时间</translation>
-    </message>
-    <message>
-        <source>Type of transaction.</source>
-        <translation>交易类别。</translation>
-    </message>
-    <message>
-        <source>Whether or not a watch-only address is involved in this transaction.</source>
-        <translation>该交易中是否涉及  观察地址(watch-only address)。</translation>
-    </message>
-    <message>
-        <source>Destination address of transaction.</source>
-        <translation>交易目的地址。</translation>
-    </message>
-    <message>
-        <source>Amount removed from or added to balance.</source>
-        <translation>从余额添加或移除的金额。</translation>
-    </message>
-</context>
-<context>
-    <name>TransactionView</name>
-    <message>
-        <source>All</source>
-        <translation>全部</translation>
-    </message>
-    <message>
-        <source>Today</source>
-        <translation>今天</translation>
-    </message>
-    <message>
-        <source>This week</source>
-        <translation>本周</translation>
-    </message>
-    <message>
-        <source>This month</source>
-        <translation>本月</translation>
-    </message>
-    <message>
-        <source>Last month</source>
-        <translation>上月</translation>
-    </message>
-    <message>
-        <source>This year</source>
-        <translation>今年</translation>
-    </message>
-    <message>
-        <source>Range...</source>
-        <translation>范围...</translation>
-    </message>
-    <message>
-        <source>Received with</source>
-        <translation>接收于</translation>
-    </message>
-    <message>
-        <source>Sent to</source>
-        <translation>发送给</translation>
-    </message>
-    <message>
-        <source>To yourself</source>
-        <translation>到自己</translation>
-    </message>
-    <message>
-        <source>Mined</source>
-        <translation>挖矿所得</translation>
-    </message>
-    <message>
-        <source>Other</source>
-        <translation>其他</translation>
-    </message>
-    <message>
-        <source>Enter address or label to search</source>
-        <translation>输入地址或标签进行搜索</translation>
-    </message>
-    <message>
-        <source>Min amount</source>
-        <translation>最小金额</translation>
-    </message>
-    <message>
-        <source>Copy address</source>
-        <translation>复制地址</translation>
-    </message>
-    <message>
-        <source>Copy label</source>
-        <translation>复制标签</translation>
-    </message>
-    <message>
-        <source>Copy amount</source>
-        <translation>复制金额</translation>
-    </message>
-    <message>
-        <source>Copy transaction ID</source>
-        <translation>复制交易编号</translation>
-    </message>
-    <message>
-        <source>Edit label</source>
-        <translation>编辑标签</translation>
-    </message>
-    <message>
-        <source>Show transaction details</source>
-        <translation>显示交易详情</translation>
-    </message>
-    <message>
-        <source>Export Transaction History</source>
-        <translation>导出交易历史</translation>
-    </message>
-    <message>
-        <source>Watch-only</source>
-        <translation>观察地址(Watch-only) </translation>
-    </message>
-    <message>
-        <source>Exporting Failed</source>
-        <translation>导出失败</translation>
-    </message>
-    <message>
-        <source>There was an error trying to save the transaction history to %1.</source>
-        <translation>导出交易历史到 %1 时发生错误。</translation>
-    </message>
-    <message>
-        <source>Exporting Successful</source>
-        <translation>导出成功</translation>
-    </message>
-    <message>
-        <source>The transaction history was successfully saved to %1.</source>
-        <translation>交易历史已成功保存到 %1。</translation>
-    </message>
-    <message>
-        <source>Comma separated file (*.csv)</source>
-        <translation>逗号分隔文件 (*.csv)</translation>
-    </message>
-    <message>
-        <source>Confirmed</source>
-        <translation>已确认</translation>
-    </message>
-    <message>
-        <source>Date</source>
-        <translation>日期</translation>
-    </message>
-    <message>
-        <source>Type</source>
-        <translation>类别</translation>
-    </message>
-    <message>
-        <source>Label</source>
-        <translation>标签</translation>
-    </message>
-    <message>
-        <source>Address</source>
-        <translation>地址</translation>
-    </message>
-    <message>
-        <source>ID</source>
-        <translation>ID</translation>
-    </message>
-    <message>
-        <source>Range:</source>
-        <translation>范围：</translation>
-    </message>
-    <message>
-        <source>to</source>
-        <translation>到</translation>
-    </message>
-</context>
-<context>
-    <name>UnitDisplayStatusBarControl</name>
-    <message>
-        <source>Unit to show amounts in. Click to select another unit.</source>
-        <translation>金额单位。单击选择别的单位。</translation>
-    </message>
-</context>
-=======
     </context>
 <context>
     <name>TransactionView</name>
     </context>
->>>>>>> 9460771a
 <context>
     <name>UnitDisplayStatusBarControl</name>
     <message>
@@ -2701,7 +1778,22 @@
         <translation>接受来自外部的连接 (缺省: 如果不带 -proxy or -connect 参数设置为1)</translation>
     </message>
     <message>
-<<<<<<< HEAD
+        <source>Bitcoin Core</source>
+        <translation>比特币核心</translation>
+    </message>
+    <message>
+        <source>-fallbackfee is set very high! This is the transaction fee you may pay when fee estimates are not available.</source>
+        <translation>-fallbackfree 交易费设置得很高！这是在费用估计不可用时你可能会支付的交易费。</translation>
+    </message>
+    <message>
+        <source>A fee rate (in %s/kB) that will be used when fee estimation has insufficient data (default: %s)</source>
+        <translation>当费用估计数据(default: %s)不足时将会启用的费率 (in %s/kB) </translation>
+    </message>
+    <message>
+        <source>Accept relayed transactions received from whitelisted peers even when not relaying transactions (default: %d)</source>
+        <translation>即使在无关联交易(默认: %d)时也接受来自白名单同行的关联交易</translation>
+    </message>
+    <message>
         <source>Bind to given address and always listen on it. Use [host]:port notation for IPv6</source>
         <translation>绑定指定的IP地址开始监听。IPv6地址请使用[host]:port 格式</translation>
     </message>
@@ -2714,38 +1806,6 @@
         <translation>Distributed under the MIT software license, see the accompanying file COPYING or &lt;http://www.opensource.org/licenses/mit-license.php&gt;.</translation>
     </message>
     <message>
-        <source>Enter regression test mode, which uses a special chain in which blocks can be solved instantly.</source>
-        <translation>进入回归测试模式，它采用一种特殊的可立即解决的区块链模拟情况。</translation>
-=======
-        <source>Bitcoin Core</source>
-        <translation>比特币核心</translation>
-    </message>
-    <message>
-        <source>-fallbackfee is set very high! This is the transaction fee you may pay when fee estimates are not available.</source>
-        <translation>-fallbackfree 交易费设置得很高！这是在费用估计不可用时你可能会支付的交易费。</translation>
-    </message>
-    <message>
-        <source>A fee rate (in %s/kB) that will be used when fee estimation has insufficient data (default: %s)</source>
-        <translation>当费用估计数据(default: %s)不足时将会启用的费率 (in %s/kB) </translation>
-    </message>
-    <message>
-        <source>Accept relayed transactions received from whitelisted peers even when not relaying transactions (default: %d)</source>
-        <translation>即使在无关联交易(默认: %d)时也接受来自白名单同行的关联交易</translation>
-    </message>
-    <message>
-        <source>Bind to given address and always listen on it. Use [host]:port notation for IPv6</source>
-        <translation>绑定指定的IP地址开始监听。IPv6地址请使用[host]:port 格式</translation>
->>>>>>> 9460771a
-    </message>
-    <message>
-        <source>Delete all wallet transactions and only recover those parts of the blockchain through -rescan on startup</source>
-        <translation>删除钱包的所有交易记录，且只有用 -rescan参数启动客户端才能重新取回交易记录 </translation>
-    </message>
-    <message>
-        <source>Distributed under the MIT software license, see the accompanying file COPYING or &lt;http://www.opensource.org/licenses/mit-license.php&gt;.</source>
-        <translation>Distributed under the MIT software license, see the accompanying file COPYING or &lt;http://www.opensource.org/licenses/mit-license.php&gt;.</translation>
-    </message>
-    <message>
         <source>Execute command when a wallet transaction changes (%s in cmd is replaced by TxID)</source>
         <translation>当最佳区块变化时执行命令 (命令行中的 %s 会被替换成区块哈希值)</translation>
     </message>
@@ -2778,17 +1838,8 @@
         <translation>节点白名单,网络掩码或IP址。可多次指定。</translation>
     </message>
     <message>
-<<<<<<< HEAD
-        <source>Whitelist peers connecting from the given netmask or IP address. Can be specified multiple times.</source>
-        <translation>节点白名单,网络掩码或IP址。可多次指定。</translation>
-    </message>
-    <message>
-        <source>(default: 1)</source>
-        <translation>(默认值: 1)</translation>
-=======
         <source>-maxmempool must be at least %d MB</source>
         <translation>-maxmempool 最小为%d MB</translation>
->>>>>>> 9460771a
     </message>
     <message>
         <source>&lt;category&gt; can be:</source>
@@ -2903,10 +1954,6 @@
         <translation>只连接 &lt;net&gt;网络中的节点 (ipv4, ipv6 或 onion) </translation>
     </message>
     <message>
-<<<<<<< HEAD
-        <source>Rebuild block chain index from current blk000??.dat files</source>
-        <translation>重新为当前的blk000??.dat文件建立索引</translation>
-=======
         <source>Print version and exit</source>
         <translation>打印版本信息并退出</translation>
     </message>
@@ -2917,7 +1964,6 @@
     <message>
         <source>Prune mode is incompatible with -txindex.</source>
         <translation>修剪模式与 -txindex 不兼容。</translation>
->>>>>>> 9460771a
     </message>
     <message>
         <source>Set database cache size in megabytes (%d to %d, default: %d)</source>
@@ -2952,10 +1998,6 @@
         <translation>用户代理评论(%s)包含不安全的字符。</translation>
     </message>
     <message>
-        <source>Use UPnP to map the listening port (default: %u)</source>
-        <translation>使用UPnp映射监听端口 (默认: %u) </translation>
-    </message>
-    <message>
         <source>Verifying blocks...</source>
         <translation>正在验证数据库的完整性...</translation>
     </message>
@@ -2980,30 +2022,10 @@
         <translation>绑定到指定地址和连接的白名单节点。 IPv6使用  [主机]:端口 格式 </translation>
     </message>
     <message>
-<<<<<<< HEAD
-        <source>Allow JSON-RPC connections from specified source. Valid for &lt;ip&gt; are a single IP (e.g. 1.2.3.4), a network/netmask (e.g. 1.2.3.4/255.255.255.0) or a network/CIDR (e.g. 1.2.3.4/24). This option can be specified multiple times</source>
-        <translation>允许来自指定地址的 JSON-RPC 连接。 &lt;ip&gt;为单一IP (如: 1.2.3.4), 网络/掩码 (如: 1.2.3.4/255.255.255.0), 网络/CIDR (如:  1.2.3.4/24)。该选项可多次指定。</translation>
-    </message>
-    <message>
-        <source>An error occurred while setting up the RPC address %s port %u for listening: %s</source>
-        <translation>设置RPC监听端口 %s:%u 时发生错误: %s</translation>
-    </message>
-    <message>
-        <source>Bind to given address and whitelist peers connecting to it. Use [host]:port notation for IPv6</source>
-        <translation>绑定到指定地址和连接的白名单节点。 IPv6使用  [主机]:端口 格式 </translation>
-    </message>
-    <message>
         <source>Bind to given address to listen for JSON-RPC connections. Use [host]:port notation for IPv6. This option can be specified multiple times (default: bind to all interfaces)</source>
         <translation>绑定到指定地址监听 JSON-RPC连接。 IPv6使用[主机]:端口 格式。该选项可多次指定 (默认: 绑定到所有接口) </translation>
     </message>
     <message>
-        <source>Cannot obtain a lock on data directory %s. Bitcoin Core is probably already running.</source>
-        <translation>无法获取数据目录的 %s. 比特币核心钱包可能已经在运行.</translation>
-=======
-        <source>Bind to given address to listen for JSON-RPC connections. Use [host]:port notation for IPv6. This option can be specified multiple times (default: bind to all interfaces)</source>
-        <translation>绑定到指定地址监听 JSON-RPC连接。 IPv6使用[主机]:端口 格式。该选项可多次指定 (默认: 绑定到所有接口) </translation>
-    </message>
-    <message>
         <source>Create new files with system default permissions, instead of umask 077 (only effective with disabled wallet functionality)</source>
         <translation>创建系统默认权限的文件，而不是 umask 077 (只在关闭钱包功能时有效) </translation>
     </message>
@@ -3014,40 +2036,14 @@
     <message>
         <source>Error: Listening for incoming connections failed (listen returned error %s)</source>
         <translation>错误：监听外部连接失败 (监听返回错误 %s) </translation>
->>>>>>> 9460771a
-    </message>
-    <message>
-        <source>Continuously rate-limit free transactions to &lt;n&gt;*1000 bytes per minute (default:%u)</source>
-        <translation>Continuously rate-limit free transactions to &lt;n&gt;*1000 bytes per minute (default:%u)</translation>
-    </message>
-    <message>
-        <source>Create new files with system default permissions, instead of umask 077 (only effective with disabled wallet functionality)</source>
-        <translation>创建系统默认权限的文件，而不是 umask 077 (只在关闭钱包功能时有效) </translation>
-    </message>
-    <message>
-        <source>Error: Listening for incoming connections failed (listen returned error %s)</source>
-        <translation>错误：监听外部连接失败 (监听返回错误 %s) </translation>
-    </message>
-    <message>
-        <source>Error: Unsupported argument -socks found. Setting SOCKS version isn't possible anymore, only SOCKS5 proxies are supported.</source>
-        <translation>错误：不支持的 -socks 参数。不再支持设置SOCKS版本，现在只支持 SOCKS5代理。</translation>
     </message>
     <message>
         <source>Execute command when a relevant alert is received or we see a really long fork (%s in cmd is replaced by message)</source>
         <translation>当收到相关提醒或者我们看到一个长分叉时执行命令（%s 将替换为消息）</translation>
     </message>
     <message>
-<<<<<<< HEAD
-        <source>Fees (in BTC/Kb) smaller than this are considered zero fee for relaying (default: %s)</source>
-        <translation>交易费(BTC/kb)比这更小的交易在转发时将被视为零费交易 (默认: %s) </translation>
-    </message>
-    <message>
-        <source>Fees (in BTC/Kb) smaller than this are considered zero fee for transaction creation (default: %s)</source>
-        <translation>交易费(BTC/kb)比这更小的交易在生成交易时将被视为零费交易 (默认: %s) </translation>
-=======
         <source>Fees (in %s/kB) smaller than this are considered zero fee for relaying, mining and transaction creation (default: %s)</source>
         <translation>交易费(in %s/kB)比这更小的在关联、挖掘和生成交易时将被视为零费交易 (默认: %s)</translation>
->>>>>>> 9460771a
     </message>
     <message>
         <source>If paytxfee is not set, include enough fee so transactions begin confirmation on average within n blocks (default: %u)</source>
@@ -3062,151 +2058,56 @@
         <translation>Maximum size of data in data carrier transactions we relay and mine (default: %u)</translation>
     </message>
     <message>
-<<<<<<< HEAD
-        <source>Maximum total fees to use in a single wallet transaction, setting too low may abort large transactions (default: %s)</source>
-        <translation>单笔钱包交易中最多使用的交易费，设置过低可能中止大笔交易 (默认: %s)</translation>
-    </message>
-    <message>
-=======
->>>>>>> 9460771a
         <source>Query for peer addresses via DNS lookup, if low on addresses (default: 1 unless -connect)</source>
         <translation>通过DNS查询每个地址，如果短地址 (默认值: 1 除非 -连接)</translation>
     </message>
     <message>
-<<<<<<< HEAD
-        <source>Require high priority for relaying free or low-fee transactions (default:%u)</source>
-        <translation>对交易免费或低交易费请求高优先级 (默认:%u)</translation>
-=======
         <source>Randomize credentials for every proxy connection. This enables Tor stream isolation (default: %u)</source>
         <translation>为每个代理连接随机化凭据。这将启用 Tor 流隔离 (默认: %u)</translation>
->>>>>>> 9460771a
     </message>
     <message>
         <source>Set maximum size of high-priority/low-fee transactions in bytes (default: %d)</source>
         <translation>设置 高优先级/低交易费 交易的最大字节  (缺省: %d)</translation>
     </message>
     <message>
-<<<<<<< HEAD
-        <source>Set the number of threads for coin generation if enabled (-1 = all cores, default: %d)</source>
-        <translation>设置比特币生成线程数 ( -1=所有核, 默认: %d) </translation>
+        <source>The transaction amount is too small to send after the fee has been deducted</source>
+        <translation>在交易费被扣除后发送的交易金额太小</translation>
     </message>
     <message>
         <source>This product includes software developed by the OpenSSL Project for use in the OpenSSL Toolkit &lt;https://www.openssl.org/&gt; and cryptographic software written by Eric Young and UPnP software written by Thomas Bernard.</source>
         <translation>This product includes software developed by the OpenSSL Project for use in the OpenSSL Toolkit &lt;https://www.openssl.org/&gt; and cryptographic software written by Eric Young and UPnP software written by Thomas Bernard.</translation>
     </message>
     <message>
-        <source>To use bitcoind, or the -server option to bitcoin-qt, you must set an rpcpassword in the configuration file:
-%s
-It is recommended you use the following random password:
-rpcuser=bitcoinrpc
-rpcpassword=%s
-(you do not need to remember this password)
-The username and password MUST NOT be the same.
-If the file does not exist, create it with owner-readable-only file permissions.
-It is also recommended to set alertnotify so you are notified of problems;
-for example: alertnotify=echo %%s | mail -s "Bitcoin Alert" admin@foo.com
-</source>
-        <translation>要使用 bitcoind 或者 bitcoin-qt 中的 -server 选项，您必须在配置文件中设置一个密码：
-%s
-建议您使用下列随机密码：
-rpcuser=bitcoinrpc
-rpcpassword=%s
-（您不需要记住这个密码）
-用户名和密码不能相同。
-如果该文件不存在，创建一个文件并设置权限为仅创建者可读。
-此外，还建议您设置 alertnotify 以便您能注意到问题：
-例如 alertnotify=echo %%s | mail -s "Bitcoin Alert" admin@foo.com
-</translation>
-    </message>
-    <message>
-        <source>Warning: -maxtxfee is set very high! Fees this large could be paid on a single transaction.</source>
-        <translation>警告：-maxtxfee 设置的太高了！每进行一笔交易时您都要花费这么多费用。</translation>
-    </message>
-    <message>
-        <source>Warning: Please check that your computer's date and time are correct! If your clock is wrong Bitcoin Core will not work properly.</source>
-        <translation>警告：请检查电脑的日期时间设置是否正确！时间错误可能会导致比特币客户端运行异常。</translation>
-    </message>
-    <message>
         <source>Whitelisted peers cannot be DoS banned and their transactions are always relayed, even if they are already in the mempool, useful e.g. for a gateway</source>
         <translation>白名单节点不能被DoS banned ，且转发所有来自他们的交易(即便这些交易已经存在于mempool中)，常用于网关 </translation>
     </message>
     <message>
+        <source>You need to rebuild the database using -reindex to go back to unpruned mode.  This will redownload the entire blockchain</source>
+        <translation>您需要使用 -reindex 重新构建数据库以返回未修剪的模式。这将重新下载整个区块链</translation>
+    </message>
+    <message>
+        <source>(default: %u)</source>
+        <translation>(默认: %u)</translation>
+    </message>
+    <message>
         <source>Accept public REST requests (default: %u)</source>
         <translation>接受公共 REST 请求 (默认: %u)</translation>
     </message>
     <message>
-        <source>Cannot resolve -whitebind address: '%s'</source>
-        <translation>无法解析 -whitebind 地址: '%s'</translation>
-=======
-        <source>The transaction amount is too small to send after the fee has been deducted</source>
-        <translation>在交易费被扣除后发送的交易金额太小</translation>
->>>>>>> 9460771a
-    </message>
-    <message>
-        <source>This product includes software developed by the OpenSSL Project for use in the OpenSSL Toolkit &lt;https://www.openssl.org/&gt; and cryptographic software written by Eric Young and UPnP software written by Thomas Bernard.</source>
-        <translation>This product includes software developed by the OpenSSL Project for use in the OpenSSL Toolkit &lt;https://www.openssl.org/&gt; and cryptographic software written by Eric Young and UPnP software written by Thomas Bernard.</translation>
-    </message>
-    <message>
-        <source>Whitelisted peers cannot be DoS banned and their transactions are always relayed, even if they are already in the mempool, useful e.g. for a gateway</source>
-        <translation>白名单节点不能被DoS banned ，且转发所有来自他们的交易(即便这些交易已经存在于mempool中)，常用于网关 </translation>
-    </message>
-    <message>
-        <source>You need to rebuild the database using -reindex to go back to unpruned mode.  This will redownload the entire blockchain</source>
-        <translation>您需要使用 -reindex 重新构建数据库以返回未修剪的模式。这将重新下载整个区块链</translation>
-    </message>
-    <message>
-        <source>(default: %u)</source>
-        <translation>(默认: %u)</translation>
-    </message>
-    <message>
-<<<<<<< HEAD
+        <source>Automatically create Tor hidden service (default: %d)</source>
+        <translation>自动建立Tor隐藏服务 (默认:%d)</translation>
+    </message>
+    <message>
+        <source>Connect through SOCKS5 proxy</source>
+        <translation>通过 SOCKS5 代理连接</translation>
+    </message>
+    <message>
         <source>Error reading from database, shutting down.</source>
         <translation>读取数据库出错，关闭中。</translation>
     </message>
     <message>
-        <source>Error: A fatal internal error occurred, see debug.log for details</source>
-        <translation>错误：发生了致命的内部错误，详情见 debug.log 文件</translation>
-    </message>
-    <message>
-        <source>Error: Unsupported argument -tor found, use -onion.</source>
-        <translation>错误：发现了不支持的参数 -tor，请使用 -onion。</translation>
-    </message>
-    <message>
-        <source>Fee (in BTC/kB) to add to transactions you send (default: %s)</source>
-        <translation>为付款交易添加交易费 (BTC/kb) (默认: %s) </translation>
-    </message>
-    <message>
         <source>Information</source>
         <translation>信息</translation>
-=======
-        <source>Accept public REST requests (default: %u)</source>
-        <translation>接受公共 REST 请求 (默认: %u)</translation>
-    </message>
-    <message>
-        <source>Automatically create Tor hidden service (default: %d)</source>
-        <translation>自动建立Tor隐藏服务 (默认:%d)</translation>
->>>>>>> 9460771a
-    </message>
-    <message>
-        <source>Connect through SOCKS5 proxy</source>
-        <translation>通过 SOCKS5 代理连接</translation>
-    </message>
-    <message>
-<<<<<<< HEAD
-        <source>Invalid amount for -maxtxfee=&lt;amount&gt;: '%s'</source>
-        <translation>-maxtxfee=&lt;amount&gt;: '%s' 的金额无效</translation>
-    </message>
-    <message>
-        <source>Invalid amount for -minrelaytxfee=&lt;amount&gt;: '%s'</source>
-        <translation>-minrelaytxfee=&lt;amount&gt;: '%s' 无效的金额</translation>
-=======
-        <source>Error reading from database, shutting down.</source>
-        <translation>读取数据库出错，关闭中。</translation>
->>>>>>> 9460771a
-    </message>
-    <message>
-        <source>Information</source>
-        <translation>信息</translation>
     </message>
     <message>
         <source>Invalid amount for -paytxfee=&lt;amount&gt;: '%s' (must be at least %s)</source>
@@ -3229,36 +2130,12 @@
         <translation>节点中继选项:</translation>
     </message>
     <message>
-<<<<<<< HEAD
-        <source>RPC SSL options: (see the Bitcoin Wiki for SSL setup instructions)</source>
-        <translation>RPC SSL选项：(见有关比特币设置用于SSL说明的维基百科)</translation>
-    </message>
-    <message>
-=======
->>>>>>> 9460771a
         <source>RPC server options:</source>
         <translation>RPC 服务器选项：</translation>
     </message>
     <message>
-<<<<<<< HEAD
-        <source>RPC support for HTTP persistent connections (default: %d)</source>
-        <translation>RPC 支持 HTTP 持久连接 (默认: %d)</translation>
-    </message>
-    <message>
-        <source>Randomly drop 1 of every &lt;n&gt; network messages</source>
-        <translation>随机每1个丢失测试&lt;n&gt;网络信息</translation>
-    </message>
-    <message>
-        <source>Randomly fuzz 1 of every &lt;n&gt; network messages</source>
-        <translation>随机每1个模拟测试&lt;n&gt;网络信息</translation>
-=======
         <source>Rescan the block chain for missing wallet transactions on startup</source>
         <translation>重新扫描区块链以查找遗漏的钱包交易</translation>
->>>>>>> 9460771a
-    </message>
-    <message>
-        <source>Receive and display P2P network alerts (default: %u)</source>
-        <translation>接收并显示 P2P 网络告警 (默认: %u)</translation>
     </message>
     <message>
         <source>Send trace/debug info to console instead of debug.log file</source>
@@ -3374,66 +2251,22 @@
         <translation>尝试保持上传带宽低于（MiB/24h），0=无限制（默认：%d）</translation>
     </message>
     <message>
-<<<<<<< HEAD
-        <source>(1 = keep tx meta data e.g. account owner and payment request information, 2 = drop tx meta data)</source>
-        <translation>(1 = 保留 tx meta data , 如 account owner 和 payment request information, 2 = 不保留 tx meta data) </translation>
-    </message>
-    <message>
-        <source>Flush database activity from memory pool to disk log every &lt;n&gt; megabytes (default: %u)</source>
-        <translation>Flush database activity from memory pool to disk log every &lt;n&gt; megabytes (default: %u)</translation>
-    </message>
-    <message>
-        <source>How thorough the block verification of -checkblocks is (0-4, default: %u)</source>
-        <translation>数据块验证 严密级别  -checkblocks (0-4, 默认: %u) </translation>
-    </message>
-    <message>
-        <source>Log transaction priority and fee per kB when mining blocks (default: %u)</source>
-        <translation>挖矿时，记录交易优先级 和 每kb交易费 (默认: %u) </translation>
-    </message>
-    <message>
-        <source>Maintain a full transaction index, used by the getrawtransaction rpc call (default: %u)</source>
-        <translation>维护一份完整的交易索引, 用于 getrawtransaction RPC调用 (默认: %u)</translation>
-    </message>
-    <message>
-        <source>Number of seconds to keep misbehaving peers from reconnecting (default: %u)</source>
-        <translation>限制 非礼节点 若干秒内不能连接 (默认: %u) </translation>
-    </message>
-    <message>
-        <source>Output debugging information (default: %u, supplying &lt;category&gt; is optional)</source>
-        <translation>输出调试信息 (默认: %u, 提供 &lt;category&gt; 是可选项)</translation>
-=======
         <source>Unsupported argument -whitelistalwaysrelay ignored, use -whitelistrelay and/or -whitelistforcerelay.</source>
         <translation>一个不被支持的参数 -whitelistalwaysrelay 被忽略了。请使用 -whitelistrelay 或者 -whitelistforcerelay.</translation>
->>>>>>> 9460771a
     </message>
     <message>
         <source>Use separate SOCKS5 proxy to reach peers via Tor hidden services (default: %s)</source>
         <translation>通过Tor隐藏服务连接节点时 使用不同的SOCKS5代理 (默认: %s)</translation>
     </message>
     <message>
-<<<<<<< HEAD
-=======
         <source>Warning: Unknown block versions being mined! It's possible unknown rules are in effect</source>
         <translation>警告: 未知的区块版本被挖掘！未知规则可能已生效</translation>
     </message>
     <message>
->>>>>>> 9460771a
         <source>(default: %s)</source>
         <translation>(默认: %s) </translation>
     </message>
     <message>
-<<<<<<< HEAD
-        <source>Acceptable ciphers (default: %s)</source>
-        <translation>可接受的密码算法 (默认: %s) </translation>
-    </message>
-    <message>
-        <source>Disable safemode, override a real safe mode event (default: %u)</source>
-        <translation>禁止使用安全模式，重新写入一个真正的安全模式日志(默认: %u)</translation>
-    </message>
-    <message>
-        <source>Error loading wallet.dat</source>
-        <translation>wallet.dat 钱包文件加载出错</translation>
-=======
         <source>Always query for peer addresses via DNS lookup (default: %u)</source>
         <translation>始终通过 DNS 查询节点地址 (默认: %u)</translation>
     </message>
@@ -3444,34 +2277,12 @@
     <message>
         <source>Include IP addresses in debug output (default: %u)</source>
         <translation>在调试输出中包含IP地址 (默认: %u)</translation>
->>>>>>> 9460771a
-    </message>
-    <message>
-        <source>Force safe mode (default: %u)</source>
-        <translation>强制安全模式 (默认: %u)</translation>
-    </message>
-    <message>
-        <source>Generate coins (default: %u)</source>
-        <translation>生成比特币 (默认: %u)</translation>
-    </message>
-    <message>
-        <source>How many blocks to check at startup (default: %u, 0 = all)</source>
-        <translation>启动时检测多少个数据块(默认: %u, 0=所有)</translation>
-    </message>
-    <message>
-        <source>Include IP addresses in debug output (default: %u)</source>
-        <translation>在调试输出中包含IP地址 (默认: %u)</translation>
     </message>
     <message>
         <source>Invalid -proxy address: '%s'</source>
         <translation>无效的代理地址：%s</translation>
     </message>
     <message>
-<<<<<<< HEAD
-        <source>Limit size of signature cache to &lt;n&gt; entries (default: %u)</source>
-        <translation>签名缓冲区大小限制最多 &lt;n&gt; 条 (默认: %u) </translation>
-    </message>
-    <message>
         <source>Listen for JSON-RPC connections on &lt;port&gt; (default: %u or testnet: %u)</source>
         <translation>使用 &lt;port&gt;端口监听 JSON-RPC 连接 (默认: %u ; testnet: %u) </translation>
     </message>
@@ -3484,6 +2295,10 @@
         <translation>保留最多 &lt;n&gt; 条节点连接 (默认: %u) </translation>
     </message>
     <message>
+        <source>Make the wallet broadcast transactions</source>
+        <translation>钱包广播事务处理</translation>
+    </message>
+    <message>
         <source>Maximum per-connection receive buffer, &lt;n&gt;*1000 bytes (default: %u)</source>
         <translation>每个连接的最大接收缓存，&lt;n&gt;*1000 字节 (默认: %u)</translation>
     </message>
@@ -3492,10 +2307,6 @@
         <translation>每个连接的最大发送缓存，&lt;n&gt;*1000 字节 (默认: %u)</translation>
     </message>
     <message>
-        <source>Only accept block chain matching built-in checkpoints (default: %u)</source>
-        <translation>仅接受符合客户端检查点设置 的数据块链 (默认: %u) </translation>
-    </message>
-    <message>
         <source>Prepend debug output with timestamp (default: %u)</source>
         <translation>输出调试信息时，前面加上时间戳 (默认: %u)</translation>
     </message>
@@ -3508,34 +2319,14 @@
         <translation>是否转发 非P2SH格式的多签名交易 (默认: %u) </translation>
     </message>
     <message>
-        <source>Run a thread to flush wallet periodically (default: %u)</source>
-        <translation>运行一个线程，定时清理钱包 (默认: %u)</translation>
-    </message>
-    <message>
-        <source>Server certificate file (default: %s)</source>
-        <translation>服务器证书文件 (默认: %s) </translation>
-    </message>
-    <message>
-        <source>Server private key (default: %s)</source>
-        <translation>服务器私钥 (默认: %s) </translation>
-    </message>
-    <message>
         <source>Set key pool size to &lt;n&gt; (default: %u)</source>
         <translation>设置私钥池大小为 &lt;n&gt; (默认：%u) </translation>
     </message>
     <message>
-        <source>Set minimum block size in bytes (default: %u)</source>
-        <translation>设置数据块 最小字节数 (默认: %u) </translation>
-    </message>
-    <message>
         <source>Set the number of threads to service RPC calls (default: %d)</source>
         <translation>设置RPC服务线程数 (默认: %d) </translation>
     </message>
     <message>
-        <source>Sets the DB_PRIVATE flag in the wallet db environment (default: %u)</source>
-        <translation>Sets the DB_PRIVATE flag in the wallet db environment (default: %u)</translation>
-    </message>
-    <message>
         <source>Specify configuration file (default: %s)</source>
         <translation>指定配置文件 (默认: %s) </translation>
     </message>
@@ -3552,89 +2343,14 @@
         <translation>付款时允许使用未确认的零钱 (默认: %u) </translation>
     </message>
     <message>
-        <source>Stop running after importing blocks from disk (default: %u)</source>
-        <translation>从磁盘导入数据块后退出 (默认: %u) </translation>
-    </message>
-    <message>
         <source>Threshold for disconnecting misbehaving peers (default: %u)</source>
         <translation>断开 非礼节点的阀值 (默认: %u) </translation>
     </message>
     <message>
         <source>Unknown network specified in -onlynet: '%s'</source>
         <translation>-onlynet 指定的是未知网络：%s</translation>
-=======
-        <source>Listen for JSON-RPC connections on &lt;port&gt; (default: %u or testnet: %u)</source>
-        <translation>使用 &lt;port&gt;端口监听 JSON-RPC 连接 (默认: %u ; testnet: %u) </translation>
->>>>>>> 9460771a
-    </message>
-    <message>
-        <source>Listen for connections on &lt;port&gt; (default: %u or testnet: %u)</source>
-        <translation>使用端口 &lt;port&gt; 监听连接 (默认: %u ; testnet: %u) </translation>
-    </message>
-    <message>
-        <source>Maintain at most &lt;n&gt; connections to peers (default: %u)</source>
-        <translation>保留最多 &lt;n&gt; 条节点连接 (默认: %u) </translation>
-    </message>
-    <message>
-        <source>Make the wallet broadcast transactions</source>
-        <translation>钱包广播事务处理</translation>
-    </message>
-    <message>
-<<<<<<< HEAD
-=======
-        <source>Maximum per-connection receive buffer, &lt;n&gt;*1000 bytes (default: %u)</source>
-        <translation>每个连接的最大接收缓存，&lt;n&gt;*1000 字节 (默认: %u)</translation>
-    </message>
-    <message>
-        <source>Maximum per-connection send buffer, &lt;n&gt;*1000 bytes (default: %u)</source>
-        <translation>每个连接的最大发送缓存，&lt;n&gt;*1000 字节 (默认: %u)</translation>
-    </message>
-    <message>
-        <source>Prepend debug output with timestamp (default: %u)</source>
-        <translation>输出调试信息时，前面加上时间戳 (默认: %u)</translation>
-    </message>
-    <message>
-        <source>Relay and mine data carrier transactions (default: %u)</source>
-        <translation>Relay and mine data carrier transactions (default: %u)</translation>
-    </message>
-    <message>
-        <source>Relay non-P2SH multisig (default: %u)</source>
-        <translation>是否转发 非P2SH格式的多签名交易 (默认: %u) </translation>
-    </message>
-    <message>
-        <source>Set key pool size to &lt;n&gt; (default: %u)</source>
-        <translation>设置私钥池大小为 &lt;n&gt; (默认：%u) </translation>
-    </message>
-    <message>
-        <source>Set the number of threads to service RPC calls (default: %d)</source>
-        <translation>设置RPC服务线程数 (默认: %d) </translation>
-    </message>
-    <message>
-        <source>Specify configuration file (default: %s)</source>
-        <translation>指定配置文件 (默认: %s) </translation>
-    </message>
-    <message>
-        <source>Specify connection timeout in milliseconds (minimum: 1, default: %d)</source>
-        <translation>指定连接超时毫秒数 (最小: 1, 默认: %d) </translation>
-    </message>
-    <message>
-        <source>Specify pid file (default: %s)</source>
-        <translation>指定 pid 文件 (默认: %s) </translation>
-    </message>
-    <message>
-        <source>Spend unconfirmed change when sending transactions (default: %u)</source>
-        <translation>付款时允许使用未确认的零钱 (默认: %u) </translation>
-    </message>
-    <message>
-        <source>Threshold for disconnecting misbehaving peers (default: %u)</source>
-        <translation>断开 非礼节点的阀值 (默认: %u) </translation>
-    </message>
-    <message>
-        <source>Unknown network specified in -onlynet: '%s'</source>
-        <translation>-onlynet 指定的是未知网络：%s</translation>
-    </message>
-    <message>
->>>>>>> 9460771a
+    </message>
+    <message>
         <source>Insufficient funds</source>
         <translation>金额不足</translation>
     </message>
