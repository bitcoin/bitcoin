<<<<<<< HEAD
<?xml version="1.0" ?><!DOCTYPE TS><TS language="bg" version="2.0">
<defaultcodec>UTF-8</defaultcodec>
<context>
    <name>AboutDialog</name>
    <message>
        <location filename="../forms/aboutdialog.ui" line="+14"/>
        <source>About Peercoin</source>
        <translation>За Пиркойн</translation>
    </message>
    <message>
        <location line="+39"/>
        <source>&lt;b&gt;Peercoin&lt;/b&gt; version</source>
        <translation>&lt;b&gt;Пиркойн&lt;/b&gt; версия</translation>
    </message>
    <message>
        <location line="+57"/>
        <source>
This is experimental software.

Distributed under the MIT/X11 software license, see the accompanying file COPYING or http://www.opensource.org/licenses/mit-license.php.

This product includes software developed by the OpenSSL Project for use in the OpenSSL Toolkit (http://www.openssl.org/) and cryptographic software written by Eric Young (eay@cryptsoft.com) and UPnP software written by Thomas Bernard.</source>
        <translation>
Това е експериментален софтуер.

Разпространява се под MIT/X11 софтуерен лиценз, виж COPYING или http://www.opensource.org/licenses/mit-license.php.

Използван е софтуер, разработен от OpenSSL Project за употреба в OpenSSL Toolkit (http://www.openssl.org/), криптографски софтуер разработен от Eric Young (eay@cryptsoft.com) и UPnP софтуер разработен от Thomas Bernard.</translation>
    </message>
    <message>
        <location filename="../aboutdialog.cpp" line="+14"/>
        <source>Copyright</source>
        <translation type="unfinished"/>
    </message>
    <message>
        <location line="+0"/>
        <source>The Peercoin developers</source>
        <translation type="unfinished"/>
    </message>
</context>
=======
<TS language="bg" version="2.1">
>>>>>>> dac5d68f
<context>
    <name>AddressBookPage</name>
    <message>
        <source>Right-click to edit address or label</source>
        <translation>Десен клик за промяна на адреса или името</translation>
    </message>
    <message>
        <source>Create a new address</source>
        <translation>Създаване на нов адрес</translation>
    </message>
    <message>
        <source>&amp;New</source>
        <translation>Нов</translation>
    </message>
    <message>
        <source>Copy the currently selected address to the system clipboard</source>
        <translation>Копиране на избрания адрес към клипборда</translation>
    </message>
    <message>
        <source>&amp;Copy</source>
        <translation>Копирай</translation>
    </message>
    <message>
<<<<<<< HEAD
        <location filename="../addressbookpage.cpp" line="+63"/>
        <source>These are your Peercoin addresses for receiving payments. You may want to give a different one to each sender so you can keep track of who is paying you.</source>
        <translation>Това са вашите Пиркойн адреси за получаване на плащания. За по-лесно проследяване на плащанията и повишена анонимност можете да използвате нов адрес за всяко плащане.</translation>
=======
        <source>C&amp;lose</source>
        <translation>Затвори</translation>
>>>>>>> dac5d68f
    </message>
    <message>
        <source>Delete the currently selected address from the list</source>
        <translation>Изтрий избрания адрес от списъка</translation>
    </message>
    <message>
        <source>Export the data in the current tab to a file</source>
        <translation>Запишете данните от текущия раздел във файл</translation>
    </message>
    <message>
<<<<<<< HEAD
        <location line="+11"/>
        <source>Sign a message to prove you own a Peercoin address</source>
        <translation>Подпишете съобщение като доказателство, че притежавате определен адрес</translation>
=======
        <source>&amp;Export</source>
        <translation>Изнеси</translation>
>>>>>>> dac5d68f
    </message>
    <message>
        <source>&amp;Delete</source>
        <translation>&amp;Изтриване</translation>
    </message>
    <message>
        <source>Choose the address to send coins to</source>
        <translation>Изберете адрес, на който ще изпращате монети</translation>
    </message>
    <message>
        <source>Choose the address to receive coins with</source>
        <translation>Изберете адрес за получаване на монети</translation>
    </message>
    <message>
        <source>C&amp;hoose</source>
        <translation>Избери</translation>
    </message>
    <message>
<<<<<<< HEAD
        <location line="-44"/>
        <source>Verify a message to ensure it was signed with a specified Peercoin address</source>
        <translation>Проверете съобщение, за да сте сигурни че е подписано с определен Пиркойн адрес</translation>
=======
        <source>Sending addresses</source>
        <translation>Адреси за изпращане</translation>
>>>>>>> dac5d68f
    </message>
    <message>
        <source>Receiving addresses</source>
        <translation>Получаване на адреси</translation>
    </message>
    <message>
        <source>These are your Bitcoin addresses for sending payments. Always check the amount and the receiving address before sending coins.</source>
        <translation>Това са адресите на получателите на плащания. Винаги проверявайте размера на сумата и адреса на получателя, преди да изпратите монети.</translation>
    </message>
    <message>
<<<<<<< HEAD
        <location filename="../addressbookpage.cpp" line="-5"/>
        <source>These are your Peercoin addresses for sending payments. Always check the amount and the receiving address before sending coins.</source>
        <translation type="unfinished"/>
=======
        <source>These are your Bitcoin addresses for receiving payments. It is recommended to use a new receiving address for each transaction.</source>
        <translation>Това са Вашите Биткойн адреси,благодарение на които ще получавате плащания.Препоръчително е да използвате нови адреси за получаване на всяка транзакция.</translation>
    </message>
    <message>
        <source>&amp;Copy Address</source>
        <translation>&amp;Копирай адрес</translation>
>>>>>>> dac5d68f
    </message>
    <message>
        <source>Copy &amp;Label</source>
        <translation>Копирай &amp;име</translation>
    </message>
    <message>
        <source>&amp;Edit</source>
        <translation>&amp;Редактирай</translation>
    </message>
    <message>
        <source>Export Address List</source>
        <translation>Изнасяне на списъка с адреси</translation>
    </message>
    <message>
        <source>Comma separated file (*.csv)</source>
        <translation>CSV файл (*.csv)</translation>
    </message>
    <message>
        <source>Exporting Failed</source>
        <translation>Грешка при изнасянето</translation>
    </message>
    <message>
        <source>There was an error trying to save the address list to %1. Please try again.</source>
        <translation>Възникна грешка при опита за запазване на списъка с адреси в %1.Моля опитайте отново.</translation>
    </message>
</context>
<context>
    <name>AddressTableModel</name>
    <message>
        <source>Label</source>
        <translation>Име</translation>
    </message>
    <message>
        <source>Address</source>
        <translation>Адрес</translation>
    </message>
    <message>
        <source>(no label)</source>
        <translation>(без име)</translation>
    </message>
</context>
<context>
    <name>AskPassphraseDialog</name>
    <message>
        <source>Passphrase Dialog</source>
        <translation>Диалог за паролите</translation>
    </message>
    <message>
        <source>Enter passphrase</source>
        <translation>Въведете текущата парола</translation>
    </message>
    <message>
        <source>New passphrase</source>
        <translation>Нова парола</translation>
    </message>
    <message>
        <source>Repeat new passphrase</source>
        <translation>Въведете новата парола повторно</translation>
    </message>
    <message>
        <source>Enter the new passphrase to the wallet.&lt;br/&gt;Please use a passphrase of &lt;b&gt;ten or more random characters&lt;/b&gt;, or &lt;b&gt;eight or more words&lt;/b&gt;.</source>
        <translation>Въведете новата парола към портфейла.&lt;br/&gt;Моля ползвайте парола съставена от &lt;b&gt;десет или повече произволни символа&lt;/b&gt;, или &lt;b&gt;осем или повече думи&lt;/b&gt;.</translation>
    </message>
    <message>
        <source>Encrypt wallet</source>
        <translation>Шифриране на портфейла</translation>
    </message>
    <message>
        <source>This operation needs your wallet passphrase to unlock the wallet.</source>
        <translation>Тази операция изисква Вашата парола за отключване на портфейла.</translation>
    </message>
    <message>
        <source>Unlock wallet</source>
        <translation>Отключване на портфейла</translation>
    </message>
    <message>
        <source>This operation needs your wallet passphrase to decrypt the wallet.</source>
        <translation>Тази операция изисква Вашата парола за дешифриране на портфейла.</translation>
    </message>
    <message>
        <source>Decrypt wallet</source>
        <translation>Дешифриране на портфейла</translation>
    </message>
    <message>
        <source>Change passphrase</source>
        <translation>Смяна на паролата</translation>
    </message>
    <message>
        <source>Enter the old passphrase and new passphrase to the wallet.</source>
        <translation>Въведете старата парола и новата прола към портфейла.</translation>
    </message>
    <message>
        <source>Confirm wallet encryption</source>
        <translation>Потвърдете на шифрирането на портфейла</translation>
    </message>
    <message>
<<<<<<< HEAD
        <location line="+1"/>
        <source>Warning: If you encrypt your wallet and lose your passphrase, you will &lt;b&gt;LOSE ALL OF YOUR PEERCOINS&lt;/b&gt;!</source>
        <translation type="unfinished"/>
=======
        <source>Warning: If you encrypt your wallet and lose your passphrase, you will &lt;b&gt;LOSE ALL OF YOUR BITCOINS&lt;/b&gt;!</source>
        <translation>ВНИМАНИЕ: Ако шифрирате вашият портфейл и изгубите паролата си, &lt;b&gt;ЩЕ ИЗГУБИТЕ ВСИЧКИТЕ СИ БИТКОИНИ&lt;/b&gt;!</translation>
>>>>>>> dac5d68f
    </message>
    <message>
        <source>Are you sure you wish to encrypt your wallet?</source>
        <translation>Наистина ли желаете да шифрирате портфейла си?</translation>
    </message>
    <message>
        <source>Wallet encrypted</source>
        <translation>Портфейлът е шифриран</translation>
    </message>
    <message>
<<<<<<< HEAD
        <location line="-56"/>
        <source>Peercoin will close now to finish the encryption process. Remember that encrypting your wallet cannot fully protect your peercoins from being stolen by malware infecting your computer.</source>
        <translation type="unfinished"/>
=======
        <source>IMPORTANT: Any previous backups you have made of your wallet file should be replaced with the newly generated, encrypted wallet file. For security reasons, previous backups of the unencrypted wallet file will become useless as soon as you start using the new, encrypted wallet.</source>
        <translation>ВАЖНО: Всички стари запазвания, които сте направили на Вашият портфейл трябва да замените с запазване на новополучения, шифриран портфейл. От съображения за сигурност, предишните запазвания на нешифрирани портфейли ще станат неизползваеми веднага, щом започнете да използвате новият, шифриран портфейл.</translation>
>>>>>>> dac5d68f
    </message>
    <message>
        <source>Wallet encryption failed</source>
        <translation>Шифрирането беше неуспешно</translation>
    </message>
    <message>
        <source>Wallet encryption failed due to an internal error. Your wallet was not encrypted.</source>
        <translation>Шифрирането на портфейла беше неуспешно, поради софтуерен проблем. Портфейлът не е шифриран.</translation>
    </message>
    <message>
        <source>The supplied passphrases do not match.</source>
        <translation>Паролите не съвпадат</translation>
    </message>
    <message>
        <source>Wallet unlock failed</source>
        <translation>Неуспешно отключване на портфейла</translation>
    </message>
    <message>
        <source>The passphrase entered for the wallet decryption was incorrect.</source>
        <translation>Паролата въведена за дешифриране на портфейла е грешна.</translation>
    </message>
    <message>
        <source>Wallet decryption failed</source>
        <translation>Дешифрирането на портфейла беше неуспешно</translation>
    </message>
    <message>
        <source>Wallet passphrase was successfully changed.</source>
        <translation>Паролата на портфейла беше променена успешно.</translation>
    </message>
    <message>
        <source>Warning: The Caps Lock key is on!</source>
        <translation>Внимание: Caps Lock (главни букви) е включен.</translation>
    </message>
</context>
<context>
    <name>BanTableModel</name>
    <message>
        <source>IP/Netmask</source>
        <translation>IP/Netmask</translation>
    </message>
    <message>
        <source>Banned Until</source>
        <translation>Със забранен достъп до</translation>
    </message>
</context>
<context>
    <name>BitcoinGUI</name>
    <message>
        <source>Sign &amp;message...</source>
        <translation>Подписване на &amp;съобщение...</translation>
    </message>
    <message>
        <source>Synchronizing with network...</source>
        <translation>Синхронизиране с мрежата...</translation>
    </message>
    <message>
        <source>&amp;Overview</source>
        <translation>&amp;Баланс</translation>
    </message>
    <message>
        <source>Node</source>
        <translation>Сървър</translation>
    </message>
    <message>
        <source>Show general overview of wallet</source>
        <translation>Обобщена информация за портфейла</translation>
    </message>
    <message>
        <source>&amp;Transactions</source>
        <translation>&amp;Транзакции</translation>
    </message>
    <message>
        <source>Browse transaction history</source>
        <translation>История на транзакциите</translation>
    </message>
    <message>
        <source>E&amp;xit</source>
        <translation>Из&amp;ход</translation>
    </message>
    <message>
        <source>Quit application</source>
        <translation>Изход от приложението</translation>
    </message>
    <message>
        <source>&amp;About %1</source>
        <translation>Относно %1</translation>
    </message>
    <message>
<<<<<<< HEAD
        <location line="+4"/>
        <source>Show information about Peercoin</source>
        <translation>Показва информация за Пиркойн</translation>
=======
        <source>Show information about %1</source>
        <translation>Покажи информация относно %1</translation>
>>>>>>> dac5d68f
    </message>
    <message>
        <source>About &amp;Qt</source>
        <translation>За &amp;Qt</translation>
    </message>
    <message>
        <source>Show information about Qt</source>
        <translation>Покажи информация за Qt</translation>
    </message>
    <message>
        <source>&amp;Options...</source>
        <translation>&amp;Опции...</translation>
    </message>
    <message>
        <source>Modify configuration options for %1</source>
        <translation>Промени настройки за %1</translation>
    </message>
    <message>
        <source>&amp;Encrypt Wallet...</source>
        <translation>&amp;Шифриране на портфейла...</translation>
    </message>
    <message>
        <source>&amp;Backup Wallet...</source>
        <translation>&amp;Запазване на портфейла...</translation>
    </message>
    <message>
        <source>&amp;Change Passphrase...</source>
        <translation>&amp;Смяна на паролата...</translation>
    </message>
    <message>
        <source>&amp;Sending addresses...</source>
        <translation>&amp;Изпращане на адресите...</translation>
    </message>
    <message>
        <source>&amp;Receiving addresses...</source>
        <translation>&amp;Получаване на адресите...</translation>
    </message>
    <message>
        <source>Open &amp;URI...</source>
        <translation>Отвори &amp;URI...</translation>
    </message>
    <message>
        <source>Click to disable network activity.</source>
        <translation>Натиснете за деактивиране на мрежата</translation>
    </message>
    <message>
        <source>Network activity disabled.</source>
        <translation>Мрежата деактивирана</translation>
    </message>
    <message>
        <source>Click to enable network activity again.</source>
        <translation>Натиснете за повторно активиране на мрежата.</translation>
    </message>
    <message>
        <source>Reindexing blocks on disk...</source>
        <translation>Повторно индексиране на блоковете на диска...</translation>
    </message>
    <message>
<<<<<<< HEAD
        <location line="-347"/>
        <source>Send coins to a Peercoin address</source>
        <translation>Изпращане към Пиркойн адрес</translation>
    </message>
    <message>
        <location line="+49"/>
        <source>Modify configuration options for Peercoin</source>
        <translation type="unfinished"/>
    </message>
    <message>
        <location line="+9"/>
=======
        <source>Send coins to a Bitcoin address</source>
        <translation>Изпращане към Биткоин адрес</translation>
    </message>
    <message>
>>>>>>> dac5d68f
        <source>Backup wallet to another location</source>
        <translation>Запазване на портфейла на друго място</translation>
    </message>
    <message>
        <source>Change the passphrase used for wallet encryption</source>
        <translation>Променя паролата за портфейла</translation>
    </message>
    <message>
        <source>&amp;Debug window</source>
        <translation>&amp;Прозорец за отстраняване на грешки</translation>
    </message>
    <message>
        <source>Open debugging and diagnostic console</source>
        <translation>Отворете конзолата за диагностика и отстраняване на грешки</translation>
    </message>
    <message>
        <source>&amp;Verify message...</source>
        <translation>&amp;Проверка на съобщение...</translation>
    </message>
    <message>
<<<<<<< HEAD
        <location line="-165"/>
        <location line="+530"/>
        <source>Peercoin</source>
        <translation>Пиркойн</translation>
=======
        <source>Bitcoin</source>
        <translation>Биткоин</translation>
>>>>>>> dac5d68f
    </message>
    <message>
        <source>Wallet</source>
        <translation>Портфейл</translation>
    </message>
    <message>
        <source>&amp;Send</source>
        <translation>&amp;Изпращане</translation>
    </message>
    <message>
        <source>&amp;Receive</source>
<<<<<<< HEAD
        <translation type="unfinished"/>
    </message>
    <message>
        <location line="+14"/>
        <source>&amp;Addresses</source>
        <translation type="unfinished"/>
    </message>
    <message>
        <location line="+22"/>
        <source>&amp;About Peercoin</source>
        <translation>&amp;За Пиркойн</translation>
=======
        <translation>&amp;Получаване</translation>
>>>>>>> dac5d68f
    </message>
    <message>
        <source>&amp;Show / Hide</source>
        <translation>&amp;Показване / Скриване</translation>
    </message>
    <message>
        <source>Show or hide the main Window</source>
        <translation>Показване и скриване на основния прозорец</translation>
    </message>
    <message>
        <source>Encrypt the private keys that belong to your wallet</source>
        <translation>Шифроване на личните ключове,които принадлежат на портфейла Ви.</translation>
    </message>
    <message>
<<<<<<< HEAD
        <location line="+1"/>
        <source>Decrypt wallet only for minting. Sending coins will still require the password.</source>
        <translation type="unfinished"></translation>
    </message>
    <message>
        <location line="+7"/>
        <source>Sign messages with your Peercoin addresses to prove you own them</source>
        <translation type="unfinished"/>
    </message>
    <message>
        <location line="+2"/>
        <source>Verify messages to ensure they were signed with specified Peercoin addresses</source>
        <translation type="unfinished"/>
    </message>
    <message>
        <location line="+3"/>
        <source>UI to create multisig addresses</source>
        <translation type="unfinished"></translation>
    </message>
    <message>
        <location line="+28"/>
=======
        <source>Sign messages with your Bitcoin addresses to prove you own them</source>
        <translation>Пишете съобщения със своя Биткойн адрес за да докажете,че е ваш.</translation>
    </message>
    <message>
        <source>Verify messages to ensure they were signed with specified Bitcoin addresses</source>
        <translation>Потвърждаване на съобщения  за да се знае,че са написани с дадените Биткойн адреси.</translation>
    </message>
    <message>
>>>>>>> dac5d68f
        <source>&amp;File</source>
        <translation>&amp;Файл</translation>
    </message>
    <message>
        <source>&amp;Settings</source>
        <translation>&amp;Настройки</translation>
    </message>
    <message>
        <source>&amp;Help</source>
        <translation>&amp;Помощ</translation>
    </message>
    <message>
        <source>Tabs toolbar</source>
        <translation>Раздели</translation>
    </message>
    <message>
        <source>Request payments (generates QR codes and bitcoin: URIs)</source>
        <translation>Изискване на плащания(генерира QR кодове и биткойн: URIs)</translation>
    </message>
    <message>
<<<<<<< HEAD
        <location line="+47"/>
        <source>Peercoin client</source>
        <translation type="unfinished"/>
    </message>
    <message numerus="yes">
        <location line="+141"/>
        <source>%n active connection(s) to Peercoin network</source>
        <translation><numerusform>%n връзка към Пиркойн мрежата</numerusform><numerusform>%n връзки към Пиркойн мрежата</numerusform></translation>
=======
        <source>Show the list of used sending addresses and labels</source>
        <translation>Показване на списъка с използвани адреси и имена</translation>
>>>>>>> dac5d68f
    </message>
    <message>
        <source>Show the list of used receiving addresses and labels</source>
        <translation>Покажи списък с използваните адреси и имена.</translation>
    </message>
    <message>
        <source>Open a bitcoin: URI or payment request</source>
        <translation>Отворете биткойн: URI  или заявка за плащане</translation>
    </message>
    <message>
        <source>&amp;Command-line options</source>
        <translation>&amp;Налични команди</translation>
    </message>
    <message>
        <source>Indexing blocks on disk...</source>
        <translation>Индексиране на блокове на диска...</translation>
    </message>
    <message>
        <source>Processing blocks on disk...</source>
        <translation>Обработване на блокове на диска...</translation>
    </message>
    <message>
        <source>%1 behind</source>
        <translation>%1 зад</translation>
    </message>
    <message>
        <source>Last received block was generated %1 ago.</source>
        <translation>Последния получен блок е генериран преди %1.</translation>
    </message>
    <message>
        <source>Transactions after this will not yet be visible.</source>
        <translation>Транзакции след това няма все още да бъдат видими.</translation>
    </message>
    <message>
        <source>Error</source>
        <translation>Грешка</translation>
    </message>
    <message>
        <source>Warning</source>
        <translation>Предупреждение</translation>
    </message>
    <message>
        <source>Information</source>
        <translation>Информация</translation>
    </message>
    <message>
<<<<<<< HEAD
        <location line="+70"/>
        <source>You can send this transaction for a fee of %1, which is burned and prevents spamming of the network. Do you want to pay the fee?</source>
        <translation type="unfinished"/>
    </message>
    <message>
        <location line="-140"/>
=======
>>>>>>> dac5d68f
        <source>Up to date</source>
        <translation>Синхронизиран</translation>
    </message>
    <message>
        <source>Show the %1 help message to get a list with possible Bitcoin command-line options</source>
        <translation>Покажи %1 помощно съобщение за да получиш лист с възможни Биткойн команди</translation>
    </message>
    <message>
        <source>%1 client</source>
        <translation>%1 клиент</translation>
    </message>
    <message>
        <source>Connecting to peers...</source>
        <translation>Свързване с пиъри</translation>
    </message>
    <message>
        <source>Catching up...</source>
        <translation>Зарежда блокове...</translation>
    </message>
    <message>
        <source>Date: %1
</source>
        <translation>Дата: %1
</translation>
    </message>
    <message>
        <source>Amount: %1
</source>
        <translation>Сума: %1
</translation>
    </message>
    <message>
        <source>Type: %1
</source>
        <translation>Тип: %1
</translation>
    </message>
    <message>
        <source>Label: %1
</source>
        <translation>Етикет: %1
</translation>
    </message>
    <message>
        <source>Address: %1
</source>
        <translation>Адрес: %1
</translation>
    </message>
    <message>
        <source>Sent transaction</source>
        <translation>Изходяща транзакция</translation>
    </message>
    <message>
<<<<<<< HEAD
        <location line="-23"/>
        <location line="+23"/>
        <source>URI can not be parsed! This can be caused by an invalid Peercoin address or malformed URI parameters.</source>
        <translation type="unfinished"/>
=======
        <source>Incoming transaction</source>
        <translation>Входяща транзакция</translation>
>>>>>>> dac5d68f
    </message>
    <message>
        <source>Wallet is &lt;b&gt;encrypted&lt;/b&gt; and currently &lt;b&gt;unlocked&lt;/b&gt;</source>
        <translation>Портфейлът е &lt;b&gt;криптиран&lt;/b&gt; и &lt;b&gt;отключен&lt;/b&gt;</translation>
    </message>
    <message>
        <source>Wallet is &lt;b&gt;encrypted&lt;/b&gt; and currently &lt;b&gt;locked&lt;/b&gt;</source>
        <translation>Портфейлът е &lt;b&gt;криптиран&lt;/b&gt; и &lt;b&gt;заключен&lt;/b&gt;</translation>
    </message>
    <message>
<<<<<<< HEAD
        <location filename="../bitcoin.cpp" line="+111"/>
        <source>A fatal error occurred. Peercoin can no longer continue safely and will quit.</source>
        <translation type="unfinished"/>
=======
        <source>A fatal error occurred. Bitcoin can no longer continue safely and will quit.</source>
        <translation>Възникна фатална грешка. Биткойн не може да продължи безопасно и ще се изключи.</translation>
>>>>>>> dac5d68f
    </message>
</context>
<context>
    <name>CoinControlDialog</name>
    <message>
        <source>Coin Selection</source>
        <translation>Избор на монета</translation>
    </message>
    <message>
        <source>Quantity:</source>
        <translation>Количество:</translation>
    </message>
    <message>
        <source>Bytes:</source>
        <translation>Байтове:</translation>
    </message>
    <message>
        <source>Amount:</source>
        <translation>Сума:</translation>
    </message>
    <message>
        <source>Fee:</source>
        <translation>Такса:</translation>
    </message>
    <message>
        <source>Dust:</source>
        <translation>Прах:</translation>
    </message>
    <message>
        <source>After Fee:</source>
        <translation>След прилагане на ДДС</translation>
    </message>
    <message>
        <source>Change:</source>
        <translation>Ресто</translation>
    </message>
    <message>
        <source>(un)select all</source>
        <translation>(Пре)махни всички</translation>
    </message>
    <message>
        <source>Tree mode</source>
        <translation>Дървовиден режим</translation>
    </message>
    <message>
        <source>List mode</source>
        <translation>Списъчен режим</translation>
    </message>
    <message>
<<<<<<< HEAD
        <location line="-5"/>
        <source>The entered address &quot;%1&quot; is not a valid Peercoin address.</source>
        <translation>&quot;%1&quot; не е валиден Пиркойн адрес.</translation>
=======
        <source>Amount</source>
        <translation>Сума</translation>
>>>>>>> dac5d68f
    </message>
    <message>
        <source>Received with label</source>
        <translation>Получени с име</translation>
    </message>
    <message>
        <source>Received with address</source>
        <translation>Получени с адрес</translation>
    </message>
    <message>
<<<<<<< HEAD
        <location filename="../guiutil.cpp" line="+424"/>
        <location line="+12"/>
        <source>Peercoin-Qt</source>
        <translation type="unfinished"/>
=======
        <source>Date</source>
        <translation>Дата</translation>
>>>>>>> dac5d68f
    </message>
    <message>
        <source>Confirmations</source>
        <translation>Потвърждения</translation>
    </message>
    <message>
        <source>Confirmed</source>
        <translation>Потвърдени</translation>
    </message>
    <message>
        <source>Copy address</source>
        <translation>Копирай адрес</translation>
    </message>
    <message>
        <source>Copy label</source>
        <translation>Копирай име</translation>
    </message>
    <message>
        <source>Copy amount</source>
        <translation>Копирай сума</translation>
    </message>
    <message>
        <source>Copy transaction ID</source>
        <translation>Копирай транзакция с ID</translation>
    </message>
    <message>
        <source>Lock unspent</source>
        <translation>Заключване на неизхарченото</translation>
    </message>
    <message>
        <source>Unlock unspent</source>
        <translation>Отключване на неизхарченото</translation>
    </message>
    <message>
        <source>Copy quantity</source>
        <translation>Копиране на количеството</translation>
    </message>
    <message>
<<<<<<< HEAD
        <location line="+6"/>
        <source>Mandatory network transaction fee per kB transferred. Most transactions are 1 kB and incur a 0.01 PPC fee. Note: transfer size may increase depending on the number of input transactions required to be added together to fund the payment.</source>
        <translation type="unfinished"/>
    </message>
    <message>
        <location line="+15"/>
        <source>Additional network &amp;fee</source>
        <translation type="unfinished"/>
    </message>
    <message>
        <location line="+31"/>
        <source>Automatically start Peercoin after logging in to the system.</source>
        <translation type="unfinished"/>
    </message>
    <message>
        <location line="+46"/>
        <source>Check this box to follow the centrally issued checkpoints.</source>
        <translation type="unfinished"/>
    </message>
    <message>
        <location line="+3"/>
        <source>&amp;Start Peercoin on system login</source>
        <translation>&amp;Пускане на Пиркойн при вход в системата</translation>
    </message>
    <message>
        <location line="+7"/>
        <source>Enforce checkpoints</source>
        <translation type="unfinished"></translation>
=======
        <source>Copy fee</source>
        <translation>Копиране на данък добавена стойност</translation>
    </message>
    <message>
        <source>Copy after fee</source>
        <translation>Копиране след прилагане на данък добавена стойност</translation>
    </message>
    <message>
        <source>Copy bytes</source>
        <translation>Копиране на байтовете</translation>
    </message>
    <message>
        <source>Copy dust</source>
        <translation>Копирай прахта:</translation>
>>>>>>> dac5d68f
    </message>
    <message>
        <source>Copy change</source>
        <translation>Копирай рестото</translation>
    </message>
    <message>
        <source>(%1 locked)</source>
        <translation>(%1 заключен)</translation>
    </message>
    <message>
        <source>yes</source>
        <translation>да</translation>
    </message>
    <message>
<<<<<<< HEAD
        <location line="+6"/>
        <source>Automatically open the Peercoin client port on the router. This only works when your router supports UPnP and it is enabled.</source>
        <translation>Автоматично отваряне на входящия Peercoin порт. Работи само с рутери поддържащи UPnP.</translation>
=======
        <source>no</source>
        <translation>не</translation>
>>>>>>> dac5d68f
    </message>
    <message>
        <source>(no label)</source>
        <translation>(без име)</translation>
    </message>
    <message>
<<<<<<< HEAD
        <location line="+7"/>
        <source>Connect to the Peercoin network through a SOCKS proxy (e.g. when connecting through Tor).</source>
        <translation type="unfinished"/>
=======
        <source>change from %1 (%2)</source>
        <translation>ресто от %1 (%2)</translation>
>>>>>>> dac5d68f
    </message>
    <message>
        <source>(change)</source>
        <translation>(промени)</translation>
    </message>
</context>
<context>
    <name>EditAddressDialog</name>
    <message>
        <source>Edit Address</source>
        <translation>Редактиране на адрес</translation>
    </message>
    <message>
        <source>&amp;Label</source>
        <translation>&amp;Име</translation>
    </message>
    <message>
        <source>The label associated with this address list entry</source>
        <translation>Етикетът свързан с това въведение в листа с адреси</translation>
    </message>
    <message>
        <source>The address associated with this address list entry. This can only be modified for sending addresses.</source>
        <translation>Адресът свързан с това въведение в листа с адреси. Това може да бъде променено само за адреси за изпращане.</translation>
    </message>
    <message>
        <source>&amp;Address</source>
        <translation>&amp;Адрес</translation>
    </message>
    <message>
        <source>New receiving address</source>
        <translation>Нов адрес за получаване</translation>
    </message>
    <message>
        <source>New sending address</source>
        <translation>Нов адрес за изпращане</translation>
    </message>
    <message>
        <source>Edit receiving address</source>
        <translation>Редактиране на адрес за получаване</translation>
    </message>
    <message>
        <source>Edit sending address</source>
        <translation>Редактиране на адрес за изпращане</translation>
    </message>
    <message>
        <source>The entered address "%1" is not a valid Bitcoin address.</source>
        <translation>"%1" не е валиден Биткоин адрес.</translation>
    </message>
    <message>
        <source>The entered address "%1" is already in the address book.</source>
        <translation>Вече има адрес "%1" в списъка с адреси.</translation>
    </message>
    <message>
        <source>Could not unlock wallet.</source>
        <translation>Отключването на портфейла беше неуспешно.</translation>
    </message>
    <message>
        <source>New key generation failed.</source>
        <translation>Създаването на ключ беше неуспешно.</translation>
    </message>
</context>
<context>
    <name>FreespaceChecker</name>
    <message>
<<<<<<< HEAD
        <location line="+13"/>
        <source>The user interface language can be set here. This setting will take effect after restarting Peercoin.</source>
        <translation>Промяната на езика ще влезе в сила след рестартиране на Пиркойн.</translation>
=======
        <source>A new data directory will be created.</source>
        <translation>Ще се създаде нова папка за данни.</translation>
>>>>>>> dac5d68f
    </message>
    <message>
        <source>name</source>
        <translation>име</translation>
    </message>
    <message>
        <source>Directory already exists. Add %1 if you intend to create a new directory here.</source>
        <translation>Директорията вече съществува.Добавете %1 ако желаете да добавите нова директория тук.</translation>
    </message>
    <message>
<<<<<<< HEAD
        <location line="+9"/>
        <source>Whether to show Peercoin addresses in the transaction list or not.</source>
        <translation>Ще се показват адресите в списъка с транзакции независимо от наличието на кратко име.</translation>
=======
        <source>Path already exists, and is not a directory.</source>
        <translation>Пътят вече съществува и не е папка.</translation>
>>>>>>> dac5d68f
    </message>
    <message>
        <source>Cannot create data directory here.</source>
        <translation>Не може да се създаде директория тук.</translation>
    </message>
</context>
<context>
    <name>HelpMessageDialog</name>
    <message>
        <source>version</source>
        <translation>версия</translation>
    </message>
    <message>
        <source>(%1-bit)</source>
        <translation>(%1-битов)</translation>
    </message>
    <message>
        <source>About %1</source>
        <translation>Относно %1</translation>
    </message>
    <message>
        <source>Command-line options</source>
        <translation>Списък с команди</translation>
    </message>
    <message>
        <source>Usage:</source>
        <translation>Използване:</translation>
    </message>
    <message>
        <source>command-line options</source>
        <translation>Списък с налични команди</translation>
    </message>
    <message>
        <source>UI Options:</source>
        <translation>Опции на интерфейс:</translation>
    </message>
    <message>
        <source>Choose data directory on startup (default: %u)</source>
        <translation>Избери директория за данни при стартирване (по подразбиране: %u)</translation>
    </message>
    <message>
<<<<<<< HEAD
        <location line="-9"/>
        <location line="+9"/>
        <source>This setting will take effect after restarting Peercoin.</source>
        <translation type="unfinished"/>
=======
        <source>Set language, for example "de_DE" (default: system locale)</source>
        <translation>Избери език, примерно "de_DE" (по подразбиране: system locale)</translation>
>>>>>>> dac5d68f
    </message>
    <message>
        <source>Start minimized</source>
        <translation>Стартирай минимизиран</translation>
    </message>
    <message>
        <source>Set SSL root certificates for payment request (default: -system-)</source>
        <translation>Задай SSL root сертификат за молба за изплащане (по подразбиране: -system-)</translation>
    </message>
    <message>
<<<<<<< HEAD
        <location line="+50"/>
        <location line="+166"/>
        <source>The displayed information may be out of date. Your wallet automatically synchronizes with the Peercoin network after a connection is established, but this process has not completed yet.</source>
        <translation type="unfinished"/>
=======
        <source>Show splash screen on startup (default: %u)</source>
        <translation>Покажи splash екран при стартирване (по подразбиране %u)</translation>
>>>>>>> dac5d68f
    </message>
    <message>
        <source>Reset all settings changed in the GUI</source>
        <translation>Нулиране на всички настройки променени в GUI</translation>
    </message>
</context>
<context>
    <name>Intro</name>
    <message>
        <source>Welcome</source>
        <translation>Добре дошли</translation>
    </message>
    <message>
        <source>Welcome to %1.</source>
        <translation>Добре дошли в %1.</translation>
    </message>
    <message>
        <source>As this is the first time the program is launched, you can choose where %1 will store its data.</source>
        <translation>Програмата се стартира за първи път вие може да изберете къде %1 ще се запаметят данните.</translation>
    </message>
    <message>
        <source>Use the default data directory</source>
        <translation>Използване на директория по подразбиране</translation>
    </message>
    <message>
        <source>Use a custom data directory:</source>
        <translation>Използване на директория ръчно</translation>
    </message>
    <message>
        <source>Bitcoin</source>
        <translation>Биткоин</translation>
    </message>
    <message>
        <source>At least %1 GB of data will be stored in this directory, and it will grow over time.</source>
        <translation>Най малко %1 GB данни ще бъдат запаметени в тази директория, и ще нарастват през времето.</translation>
    </message>
    <message>
        <source>Approximately %1 GB of data will be stored in this directory.</source>
        <translation>Около %1 GB данни ще бъдат запаметени в тази директория.</translation>
    </message>
    <message>
<<<<<<< HEAD
        <location filename="../paymentserver.cpp" line="+107"/>
        <source>Cannot start peercoin: click-to-pay handler</source>
        <translation type="unfinished"/>
=======
        <source>Error</source>
        <translation>Грешка</translation>
>>>>>>> dac5d68f
    </message>
    </context>
<context>
    <name>ModalOverlay</name>
    <message>
        <source>Form</source>
        <translation>Формуляр</translation>
    </message>
    <message>
        <source>Last block time</source>
        <translation>Време на последния блок</translation>
    </message>
    <message>
        <source>calculating...</source>
        <translation>Изчисляване...</translation>
    </message>
    <message>
        <source>Hide</source>
        <translation>Скрий</translation>
    </message>
    </context>
<context>
    <name>OpenURIDialog</name>
    <message>
        <source>Open URI</source>
        <translation>Отваряне на URI</translation>
    </message>
    <message>
        <source>Open payment request from URI or file</source>
        <translation>Отвори молба за изплащане от URI или файл</translation>
    </message>
    <message>
        <source>URI:</source>
        <translation>URI:</translation>
    </message>
    </context>
<context>
    <name>OptionsDialog</name>
    <message>
        <source>Options</source>
        <translation>Опции</translation>
    </message>
    <message>
        <source>&amp;Main</source>
        <translation>&amp;Основни</translation>
    </message>
    <message>
        <source>Size of &amp;database cache</source>
        <translation>Размер на кеша в &amp;базата данни</translation>
    </message>
    <message>
        <source>MB</source>
        <translation>Мегабайта</translation>
    </message>
    <message>
        <source>Number of script &amp;verification threads</source>
        <translation>Брой на скриптове и &amp;нишки за потвърждение</translation>
    </message>
    <message>
        <source>IP address of the proxy (e.g. IPv4: 127.0.0.1 / IPv6: ::1)</source>
        <translation>IP адрес на прокси (напр. за IPv4: 127.0.0.1 / за IPv6: ::1)</translation>
    </message>
    <message>
        <source>Reset all client options to default.</source>
        <translation>Възстановете всички настройки по подразбиране.</translation>
    </message>
    <message>
        <source>&amp;Reset Options</source>
        <translation>&amp;Нулирай настройките</translation>
    </message>
    <message>
        <source>&amp;Network</source>
        <translation>&amp;Мрежа</translation>
    </message>
    <message>
        <source>W&amp;allet</source>
        <translation>По&amp;ртфейл</translation>
    </message>
    <message>
        <source>Expert</source>
        <translation>Експерт</translation>
    </message>
    <message>
        <source>Enable coin &amp;control features</source>
        <translation>Позволяване на монетите и &amp;техните възможности</translation>
    </message>
    <message>
        <source>&amp;Spend unconfirmed change</source>
        <translation>&amp;Похарчете непотвърденото ресто</translation>
    </message>
    <message>
        <source>Automatically open the Bitcoin client port on the router. This only works when your router supports UPnP and it is enabled.</source>
        <translation>Автоматично отваряне на входящия Bitcoin порт. Работи само с рутери поддържащи UPnP.</translation>
    </message>
    <message>
        <source>Map port using &amp;UPnP</source>
        <translation>Отваряне на входящия порт чрез &amp;UPnP</translation>
    </message>
    <message>
        <source>Connect to the Bitcoin network through a SOCKS5 proxy.</source>
        <translation>Свързване с Биткойн мрежата чрез SOCKS5  прокси.</translation>
    </message>
    <message>
        <source>&amp;Connect through SOCKS5 proxy (default proxy):</source>
        <translation>&amp;Свързване чрез SOCKS5  прокси (прокси по подразбиране):</translation>
    </message>
    <message>
        <source>Proxy &amp;IP:</source>
        <translation>Прокси &amp; АйПи:</translation>
    </message>
    <message>
        <source>&amp;Port:</source>
        <translation>&amp;Порт:</translation>
    </message>
    <message>
        <source>Port of the proxy (e.g. 9050)</source>
        <translation>Порт на прокси сървъра (пр. 9050)</translation>
    </message>
    <message>
        <source>&amp;Window</source>
        <translation>&amp;Прозорец</translation>
    </message>
    <message>
        <source>Show only a tray icon after minimizing the window.</source>
        <translation>След минимизиране ще е видима само иконата в системния трей.</translation>
    </message>
    <message>
        <source>&amp;Minimize to the tray instead of the taskbar</source>
        <translation>&amp;Минимизиране в системния трей</translation>
    </message>
    <message>
        <source>M&amp;inimize on close</source>
        <translation>М&amp;инимизиране при затваряне</translation>
    </message>
    <message>
        <source>&amp;Display</source>
        <translation>&amp;Интерфейс</translation>
    </message>
    <message>
        <source>User Interface &amp;language:</source>
        <translation>Език:</translation>
    </message>
    <message>
        <source>&amp;Unit to show amounts in:</source>
        <translation>Мерна единица за показваните суми:</translation>
    </message>
    <message>
        <source>Choose the default subdivision unit to show in the interface and when sending coins.</source>
        <translation>Изберете единиците, показвани по подразбиране в интерфейса.</translation>
    </message>
    <message>
        <source>Whether to show coin control features or not.</source>
        <translation>Дали да покаже възможностите за контрол на монетите или не.</translation>
    </message>
    <message>
        <source>&amp;OK</source>
        <translation>ОК</translation>
    </message>
    <message>
        <source>&amp;Cancel</source>
        <translation>Отказ</translation>
    </message>
    <message>
        <source>default</source>
        <translation>подразбиране</translation>
    </message>
    <message>
        <source>none</source>
        <translation>нищо</translation>
    </message>
    <message>
        <source>Confirm options reset</source>
        <translation>Потвърдете отмяната на настройките.</translation>
    </message>
    <message>
        <source>Client restart required to activate changes.</source>
        <translation>Изисква се рестартиране на клиента за активиране на извършените промени.</translation>
    </message>
    <message>
        <source>Error</source>
        <translation>Грешка</translation>
    </message>
    <message>
        <source>This change would require a client restart.</source>
        <translation>Тази промяна изисква рестартиране на клиента Ви.</translation>
    </message>
    <message>
        <source>The supplied proxy address is invalid.</source>
        <translation>Текущият прокси адрес е невалиден.</translation>
    </message>
</context>
<context>
    <name>OverviewPage</name>
    <message>
        <source>Form</source>
        <translation>Формуляр</translation>
    </message>
    <message>
        <source>The displayed information may be out of date. Your wallet automatically synchronizes with the Bitcoin network after a connection is established, but this process has not completed yet.</source>
        <translation>Текущата информация на екрана може да не е актуална. Вашият портфейл ще се синхронизира автоматично с мрежата на Биткоин, щом поне една връзката с нея се установи; този процес все още не е приключил.</translation>
    </message>
    <message>
        <source>Watch-only:</source>
        <translation>В наблюдателен режим:</translation>
    </message>
    <message>
        <source>Available:</source>
        <translation>Налично:</translation>
    </message>
    <message>
        <source>Your current spendable balance</source>
        <translation>Вашата текуща сметка за изразходване</translation>
    </message>
    <message>
        <source>Pending:</source>
        <translation>Изчакващо:</translation>
    </message>
    <message>
        <source>Immature:</source>
        <translation>Неразвит:</translation>
    </message>
    <message>
        <source>Mined balance that has not yet matured</source>
        <translation>Миниран баланс,който все още не се е развил</translation>
    </message>
    <message>
        <source>Balances</source>
        <translation>Баланс</translation>
    </message>
    <message>
        <source>Total:</source>
        <translation>Общо:</translation>
    </message>
    <message>
        <source>Your current total balance</source>
        <translation>Текущият ви общ баланс</translation>
    </message>
    <message>
        <source>Spendable:</source>
        <translation>За харчене:</translation>
    </message>
    <message>
        <source>Recent transactions</source>
        <translation>Скорошни транзакции</translation>
    </message>
    </context>
<context>
    <name>PaymentServer</name>
    <message>
        <source>Payment request error</source>
        <translation>Възникна грешка по време назаявката за плащане</translation>
    </message>
    <message>
        <source>Cannot start bitcoin: click-to-pay handler</source>
        <translation>Биткойн не можe да се стартира: click-to-pay handler</translation>
    </message>
    <message>
        <source>URI handling</source>
        <translation>Справяне с URI</translation>
    </message>
    <message>
        <source>Invalid payment address %1</source>
        <translation>Невалиден адрес на плащане %1</translation>
    </message>
    <message>
        <source>Payment request file handling</source>
        <translation>Файл за справяне със заявки</translation>
    </message>
    <message>
        <source>Payment request rejected</source>
        <translation>Заявката за плащане беше отхвърлена</translation>
    </message>
    <message>
        <source>Payment request network doesn't match client network.</source>
        <translation>Мрежата от която се извършва заявката за плащане не съвпада с мрежата на клиента.</translation>
    </message>
    <message>
        <source>Payment request expired.</source>
        <translation>Заявката за плащане е изтекла.</translation>
    </message>
    <message>
        <source>Invalid payment request.</source>
        <translation>Невалидна заявка за плащане.</translation>
    </message>
    <message>
        <source>Requested payment amount of %1 is too small (considered dust).</source>
        <translation>Заявената сума за плащане: %1 е твърде малка (счита се за отпадък)</translation>
    </message>
    <message>
        <source>Refund from %1</source>
        <translation>Възстановяване на сума от %1</translation>
    </message>
    <message>
        <source>Payment request %1 is too large (%2 bytes, allowed %3 bytes).</source>
        <translation>Заявката за плащане %1 е твърде голям (%2 байта, позволени %3 байта).</translation>
    </message>
    <message>
        <source>Error communicating with %1: %2</source>
        <translation>Грешка при комуникацията с %1: %2</translation>
    </message>
    <message>
        <source>Bad response from server %1</source>
        <translation>Възникна проблем при свързването със сървър %1</translation>
    </message>
    <message>
        <source>Network request error</source>
        <translation>Грешка в мрежата по време на заявката</translation>
    </message>
    <message>
        <source>Payment acknowledged</source>
        <translation>Плащането е прието</translation>
    </message>
</context>
<context>
    <name>PeerTableModel</name>
    <message>
        <source>User Agent</source>
        <translation>Клиент на потребителя</translation>
    </message>
    <message>
        <source>Sent</source>
        <translation>Изпратени</translation>
    </message>
    <message>
        <source>Received</source>
        <translation>Получени</translation>
    </message>
</context>
<context>
    <name>QObject</name>
    <message>
        <source>Amount</source>
        <translation>Сума</translation>
    </message>
    <message>
        <source>Enter a Bitcoin address (e.g. %1)</source>
        <translation>Въведете Биткойн адрес (например: %1)</translation>
    </message>
    <message>
        <source>%1 d</source>
        <translation>%1 ден</translation>
    </message>
    <message>
        <source>%1 h</source>
        <translation>%1 час</translation>
    </message>
    <message>
        <source>%1 m</source>
        <translation>%1 минута</translation>
    </message>
    <message>
        <source>%1 s</source>
        <translation>%1 секунда</translation>
    </message>
    <message>
        <source>None</source>
        <translation>Неналичен</translation>
    </message>
    <message>
        <source>N/A</source>
        <translation>Несъществуващ</translation>
    </message>
    <message>
        <source>%1 ms</source>
        <translation>%1 милисекунда</translation>
    </message>
    <message>
        <source>%1 and %2</source>
        <translation>%1 и %2</translation>
    </message>
    <message>
        <source>%1 B</source>
        <translation>%1 Байт</translation>
    </message>
    <message>
        <source>%1 KB</source>
        <translation>%1 Килобайт</translation>
    </message>
    <message>
        <source>%1 MB</source>
        <translation>%1 Мегабайт</translation>
    </message>
    <message>
        <source>%1 GB</source>
        <translation>%1 Гигабайт</translation>
    </message>
    <message>
        <source>unknown</source>
        <translation>неизвестен</translation>
    </message>
</context>
<context>
    <name>QObject::QObject</name>
    <message>
        <source>Error: Specified data directory "%1" does not exist.</source>
        <translation>Грешка:Избраната "%1" директория не съществува.</translation>
    </message>
    </context>
<context>
    <name>QRImageWidget</name>
    <message>
        <source>&amp;Save Image...</source>
        <translation>&amp;Запиши изображение...</translation>
    </message>
    <message>
        <source>&amp;Copy Image</source>
        <translation>&amp;Копирай изображение</translation>
    </message>
    <message>
        <source>Save QR Code</source>
        <translation>Запази QR Код</translation>
    </message>
    <message>
        <source>PNG Image (*.png)</source>
        <translation>PNG Изображение (*.png)</translation>
    </message>
</context>
<context>
    <name>RPCConsole</name>
    <message>
        <source>N/A</source>
        <translation>Несъществуващ</translation>
    </message>
    <message>
        <source>Client version</source>
        <translation>Версия на клиента</translation>
    </message>
    <message>
        <source>&amp;Information</source>
        <translation>Данни</translation>
    </message>
    <message>
        <source>Debug window</source>
        <translation>Прозорец с грешки</translation>
    </message>
    <message>
        <source>General</source>
        <translation>Основни</translation>
    </message>
    <message>
        <source>Using BerkeleyDB version</source>
        <translation>Използване на база данни BerkeleyDB </translation>
    </message>
    <message>
        <source>Startup time</source>
        <translation>Време за стартиране</translation>
    </message>
    <message>
        <source>Network</source>
        <translation>Мрежа</translation>
    </message>
    <message>
        <source>Name</source>
        <translation>Име</translation>
    </message>
    <message>
        <source>Number of connections</source>
        <translation>Брой връзки</translation>
    </message>
    <message>
        <source>Current number of blocks</source>
        <translation>Текущ брой блокове</translation>
    </message>
    <message>
        <source>Received</source>
        <translation>Получени</translation>
    </message>
    <message>
        <source>Sent</source>
        <translation>Изпратени</translation>
    </message>
    <message>
        <source>&amp;Peers</source>
        <translation>&amp;Пиъри</translation>
    </message>
    <message>
        <source>Select a peer to view detailed information.</source>
        <translation>Избери пиър за детайлна информация.</translation>
    </message>
    <message>
        <source>Direction</source>
        <translation>Посока</translation>
    </message>
    <message>
        <source>Version</source>
        <translation>Версия</translation>
    </message>
    <message>
        <source>User Agent</source>
        <translation>Клиент на потребителя</translation>
    </message>
    <message>
        <source>Services</source>
        <translation>Услуги</translation>
    </message>
    <message>
        <source>Connection Time</source>
        <translation>Продължителност на връзката</translation>
    </message>
    <message>
        <source>Last Send</source>
        <translation>Изпратени за последно</translation>
    </message>
    <message>
        <source>Last Receive</source>
        <translation>Получени за последно</translation>
    </message>
    <message>
        <source>Ping Time</source>
        <translation>Време за отговор</translation>
    </message>
    <message>
<<<<<<< HEAD
        <location line="+7"/>
        <source>Show the Peercoin-Qt help message to get a list with possible Peercoin command-line options.</source>
        <translation type="unfinished"/>
=======
        <source>Last block time</source>
        <translation>Време на последния блок</translation>
>>>>>>> dac5d68f
    </message>
    <message>
        <source>&amp;Open</source>
        <translation>&amp;Отвори</translation>
    </message>
    <message>
        <source>&amp;Console</source>
        <translation>&amp;Конзола</translation>
    </message>
    <message>
        <source>&amp;Network Traffic</source>
        <translation>&amp;Мрежов Трафик</translation>
    </message>
    <message>
<<<<<<< HEAD
        <location line="-104"/>
        <source>Peercoin - Debug window</source>
        <translation type="unfinished"/>
    </message>
    <message>
        <location line="+25"/>
        <source>Peercoin Core</source>
        <translation type="unfinished"/>
=======
        <source>Totals</source>
        <translation>Общо:</translation>
    </message>
    <message>
        <source>In:</source>
        <translation>Входящи:</translation>
>>>>>>> dac5d68f
    </message>
    <message>
        <source>Out:</source>
        <translation>Изходящи</translation>
    </message>
    <message>
<<<<<<< HEAD
        <location line="+7"/>
        <source>Open the Peercoin debug log file from the current data directory. This can take a few seconds for large log files.</source>
        <translation type="unfinished"/>
=======
        <source>Debug log file</source>
        <translation>Лог файл,съдържащ грешките</translation>
>>>>>>> dac5d68f
    </message>
    <message>
        <source>Clear console</source>
        <translation>Изчисти конзолата</translation>
    </message>
    <message>
<<<<<<< HEAD
        <location filename="../rpcconsole.cpp" line="-30"/>
        <source>Welcome to the Peercoin RPC console.</source>
        <translation type="unfinished"/>
=======
        <source>via %1</source>
        <translation>посредством %1</translation>
    </message>
    <message>
        <source>never</source>
        <translation>Никога</translation>
>>>>>>> dac5d68f
    </message>
    <message>
        <source>Inbound</source>
        <translation>Входящи</translation>
    </message>
    <message>
        <source>Outbound</source>
        <translation>Изходящи</translation>
    </message>
    <message>
        <source>Yes</source>
        <translation>Да</translation>
    </message>
    <message>
        <source>No</source>
        <translation>Не</translation>
    </message>
    <message>
        <source>Unknown</source>
        <translation>Неизвестен</translation>
    </message>
</context>
<context>
    <name>ReceiveCoinsDialog</name>
    <message>
        <source>&amp;Amount:</source>
        <translation>&amp;Сума</translation>
    </message>
    <message>
        <source>&amp;Label:</source>
        <translation>&amp;Име:</translation>
    </message>
    <message>
        <source>&amp;Message:</source>
        <translation>&amp;Съобщение:</translation>
    </message>
    <message>
        <source>Use this form to request payments. All fields are &lt;b&gt;optional&lt;/b&gt;.</source>
        <translation>Използвате този формуляр за заявяване на плащания. Всички полета са &lt;b&gt;незадължителни&lt;/b&gt;.</translation>
    </message>
    <message>
        <source>An optional amount to request. Leave this empty or zero to not request a specific amount.</source>
        <translation>Незадължително заявяване на сума. Оставете полето празно или нулево, за да не заявите конкретна сума.</translation>
    </message>
    <message>
        <source>Clear all fields of the form.</source>
        <translation>Изчисти всички полета от формуляра.</translation>
    </message>
    <message>
        <source>Clear</source>
        <translation>Изчистване</translation>
    </message>
    <message>
        <source>Requested payments history</source>
        <translation>Изискана история на плащанията</translation>
    </message>
    <message>
        <source>&amp;Request payment</source>
        <translation>&amp;Изискване на плащане</translation>
    </message>
    <message>
        <source>Show</source>
        <translation>Показване</translation>
    </message>
    <message>
        <source>Remove</source>
        <translation>Премахване</translation>
    </message>
    <message>
        <source>Copy label</source>
        <translation>Копирай име</translation>
    </message>
    <message>
        <source>Copy message</source>
        <translation>Копиране на съобщението</translation>
    </message>
    <message>
        <source>Copy amount</source>
        <translation>Копирай сума</translation>
    </message>
</context>
<context>
    <name>ReceiveRequestDialog</name>
    <message>
        <source>QR Code</source>
        <translation>QR код</translation>
    </message>
    <message>
        <source>Copy &amp;URI</source>
        <translation>Копиране на &amp;URI</translation>
    </message>
    <message>
        <source>Copy &amp;Address</source>
        <translation>&amp;Копирай адрес</translation>
    </message>
    <message>
        <source>&amp;Save Image...</source>
        <translation>&amp;Запиши изображение...</translation>
    </message>
    <message>
        <source>Request payment to %1</source>
        <translation>Изискване на плащане от %1</translation>
    </message>
    <message>
        <source>Payment information</source>
        <translation>Данни за плащането</translation>
    </message>
    <message>
        <source>Address</source>
        <translation>Адрес</translation>
    </message>
    <message>
        <source>Amount</source>
        <translation>Сума</translation>
    </message>
    <message>
        <source>Label</source>
        <translation>Име</translation>
    </message>
    <message>
        <source>Message</source>
        <translation>Съобщение</translation>
    </message>
    <message>
        <source>Error encoding URI into QR Code.</source>
        <translation>Грешка при създаването на QR Code от URI.</translation>
    </message>
</context>
<context>
    <name>RecentRequestsTableModel</name>
    <message>
        <source>Date</source>
        <translation>Дата</translation>
    </message>
    <message>
        <source>Label</source>
        <translation>Име</translation>
    </message>
    <message>
        <source>Message</source>
        <translation>Съобщение</translation>
    </message>
    <message>
        <source>(no label)</source>
        <translation>(без име)</translation>
    </message>
    <message>
        <source>(no message)</source>
        <translation>(без съобщение)</translation>
    </message>
    </context>
<context>
    <name>SendCoinsDialog</name>
    <message>
        <source>Send Coins</source>
        <translation>Изпращане</translation>
    </message>
    <message>
        <source>Coin Control Features</source>
        <translation>Настройки за контрол на монетите</translation>
    </message>
    <message>
        <source>automatically selected</source>
        <translation>астоматично избран</translation>
    </message>
    <message>
        <source>Insufficient funds!</source>
        <translation>Нямате достатъчно налични пари!</translation>
    </message>
    <message>
        <source>Quantity:</source>
        <translation>Количество:</translation>
    </message>
    <message>
        <source>Bytes:</source>
        <translation>Байтове:</translation>
    </message>
    <message>
        <source>Amount:</source>
        <translation>Сума:</translation>
    </message>
    <message>
        <source>Fee:</source>
        <translation>Такса:</translation>
    </message>
    <message>
        <source>After Fee:</source>
        <translation>След прилагане на ДДС</translation>
    </message>
    <message>
        <source>Change:</source>
        <translation>Ресто</translation>
    </message>
    <message>
        <source>If this is activated, but the change address is empty or invalid, change will be sent to a newly generated address.</source>
        <translation>Ако тази опция е активирана,но адресът на промяна е празен или невалиден,промяната ще бъде изпратена на новосъздаден адрес.</translation>
    </message>
    <message>
        <source>Transaction Fee:</source>
        <translation>Такса за транзакцията:</translation>
    </message>
    <message>
        <source>Choose...</source>
        <translation>Избери...</translation>
    </message>
    <message>
        <source>per kilobyte</source>
        <translation>за килобайт</translation>
    </message>
    <message>
        <source>Hide</source>
        <translation>Скрий</translation>
    </message>
    <message>
        <source>Recommended:</source>
        <translation>Препоръчителна:</translation>
    </message>
    <message>
        <source>Custom:</source>
        <translation>По избор:</translation>
    </message>
    <message>
        <source>Send to multiple recipients at once</source>
        <translation>Изпращане към повече от един получател</translation>
    </message>
    <message>
        <source>Add &amp;Recipient</source>
        <translation>Добави &amp;получател</translation>
    </message>
    <message>
        <source>Clear all fields of the form.</source>
        <translation>Изчисти всички полета от формуляра.</translation>
    </message>
    <message>
        <source>Dust:</source>
        <translation>Прах:</translation>
    </message>
    <message>
        <source>Clear &amp;All</source>
        <translation>&amp;Изчисти</translation>
    </message>
    <message>
        <source>Balance:</source>
        <translation>Баланс:</translation>
    </message>
    <message>
        <source>Confirm the send action</source>
        <translation>Потвърдете изпращането</translation>
    </message>
    <message>
        <source>S&amp;end</source>
        <translation>И&amp;зпрати</translation>
    </message>
    <message>
        <source>Copy quantity</source>
        <translation>Копиране на количеството</translation>
    </message>
    <message>
        <source>Copy amount</source>
        <translation>Копирай сума</translation>
    </message>
    <message>
        <source>Copy fee</source>
        <translation>Копиране на данък добавена стойност</translation>
    </message>
    <message>
        <source>Copy after fee</source>
        <translation>Копиране след прилагане на данък добавена стойност</translation>
    </message>
    <message>
        <source>Copy bytes</source>
        <translation>Копиране на байтовете</translation>
    </message>
    <message>
        <source>Copy dust</source>
        <translation>Копирай прахта:</translation>
    </message>
    <message>
        <source>Copy change</source>
        <translation>Копирай рестото</translation>
    </message>
    <message>
        <source>Are you sure you want to send?</source>
        <translation>Наистина ли искате да изпратите?</translation>
    </message>
    <message>
        <source>added as transaction fee</source>
        <translation>добавено като такса за транзакция</translation>
    </message>
    <message>
        <source>or</source>
        <translation>или</translation>
    </message>
    <message>
        <source>Confirm send coins</source>
        <translation>Потвърждаване</translation>
    </message>
    <message>
        <source>The amount to pay must be larger than 0.</source>
        <translation>Сумата трябва да е по-голяма от 0.</translation>
    </message>
    <message>
        <source>The amount exceeds your balance.</source>
        <translation>Сумата надвишава текущия баланс</translation>
    </message>
    <message>
        <source>The total exceeds your balance when the %1 transaction fee is included.</source>
        <translation>Сумата при добавяне на данък добавена стойност по %1 транзакцията надвишава сумата по вашата сметка.</translation>
    </message>
    <message>
        <source>Transaction creation failed!</source>
        <translation>Грешка при създаването на транзакция!</translation>
    </message>
    <message>
        <source>Payment request expired.</source>
        <translation>Заявката за плащане е изтекла.</translation>
    </message>
    <message>
        <source>Warning: Invalid Bitcoin address</source>
        <translation>Внимание: Невалиден Биткойн адрес</translation>
    </message>
    <message>
        <source>Warning: Unknown change address</source>
        <translation>Внимание:Неизвестен адрес за промяна</translation>
    </message>
    <message>
        <source>(no label)</source>
        <translation>(без име)</translation>
    </message>
</context>
<context>
    <name>SendCoinsEntry</name>
    <message>
        <source>A&amp;mount:</source>
        <translation>С&amp;ума:</translation>
    </message>
    <message>
        <source>Pay &amp;To:</source>
        <translation>Плати &amp;На:</translation>
    </message>
    <message>
        <source>&amp;Label:</source>
        <translation>&amp;Име:</translation>
    </message>
    <message>
        <source>Choose previously used address</source>
        <translation>Изберете използван преди адрес</translation>
    </message>
    <message>
        <source>This is a normal payment.</source>
        <translation>Това е нормално плащане.</translation>
    </message>
    <message>
        <source>Alt+A</source>
        <translation>Alt+A</translation>
    </message>
    <message>
        <source>Paste address from clipboard</source>
        <translation>Вмъкни от клипборда</translation>
    </message>
    <message>
        <source>Alt+P</source>
        <translation>Alt+P</translation>
    </message>
    <message>
        <source>Remove this entry</source>
        <translation>Премахване на този запис</translation>
    </message>
    <message>
        <source>Message:</source>
        <translation>Съобщение:</translation>
    </message>
    <message>
        <source>Pay To:</source>
        <translation>Плащане на:</translation>
    </message>
    <message>
<<<<<<< HEAD
        <location filename="../sendcoinsentry.cpp" line="+1"/>
        <source>Enter a Peercoin address</source>
        <translation>Въведете Пиркойн адрес (например 1NS17iag9jJgTHD1VXjvLCEnZuQ3rJDE9L)</translation>
=======
        <source>Memo:</source>
        <translation>Бележка:</translation>
    </message>
    <message>
        <source>Enter a label for this address to add it to your address book</source>
        <translation>Въведете име за този адрес, за да го добавите в списъка с адреси</translation>
    </message>
</context>
<context>
    <name>SendConfirmationDialog</name>
    <message>
        <source>Yes</source>
        <translation>Да</translation>
    </message>
</context>
<context>
    <name>ShutdownWindow</name>
    <message>
        <source>Do not shut down the computer until this window disappears.</source>
        <translation>Не изключвайте компютъра докато този прозорец не изчезне.</translation>
>>>>>>> dac5d68f
    </message>
</context>
<context>
    <name>SignVerifyMessageDialog</name>
    <message>
        <source>Signatures - Sign / Verify a Message</source>
        <translation>Подпиши / Провери съобщение</translation>
    </message>
    <message>
        <source>&amp;Sign Message</source>
        <translation>&amp;Подпиши</translation>
    </message>
    <message>
        <source>Choose previously used address</source>
        <translation>Изберете използван преди адрес</translation>
    </message>
    <message>
        <source>Alt+A</source>
        <translation>Alt+A</translation>
    </message>
    <message>
        <source>Paste address from clipboard</source>
        <translation>Вмъкни от клипборда</translation>
    </message>
    <message>
        <source>Alt+P</source>
        <translation>Alt+P</translation>
    </message>
    <message>
        <source>Enter the message you want to sign here</source>
        <translation>Въведете съобщението тук</translation>
    </message>
    <message>
        <source>Signature</source>
        <translation>Подпис</translation>
    </message>
    <message>
        <source>Copy the current signature to the system clipboard</source>
        <translation>Копиране на текущия подпис</translation>
    </message>
    <message>
<<<<<<< HEAD
        <location line="+21"/>
        <source>Sign the message to prove you own this Peercoin address</source>
=======
        <source>Sign the message to prove you own this Bitcoin address</source>
>>>>>>> dac5d68f
        <translation>Подпишете съобщение като доказателство, че притежавате определен адрес</translation>
    </message>
    <message>
        <source>Sign &amp;Message</source>
        <translation>Подпиши &amp;съобщение</translation>
    </message>
    <message>
        <source>Clear &amp;All</source>
        <translation>&amp;Изчисти</translation>
    </message>
    <message>
        <source>&amp;Verify Message</source>
        <translation>&amp;Провери</translation>
    </message>
    <message>
<<<<<<< HEAD
        <location line="+6"/>
        <source>Enter the signing address, message (ensure you copy line breaks, spaces, tabs, etc. exactly) and signature below to verify the message. Be careful not to read more into the signature than what is in the signed message itself, to avoid being tricked by a man-in-the-middle attack.</source>
        <translation type="unfinished"/>
    </message>
    <message>
        <location line="+21"/>
        <source>The address the message was signed with (e.g. 1NS17iag9jJgTHD1VXjvLCEnZuQ3rJDE9L)</source>
        <translation>Адресът, с който е подписано съобщението (например 1NS17iag9jJgTHD1VXjvLCEnZuQ3rJDE9L)</translation>
    </message>
    <message>
        <location line="+40"/>
        <source>Verify the message to ensure it was signed with the specified Peercoin address</source>
        <translation>Проверете съобщение, за да сте сигурни че е подписано с определен Пиркойн адрес</translation>
=======
        <source>Verify the message to ensure it was signed with the specified Bitcoin address</source>
        <translation>Проверете съобщение, за да сте сигурни че е подписано с определен Биткоин адрес</translation>
>>>>>>> dac5d68f
    </message>
    <message>
        <source>Verify &amp;Message</source>
        <translation>Потвърди &amp;съобщението</translation>
    </message>
    <message>
        <source>Click "Sign Message" to generate signature</source>
        <translation>Натиснете "Подписване на съобщение" за да създадете подпис</translation>
    </message>
    <message>
<<<<<<< HEAD
        <location filename="../signverifymessagedialog.cpp" line="+27"/>
        <location line="+3"/>
        <source>Enter a Peercoin address</source>
        <translation>Въведете Пиркойн адрес (например 1NS17iag9jJgTHD1VXjvLCEnZuQ3rJDE9L)</translation>
    </message>
    <message>
        <location line="-2"/>
        <source>Click &quot;Sign Message&quot; to generate signature</source>
        <translation>Натиснете &quot;Подписване на съобщение&quot; за да създадете подпис</translation>
    </message>
    <message>
        <location line="+3"/>
        <source>Enter Peercoin signature</source>
        <translation>Пиркойн подпис</translation>
    </message>
    <message>
        <location line="+82"/>
        <location line="+81"/>
=======
>>>>>>> dac5d68f
        <source>The entered address is invalid.</source>
        <translation>Въведеният адрес е невалиден.</translation>
    </message>
    <message>
        <source>Please check the address and try again.</source>
        <translation>Моля проверете адреса и опитайте отново.</translation>
    </message>
    <message>
        <source>The entered address does not refer to a key.</source>
        <translation>Въведеният адрес не може да се съпостави с валиден ключ.</translation>
    </message>
    <message>
        <source>Wallet unlock was cancelled.</source>
        <translation>Отключването на портфейла беше отменено.</translation>
    </message>
    <message>
        <source>Private key for the entered address is not available.</source>
        <translation>Не е наличен частен ключ за въведеният адрес.</translation>
    </message>
    <message>
        <source>Message signing failed.</source>
        <translation>Подписването на съобщение беше неуспешно.</translation>
    </message>
    <message>
        <source>Message signed.</source>
        <translation>Съобщението е подписано.</translation>
    </message>
    <message>
        <source>The signature could not be decoded.</source>
        <translation>Подписът не може да бъде декодиран.</translation>
    </message>
    <message>
        <source>Please check the signature and try again.</source>
        <translation>Проверете подписа и опитайте отново.</translation>
    </message>
    <message>
        <source>The signature did not match the message digest.</source>
        <translation>Подписът не отговаря на комбинацията от съобщение и адрес.</translation>
    </message>
    <message>
        <source>Message verification failed.</source>
        <translation>Проверката на съобщението беше неуспешна.</translation>
    </message>
    <message>
        <source>Message verified.</source>
        <translation>Съобщението е потвърдено.</translation>
    </message>
</context>
<context>
    <name>SplashScreen</name>
    <message>
<<<<<<< HEAD
        <location filename="../splashscreen.cpp" line="+22"/>
        <source>The Peercoin developers</source>
        <translation type="unfinished"/>
    </message>
    <message>
        <location line="+1"/>
=======
>>>>>>> dac5d68f
        <source>[testnet]</source>
        <translation>[testnet]</translation>
    </message>
</context>
<context>
    <name>TrafficGraphWidget</name>
    <message>
        <source>KB/s</source>
        <translation>Килобайта в секунда</translation>
    </message>
</context>
<context>
    <name>TransactionDesc</name>
    <message>
        <source>Open until %1</source>
        <translation>Подлежи на промяна до %1</translation>
    </message>
    <message>
        <source>%1/offline</source>
        <translation>%1/офлайн</translation>
    </message>
    <message>
        <source>%1/unconfirmed</source>
        <translation>%1/непотвърдени</translation>
    </message>
    <message>
        <source>%1 confirmations</source>
        <translation>включена в %1 блока</translation>
    </message>
    <message>
        <source>Status</source>
        <translation>Статус</translation>
    </message>
    <message>
        <source>, has not been successfully broadcast yet</source>
        <translation>, все още не е изпратено</translation>
    </message>
    <message>
        <source>Date</source>
        <translation>Дата</translation>
    </message>
    <message>
        <source>Source</source>
        <translation>Източник</translation>
    </message>
    <message>
        <source>Generated</source>
        <translation>Издадени</translation>
    </message>
    <message>
        <source>From</source>
        <translation>От</translation>
    </message>
    <message>
        <source>unknown</source>
        <translation>неизвестен</translation>
    </message>
    <message>
        <source>To</source>
        <translation>За</translation>
    </message>
    <message>
        <source>own address</source>
        <translation>собствен адрес</translation>
    </message>
    <message>
        <source>watch-only</source>
        <translation>само гледане</translation>
    </message>
    <message>
        <source>label</source>
        <translation>име</translation>
    </message>
    <message>
        <source>Credit</source>
        <translation>Кредит</translation>
    </message>
    <message>
        <source>not accepted</source>
        <translation>не е приет</translation>
    </message>
    <message>
        <source>Debit</source>
        <translation>Дебит</translation>
    </message>
    <message>
        <source>Total debit</source>
        <translation>Общ дълг</translation>
    </message>
    <message>
        <source>Total credit</source>
        <translation>Общ дълг</translation>
    </message>
    <message>
        <source>Transaction fee</source>
        <translation>Такса</translation>
    </message>
    <message>
        <source>Net amount</source>
        <translation>Нетна сума</translation>
    </message>
    <message>
        <source>Message</source>
        <translation>Съобщение</translation>
    </message>
    <message>
        <source>Comment</source>
        <translation>Коментар</translation>
    </message>
    <message>
        <source>Transaction ID</source>
        <translation>ID</translation>
    </message>
    <message>
        <source>Merchant</source>
        <translation>Търговец</translation>
    </message>
    <message>
        <source>Generated coins must mature %1 blocks before they can be spent. When you generated this block, it was broadcast to the network to be added to the block chain. If it fails to get into the chain, its state will change to "not accepted" and it won't be spendable. This may occasionally happen if another node generates a block within a few seconds of yours.</source>
        <translation>Генерираните монети трябва да отлежат %1 блока преди да могат да бъдат похарчени. Когато генерираш блока, той се разпространява в мрежата, за да се добави в блок-веригата. Ако не успее да се добави във веригата, неговия статус  ще се стане "неприет" и няма да може да се похарчи. Това е възможно да се случи случайно, ако друг възел генерира блок няколко секунди след твоя.</translation>
    </message>
    <message>
        <source>Debug information</source>
        <translation>Информация за грешките</translation>
    </message>
    <message>
        <source>Transaction</source>
        <translation>Транзакция</translation>
    </message>
    <message>
        <source>Amount</source>
        <translation>Сума</translation>
    </message>
    <message>
        <source>true</source>
        <translation>true</translation>
    </message>
    <message>
        <source>false</source>
        <translation>false</translation>
    </message>
</context>
<context>
    <name>TransactionDescDialog</name>
    <message>
        <source>This pane shows a detailed description of the transaction</source>
        <translation>Описание на транзакцията</translation>
    </message>
    </context>
<context>
    <name>TransactionTableModel</name>
    <message>
        <source>Date</source>
        <translation>Дата</translation>
    </message>
    <message>
        <source>Type</source>
        <translation>Тип</translation>
    </message>
    <message>
        <source>Label</source>
        <translation>Име</translation>
    </message>
    <message>
        <source>Open until %1</source>
        <translation>Подлежи на промяна до %1</translation>
    </message>
    <message>
        <source>Offline</source>
        <translation>Извън линия</translation>
    </message>
    <message>
        <source>Unconfirmed</source>
        <translation>Непотвърдено</translation>
    </message>
    <message>
        <source>Confirming (%1 of %2 recommended confirmations)</source>
        <translation>Потвърждаване (%1 от %2 препоръчвани потвърждения)</translation>
    </message>
    <message>
        <source>Confirmed (%1 confirmations)</source>
        <translation>Потвърдени (%1 потвърждения)</translation>
    </message>
    <message>
        <source>Conflicted</source>
        <translation>Конфликтно</translation>
    </message>
    <message>
        <source>Immature (%1 confirmations, will be available after %2)</source>
        <translation>Неплатим (%1 потвърждения, ще бъде платим след %2)</translation>
    </message>
    <message>
        <source>This block was not received by any other nodes and will probably not be accepted!</source>
        <translation>Блокът не е получен от останалите участници и най-вероятно няма да бъде одобрен.</translation>
    </message>
    <message>
        <source>Generated but not accepted</source>
        <translation>Генерирана, но отхвърлена от мрежата</translation>
    </message>
    <message>
        <source>Received with</source>
        <translation>Получени</translation>
    </message>
    <message>
        <source>Received from</source>
        <translation>Получен от</translation>
    </message>
    <message>
        <source>Sent to</source>
        <translation>Изпратени на</translation>
    </message>
    <message>
        <source>Payment to yourself</source>
        <translation>Плащане към себе си</translation>
    </message>
    <message>
        <source>Mined</source>
        <translation>Емитирани</translation>
    </message>
    <message>
        <source>watch-only</source>
        <translation>само гледане</translation>
    </message>
    <message>
        <source>(n/a)</source>
        <translation>(n/a)</translation>
    </message>
    <message>
        <source>(no label)</source>
        <translation>(без име)</translation>
    </message>
    <message>
        <source>Transaction status. Hover over this field to show number of confirmations.</source>
        <translation>Състояние на транзакцията. Задръжте върху това поле за брой потвърждения.</translation>
    </message>
    <message>
        <source>Date and time that the transaction was received.</source>
        <translation>Дата и час на получаване на транзакцията.</translation>
    </message>
    <message>
        <source>Type of transaction.</source>
        <translation>Вид транзакция.</translation>
    </message>
    <message>
        <source>Amount removed from or added to balance.</source>
        <translation>Сума извадена или добавена към баланса.</translation>
    </message>
</context>
<context>
    <name>TransactionView</name>
    <message>
        <source>All</source>
        <translation>Всички</translation>
    </message>
    <message>
        <source>Today</source>
        <translation>Днес</translation>
    </message>
    <message>
        <source>This week</source>
        <translation>Тази седмица</translation>
    </message>
    <message>
        <source>This month</source>
        <translation>Този месец</translation>
    </message>
    <message>
        <source>Last month</source>
        <translation>Предния месец</translation>
    </message>
    <message>
        <source>This year</source>
        <translation>Тази година</translation>
    </message>
    <message>
        <source>Range...</source>
        <translation>От - до...</translation>
    </message>
    <message>
        <source>Received with</source>
        <translation>Получени</translation>
    </message>
    <message>
        <source>Sent to</source>
        <translation>Изпратени на</translation>
    </message>
    <message>
        <source>To yourself</source>
        <translation>Собствени</translation>
    </message>
    <message>
        <source>Mined</source>
        <translation>Емитирани</translation>
    </message>
    <message>
        <source>Other</source>
        <translation>Други</translation>
    </message>
    <message>
        <source>Min amount</source>
        <translation>Минимална сума</translation>
    </message>
    <message>
        <source>Copy address</source>
        <translation>Копирай адрес</translation>
    </message>
    <message>
        <source>Copy label</source>
        <translation>Копирай име</translation>
    </message>
    <message>
        <source>Copy amount</source>
        <translation>Копирай сума</translation>
    </message>
    <message>
        <source>Copy transaction ID</source>
        <translation>Копирай транзакция с ID</translation>
    </message>
    <message>
        <source>Edit label</source>
        <translation>Редактирай име</translation>
    </message>
    <message>
        <source>Show transaction details</source>
        <translation>Подробности за транзакцията</translation>
    </message>
    <message>
        <source>Export Transaction History</source>
        <translation>Изнасяне историята на транзакциите</translation>
    </message>
    <message>
        <source>Comma separated file (*.csv)</source>
        <translation>CSV файл (*.csv)</translation>
    </message>
    <message>
        <source>Confirmed</source>
        <translation>Потвърдени</translation>
    </message>
    <message>
        <source>Watch-only</source>
        <translation>само гледане</translation>
    </message>
    <message>
        <source>Date</source>
        <translation>Дата</translation>
    </message>
    <message>
        <source>Type</source>
        <translation>Тип</translation>
    </message>
    <message>
        <source>Label</source>
        <translation>Име</translation>
    </message>
    <message>
        <source>Address</source>
        <translation>Адрес</translation>
    </message>
    <message>
        <source>ID</source>
        <translation>ИД</translation>
    </message>
    <message>
        <source>Exporting Failed</source>
        <translation>Грешка при изнасянето</translation>
    </message>
    <message>
        <source>Exporting Successful</source>
        <translation>Изнасянето е успешна</translation>
    </message>
    <message>
        <source>The transaction history was successfully saved to %1.</source>
        <translation>Историята с транзакциите беше успешно запазена в %1.</translation>
    </message>
    <message>
        <source>Range:</source>
        <translation>От:</translation>
    </message>
    <message>
        <source>to</source>
        <translation>до</translation>
    </message>
</context>
<context>
    <name>UnitDisplayStatusBarControl</name>
    </context>
<context>
    <name>WalletFrame</name>
    <message>
        <source>No wallet has been loaded.</source>
        <translation>Няма зареден портфейл.</translation>
    </message>
</context>
<context>
    <name>WalletModel</name>
    <message>
        <source>Send Coins</source>
        <translation>Изпращане</translation>
    </message>
    </context>
<context>
    <name>WalletView</name>
    <message>
        <source>&amp;Export</source>
        <translation>Изнеси</translation>
    </message>
    <message>
        <source>Export the data in the current tab to a file</source>
        <translation>Запишете данните от текущия раздел във файл</translation>
    </message>
    <message>
        <source>Backup Wallet</source>
        <translation>Запазване на портфейла</translation>
    </message>
    <message>
        <source>Wallet Data (*.dat)</source>
        <translation>Информация за портфейла (*.dat)</translation>
    </message>
    <message>
        <source>Backup Failed</source>
        <translation>Неуспешно запазване на портфейла</translation>
    </message>
    <message>
        <source>There was an error trying to save the wallet data to %1.</source>
        <translation>Възникна грешка при запазването на информацията за портфейла в %1.</translation>
    </message>
    <message>
        <source>Backup Successful</source>
        <translation>Успешно запазване на портфейла</translation>
    </message>
    <message>
        <source>The wallet data was successfully saved to %1.</source>
        <translation>Информацията за портфейла беше успешно запазена в %1.</translation>
    </message>
</context>
<context>
    <name>bitcoin-core</name>
    <message>
<<<<<<< HEAD
        <location filename="../bitcoinstrings.cpp" line="+94"/>
        <source>Peercoin version</source>
        <translation>Пиркойн версия</translation>
    </message>
    <message>
        <location line="+102"/>
        <source>Usage:</source>
        <translation type="unfinished"/>
    </message>
    <message>
        <location line="-29"/>
        <source>Send command to -server or peercoind</source>
        <translation type="unfinished"/>
    </message>
    <message>
        <location line="-23"/>
        <source>List commands</source>
        <translation type="unfinished"/>
    </message>
    <message>
        <location line="-12"/>
        <source>Get help for a command</source>
        <translation type="unfinished"/>
    </message>
    <message>
        <location line="+24"/>
=======
>>>>>>> dac5d68f
        <source>Options:</source>
        <translation>Опции:</translation>
    </message>
    <message>
<<<<<<< HEAD
        <location line="+24"/>
        <source>Specify configuration file (default: peercoin.conf)</source>
        <translation type="unfinished"/>
    </message>
    <message>
        <location line="+3"/>
        <source>Specify pid file (default: peercoind.pid)</source>
        <translation type="unfinished"/>
    </message>
    <message>
        <location line="-1"/>
=======
>>>>>>> dac5d68f
        <source>Specify data directory</source>
        <translation>Определете директория за данните</translation>
    </message>
    <message>
        <source>Connect to a node to retrieve peer addresses, and disconnect</source>
        <translation>Свържете се към сървър за да можете да извлечете адресите на пиърите след което се разкачете.</translation>
    </message>
    <message>
        <source>Specify your own public address</source>
        <translation>Въведете Ваш публичен адрес</translation>
    </message>
    <message>
        <source>Bitcoin Core</source>
        <translation>Биткойн ядро</translation>
    </message>
    <message>
        <source>&lt;category&gt; can be:</source>
        <translation>&lt;category&gt; може да бъде:</translation>
    </message>
    <message>
        <source>Accept connections from outside (default: 1 if no -proxy or -connect)</source>
<<<<<<< HEAD
        <translation type="unfinished"/>
    </message>
    <message>
        <location line="-80"/>
        <source>%s, you must set a rpcpassword in the configuration file:
%s
It is recommended you use the following random password:
rpcuser=peercoinrpc
rpcpassword=%s
(you do not need to remember this password)
The username and password MUST NOT be the same.
If the file does not exist, create it with owner-readable-only file permissions.
It is also recommended to set alertnotify so you are notified of problems;
for example: alertnotify=echo %%s | mail -s &quot;Peercoin Alert&quot; admin@foo.com
</source>
        <translation type="unfinished"/>
    </message>
    <message>
        <location line="+17"/>
        <source>An error occurred while setting up the RPC port %u for listening on IPv6, falling back to IPv4: %s</source>
        <translation type="unfinished"/>
    </message>
    <message>
        <location line="+3"/>
        <source>Bind to given address and always listen on it. Use [host]:port notation for IPv6</source>
        <translation type="unfinished"/>
    </message>
    <message>
        <location line="+3"/>
        <source>Cannot obtain a lock on data directory %s. Peercoin is probably already running.</source>
        <translation type="unfinished"/>
    </message>
    <message>
        <location line="+3"/>
        <source>Error: The transaction was rejected! This might happen if some of the coins in your wallet were already spent, such as if you used a copy of wallet.dat and coins were spent in the copy but not marked as spent here.</source>
        <translation type="unfinished"/>
    </message>
    <message>
        <location line="+4"/>
        <source>Error: This transaction requires a transaction fee of at least %s because of its amount, complexity, or use of recently received funds!</source>
        <translation type="unfinished"/>
    </message>
    <message>
        <location line="+3"/>
        <source>Execute command when a relevant alert is received (%s in cmd is replaced by message)</source>
        <translation type="unfinished"/>
    </message>
    <message>
        <location line="+3"/>
        <source>Execute command when a wallet transaction changes (%s in cmd is replaced by TxID)</source>
        <translation type="unfinished"/>
    </message>
    <message>
        <location line="+11"/>
        <source>Set maximum size of high-priority/low-fee transactions in bytes (default: 27000)</source>
        <translation type="unfinished"/>
    </message>
    <message>
        <location line="+6"/>
        <source>This is a pre-release test build - use at your own risk - do not use for mining or merchant applications</source>
        <translation type="unfinished"/>
=======
        <translation>Приемайте връзки отвън.(по подразбиране:1 в противен случай -proxy или -connect)</translation>
>>>>>>> dac5d68f
    </message>
    <message>
        <source>Connection options:</source>
        <translation>Настройки на връзката:</translation>
    </message>
    <message>
<<<<<<< HEAD
        <location line="+3"/>
        <source>Warning: Displayed transactions may not be correct! You may need to upgrade, or other nodes may need to upgrade.</source>
        <translation type="unfinished"/>
    </message>
    <message>
        <location line="+3"/>
        <source>Warning: Please check that your computer&apos;s date and time are correct! If your clock is wrong Peercoin will not work properly.</source>
        <translation type="unfinished"/>
    </message>
    <message>
        <location line="+3"/>
        <source>Warning: error reading wallet.dat! All keys read correctly, but transaction data or address book entries might be missing or incorrect.</source>
        <translation type="unfinished"/>
    </message>
    <message>
        <location line="+3"/>
        <source>Warning: wallet.dat corrupt, data salvaged! Original wallet.dat saved as wallet.{timestamp}.bak in %s; if your balance or transactions are incorrect you should restore from a backup.</source>
        <translation type="unfinished"/>
    </message>
    <message>
        <location line="+14"/>
        <source>Attempt to recover private keys from a corrupt wallet.dat</source>
        <translation type="unfinished"/>
    </message>
    <message>
        <location line="+2"/>
        <source>Block creation options:</source>
        <translation type="unfinished"/>
    </message>
    <message>
        <location line="+5"/>
        <source>Connect only to the specified node(s)</source>
        <translation type="unfinished"/>
    </message>
    <message>
        <location line="+3"/>
        <source>Corrupted block database detected</source>
        <translation type="unfinished"/>
    </message>
    <message>
        <location line="+1"/>
        <source>Discover own IP address (default: 1 when listening and no -externalip)</source>
        <translation type="unfinished"/>
    </message>
    <message>
        <location line="+1"/>
=======
>>>>>>> dac5d68f
        <source>Do you want to rebuild the block database now?</source>
        <translation>Желаете ли да пресъздадете базата данни с блокове сега?</translation>
    </message>
    <message>
        <source>Error initializing block database</source>
        <translation>Грешка в пускането на базата данни с блокове</translation>
    </message>
    <message>
        <source>Error: Disk space is low!</source>
        <translation>Грешка: мястото на диска е малко!</translation>
    </message>
    <message>
        <source>Failed to listen on any port. Use -listen=0 if you want this.</source>
        <translation>Провалено "слушане" на всеки порт. Използвайте -listen=0 ако искате това.</translation>
    </message>
    <message>
        <source>Importing...</source>
        <translation>Внасяне...</translation>
    </message>
    <message>
        <source>Verifying blocks...</source>
        <translation>Проверка на блоковете...</translation>
    </message>
    <message>
        <source>Wallet options:</source>
        <translation>Настройки на портфейла:</translation>
    </message>
    <message>
        <source>Connect through SOCKS5 proxy</source>
        <translation>Свързване чрез SOCKS5  прокси</translation>
    </message>
    <message>
        <source>Information</source>
        <translation>Информация</translation>
    </message>
    <message>
        <source>Send trace/debug info to console instead of debug.log file</source>
        <translation>Изпрати локализиращата или дебъг информацията към конзолата, вместо файлът debug.log</translation>
    </message>
    <message>
        <source>This is experimental software.</source>
        <translation>Това е експериментален софтуер.</translation>
    </message>
    <message>
        <source>Transaction amount too small</source>
        <translation>Сумата на транзакцията е твърде малка</translation>
    </message>
    <message>
        <source>Transaction too large</source>
        <translation>Транзакцията е твърде голяма</translation>
    </message>
    <message>
        <source>Username for JSON-RPC connections</source>
        <translation>Потребителско име за JSON-RPC връзките</translation>
    </message>
    <message>
        <source>Warning</source>
        <translation>Предупреждение</translation>
    </message>
    <message>
        <source>Password for JSON-RPC connections</source>
        <translation>Парола за  JSON-RPC връзките</translation>
    </message>
    <message>
        <source>Specify configuration file (default: %s)</source>
        <translation>Назовете конфигурационен файл(по подразбиране %s)</translation>
    </message>
    <message>
        <source>Specify connection timeout in milliseconds (minimum: 1, default: %d)</source>
        <translation>Задайте време на изключване при проблеми със свързването в милисекунди(минимум:1, по подразбиране %d)</translation>
    </message>
    <message>
        <source>Specify pid file (default: %s)</source>
        <translation>Задайте pid  файл(по подразбиране: %s)</translation>
    </message>
    <message>
        <source>Starting network threads...</source>
        <translation>Стартиране на мрежовите нишки...</translation>
    </message>
    <message>
        <source>The wallet will avoid paying less than the minimum relay fee.</source>
        <translation>Портфейлът няма да плаша по-малко от миналата такса за препредаване.</translation>
    </message>
    <message>
        <source>This is the minimum transaction fee you pay on every transaction.</source>
        <translation>Това е минималната такса за транзакция, която плащате за всяка транзакция.</translation>
    </message>
    <message>
        <source>This is the transaction fee you will pay if you send a transaction.</source>
        <translation>Това е таксата за транзакцията която ще платите ако изпратите транзакция.</translation>
    </message>
    <message>
        <source>Transaction amounts must not be negative</source>
        <translation>Сумите на транзакциите не могат да бъдат отрицателни</translation>
    </message>
    <message>
        <source>Transaction must have at least one recipient</source>
        <translation>Транзакцията трябва да има поне един получател.</translation>
    </message>
    <message>
<<<<<<< HEAD
        <location line="+1"/>
        <source>Error loading wallet.dat: Wallet requires newer version of Peercoin</source>
        <translation type="unfinished"/>
    </message>
    <message>
        <location line="+93"/>
        <source>Wallet needed to be rewritten: restart Peercoin to complete</source>
        <translation type="unfinished"/>
    </message>
    <message>
        <location line="-95"/>
        <source>Error loading wallet.dat</source>
        <translation type="unfinished"/>
    </message>
    <message>
        <location line="+28"/>
        <source>Invalid -proxy address: &apos;%s&apos;</source>
        <translation>Невалиден -proxy address: &apos;%s&apos;</translation>
    </message>
    <message>
        <location line="+56"/>
        <source>Unknown network specified in -onlynet: &apos;%s&apos;</source>
        <translation type="unfinished"/>
    </message>
    <message>
        <location line="-1"/>
        <source>Unknown -socks proxy version requested: %i</source>
        <translation type="unfinished"/>
    </message>
    <message>
        <location line="-96"/>
        <source>Cannot resolve -bind address: &apos;%s&apos;</source>
        <translation type="unfinished"/>
    </message>
    <message>
        <location line="+1"/>
        <source>Cannot resolve -externalip address: &apos;%s&apos;</source>
        <translation type="unfinished"/>
    </message>
    <message>
        <location line="+44"/>
        <source>Invalid amount for -paytxfee=&lt;amount&gt;: &apos;%s&apos;</source>
        <translation type="unfinished"/>
    </message>
    <message>
        <location line="+1"/>
        <source>Invalid amount</source>
        <translation type="unfinished"/>
    </message>
    <message>
        <location line="-6"/>
=======
>>>>>>> dac5d68f
        <source>Insufficient funds</source>
        <translation>Недостатъчно средства</translation>
    </message>
    <message>
        <source>Loading block index...</source>
        <translation>Зареждане на блок индекса...</translation>
    </message>
    <message>
<<<<<<< HEAD
        <location line="-57"/>
        <source>Add a node to connect to and attempt to keep the connection open</source>
        <translation type="unfinished"/>
    </message>
    <message>
        <location line="-25"/>
        <source>Unable to bind to %s on this computer. Peercoin is probably already running.</source>
        <translation type="unfinished"/>
    </message>
    <message>
        <location line="+64"/>
        <source>Fee per KB to add to transactions you send</source>
        <translation type="unfinished"/>
    </message>
    <message>
        <location line="+19"/>
=======
>>>>>>> dac5d68f
        <source>Loading wallet...</source>
        <translation>Зареждане на портфейла...</translation>
    </message>
    <message>
        <source>Cannot downgrade wallet</source>
        <translation>Портфейлът не може да се понижи.</translation>
    </message>
    <message>
        <source>Rescanning...</source>
        <translation>Преразглеждане на последовтелността от блокове...</translation>
    </message>
    <message>
        <source>Done loading</source>
        <translation>Зареждането е завършено</translation>
    </message>
    <message>
        <source>Error</source>
        <translation>Грешка</translation>
    </message>
</context>
</TS><|MERGE_RESOLUTION|>--- conflicted
+++ resolved
@@ -1,47 +1,4 @@
-<<<<<<< HEAD
-<?xml version="1.0" ?><!DOCTYPE TS><TS language="bg" version="2.0">
-<defaultcodec>UTF-8</defaultcodec>
-<context>
-    <name>AboutDialog</name>
-    <message>
-        <location filename="../forms/aboutdialog.ui" line="+14"/>
-        <source>About Peercoin</source>
-        <translation>За Пиркойн</translation>
-    </message>
-    <message>
-        <location line="+39"/>
-        <source>&lt;b&gt;Peercoin&lt;/b&gt; version</source>
-        <translation>&lt;b&gt;Пиркойн&lt;/b&gt; версия</translation>
-    </message>
-    <message>
-        <location line="+57"/>
-        <source>
-This is experimental software.
-
-Distributed under the MIT/X11 software license, see the accompanying file COPYING or http://www.opensource.org/licenses/mit-license.php.
-
-This product includes software developed by the OpenSSL Project for use in the OpenSSL Toolkit (http://www.openssl.org/) and cryptographic software written by Eric Young (eay@cryptsoft.com) and UPnP software written by Thomas Bernard.</source>
-        <translation>
-Това е експериментален софтуер.
-
-Разпространява се под MIT/X11 софтуерен лиценз, виж COPYING или http://www.opensource.org/licenses/mit-license.php.
-
-Използван е софтуер, разработен от OpenSSL Project за употреба в OpenSSL Toolkit (http://www.openssl.org/), криптографски софтуер разработен от Eric Young (eay@cryptsoft.com) и UPnP софтуер разработен от Thomas Bernard.</translation>
-    </message>
-    <message>
-        <location filename="../aboutdialog.cpp" line="+14"/>
-        <source>Copyright</source>
-        <translation type="unfinished"/>
-    </message>
-    <message>
-        <location line="+0"/>
-        <source>The Peercoin developers</source>
-        <translation type="unfinished"/>
-    </message>
-</context>
-=======
 <TS language="bg" version="2.1">
->>>>>>> dac5d68f
 <context>
     <name>AddressBookPage</name>
     <message>
@@ -65,14 +22,8 @@
         <translation>Копирай</translation>
     </message>
     <message>
-<<<<<<< HEAD
-        <location filename="../addressbookpage.cpp" line="+63"/>
-        <source>These are your Peercoin addresses for receiving payments. You may want to give a different one to each sender so you can keep track of who is paying you.</source>
-        <translation>Това са вашите Пиркойн адреси за получаване на плащания. За по-лесно проследяване на плащанията и повишена анонимност можете да използвате нов адрес за всяко плащане.</translation>
-=======
         <source>C&amp;lose</source>
         <translation>Затвори</translation>
->>>>>>> dac5d68f
     </message>
     <message>
         <source>Delete the currently selected address from the list</source>
@@ -83,14 +34,8 @@
         <translation>Запишете данните от текущия раздел във файл</translation>
     </message>
     <message>
-<<<<<<< HEAD
-        <location line="+11"/>
-        <source>Sign a message to prove you own a Peercoin address</source>
-        <translation>Подпишете съобщение като доказателство, че притежавате определен адрес</translation>
-=======
         <source>&amp;Export</source>
         <translation>Изнеси</translation>
->>>>>>> dac5d68f
     </message>
     <message>
         <source>&amp;Delete</source>
@@ -109,14 +54,8 @@
         <translation>Избери</translation>
     </message>
     <message>
-<<<<<<< HEAD
-        <location line="-44"/>
-        <source>Verify a message to ensure it was signed with a specified Peercoin address</source>
-        <translation>Проверете съобщение, за да сте сигурни че е подписано с определен Пиркойн адрес</translation>
-=======
         <source>Sending addresses</source>
         <translation>Адреси за изпращане</translation>
->>>>>>> dac5d68f
     </message>
     <message>
         <source>Receiving addresses</source>
@@ -127,18 +66,12 @@
         <translation>Това са адресите на получателите на плащания. Винаги проверявайте размера на сумата и адреса на получателя, преди да изпратите монети.</translation>
     </message>
     <message>
-<<<<<<< HEAD
-        <location filename="../addressbookpage.cpp" line="-5"/>
-        <source>These are your Peercoin addresses for sending payments. Always check the amount and the receiving address before sending coins.</source>
-        <translation type="unfinished"/>
-=======
         <source>These are your Bitcoin addresses for receiving payments. It is recommended to use a new receiving address for each transaction.</source>
         <translation>Това са Вашите Биткойн адреси,благодарение на които ще получавате плащания.Препоръчително е да използвате нови адреси за получаване на всяка транзакция.</translation>
     </message>
     <message>
         <source>&amp;Copy Address</source>
         <translation>&amp;Копирай адрес</translation>
->>>>>>> dac5d68f
     </message>
     <message>
         <source>Copy &amp;Label</source>
@@ -235,14 +168,8 @@
         <translation>Потвърдете на шифрирането на портфейла</translation>
     </message>
     <message>
-<<<<<<< HEAD
-        <location line="+1"/>
-        <source>Warning: If you encrypt your wallet and lose your passphrase, you will &lt;b&gt;LOSE ALL OF YOUR PEERCOINS&lt;/b&gt;!</source>
-        <translation type="unfinished"/>
-=======
         <source>Warning: If you encrypt your wallet and lose your passphrase, you will &lt;b&gt;LOSE ALL OF YOUR BITCOINS&lt;/b&gt;!</source>
         <translation>ВНИМАНИЕ: Ако шифрирате вашият портфейл и изгубите паролата си, &lt;b&gt;ЩЕ ИЗГУБИТЕ ВСИЧКИТЕ СИ БИТКОИНИ&lt;/b&gt;!</translation>
->>>>>>> dac5d68f
     </message>
     <message>
         <source>Are you sure you wish to encrypt your wallet?</source>
@@ -253,14 +180,8 @@
         <translation>Портфейлът е шифриран</translation>
     </message>
     <message>
-<<<<<<< HEAD
-        <location line="-56"/>
-        <source>Peercoin will close now to finish the encryption process. Remember that encrypting your wallet cannot fully protect your peercoins from being stolen by malware infecting your computer.</source>
-        <translation type="unfinished"/>
-=======
         <source>IMPORTANT: Any previous backups you have made of your wallet file should be replaced with the newly generated, encrypted wallet file. For security reasons, previous backups of the unencrypted wallet file will become useless as soon as you start using the new, encrypted wallet.</source>
         <translation>ВАЖНО: Всички стари запазвания, които сте направили на Вашият портфейл трябва да замените с запазване на новополучения, шифриран портфейл. От съображения за сигурност, предишните запазвания на нешифрирани портфейли ще станат неизползваеми веднага, щом започнете да използвате новият, шифриран портфейл.</translation>
->>>>>>> dac5d68f
     </message>
     <message>
         <source>Wallet encryption failed</source>
@@ -349,14 +270,8 @@
         <translation>Относно %1</translation>
     </message>
     <message>
-<<<<<<< HEAD
-        <location line="+4"/>
-        <source>Show information about Peercoin</source>
-        <translation>Показва информация за Пиркойн</translation>
-=======
         <source>Show information about %1</source>
         <translation>Покажи информация относно %1</translation>
->>>>>>> dac5d68f
     </message>
     <message>
         <source>About &amp;Qt</source>
@@ -415,24 +330,10 @@
         <translation>Повторно индексиране на блоковете на диска...</translation>
     </message>
     <message>
-<<<<<<< HEAD
-        <location line="-347"/>
-        <source>Send coins to a Peercoin address</source>
-        <translation>Изпращане към Пиркойн адрес</translation>
-    </message>
-    <message>
-        <location line="+49"/>
-        <source>Modify configuration options for Peercoin</source>
-        <translation type="unfinished"/>
-    </message>
-    <message>
-        <location line="+9"/>
-=======
         <source>Send coins to a Bitcoin address</source>
         <translation>Изпращане към Биткоин адрес</translation>
     </message>
     <message>
->>>>>>> dac5d68f
         <source>Backup wallet to another location</source>
         <translation>Запазване на портфейла на друго място</translation>
     </message>
@@ -453,15 +354,8 @@
         <translation>&amp;Проверка на съобщение...</translation>
     </message>
     <message>
-<<<<<<< HEAD
-        <location line="-165"/>
-        <location line="+530"/>
-        <source>Peercoin</source>
-        <translation>Пиркойн</translation>
-=======
         <source>Bitcoin</source>
         <translation>Биткоин</translation>
->>>>>>> dac5d68f
     </message>
     <message>
         <source>Wallet</source>
@@ -473,21 +367,7 @@
     </message>
     <message>
         <source>&amp;Receive</source>
-<<<<<<< HEAD
-        <translation type="unfinished"/>
-    </message>
-    <message>
-        <location line="+14"/>
-        <source>&amp;Addresses</source>
-        <translation type="unfinished"/>
-    </message>
-    <message>
-        <location line="+22"/>
-        <source>&amp;About Peercoin</source>
-        <translation>&amp;За Пиркойн</translation>
-=======
         <translation>&amp;Получаване</translation>
->>>>>>> dac5d68f
     </message>
     <message>
         <source>&amp;Show / Hide</source>
@@ -502,29 +382,6 @@
         <translation>Шифроване на личните ключове,които принадлежат на портфейла Ви.</translation>
     </message>
     <message>
-<<<<<<< HEAD
-        <location line="+1"/>
-        <source>Decrypt wallet only for minting. Sending coins will still require the password.</source>
-        <translation type="unfinished"></translation>
-    </message>
-    <message>
-        <location line="+7"/>
-        <source>Sign messages with your Peercoin addresses to prove you own them</source>
-        <translation type="unfinished"/>
-    </message>
-    <message>
-        <location line="+2"/>
-        <source>Verify messages to ensure they were signed with specified Peercoin addresses</source>
-        <translation type="unfinished"/>
-    </message>
-    <message>
-        <location line="+3"/>
-        <source>UI to create multisig addresses</source>
-        <translation type="unfinished"></translation>
-    </message>
-    <message>
-        <location line="+28"/>
-=======
         <source>Sign messages with your Bitcoin addresses to prove you own them</source>
         <translation>Пишете съобщения със своя Биткойн адрес за да докажете,че е ваш.</translation>
     </message>
@@ -533,7 +390,6 @@
         <translation>Потвърждаване на съобщения  за да се знае,че са написани с дадените Биткойн адреси.</translation>
     </message>
     <message>
->>>>>>> dac5d68f
         <source>&amp;File</source>
         <translation>&amp;Файл</translation>
     </message>
@@ -554,19 +410,8 @@
         <translation>Изискване на плащания(генерира QR кодове и биткойн: URIs)</translation>
     </message>
     <message>
-<<<<<<< HEAD
-        <location line="+47"/>
-        <source>Peercoin client</source>
-        <translation type="unfinished"/>
-    </message>
-    <message numerus="yes">
-        <location line="+141"/>
-        <source>%n active connection(s) to Peercoin network</source>
-        <translation><numerusform>%n връзка към Пиркойн мрежата</numerusform><numerusform>%n връзки към Пиркойн мрежата</numerusform></translation>
-=======
         <source>Show the list of used sending addresses and labels</source>
         <translation>Показване на списъка с използвани адреси и имена</translation>
->>>>>>> dac5d68f
     </message>
     <message>
         <source>Show the list of used receiving addresses and labels</source>
@@ -613,15 +458,6 @@
         <translation>Информация</translation>
     </message>
     <message>
-<<<<<<< HEAD
-        <location line="+70"/>
-        <source>You can send this transaction for a fee of %1, which is burned and prevents spamming of the network. Do you want to pay the fee?</source>
-        <translation type="unfinished"/>
-    </message>
-    <message>
-        <location line="-140"/>
-=======
->>>>>>> dac5d68f
         <source>Up to date</source>
         <translation>Синхронизиран</translation>
     </message>
@@ -676,15 +512,8 @@
         <translation>Изходяща транзакция</translation>
     </message>
     <message>
-<<<<<<< HEAD
-        <location line="-23"/>
-        <location line="+23"/>
-        <source>URI can not be parsed! This can be caused by an invalid Peercoin address or malformed URI parameters.</source>
-        <translation type="unfinished"/>
-=======
         <source>Incoming transaction</source>
         <translation>Входяща транзакция</translation>
->>>>>>> dac5d68f
     </message>
     <message>
         <source>Wallet is &lt;b&gt;encrypted&lt;/b&gt; and currently &lt;b&gt;unlocked&lt;/b&gt;</source>
@@ -695,14 +524,8 @@
         <translation>Портфейлът е &lt;b&gt;криптиран&lt;/b&gt; и &lt;b&gt;заключен&lt;/b&gt;</translation>
     </message>
     <message>
-<<<<<<< HEAD
-        <location filename="../bitcoin.cpp" line="+111"/>
-        <source>A fatal error occurred. Peercoin can no longer continue safely and will quit.</source>
-        <translation type="unfinished"/>
-=======
         <source>A fatal error occurred. Bitcoin can no longer continue safely and will quit.</source>
         <translation>Възникна фатална грешка. Биткойн не може да продължи безопасно и ще се изключи.</translation>
->>>>>>> dac5d68f
     </message>
 </context>
 <context>
@@ -752,14 +575,8 @@
         <translation>Списъчен режим</translation>
     </message>
     <message>
-<<<<<<< HEAD
-        <location line="-5"/>
-        <source>The entered address &quot;%1&quot; is not a valid Peercoin address.</source>
-        <translation>&quot;%1&quot; не е валиден Пиркойн адрес.</translation>
-=======
         <source>Amount</source>
         <translation>Сума</translation>
->>>>>>> dac5d68f
     </message>
     <message>
         <source>Received with label</source>
@@ -770,15 +587,8 @@
         <translation>Получени с адрес</translation>
     </message>
     <message>
-<<<<<<< HEAD
-        <location filename="../guiutil.cpp" line="+424"/>
-        <location line="+12"/>
-        <source>Peercoin-Qt</source>
-        <translation type="unfinished"/>
-=======
         <source>Date</source>
         <translation>Дата</translation>
->>>>>>> dac5d68f
     </message>
     <message>
         <source>Confirmations</source>
@@ -817,36 +627,6 @@
         <translation>Копиране на количеството</translation>
     </message>
     <message>
-<<<<<<< HEAD
-        <location line="+6"/>
-        <source>Mandatory network transaction fee per kB transferred. Most transactions are 1 kB and incur a 0.01 PPC fee. Note: transfer size may increase depending on the number of input transactions required to be added together to fund the payment.</source>
-        <translation type="unfinished"/>
-    </message>
-    <message>
-        <location line="+15"/>
-        <source>Additional network &amp;fee</source>
-        <translation type="unfinished"/>
-    </message>
-    <message>
-        <location line="+31"/>
-        <source>Automatically start Peercoin after logging in to the system.</source>
-        <translation type="unfinished"/>
-    </message>
-    <message>
-        <location line="+46"/>
-        <source>Check this box to follow the centrally issued checkpoints.</source>
-        <translation type="unfinished"/>
-    </message>
-    <message>
-        <location line="+3"/>
-        <source>&amp;Start Peercoin on system login</source>
-        <translation>&amp;Пускане на Пиркойн при вход в системата</translation>
-    </message>
-    <message>
-        <location line="+7"/>
-        <source>Enforce checkpoints</source>
-        <translation type="unfinished"></translation>
-=======
         <source>Copy fee</source>
         <translation>Копиране на данък добавена стойност</translation>
     </message>
@@ -861,7 +641,6 @@
     <message>
         <source>Copy dust</source>
         <translation>Копирай прахта:</translation>
->>>>>>> dac5d68f
     </message>
     <message>
         <source>Copy change</source>
@@ -876,28 +655,16 @@
         <translation>да</translation>
     </message>
     <message>
-<<<<<<< HEAD
-        <location line="+6"/>
-        <source>Automatically open the Peercoin client port on the router. This only works when your router supports UPnP and it is enabled.</source>
-        <translation>Автоматично отваряне на входящия Peercoin порт. Работи само с рутери поддържащи UPnP.</translation>
-=======
         <source>no</source>
         <translation>не</translation>
->>>>>>> dac5d68f
     </message>
     <message>
         <source>(no label)</source>
         <translation>(без име)</translation>
     </message>
     <message>
-<<<<<<< HEAD
-        <location line="+7"/>
-        <source>Connect to the Peercoin network through a SOCKS proxy (e.g. when connecting through Tor).</source>
-        <translation type="unfinished"/>
-=======
         <source>change from %1 (%2)</source>
         <translation>ресто от %1 (%2)</translation>
->>>>>>> dac5d68f
     </message>
     <message>
         <source>(change)</source>
@@ -962,14 +729,8 @@
 <context>
     <name>FreespaceChecker</name>
     <message>
-<<<<<<< HEAD
-        <location line="+13"/>
-        <source>The user interface language can be set here. This setting will take effect after restarting Peercoin.</source>
-        <translation>Промяната на езика ще влезе в сила след рестартиране на Пиркойн.</translation>
-=======
         <source>A new data directory will be created.</source>
         <translation>Ще се създаде нова папка за данни.</translation>
->>>>>>> dac5d68f
     </message>
     <message>
         <source>name</source>
@@ -980,14 +741,8 @@
         <translation>Директорията вече съществува.Добавете %1 ако желаете да добавите нова директория тук.</translation>
     </message>
     <message>
-<<<<<<< HEAD
-        <location line="+9"/>
-        <source>Whether to show Peercoin addresses in the transaction list or not.</source>
-        <translation>Ще се показват адресите в списъка с транзакции независимо от наличието на кратко име.</translation>
-=======
         <source>Path already exists, and is not a directory.</source>
         <translation>Пътят вече съществува и не е папка.</translation>
->>>>>>> dac5d68f
     </message>
     <message>
         <source>Cannot create data directory here.</source>
@@ -1029,15 +784,8 @@
         <translation>Избери директория за данни при стартирване (по подразбиране: %u)</translation>
     </message>
     <message>
-<<<<<<< HEAD
-        <location line="-9"/>
-        <location line="+9"/>
-        <source>This setting will take effect after restarting Peercoin.</source>
-        <translation type="unfinished"/>
-=======
         <source>Set language, for example "de_DE" (default: system locale)</source>
         <translation>Избери език, примерно "de_DE" (по подразбиране: system locale)</translation>
->>>>>>> dac5d68f
     </message>
     <message>
         <source>Start minimized</source>
@@ -1048,15 +796,8 @@
         <translation>Задай SSL root сертификат за молба за изплащане (по подразбиране: -system-)</translation>
     </message>
     <message>
-<<<<<<< HEAD
-        <location line="+50"/>
-        <location line="+166"/>
-        <source>The displayed information may be out of date. Your wallet automatically synchronizes with the Peercoin network after a connection is established, but this process has not completed yet.</source>
-        <translation type="unfinished"/>
-=======
         <source>Show splash screen on startup (default: %u)</source>
         <translation>Покажи splash екран при стартирване (по подразбиране %u)</translation>
->>>>>>> dac5d68f
     </message>
     <message>
         <source>Reset all settings changed in the GUI</source>
@@ -1098,14 +839,8 @@
         <translation>Около %1 GB данни ще бъдат запаметени в тази директория.</translation>
     </message>
     <message>
-<<<<<<< HEAD
-        <location filename="../paymentserver.cpp" line="+107"/>
-        <source>Cannot start peercoin: click-to-pay handler</source>
-        <translation type="unfinished"/>
-=======
         <source>Error</source>
         <translation>Грешка</translation>
->>>>>>> dac5d68f
     </message>
     </context>
 <context>
@@ -1618,14 +1353,8 @@
         <translation>Време за отговор</translation>
     </message>
     <message>
-<<<<<<< HEAD
-        <location line="+7"/>
-        <source>Show the Peercoin-Qt help message to get a list with possible Peercoin command-line options.</source>
-        <translation type="unfinished"/>
-=======
         <source>Last block time</source>
         <translation>Време на последния блок</translation>
->>>>>>> dac5d68f
     </message>
     <message>
         <source>&amp;Open</source>
@@ -1640,55 +1369,32 @@
         <translation>&amp;Мрежов Трафик</translation>
     </message>
     <message>
-<<<<<<< HEAD
-        <location line="-104"/>
-        <source>Peercoin - Debug window</source>
-        <translation type="unfinished"/>
-    </message>
-    <message>
-        <location line="+25"/>
-        <source>Peercoin Core</source>
-        <translation type="unfinished"/>
-=======
         <source>Totals</source>
         <translation>Общо:</translation>
     </message>
     <message>
         <source>In:</source>
         <translation>Входящи:</translation>
->>>>>>> dac5d68f
     </message>
     <message>
         <source>Out:</source>
         <translation>Изходящи</translation>
     </message>
     <message>
-<<<<<<< HEAD
-        <location line="+7"/>
-        <source>Open the Peercoin debug log file from the current data directory. This can take a few seconds for large log files.</source>
-        <translation type="unfinished"/>
-=======
         <source>Debug log file</source>
         <translation>Лог файл,съдържащ грешките</translation>
->>>>>>> dac5d68f
     </message>
     <message>
         <source>Clear console</source>
         <translation>Изчисти конзолата</translation>
     </message>
     <message>
-<<<<<<< HEAD
-        <location filename="../rpcconsole.cpp" line="-30"/>
-        <source>Welcome to the Peercoin RPC console.</source>
-        <translation type="unfinished"/>
-=======
         <source>via %1</source>
         <translation>посредством %1</translation>
     </message>
     <message>
         <source>never</source>
         <translation>Никога</translation>
->>>>>>> dac5d68f
     </message>
     <message>
         <source>Inbound</source>
@@ -2066,11 +1772,6 @@
         <translation>Плащане на:</translation>
     </message>
     <message>
-<<<<<<< HEAD
-        <location filename="../sendcoinsentry.cpp" line="+1"/>
-        <source>Enter a Peercoin address</source>
-        <translation>Въведете Пиркойн адрес (например 1NS17iag9jJgTHD1VXjvLCEnZuQ3rJDE9L)</translation>
-=======
         <source>Memo:</source>
         <translation>Бележка:</translation>
     </message>
@@ -2091,7 +1792,6 @@
     <message>
         <source>Do not shut down the computer until this window disappears.</source>
         <translation>Не изключвайте компютъра докато този прозорец не изчезне.</translation>
->>>>>>> dac5d68f
     </message>
 </context>
 <context>
@@ -2133,12 +1833,7 @@
         <translation>Копиране на текущия подпис</translation>
     </message>
     <message>
-<<<<<<< HEAD
-        <location line="+21"/>
-        <source>Sign the message to prove you own this Peercoin address</source>
-=======
         <source>Sign the message to prove you own this Bitcoin address</source>
->>>>>>> dac5d68f
         <translation>Подпишете съобщение като доказателство, че притежавате определен адрес</translation>
     </message>
     <message>
@@ -2154,24 +1849,8 @@
         <translation>&amp;Провери</translation>
     </message>
     <message>
-<<<<<<< HEAD
-        <location line="+6"/>
-        <source>Enter the signing address, message (ensure you copy line breaks, spaces, tabs, etc. exactly) and signature below to verify the message. Be careful not to read more into the signature than what is in the signed message itself, to avoid being tricked by a man-in-the-middle attack.</source>
-        <translation type="unfinished"/>
-    </message>
-    <message>
-        <location line="+21"/>
-        <source>The address the message was signed with (e.g. 1NS17iag9jJgTHD1VXjvLCEnZuQ3rJDE9L)</source>
-        <translation>Адресът, с който е подписано съобщението (например 1NS17iag9jJgTHD1VXjvLCEnZuQ3rJDE9L)</translation>
-    </message>
-    <message>
-        <location line="+40"/>
-        <source>Verify the message to ensure it was signed with the specified Peercoin address</source>
-        <translation>Проверете съобщение, за да сте сигурни че е подписано с определен Пиркойн адрес</translation>
-=======
         <source>Verify the message to ensure it was signed with the specified Bitcoin address</source>
         <translation>Проверете съобщение, за да сте сигурни че е подписано с определен Биткоин адрес</translation>
->>>>>>> dac5d68f
     </message>
     <message>
         <source>Verify &amp;Message</source>
@@ -2182,27 +1861,6 @@
         <translation>Натиснете "Подписване на съобщение" за да създадете подпис</translation>
     </message>
     <message>
-<<<<<<< HEAD
-        <location filename="../signverifymessagedialog.cpp" line="+27"/>
-        <location line="+3"/>
-        <source>Enter a Peercoin address</source>
-        <translation>Въведете Пиркойн адрес (например 1NS17iag9jJgTHD1VXjvLCEnZuQ3rJDE9L)</translation>
-    </message>
-    <message>
-        <location line="-2"/>
-        <source>Click &quot;Sign Message&quot; to generate signature</source>
-        <translation>Натиснете &quot;Подписване на съобщение&quot; за да създадете подпис</translation>
-    </message>
-    <message>
-        <location line="+3"/>
-        <source>Enter Peercoin signature</source>
-        <translation>Пиркойн подпис</translation>
-    </message>
-    <message>
-        <location line="+82"/>
-        <location line="+81"/>
-=======
->>>>>>> dac5d68f
         <source>The entered address is invalid.</source>
         <translation>Въведеният адрес е невалиден.</translation>
     </message>
@@ -2254,15 +1912,6 @@
 <context>
     <name>SplashScreen</name>
     <message>
-<<<<<<< HEAD
-        <location filename="../splashscreen.cpp" line="+22"/>
-        <source>The Peercoin developers</source>
-        <translation type="unfinished"/>
-    </message>
-    <message>
-        <location line="+1"/>
-=======
->>>>>>> dac5d68f
         <source>[testnet]</source>
         <translation>[testnet]</translation>
     </message>
@@ -2701,53 +2350,10 @@
 <context>
     <name>bitcoin-core</name>
     <message>
-<<<<<<< HEAD
-        <location filename="../bitcoinstrings.cpp" line="+94"/>
-        <source>Peercoin version</source>
-        <translation>Пиркойн версия</translation>
-    </message>
-    <message>
-        <location line="+102"/>
-        <source>Usage:</source>
-        <translation type="unfinished"/>
-    </message>
-    <message>
-        <location line="-29"/>
-        <source>Send command to -server or peercoind</source>
-        <translation type="unfinished"/>
-    </message>
-    <message>
-        <location line="-23"/>
-        <source>List commands</source>
-        <translation type="unfinished"/>
-    </message>
-    <message>
-        <location line="-12"/>
-        <source>Get help for a command</source>
-        <translation type="unfinished"/>
-    </message>
-    <message>
-        <location line="+24"/>
-=======
->>>>>>> dac5d68f
         <source>Options:</source>
         <translation>Опции:</translation>
     </message>
     <message>
-<<<<<<< HEAD
-        <location line="+24"/>
-        <source>Specify configuration file (default: peercoin.conf)</source>
-        <translation type="unfinished"/>
-    </message>
-    <message>
-        <location line="+3"/>
-        <source>Specify pid file (default: peercoind.pid)</source>
-        <translation type="unfinished"/>
-    </message>
-    <message>
-        <location line="-1"/>
-=======
->>>>>>> dac5d68f
         <source>Specify data directory</source>
         <translation>Определете директория за данните</translation>
     </message>
@@ -2769,126 +2375,13 @@
     </message>
     <message>
         <source>Accept connections from outside (default: 1 if no -proxy or -connect)</source>
-<<<<<<< HEAD
-        <translation type="unfinished"/>
-    </message>
-    <message>
-        <location line="-80"/>
-        <source>%s, you must set a rpcpassword in the configuration file:
-%s
-It is recommended you use the following random password:
-rpcuser=peercoinrpc
-rpcpassword=%s
-(you do not need to remember this password)
-The username and password MUST NOT be the same.
-If the file does not exist, create it with owner-readable-only file permissions.
-It is also recommended to set alertnotify so you are notified of problems;
-for example: alertnotify=echo %%s | mail -s &quot;Peercoin Alert&quot; admin@foo.com
-</source>
-        <translation type="unfinished"/>
-    </message>
-    <message>
-        <location line="+17"/>
-        <source>An error occurred while setting up the RPC port %u for listening on IPv6, falling back to IPv4: %s</source>
-        <translation type="unfinished"/>
-    </message>
-    <message>
-        <location line="+3"/>
-        <source>Bind to given address and always listen on it. Use [host]:port notation for IPv6</source>
-        <translation type="unfinished"/>
-    </message>
-    <message>
-        <location line="+3"/>
-        <source>Cannot obtain a lock on data directory %s. Peercoin is probably already running.</source>
-        <translation type="unfinished"/>
-    </message>
-    <message>
-        <location line="+3"/>
-        <source>Error: The transaction was rejected! This might happen if some of the coins in your wallet were already spent, such as if you used a copy of wallet.dat and coins were spent in the copy but not marked as spent here.</source>
-        <translation type="unfinished"/>
-    </message>
-    <message>
-        <location line="+4"/>
-        <source>Error: This transaction requires a transaction fee of at least %s because of its amount, complexity, or use of recently received funds!</source>
-        <translation type="unfinished"/>
-    </message>
-    <message>
-        <location line="+3"/>
-        <source>Execute command when a relevant alert is received (%s in cmd is replaced by message)</source>
-        <translation type="unfinished"/>
-    </message>
-    <message>
-        <location line="+3"/>
-        <source>Execute command when a wallet transaction changes (%s in cmd is replaced by TxID)</source>
-        <translation type="unfinished"/>
-    </message>
-    <message>
-        <location line="+11"/>
-        <source>Set maximum size of high-priority/low-fee transactions in bytes (default: 27000)</source>
-        <translation type="unfinished"/>
-    </message>
-    <message>
-        <location line="+6"/>
-        <source>This is a pre-release test build - use at your own risk - do not use for mining or merchant applications</source>
-        <translation type="unfinished"/>
-=======
         <translation>Приемайте връзки отвън.(по подразбиране:1 в противен случай -proxy или -connect)</translation>
->>>>>>> dac5d68f
     </message>
     <message>
         <source>Connection options:</source>
         <translation>Настройки на връзката:</translation>
     </message>
     <message>
-<<<<<<< HEAD
-        <location line="+3"/>
-        <source>Warning: Displayed transactions may not be correct! You may need to upgrade, or other nodes may need to upgrade.</source>
-        <translation type="unfinished"/>
-    </message>
-    <message>
-        <location line="+3"/>
-        <source>Warning: Please check that your computer&apos;s date and time are correct! If your clock is wrong Peercoin will not work properly.</source>
-        <translation type="unfinished"/>
-    </message>
-    <message>
-        <location line="+3"/>
-        <source>Warning: error reading wallet.dat! All keys read correctly, but transaction data or address book entries might be missing or incorrect.</source>
-        <translation type="unfinished"/>
-    </message>
-    <message>
-        <location line="+3"/>
-        <source>Warning: wallet.dat corrupt, data salvaged! Original wallet.dat saved as wallet.{timestamp}.bak in %s; if your balance or transactions are incorrect you should restore from a backup.</source>
-        <translation type="unfinished"/>
-    </message>
-    <message>
-        <location line="+14"/>
-        <source>Attempt to recover private keys from a corrupt wallet.dat</source>
-        <translation type="unfinished"/>
-    </message>
-    <message>
-        <location line="+2"/>
-        <source>Block creation options:</source>
-        <translation type="unfinished"/>
-    </message>
-    <message>
-        <location line="+5"/>
-        <source>Connect only to the specified node(s)</source>
-        <translation type="unfinished"/>
-    </message>
-    <message>
-        <location line="+3"/>
-        <source>Corrupted block database detected</source>
-        <translation type="unfinished"/>
-    </message>
-    <message>
-        <location line="+1"/>
-        <source>Discover own IP address (default: 1 when listening and no -externalip)</source>
-        <translation type="unfinished"/>
-    </message>
-    <message>
-        <location line="+1"/>
-=======
->>>>>>> dac5d68f
         <source>Do you want to rebuild the block database now?</source>
         <translation>Желаете ли да пресъздадете базата данни с блокове сега?</translation>
     </message>
@@ -2989,60 +2482,6 @@
         <translation>Транзакцията трябва да има поне един получател.</translation>
     </message>
     <message>
-<<<<<<< HEAD
-        <location line="+1"/>
-        <source>Error loading wallet.dat: Wallet requires newer version of Peercoin</source>
-        <translation type="unfinished"/>
-    </message>
-    <message>
-        <location line="+93"/>
-        <source>Wallet needed to be rewritten: restart Peercoin to complete</source>
-        <translation type="unfinished"/>
-    </message>
-    <message>
-        <location line="-95"/>
-        <source>Error loading wallet.dat</source>
-        <translation type="unfinished"/>
-    </message>
-    <message>
-        <location line="+28"/>
-        <source>Invalid -proxy address: &apos;%s&apos;</source>
-        <translation>Невалиден -proxy address: &apos;%s&apos;</translation>
-    </message>
-    <message>
-        <location line="+56"/>
-        <source>Unknown network specified in -onlynet: &apos;%s&apos;</source>
-        <translation type="unfinished"/>
-    </message>
-    <message>
-        <location line="-1"/>
-        <source>Unknown -socks proxy version requested: %i</source>
-        <translation type="unfinished"/>
-    </message>
-    <message>
-        <location line="-96"/>
-        <source>Cannot resolve -bind address: &apos;%s&apos;</source>
-        <translation type="unfinished"/>
-    </message>
-    <message>
-        <location line="+1"/>
-        <source>Cannot resolve -externalip address: &apos;%s&apos;</source>
-        <translation type="unfinished"/>
-    </message>
-    <message>
-        <location line="+44"/>
-        <source>Invalid amount for -paytxfee=&lt;amount&gt;: &apos;%s&apos;</source>
-        <translation type="unfinished"/>
-    </message>
-    <message>
-        <location line="+1"/>
-        <source>Invalid amount</source>
-        <translation type="unfinished"/>
-    </message>
-    <message>
-        <location line="-6"/>
-=======
->>>>>>> dac5d68f
         <source>Insufficient funds</source>
         <translation>Недостатъчно средства</translation>
     </message>
@@ -3051,25 +2490,6 @@
         <translation>Зареждане на блок индекса...</translation>
     </message>
     <message>
-<<<<<<< HEAD
-        <location line="-57"/>
-        <source>Add a node to connect to and attempt to keep the connection open</source>
-        <translation type="unfinished"/>
-    </message>
-    <message>
-        <location line="-25"/>
-        <source>Unable to bind to %s on this computer. Peercoin is probably already running.</source>
-        <translation type="unfinished"/>
-    </message>
-    <message>
-        <location line="+64"/>
-        <source>Fee per KB to add to transactions you send</source>
-        <translation type="unfinished"/>
-    </message>
-    <message>
-        <location line="+19"/>
-=======
->>>>>>> dac5d68f
         <source>Loading wallet...</source>
         <translation>Зареждане на портфейла...</translation>
     </message>
