<?xml version="1.0" ?><!DOCTYPE TS><TS language="fi" version="2.0">
<defaultcodec>UTF-8</defaultcodec>
<context>
    <name>AboutDialog</name>
    <message>
<<<<<<< HEAD
        <location filename="../forms/aboutdialog.ui" line="14"/>
        <source>About PPCoin</source>
        <translation>Tietoa PPCoinista</translation>
    </message>
    <message>
        <location filename="../forms/aboutdialog.ui" line="53"/>
        <source>&lt;b&gt;PPCoin&lt;/b&gt; version</source>
        <translation>&lt;b&gt;PPCoin&lt;/b&gt; versio</translation>
    </message>
    <message>
        <location filename="../forms/aboutdialog.ui" line="85"/>
        <source>Copyright © 2011-2013 PPCoin Developers

=======
        <location filename="../forms/aboutdialog.ui" line="+14"/>
        <source>About Bitcoin</source>
        <translation>Tietoa Bitcoinista</translation>
    </message>
    <message>
        <location line="+39"/>
        <source>&lt;b&gt;Bitcoin&lt;/b&gt; version</source>
        <translation>&lt;b&gt;Bitcoin&lt;/b&gt; versio</translation>
    </message>
    <message>
        <location line="+57"/>
        <source>
>>>>>>> 40809aed
This is experimental software.

Distributed under the MIT/X11 software license, see the accompanying file COPYING or http://www.opensource.org/licenses/mit-license.php.

This product includes software developed by the OpenSSL Project for use in the OpenSSL Toolkit (http://www.openssl.org/) and cryptographic software written by Eric Young (eay@cryptsoft.com) and UPnP software written by Thomas Bernard.</source>
<<<<<<< HEAD
        <translation>Copyright © 2011-2013 PPCoin Developers

This is experimental software.
=======
        <translation>
Tämä on kokeellinen ohjelmisto.
>>>>>>> 40809aed

Levitetään MIT/X11 ohjelmistolisenssin alaisuudessa. Tarkemmat tiedot löytyvät tiedostosta COPYING tai osoitteesta http://www.opensource.org/licenses/mit-license.php.

Tämä ohjelma sisältää OpenSSL projektin OpenSSL työkalupakin (http://www.openssl.org/), Eric Youngin (eay@cryptsoft.com) kehittämän salausohjelmiston sekä Thomas Bernardin UPnP ohjelmiston.
</translation>
    </message>
    <message>
        <location filename="../aboutdialog.cpp" line="+14"/>
        <source>Copyright</source>
        <translation>Tekijänoikeus</translation>
    </message>
    <message>
        <location line="+0"/>
        <source>The Bitcoin developers</source>
        <translation type="unfinished"/>
    </message>
</context>
<context>
    <name>AddressBookPage</name>
    <message>
        <location filename="../forms/addressbookpage.ui" line="+14"/>
        <source>Address Book</source>
        <translation>Osoitekirja</translation>
    </message>
    <message>
<<<<<<< HEAD
        <location filename="../forms/addressbookpage.ui" line="20"/>
        <source>These are your PPCoin addresses for receiving payments.  You may want to give a different one to each sender so you can keep track of who is paying you.</source>
        <translation>Nämä ovat sinun PPCoin-osoitteesi suoritusten vastaanottamiseen. Voit halutessasi antaa kullekin lähettäjälle eri osoitteen, jotta voit seurata kuka sinulle maksaa.</translation>
    </message>
    <message>
        <location filename="../forms/addressbookpage.ui" line="33"/>
=======
        <location line="+19"/>
>>>>>>> 40809aed
        <source>Double-click to edit address or label</source>
        <translation>Kaksoisnapauta muokataksesi osoitetta tai nimeä</translation>
    </message>
    <message>
        <location line="+27"/>
        <source>Create a new address</source>
        <translation>Luo uusi osoite</translation>
    </message>
    <message>
        <location line="+14"/>
        <source>Copy the currently selected address to the system clipboard</source>
        <translation>Kopioi valittu osoite leikepöydälle</translation>
    </message>
    <message>
        <location line="-11"/>
        <source>&amp;New Address</source>
        <translation>&amp;Uusi Osoite</translation>
    </message>
    <message>
        <location filename="../addressbookpage.cpp" line="+63"/>
        <source>These are your Bitcoin addresses for receiving payments. You may want to give a different one to each sender so you can keep track of who is paying you.</source>
        <translation>Nämä ovat Bitcoin-osoitteesi joihin voit vastaanottaa maksuja. Voit haluta antaa jokaiselle maksajalle omansa, että pystyt seuraamaan keneltä maksut tulevat.</translation>
    </message>
    <message>
        <location filename="../forms/addressbookpage.ui" line="+14"/>
        <source>&amp;Copy Address</source>
        <translation>&amp;Kopioi Osoite</translation>
    </message>
    <message>
        <location line="+11"/>
        <source>Show &amp;QR Code</source>
        <translation>Näytä &amp;QR-koodi</translation>
    </message>
    <message>
        <location line="+11"/>
        <source>Sign a message to prove you own a Bitcoin address</source>
        <translation>Allekirjoita viesti todistaaksesi, että omistat Bitcoin-osoitteen</translation>
    </message>
    <message>
        <location line="+3"/>
        <source>Sign &amp;Message</source>
        <translation>Allekirjoita &amp;viesti</translation>
    </message>
    <message>
        <location line="+25"/>
        <source>Delete the currently selected address from the list</source>
        <translation>Poista valittu osoite listalta</translation>
    </message>
    <message>
        <location line="+27"/>
        <source>Export the data in the current tab to a file</source>
        <translation>Vie auki olevan välilehden tiedot tiedostoon</translation>
    </message>
    <message>
        <location line="+3"/>
        <source>&amp;Export</source>
        <translation type="unfinished"/>
    </message>
    <message>
        <location line="-44"/>
        <source>Verify a message to ensure it was signed with a specified Bitcoin address</source>
        <translation>Tarkista viestin allekirjoitus varmistaaksesi, että se allekirjoitettiin tietyllä Bitcoin-osoitteella</translation>
    </message>
    <message>
        <location line="+3"/>
        <source>&amp;Verify Message</source>
        <translation>&amp;Varmista viesti...</translation>
    </message>
    <message>
        <location line="+14"/>
        <source>&amp;Delete</source>
        <translation>&amp;Poista</translation>
    </message>
    <message>
        <location filename="../addressbookpage.cpp" line="-5"/>
        <source>These are your Bitcoin addresses for sending payments. Always check the amount and the receiving address before sending coins.</source>
        <translation type="unfinished"/>
    </message>
    <message>
        <location line="+13"/>
        <source>Copy &amp;Label</source>
        <translation>Kopioi &amp;Nimi</translation>
    </message>
    <message>
        <location line="+1"/>
        <source>&amp;Edit</source>
        <translation>&amp;Muokkaa</translation>
    </message>
    <message>
        <location line="+1"/>
        <source>Send &amp;Coins</source>
        <translation>Lähetä &amp;Rahaa</translation>
    </message>
    <message>
        <location line="+260"/>
        <source>Export Address Book Data</source>
        <translation>Vie osoitekirja</translation>
    </message>
    <message>
        <location line="+1"/>
        <source>Comma separated file (*.csv)</source>
        <translation>Comma separated file (*.csv)</translation>
    </message>
    <message>
        <location line="+13"/>
        <source>Error exporting</source>
        <translation>Virhe viedessä osoitekirjaa</translation>
    </message>
    <message>
        <location line="+0"/>
        <source>Could not write to file %1.</source>
        <translation>Ei voida kirjoittaa tiedostoon %1.</translation>
    </message>
</context>
<context>
    <name>AddressTableModel</name>
    <message>
        <location filename="../addresstablemodel.cpp" line="+144"/>
        <source>Label</source>
        <translation>Nimi</translation>
    </message>
    <message>
        <location line="+0"/>
        <source>Address</source>
        <translation>Osoite</translation>
    </message>
    <message>
        <location line="+36"/>
        <source>(no label)</source>
        <translation>(ei nimeä)</translation>
    </message>
</context>
<context>
    <name>AskPassphraseDialog</name>
    <message>
        <location filename="../forms/askpassphrasedialog.ui" line="+26"/>
        <source>Passphrase Dialog</source>
        <translation>Tunnuslauseen Dialogi</translation>
    </message>
    <message>
        <location line="+21"/>
        <source>Enter passphrase</source>
        <translation>Kirjoita tunnuslause</translation>
    </message>
    <message>
        <location line="+14"/>
        <source>New passphrase</source>
        <translation>Uusi tunnuslause</translation>
    </message>
    <message>
        <location line="+14"/>
        <source>Repeat new passphrase</source>
        <translation>Kiroita uusi tunnuslause uudelleen</translation>
    </message>
    <message>
        <location filename="../askpassphrasedialog.cpp" line="+33"/>
        <source>Enter the new passphrase to the wallet.&lt;br/&gt;Please use a passphrase of &lt;b&gt;10 or more random characters&lt;/b&gt;, or &lt;b&gt;eight or more words&lt;/b&gt;.</source>
        <translation>Anna lompakolle uusi tunnuslause.&lt;br/&gt;Käytä tunnuslausetta, jossa on ainakin  &lt;b&gt;10 satunnaista mekkiä&lt;/b&gt; tai &lt;b&gt;kahdeksan sanaa&lt;/b&gt;.</translation>
    </message>
    <message>
        <location line="+1"/>
        <source>Encrypt wallet</source>
        <translation>Salaa lompakko</translation>
    </message>
    <message>
        <location line="+3"/>
        <source>This operation needs your wallet passphrase to unlock the wallet.</source>
        <translation>Tätä toimintoa varten sinun täytyy antaa lompakon tunnuslause sen avaamiseksi.</translation>
    </message>
    <message>
        <location line="+5"/>
        <source>Unlock wallet</source>
        <translation>Avaa lompakko</translation>
    </message>
    <message>
        <location line="+3"/>
        <source>This operation needs your wallet passphrase to decrypt the wallet.</source>
        <translation>Tätä toimintoa varten sinun täytyy antaa lompakon tunnuslause salauksen purkuun.</translation>
    </message>
    <message>
        <location line="+5"/>
        <source>Decrypt wallet</source>
        <translation>Pura lompakon salaus</translation>
    </message>
    <message>
        <location line="+3"/>
        <source>Change passphrase</source>
        <translation>Vaihda tunnuslause</translation>
    </message>
    <message>
        <location line="+1"/>
        <source>Enter the old and new passphrase to the wallet.</source>
        <translation>Anna vanha ja uusi tunnuslause.</translation>
    </message>
    <message>
        <location line="+46"/>
        <source>Confirm wallet encryption</source>
        <translation>Vahvista lompakon salaus</translation>
    </message>
    <message>
        <location line="+1"/>
        <source>Warning: If you encrypt your wallet and lose your passphrase, you will &lt;b&gt;LOSE ALL OF YOUR BITCOINS&lt;/b&gt;!</source>
        <translation>Varoitus: Jos salaat lompakkosi ja menetät tunnuslauseesi, &lt;b&gt;MENETÄT KAIKKI BITCOINISI&lt;/b&gt;!</translation>
    </message>
    <message>
        <location line="+0"/>
        <source>Are you sure you wish to encrypt your wallet?</source>
        <translation>Haluatko varmasti salata lompakkosi?</translation>
    </message>
    <message>
        <location line="+15"/>
        <source>IMPORTANT: Any previous backups you have made of your wallet file should be replaced with the newly generated, encrypted wallet file. For security reasons, previous backups of the unencrypted wallet file will become useless as soon as you start using the new, encrypted wallet.</source>
        <translation>TÄRKEÄÄ: Kaikki vanhat lompakon varmuuskopiot pitäisi korvata uusilla suojatuilla varmuuskopioilla. Turvallisuussyistä edelliset varmuuskopiot muuttuvat turhiksi, kun aloitat suojatun lompakon käytön.</translation>
    </message>
    <message>
<<<<<<< HEAD
        <location filename="../askpassphrasedialog.cpp" line="102"/>
        <source>WARNING: If you encrypt your wallet and lose your passphrase, you will &lt;b&gt;LOSE ALL OF YOUR PPCoinS&lt;/b&gt;!
Are you sure you wish to encrypt your wallet?</source>
        <translation>VAROITUS: Mikäli salaat lompakkosi ja unohdat tunnuslauseen, &lt;b&gt;MENETÄT LOMPAKON KOKO SISÄLLÖN&lt;/b&gt;!
Tahdotko varmasti salata lompakon?</translation>
=======
        <location line="+100"/>
        <location line="+24"/>
        <source>Warning: The Caps Lock key is on!</source>
        <translation>Varoitus: Caps Lock on käytössä!</translation>
>>>>>>> 40809aed
    </message>
    <message>
        <location line="-130"/>
        <location line="+58"/>
        <source>Wallet encrypted</source>
        <translation>Lompakko salattu</translation>
    </message>
    <message>
<<<<<<< HEAD
        <location filename="../askpassphrasedialog.cpp" line="112"/>
        <source>PPCoin will close now to finish the encryption process. Remember that encrypting your wallet cannot fully protect your PPCoins from being stolen by malware infecting your computer.</source>
        <translation>PPCoin sulkeutuu lopettaessaan salausprosessin. Muista että salattu lompakko ei täysin suojaa sitä haittaohjelmien aiheuttamilta varkauksilta.</translation>
=======
        <location line="-56"/>
        <source>Bitcoin will close now to finish the encryption process. Remember that encrypting your wallet cannot fully protect your bitcoins from being stolen by malware infecting your computer.</source>
        <translation>Bitcoin sulkeutuu lopettaakseen salausprosessin. Muista, että salattukaan lompakko ei täysin suojaa sitä haittaohjelmien aiheuttamilta varkauksilta.</translation>
>>>>>>> 40809aed
    </message>
    <message>
        <location line="+13"/>
        <location line="+7"/>
        <location line="+42"/>
        <location line="+6"/>
        <source>Wallet encryption failed</source>
        <translation>Lompakon salaus epäonnistui</translation>
    </message>
    <message>
        <location line="-54"/>
        <source>Wallet encryption failed due to an internal error. Your wallet was not encrypted.</source>
        <translation>Lompakon salaaminen epäonnistui sisäisen virheen vuoksi. Lompakkoasi ei salattu.</translation>
    </message>
    <message>
        <location line="+7"/>
        <location line="+48"/>
        <source>The supplied passphrases do not match.</source>
        <translation>Annetut tunnuslauseet eivät täsmää.</translation>
    </message>
    <message>
        <location line="-37"/>
        <source>Wallet unlock failed</source>
        <translation>Lompakon avaaminen epäonnistui.</translation>
    </message>
    <message>
        <location line="+1"/>
        <location line="+11"/>
        <location line="+19"/>
        <source>The passphrase entered for the wallet decryption was incorrect.</source>
        <translation>Annettu tunnuslause oli väärä.</translation>
    </message>
    <message>
        <location line="-20"/>
        <source>Wallet decryption failed</source>
        <translation>Lompakon salauksen purku epäonnistui.</translation>
    </message>
    <message>
        <location line="+14"/>
        <source>Wallet passphrase was successfully changed.</source>
        <translation>Lompakon tunnuslause vaihdettiin onnistuneesti.</translation>
    </message>
</context>
<context>
    <name>PPCoinGUI</name>
    <message>
<<<<<<< HEAD
        <location filename="../bitcoingui.cpp" line="69"/>
        <source>PPCoin Wallet</source>
        <translation>PPCoin-lompakko</translation>
=======
        <location filename="../bitcoingui.cpp" line="+233"/>
        <source>Sign &amp;message...</source>
        <translation>&amp;Allekirjoita viesti...</translation>
>>>>>>> 40809aed
    </message>
    <message>
        <location line="+280"/>
        <source>Synchronizing with network...</source>
        <translation>Synkronoidaan verkon kanssa...</translation>
    </message>
    <message>
        <location line="-349"/>
        <source>&amp;Overview</source>
        <translation>&amp;Yleisnäkymä</translation>
    </message>
    <message>
        <location line="+1"/>
        <source>Show general overview of wallet</source>
        <translation>Lompakon tilanteen yleiskatsaus</translation>
    </message>
    <message>
        <location line="+20"/>
        <source>&amp;Transactions</source>
        <translation>&amp;Rahansiirrot</translation>
    </message>
    <message>
        <location line="+1"/>
        <source>Browse transaction history</source>
        <translation>Selaa rahansiirtohistoriaa</translation>
    </message>
    <message>
        <location line="+7"/>
        <source>Edit the list of stored addresses and labels</source>
        <translation>Muokkaa tallennettujen nimien ja osoitteiden listaa</translation>
    </message>
    <message>
<<<<<<< HEAD
        <location filename="../bitcoingui.cpp" line="194"/>
        <source>&amp;Receive coins</source>
        <translation>&amp;PPCoinien vastaanottaminen</translation>
    </message>
    <message>
        <location filename="../bitcoingui.cpp" line="195"/>
=======
        <location line="-14"/>
>>>>>>> 40809aed
        <source>Show the list of addresses for receiving payments</source>
        <translation>Näytä PPCoinien vastaanottamiseen käytetyt osoitteet</translation>
    </message>
    <message>
<<<<<<< HEAD
        <location filename="../bitcoingui.cpp" line="200"/>
        <source>&amp;Send coins</source>
        <translation>&amp;Lähetä PPCoineja</translation>
    </message>
    <message>
        <location filename="../bitcoingui.cpp" line="201"/>
        <source>Send coins to a PPCoin address</source>
        <translation>Lähetä PPCoin-osoitteeseen</translation>
    </message>
    <message>
        <location filename="../bitcoingui.cpp" line="206"/>
        <source>Sign &amp;message</source>
        <translation>Allekirjoita &amp;viesti</translation>
    </message>
    <message>
        <location filename="../bitcoingui.cpp" line="207"/>
        <source>Prove you control an address</source>
        <translation>Todista että hallitset osoitetta</translation>
    </message>
    <message>
        <location filename="../bitcoingui.cpp" line="226"/>
=======
        <location line="+31"/>
>>>>>>> 40809aed
        <source>E&amp;xit</source>
        <translation>L&amp;opeta</translation>
    </message>
    <message>
        <location line="+1"/>
        <source>Quit application</source>
        <translation>Sulje ohjelma</translation>
    </message>
    <message>
<<<<<<< HEAD
        <location filename="../bitcoingui.cpp" line="231"/>
        <source>Show information about PPCoin</source>
        <translation>Näytä tietoa PPCoin-projektista</translation>
=======
        <location line="+4"/>
        <source>Show information about Bitcoin</source>
        <translation>Näytä tietoa Bitcoin-projektista</translation>
>>>>>>> 40809aed
    </message>
    <message>
        <location line="+2"/>
        <source>About &amp;Qt</source>
        <translation>Tietoja &amp;Qt</translation>
    </message>
    <message>
        <location line="+1"/>
        <source>Show information about Qt</source>
        <translation>Näytä tietoja QT:ta</translation>
    </message>
    <message>
        <location line="+2"/>
        <source>&amp;Options...</source>
        <translation>&amp;Asetukset...</translation>
    </message>
    <message>
<<<<<<< HEAD
        <location filename="../bitcoingui.cpp" line="237"/>
        <source>Modify configuration options for PPCoin</source>
        <translation>Muokkaa asetuksia</translation>
    </message>
    <message>
        <location filename="../bitcoingui.cpp" line="239"/>
        <source>Open &amp;PPCoin</source>
        <translation>Avaa &amp;PPCoin</translation>
    </message>
    <message>
        <location filename="../bitcoingui.cpp" line="240"/>
        <source>Show the PPCoin window</source>
        <translation>Näytä PPCoin-ikkuna</translation>
=======
        <location line="+6"/>
        <source>&amp;Encrypt Wallet...</source>
        <translation>&amp;Salaa lompakko...</translation>
    </message>
    <message>
        <location line="+3"/>
        <source>&amp;Backup Wallet...</source>
        <translation>&amp;Varmuuskopioi Lompakko...</translation>
>>>>>>> 40809aed
    </message>
    <message>
        <location line="+2"/>
        <source>&amp;Change Passphrase...</source>
        <translation>&amp;Vaihda Tunnuslause...</translation>
    </message>
    <message>
        <location line="+285"/>
        <source>Importing blocks from disk...</source>
        <translation>Tuodaan lohkoja levyltä</translation>
    </message>
    <message>
        <location line="+3"/>
        <source>Reindexing blocks on disk...</source>
        <translation>Ladataan lohkoindeksiä...</translation>
    </message>
    <message>
        <location line="-347"/>
        <source>Send coins to a Bitcoin address</source>
        <translation>Lähetä kolikoita Bitcoin-osoitteeseen</translation>
    </message>
    <message>
        <location line="+49"/>
        <source>Modify configuration options for Bitcoin</source>
        <translation>Muuta Bitcoinin konfiguraatioasetuksia</translation>
    </message>
    <message>
        <location line="+9"/>
        <source>Backup wallet to another location</source>
        <translation>Varmuuskopioi lompakko toiseen sijaintiin</translation>
    </message>
    <message>
        <location line="+2"/>
        <source>Change the passphrase used for wallet encryption</source>
        <translation>Vaihda lompakon salaukseen käytettävä tunnuslause</translation>
    </message>
    <message>
        <location line="+6"/>
        <source>&amp;Debug window</source>
        <translation>&amp;Testausikkuna</translation>
    </message>
    <message>
        <location line="+1"/>
        <source>Open debugging and diagnostic console</source>
        <translation>Avaa debuggaus- ja diagnostiikkakonsoli</translation>
    </message>
    <message>
        <location line="-4"/>
        <source>&amp;Verify message...</source>
        <translation>Varmista &amp;viesti...</translation>
    </message>
    <message>
        <location line="-165"/>
        <location line="+530"/>
        <source>Bitcoin</source>
        <translation>Bitcoin</translation>
    </message>
    <message>
        <location line="-530"/>
        <source>Wallet</source>
        <translation>Lompakko</translation>
    </message>
    <message>
        <location line="+101"/>
        <source>&amp;Send</source>
        <translation>&amp;Lähetä</translation>
    </message>
    <message>
        <location line="+7"/>
        <source>&amp;Receive</source>
        <translation>&amp;Vastaanota</translation>
    </message>
    <message>
        <location line="+14"/>
        <source>&amp;Addresses</source>
        <translation>&amp;Osoitteet</translation>
    </message>
    <message>
        <location line="+22"/>
        <source>&amp;About Bitcoin</source>
        <translation>&amp;Tietoa Bitcoinista</translation>
    </message>
    <message>
        <location line="+9"/>
        <source>&amp;Show / Hide</source>
        <translation>&amp;Näytä / Piilota</translation>
    </message>
    <message>
        <location line="+1"/>
        <source>Show or hide the main Window</source>
        <translation>Näytä tai piilota Bitcoin-ikkuna</translation>
    </message>
    <message>
        <location line="+3"/>
        <source>Encrypt the private keys that belong to your wallet</source>
        <translation>Suojaa yksityiset avaimet, jotka kuuluvat lompakkoosi</translation>
    </message>
    <message>
        <location line="+7"/>
        <source>Sign messages with your Bitcoin addresses to prove you own them</source>
        <translation>Allekirjoita viestisi omalla Bitcoin -osoitteellasi todistaaksesi, että omistat ne</translation>
    </message>
    <message>
        <location line="+2"/>
        <source>Verify messages to ensure they were signed with specified Bitcoin addresses</source>
        <translation>Varmista, että viestisi on allekirjoitettu määritetyllä Bitcoin -osoitteella</translation>
    </message>
    <message>
        <location line="+28"/>
        <source>&amp;File</source>
        <translation>&amp;Tiedosto</translation>
    </message>
    <message>
        <location line="+7"/>
        <source>&amp;Settings</source>
        <translation>&amp;Asetukset</translation>
    </message>
    <message>
        <location line="+6"/>
        <source>&amp;Help</source>
        <translation>&amp;Apua</translation>
    </message>
    <message>
        <location line="+9"/>
        <source>Tabs toolbar</source>
        <translation>Välilehtipalkki</translation>
    </message>
    <message>
        <location line="+17"/>
        <location line="+10"/>
        <source>[testnet]</source>
        <translation>[testnet]</translation>
    </message>
    <message>
<<<<<<< HEAD
        <location filename="../bitcoingui.cpp" line="407"/>
        <source>PPCoin-qt</source>
        <translation>PPCoin-qt</translation>
    </message>
    <message numerus="yes">
        <location filename="../bitcoingui.cpp" line="449"/>
        <source>%n active connection(s) to PPCoin network</source>
        <translation><numerusform>%n aktiivinen yhteys PPCoin-verkkoon</numerusform><numerusform>%n aktiivista yhteyttä PPCoin-verkkoon</numerusform></translation>
=======
        <location line="+47"/>
        <source>Bitcoin client</source>
        <translation>Bitcoin-asiakas</translation>
    </message>
    <message numerus="yes">
        <location line="+141"/>
        <source>%n active connection(s) to Bitcoin network</source>
        <translation><numerusform>%n aktiivinen yhteys Bitcoin-verkkoon</numerusform><numerusform>%n aktiivista yhteyttä Bitcoin-verkkoon</numerusform></translation>
>>>>>>> 40809aed
    </message>
    <message>
        <location line="+22"/>
        <source>No block source available...</source>
        <translation type="unfinished"/>
    </message>
    <message>
        <location line="+12"/>
        <source>Processed %1 of %2 (estimated) blocks of transaction history.</source>
        <translation type="unfinished"/>
    </message>
    <message>
        <location line="+4"/>
        <source>Processed %1 blocks of transaction history.</source>
        <translation>Käsitelty %1 lohkoa rahansiirtohistoriasta</translation>
    </message>
    <message numerus="yes">
        <location line="+20"/>
        <source>%n hour(s)</source>
        <translation><numerusform>%n tunti</numerusform><numerusform>%n tuntia</numerusform></translation>
    </message>
    <message numerus="yes">
        <location line="+4"/>
        <source>%n day(s)</source>
        <translation type="unfinished"><numerusform></numerusform><numerusform></numerusform></translation>
    </message>
    <message numerus="yes">
        <location line="+4"/>
        <source>%n week(s)</source>
        <translation><numerusform>%n viikko</numerusform><numerusform>%n viikkoa</numerusform></translation>
    </message>
    <message>
        <location line="+4"/>
        <source>%1 behind</source>
        <translation type="unfinished"/>
    </message>
    <message>
        <location line="+14"/>
        <source>Last received block was generated %1 ago.</source>
        <translation>Viimeisin vastaanotettu lohko tuotettu %1.</translation>
    </message>
    <message>
        <location line="+2"/>
        <source>Transactions after this will not yet be visible.</source>
        <translation type="unfinished"/>
    </message>
    <message>
        <location line="+22"/>
        <source>Error</source>
        <translation>Virhe</translation>
    </message>
    <message>
        <location line="+3"/>
        <source>Warning</source>
        <translation>Varoitus</translation>
    </message>
    <message>
        <location line="+3"/>
        <source>Information</source>
        <translation>Tietoa</translation>
    </message>
    <message>
        <location line="+70"/>
        <source>This transaction is over the size limit. You can still send it for a fee of %1, which goes to the nodes that process your transaction and helps to support the network. Do you want to pay the fee?</source>
        <translation type="unfinished"/>
    </message>
    <message>
        <location line="-140"/>
        <source>Up to date</source>
        <translation>Rahansiirtohistoria on ajan tasalla</translation>
    </message>
    <message>
        <location line="+31"/>
        <source>Catching up...</source>
        <translation>Saavutetaan verkkoa...</translation>
    </message>
    <message>
        <location line="+113"/>
        <source>Confirm transaction fee</source>
        <translation>Vahvista maksukulu</translation>
    </message>
    <message>
        <location line="+8"/>
        <source>Sent transaction</source>
        <translation>Lähetetyt rahansiirrot</translation>
    </message>
    <message>
        <location line="+0"/>
        <source>Incoming transaction</source>
        <translation>Saapuva rahansiirto</translation>
    </message>
    <message>
        <location line="+1"/>
        <source>Date: %1
Amount: %2
Type: %3
Address: %4
</source>
        <translation>Päivä: %1
Määrä: %2
Tyyppi: %3
Osoite: %4</translation>
    </message>
    <message>
        <location line="+33"/>
        <location line="+23"/>
        <source>URI handling</source>
        <translation>URI käsittely</translation>
    </message>
    <message>
        <location line="-23"/>
        <location line="+23"/>
        <source>URI can not be parsed! This can be caused by an invalid Bitcoin address or malformed URI parameters.</source>
        <translation>URIa ei voitu jäsentää! Tämä voi johtua kelvottomasta Bitcoin-osoitteesta tai virheellisistä URI parametreista.</translation>
    </message>
    <message>
        <location line="+17"/>
        <source>Wallet is &lt;b&gt;encrypted&lt;/b&gt; and currently &lt;b&gt;unlocked&lt;/b&gt;</source>
        <translation>Lompakko on &lt;b&gt;salattu&lt;/b&gt; ja tällä hetkellä &lt;b&gt;avoinna&lt;/b&gt;</translation>
    </message>
    <message>
        <location line="+8"/>
        <source>Wallet is &lt;b&gt;encrypted&lt;/b&gt; and currently &lt;b&gt;locked&lt;/b&gt;</source>
        <translation>Lompakko on &lt;b&gt;salattu&lt;/b&gt; ja tällä hetkellä &lt;b&gt;lukittuna&lt;/b&gt;</translation>
    </message>
    <message>
        <location filename="../bitcoin.cpp" line="+111"/>
        <source>A fatal error occurred. Bitcoin can no longer continue safely and will quit.</source>
        <translation>Peruuttamaton virhe on tapahtunut. Bitcoin ei voi enää jatkaa turvallisesti ja sammutetaan.</translation>
    </message>
</context>
<context>
    <name>ClientModel</name>
    <message>
        <location filename="../clientmodel.cpp" line="+104"/>
        <source>Network Alert</source>
        <translation>Verkkohälytys</translation>
    </message>
</context>
<context>
    <name>EditAddressDialog</name>
    <message>
        <location filename="../forms/editaddressdialog.ui" line="+14"/>
        <source>Edit Address</source>
        <translation>Muokkaa osoitetta</translation>
    </message>
    <message>
        <location line="+11"/>
        <source>&amp;Label</source>
        <translation>&amp;Nimi</translation>
    </message>
    <message>
        <location line="+10"/>
        <source>The label associated with this address book entry</source>
        <translation>Tähän osoitteeseen liitetty nimi</translation>
    </message>
    <message>
        <location line="+7"/>
        <source>&amp;Address</source>
        <translation>&amp;Osoite</translation>
    </message>
    <message>
        <location line="+10"/>
        <source>The address associated with this address book entry. This can only be modified for sending addresses.</source>
        <translation>Osoite, joka liittyy tämän osoitekirjan merkintään. Tätä voidaan muuttaa vain lähtevissä osoitteissa.</translation>
    </message>
    <message>
        <location filename="../editaddressdialog.cpp" line="+21"/>
        <source>New receiving address</source>
        <translation>Uusi vastaanottava osoite</translation>
    </message>
    <message>
        <location line="+4"/>
        <source>New sending address</source>
        <translation>Uusi lähettävä osoite</translation>
    </message>
    <message>
        <location line="+3"/>
        <source>Edit receiving address</source>
        <translation>Muokkaa vastaanottajan osoitetta</translation>
    </message>
    <message>
        <location line="+4"/>
        <source>Edit sending address</source>
        <translation>Muokkaa lähtevää osoitetta</translation>
    </message>
    <message>
        <location line="+76"/>
        <source>The entered address &quot;%1&quot; is already in the address book.</source>
        <translation>Osoite &quot;%1&quot; on jo osoitekirjassa.</translation>
    </message>
    <message>
<<<<<<< HEAD
        <location filename="../editaddressdialog.cpp" line="96"/>
        <source>The entered address &quot;%1&quot; is not a valid PPCoin address.</source>
        <translation>Osoite &quot;%1&quot; ei ole kelvollinen PPCoin-osoite.</translation>
=======
        <location line="-5"/>
        <source>The entered address &quot;%1&quot; is not a valid Bitcoin address.</source>
        <translation>Antamasi osoite &quot;%1&quot; ei ole validi Bitcoin-osoite.</translation>
>>>>>>> 40809aed
    </message>
    <message>
        <location line="+10"/>
        <source>Could not unlock wallet.</source>
        <translation>Lompakkoa ei voitu avata.</translation>
    </message>
    <message>
        <location line="+5"/>
        <source>New key generation failed.</source>
        <translation>Uuden avaimen luonti epäonnistui.</translation>
    </message>
</context>
<context>
    <name>GUIUtil::HelpMessageBox</name>
    <message>
<<<<<<< HEAD
        <location filename="../optionsdialog.cpp" line="170"/>
        <source>&amp;Start PPCoin on window system startup</source>
        <translation>&amp;Käynnistä PPCoin kun kirjaudutaan sisään</translation>
    </message>
    <message>
        <location filename="../optionsdialog.cpp" line="171"/>
        <source>Automatically start PPCoin after the computer is turned on</source>
        <translation>Käynnistä PPCoin automaattisesti, kun tietokone kytketään päälle</translation>
=======
        <location filename="../guiutil.cpp" line="+424"/>
        <location line="+12"/>
        <source>Bitcoin-Qt</source>
        <translation>Bitcoin-Qt</translation>
    </message>
    <message>
        <location line="-12"/>
        <source>version</source>
        <translation>versio</translation>
>>>>>>> 40809aed
    </message>
    <message>
        <location line="+2"/>
        <source>Usage:</source>
        <translation>Käyttö:</translation>
    </message>
    <message>
        <location line="+1"/>
        <source>command-line options</source>
        <translation>komentorivi parametrit</translation>
    </message>
    <message>
        <location line="+4"/>
        <source>UI options</source>
        <translation>Käyttöliittymäasetukset</translation>
    </message>
    <message>
<<<<<<< HEAD
        <location filename="../optionsdialog.cpp" line="181"/>
        <source>Automatically open the PPCoin client port on the router. This only works when your router supports UPnP and it is enabled.</source>
        <translation>Avaa PPCoin-asiakasohjelman portti reitittimellä automaattisesti. Tämä toimii vain, jos reitittimesi tukee UPnP:tä ja se on käytössä.</translation>
=======
        <location line="+1"/>
        <source>Set language, for example &quot;de_DE&quot; (default: system locale)</source>
        <translation>Set language, for example &quot;de_DE&quot; (default: system locale)</translation>
>>>>>>> 40809aed
    </message>
    <message>
        <location line="+1"/>
        <source>Start minimized</source>
        <translation>Käynnistä pienennettynä</translation>
    </message>
    <message>
<<<<<<< HEAD
        <location filename="../optionsdialog.cpp" line="186"/>
        <source>Minimize instead of exit the application when the window is closed. When this option is enabled, the application will be closed only after selecting Quit in the menu.</source>
        <translation>Ikkunaa suljettaessa vain pienentää PPCoin-ohjelman ikkunan lopettamatta itse ohjelmaa. Kun tämä asetus on valittuna, ohjelman voi sulkea vain valitsemalla Lopeta ohjelman valikosta.</translation>
=======
        <location line="+1"/>
        <source>Show splash screen on startup (default: 1)</source>
        <translation>Näytä aloitusruutu käynnistettäessä (oletus: 1)</translation>
    </message>
</context>
<context>
    <name>OptionsDialog</name>
    <message>
        <location filename="../forms/optionsdialog.ui" line="+14"/>
        <source>Options</source>
        <translation>Asetukset</translation>
    </message>
    <message>
        <location line="+16"/>
        <source>&amp;Main</source>
        <translation>&amp;Yleiset</translation>
    </message>
    <message>
        <location line="+6"/>
        <source>Optional transaction fee per kB that helps make sure your transactions are processed quickly. Most transactions are 1 kB.</source>
        <translation type="unfinished"/>
    </message>
    <message>
        <location line="+15"/>
        <source>Pay transaction &amp;fee</source>
        <translation>Maksa rahansiirtopalkkio</translation>
    </message>
    <message>
        <location line="+31"/>
        <source>Automatically start Bitcoin after logging in to the system.</source>
        <translation>Käynnistä Bitcoin kirjautumisen yhteydessä.</translation>
    </message>
    <message>
        <location line="+3"/>
        <source>&amp;Start Bitcoin on system login</source>
        <translation>&amp;Käynnistä Bitcoin kirjautumisen yhteydessä</translation>
    </message>
    <message>
        <location line="+35"/>
        <source>Reset all client options to default.</source>
        <translation type="unfinished"/>
    </message>
    <message>
        <location line="+3"/>
        <source>&amp;Reset Options</source>
        <translation type="unfinished"/>
    </message>
    <message>
        <location line="+13"/>
        <source>&amp;Network</source>
        <translation>&amp;Verkko</translation>
    </message>
    <message>
        <location line="+6"/>
        <source>Automatically open the Bitcoin client port on the router. This only works when your router supports UPnP and it is enabled.</source>
        <translation>Avaa Bitcoin-asiakasohjelman portti reitittimellä automaattisesti. Tämä toimii vain, jos reitittimesi tukee UPnP:tä ja se on käytössä.</translation>
    </message>
    <message>
        <location line="+3"/>
        <source>Map port using &amp;UPnP</source>
        <translation>Portin uudelleenohjaus &amp;UPnP:llä</translation>
>>>>>>> 40809aed
    </message>
    <message>
        <location line="+7"/>
        <source>Connect to the Bitcoin network through a SOCKS proxy (e.g. when connecting through Tor).</source>
        <translation>Ota yhteys Bitcoin-verkkoon SOCKS-proxyn läpi (esimerkiksi kun haluat käyttää Tor-verkkoa).</translation>
    </message>
    <message>
<<<<<<< HEAD
        <location filename="../optionsdialog.cpp" line="191"/>
        <source>Connect to the Bitcon network through a SOCKS4 proxy (e.g. when connecting through Tor)</source>
        <translation>Yhdistä PPCoin-verkkoon SOCKS4-välityspalvelimen kautta (esimerkiksi käyttäessä Tor:ia)</translation>
=======
        <location line="+3"/>
        <source>&amp;Connect through SOCKS proxy:</source>
        <translation>&amp;Ota yhteys SOCKS-proxyn kautta:</translation>
>>>>>>> 40809aed
    </message>
    <message>
        <location line="+9"/>
        <source>Proxy &amp;IP:</source>
        <translation>Proxyn &amp;IP:</translation>
    </message>
    <message>
        <location line="+19"/>
        <source>IP address of the proxy (e.g. 127.0.0.1)</source>
        <translation>Välityspalvelimen IP-osoite (esim. 127.0.0.1)</translation>
    </message>
    <message>
        <location line="+7"/>
        <source>&amp;Port:</source>
        <translation>&amp;Portti</translation>
    </message>
    <message>
<<<<<<< HEAD
        <location filename="../optionsdialog.cpp" line="211"/>
        <source>Port of the proxy (e.g. 1234)</source>
        <translation>Portti, johon PPCoin-asiakasohjelma yhdistää (esim. 1234)</translation>
=======
        <location line="+19"/>
        <source>Port of the proxy (e.g. 9050)</source>
        <translation>Proxyn Portti (esim. 9050)</translation>
>>>>>>> 40809aed
    </message>
    <message>
        <location line="+7"/>
        <source>SOCKS &amp;Version:</source>
        <translation>SOCKS &amp;Versio:</translation>
    </message>
    <message>
        <location line="+13"/>
        <source>SOCKS version of the proxy (e.g. 5)</source>
        <translation>Proxyn SOCKS-versio (esim. 5)</translation>
    </message>
    <message>
        <location line="+36"/>
        <source>&amp;Window</source>
        <translation>&amp;Ikkuna</translation>
    </message>
    <message>
        <location line="+6"/>
        <source>Show only a tray icon after minimizing the window.</source>
        <translation>Näytä ainoastaan ilmaisinalueella ikkunan pienentämisen jälkeen.</translation>
    </message>
    <message>
        <location line="+3"/>
        <source>&amp;Minimize to the tray instead of the taskbar</source>
        <translation>&amp;Pienennä ilmaisinalueelle työkalurivin sijasta</translation>
    </message>
    <message>
<<<<<<< HEAD
        <location filename="../forms/messagepage.ui" line="38"/>
        <source>The address to send the payment to  (e.g. 1NS17iag9jJgTHD1VXjvLCEnZuQ3rJDE9L)</source>
        <translation>Osoite, johon PPCoinit lähetetään  (esim. 1NS17iag9jJgTHD1VXjvLCEnZuQ3rJDE9L)</translation>
=======
        <location line="+7"/>
        <source>Minimize instead of exit the application when the window is closed. When this option is enabled, the application will be closed only after selecting Quit in the menu.</source>
        <translation>Ikkunaa suljettaessa vain pienentää Bitcoin-ohjelman ikkunan lopettamatta itse ohjelmaa. Kun tämä asetus on valittuna, ohjelman voi sulkea vain valitsemalla Lopeta ohjelman valikosta.</translation>
>>>>>>> 40809aed
    </message>
    <message>
        <location line="+3"/>
        <source>M&amp;inimize on close</source>
        <translation>P&amp;ienennä suljettaessa</translation>
    </message>
    <message>
        <location line="+21"/>
        <source>&amp;Display</source>
        <translation>&amp;Käyttöliittymä</translation>
    </message>
    <message>
        <location line="+8"/>
        <source>User Interface &amp;language:</source>
        <translation>&amp;Käyttöliittymän kieli</translation>
    </message>
    <message>
        <location line="+13"/>
        <source>The user interface language can be set here. This setting will take effect after restarting Bitcoin.</source>
        <translation>Tässä voit määritellä käyttöliittymän kielen. Muutokset astuvat voimaan seuraavan kerran, kun Bitcoin käynnistetään.</translation>
    </message>
    <message>
        <location line="+11"/>
        <source>&amp;Unit to show amounts in:</source>
        <translation>Yksikkö jona bitcoin-määrät näytetään</translation>
    </message>
    <message>
        <location line="+13"/>
        <source>Choose the default subdivision unit to show in the interface and when sending coins.</source>
        <translation>Valitse mitä yksikköä käytetään ensisijaisesti bitcoin-määrien näyttämiseen.</translation>
    </message>
    <message>
        <location line="+9"/>
        <source>Whether to show Bitcoin addresses in the transaction list or not.</source>
        <translation>Näytetäänkö Bitcoin-osoitteet rahansiirrot listassa vai ei.</translation>
    </message>
    <message>
        <location line="+3"/>
        <source>&amp;Display addresses in transaction list</source>
        <translation>&amp;Näytä osoitteet rahansiirrot listassa</translation>
    </message>
    <message>
        <location line="+71"/>
        <source>&amp;OK</source>
        <translation>&amp;OK</translation>
    </message>
    <message>
        <location line="+7"/>
        <source>&amp;Cancel</source>
        <translation>&amp;Peruuta</translation>
    </message>
    <message>
        <location line="+10"/>
        <source>&amp;Apply</source>
        <translation>&amp;Hyväksy</translation>
    </message>
    <message>
        <location filename="../optionsdialog.cpp" line="+53"/>
        <source>default</source>
        <translation>oletus</translation>
    </message>
    <message>
        <location line="+130"/>
        <source>Confirm options reset</source>
        <translation type="unfinished"/>
    </message>
    <message>
        <location line="+1"/>
        <source>Some settings may require a client restart to take effect.</source>
        <translation type="unfinished"/>
    </message>
    <message>
        <location line="+0"/>
        <source>Do you want to proceed?</source>
        <translation type="unfinished"/>
    </message>
    <message>
        <location line="+42"/>
        <location line="+9"/>
        <source>Warning</source>
        <translation>Varoitus</translation>
    </message>
    <message>
        <location line="-9"/>
        <location line="+9"/>
        <source>This setting will take effect after restarting Bitcoin.</source>
        <translation>Tämä asetus astuu voimaan seuraavalla kerralla, kun Bitcoin käynnistetään.</translation>
    </message>
    <message>
        <location line="+29"/>
        <source>The supplied proxy address is invalid.</source>
        <translation>Antamasi proxy-osoite on virheellinen.</translation>
    </message>
</context>
<context>
    <name>OverviewPage</name>
    <message>
        <location filename="../forms/overviewpage.ui" line="+14"/>
        <source>Form</source>
        <translation>Lomake</translation>
    </message>
    <message>
        <location line="+50"/>
        <location line="+166"/>
        <source>The displayed information may be out of date. Your wallet automatically synchronizes with the Bitcoin network after a connection is established, but this process has not completed yet.</source>
        <translation>Näytetyt tiedot eivät välttämättä ole ajantasalla. Lompakkosi synkronoituu Bitcoin-verkon kanssa automaattisesti yhteyden muodostamisen jälkeen, mutta synkronointi on vielä meneillään.</translation>
    </message>
    <message>
        <location line="-124"/>
        <source>Balance:</source>
        <translation>Saldo:</translation>
    </message>
    <message>
        <location line="+29"/>
        <source>Unconfirmed:</source>
        <translation>Vahvistamatta:</translation>
    </message>
    <message>
        <location line="-78"/>
        <source>Wallet</source>
        <translation>Lompakko</translation>
    </message>
    <message>
        <location line="+107"/>
        <source>Immature:</source>
        <translation>Epäkypsää:</translation>
    </message>
    <message>
        <location line="+13"/>
        <source>Mined balance that has not yet matured</source>
        <translation>Louhittu saldo, joka ei ole vielä kypsynyt</translation>
    </message>
    <message>
        <location line="+46"/>
        <source>&lt;b&gt;Recent transactions&lt;/b&gt;</source>
        <translation>&lt;b&gt;Viimeisimmät rahansiirrot&lt;/b&gt;</translation>
    </message>
    <message>
        <location line="-101"/>
        <source>Your current balance</source>
        <translation>Tililläsi tällä hetkellä olevien PPCoinien määrä</translation>
    </message>
    <message>
        <location line="+29"/>
        <source>Total of transactions that have yet to be confirmed, and do not yet count toward the current balance</source>
        <translation>Niiden saapuvien rahansiirtojen määrä, joita PPCoin-verkko ei vielä ole ehtinyt vahvistaa ja siten eivät vielä näy saldossa.</translation>
    </message>
    <message>
        <location filename="../overviewpage.cpp" line="+116"/>
        <location line="+1"/>
        <source>out of sync</source>
        <translation>Ei ajan tasalla</translation>
    </message>
</context>
<context>
    <name>PaymentServer</name>
    <message>
        <location filename="../paymentserver.cpp" line="+107"/>
        <source>Cannot start bitcoin: click-to-pay handler</source>
        <translation type="unfinished"/>
    </message>
</context>
<context>
    <name>QRCodeDialog</name>
    <message>
        <location filename="../forms/qrcodedialog.ui" line="+14"/>
        <source>QR Code Dialog</source>
        <translation>QR-koodi Dialogi</translation>
    </message>
    <message>
        <location line="+59"/>
        <source>Request Payment</source>
        <translation>Vastaanota maksu</translation>
    </message>
    <message>
        <location line="+56"/>
        <source>Amount:</source>
        <translation>Määrä:</translation>
    </message>
    <message>
        <location line="-44"/>
        <source>Label:</source>
        <translation>Tunniste:</translation>
    </message>
    <message>
        <location line="+19"/>
        <source>Message:</source>
        <translation>Viesti:</translation>
    </message>
    <message>
        <location line="+71"/>
        <source>&amp;Save As...</source>
        <translation>&amp;Tallenna nimellä...</translation>
    </message>
    <message>
        <location filename="../qrcodedialog.cpp" line="+62"/>
        <source>Error encoding URI into QR Code.</source>
        <translation>Virhe käännettäessä URI:a QR-koodiksi.</translation>
    </message>
    <message>
        <location line="+40"/>
        <source>The entered amount is invalid, please check.</source>
        <translation>Syötetty määrä on virheellinen. Tarkista kirjoitusasu.</translation>
    </message>
    <message>
        <location line="+23"/>
        <source>Resulting URI too long, try to reduce the text for label / message.</source>
        <translation>Tuloksen URI liian pitkä, yritä lyhentää otsikon tekstiä / viestiä.</translation>
    </message>
    <message>
        <location line="+25"/>
        <source>Save QR Code</source>
        <translation>Tallenna QR-koodi</translation>
    </message>
    <message>
        <location line="+0"/>
        <source>PNG Images (*.png)</source>
        <translation>PNG kuvat (*png)</translation>
    </message>
</context>
<context>
    <name>RPCConsole</name>
    <message>
<<<<<<< HEAD
        <location filename="../forms/sendcoinsdialog.ui" line="14"/>
        <location filename="../sendcoinsdialog.cpp" line="122"/>
        <location filename="../sendcoinsdialog.cpp" line="127"/>
        <location filename="../sendcoinsdialog.cpp" line="132"/>
        <location filename="../sendcoinsdialog.cpp" line="137"/>
        <location filename="../sendcoinsdialog.cpp" line="143"/>
        <location filename="../sendcoinsdialog.cpp" line="148"/>
        <location filename="../sendcoinsdialog.cpp" line="153"/>
        <source>Send Coins</source>
        <translation>Lähetä PPCoineja</translation>
=======
        <location filename="../forms/rpcconsole.ui" line="+46"/>
        <source>Client name</source>
        <translation>Pääteohjelman nimi</translation>
>>>>>>> 40809aed
    </message>
    <message>
        <location line="+10"/>
        <location line="+23"/>
        <location line="+26"/>
        <location line="+23"/>
        <location line="+23"/>
        <location line="+36"/>
        <location line="+53"/>
        <location line="+23"/>
        <location line="+23"/>
        <location filename="../rpcconsole.cpp" line="+339"/>
        <source>N/A</source>
        <translation>Ei saatavilla</translation>
    </message>
    <message>
        <location line="-217"/>
        <source>Client version</source>
        <translation>Pääteohjelman versio</translation>
    </message>
    <message>
        <location line="-45"/>
        <source>&amp;Information</source>
        <translation>T&amp;ietoa</translation>
    </message>
    <message>
        <location line="+68"/>
        <source>Using OpenSSL version</source>
        <translation>Käytössä oleva OpenSSL-versio</translation>
    </message>
    <message>
        <location line="+49"/>
        <source>Startup time</source>
        <translation>Käynnistysaika</translation>
    </message>
    <message>
        <location line="+29"/>
        <source>Network</source>
        <translation>Verkko</translation>
    </message>
    <message>
        <location line="+7"/>
        <source>Number of connections</source>
        <translation>Yhteyksien lukumäärä</translation>
    </message>
    <message>
        <location line="+23"/>
        <source>On testnet</source>
        <translation>Käyttää testiverkkoa</translation>
    </message>
    <message>
        <location line="+23"/>
        <source>Block chain</source>
        <translation>Lohkoketju</translation>
    </message>
    <message>
<<<<<<< HEAD
        <location filename="../sendcoinsdialog.cpp" line="99"/>
        <source>Confirm send coins</source>
        <translation>Hyväksy PPCoinien lähettäminen</translation>
=======
        <location line="+7"/>
        <source>Current number of blocks</source>
        <translation>Nykyinen Lohkojen määrä</translation>
>>>>>>> 40809aed
    </message>
    <message>
        <location line="+23"/>
        <source>Estimated total blocks</source>
        <translation>Arvioitu lohkojen kokonaismäärä</translation>
    </message>
    <message>
        <location line="+23"/>
        <source>Last block time</source>
        <translation>Viimeisimmän lohkon aika</translation>
    </message>
    <message>
        <location line="+52"/>
        <source>&amp;Open</source>
        <translation>&amp;Avaa</translation>
    </message>
    <message>
        <location line="+16"/>
        <source>Command-line options</source>
        <translation>Komentorivi parametrit</translation>
    </message>
    <message>
        <location line="+7"/>
        <source>Show the Bitcoin-Qt help message to get a list with possible Bitcoin command-line options.</source>
        <translation>Näytä Bitcoin-Qt komentoriviparametrien ohjesivu, jossa on listattuna mahdolliset komentoriviparametrit.</translation>
    </message>
    <message>
        <location line="+3"/>
        <source>&amp;Show</source>
        <translation>&amp;Näytä</translation>
    </message>
    <message>
        <location line="+24"/>
        <source>&amp;Console</source>
        <translation>&amp;Konsoli</translation>
    </message>
    <message>
        <location line="-260"/>
        <source>Build date</source>
        <translation>Kääntöpäiväys</translation>
    </message>
    <message>
        <location line="-104"/>
        <source>Bitcoin - Debug window</source>
        <translation>Bitcoin - Debug ikkuna</translation>
    </message>
    <message>
        <location line="+25"/>
        <source>Bitcoin Core</source>
        <translation>Bitcoin-ydin</translation>
    </message>
    <message>
        <location line="+279"/>
        <source>Debug log file</source>
        <translation>Debug lokitiedosto</translation>
    </message>
    <message>
        <location line="+7"/>
        <source>Open the Bitcoin debug log file from the current data directory. This can take a few seconds for large log files.</source>
        <translation>Avaa lokitiedosto nykyisestä data-kansiosta. Tämä voi viedä useamman sekunnin, jos lokitiedosto on iso.</translation>
    </message>
    <message>
        <location line="+102"/>
        <source>Clear console</source>
        <translation>Tyhjennä konsoli</translation>
    </message>
    <message>
        <location filename="../rpcconsole.cpp" line="-30"/>
        <source>Welcome to the Bitcoin RPC console.</source>
        <translation>Tervetuloa Bitcoin RPC konsoliin.</translation>
    </message>
    <message>
        <location line="+1"/>
        <source>Use up and down arrows to navigate history, and &lt;b&gt;Ctrl-L&lt;/b&gt; to clear screen.</source>
        <translation>Ylös- ja alas-nuolet selaavat historiaa ja &lt;b&gt;Ctrl-L&lt;/b&gt; tyhjentää ruudun.</translation>
    </message>
    <message>
        <location line="+1"/>
        <source>Type &lt;b&gt;help&lt;/b&gt; for an overview of available commands.</source>
        <translation>Kirjoita &lt;b&gt;help&lt;/b&gt; nähdäksesi yleiskatsauksen käytettävissä olevista komennoista.</translation>
    </message>
</context>
<context>
    <name>SendCoinsDialog</name>
    <message>
        <location filename="../forms/sendcoinsdialog.ui" line="+14"/>
        <location filename="../sendcoinsdialog.cpp" line="+124"/>
        <location line="+5"/>
        <location line="+5"/>
        <location line="+5"/>
        <location line="+6"/>
        <location line="+5"/>
        <location line="+5"/>
        <source>Send Coins</source>
        <translation>Lähetä Bitcoineja</translation>
    </message>
    <message>
        <location line="+50"/>
        <source>Send to multiple recipients at once</source>
        <translation>Lähetä monelle vastaanottajalle</translation>
    </message>
    <message>
        <location line="+3"/>
        <source>Add &amp;Recipient</source>
        <translation>Lisää &amp;Vastaanottaja</translation>
    </message>
    <message>
        <location line="+20"/>
        <source>Remove all transaction fields</source>
        <translation>Poista kaikki rahansiirtokentät</translation>
    </message>
    <message>
        <location line="+3"/>
        <source>Clear &amp;All</source>
        <translation>&amp;Tyhjennnä Kaikki</translation>
    </message>
    <message>
        <location line="+22"/>
        <source>Balance:</source>
        <translation>Saldo:</translation>
    </message>
    <message>
        <location line="+10"/>
        <source>123.456 BTC</source>
        <translation>123,456 BTC</translation>
    </message>
    <message>
        <location line="+31"/>
        <source>Confirm the send action</source>
        <translation>Vahvista lähetys</translation>
    </message>
    <message>
        <location line="+3"/>
        <source>S&amp;end</source>
        <translation>&amp;Lähetä</translation>
    </message>
    <message>
        <location filename="../sendcoinsdialog.cpp" line="-59"/>
        <source>&lt;b&gt;%1&lt;/b&gt; to %2 (%3)</source>
        <translation>&lt;b&gt;%1&lt;/b&gt; to %2 (%3)</translation>
    </message>
    <message>
        <location line="+5"/>
        <source>Confirm send coins</source>
        <translation>Hyväksy Bitcoinien lähettäminen</translation>
    </message>
    <message>
        <location line="+1"/>
        <source>Are you sure you want to send %1?</source>
        <translation>Haluatko varmasti lähettää %1?</translation>
    </message>
    <message>
        <location line="+0"/>
        <source> and </source>
        <translation> ja </translation>
    </message>
    <message>
        <location line="+23"/>
        <source>The recipient address is not valid, please recheck.</source>
        <translation>Vastaanottajan osoite on virheellinen. Tarkista osoite.</translation>
    </message>
    <message>
        <location line="+5"/>
        <source>The amount to pay must be larger than 0.</source>
        <translation>Maksettavan summan tulee olla suurempi kuin 0 PPCoinia.</translation>
    </message>
    <message>
        <location line="+5"/>
        <source>The amount exceeds your balance.</source>
        <translation>Määrä ylittää käytettävissä olevan saldon.</translation>
    </message>
    <message>
        <location line="+5"/>
        <source>The total exceeds your balance when the %1 transaction fee is included.</source>
        <translation>Kokonaismäärä ylittää saldosi kun %1 maksukulu lisätään summaan.</translation>
    </message>
    <message>
        <location line="+6"/>
        <source>Duplicate address found, can only send to each address once per send operation.</source>
        <translation>Sama osoite toistuu useamman kerran. Samaan osoitteeseen voi lähettää vain kerran per maksu.</translation>
    </message>
    <message>
        <location line="+5"/>
        <source>Error: Transaction creation failed!</source>
        <translation type="unfinished"/>
    </message>
    <message>
<<<<<<< HEAD
        <location filename="../sendcoinsdialog.cpp" line="154"/>
        <source>Error: The transaction was rejected.  This might happen if some of the coins in your wallet were already spent, such as if you used a copy of wallet.dat and coins were spent in the copy but not marked as spent here.</source>
        <translation>Virhe: Rahansiirto hylättiin.  Tämä voi tapahtua jos jotkin PPCoineistasi on jo käytetty, esimerkiksi jos olet käyttänyt kopiota wallet.dat-lompakkotiedostosta ja PPCoinit on merkitty käytetyksi vain kopiossa.</translation>
=======
        <location line="+5"/>
        <source>Error: The transaction was rejected. This might happen if some of the coins in your wallet were already spent, such as if you used a copy of wallet.dat and coins were spent in the copy but not marked as spent here.</source>
        <translation>Virhe: Rahansiirto hylättiin.  Tämä voi tapahtua jos jotkin bitcoineistasi on jo käytetty, esimerkiksi jos olet käyttänyt kopiota wallet.dat-lompakkotiedostosta ja bitcoinit on merkitty käytetyksi vain kopiossa.</translation>
>>>>>>> 40809aed
    </message>
</context>
<context>
    <name>SendCoinsEntry</name>
    <message>
        <location filename="../forms/sendcoinsentry.ui" line="+14"/>
        <source>Form</source>
        <translation>Lomake</translation>
    </message>
    <message>
        <location line="+15"/>
        <source>A&amp;mount:</source>
        <translation>M&amp;äärä:</translation>
    </message>
    <message>
        <location line="+13"/>
        <source>Pay &amp;To:</source>
        <translation>Maksun saaja:</translation>
    </message>
    <message>
        <location line="+34"/>
        <source>The address to send the payment to (e.g. 1NS17iag9jJgTHD1VXjvLCEnZuQ3rJDE9L)</source>
        <translation type="unfinished"/>
    </message>
    <message>
        <location line="+60"/>
        <location filename="../sendcoinsentry.cpp" line="+26"/>
        <source>Enter a label for this address to add it to your address book</source>
        <translation>Anna nimi tälle osoitteelle, jos haluat lisätä sen osoitekirjaan</translation>
    </message>
    <message>
        <location line="-78"/>
        <source>&amp;Label:</source>
        <translation>&amp;Nimi:</translation>
    </message>
    <message>
<<<<<<< HEAD
        <location filename="../forms/sendcoinsentry.ui" line="93"/>
        <source>The address to send the payment to  (e.g. 1NS17iag9jJgTHD1VXjvLCEnZuQ3rJDE9L)</source>
        <translation>Osoite, johon PPCoinit lähetetään  (esim. 1NS17iag9jJgTHD1VXjvLCEnZuQ3rJDE9L)</translation>
    </message>
    <message>
        <location filename="../forms/sendcoinsentry.ui" line="103"/>
=======
        <location line="+28"/>
>>>>>>> 40809aed
        <source>Choose address from address book</source>
        <translation>Valitse osoite osoitekirjasta</translation>
    </message>
    <message>
        <location line="+10"/>
        <source>Alt+A</source>
        <translation>Alt+A</translation>
    </message>
    <message>
        <location line="+7"/>
        <source>Paste address from clipboard</source>
        <translation>Liitä osoite leikepöydältä</translation>
    </message>
    <message>
        <location line="+10"/>
        <source>Alt+P</source>
        <translation>Alt+P</translation>
    </message>
    <message>
        <location line="+7"/>
        <source>Remove this recipient</source>
        <translation>Poista </translation>
    </message>
    <message>
<<<<<<< HEAD
        <location filename="../sendcoinsentry.cpp" line="25"/>
        <source>Enter a PPCoin address (e.g. 1NS17iag9jJgTHD1VXjvLCEnZuQ3rJDE9L)</source>
        <translation>Anna PPCoin-osoite (esim. 1NS17iag9jJgTHD1VXjvLCEnZuQ3rJDE9L)</translation>
=======
        <location filename="../sendcoinsentry.cpp" line="+1"/>
        <source>Enter a Bitcoin address (e.g. 1NS17iag9jJgTHD1VXjvLCEnZuQ3rJDE9L)</source>
        <translation>Anna Bitcoin-osoite (esim. 1NS17iag9jJgTHD1VXjvLCEnZuQ3rJDE9L)</translation>
>>>>>>> 40809aed
    </message>
</context>
<context>
    <name>SignVerifyMessageDialog</name>
    <message>
        <location filename="../forms/signverifymessagedialog.ui" line="+14"/>
        <source>Signatures - Sign / Verify a Message</source>
        <translation>Allekirjoitukset - Allekirjoita / Varmista viesti</translation>
    </message>
    <message>
        <location line="+13"/>
        <source>&amp;Sign Message</source>
        <translation>&amp;Allekirjoita viesti</translation>
    </message>
    <message>
        <location line="+6"/>
        <source>You can sign messages with your addresses to prove you own them. Be careful not to sign anything vague, as phishing attacks may try to trick you into signing your identity over to them. Only sign fully-detailed statements you agree to.</source>
        <translation>Voit allekirjoittaa viestit omalla osoitteellasi todistaaksesi että omistat ne. Ole huolellinen, että et allekirjoita mitään epämääräistä, phishing-hyökkääjät voivat huijata sinua allekirjoittamaan luovuttamalla henkilöllisyytesi. Allekirjoita selvitys täysin yksityiskohtaisesti mihin olet sitoutunut.</translation>
    </message>
    <message>
        <location line="+18"/>
        <source>The address to sign the message with (e.g. 1NS17iag9jJgTHD1VXjvLCEnZuQ3rJDE9L)</source>
        <translation>Osoite, jolla viesti allekirjoitetaan (esimerkiksi 1NS17iag9jJgTHD1VXjvLCEnZuQ3rJDE9L)</translation>
    </message>
    <message>
        <location line="+10"/>
        <location line="+213"/>
        <source>Choose an address from the address book</source>
        <translation>Valitse osoite osoitekirjasta</translation>
    </message>
    <message>
        <location line="-203"/>
        <location line="+213"/>
        <source>Alt+A</source>
        <translation>Alt+A</translation>
    </message>
    <message>
        <location line="-203"/>
        <source>Paste address from clipboard</source>
        <translation>Liitä osoite leikepöydältä</translation>
    </message>
    <message>
        <location line="+10"/>
        <source>Alt+P</source>
        <translation>Alt+P</translation>
    </message>
    <message>
        <location line="+12"/>
        <source>Enter the message you want to sign here</source>
        <translation>Kirjoita tähän viesti minkä haluat allekirjoittaa</translation>
    </message>
    <message>
        <location line="+7"/>
        <source>Signature</source>
        <translation>Allekirjoitus</translation>
    </message>
    <message>
        <location line="+27"/>
        <source>Copy the current signature to the system clipboard</source>
        <translation>Kopioi tämänhetkinen allekirjoitus leikepöydälle</translation>
    </message>
    <message>
        <location line="+21"/>
        <source>Sign the message to prove you own this Bitcoin address</source>
        <translation>Allekirjoita viesti todistaaksesi, että omistat tämän Bitcoin-osoitteen</translation>
    </message>
    <message>
        <location line="+3"/>
        <source>Sign &amp;Message</source>
        <translation>Allekirjoita &amp;viesti</translation>
    </message>
    <message>
        <location line="+14"/>
        <source>Reset all sign message fields</source>
        <translation>Tyhjennä kaikki allekirjoita-viesti-kentät</translation>
    </message>
    <message>
        <location line="+3"/>
        <location line="+146"/>
        <source>Clear &amp;All</source>
        <translation>&amp;Tyhjennä Kaikki</translation>
    </message>
    <message>
        <location line="-87"/>
        <source>&amp;Verify Message</source>
        <translation>&amp;Varmista viesti</translation>
    </message>
    <message>
        <location line="+6"/>
        <source>Enter the signing address, message (ensure you copy line breaks, spaces, tabs, etc. exactly) and signature below to verify the message. Be careful not to read more into the signature than what is in the signed message itself, to avoid being tricked by a man-in-the-middle attack.</source>
        <translation>Syötä allekirjoittava osoite, viesti ja allekirjoitus alla oleviin kenttiin varmistaaksesi allekirjoituksen aitouden. Varmista että kopioit kaikki kentät täsmälleen oikein, myös rivinvaihdot, välilyönnit, tabulaattorit, jne.</translation>
    </message>
    <message>
        <location line="+21"/>
        <source>The address the message was signed with (e.g. 1NS17iag9jJgTHD1VXjvLCEnZuQ3rJDE9L)</source>
        <translation>Osoite, jolla viesti allekirjoitettiin (esimerkiksi 1NS17iag9jJgTHD1VXjvLCEnZuQ3rJDE9L)</translation>
    </message>
    <message>
        <location line="+40"/>
        <source>Verify the message to ensure it was signed with the specified Bitcoin address</source>
        <translation>Tarkista viestin allekirjoitus varmistaaksesi, että se allekirjoitettiin tietyllä Bitcoin-osoitteella</translation>
    </message>
    <message>
        <location line="+3"/>
        <source>Verify &amp;Message</source>
        <translation type="unfinished"/>
    </message>
    <message>
        <location line="+14"/>
        <source>Reset all verify message fields</source>
        <translation>Tyhjennä kaikki varmista-viesti-kentät</translation>
    </message>
    <message>
        <location filename="../signverifymessagedialog.cpp" line="+27"/>
        <location line="+3"/>
        <source>Enter a Bitcoin address (e.g. 1NS17iag9jJgTHD1VXjvLCEnZuQ3rJDE9L)</source>
        <translation>Anna Bitcoin-osoite (esim. 1NS17iag9jJgTHD1VXjvLCEnZuQ3rJDE9L)</translation>
    </message>
    <message>
        <location line="-2"/>
        <source>Click &quot;Sign Message&quot; to generate signature</source>
        <translation>Klikkaa &quot;Allekirjoita Viesti luodaksesi allekirjoituksen </translation>
    </message>
    <message>
        <location line="+3"/>
        <source>Enter Bitcoin signature</source>
        <translation>Syötä Bitcoin-allekirjoitus</translation>
    </message>
    <message>
        <location line="+82"/>
        <location line="+81"/>
        <source>The entered address is invalid.</source>
        <translation>Syötetty osoite on virheellinen.</translation>
    </message>
    <message>
        <location line="-81"/>
        <location line="+8"/>
        <location line="+73"/>
        <location line="+8"/>
        <source>Please check the address and try again.</source>
        <translation>Tarkista osoite ja yritä uudelleen.</translation>
    </message>
    <message>
        <location line="-81"/>
        <location line="+81"/>
        <source>The entered address does not refer to a key.</source>
        <translation>Syötetyn osoitteen avainta ei löydy.</translation>
    </message>
    <message>
        <location line="-73"/>
        <source>Wallet unlock was cancelled.</source>
        <translation>Lompakon avaaminen peruttiin.</translation>
    </message>
    <message>
        <location line="+8"/>
        <source>Private key for the entered address is not available.</source>
        <translation>Yksityistä avainta syötetylle osoitteelle ei ole saatavilla.</translation>
    </message>
    <message>
        <location line="+12"/>
        <source>Message signing failed.</source>
        <translation>Viestin allekirjoitus epäonnistui.</translation>
    </message>
    <message>
        <location line="+5"/>
        <source>Message signed.</source>
        <translation>Viesti allekirjoitettu.</translation>
    </message>
    <message>
        <location line="+59"/>
        <source>The signature could not be decoded.</source>
        <translation>Allekirjoitusta ei pystytty tulkitsemaan.</translation>
    </message>
    <message>
        <location line="+0"/>
        <location line="+13"/>
        <source>Please check the signature and try again.</source>
        <translation>Tarkista allekirjoitus ja yritä uudelleen.</translation>
    </message>
    <message>
        <location line="+0"/>
        <source>The signature did not match the message digest.</source>
        <translation>Allekirjoitus ei täsmää viestin tiivisteeseen.</translation>
    </message>
    <message>
        <location line="+7"/>
        <source>Message verification failed.</source>
        <translation>Viestin varmistus epäonnistui.</translation>
    </message>
    <message>
        <location line="+5"/>
        <source>Message verified.</source>
        <translation>Viesti varmistettu.</translation>
    </message>
</context>
<context>
    <name>SplashScreen</name>
    <message>
        <location filename="../splashscreen.cpp" line="+22"/>
        <source>The Bitcoin developers</source>
        <translation type="unfinished"/>
    </message>
    <message>
        <location line="+1"/>
        <source>[testnet]</source>
        <translation>[testnet]</translation>
    </message>
</context>
<context>
    <name>TransactionDesc</name>
    <message>
        <location filename="../transactiondesc.cpp" line="+20"/>
        <source>Open until %1</source>
        <translation>Avoinna %1 asti</translation>
    </message>
    <message>
        <location line="+6"/>
        <source>%1/offline</source>
        <translation>%1/offline</translation>
    </message>
    <message>
        <location line="+2"/>
        <source>%1/unconfirmed</source>
        <translation>%1/vahvistamaton</translation>
    </message>
    <message>
        <location line="+2"/>
        <source>%1 confirmations</source>
        <translation>%1 vahvistusta</translation>
    </message>
    <message>
        <location line="+18"/>
        <source>Status</source>
        <translation>Tila</translation>
    </message>
    <message numerus="yes">
        <location line="+7"/>
        <source>, broadcast through %n node(s)</source>
        <translation><numerusform>lähetetty %n noodin läpi</numerusform><numerusform>lähetetty %n noodin läpi</numerusform></translation>
    </message>
    <message>
        <location line="+4"/>
        <source>Date</source>
        <translation>Päivämäärä</translation>
    </message>
    <message>
        <location line="+7"/>
        <source>Source</source>
        <translation>Lähde</translation>
    </message>
    <message>
        <location line="+0"/>
        <source>Generated</source>
        <translation>Generoitu</translation>
    </message>
    <message>
        <location line="+5"/>
        <location line="+17"/>
        <source>From</source>
        <translation>Lähettäjä</translation>
    </message>
    <message>
        <location line="+1"/>
        <location line="+22"/>
        <location line="+58"/>
        <source>To</source>
        <translation>Saaja</translation>
    </message>
    <message>
        <location line="-77"/>
        <location line="+2"/>
        <source>own address</source>
        <translation>oma osoite</translation>
    </message>
    <message>
        <location line="-2"/>
        <source>label</source>
        <translation>nimi</translation>
    </message>
    <message>
        <location line="+37"/>
        <location line="+12"/>
        <location line="+45"/>
        <location line="+17"/>
        <location line="+30"/>
        <source>Credit</source>
        <translation>Credit</translation>
    </message>
    <message numerus="yes">
        <location line="-102"/>
        <source>matures in %n more block(s)</source>
        <translation><numerusform>kypsyy %n lohkon kuluttua</numerusform><numerusform>kypsyy %n lohkon kuluttua</numerusform></translation>
    </message>
    <message>
        <location line="+2"/>
        <source>not accepted</source>
        <translation>ei hyväksytty</translation>
    </message>
    <message>
        <location line="+44"/>
        <location line="+8"/>
        <location line="+15"/>
        <location line="+30"/>
        <source>Debit</source>
        <translation>Debit</translation>
    </message>
    <message>
        <location line="-39"/>
        <source>Transaction fee</source>
        <translation>Maksukulu</translation>
    </message>
    <message>
        <location line="+16"/>
        <source>Net amount</source>
        <translation>Netto määrä</translation>
    </message>
    <message>
        <location line="+6"/>
        <source>Message</source>
        <translation>Viesti</translation>
    </message>
    <message>
        <location line="+2"/>
        <source>Comment</source>
        <translation>Viesti</translation>
    </message>
    <message>
        <location line="+2"/>
        <source>Transaction ID</source>
        <translation>Siirtotunnus</translation>
    </message>
    <message>
        <location line="+3"/>
        <source>Generated coins must mature 120 blocks before they can be spent. When you generated this block, it was broadcast to the network to be added to the block chain. If it fails to get into the chain, its state will change to &quot;not accepted&quot; and it won&apos;t be spendable. This may occasionally happen if another node generates a block within a few seconds of yours.</source>
        <translation>Generoitujen kolikoiden täytyy kypsyä 120 lohkon ajan ennen kuin ne voidaan lähettää. Kun loit tämän lohkon, se lähetettiin verkkoon lisättäväksi lohkoketjuun. Jos se ei päädy osaksi lohkoketjua, sen tila vaihtuu &quot;ei hyväksytty&quot; ja sitä ei voida lähettää. Näin voi joskus käydä, jos toinen noodi löytää lohkon muutamaa sekuntia ennen tai jälkeen sinun lohkosi löytymisen.</translation>
    </message>
    <message>
        <location line="+7"/>
        <source>Debug information</source>
        <translation>Debug tiedot</translation>
    </message>
    <message>
        <location line="+8"/>
        <source>Transaction</source>
        <translation>Rahansiirto</translation>
    </message>
    <message>
        <location line="+3"/>
        <source>Inputs</source>
        <translation>Sisääntulot</translation>
    </message>
    <message>
        <location line="+23"/>
        <source>Amount</source>
        <translation>Määrä</translation>
    </message>
    <message>
        <location line="+1"/>
        <source>true</source>
        <translation>tosi</translation>
    </message>
    <message>
        <location line="+0"/>
        <source>false</source>
        <translation>epätosi</translation>
    </message>
    <message>
        <location line="-209"/>
        <source>, has not been successfully broadcast yet</source>
        <translation>, ei ole vielä onnistuneesti lähetetty</translation>
    </message>
    <message numerus="yes">
        <location line="-35"/>
        <source>Open for %n more block(s)</source>
        <translation type="unfinished"><numerusform></numerusform><numerusform></numerusform></translation>
    </message>
    <message>
        <location line="+70"/>
        <source>unknown</source>
        <translation>tuntematon</translation>
    </message>
</context>
<context>
    <name>TransactionDescDialog</name>
    <message>
        <location filename="../forms/transactiondescdialog.ui" line="+14"/>
        <source>Transaction details</source>
        <translation>Rahansiirron yksityiskohdat</translation>
    </message>
    <message>
        <location line="+6"/>
        <source>This pane shows a detailed description of the transaction</source>
        <translation>Tämä ruutu näyttää yksityiskohtaisen tiedon rahansiirrosta</translation>
    </message>
</context>
<context>
    <name>TransactionTableModel</name>
    <message>
        <location filename="../transactiontablemodel.cpp" line="+225"/>
        <source>Date</source>
        <translation>Päivämäärä</translation>
    </message>
    <message>
        <location line="+0"/>
        <source>Type</source>
        <translation>Laatu</translation>
    </message>
    <message>
        <location line="+0"/>
        <source>Address</source>
        <translation>Osoite</translation>
    </message>
    <message>
        <location line="+0"/>
        <source>Amount</source>
        <translation>Määrä</translation>
    </message>
    <message numerus="yes">
        <location line="+57"/>
        <source>Open for %n more block(s)</source>
        <translation type="unfinished"><numerusform></numerusform><numerusform></numerusform></translation>
    </message>
    <message>
        <location line="+3"/>
        <source>Open until %1</source>
        <translation>Avoinna %1 asti</translation>
    </message>
    <message>
        <location line="+3"/>
        <source>Offline (%1 confirmations)</source>
        <translation>Ei yhteyttä verkkoon (%1 vahvistusta)</translation>
    </message>
    <message>
        <location line="+3"/>
        <source>Unconfirmed (%1 of %2 confirmations)</source>
        <translation>Vahvistamatta (%1/%2 vahvistusta)</translation>
    </message>
    <message>
        <location line="+3"/>
        <source>Confirmed (%1 confirmations)</source>
        <translation>Vahvistettu (%1 vahvistusta)</translation>
    </message>
    <message numerus="yes">
        <location line="+8"/>
        <source>Mined balance will be available when it matures in %n more block(s)</source>
        <translation><numerusform>Louhittu saldo on käytettävissä kun se kypsyy %n lohkon päästä</numerusform><numerusform>Louhittu saldo on käytettävissä kun se kypsyy %n lohkon päästä</numerusform></translation>
    </message>
    <message>
        <location line="+5"/>
        <source>This block was not received by any other nodes and will probably not be accepted!</source>
        <translation>Tätä lohkoa ei vastaanotettu mistään muusta solmusta ja sitä ei mahdollisesti hyväksytä!</translation>
    </message>
    <message>
        <location line="+3"/>
        <source>Generated but not accepted</source>
        <translation>Generoitu mutta ei hyväksytty</translation>
    </message>
    <message>
        <location line="+43"/>
        <source>Received with</source>
        <translation>Vastaanotettu osoitteella</translation>
    </message>
    <message>
        <location line="+2"/>
        <source>Received from</source>
        <translation>Vastaanotettu</translation>
    </message>
    <message>
        <location line="+3"/>
        <source>Sent to</source>
        <translation>Saaja</translation>
    </message>
    <message>
        <location line="+2"/>
        <source>Payment to yourself</source>
        <translation>Maksu itsellesi</translation>
    </message>
    <message>
        <location line="+2"/>
        <source>Mined</source>
        <translation>Louhittu</translation>
    </message>
    <message>
        <location line="+38"/>
        <source>(n/a)</source>
        <translation>(ei saatavilla)</translation>
    </message>
    <message>
        <location line="+199"/>
        <source>Transaction status. Hover over this field to show number of confirmations.</source>
        <translation>Rahansiirron tila. Siirrä osoitin kentän päälle nähdäksesi vahvistusten lukumäärä.</translation>
    </message>
    <message>
        <location line="+2"/>
        <source>Date and time that the transaction was received.</source>
        <translation>Rahansiirron vastaanottamisen päivämäärä ja aika.</translation>
    </message>
    <message>
        <location line="+2"/>
        <source>Type of transaction.</source>
        <translation>Rahansiirron laatu.</translation>
    </message>
    <message>
        <location line="+2"/>
        <source>Destination address of transaction.</source>
        <translation>Rahansiirron kohteen PPCoin-osoite</translation>
    </message>
    <message>
        <location line="+2"/>
        <source>Amount removed from or added to balance.</source>
        <translation>Saldoon lisätty tai siitä vähennetty määrä.</translation>
    </message>
</context>
<context>
    <name>TransactionView</name>
    <message>
        <location filename="../transactionview.cpp" line="+52"/>
        <location line="+16"/>
        <source>All</source>
        <translation>Kaikki</translation>
    </message>
    <message>
        <location line="-15"/>
        <source>Today</source>
        <translation>Tänään</translation>
    </message>
    <message>
        <location line="+1"/>
        <source>This week</source>
        <translation>Tällä viikolla</translation>
    </message>
    <message>
        <location line="+1"/>
        <source>This month</source>
        <translation>Tässä kuussa</translation>
    </message>
    <message>
        <location line="+1"/>
        <source>Last month</source>
        <translation>Viime kuussa</translation>
    </message>
    <message>
        <location line="+1"/>
        <source>This year</source>
        <translation>Tänä vuonna</translation>
    </message>
    <message>
        <location line="+1"/>
        <source>Range...</source>
        <translation>Alue...</translation>
    </message>
    <message>
        <location line="+11"/>
        <source>Received with</source>
        <translation>Vastaanotettu osoitteella</translation>
    </message>
    <message>
        <location line="+2"/>
        <source>Sent to</source>
        <translation>Saaja</translation>
    </message>
    <message>
        <location line="+2"/>
        <source>To yourself</source>
        <translation>Itsellesi</translation>
    </message>
    <message>
        <location line="+1"/>
        <source>Mined</source>
        <translation>Louhittu</translation>
    </message>
    <message>
        <location line="+1"/>
        <source>Other</source>
        <translation>Muu</translation>
    </message>
    <message>
        <location line="+7"/>
        <source>Enter address or label to search</source>
        <translation>Anna etsittävä osoite tai tunniste</translation>
    </message>
    <message>
        <location line="+7"/>
        <source>Min amount</source>
        <translation>Minimimäärä</translation>
    </message>
    <message>
        <location line="+34"/>
        <source>Copy address</source>
        <translation>Kopioi osoite</translation>
    </message>
    <message>
        <location line="+1"/>
        <source>Copy label</source>
        <translation>Kopioi nimi</translation>
    </message>
    <message>
        <location line="+1"/>
        <source>Copy amount</source>
        <translation>Kopioi määrä</translation>
    </message>
    <message>
        <location line="+1"/>
        <source>Copy transaction ID</source>
        <translation type="unfinished"/>
    </message>
    <message>
        <location line="+1"/>
        <source>Edit label</source>
        <translation>Muokkaa nimeä</translation>
    </message>
    <message>
        <location line="+1"/>
        <source>Show transaction details</source>
        <translation>Näytä rahansiirron yksityiskohdat</translation>
    </message>
    <message>
        <location line="+139"/>
        <source>Export Transaction Data</source>
        <translation>Vie rahansiirron tiedot</translation>
    </message>
    <message>
        <location line="+1"/>
        <source>Comma separated file (*.csv)</source>
        <translation>Comma separated file (*.csv)</translation>
    </message>
    <message>
        <location line="+8"/>
        <source>Confirmed</source>
        <translation>Vahvistettu</translation>
    </message>
    <message>
        <location line="+1"/>
        <source>Date</source>
        <translation>Aika</translation>
    </message>
    <message>
        <location line="+1"/>
        <source>Type</source>
        <translation>Laatu</translation>
    </message>
    <message>
        <location line="+1"/>
        <source>Label</source>
        <translation>Nimi</translation>
    </message>
    <message>
        <location line="+1"/>
        <source>Address</source>
        <translation>Osoite</translation>
    </message>
    <message>
        <location line="+1"/>
        <source>Amount</source>
        <translation>Määrä</translation>
    </message>
    <message>
        <location line="+1"/>
        <source>ID</source>
        <translation>ID</translation>
    </message>
    <message>
        <location line="+4"/>
        <source>Error exporting</source>
        <translation>Virhe tietojen viennissä</translation>
    </message>
    <message>
        <location line="+0"/>
        <source>Could not write to file %1.</source>
        <translation>Ei voida kirjoittaa tiedostoon %1.</translation>
    </message>
    <message>
        <location line="+100"/>
        <source>Range:</source>
        <translation>Alue:</translation>
    </message>
    <message>
        <location line="+8"/>
        <source>to</source>
        <translation>kenelle</translation>
    </message>
</context>
<context>
    <name>WalletModel</name>
    <message>
        <location filename="../walletmodel.cpp" line="+193"/>
        <source>Send Coins</source>
        <translation>Lähetä Bitcoineja</translation>
    </message>
</context>
<context>
    <name>WalletView</name>
    <message>
        <location filename="../walletview.cpp" line="+42"/>
        <source>&amp;Export</source>
        <translation type="unfinished"/>
    </message>
    <message>
        <location line="+1"/>
        <source>Export the data in the current tab to a file</source>
        <translation>Vie auki olevan välilehden tiedot tiedostoon</translation>
    </message>
    <message>
        <location line="+193"/>
        <source>Backup Wallet</source>
        <translation type="unfinished"/>
    </message>
    <message>
        <location line="+0"/>
        <source>Wallet Data (*.dat)</source>
        <translation type="unfinished"/>
    </message>
    <message>
        <location line="+3"/>
        <source>Backup Failed</source>
        <translation type="unfinished"/>
    </message>
    <message>
        <location line="+0"/>
        <source>There was an error trying to save the wallet data to the new location.</source>
        <translation type="unfinished"/>
    </message>
    <message>
        <location line="+4"/>
        <source>Backup Successful</source>
        <translation>Varmuuskopio Onnistui</translation>
    </message>
    <message>
        <location line="+0"/>
        <source>The wallet data was successfully saved to the new location.</source>
        <translation type="unfinished"/>
    </message>
</context>
<context>
    <name>PPCoin-core</name>
    <message>
<<<<<<< HEAD
        <location filename="../bitcoinstrings.cpp" line="3"/>
        <source>PPCoin version</source>
        <translation>PPCoinin versio</translation>
=======
        <location filename="../bitcoinstrings.cpp" line="+94"/>
        <source>Bitcoin version</source>
        <translation>Bitcoinin versio</translation>
>>>>>>> 40809aed
    </message>
    <message>
        <location line="+102"/>
        <source>Usage:</source>
        <translation>Käyttö:</translation>
    </message>
    <message>
<<<<<<< HEAD
        <location filename="../bitcoinstrings.cpp" line="5"/>
        <source>Send command to -server or ppcoind</source>
        <translation>Lähetä käsky palvelimelle tai ppcoind:lle</translation>
=======
        <location line="-29"/>
        <source>Send command to -server or bitcoind</source>
        <translation>Lähetä käsky palvelimelle tai bitcoind:lle</translation>
>>>>>>> 40809aed
    </message>
    <message>
        <location line="-23"/>
        <source>List commands</source>
        <translation>Lista komennoista</translation>
    </message>
    <message>
        <location line="-12"/>
        <source>Get help for a command</source>
        <translation>Hanki apua käskyyn</translation>
    </message>
    <message>
        <location line="+24"/>
        <source>Options:</source>
        <translation>Asetukset:</translation>
    </message>
    <message>
<<<<<<< HEAD
        <location filename="../bitcoinstrings.cpp" line="9"/>
        <source>Specify configuration file (default: PPCoin.conf)</source>
        <translation>Määritä asetustiedosto (oletus: PPCoin.conf)</translation>
    </message>
    <message>
        <location filename="../bitcoinstrings.cpp" line="10"/>
        <source>Specify pid file (default: ppcoind.pid)</source>
        <translation>Määritä pid-tiedosto (oletus: PPCoin.pid)</translation>
=======
        <location line="+24"/>
        <source>Specify configuration file (default: bitcoin.conf)</source>
        <translation>Määritä asetustiedosto (oletus: bitcoin.conf)</translation>
    </message>
    <message>
        <location line="+3"/>
        <source>Specify pid file (default: bitcoind.pid)</source>
        <translation>Määritä pid-tiedosto (oletus: bitcoin.pid)</translation>
>>>>>>> 40809aed
    </message>
    <message>
        <location line="-1"/>
        <source>Specify data directory</source>
        <translation>Määritä data-hakemisto</translation>
    </message>
    <message>
        <location line="-9"/>
        <source>Set database cache size in megabytes (default: 25)</source>
        <translation>Aseta tietokannan välimuistin koko megatavuina (oletus: 25)</translation>
    </message>
    <message>
        <location line="-28"/>
        <source>Listen for connections on &lt;port&gt; (default: 8333 or testnet: 18333)</source>
        <translation>Kuuntele yhteyksiä portista &lt;port&gt; (oletus: 8333 tai testnet: 18333)</translation>
    </message>
    <message>
        <location line="+5"/>
        <source>Maintain at most &lt;n&gt; connections to peers (default: 125)</source>
        <translation>Pidä enintään &lt;n&gt; yhteyttä verkkoihin (oletus: 125)</translation>
    </message>
    <message>
        <location line="-48"/>
        <source>Connect to a node to retrieve peer addresses, and disconnect</source>
        <translation>Yhdistä noodiin hakeaksesi naapurien osoitteet ja katkaise yhteys</translation>
    </message>
    <message>
        <location line="+82"/>
        <source>Specify your own public address</source>
        <translation>Määritä julkinen osoitteesi</translation>
    </message>
    <message>
        <location line="+3"/>
        <source>Threshold for disconnecting misbehaving peers (default: 100)</source>
        <translation>Kynnysarvo aikakatkaisulle heikosti toimiville verkoille (oletus: 100)</translation>
    </message>
    <message>
        <location line="-134"/>
        <source>Number of seconds to keep misbehaving peers from reconnecting (default: 86400)</source>
        <translation>Sekuntien määrä, kuinka kauan uudelleenkytkeydytään verkkoihin (oletus: 86400)</translation>
    </message>
    <message>
        <location line="-29"/>
        <source>An error occurred while setting up the RPC port %u for listening on IPv4: %s</source>
        <translation>Virhe valmisteltaessa RPC-portin %u avaamista kuunneltavaksi: %s</translation>
    </message>
    <message>
        <location line="+27"/>
        <source>Listen for JSON-RPC connections on &lt;port&gt; (default: 8332 or testnet: 18332)</source>
        <translation>Kuuntele JSON-RPC -yhteyksiä portista &lt;port&gt; (oletus: 8332 or testnet: 18332)</translation>
    </message>
    <message>
        <location line="+37"/>
        <source>Accept command line and JSON-RPC commands</source>
        <translation>Hyväksy merkkipohjaiset- ja JSON-RPC-käskyt</translation>
    </message>
    <message>
        <location line="+76"/>
        <source>Run in the background as a daemon and accept commands</source>
        <translation>Aja taustalla daemonina ja hyväksy komennot</translation>
    </message>
    <message>
        <location line="+37"/>
        <source>Use the test network</source>
        <translation>Käytä test -verkkoa</translation>
    </message>
    <message>
        <location line="-112"/>
        <source>Accept connections from outside (default: 1 if no -proxy or -connect)</source>
        <translation>Hyväksy yhteyksiä ulkopuolelta (vakioasetus: 1 jos -proxy tai -connect ei määritelty)</translation>
    </message>
    <message>
        <location line="-80"/>
        <source>%s, you must set a rpcpassword in the configuration file:
%s
It is recommended you use the following random password:
rpcuser=bitcoinrpc
rpcpassword=%s
(you do not need to remember this password)
The username and password MUST NOT be the same.
If the file does not exist, create it with owner-readable-only file permissions.
It is also recommended to set alertnotify so you are notified of problems;
for example: alertnotify=echo %%s | mail -s &quot;Bitcoin Alert&quot; admin@foo.com
</source>
        <translation type="unfinished"/>
    </message>
    <message>
        <location line="+17"/>
        <source>An error occurred while setting up the RPC port %u for listening on IPv6, falling back to IPv4: %s</source>
        <translation>Virhe ilmennyt asetettaessa RPC-porttia %u IPv6:n kuuntelemiseksi, palataan takaisin IPv4:ään %s</translation>
    </message>
    <message>
        <location line="+3"/>
        <source>Bind to given address and always listen on it. Use [host]:port notation for IPv6</source>
        <translation type="unfinished"/>
    </message>
    <message>
        <location line="+3"/>
        <source>Cannot obtain a lock on data directory %s. Bitcoin is probably already running.</source>
        <translation type="unfinished"/>
    </message>
    <message>
        <location line="+3"/>
        <source>Error: The transaction was rejected! This might happen if some of the coins in your wallet were already spent, such as if you used a copy of wallet.dat and coins were spent in the copy but not marked as spent here.</source>
        <translation type="unfinished"/>
    </message>
    <message>
        <location line="+4"/>
        <source>Error: This transaction requires a transaction fee of at least %s because of its amount, complexity, or use of recently received funds!</source>
        <translation type="unfinished"/>
    </message>
    <message>
        <location line="+3"/>
        <source>Execute command when a relevant alert is received (%s in cmd is replaced by message)</source>
        <translation type="unfinished"/>
    </message>
    <message>
        <location line="+3"/>
        <source>Execute command when a wallet transaction changes (%s in cmd is replaced by TxID)</source>
        <translation type="unfinished"/>
    </message>
    <message>
        <location line="+11"/>
        <source>Set maximum size of high-priority/low-fee transactions in bytes (default: 27000)</source>
        <translation>Aseta suurin korkean prioriteetin / matalan palkkion siirron koko tavuissa (vakioasetus: 27000)</translation>
    </message>
    <message>
        <location line="+6"/>
        <source>This is a pre-release test build - use at your own risk - do not use for mining or merchant applications</source>
        <translation type="unfinished"/>
    </message>
    <message>
        <location line="+5"/>
        <source>Warning: -paytxfee is set very high! This is the transaction fee you will pay if you send a transaction.</source>
        <translation>Varoitus: -paytxfee on asetettu erittäin korkeaksi! Tämä on maksukulu jonka tulet maksamaan kun lähetät siirron.</translation>
    </message>
    <message>
        <location line="+3"/>
        <source>Warning: Displayed transactions may not be correct! You may need to upgrade, or other nodes may need to upgrade.</source>
        <translation>Varoitus: Näytetyt siirrot eivät välttämättä pidä paikkaansa! Sinun tai toisten noodien voi olla tarpeen asentaa päivitys.</translation>
    </message>
    <message>
        <location line="+3"/>
        <source>Warning: Please check that your computer&apos;s date and time are correct! If your clock is wrong Bitcoin will not work properly.</source>
        <translation>Varoitus: Tarkista että tietokoneesi kellonaika ja päivämäärä ovat paikkansapitäviä! Bitcoin ei toimi oikein väärällä päivämäärällä ja/tai kellonajalla.</translation>
    </message>
    <message>
        <location line="+3"/>
        <source>Warning: error reading wallet.dat! All keys read correctly, but transaction data or address book entries might be missing or incorrect.</source>
        <translation type="unfinished"/>
    </message>
    <message>
        <location line="+3"/>
        <source>Warning: wallet.dat corrupt, data salvaged! Original wallet.dat saved as wallet.{timestamp}.bak in %s; if your balance or transactions are incorrect you should restore from a backup.</source>
        <translation type="unfinished"/>
    </message>
    <message>
        <location line="+14"/>
        <source>Attempt to recover private keys from a corrupt wallet.dat</source>
        <translation type="unfinished"/>
    </message>
    <message>
        <location line="+2"/>
        <source>Block creation options:</source>
        <translation>Lohkon luonnin asetukset:</translation>
    </message>
    <message>
        <location line="+5"/>
        <source>Connect only to the specified node(s)</source>
        <translation>Yhidstä ainoastaan määrättyihin noodeihin</translation>
    </message>
    <message>
        <location line="+3"/>
        <source>Corrupted block database detected</source>
        <translation type="unfinished"/>
    </message>
    <message>
        <location line="+1"/>
        <source>Discover own IP address (default: 1 when listening and no -externalip)</source>
        <translation>Hae oma IP osoite (vakioasetus: 1 kun kuuntelemassa ja ei -externalip)</translation>
    </message>
    <message>
        <location line="+1"/>
        <source>Do you want to rebuild the block database now?</source>
        <translation type="unfinished"/>
    </message>
    <message>
        <location line="+2"/>
        <source>Error initializing block database</source>
        <translation type="unfinished"/>
    </message>
    <message>
        <location line="+1"/>
        <source>Error initializing wallet database environment %s!</source>
        <translation type="unfinished"/>
    </message>
    <message>
        <location line="+1"/>
        <source>Error loading block database</source>
        <translation type="unfinished"/>
    </message>
    <message>
        <location line="+4"/>
        <source>Error opening block database</source>
        <translation>Virhe avattaessa lohkoindeksiä</translation>
    </message>
    <message>
        <location line="+2"/>
        <source>Error: Disk space is low!</source>
        <translation>Varoitus: Levytila on vähissä!</translation>
    </message>
    <message>
        <location line="+1"/>
        <source>Error: Wallet locked, unable to create transaction!</source>
        <translation type="unfinished"/>
    </message>
    <message>
        <location line="+1"/>
        <source>Error: system error: </source>
        <translation>Virhe: Järjestelmävirhe</translation>
    </message>
    <message>
        <location line="+1"/>
        <source>Failed to listen on any port. Use -listen=0 if you want this.</source>
        <translation>Ei onnistuttu kuuntelemaan missään portissa. Käytä -listen=0 jos haluat tätä.</translation>
    </message>
    <message>
        <location line="+1"/>
        <source>Failed to read block info</source>
        <translation type="unfinished"/>
    </message>
    <message>
        <location line="+1"/>
        <source>Failed to read block</source>
        <translation type="unfinished"/>
    </message>
    <message>
        <location line="+1"/>
        <source>Failed to sync block index</source>
        <translation type="unfinished"/>
    </message>
    <message>
        <location line="+1"/>
        <source>Failed to write block index</source>
        <translation type="unfinished"/>
    </message>
    <message>
        <location line="+1"/>
        <source>Failed to write block info</source>
        <translation type="unfinished"/>
    </message>
    <message>
        <location line="+1"/>
        <source>Failed to write block</source>
        <translation>Lohkon kirjoitus epäonnistui</translation>
    </message>
    <message>
        <location line="+1"/>
        <source>Failed to write file info</source>
        <translation type="unfinished"/>
    </message>
    <message>
        <location line="+1"/>
        <source>Failed to write to coin database</source>
        <translation type="unfinished"/>
    </message>
    <message>
        <location line="+1"/>
        <source>Failed to write transaction index</source>
        <translation type="unfinished"/>
    </message>
    <message>
        <location line="+1"/>
        <source>Failed to write undo data</source>
        <translation type="unfinished"/>
    </message>
    <message>
        <location line="+2"/>
        <source>Find peers using DNS lookup (default: 1 unless -connect)</source>
        <translation>Hae naapureita DNS hauilla (vakioasetus: 1 paitsi jos -connect)</translation>
    </message>
    <message>
        <location line="+1"/>
        <source>Generate coins (default: 0)</source>
        <translation type="unfinished"/>
    </message>
    <message>
        <location line="+2"/>
        <source>How many blocks to check at startup (default: 288, 0 = all)</source>
        <translation type="unfinished"/>
    </message>
    <message>
        <location line="+1"/>
        <source>How thorough the block verification is (0-4, default: 3)</source>
        <translation type="unfinished"/>
    </message>
    <message>
        <location line="+19"/>
        <source>Not enough file descriptors available.</source>
        <translation type="unfinished"/>
    </message>
    <message>
        <location line="+8"/>
        <source>Rebuild block chain index from current blk000??.dat files</source>
        <translation type="unfinished"/>
    </message>
    <message>
        <location line="+16"/>
        <source>Set the number of threads to service RPC calls (default: 4)</source>
        <translation type="unfinished"/>
    </message>
    <message>
        <location line="+26"/>
        <source>Verifying blocks...</source>
        <translation type="unfinished"/>
    </message>
    <message>
        <location line="+1"/>
        <source>Verifying wallet...</source>
        <translation type="unfinished"/>
    </message>
    <message>
        <location line="-69"/>
        <source>Imports blocks from external blk000??.dat file</source>
        <translation>Tuodaan lohkoja ulkoisesta blk000??.dat tiedostosta</translation>
    </message>
    <message>
        <location line="-76"/>
        <source>Set the number of script verification threads (up to 16, 0 = auto, &lt;0 = leave that many cores free, default: 0)</source>
        <translation type="unfinished"/>
    </message>
    <message>
        <location line="+77"/>
        <source>Information</source>
        <translation>Tietoa</translation>
    </message>
    <message>
        <location line="+3"/>
        <source>Invalid -tor address: &apos;%s&apos;</source>
        <translation>Virheellinen -tor osoite &apos;%s&apos;</translation>
    </message>
    <message>
        <location line="+1"/>
        <source>Invalid amount for -minrelaytxfee=&lt;amount&gt;: &apos;%s&apos;</source>
        <translation type="unfinished"/>
    </message>
    <message>
        <location line="+1"/>
        <source>Invalid amount for -mintxfee=&lt;amount&gt;: &apos;%s&apos;</source>
        <translation type="unfinished"/>
    </message>
    <message>
        <location line="+8"/>
        <source>Maintain a full transaction index (default: 0)</source>
        <translation type="unfinished"/>
    </message>
    <message>
        <location line="+2"/>
        <source>Maximum per-connection receive buffer, &lt;n&gt;*1000 bytes (default: 5000)</source>
        <translation>Suurin vastaanottopuskuri yksittäiselle yhteydelle, &lt;n&gt;*1000 tavua (vakioasetus: 5000)</translation>
    </message>
    <message>
        <location line="+1"/>
        <source>Maximum per-connection send buffer, &lt;n&gt;*1000 bytes (default: 1000)</source>
        <translation>Suurin lähetyspuskuri yksittäiselle yhteydelle, &lt;n&gt;*1000 tavua (vakioasetus: 1000)</translation>
    </message>
    <message>
        <location line="+2"/>
        <source>Only accept block chain matching built-in checkpoints (default: 1)</source>
        <translation type="unfinished"/>
    </message>
    <message>
        <location line="+1"/>
        <source>Only connect to nodes in network &lt;net&gt; (IPv4, IPv6 or Tor)</source>
        <translation>Yhdistä vain noodeihin verkossa &lt;net&gt; (IPv4, IPv6 tai Tor)</translation>
    </message>
    <message>
        <location line="+2"/>
        <source>Output extra debugging information. Implies all other -debug* options</source>
        <translation>Tulosta enemmän debug tietoa. Aktivoi kaikki -debug* asetukset</translation>
    </message>
    <message>
        <location line="+1"/>
        <source>Output extra network debugging information</source>
        <translation>Tulosta lisää verkkoyhteys debug tietoa</translation>
    </message>
    <message>
        <location line="+2"/>
        <source>Prepend debug output with timestamp</source>
        <translation>Lisää debuggaustiedon tulostukseen aikaleima</translation>
    </message>
    <message>
        <location line="+5"/>
        <source>SSL options: (see the Bitcoin Wiki for SSL setup instructions)</source>
        <translation>SSL asetukset (katso Bitcoin Wikistä tarkemmat SSL ohjeet)</translation>
    </message>
    <message>
        <location line="+1"/>
        <source>Select the version of socks proxy to use (4-5, default: 5)</source>
        <translation>Valitse käytettävän SOCKS-proxyn versio (4-5, vakioasetus: 5)</translation>
    </message>
    <message>
        <location line="+3"/>
        <source>Send trace/debug info to console instead of debug.log file</source>
        <translation>Lähetä jäljitys/debug-tieto konsoliin, debug.log-tiedoston sijaan</translation>
    </message>
    <message>
        <location line="+1"/>
        <source>Send trace/debug info to debugger</source>
        <translation>Lähetä jäljitys/debug-tieto debuggeriin</translation>
    </message>
    <message>
        <location line="+5"/>
        <source>Set maximum block size in bytes (default: 250000)</source>
        <translation>Aseta suurin lohkon koko tavuissa (vakioasetus: 250000)</translation>
    </message>
    <message>
        <location line="+1"/>
        <source>Set minimum block size in bytes (default: 0)</source>
        <translation>Asetan pienin lohkon koko tavuissa (vakioasetus: 0)</translation>
    </message>
    <message>
        <location line="+2"/>
        <source>Shrink debug.log file on client startup (default: 1 when no -debug)</source>
        <translation>Pienennä debug.log tiedosto käynnistyksen yhteydessä (vakioasetus: 1 kun ei -debug)</translation>
    </message>
    <message>
        <location line="+1"/>
        <source>Signing transaction failed</source>
        <translation type="unfinished"/>
    </message>
    <message>
        <location line="+2"/>
        <source>Specify connection timeout in milliseconds (default: 5000)</source>
        <translation>Määritä yhteyden aikakataisu millisekunneissa (vakioasetus: 5000)</translation>
    </message>
    <message>
        <location line="+4"/>
        <source>System error: </source>
        <translation>Järjestelmävirhe:</translation>
    </message>
    <message>
        <location line="+4"/>
        <source>Transaction amount too small</source>
        <translation type="unfinished"/>
    </message>
    <message>
        <location line="+1"/>
        <source>Transaction amounts must be positive</source>
        <translation type="unfinished"/>
    </message>
    <message>
        <location line="+1"/>
        <source>Transaction too large</source>
        <translation type="unfinished"/>
    </message>
    <message>
        <location line="+7"/>
        <source>Use UPnP to map the listening port (default: 0)</source>
        <translation>Käytä UPnP:tä kuunneltavan portin avaamiseen (vakioasetus: 0)</translation>
    </message>
    <message>
        <location line="+1"/>
        <source>Use UPnP to map the listening port (default: 1 when listening)</source>
        <translation>Käytä UPnP:tä kuunneltavan portin avaamiseen (vakioasetus: 1 kun kuuntelemassa)</translation>
    </message>
    <message>
        <location line="+1"/>
        <source>Use proxy to reach tor hidden services (default: same as -proxy)</source>
        <translation>Käytä proxyä tor yhteyksien avaamiseen (vakioasetus: sama kuin -proxy)</translation>
    </message>
    <message>
        <location line="+2"/>
        <source>Username for JSON-RPC connections</source>
        <translation>Käyttäjätunnus JSON-RPC-yhteyksille</translation>
    </message>
    <message>
        <location line="+4"/>
        <source>Warning</source>
        <translation>Varoitus</translation>
    </message>
    <message>
        <location line="+1"/>
        <source>Warning: This version is obsolete, upgrade required!</source>
        <translation>Varoitus: Tämä versio on vanhentunut, päivitys tarpeen!</translation>
    </message>
    <message>
        <location line="+1"/>
        <source>You need to rebuild the databases using -reindex to change -txindex</source>
        <translation type="unfinished"/>
    </message>
    <message>
        <location line="+1"/>
        <source>wallet.dat corrupt, salvage failed</source>
        <translation type="unfinished"/>
    </message>
    <message>
        <location line="-50"/>
        <source>Password for JSON-RPC connections</source>
        <translation>Salasana JSON-RPC-yhteyksille</translation>
    </message>
    <message>
        <location line="-67"/>
        <source>Allow JSON-RPC connections from specified IP address</source>
        <translation>Salli JSON-RPC yhteydet tietystä ip-osoitteesta</translation>
    </message>
    <message>
        <location line="+76"/>
        <source>Send commands to node running on &lt;ip&gt; (default: 127.0.0.1)</source>
        <translation>Lähetä käskyjä solmuun osoitteessa &lt;ip&gt; (oletus: 127.0.0.1)</translation>
    </message>
    <message>
        <location line="-120"/>
        <source>Execute command when the best block changes (%s in cmd is replaced by block hash)</source>
        <translation>Suorita käsky kun paras lohko muuttuu (%s cmd on vaihdettu block hashin kanssa)</translation>
    </message>
    <message>
        <location line="+147"/>
        <source>Upgrade wallet to latest format</source>
        <translation>Päivitä lompakko uusimpaan formaattiin</translation>
    </message>
    <message>
        <location line="-21"/>
        <source>Set key pool size to &lt;n&gt; (default: 100)</source>
        <translation>Aseta avainpoolin koko arvoon &lt;n&gt; (oletus: 100)</translation>
    </message>
    <message>
        <location line="-12"/>
        <source>Rescan the block chain for missing wallet transactions</source>
        <translation>Skannaa uudelleen lohkoketju lompakon puuttuvien rahasiirtojen vuoksi</translation>
    </message>
    <message>
<<<<<<< HEAD
        <location filename="../bitcoinstrings.cpp" line="47"/>
        <source>
SSL options: (see the PPCoin Wiki for SSL setup instructions)</source>
        <translation>SSL-asetukset: (lisätietoja PPCoin-Wikistä)</translation>
    </message>
    <message>
        <location filename="../bitcoinstrings.cpp" line="50"/>
=======
        <location line="+35"/>
>>>>>>> 40809aed
        <source>Use OpenSSL (https) for JSON-RPC connections</source>
        <translation>Käytä OpenSSL:ää (https) JSON-RPC-yhteyksille</translation>
    </message>
    <message>
        <location line="-26"/>
        <source>Server certificate file (default: server.cert)</source>
        <translation>Palvelimen sertifikaatti-tiedosto (oletus: server.cert)</translation>
    </message>
    <message>
        <location line="+1"/>
        <source>Server private key (default: server.pem)</source>
        <translation>Palvelimen yksityisavain (oletus: server.pem)</translation>
    </message>
    <message>
        <location line="-151"/>
        <source>Acceptable ciphers (default: TLSv1+HIGH:!SSLv2:!aNULL:!eNULL:!AH:!3DES:@STRENGTH)</source>
        <translation>Hyväksyttävä salaus (oletus:
TLSv1+HIGH:!SSLv2:!aNULL:!eNULL:!AH:!3DES:@STRENGTH)</translation>
    </message>
    <message>
        <location line="+165"/>
        <source>This help message</source>
        <translation>Tämä ohjeviesti</translation>
    </message>
    <message>
<<<<<<< HEAD
        <location filename="../bitcoinstrings.cpp" line="57"/>
        <source>Cannot obtain a lock on data directory %s.  PPCoin is probably already running.</source>
        <translation>En pääse käsiksi data-hakemiston lukitukseen %s. PPCoin on todennäköisesti jo käynnistetty.</translation>
=======
        <location line="+6"/>
        <source>Unable to bind to %s on this computer (bind returned error %d, %s)</source>
        <translation>Kytkeytyminen %s tällä tietokonella ei onnistu (kytkeytyminen palautti virheen %d, %s)</translation>
>>>>>>> 40809aed
    </message>
    <message>
        <location line="-91"/>
        <source>Connect through socks proxy</source>
        <translation>Yhdistä socks proxyn läpi</translation>
    </message>
    <message>
        <location line="-10"/>
        <source>Allow DNS lookups for -addnode, -seednode and -connect</source>
        <translation>Salli DNS kyselyt -addnode, -seednode ja -connect yhteydessä</translation>
    </message>
    <message>
        <location line="+55"/>
        <source>Loading addresses...</source>
        <translation>Ladataan osoitteita...</translation>
    </message>
    <message>
        <location line="-35"/>
        <source>Error loading wallet.dat: Wallet corrupted</source>
        <translation>Virhe ladattaessa wallet.dat-tiedostoa: Lompakko vioittunut</translation>
    </message>
    <message>
<<<<<<< HEAD
        <location filename="../bitcoinstrings.cpp" line="66"/>
        <source>Error loading wallet.dat: Wallet requires newer version of PPCoin</source>
        <translation>Virhe ladattaessa wallet.dat-tiedostoa: Tarvitset uudemman version PPCoinista</translation>
    </message>
    <message>
        <location filename="../bitcoinstrings.cpp" line="67"/>
        <source>Wallet needed to be rewritten: restart PPCoin to complete</source>
        <translation>Lompakko tarvitsee uudelleenkirjoittaa: käynnistä PPCoin uudelleen</translation>
=======
        <location line="+1"/>
        <source>Error loading wallet.dat: Wallet requires newer version of Bitcoin</source>
        <translation>Virhe ladattaessa wallet.dat-tiedostoa: Tarvitset uudemman version Bitcoinista</translation>
    </message>
    <message>
        <location line="+93"/>
        <source>Wallet needed to be rewritten: restart Bitcoin to complete</source>
        <translation>Lompakko tarvitsee uudelleenkirjoittaa: käynnistä Bitcoin uudelleen</translation>
>>>>>>> 40809aed
    </message>
    <message>
        <location line="-95"/>
        <source>Error loading wallet.dat</source>
        <translation>Virhe ladattaessa wallet.dat-tiedostoa</translation>
    </message>
    <message>
        <location line="+28"/>
        <source>Invalid -proxy address: &apos;%s&apos;</source>
        <translation>Virheellinen proxy-osoite &apos;%s&apos;</translation>
    </message>
    <message>
        <location line="+56"/>
        <source>Unknown network specified in -onlynet: &apos;%s&apos;</source>
        <translation>Tuntematon verkko -onlynet parametrina: &apos;%s&apos;</translation>
    </message>
    <message>
        <location line="-1"/>
        <source>Unknown -socks proxy version requested: %i</source>
        <translation>Tuntematon -socks proxy versio pyydetty: %i</translation>
    </message>
    <message>
        <location line="-96"/>
        <source>Cannot resolve -bind address: &apos;%s&apos;</source>
        <translation>-bind osoitteen &apos;%s&apos; selvittäminen epäonnistui</translation>
    </message>
    <message>
        <location line="+1"/>
        <source>Cannot resolve -externalip address: &apos;%s&apos;</source>
        <translation>-externalip osoitteen &apos;%s&apos; selvittäminen epäonnistui</translation>
    </message>
    <message>
        <location line="+44"/>
        <source>Invalid amount for -paytxfee=&lt;amount&gt;: &apos;%s&apos;</source>
        <translation>-paytxfee=&lt;amount&gt;: &apos;%s&apos; on virheellinen</translation>
    </message>
    <message>
        <location line="+1"/>
        <source>Invalid amount</source>
        <translation>Virheellinen määrä</translation>
    </message>
    <message>
        <location line="-6"/>
        <source>Insufficient funds</source>
        <translation>Lompakon saldo ei riitä</translation>
    </message>
    <message>
        <location line="+10"/>
        <source>Loading block index...</source>
        <translation>Ladataan lohkoindeksiä...</translation>
    </message>
    <message>
        <location line="-57"/>
        <source>Add a node to connect to and attempt to keep the connection open</source>
        <translation>Linää solmu mihin liittyä pitääksesi yhteyden auki</translation>
    </message>
    <message>
        <location line="-25"/>
        <source>Unable to bind to %s on this computer. Bitcoin is probably already running.</source>
        <translation>Kytkeytyminen %s ei onnistu tällä tietokoneella. Bitcoin on todennäköisesti jo ajamassa.</translation>
    </message>
    <message>
        <location line="+64"/>
        <source>Fee per KB to add to transactions you send</source>
        <translation>Rahansiirtopalkkio per KB lisätään lähettämääsi rahansiirtoon</translation>
    </message>
    <message>
        <location line="+19"/>
        <source>Loading wallet...</source>
        <translation>Ladataan lompakkoa...</translation>
    </message>
    <message>
        <location line="-52"/>
        <source>Cannot downgrade wallet</source>
        <translation>Et voi päivittää lompakkoasi vanhempaan versioon</translation>
    </message>
    <message>
        <location line="+3"/>
        <source>Cannot write default address</source>
        <translation>Oletusosoitetta ei voi kirjoittaa</translation>
    </message>
    <message>
        <location line="+64"/>
        <source>Rescanning...</source>
        <translation>Skannataan uudelleen...</translation>
    </message>
    <message>
        <location line="-57"/>
        <source>Done loading</source>
        <translation>Lataus on valmis</translation>
    </message>
    <message>
<<<<<<< HEAD
        <location filename="../bitcoinstrings.cpp" line="78"/>
        <source>Unable to bind to port %d on this computer.  PPCoin is probably already running.</source>
        <translation>En pysty varaamaan porttia %d tähän koneeseen. Ehkä PPCoin on jo käynnissä.</translation>
    </message>
    <message>
        <location filename="../bitcoinstrings.cpp" line="81"/>
        <source>Warning: Please check that your computer&apos;s date and time are correct.  If your clock is wrong PPCoin will not work properly.</source>
        <translation>Varoitus: Tarkista, ovatko tietokoneesi päivämäärä ja aika oikein.  Mikäli aika on väärin, PPCoin-ohjelma ei toimi oikein.</translation>
=======
        <location line="+82"/>
        <source>To use the %s option</source>
        <translation>Käytä %s optiota</translation>
    </message>
    <message>
        <location line="-74"/>
        <source>Error</source>
        <translation>Virhe</translation>
>>>>>>> 40809aed
    </message>
    <message>
        <location line="-31"/>
        <source>You must set rpcpassword=&lt;password&gt; in the configuration file:
%s
If the file does not exist, create it with owner-readable-only file permissions.</source>
        <translation>Sinun täytyy asettaa rpcpassword=&lt;password&gt; asetustiedostoon:
%s
Jos tiedostoa ei ole, niin luo se ainoastaan omistajan kirjoitusoikeuksin.</translation>
    </message>
</context>
</TS><|MERGE_RESOLUTION|>--- conflicted
+++ resolved
@@ -3,47 +3,25 @@
 <context>
     <name>AboutDialog</name>
     <message>
-<<<<<<< HEAD
-        <location filename="../forms/aboutdialog.ui" line="14"/>
+        <location filename="../forms/aboutdialog.ui" line="+14"/>
         <source>About PPCoin</source>
         <translation>Tietoa PPCoinista</translation>
     </message>
     <message>
-        <location filename="../forms/aboutdialog.ui" line="53"/>
+        <location line="+39"/>
         <source>&lt;b&gt;PPCoin&lt;/b&gt; version</source>
         <translation>&lt;b&gt;PPCoin&lt;/b&gt; versio</translation>
     </message>
     <message>
-        <location filename="../forms/aboutdialog.ui" line="85"/>
-        <source>Copyright © 2011-2013 PPCoin Developers
-
-=======
-        <location filename="../forms/aboutdialog.ui" line="+14"/>
-        <source>About Bitcoin</source>
-        <translation>Tietoa Bitcoinista</translation>
-    </message>
-    <message>
-        <location line="+39"/>
-        <source>&lt;b&gt;Bitcoin&lt;/b&gt; version</source>
-        <translation>&lt;b&gt;Bitcoin&lt;/b&gt; versio</translation>
-    </message>
-    <message>
         <location line="+57"/>
         <source>
->>>>>>> 40809aed
 This is experimental software.
 
 Distributed under the MIT/X11 software license, see the accompanying file COPYING or http://www.opensource.org/licenses/mit-license.php.
 
 This product includes software developed by the OpenSSL Project for use in the OpenSSL Toolkit (http://www.openssl.org/) and cryptographic software written by Eric Young (eay@cryptsoft.com) and UPnP software written by Thomas Bernard.</source>
-<<<<<<< HEAD
-        <translation>Copyright © 2011-2013 PPCoin Developers
-
-This is experimental software.
-=======
         <translation>
 Tämä on kokeellinen ohjelmisto.
->>>>>>> 40809aed
 
 Levitetään MIT/X11 ohjelmistolisenssin alaisuudessa. Tarkemmat tiedot löytyvät tiedostosta COPYING tai osoitteesta http://www.opensource.org/licenses/mit-license.php.
 
@@ -69,16 +47,7 @@
         <translation>Osoitekirja</translation>
     </message>
     <message>
-<<<<<<< HEAD
-        <location filename="../forms/addressbookpage.ui" line="20"/>
-        <source>These are your PPCoin addresses for receiving payments.  You may want to give a different one to each sender so you can keep track of who is paying you.</source>
-        <translation>Nämä ovat sinun PPCoin-osoitteesi suoritusten vastaanottamiseen. Voit halutessasi antaa kullekin lähettäjälle eri osoitteen, jotta voit seurata kuka sinulle maksaa.</translation>
-    </message>
-    <message>
-        <location filename="../forms/addressbookpage.ui" line="33"/>
-=======
         <location line="+19"/>
->>>>>>> 40809aed
         <source>Double-click to edit address or label</source>
         <translation>Kaksoisnapauta muokataksesi osoitetta tai nimeä</translation>
     </message>
@@ -294,18 +263,10 @@
         <translation>TÄRKEÄÄ: Kaikki vanhat lompakon varmuuskopiot pitäisi korvata uusilla suojatuilla varmuuskopioilla. Turvallisuussyistä edelliset varmuuskopiot muuttuvat turhiksi, kun aloitat suojatun lompakon käytön.</translation>
     </message>
     <message>
-<<<<<<< HEAD
-        <location filename="../askpassphrasedialog.cpp" line="102"/>
-        <source>WARNING: If you encrypt your wallet and lose your passphrase, you will &lt;b&gt;LOSE ALL OF YOUR PPCoinS&lt;/b&gt;!
-Are you sure you wish to encrypt your wallet?</source>
-        <translation>VAROITUS: Mikäli salaat lompakkosi ja unohdat tunnuslauseen, &lt;b&gt;MENETÄT LOMPAKON KOKO SISÄLLÖN&lt;/b&gt;!
-Tahdotko varmasti salata lompakon?</translation>
-=======
         <location line="+100"/>
         <location line="+24"/>
         <source>Warning: The Caps Lock key is on!</source>
         <translation>Varoitus: Caps Lock on käytössä!</translation>
->>>>>>> 40809aed
     </message>
     <message>
         <location line="-130"/>
@@ -314,15 +275,9 @@
         <translation>Lompakko salattu</translation>
     </message>
     <message>
-<<<<<<< HEAD
-        <location filename="../askpassphrasedialog.cpp" line="112"/>
-        <source>PPCoin will close now to finish the encryption process. Remember that encrypting your wallet cannot fully protect your PPCoins from being stolen by malware infecting your computer.</source>
-        <translation>PPCoin sulkeutuu lopettaessaan salausprosessin. Muista että salattu lompakko ei täysin suojaa sitä haittaohjelmien aiheuttamilta varkauksilta.</translation>
-=======
         <location line="-56"/>
-        <source>Bitcoin will close now to finish the encryption process. Remember that encrypting your wallet cannot fully protect your bitcoins from being stolen by malware infecting your computer.</source>
-        <translation>Bitcoin sulkeutuu lopettaakseen salausprosessin. Muista, että salattukaan lompakko ei täysin suojaa sitä haittaohjelmien aiheuttamilta varkauksilta.</translation>
->>>>>>> 40809aed
+        <source>PPCoin will close now to finish the encryption process. Remember that encrypting your wallet cannot fully protect your ppcoins from being stolen by malware infecting your computer.</source>
+        <translation>PPCoin sulkeutuu lopettaakseen salausprosessin. Muista, että salattukaan lompakko ei täysin suojaa sitä haittaohjelmien aiheuttamilta varkauksilta.</translation>
     </message>
     <message>
         <location line="+13"/>
@@ -369,15 +324,9 @@
 <context>
     <name>PPCoinGUI</name>
     <message>
-<<<<<<< HEAD
-        <location filename="../bitcoingui.cpp" line="69"/>
-        <source>PPCoin Wallet</source>
-        <translation>PPCoin-lompakko</translation>
-=======
         <location filename="../bitcoingui.cpp" line="+233"/>
         <source>Sign &amp;message...</source>
         <translation>&amp;Allekirjoita viesti...</translation>
->>>>>>> 40809aed
     </message>
     <message>
         <location line="+280"/>
@@ -410,45 +359,12 @@
         <translation>Muokkaa tallennettujen nimien ja osoitteiden listaa</translation>
     </message>
     <message>
-<<<<<<< HEAD
-        <location filename="../bitcoingui.cpp" line="194"/>
-        <source>&amp;Receive coins</source>
-        <translation>&amp;PPCoinien vastaanottaminen</translation>
-    </message>
-    <message>
-        <location filename="../bitcoingui.cpp" line="195"/>
-=======
         <location line="-14"/>
->>>>>>> 40809aed
         <source>Show the list of addresses for receiving payments</source>
         <translation>Näytä PPCoinien vastaanottamiseen käytetyt osoitteet</translation>
     </message>
     <message>
-<<<<<<< HEAD
-        <location filename="../bitcoingui.cpp" line="200"/>
-        <source>&amp;Send coins</source>
-        <translation>&amp;Lähetä PPCoineja</translation>
-    </message>
-    <message>
-        <location filename="../bitcoingui.cpp" line="201"/>
-        <source>Send coins to a PPCoin address</source>
-        <translation>Lähetä PPCoin-osoitteeseen</translation>
-    </message>
-    <message>
-        <location filename="../bitcoingui.cpp" line="206"/>
-        <source>Sign &amp;message</source>
-        <translation>Allekirjoita &amp;viesti</translation>
-    </message>
-    <message>
-        <location filename="../bitcoingui.cpp" line="207"/>
-        <source>Prove you control an address</source>
-        <translation>Todista että hallitset osoitetta</translation>
-    </message>
-    <message>
-        <location filename="../bitcoingui.cpp" line="226"/>
-=======
         <location line="+31"/>
->>>>>>> 40809aed
         <source>E&amp;xit</source>
         <translation>L&amp;opeta</translation>
     </message>
@@ -458,15 +374,9 @@
         <translation>Sulje ohjelma</translation>
     </message>
     <message>
-<<<<<<< HEAD
-        <location filename="../bitcoingui.cpp" line="231"/>
+        <location line="+4"/>
         <source>Show information about PPCoin</source>
         <translation>Näytä tietoa PPCoin-projektista</translation>
-=======
-        <location line="+4"/>
-        <source>Show information about Bitcoin</source>
-        <translation>Näytä tietoa Bitcoin-projektista</translation>
->>>>>>> 40809aed
     </message>
     <message>
         <location line="+2"/>
@@ -484,21 +394,6 @@
         <translation>&amp;Asetukset...</translation>
     </message>
     <message>
-<<<<<<< HEAD
-        <location filename="../bitcoingui.cpp" line="237"/>
-        <source>Modify configuration options for PPCoin</source>
-        <translation>Muokkaa asetuksia</translation>
-    </message>
-    <message>
-        <location filename="../bitcoingui.cpp" line="239"/>
-        <source>Open &amp;PPCoin</source>
-        <translation>Avaa &amp;PPCoin</translation>
-    </message>
-    <message>
-        <location filename="../bitcoingui.cpp" line="240"/>
-        <source>Show the PPCoin window</source>
-        <translation>Näytä PPCoin-ikkuna</translation>
-=======
         <location line="+6"/>
         <source>&amp;Encrypt Wallet...</source>
         <translation>&amp;Salaa lompakko...</translation>
@@ -507,7 +402,6 @@
         <location line="+3"/>
         <source>&amp;Backup Wallet...</source>
         <translation>&amp;Varmuuskopioi Lompakko...</translation>
->>>>>>> 40809aed
     </message>
     <message>
         <location line="+2"/>
@@ -642,25 +536,14 @@
         <translation>[testnet]</translation>
     </message>
     <message>
-<<<<<<< HEAD
-        <location filename="../bitcoingui.cpp" line="407"/>
-        <source>PPCoin-qt</source>
-        <translation>PPCoin-qt</translation>
+        <location line="+47"/>
+        <source>PPCoin client</source>
+        <translation>PPCoin-asiakas</translation>
     </message>
     <message numerus="yes">
-        <location filename="../bitcoingui.cpp" line="449"/>
+        <location line="+141"/>
         <source>%n active connection(s) to PPCoin network</source>
         <translation><numerusform>%n aktiivinen yhteys PPCoin-verkkoon</numerusform><numerusform>%n aktiivista yhteyttä PPCoin-verkkoon</numerusform></translation>
-=======
-        <location line="+47"/>
-        <source>Bitcoin client</source>
-        <translation>Bitcoin-asiakas</translation>
-    </message>
-    <message numerus="yes">
-        <location line="+141"/>
-        <source>%n active connection(s) to Bitcoin network</source>
-        <translation><numerusform>%n aktiivinen yhteys Bitcoin-verkkoon</numerusform><numerusform>%n aktiivista yhteyttä Bitcoin-verkkoon</numerusform></translation>
->>>>>>> 40809aed
     </message>
     <message>
         <location line="+22"/>
@@ -853,15 +736,9 @@
         <translation>Osoite &quot;%1&quot; on jo osoitekirjassa.</translation>
     </message>
     <message>
-<<<<<<< HEAD
-        <location filename="../editaddressdialog.cpp" line="96"/>
+        <location line="-5"/>
         <source>The entered address &quot;%1&quot; is not a valid PPCoin address.</source>
-        <translation>Osoite &quot;%1&quot; ei ole kelvollinen PPCoin-osoite.</translation>
-=======
-        <location line="-5"/>
-        <source>The entered address &quot;%1&quot; is not a valid Bitcoin address.</source>
-        <translation>Antamasi osoite &quot;%1&quot; ei ole validi Bitcoin-osoite.</translation>
->>>>>>> 40809aed
+        <translation>Antamasi osoite &quot;%1&quot; ei ole validi PPCoin-osoite.</translation>
     </message>
     <message>
         <location line="+10"/>
@@ -877,26 +754,15 @@
 <context>
     <name>GUIUtil::HelpMessageBox</name>
     <message>
-<<<<<<< HEAD
-        <location filename="../optionsdialog.cpp" line="170"/>
-        <source>&amp;Start PPCoin on window system startup</source>
-        <translation>&amp;Käynnistä PPCoin kun kirjaudutaan sisään</translation>
-    </message>
-    <message>
-        <location filename="../optionsdialog.cpp" line="171"/>
-        <source>Automatically start PPCoin after the computer is turned on</source>
-        <translation>Käynnistä PPCoin automaattisesti, kun tietokone kytketään päälle</translation>
-=======
         <location filename="../guiutil.cpp" line="+424"/>
         <location line="+12"/>
-        <source>Bitcoin-Qt</source>
-        <translation>Bitcoin-Qt</translation>
+        <source>PPCoin-Qt</source>
+        <translation>PPCoin-Qt</translation>
     </message>
     <message>
         <location line="-12"/>
         <source>version</source>
         <translation>versio</translation>
->>>>>>> 40809aed
     </message>
     <message>
         <location line="+2"/>
@@ -914,15 +780,9 @@
         <translation>Käyttöliittymäasetukset</translation>
     </message>
     <message>
-<<<<<<< HEAD
-        <location filename="../optionsdialog.cpp" line="181"/>
-        <source>Automatically open the PPCoin client port on the router. This only works when your router supports UPnP and it is enabled.</source>
-        <translation>Avaa PPCoin-asiakasohjelman portti reitittimellä automaattisesti. Tämä toimii vain, jos reitittimesi tukee UPnP:tä ja se on käytössä.</translation>
-=======
         <location line="+1"/>
         <source>Set language, for example &quot;de_DE&quot; (default: system locale)</source>
         <translation>Set language, for example &quot;de_DE&quot; (default: system locale)</translation>
->>>>>>> 40809aed
     </message>
     <message>
         <location line="+1"/>
@@ -930,11 +790,6 @@
         <translation>Käynnistä pienennettynä</translation>
     </message>
     <message>
-<<<<<<< HEAD
-        <location filename="../optionsdialog.cpp" line="186"/>
-        <source>Minimize instead of exit the application when the window is closed. When this option is enabled, the application will be closed only after selecting Quit in the menu.</source>
-        <translation>Ikkunaa suljettaessa vain pienentää PPCoin-ohjelman ikkunan lopettamatta itse ohjelmaa. Kun tämä asetus on valittuna, ohjelman voi sulkea vain valitsemalla Lopeta ohjelman valikosta.</translation>
-=======
         <location line="+1"/>
         <source>Show splash screen on startup (default: 1)</source>
         <translation>Näytä aloitusruutu käynnistettäessä (oletus: 1)</translation>
@@ -964,13 +819,13 @@
     </message>
     <message>
         <location line="+31"/>
-        <source>Automatically start Bitcoin after logging in to the system.</source>
-        <translation>Käynnistä Bitcoin kirjautumisen yhteydessä.</translation>
-    </message>
-    <message>
-        <location line="+3"/>
-        <source>&amp;Start Bitcoin on system login</source>
-        <translation>&amp;Käynnistä Bitcoin kirjautumisen yhteydessä</translation>
+        <source>Automatically start PPCoin after logging in to the system.</source>
+        <translation>Käynnistä PPCoin kirjautumisen yhteydessä.</translation>
+    </message>
+    <message>
+        <location line="+3"/>
+        <source>&amp;Start PPCoin on system login</source>
+        <translation>&amp;Käynnistä PPCoin kirjautumisen yhteydessä</translation>
     </message>
     <message>
         <location line="+35"/>
@@ -989,30 +844,23 @@
     </message>
     <message>
         <location line="+6"/>
-        <source>Automatically open the Bitcoin client port on the router. This only works when your router supports UPnP and it is enabled.</source>
-        <translation>Avaa Bitcoin-asiakasohjelman portti reitittimellä automaattisesti. Tämä toimii vain, jos reitittimesi tukee UPnP:tä ja se on käytössä.</translation>
+        <source>Automatically open the PPCoin client port on the router. This only works when your router supports UPnP and it is enabled.</source>
+        <translation>Avaa PPCoin-asiakasohjelman portti reitittimellä automaattisesti. Tämä toimii vain, jos reitittimesi tukee UPnP:tä ja se on käytössä.</translation>
     </message>
     <message>
         <location line="+3"/>
         <source>Map port using &amp;UPnP</source>
         <translation>Portin uudelleenohjaus &amp;UPnP:llä</translation>
->>>>>>> 40809aed
     </message>
     <message>
         <location line="+7"/>
-        <source>Connect to the Bitcoin network through a SOCKS proxy (e.g. when connecting through Tor).</source>
-        <translation>Ota yhteys Bitcoin-verkkoon SOCKS-proxyn läpi (esimerkiksi kun haluat käyttää Tor-verkkoa).</translation>
-    </message>
-    <message>
-<<<<<<< HEAD
-        <location filename="../optionsdialog.cpp" line="191"/>
-        <source>Connect to the Bitcon network through a SOCKS4 proxy (e.g. when connecting through Tor)</source>
-        <translation>Yhdistä PPCoin-verkkoon SOCKS4-välityspalvelimen kautta (esimerkiksi käyttäessä Tor:ia)</translation>
-=======
+        <source>Connect to the PPCoin network through a SOCKS proxy (e.g. when connecting through Tor).</source>
+        <translation>Ota yhteys PPCoin-verkkoon SOCKS-proxyn läpi (esimerkiksi kun haluat käyttää Tor-verkkoa).</translation>
+    </message>
+    <message>
         <location line="+3"/>
         <source>&amp;Connect through SOCKS proxy:</source>
         <translation>&amp;Ota yhteys SOCKS-proxyn kautta:</translation>
->>>>>>> 40809aed
     </message>
     <message>
         <location line="+9"/>
@@ -1030,15 +878,9 @@
         <translation>&amp;Portti</translation>
     </message>
     <message>
-<<<<<<< HEAD
-        <location filename="../optionsdialog.cpp" line="211"/>
-        <source>Port of the proxy (e.g. 1234)</source>
-        <translation>Portti, johon PPCoin-asiakasohjelma yhdistää (esim. 1234)</translation>
-=======
         <location line="+19"/>
         <source>Port of the proxy (e.g. 9050)</source>
         <translation>Proxyn Portti (esim. 9050)</translation>
->>>>>>> 40809aed
     </message>
     <message>
         <location line="+7"/>
@@ -1066,15 +908,9 @@
         <translation>&amp;Pienennä ilmaisinalueelle työkalurivin sijasta</translation>
     </message>
     <message>
-<<<<<<< HEAD
-        <location filename="../forms/messagepage.ui" line="38"/>
-        <source>The address to send the payment to  (e.g. 1NS17iag9jJgTHD1VXjvLCEnZuQ3rJDE9L)</source>
-        <translation>Osoite, johon PPCoinit lähetetään  (esim. 1NS17iag9jJgTHD1VXjvLCEnZuQ3rJDE9L)</translation>
-=======
         <location line="+7"/>
         <source>Minimize instead of exit the application when the window is closed. When this option is enabled, the application will be closed only after selecting Quit in the menu.</source>
         <translation>Ikkunaa suljettaessa vain pienentää Bitcoin-ohjelman ikkunan lopettamatta itse ohjelmaa. Kun tämä asetus on valittuna, ohjelman voi sulkea vain valitsemalla Lopeta ohjelman valikosta.</translation>
->>>>>>> 40809aed
     </message>
     <message>
         <location line="+3"/>
@@ -1298,22 +1134,9 @@
 <context>
     <name>RPCConsole</name>
     <message>
-<<<<<<< HEAD
-        <location filename="../forms/sendcoinsdialog.ui" line="14"/>
-        <location filename="../sendcoinsdialog.cpp" line="122"/>
-        <location filename="../sendcoinsdialog.cpp" line="127"/>
-        <location filename="../sendcoinsdialog.cpp" line="132"/>
-        <location filename="../sendcoinsdialog.cpp" line="137"/>
-        <location filename="../sendcoinsdialog.cpp" line="143"/>
-        <location filename="../sendcoinsdialog.cpp" line="148"/>
-        <location filename="../sendcoinsdialog.cpp" line="153"/>
-        <source>Send Coins</source>
-        <translation>Lähetä PPCoineja</translation>
-=======
         <location filename="../forms/rpcconsole.ui" line="+46"/>
         <source>Client name</source>
         <translation>Pääteohjelman nimi</translation>
->>>>>>> 40809aed
     </message>
     <message>
         <location line="+10"/>
@@ -1370,15 +1193,9 @@
         <translation>Lohkoketju</translation>
     </message>
     <message>
-<<<<<<< HEAD
-        <location filename="../sendcoinsdialog.cpp" line="99"/>
-        <source>Confirm send coins</source>
-        <translation>Hyväksy PPCoinien lähettäminen</translation>
-=======
         <location line="+7"/>
         <source>Current number of blocks</source>
         <translation>Nykyinen Lohkojen määrä</translation>
->>>>>>> 40809aed
     </message>
     <message>
         <location line="+23"/>
@@ -1566,15 +1383,9 @@
         <translation type="unfinished"/>
     </message>
     <message>
-<<<<<<< HEAD
-        <location filename="../sendcoinsdialog.cpp" line="154"/>
-        <source>Error: The transaction was rejected.  This might happen if some of the coins in your wallet were already spent, such as if you used a copy of wallet.dat and coins were spent in the copy but not marked as spent here.</source>
-        <translation>Virhe: Rahansiirto hylättiin.  Tämä voi tapahtua jos jotkin PPCoineistasi on jo käytetty, esimerkiksi jos olet käyttänyt kopiota wallet.dat-lompakkotiedostosta ja PPCoinit on merkitty käytetyksi vain kopiossa.</translation>
-=======
         <location line="+5"/>
         <source>Error: The transaction was rejected. This might happen if some of the coins in your wallet were already spent, such as if you used a copy of wallet.dat and coins were spent in the copy but not marked as spent here.</source>
         <translation>Virhe: Rahansiirto hylättiin.  Tämä voi tapahtua jos jotkin bitcoineistasi on jo käytetty, esimerkiksi jos olet käyttänyt kopiota wallet.dat-lompakkotiedostosta ja bitcoinit on merkitty käytetyksi vain kopiossa.</translation>
->>>>>>> 40809aed
     </message>
 </context>
 <context>
@@ -1611,16 +1422,7 @@
         <translation>&amp;Nimi:</translation>
     </message>
     <message>
-<<<<<<< HEAD
-        <location filename="../forms/sendcoinsentry.ui" line="93"/>
-        <source>The address to send the payment to  (e.g. 1NS17iag9jJgTHD1VXjvLCEnZuQ3rJDE9L)</source>
-        <translation>Osoite, johon PPCoinit lähetetään  (esim. 1NS17iag9jJgTHD1VXjvLCEnZuQ3rJDE9L)</translation>
-    </message>
-    <message>
-        <location filename="../forms/sendcoinsentry.ui" line="103"/>
-=======
         <location line="+28"/>
->>>>>>> 40809aed
         <source>Choose address from address book</source>
         <translation>Valitse osoite osoitekirjasta</translation>
     </message>
@@ -1645,15 +1447,9 @@
         <translation>Poista </translation>
     </message>
     <message>
-<<<<<<< HEAD
-        <location filename="../sendcoinsentry.cpp" line="25"/>
-        <source>Enter a PPCoin address (e.g. 1NS17iag9jJgTHD1VXjvLCEnZuQ3rJDE9L)</source>
-        <translation>Anna PPCoin-osoite (esim. 1NS17iag9jJgTHD1VXjvLCEnZuQ3rJDE9L)</translation>
-=======
         <location filename="../sendcoinsentry.cpp" line="+1"/>
-        <source>Enter a Bitcoin address (e.g. 1NS17iag9jJgTHD1VXjvLCEnZuQ3rJDE9L)</source>
-        <translation>Anna Bitcoin-osoite (esim. 1NS17iag9jJgTHD1VXjvLCEnZuQ3rJDE9L)</translation>
->>>>>>> 40809aed
+        <source>Enter a PPCoin address</source>
+        <translation>Anna PPCoin-osoite</translation>
     </message>
 </context>
 <context>
@@ -2390,15 +2186,9 @@
 <context>
     <name>PPCoin-core</name>
     <message>
-<<<<<<< HEAD
-        <location filename="../bitcoinstrings.cpp" line="3"/>
+        <location filename="../bitcoinstrings.cpp" line="+94"/>
         <source>PPCoin version</source>
         <translation>PPCoinin versio</translation>
-=======
-        <location filename="../bitcoinstrings.cpp" line="+94"/>
-        <source>Bitcoin version</source>
-        <translation>Bitcoinin versio</translation>
->>>>>>> 40809aed
     </message>
     <message>
         <location line="+102"/>
@@ -2406,15 +2196,9 @@
         <translation>Käyttö:</translation>
     </message>
     <message>
-<<<<<<< HEAD
-        <location filename="../bitcoinstrings.cpp" line="5"/>
+        <location line="-29"/>
         <source>Send command to -server or ppcoind</source>
         <translation>Lähetä käsky palvelimelle tai ppcoind:lle</translation>
-=======
-        <location line="-29"/>
-        <source>Send command to -server or bitcoind</source>
-        <translation>Lähetä käsky palvelimelle tai bitcoind:lle</translation>
->>>>>>> 40809aed
     </message>
     <message>
         <location line="-23"/>
@@ -2432,25 +2216,14 @@
         <translation>Asetukset:</translation>
     </message>
     <message>
-<<<<<<< HEAD
-        <location filename="../bitcoinstrings.cpp" line="9"/>
-        <source>Specify configuration file (default: PPCoin.conf)</source>
-        <translation>Määritä asetustiedosto (oletus: PPCoin.conf)</translation>
-    </message>
-    <message>
-        <location filename="../bitcoinstrings.cpp" line="10"/>
+        <location line="+24"/>
+        <source>Specify configuration file (default: ppcoin.conf)</source>
+        <translation>Määritä asetustiedosto (oletus: ppcoin.conf)</translation>
+    </message>
+    <message>
+        <location line="+3"/>
         <source>Specify pid file (default: ppcoind.pid)</source>
-        <translation>Määritä pid-tiedosto (oletus: PPCoin.pid)</translation>
-=======
-        <location line="+24"/>
-        <source>Specify configuration file (default: bitcoin.conf)</source>
-        <translation>Määritä asetustiedosto (oletus: bitcoin.conf)</translation>
-    </message>
-    <message>
-        <location line="+3"/>
-        <source>Specify pid file (default: bitcoind.pid)</source>
-        <translation>Määritä pid-tiedosto (oletus: bitcoin.pid)</translation>
->>>>>>> 40809aed
+        <translation>Määritä pid-tiedosto (oletus: ppcoind.pid)</translation>
     </message>
     <message>
         <location line="-1"/>
@@ -2983,17 +2756,7 @@
         <translation>Skannaa uudelleen lohkoketju lompakon puuttuvien rahasiirtojen vuoksi</translation>
     </message>
     <message>
-<<<<<<< HEAD
-        <location filename="../bitcoinstrings.cpp" line="47"/>
-        <source>
-SSL options: (see the PPCoin Wiki for SSL setup instructions)</source>
-        <translation>SSL-asetukset: (lisätietoja PPCoin-Wikistä)</translation>
-    </message>
-    <message>
-        <location filename="../bitcoinstrings.cpp" line="50"/>
-=======
         <location line="+35"/>
->>>>>>> 40809aed
         <source>Use OpenSSL (https) for JSON-RPC connections</source>
         <translation>Käytä OpenSSL:ää (https) JSON-RPC-yhteyksille</translation>
     </message>
@@ -3019,15 +2782,9 @@
         <translation>Tämä ohjeviesti</translation>
     </message>
     <message>
-<<<<<<< HEAD
-        <location filename="../bitcoinstrings.cpp" line="57"/>
-        <source>Cannot obtain a lock on data directory %s.  PPCoin is probably already running.</source>
-        <translation>En pääse käsiksi data-hakemiston lukitukseen %s. PPCoin on todennäköisesti jo käynnistetty.</translation>
-=======
         <location line="+6"/>
         <source>Unable to bind to %s on this computer (bind returned error %d, %s)</source>
         <translation>Kytkeytyminen %s tällä tietokonella ei onnistu (kytkeytyminen palautti virheen %d, %s)</translation>
->>>>>>> 40809aed
     </message>
     <message>
         <location line="-91"/>
@@ -3050,25 +2807,14 @@
         <translation>Virhe ladattaessa wallet.dat-tiedostoa: Lompakko vioittunut</translation>
     </message>
     <message>
-<<<<<<< HEAD
-        <location filename="../bitcoinstrings.cpp" line="66"/>
+        <location line="+1"/>
         <source>Error loading wallet.dat: Wallet requires newer version of PPCoin</source>
         <translation>Virhe ladattaessa wallet.dat-tiedostoa: Tarvitset uudemman version PPCoinista</translation>
     </message>
     <message>
-        <location filename="../bitcoinstrings.cpp" line="67"/>
+        <location line="+93"/>
         <source>Wallet needed to be rewritten: restart PPCoin to complete</source>
         <translation>Lompakko tarvitsee uudelleenkirjoittaa: käynnistä PPCoin uudelleen</translation>
-=======
-        <location line="+1"/>
-        <source>Error loading wallet.dat: Wallet requires newer version of Bitcoin</source>
-        <translation>Virhe ladattaessa wallet.dat-tiedostoa: Tarvitset uudemman version Bitcoinista</translation>
-    </message>
-    <message>
-        <location line="+93"/>
-        <source>Wallet needed to be rewritten: restart Bitcoin to complete</source>
-        <translation>Lompakko tarvitsee uudelleenkirjoittaa: käynnistä Bitcoin uudelleen</translation>
->>>>>>> 40809aed
     </message>
     <message>
         <location line="-95"/>
@@ -3161,16 +2907,6 @@
         <translation>Lataus on valmis</translation>
     </message>
     <message>
-<<<<<<< HEAD
-        <location filename="../bitcoinstrings.cpp" line="78"/>
-        <source>Unable to bind to port %d on this computer.  PPCoin is probably already running.</source>
-        <translation>En pysty varaamaan porttia %d tähän koneeseen. Ehkä PPCoin on jo käynnissä.</translation>
-    </message>
-    <message>
-        <location filename="../bitcoinstrings.cpp" line="81"/>
-        <source>Warning: Please check that your computer&apos;s date and time are correct.  If your clock is wrong PPCoin will not work properly.</source>
-        <translation>Varoitus: Tarkista, ovatko tietokoneesi päivämäärä ja aika oikein.  Mikäli aika on väärin, PPCoin-ohjelma ei toimi oikein.</translation>
-=======
         <location line="+82"/>
         <source>To use the %s option</source>
         <translation>Käytä %s optiota</translation>
@@ -3179,7 +2915,6 @@
         <location line="-74"/>
         <source>Error</source>
         <translation>Virhe</translation>
->>>>>>> 40809aed
     </message>
     <message>
         <location line="-31"/>
