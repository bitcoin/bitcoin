<TS language="el_GR" version="2.1">
<context>
    <name>AddressBookPage</name>
    <message>
        <source>Right-click to edit address or label</source>
        <translation>Δεξί-κλικ για επεξεργασία της διεύθυνσης ή της ετικέτας</translation>
    </message>
    <message>
        <source>Create a new address</source>
        <translation>Δημιουργία νέας διεύθυνσης</translation>
    </message>
    <message>
        <source>&amp;New</source>
        <translation>&amp;Νέo</translation>
    </message>
    <message>
        <source>Copy the currently selected address to the system clipboard</source>
        <translation>Αντέγραψε την επιλεγμένη διεύθυνση στο πρόχειρο του συστήματος</translation>
    </message>
    <message>
        <source>&amp;Copy</source>
        <translation>&amp;Αντιγραφή</translation>
    </message>
    <message>
        <source>C&amp;lose</source>
        <translation>Κ&amp;λείσιμο</translation>
    </message>
    <message>
        <source>Delete the currently selected address from the list</source>
        <translation>Αντιγραφη της επιλεγμενης διεύθυνσης στο πρόχειρο του συστηματος</translation>
    </message>
    <message>
        <source>Export the data in the current tab to a file</source>
        <translation>Εξαγωγή δεδομένων καρτέλας σε αρχείο</translation>
    </message>
    <message>
        <source>&amp;Export</source>
        <translation>&amp;Εξαγωγή</translation>
    </message>
    <message>
        <source>&amp;Delete</source>
        <translation>&amp;Διαγραφή</translation>
    </message>
<<<<<<< HEAD
    <message>
        <source>Choose the address to send coins to</source>
        <translation>Επιλογή διεύθυνσης όπου θα σταλθούν νομίσματα</translation>
    </message>
    <message>
        <source>Choose the address to receive coins with</source>
        <translation>Επιλογή διεύθυνσης απ' όπου θα ληφθούν νομίσματα</translation>
    </message>
    <message>
        <source>C&amp;hoose</source>
        <translation>Ε&amp;πιλογή</translation>
    </message>
    <message>
        <source>Sending addresses</source>
        <translation>Διευθύνσεις αποστολής</translation>
    </message>
    <message>
        <source>Receiving addresses</source>
        <translation>Διευθύνσεις λήψης</translation>
    </message>
    <message>
        <source>These are your Zetacoin addresses for sending payments. Always check the amount and the receiving address before sending coins.</source>
        <translation>Αυτές είναι οι Zetacoin διευθύνσεις σας για να λαμβάνετε πληρωμές. Δίνοντας μία ξεχωριστή διεύθυνση σε κάθε αποστολέα, θα μπορείτε να ελέγχετε ποιος σας πληρώνει.</translation>
    </message>
    <message>
        <source>These are your Zetacoin addresses for receiving payments. It is recommended to use a new receiving address for each transaction.</source>
        <translation>Αυτές είναι οι Zetacoin διευθύνσεις σας για να λαμβάνετε πληρωμές. Δίνοντας μία ξεχωριστή διεύθυνση σε κάθε αποστολέα, θα μπορείτε να ελέγχετε ποιος σας πληρώνει.</translation>
    </message>
    <message>
        <source>Copy &amp;Label</source>
        <translation>Αντιγραφή &amp;επιγραφής</translation>
    </message>
    <message>
        <source>&amp;Edit</source>
        <translation>&amp;Επεξεργασία</translation>
    </message>
    <message>
        <source>Export Address List</source>
        <translation>Εξαγωγή της λίστας διευθύνσεων</translation>
    </message>
    <message>
        <source>Comma separated file (*.csv)</source>
        <translation>Αρχείο οριοθετημένο με κόμματα (*.csv)</translation>
    </message>
    <message>
        <source>Exporting Failed</source>
        <translation>Η Εξαγωγή Απέτυχε</translation>
    </message>
    <message>
        <source>There was an error trying to save the address list to %1. Please try again.</source>
        <translation>Παρουσιάστηκε σφάλμα κατά την αποθήκευση της λίστας πορτοφολιών στο %1. Παρακαλώ δοκιμάστε ξανά</translation>
    </message>
</context>
=======
    </context>
>>>>>>> 0d719145
<context>
    <name>AddressTableModel</name>
    </context>
<context>
    <name>AskPassphraseDialog</name>
    <message>
        <source>Passphrase Dialog</source>
        <translation>Φράση πρόσβασης </translation>
    </message>
    <message>
        <source>Enter passphrase</source>
        <translation>Βάλτε κωδικό πρόσβασης</translation>
    </message>
    <message>
        <source>New passphrase</source>
        <translation>&amp;Αλλαγή κωδικού</translation>
    </message>
    <message>
        <source>Repeat new passphrase</source>
        <translation>Επανέλαβε τον νέο κωδικό πρόσβασης</translation>
    </message>
<<<<<<< HEAD
    <message>
        <source>Encrypt wallet</source>
        <translation>&amp;Κρυπτογράφηση πορτοφολιού</translation>
    </message>
    <message>
        <source>This operation needs your wallet passphrase to unlock the wallet.</source>
        <translation>Αυτη η ενεργεία χρειάζεται τον κωδικό του πορτοφολιού  για να ξεκλειδώσει το πορτοφόλι.</translation>
    </message>
    <message>
        <source>Unlock wallet</source>
        <translation>Ξεκλειδωσε το πορτοφολι</translation>
    </message>
    <message>
        <source>This operation needs your wallet passphrase to decrypt the wallet.</source>
        <translation>Αυτη η ενεργεια χρειάζεται τον κωδικο του πορτοφολιου  για να αποκρυπτογραφησειι το πορτοφολι.</translation>
    </message>
    <message>
        <source>Decrypt wallet</source>
        <translation>Αποκρυπτογράφησε το πορτοφολι</translation>
    </message>
    <message>
        <source>Change passphrase</source>
        <translation>Άλλαξε κωδικο πρόσβασης</translation>
    </message>
    <message>
        <source>Confirm wallet encryption</source>
        <translation>Επιβεβαίωσε την κρυπτογραφηση του πορτοφολιού</translation>
    </message>
    <message>
        <source>Warning: If you encrypt your wallet and lose your passphrase, you will &lt;b&gt;LOSE ALL OF YOUR ZETACOINS&lt;/b&gt;!</source>
        <translation>Προσοχη: Εαν κρυπτογραφησεις το πορτοφολι σου και χάσεις τον κωδικο σου θα χάσεις &lt;b&gt; ΟΛΑ ΣΟΥ ΤΑ ZETACOINS&lt;/b&gt;!
Είσαι σίγουρος ότι θέλεις να κρυπτογραφησεις το πορτοφολι;</translation>
    </message>
    <message>
        <source>Are you sure you wish to encrypt your wallet?</source>
        <translation>Είστε σίγουροι ότι θέλετε να κρυπτογραφήσετε το πορτοφόλι σας;</translation>
    </message>
    <message>
        <source>Zetacoin Core will close now to finish the encryption process. Remember that encrypting your wallet cannot fully protect your zetacoins from being stolen by malware infecting your computer.</source>
        <translation>Το Zetacoin Core θα κλεισει τώρα για να τελειώσει την διαδικασία κρυπτογράφησης. Θυμήσου ότι κρυπτογραφώντας το πορτοφόλι σου δεν μπορείς να προστατέψεις πλήρως τα zetacoins σου από κλοπή στην περίπτωση που μολυνθεί ο υπολογιστής σου με κακόβουλο λογισμικό.
</translation>
    </message>
    <message>
        <source>IMPORTANT: Any previous backups you have made of your wallet file should be replaced with the newly generated, encrypted wallet file. For security reasons, previous backups of the unencrypted wallet file will become useless as soon as you start using the new, encrypted wallet.</source>
        <translation>ΣΗΜΑΝΤΙΚΟ: Τα προηγούμενα αντίγραφα ασφαλείας που έχετε κάνει από το αρχείο του πορτοφόλιου σας θα πρέπει να αντικατασταθουν με το νέο που δημιουργείται, κρυπτογραφημένο αρχείο πορτοφόλιου. Για λόγους ασφαλείας, τα προηγούμενα αντίγραφα ασφαλείας του μη κρυπτογραφημένου αρχείου πορτοφόλιου θα καταστουν άχρηστα μόλις αρχίσετε να χρησιμοποιείτε το νέο κρυπτογραφημένο πορτοφόλι. </translation>
    </message>
    <message>
        <source>Warning: The Caps Lock key is on!</source>
        <translation>Προσοχη: το πλήκτρο Caps Lock είναι ενεργο.</translation>
    </message>
    <message>
        <source>Wallet encrypted</source>
        <translation>Κρυπτογραφημενο πορτοφολι</translation>
    </message>
    <message>
        <source>Enter the new passphrase to the wallet.&lt;br/&gt;Please use a passphrase of &lt;b&gt;ten or more random characters&lt;/b&gt;, or &lt;b&gt;eight or more words&lt;/b&gt;.</source>
        <translation>Εισάγετε τον νέο κωδικό πρόσβασης στον πορτοφόλι &lt;br/&gt; Παρακαλώ χρησιμοποιείστε ένα κωδικό με &lt;b&gt; 10 ή περισσότερους τυχαίους χαρακτήρες&lt;/b&gt; ή &lt;b&gt; οχτώ ή παραπάνω λέξεις&lt;/b&gt;.</translation>
    </message>
    <message>
        <source>Enter the old passphrase and new passphrase to the wallet.</source>
        <translation>Πληκτρολόγησε τον παλιό και τον νέο κωδικό στο πορτοφολι.</translation>
    </message>
    <message>
        <source>Wallet encryption failed</source>
        <translation>Η κρυπτογραφηση του πορτοφολιού απέτυχε</translation>
    </message>
    <message>
        <source>Wallet encryption failed due to an internal error. Your wallet was not encrypted.</source>
        <translation>Η κρυπτογράφηση του πορτοφολιού απέτυχε λογω εσωτερικού σφάλματος. Το πορτοφολι δεν κρυπτογραφηθηκε.</translation>
    </message>
    <message>
        <source>The supplied passphrases do not match.</source>
        <translation>Οι εισαχθέντες κωδικοί δεν ταιριάζουν.</translation>
    </message>
    <message>
        <source>Wallet unlock failed</source>
        <translation>το ξεκλείδωμα του πορτοφολιού απέτυχε</translation>
    </message>
    <message>
        <source>The passphrase entered for the wallet decryption was incorrect.</source>
        <translation>Ο κωδικος που εισήχθη για την αποκρυπτογραφηση του πορτοφολιού ήταν λαθος.</translation>
    </message>
    <message>
        <source>Wallet decryption failed</source>
        <translation>Η αποκρυπτογραφηση του πορτοφολιού απέτυχε</translation>
    </message>
    <message>
        <source>Wallet passphrase was successfully changed.</source>
        <translation>Ο κωδικος του πορτοφολιού άλλαξε με επιτυχία.</translation>
    </message>
</context>
=======
    </context>
>>>>>>> 0d719145
<context>
    <name>BanTableModel</name>
    </context>
<context>
    <name>BitcoinGUI</name>
    <message>
        <source>Sign &amp;message...</source>
        <translation>Υπογραφή &amp;Μηνύματος...</translation>
    </message>
    <message>
        <source>Synchronizing with network...</source>
        <translation>Συγχρονισμός με το δίκτυο...</translation>
    </message>
    <message>
        <source>&amp;Overview</source>
        <translation>&amp;Επισκόπηση</translation>
    </message>
    <message>
        <source>Node</source>
        <translation>Κόμβος</translation>
    </message>
    <message>
        <source>Show general overview of wallet</source>
        <translation>Εμφάνισε τη γενική εικόνα του πορτοφολιού</translation>
    </message>
    <message>
        <source>&amp;Transactions</source>
        <translation>&amp;Συναλλαγές</translation>
    </message>
    <message>
        <source>Browse transaction history</source>
        <translation>Περιήγηση στο ιστορικό συναλλαγών</translation>
    </message>
    <message>
        <source>E&amp;xit</source>
        <translation>Έ&amp;ξοδος</translation>
    </message>
    <message>
        <source>Quit application</source>
        <translation>Εξοδος από την εφαρμογή</translation>
    </message>
    <message>
        <source>&amp;About %1</source>
        <translation>&amp;Περί %1</translation>
    </message>
    <message>
        <source>About &amp;Qt</source>
        <translation>Σχετικά με &amp;Qt</translation>
    </message>
    <message>
        <source>Show information about Qt</source>
        <translation>Εμφάνισε πληροφορίες σχετικά με Qt</translation>
    </message>
    <message>
        <source>&amp;Options...</source>
        <translation>&amp;Επιλογές...</translation>
    </message>
    <message>
        <source>&amp;Encrypt Wallet...</source>
        <translation>&amp;Κρυπτογράφησε το πορτοφόλι</translation>
    </message>
    <message>
        <source>&amp;Backup Wallet...</source>
        <translation>&amp;Αντίγραφο ασφαλείας του πορτοφολιού</translation>
    </message>
    <message>
        <source>&amp;Change Passphrase...</source>
        <translation>&amp;Άλλαξε κωδικο πρόσβασης</translation>
    </message>
    <message>
        <source>&amp;Sending addresses...</source>
        <translation>Διευθύνσεις αποστολής</translation>
    </message>
    <message>
        <source>&amp;Receiving addresses...</source>
        <translation>Διευθύνσεις λήψης</translation>
    </message>
    <message>
        <source>Open &amp;URI...</source>
        <translation>'Ανοιγμα &amp;URI</translation>
    </message>
    <message>
<<<<<<< HEAD
        <source>Zetacoin Core client</source>
        <translation>Εφαρμογή Zetacoin Core</translation>
    </message>
    <message>
        <source>Importing blocks from disk...</source>
        <translation>Εισαγωγή μπλοκ από τον σκληρο δίσκο ... </translation>
    </message>
    <message>
=======
>>>>>>> 0d719145
        <source>Reindexing blocks on disk...</source>
        <translation>Φόρτωση ευρετηρίου μπλοκ στον σκληρο δισκο...</translation>
    </message>
    <message>
        <source>Send coins to a Zetacoin address</source>
        <translation>Στείλε νομίσματα σε μια διεύθυνση zetacoin</translation>
    </message>
    <message>
        <source>Backup wallet to another location</source>
        <translation>Δημιουργία αντιγράφου ασφαλείας πορτοφολιού σε άλλη τοποθεσία</translation>
    </message>
    <message>
        <source>Change the passphrase used for wallet encryption</source>
        <translation>Αλλαγή του κωδικού κρυπτογράφησης του πορτοφολιού</translation>
    </message>
    <message>
        <source>&amp;Debug window</source>
        <translation>&amp;Παράθυρο αποσφαλμάτωσης</translation>
    </message>
    <message>
        <source>Open debugging and diagnostic console</source>
        <translation>Άνοιγμα κονσόλας αποσφαλμάτωσης και διαγνωστικών</translation>
    </message>
    <message>
        <source>&amp;Verify message...</source>
        <translation>&amp;Επιβεβαίωση μηνύματος</translation>
    </message>
    <message>
        <source>Zetacoin</source>
        <translation>Zetacoin</translation>
    </message>
    <message>
        <source>Wallet</source>
        <translation>Πορτοφόλι</translation>
    </message>
    <message>
        <source>&amp;Send</source>
        <translation>&amp;Αποστολή</translation>
    </message>
    <message>
        <source>&amp;Receive</source>
        <translation>&amp;Παραλαβή </translation>
    </message>
    <message>
<<<<<<< HEAD
        <source>Show information about Zetacoin Core</source>
        <translation>Σχετικά με το Zetacoin Core</translation>
    </message>
    <message>
=======
>>>>>>> 0d719145
        <source>&amp;Show / Hide</source>
        <translation>&amp;Εμφάνισε/Κρύψε</translation>
    </message>
    <message>
        <source>Show or hide the main Window</source>
        <translation>Εμφάνιση ή αποκρύψη του κεντρικου παράθυρου </translation>
    </message>
    <message>
        <source>Encrypt the private keys that belong to your wallet</source>
        <translation>Κρυπτογραφήστε τα ιδιωτικά κλειδιά που ανήκουν στο πορτοφόλι σας </translation>
    </message>
    <message>
        <source>Sign messages with your Zetacoin addresses to prove you own them</source>
        <translation>Υπογράψτε ένα μήνυμα για να βεβαιώσετε πως είστε ο κάτοχος αυτής της διεύθυνσης</translation>
    </message>
    <message>
        <source>Verify messages to ensure they were signed with specified Zetacoin addresses</source>
        <translation>Υπογράψτε ένα μήνυμα για ν' αποδείξετε πως ανήκει μια συγκεκριμένη διεύθυνση Zetacoin</translation>
    </message>
    <message>
        <source>&amp;File</source>
        <translation>&amp;Αρχείο</translation>
    </message>
    <message>
        <source>&amp;Settings</source>
        <translation>&amp;Ρυθμίσεις</translation>
    </message>
    <message>
        <source>&amp;Help</source>
        <translation>&amp;Βοήθεια</translation>
    </message>
    <message>
        <source>Tabs toolbar</source>
        <translation>Εργαλειοθήκη καρτελών</translation>
    </message>
    <message>
<<<<<<< HEAD
        <source>Zetacoin Core</source>
        <translation>Zetacoin Core</translation>
    </message>
    <message>
        <source>Request payments (generates QR codes and zetacoin: URIs)</source>
        <translation>Αίτηση πληρωμών (δημιουργεί QR codes και διευθύνσεις zetacoin: )</translation>
    </message>
    <message>
        <source>&amp;About Zetacoin Core</source>
        <translation>&amp;Σχετικά με το Zetacoin Core</translation>
    </message>
    <message>
=======
        <source>Request payments (generates QR codes and bitcoin: URIs)</source>
        <translation>Αίτηση πληρωμών (δημιουργεί QR codes και διευθύνσεις bitcoin: )</translation>
    </message>
    <message>
>>>>>>> 0d719145
        <source>Show the list of used sending addresses and labels</source>
        <translation>Προβολή της λίστας των χρησιμοποιημένων διευθύνσεων και ετικετών αποστολής</translation>
    </message>
    <message>
        <source>Show the list of used receiving addresses and labels</source>
        <translation>Προβολή της λίστας των χρησιμοποιημένων διευθύνσεων και ετικετών λήψεως</translation>
    </message>
    <message>
        <source>Open a zetacoin: URI or payment request</source>
        <translation>Άνοιγμα zetacoin: URI αίτησης πληρωμής</translation>
    </message>
    <message>
        <source>&amp;Command-line options</source>
        <translation>&amp;Επιλογές γραμμής εντολών</translation>
    </message>
    <message>
<<<<<<< HEAD
        <source>Show the Zetacoin Core help message to get a list with possible Zetacoin command-line options</source>
        <translation>Εμφανιση του Zetacoin-Qt μήνυματος βοήθειας για να πάρετε μια λίστα με τις πιθανές επιλογές Zetacoin γραμμής εντολών.</translation>
    </message>
    <message>
=======
>>>>>>> 0d719145
        <source>No block source available...</source>
        <translation>Η πηγή του μπλοκ δεν ειναι διαθέσιμη... </translation>
    </message>
    <message>
        <source>%1 and %2</source>
        <translation>%1 και %2</translation>
    </message>
    <message>
        <source>%1 behind</source>
        <translation>%1 πίσω</translation>
    </message>
    <message>
        <source>Last received block was generated %1 ago.</source>
        <translation>Το τελευταίο μπλοκ που ελήφθη δημιουργήθηκε %1 πριν.</translation>
    </message>
    <message>
        <source>Transactions after this will not yet be visible.</source>
        <translation>Οι συναλλαγές μετά από αυτό δεν θα είναι ακόμη ορατες.</translation>
    </message>
    <message>
        <source>Error</source>
        <translation>Σφάλμα</translation>
    </message>
    <message>
        <source>Warning</source>
        <translation>Προειδοποίηση</translation>
    </message>
    <message>
        <source>Information</source>
        <translation>Πληροφορία</translation>
    </message>
    <message>
        <source>Up to date</source>
        <translation>Ενημερωμένο</translation>
    </message>
    <message>
        <source>Catching up...</source>
        <translation>Ενημέρωση...</translation>
    </message>
    <message>
        <source>Date: %1
</source>
        <translation>Ημερομηνία: %1
</translation>
    </message>
    <message>
        <source>Amount: %1
</source>
        <translation>Ποσό: %1
</translation>
    </message>
    <message>
        <source>Type: %1
</source>
        <translation>Τύπος: %1
</translation>
    </message>
    <message>
        <source>Label: %1
</source>
        <translation>Ετικέτα: %1
</translation>
    </message>
    <message>
        <source>Address: %1
</source>
        <translation>Διεύθυνση: %1
</translation>
    </message>
    <message>
        <source>Sent transaction</source>
        <translation>Η συναλλαγή απεστάλη</translation>
    </message>
    <message>
        <source>Incoming transaction</source>
        <translation>Εισερχόμενη συναλλαγή</translation>
    </message>
    <message>
        <source>Wallet is &lt;b&gt;encrypted&lt;/b&gt; and currently &lt;b&gt;unlocked&lt;/b&gt;</source>
        <translation>Το πορτοφόλι είναι &lt;b&gt;κρυπτογραφημένο&lt;/b&gt; και &lt;b&gt;ξεκλείδωτο&lt;/b&gt;</translation>
    </message>
    <message>
        <source>Wallet is &lt;b&gt;encrypted&lt;/b&gt; and currently &lt;b&gt;locked&lt;/b&gt;</source>
        <translation>Το πορτοφόλι είναι &lt;b&gt;κρυπτογραφημένο&lt;/b&gt; και &lt;b&gt;κλειδωμένο&lt;/b&gt;</translation>
    </message>
</context>
<context>
    <name>CoinControlDialog</name>
    <message>
        <source>Coin Selection</source>
        <translation>Επιλογή κερμάτων</translation>
    </message>
    <message>
        <source>Quantity:</source>
        <translation>Ποσότητα:</translation>
    </message>
    <message>
        <source>Bytes:</source>
        <translation>Bytes:</translation>
    </message>
    <message>
        <source>Amount:</source>
        <translation>Ποσό:</translation>
    </message>
    <message>
        <source>Priority:</source>
        <translation>Προτεραιότητα:</translation>
    </message>
    <message>
        <source>Fee:</source>
        <translation>Ταρίφα</translation>
    </message>
    <message>
        <source>Dust:</source>
        <translation>Σκόνη</translation>
    </message>
    <message>
        <source>After Fee:</source>
        <translation>Ταρίφα αλλαγής</translation>
    </message>
    <message>
        <source>Change:</source>
        <translation>Ρέστα:</translation>
    </message>
    <message>
        <source>(un)select all</source>
        <translation>(από)επιλογή όλων</translation>
    </message>
    <message>
        <source>Tree mode</source>
        <translation>Εμφάνιση τύπου δέντρο</translation>
    </message>
    <message>
        <source>List mode</source>
        <translation>Λίστα εντολών</translation>
    </message>
    <message>
        <source>Amount</source>
        <translation>Ποσό</translation>
    </message>
    <message>
        <source>Received with label</source>
        <translation>Παραλήφθηκε με επιγραφή</translation>
    </message>
    <message>
        <source>Received with address</source>
        <translation>Παραλείφθηκε με την εξής διεύθυνση</translation>
    </message>
    <message>
        <source>Date</source>
        <translation>Ημερομηνία</translation>
    </message>
    <message>
        <source>Confirmations</source>
        <translation>Επικυρώσεις</translation>
    </message>
    <message>
        <source>Confirmed</source>
        <translation>Επικυρωμένες</translation>
    </message>
    <message>
        <source>Priority</source>
        <translation>Προτεραιότητα</translation>
    </message>
<<<<<<< HEAD
    <message>
        <source>Copy address</source>
        <translation>Αντιγραφή διεύθυνσης</translation>
    </message>
    <message>
        <source>Copy label</source>
        <translation>Αντιγραφή επιγραφής</translation>
    </message>
    <message>
        <source>Copy amount</source>
        <translation>Αντιγραφή ποσού</translation>
    </message>
    <message>
        <source>Copy transaction ID</source>
        <translation>Αντιγραφη του ID Συναλλαγής</translation>
    </message>
    <message>
        <source>Lock unspent</source>
        <translation>Κλείδωμα αξόδευτων</translation>
    </message>
    <message>
        <source>Unlock unspent</source>
        <translation>Ξεκλείδωμα αξόδευτων</translation>
    </message>
    <message>
        <source>Copy quantity</source>
        <translation>Αντιγραφή ποσότητας</translation>
    </message>
    <message>
        <source>Copy fee</source>
        <translation>Αντιγραφή ταρίφας</translation>
    </message>
    <message>
        <source>Copy after fee</source>
        <translation>Αντιγραφή μετα-ταρίφας</translation>
    </message>
    <message>
        <source>Copy bytes</source>
        <translation>Αντιγραφή των byte</translation>
    </message>
    <message>
        <source>Copy priority</source>
        <translation>Αντιγραφή προτεραιότητας</translation>
    </message>
    <message>
        <source>Copy dust</source>
        <translation>Αντιγραφή 'σκόνης'</translation>
    </message>
    <message>
        <source>Copy change</source>
        <translation>Αντιγραφή των ρέστων</translation>
    </message>
    <message>
        <source>highest</source>
        <translation>ύψιστη</translation>
    </message>
    <message>
        <source>higher</source>
        <translation>υψηλότερη</translation>
    </message>
    <message>
        <source>high</source>
        <translation>ψηλή</translation>
    </message>
    <message>
        <source>medium-high</source>
        <translation>μεσαία-ψηλή</translation>
    </message>
    <message>
        <source>medium</source>
        <translation>μεσαία</translation>
    </message>
    <message>
        <source>low-medium</source>
        <translation>μεσαία-χαμηλή</translation>
    </message>
    <message>
        <source>low</source>
        <translation>χαμηλή</translation>
    </message>
    <message>
        <source>lower</source>
        <translation>χαμηλότερη</translation>
    </message>
    <message>
        <source>lowest</source>
        <translation>χαμηλότατη</translation>
    </message>
    <message>
        <source>(%1 locked)</source>
        <translation>(%1 κλειδωμένο)</translation>
    </message>
    <message>
        <source>none</source>
        <translation>κανένα</translation>
    </message>
    <message>
        <source>This label turns red if the transaction size is greater than 1000 bytes.</source>
        <translation>Αυτή η ετικέτα γίνεται κόκκινη αν το μέγεθος της συναλλαγής είναι μεγαλύτερο από 1000 bytes.</translation>
    </message>
    <message>
        <source>This label turns red if the priority is smaller than "medium".</source>
        <translation>Αυτή η ετικέτα γίνεται κόκκινη αν η προτεραιότητα είναι μικρότερη από "μεσαία".</translation>
    </message>
    <message>
        <source>This label turns red if any recipient receives an amount smaller than %1.</source>
        <translation>Αυτή η ετικέτα γίνεται κόκκινη αν οποιοσδήποτε παραλήπτης λάβει ποσό μικρότερο από %1.</translation>
    </message>
    <message>
        <source>Can vary +/- %1 satoshi(s) per input.</source>
        <translation>Μπορεί να διαφέρει +/- %1 Satoshi (ες) ανά εγγραφή.</translation>
    </message>
    <message>
        <source>yes</source>
        <translation>ναι</translation>
    </message>
    <message>
        <source>no</source>
        <translation>όχι</translation>
    </message>
    <message>
        <source>This means a fee of at least %1 per kB is required.</source>
        <translation>Ελάχιστο χρεώσιμο ποσό τουλάχιστο %1 ανα kB</translation>
    </message>
    <message>
        <source>Can vary +/- 1 byte per input.</source>
        <translation>Μπορεί να διαφέρει +/- 1 byte ανά εγγραφή.</translation>
    </message>
    <message>
        <source>Transactions with higher priority are more likely to get included into a block.</source>
        <translation>Συναλλαγές με υψηλότερη προτεραιότητα είναι πιο πιθανό να περιλαμβάνονται σε ένα μπλοκ.</translation>
    </message>
    <message>
        <source>(no label)</source>
        <translation>(χωρίς ετικέτα)</translation>
    </message>
    <message>
        <source>change from %1 (%2)</source>
        <translation>ρέστα από %1 (%2) </translation>
    </message>
    <message>
        <source>(change)</source>
        <translation>(ρέστα)
</translation>
    </message>
</context>
=======
    </context>
>>>>>>> 0d719145
<context>
    <name>EditAddressDialog</name>
    <message>
        <source>Edit Address</source>
        <translation>Επεξεργασία Διεύθυνσης</translation>
    </message>
    <message>
        <source>&amp;Label</source>
        <translation>&amp;Επιγραφή</translation>
    </message>
    <message>
        <source>The label associated with this address list entry</source>
        <translation>Η ετικέτα που συνδέεται με αυτήν την καταχώρηση στο βιβλίο διευθύνσεων</translation>
    </message>
    <message>
        <source>The address associated with this address list entry. This can only be modified for sending addresses.</source>
        <translation>Η διεύθυνση σχετίζεται με αυτή την καταχώρηση του βιβλίου διευθύνσεων. Μπορεί να τροποποιηθεί μόνο για τις διευθύνσεις αποστολής.</translation>
    </message>
    <message>
        <source>&amp;Address</source>
        <translation>&amp;Διεύθυνση</translation>
    </message>
<<<<<<< HEAD
    <message>
        <source>New receiving address</source>
        <translation>Νέα διεύθυνση λήψης</translation>
    </message>
    <message>
        <source>New sending address</source>
        <translation>Νέα διεύθυνση αποστολής</translation>
    </message>
    <message>
        <source>Edit receiving address</source>
        <translation>Επεξεργασία διεύθυνσης λήψης</translation>
    </message>
    <message>
        <source>Edit sending address</source>
        <translation>Επεξεργασία διεύθυνσης αποστολής</translation>
    </message>
    <message>
        <source>The entered address "%1" is already in the address book.</source>
        <translation>Η διεύθυνση "%1" βρίσκεται ήδη στο βιβλίο διευθύνσεων.</translation>
    </message>
    <message>
        <source>The entered address "%1" is not a valid Zetacoin address.</source>
        <translation>Η διεύθυνση "%1" δεν είναι έγκυρη Zetacoin διεύθυνση.</translation>
    </message>
    <message>
        <source>Could not unlock wallet.</source>
        <translation>Δεν είναι δυνατό το ξεκλείδωμα του πορτοφολιού.</translation>
    </message>
    <message>
        <source>New key generation failed.</source>
        <translation>Η δημιουργία νέου κλειδιού απέτυχε.</translation>
    </message>
</context>
=======
    </context>
>>>>>>> 0d719145
<context>
    <name>FreespaceChecker</name>
    <message>
        <source>A new data directory will be created.</source>
        <translation>Θα δημιουργηθεί ένας νέος φάκελος δεδομένων.</translation>
    </message>
    <message>
        <source>name</source>
        <translation>όνομα</translation>
    </message>
    <message>
        <source>Directory already exists. Add %1 if you intend to create a new directory here.</source>
        <translation>Κατάλογος ήδη υπάρχει. Προσθήκη %1, αν σκοπεύετε να δημιουργήσετε έναν νέο κατάλογο εδώ.</translation>
    </message>
    <message>
        <source>Path already exists, and is not a directory.</source>
        <translation>Η διαδρομή υπάρχει ήδη αλλά δεν είναι φάκελος</translation>
    </message>
    <message>
        <source>Cannot create data directory here.</source>
        <translation>Δεν μπορεί να δημιουργηθεί φάκελος δεδομένων εδώ.</translation>
    </message>
</context>
<context>
    <name>HelpMessageDialog</name>
    <message>
<<<<<<< HEAD
        <source>Zetacoin Core</source>
        <translation>Zetacoin Core</translation>
    </message>
    <message>
=======
>>>>>>> 0d719145
        <source>version</source>
        <translation>έκδοση</translation>
    </message>
    <message>
        <source>(%1-bit)</source>
        <translation>(%1-bit)</translation>
    </message>
    <message>
<<<<<<< HEAD
        <source>About Zetacoin Core</source>
        <translation>Σχετικά με το Zetacoin Core</translation>
    </message>
    <message>
=======
>>>>>>> 0d719145
        <source>Command-line options</source>
        <translation>επιλογής γραμμής εντολών</translation>
    </message>
    <message>
        <source>Usage:</source>
        <translation>Χρήση:</translation>
    </message>
    <message>
        <source>command-line options</source>
        <translation>επιλογής γραμμής εντολών</translation>
    </message>
    </context>
<context>
    <name>Intro</name>
    <message>
        <source>Welcome</source>
        <translation>Καλώς ήρθατε</translation>
    </message>
    <message>
<<<<<<< HEAD
        <source>Welcome to Zetacoin Core.</source>
        <translation>Καλώς ήρθατε στο Zetacoin Core.</translation>
    </message>
    <message>
        <source>As this is the first time the program is launched, you can choose where Zetacoin Core will store its data.</source>
        <translation>Καθώς αυτή είναι η πρώτη φορά που εκκινείται το πρόγραμμα, μπορείτε να διαλέξετε πού θα αποθηκεύει το Zetacoin Core τα δεδομένα του.</translation>
    </message>
    <message>
        <source>Zetacoin Core will download and store a copy of the Zetacoin block chain. At least %1GB of data will be stored in this directory, and it will grow over time. The wallet will also be stored in this directory.</source>
        <translation>O πυρήνας Zetacoin θα κατεβάσει και να αποθηκεύσει ένα αντίγραφο της αλυσίδας μπλοκ Zetacoin. Τουλάχιστον %1GB δεδομένων θα αποθηκευτούν σε αυτόν τον κατάλογο, και θα αυξηθεί με την πάροδο του χρόνου. Το πορτοφόλι θα αποθηκευτεί σε αυτόν τον κατάλογο.</translation>
    </message>
    <message>
=======
>>>>>>> 0d719145
        <source>Use the default data directory</source>
        <translation>Χρήση του προεπιλεγμένου φακέλου δεδομένων</translation>
    </message>
    <message>
        <source>Use a custom data directory:</source>
        <translation>Προσαρμογή του φακέλου δεδομένων: </translation>
    </message>
    <message>
<<<<<<< HEAD
        <source>Zetacoin Core</source>
        <translation>Zetacoin Core</translation>
    </message>
    <message>
=======
>>>>>>> 0d719145
        <source>Error: Specified data directory "%1" cannot be created.</source>
        <translation>Σφάλμα: Ο καθορισμένος φάκελος δεδομένων "%1" δεν μπορεί να δημιουργηθεί.</translation>
    </message>
    <message>
        <source>Error</source>
        <translation>Σφάλμα</translation>
    </message>
    <message numerus="yes">
        <source>%n GB of free space available</source>
        <translation><numerusform>%n GB ελεύθερου χώρου διαθέσιμα</numerusform><numerusform>%n GB ελεύθερου χώρου διαθέσιμα</numerusform></translation>
    </message>
    <message numerus="yes">
        <source>(of %n GB needed)</source>
        <translation><numerusform>(από το %n GB που απαιτείται)</numerusform><numerusform>(από τα %n GB που απαιτούνται)</numerusform></translation>
    </message>
</context>
<context>
    <name>OpenURIDialog</name>
    <message>
        <source>Open URI</source>
        <translation>'Ανοιγμα &amp;URI</translation>
    </message>
    <message>
        <source>Open payment request from URI or file</source>
        <translation>Ανοιχτό αίτημα πληρωμής από URI ή απο αρχείο</translation>
    </message>
    <message>
        <source>URI:</source>
        <translation>URI:</translation>
    </message>
    <message>
        <source>Select payment request file</source>
        <translation>Επιλέξτε πληρωμή αρχείου αίτησης</translation>
    </message>
    </context>
<context>
    <name>OptionsDialog</name>
    <message>
        <source>Options</source>
        <translation>Ρυθμίσεις</translation>
    </message>
    <message>
        <source>&amp;Main</source>
        <translation>&amp;Κύριο</translation>
    </message>
    <message>
        <source>Size of &amp;database cache</source>
        <translation>Μέγεθος κρυφής μνήμης βάσης δεδομένων.</translation>
    </message>
    <message>
        <source>MB</source>
        <translation>MB</translation>
    </message>
    <message>
        <source>Number of script &amp;verification threads</source>
        <translation>Αριθμός script και γραμμές επαλήθευσης </translation>
    </message>
    <message>
        <source>Accept connections from outside</source>
        <translation>Αποδοχή συνδέσεων απο έξω</translation>
    </message>
    <message>
        <source>Allow incoming connections</source>
        <translation>Αποδοχή εισερχόμενων συναλλαγών</translation>
    </message>
    <message>
        <source>IP address of the proxy (e.g. IPv4: 127.0.0.1 / IPv6: ::1)</source>
        <translation>Διεύθυνση IP του διαμεσολαβητή (π.χ. 127.0.0.1  / IPv6: ::1)</translation>
    </message>
    <message>
        <source>Minimize instead of exit the application when the window is closed. When this option is enabled, the application will be closed only after selecting Exit in the menu.</source>
        <translation>Ελαχιστοποίηση αντί για έξοδο κατά το κλείσιμο του παραθύρου. Όταν αυτή η επιλογή είναι ενεργοποιημένη, η εφαρμογή θα κλείνει μόνο αν επιλεχθεί η Έξοδος στο μενού.</translation>
    </message>
    <message>
        <source>Third party URLs (e.g. a block explorer) that appear in the transactions tab as context menu items. %s in the URL is replaced by transaction hash. Multiple URLs are separated by vertical bar |.</source>
        <translation>URLs από τρίτους (π.χ. ένας εξερευνητής μπλοκ) τα οποία εμφανίζονται στην καρτέλα συναλλαγών ως στοιχεία μενού. Το %s στα URL αντικαθιστάται από την τιμή της κατατεμαχισμένης συναλλαγής.</translation>
    </message>
    <message>
        <source>Third party transaction URLs</source>
        <translation>Διευθύνσεις τρίτων συναλλαγών.</translation>
    </message>
    <message>
        <source>Active command-line options that override above options:</source>
        <translation>Ενεργές επιλογές γραμμής-εντολών που παρακάμπτουν τις παραπάνω επιλογές:</translation>
    </message>
    <message>
        <source>Reset all client options to default.</source>
        <translation>Επαναφορα όλων των επιλογων του πελάτη σε default.</translation>
    </message>
    <message>
        <source>&amp;Reset Options</source>
        <translation>Επαναφορα ρυθμίσεων</translation>
    </message>
    <message>
        <source>&amp;Network</source>
        <translation>&amp;Δίκτυο</translation>
    </message>
    <message>
        <source>(0 = auto, &lt;0 = leave that many cores free)</source>
        <translation>(0 = αυτόματο, &lt;0 = ελεύθεροι πυρήνες)</translation>
    </message>
    <message>
        <source>W&amp;allet</source>
        <translation>Π&amp;ορτοφόλι</translation>
    </message>
    <message>
        <source>Expert</source>
        <translation>Έμπειρος</translation>
    </message>
    <message>
        <source>Enable coin &amp;control features</source>
        <translation>Επιλογή κατα πόσο να αναδείχνονται οι δυνατότητες ελέγχου κερμάτων.</translation>
    </message>
    <message>
        <source>If you disable the spending of unconfirmed change, the change from a transaction cannot be used until that transaction has at least one confirmation. This also affects how your balance is computed.</source>
        <translation>Εάν απενεργοποιήσετε το ξόδεμα μη επικυρωμένων ρέστων, τα ρέστα από μια συναλλαγή δεν μπορούν να χρησιμοποιηθούν έως ότου αυτή η συναλλαγή έχει έστω μια επικύρωση. Αυτό επίσης επηρεάζει το πως υπολογίζεται το υπόλοιπό σας.</translation>
    </message>
    <message>
        <source>&amp;Spend unconfirmed change</source>
        <translation>&amp;Ξόδεμα μη επικυρωμένων ρέστων</translation>
    </message>
    <message>
        <source>Automatically open the Zetacoin client port on the router. This only works when your router supports UPnP and it is enabled.</source>
        <translation>Αυτόματο άνοιγμα των θυρών Zetacoin στον δρομολογητή. Λειτουργεί μόνο αν ο δρομολογητής σας υποστηρίζει τη λειτουργία UPnP.</translation>
    </message>
    <message>
        <source>Map port using &amp;UPnP</source>
        <translation>Απόδοση θυρών με χρήστη &amp;UPnP</translation>
    </message>
    <message>
        <source>Connect to the Zetacoin network through a SOCKS5 proxy.</source>
        <translation>Σύνδεση στο Zetacoin δίκτυο μέσω διαμεσολαβητή SOCKS5 (π.χ. για σύνδεση μέσω Tor)</translation>
    </message>
    <message>
        <source>&amp;Connect through SOCKS5 proxy (default proxy):</source>
        <translation>&amp;Σύνδεση μέσω διαμεσολαβητή SOCKS5 (προεπιλεγμένος)</translation>
    </message>
    <message>
        <source>Proxy &amp;IP:</source>
        <translation>&amp;IP διαμεσολαβητή:</translation>
    </message>
    <message>
        <source>&amp;Port:</source>
        <translation>&amp;Θύρα:</translation>
    </message>
    <message>
        <source>Port of the proxy (e.g. 9050)</source>
        <translation>Θύρα διαμεσολαβητή</translation>
    </message>
    <message>
        <source>&amp;Window</source>
        <translation>&amp;Παράθυρο</translation>
    </message>
    <message>
        <source>Show only a tray icon after minimizing the window.</source>
        <translation>Εμφάνιση  μόνο εικονιδίου στην περιοχή ειδοποιήσεων κατά την ελαχιστοποίηση</translation>
    </message>
    <message>
        <source>&amp;Minimize to the tray instead of the taskbar</source>
        <translation>&amp;Ελαχιστοποίηση στην περιοχή ειδοποιήσεων αντί της γραμμής εργασιών</translation>
    </message>
    <message>
        <source>M&amp;inimize on close</source>
        <translation>Ε&amp;λαχιστοποίηση κατά το κλείσιμο</translation>
    </message>
    <message>
        <source>&amp;Display</source>
        <translation>&amp;Απεικόνιση</translation>
    </message>
    <message>
        <source>User Interface &amp;language:</source>
        <translation>Γλώσσα περιβάλλοντος εργασίας: </translation>
    </message>
    <message>
        <source>&amp;Unit to show amounts in:</source>
        <translation>&amp;Μονάδα μέτρησης:</translation>
    </message>
    <message>
        <source>Choose the default subdivision unit to show in the interface and when sending coins.</source>
        <translation>Διαλέξτε την προεπιλεγμένη υποδιαίρεση που θα εμφανίζεται όταν στέλνετε νομίσματα.</translation>
    </message>
    <message>
        <source>Whether to show coin control features or not.</source>
        <translation>Επιλογή κατα πόσο να αναδείχνονται οι δυνατότητες ελέγχου κερμάτων.
</translation>
    </message>
    <message>
        <source>&amp;OK</source>
        <translation>&amp;ΟΚ</translation>
    </message>
    <message>
        <source>&amp;Cancel</source>
        <translation>&amp;Ακύρωση</translation>
    </message>
    <message>
        <source>default</source>
        <translation>προεπιλογή</translation>
    </message>
    <message>
        <source>none</source>
        <translation>κανένα</translation>
    </message>
    <message>
        <source>Confirm options reset</source>
        <translation>Επιβεβαιώση των επιλογων επαναφοράς </translation>
    </message>
    <message>
        <source>Client restart required to activate changes.</source>
        <translation>Χρειάζεται επανεκκίνηση του προγράμματος για να ενεργοποιηθούν οι αλλαγές.</translation>
    </message>
    <message>
        <source>This change would require a client restart.</source>
        <translation>Η αλλαγή αυτή θα χρειαστεί επανεκκίνηση του προγράμματος</translation>
    </message>
    <message>
        <source>The supplied proxy address is invalid.</source>
        <translation>Δεν είναι έγκυρη η διεύθυνση διαμεσολαβητή</translation>
    </message>
</context>
<context>
    <name>OverviewPage</name>
    <message>
        <source>Form</source>
        <translation>Φόρμα</translation>
    </message>
    <message>
        <source>The displayed information may be out of date. Your wallet automatically synchronizes with the Zetacoin network after a connection is established, but this process has not completed yet.</source>
        <translation>Οι πληροφορίες που εμφανίζονται μπορεί να είναι ξεπερασμένες. Το πορτοφόλι σας συγχρονίζεται αυτόματα με το δίκτυο Zetacoin μετά από μια σύνδεση, αλλά αυτή η διαδικασία δεν έχει ακόμη ολοκληρωθεί. </translation>
    </message>
    <message>
        <source>Watch-only:</source>
        <translation>Επίβλεψη μόνο:</translation>
    </message>
    <message>
        <source>Available:</source>
        <translation>Διαθέσιμο:</translation>
    </message>
    <message>
        <source>Your current spendable balance</source>
        <translation>Το τρέχον διαθέσιμο υπόλοιπο</translation>
    </message>
    <message>
        <source>Pending:</source>
        <translation>Εκκρεμούν:</translation>
    </message>
    <message>
        <source>Total of transactions that have yet to be confirmed, and do not yet count toward the spendable balance</source>
        <translation>Το άθροισμα των συναλλαγών που δεν έχουν ακόμα επιβεβαιωθεί και δεν προσμετρώνται στο τρέχον διαθέσιμο υπόλοιπό σας</translation>
    </message>
    <message>
        <source>Immature:</source>
        <translation>Ανώριμος</translation>
    </message>
    <message>
        <source>Mined balance that has not yet matured</source>
        <translation>Εξορυγμενο υπόλοιπο που δεν έχει ακόμα ωριμάσει </translation>
    </message>
    <message>
        <source>Balances</source>
        <translation>Υπόλοιπο:</translation>
    </message>
    <message>
        <source>Total:</source>
        <translation>Σύνολο:</translation>
    </message>
    <message>
        <source>Your current total balance</source>
        <translation>Το τρέχον συνολικό υπόλοιπο</translation>
    </message>
    <message>
        <source>Your current balance in watch-only addresses</source>
        <translation>Το τρέχον υπόλοιπο σας σε διευθύνσεις παρακολούθησης μόνο</translation>
    </message>
    <message>
        <source>Spendable:</source>
        <translation>Ξοδεμένα:</translation>
    </message>
    <message>
        <source>Recent transactions</source>
        <translation>Πρόσφατες συναλλαγές</translation>
    </message>
    <message>
        <source>Unconfirmed transactions to watch-only addresses</source>
        <translation>Μη επικυρωμένες συναλλαγές σε διευθύνσεις παρακολούθησης μόνο</translation>
    </message>
    <message>
        <source>Mined balance in watch-only addresses that has not yet matured</source>
        <translation>Εξορυγμένο υπόλοιπο σε διευθύνσεις παρακολούθησης μόνο που δεν έχει ωριμάσει ακόμα</translation>
    </message>
    <message>
        <source>Current total balance in watch-only addresses</source>
        <translation>Το τρέχον συνολικό υπόλοιπο σε διευθύνσεις παρακολούθησης μόνο</translation>
    </message>
</context>
<context>
    <name>PaymentServer</name>
<<<<<<< HEAD
    <message>
        <source>URI handling</source>
        <translation>Χειρισμός URI</translation>
    </message>
    <message>
        <source>Invalid payment address %1</source>
        <translation>Μη έγκυρη διεύθυνση πληρωμής %1</translation>
    </message>
    <message>
        <source>Payment request rejected</source>
        <translation>Η αίτηση πληρωμής έχει αρνηθεί.</translation>
    </message>
    <message>
        <source>Payment request is not initialized.</source>
        <translation>Η αίτηση πληρωμής δεν έχει αρχίζει ακόμα.</translation>
    </message>
    <message>
        <source>Requested payment amount of %1 is too small (considered dust).</source>
        <translation>Το ζητούμενο ποσό πληρωμής του %1 είναι πολύ μικρό (θεωρείται σκόνη)</translation>
    </message>
    <message>
        <source>Payment request error</source>
        <translation>Σφάλμα αιτήματος πληρωμής</translation>
    </message>
    <message>
        <source>Cannot start zetacoin: click-to-pay handler</source>
        <translation>Δεν είναι δυνατή η εκκίνηση του Zetacoin: click-to-pay handler</translation>
    </message>
    <message>
        <source>Payment request fetch URL is invalid: %1</source>
        <translation>Η διεύθυνση πληρωμής (URL) δεν είναι έγκυρη: %1</translation>
    </message>
    <message>
        <source>Payment request file handling</source>
        <translation>Επιλέξτε αρχείο πληρωμής για άνοιγμα.</translation>
    </message>
    <message>
        <source>Refund from %1</source>
        <translation>Επιστροφή ποσού από %1</translation>
    </message>
    <message>
        <source>Error communicating with %1: %2</source>
        <translation>Σφάλμα επικοινωνίας με %1: %2</translation>
    </message>
    <message>
        <source>Payment request cannot be parsed!</source>
        <translation>Η αίτηση πληρωμής δεν μπορεί να αναλυθεί!</translation>
    </message>
    <message>
        <source>Bad response from server %1</source>
        <translation>Κακή απάντηση από διακομιστή %1</translation>
    </message>
    <message>
        <source>Payment acknowledged</source>
        <translation>Πληρωμή αναγνωρίστηκε</translation>
    </message>
    <message>
        <source>Network request error</source>
        <translation>Σφάλμα αιτήματος δικτύου</translation>
    </message>
</context>
=======
    </context>
>>>>>>> 0d719145
<context>
    <name>PeerTableModel</name>
    <message>
        <source>Ping Time</source>
        <translation>Χρόνος καθυστέρησης</translation>
    </message>
</context>
<context>
    <name>QObject</name>
    <message>
        <source>Amount</source>
        <translation>Ποσό</translation>
    </message>
    <message>
        <source>Enter a Zetacoin address (e.g. %1)</source>
        <translation>Εισάγετε μια διεύθυνση Zetacoin (π.χ. %1)</translation>
    </message>
    <message>
        <source>%1 d</source>
        <translation>%1 d</translation>
    </message>
    <message>
        <source>%1 h</source>
        <translation>%1 ώ</translation>
    </message>
    <message>
        <source>%1 m</source>
        <translation>%1 λ</translation>
    </message>
    <message>
        <source>%1 s</source>
        <translation>%1 s</translation>
    </message>
    <message>
        <source>None</source>
        <translation>Κανένα</translation>
    </message>
    <message>
        <source>N/A</source>
        <translation>Μη διαθέσιμο</translation>
    </message>
    <message>
        <source>%1 ms</source>
        <translation>%1 ms</translation>
    </message>
</context>
<context>
    <name>QRImageWidget</name>
    </context>
<context>
    <name>RPCConsole</name>
    <message>
        <source>N/A</source>
        <translation>Μη διαθέσιμο</translation>
    </message>
    <message>
        <source>Client version</source>
        <translation>Έκδοση Πελάτη</translation>
    </message>
    <message>
        <source>&amp;Information</source>
        <translation>&amp;Πληροφορία</translation>
    </message>
    <message>
        <source>Debug window</source>
        <translation>Παράθυρο αποσφαλμάτωσης</translation>
    </message>
    <message>
        <source>General</source>
        <translation>Γενικά</translation>
    </message>
    <message>
        <source>Using BerkeleyDB version</source>
        <translation>Χρήση BerkeleyDB έκδοσης</translation>
    </message>
    <message>
        <source>Startup time</source>
        <translation>Χρόνος εκκίνησης</translation>
    </message>
    <message>
        <source>Network</source>
        <translation>Δίκτυο</translation>
    </message>
    <message>
        <source>Name</source>
        <translation>Όνομα</translation>
    </message>
    <message>
        <source>Number of connections</source>
        <translation>Αριθμός συνδέσεων</translation>
    </message>
    <message>
        <source>Block chain</source>
        <translation>Αλυσίδα μπλοκ</translation>
    </message>
    <message>
        <source>Current number of blocks</source>
        <translation>Τρέχον αριθμός μπλοκ</translation>
    </message>
    <message>
        <source>Received</source>
        <translation>Παραλήφθησαν</translation>
    </message>
    <message>
        <source>Sent</source>
        <translation>Αποστολή</translation>
    </message>
    <message>
        <source>&amp;Peers</source>
        <translation>&amp;Χρήστες</translation>
    </message>
    <message>
        <source>Select a peer to view detailed information.</source>
        <translation>Επιλέξτε ένα χρήστη για να δείτε αναλυτικές πληροφορίες.</translation>
    </message>
    <message>
        <source>Version</source>
        <translation>Έκδοση</translation>
    </message>
    <message>
        <source>Services</source>
        <translation>Υπηρεσίες</translation>
    </message>
    <message>
        <source>Ban Score</source>
        <translation>Σκορ αποκλησμού</translation>
    </message>
    <message>
        <source>Connection Time</source>
        <translation>Χρόνος σύνδεσης</translation>
    </message>
    <message>
        <source>Last Send</source>
        <translation>Τελευταία αποστολή</translation>
    </message>
    <message>
        <source>Last Receive</source>
        <translation>Τελευταία λήψη</translation>
    </message>
    <message>
        <source>Ping Time</source>
        <translation>Χρόνος καθυστέρησης</translation>
    </message>
    <message>
        <source>Last block time</source>
        <translation>Χρόνος τελευταίου μπλοκ</translation>
    </message>
    <message>
        <source>&amp;Open</source>
        <translation>&amp;Άνοιγμα</translation>
    </message>
    <message>
        <source>&amp;Console</source>
        <translation>&amp;Κονσόλα</translation>
    </message>
    <message>
        <source>&amp;Network Traffic</source>
        <translation>&amp;Κίνηση δικτύου</translation>
    </message>
    <message>
        <source>&amp;Clear</source>
        <translation>&amp;Εκκαθάριση</translation>
    </message>
    <message>
        <source>Totals</source>
        <translation>Σύνολα</translation>
    </message>
    <message>
        <source>In:</source>
        <translation>Εισερχόμενα:</translation>
    </message>
    <message>
        <source>Out:</source>
        <translation>Εξερχόμενα:</translation>
    </message>
    <message>
        <source>Debug log file</source>
        <translation>Αρχείο καταγραφής εντοπισμού σφαλμάτων </translation>
    </message>
    <message>
        <source>Clear console</source>
        <translation>Καθαρισμός κονσόλας</translation>
    </message>
    <message>
        <source>Use up and down arrows to navigate history, and &lt;b&gt;Ctrl-L&lt;/b&gt; to clear screen.</source>
        <translation>Χρησιμοποιήστε το πάνω και κάτω βέλος για να περιηγηθείτε στο ιστορικο, και &lt;b&gt;Ctrl-L&lt;/b&gt; για εκκαθαριση οθονης.</translation>
    </message>
    <message>
        <source>Type &lt;b&gt;help&lt;/b&gt; for an overview of available commands.</source>
        <translation>Γράψτε &lt;b&gt;help&lt;/b&gt; για μια επισκόπηση των διαθέσιμων εντολών</translation>
    </message>
    <message>
        <source>%1 B</source>
        <translation>%1 B</translation>
    </message>
    <message>
        <source>%1 KB</source>
        <translation>%1 KB</translation>
    </message>
    <message>
        <source>%1 MB</source>
        <translation>%1 MB</translation>
    </message>
    <message>
        <source>%1 GB</source>
        <translation>%1 GB</translation>
    </message>
    <message>
        <source>via %1</source>
        <translation>μέσω %1</translation>
    </message>
    <message>
        <source>never</source>
        <translation>ποτέ</translation>
    </message>
    <message>
        <source>Inbound</source>
        <translation>Εισερχόμενα</translation>
    </message>
    <message>
        <source>Outbound</source>
        <translation>Εξερχόμενα</translation>
    </message>
    <message>
        <source>Unknown</source>
        <translation>Άγνωστο(α)</translation>
    </message>
</context>
<context>
    <name>ReceiveCoinsDialog</name>
    <message>
        <source>&amp;Amount:</source>
        <translation>&amp;Ποσό:</translation>
    </message>
    <message>
        <source>&amp;Label:</source>
        <translation>&amp;Επιγραφή</translation>
    </message>
    <message>
        <source>&amp;Message:</source>
        <translation>&amp;Μήνυμα:</translation>
    </message>
    <message>
        <source>R&amp;euse an existing receiving address (not recommended)</source>
        <translation>Ε&amp;παναχρησιμοποίηση υπάρχουσας διεύθυνσης λήψης (δεν συνιστάται)</translation>
    </message>
    <message>
        <source>Clear all fields of the form.</source>
        <translation>Καθαρισμός όλων των πεδίων της φόρμας.</translation>
    </message>
    <message>
        <source>Clear</source>
        <translation>Καθαρισμός</translation>
    </message>
    <message>
        <source>&amp;Request payment</source>
        <translation>&amp;Αίτηση πληρωμής</translation>
    </message>
    <message>
        <source>Show</source>
        <translation>Εμφάνιση</translation>
    </message>
    <message>
        <source>Remove the selected entries from the list</source>
        <translation>Αφαίρεση επιλεγμένων καταχωρίσεων από τη λίστα</translation>
    </message>
    <message>
        <source>Remove</source>
        <translation>Αφαίρεση</translation>
    </message>
    </context>
<context>
    <name>ReceiveRequestDialog</name>
    <message>
        <source>QR Code</source>
        <translation>Κώδικας QR</translation>
    </message>
    <message>
        <source>Copy &amp;URI</source>
        <translation>Αντιγραφη της επιλεγμενης διεύθυνσης στο πρόχειρο του συστηματος</translation>
    </message>
    <message>
        <source>Copy &amp;Address</source>
        <translation>Αντιγραφή &amp;Διεύθυνσης</translation>
    </message>
    <message>
        <source>&amp;Save Image...</source>
        <translation>&amp;Αποθήκευση εικόνας...</translation>
    </message>
    </context>
<context>
    <name>RecentRequestsTableModel</name>
    </context>
<context>
    <name>SendCoinsDialog</name>
    <message>
        <source>Send Coins</source>
        <translation>Αποστολή νομισμάτων</translation>
    </message>
    <message>
        <source>Coin Control Features</source>
        <translation>Χαρακτηρηστικά επιλογής κερμάτων</translation>
    </message>
    <message>
        <source>Inputs...</source>
        <translation>Εισροές...</translation>
    </message>
    <message>
        <source>automatically selected</source>
        <translation>επιλεγμένο αυτόματα</translation>
    </message>
    <message>
        <source>Insufficient funds!</source>
        <translation>Ανεπαρκές κεφάλαιο!</translation>
    </message>
    <message>
        <source>Quantity:</source>
        <translation>Ποσότητα:</translation>
    </message>
    <message>
        <source>Bytes:</source>
        <translation>Bytes:</translation>
    </message>
    <message>
        <source>Amount:</source>
        <translation>Ποσό:</translation>
    </message>
    <message>
        <source>Priority:</source>
        <translation>Προτεραιότητα:</translation>
    </message>
    <message>
        <source>Fee:</source>
        <translation>Ταρίφα</translation>
    </message>
    <message>
        <source>After Fee:</source>
        <translation>Ταρίφα αλλαγής</translation>
    </message>
    <message>
        <source>Change:</source>
        <translation>Ρέστα:</translation>
    </message>
    <message>
        <source>If this is activated, but the change address is empty or invalid, change will be sent to a newly generated address.</source>
        <translation>Όταν ενεργό, αλλά η διεύθυνση ρέστων είναι κενή ή άκυρη, τα ρέστα θα σταλούν σε μία πρόσφατα δημιουργημένη διεύθυνση.</translation>
    </message>
    <message>
        <source>Custom change address</source>
        <translation>Προσαρμοσμένη διεύθυνση ρέστων</translation>
    </message>
    <message>
        <source>Transaction Fee:</source>
        <translation>Τέλος συναλλαγής:</translation>
    </message>
    <message>
        <source>Choose...</source>
        <translation>Επιλογή...</translation>
    </message>
    <message>
        <source>per kilobyte</source>
        <translation>ανά kilobyte</translation>
    </message>
    <message>
        <source>Hide</source>
        <translation>Απόκρυψη</translation>
    </message>
    <message>
        <source>total at least</source>
        <translation>συνολικά τουλάχιστον</translation>
    </message>
    <message>
        <source>Recommended:</source>
        <translation>Προτεινόμενο: </translation>
    </message>
    <message>
        <source>Custom:</source>
        <translation>Προσαρμογή:</translation>
    </message>
    <message>
        <source>Confirmation time:</source>
        <translation>Χρόνος επικύρωσης:</translation>
    </message>
    <message>
        <source>normal</source>
        <translation>κανονικό</translation>
    </message>
    <message>
        <source>fast</source>
        <translation>Γρήγορο</translation>
    </message>
    <message>
        <source>Send to multiple recipients at once</source>
        <translation>Αποστολή σε πολλούς αποδέκτες ταυτόχρονα</translation>
    </message>
    <message>
        <source>Add &amp;Recipient</source>
        <translation>&amp;Προσθήκη αποδέκτη</translation>
    </message>
    <message>
        <source>Clear all fields of the form.</source>
        <translation>Καθαρισμός όλων των πεδίων της φόρμας.</translation>
    </message>
    <message>
        <source>Dust:</source>
        <translation>Σκόνη</translation>
    </message>
    <message>
        <source>Clear &amp;All</source>
        <translation>Καθαρισμός &amp;Όλων</translation>
    </message>
    <message>
        <source>Balance:</source>
        <translation>Υπόλοιπο:</translation>
    </message>
    <message>
        <source>Confirm the send action</source>
        <translation>Επιβεβαίωση αποστολής</translation>
    </message>
    <message>
        <source>S&amp;end</source>
        <translation>Αποστολη</translation>
    </message>
<<<<<<< HEAD
    <message>
        <source>Confirm send coins</source>
        <translation>Επιβεβαίωση αποστολής νομισμάτων</translation>
    </message>
    <message>
        <source>%1 to %2</source>
        <translation>%1 σε %2</translation>
    </message>
    <message>
        <source>Copy quantity</source>
        <translation>Αντιγραφή ποσότητας</translation>
    </message>
    <message>
        <source>Copy amount</source>
        <translation>Αντιγραφή ποσού</translation>
    </message>
    <message>
        <source>Copy fee</source>
        <translation>Αντιγραφή ταρίφας</translation>
    </message>
    <message>
        <source>Copy after fee</source>
        <translation>Αντιγραφή μετα-ταρίφας</translation>
    </message>
    <message>
        <source>Copy bytes</source>
        <translation>Αντιγραφή των byte</translation>
    </message>
    <message>
        <source>Copy priority</source>
        <translation>Αντιγραφή προτεραιότητας</translation>
    </message>
    <message>
        <source>Copy change</source>
        <translation>Αντιγραφή των ρέστων</translation>
    </message>
    <message>
        <source>or</source>
        <translation>ή</translation>
    </message>
    <message>
        <source>The amount to pay must be larger than 0.</source>
        <translation>Το ποσό πληρωμής πρέπει να είναι μεγαλύτερο από 0.</translation>
    </message>
    <message>
        <source>The amount exceeds your balance.</source>
        <translation>Το ποσό ξεπερνάει το διαθέσιμο υπόλοιπο</translation>
    </message>
    <message>
        <source>The total exceeds your balance when the %1 transaction fee is included.</source>
        <translation>Το σύνολο υπερβαίνει το υπόλοιπό σας όταν συμπεριληφθεί και η αμοιβή %1</translation>
    </message>
    <message>
        <source>Transaction creation failed!</source>
        <translation>Η δημιουργία της συναλλαγής απέτυχε!</translation>
    </message>
    <message>
        <source>Warning: Invalid Zetacoin address</source>
        <translation>Προειδοποίηση: Μη έγκυρη διεύθυνση Zetacoin</translation>
    </message>
    <message>
        <source>(no label)</source>
        <translation>(χωρίς ετικέτα)</translation>
    </message>
    <message>
        <source>Copy dust</source>
        <translation>Αντιγραφή 'σκόνης'</translation>
    </message>
    <message>
        <source>Are you sure you want to send?</source>
        <translation>Είστε βέβαιοι για την αποστολή;</translation>
    </message>
    <message>
        <source>added as transaction fee</source>
        <translation>προστέθηκαν ως αμοιβή συναλλαγής</translation>
    </message>
</context>
=======
    </context>
>>>>>>> 0d719145
<context>
    <name>SendCoinsEntry</name>
    <message>
        <source>A&amp;mount:</source>
        <translation>&amp;Ποσό:</translation>
    </message>
    <message>
        <source>Pay &amp;To:</source>
        <translation>Πληρωμή &amp;σε:</translation>
    </message>
    <message>
        <source>&amp;Label:</source>
        <translation>&amp;Επιγραφή</translation>
    </message>
    <message>
        <source>Choose previously used address</source>
        <translation>Επιλογή διεύθυνσης που έχει ήδη χρησιμοποιηθεί</translation>
    </message>
    <message>
        <source>This is a normal payment.</source>
        <translation>Αυτή είναι μια απλή πληρωμή.</translation>
    </message>
    <message>
        <source>The Zetacoin address to send the payment to</source>
        <translation>Η διεύθυνση Zetacoin που θα σταλεί η πληρωμή</translation>
    </message>
    <message>
        <source>Alt+A</source>
        <translation>Alt+A</translation>
    </message>
    <message>
        <source>Paste address from clipboard</source>
        <translation>Επικόλληση διεύθυνσης από το βιβλίο διευθύνσεων</translation>
    </message>
    <message>
        <source>Alt+P</source>
        <translation>Alt+P</translation>
    </message>
    <message>
        <source>Remove this entry</source>
        <translation>Αφαίρεση αυτής της καταχώρησης</translation>
    </message>
    <message>
        <source>Message:</source>
        <translation>Μήνυμα:</translation>
    </message>
    <message>
        <source>Enter a label for this address to add it to the list of used addresses</source>
        <translation>Εισάγεται μία ετικέτα για αυτή την διεύθυνση για να προστεθεί στη λίστα με τις χρησιμοποιημένες διευθύνσεις</translation>
    </message>
    <message>
        <source>Pay To:</source>
        <translation>Πληρωμή σε:</translation>
    </message>
    <message>
        <source>Memo:</source>
        <translation>Σημείωση:</translation>
    </message>
    </context>
<context>
    <name>SendConfirmationDialog</name>
    </context>
<context>
    <name>ShutdownWindow</name>
    <message>
<<<<<<< HEAD
        <source>Zetacoin Core is shutting down...</source>
        <translation>Το Zetacoin Core τερματίζεται...</translation>
    </message>
    <message>
=======
>>>>>>> 0d719145
        <source>Do not shut down the computer until this window disappears.</source>
        <translation>Μην απενεργοποιήσετε τον υπολογιστή μέχρι να κλείσει αυτό το παράθυρο.</translation>
    </message>
</context>
<context>
    <name>SignVerifyMessageDialog</name>
    <message>
        <source>Signatures - Sign / Verify a Message</source>
        <translation>Υπογραφές - Είσοδος / Επαλήθευση μήνυματος </translation>
    </message>
    <message>
        <source>&amp;Sign Message</source>
        <translation>&amp;Υπογραφή Μηνύματος</translation>
    </message>
    <message>
        <source>The Zetacoin address to sign the message with</source>
        <translation>Διεύθυνση Zetacoin που θα σταλεί το μήνυμα</translation>
    </message>
    <message>
        <source>Choose previously used address</source>
        <translation>Επιλογή διεύθυνσης που έχει ήδη χρησιμοποιηθεί</translation>
    </message>
    <message>
        <source>Alt+A</source>
        <translation>Alt+A</translation>
    </message>
    <message>
        <source>Paste address from clipboard</source>
        <translation>Επικόλληση διεύθυνσης από το βιβλίο διευθύνσεων</translation>
    </message>
    <message>
        <source>Alt+P</source>
        <translation>Alt+P</translation>
    </message>
    <message>
        <source>Enter the message you want to sign here</source>
        <translation>Εισάγετε εδώ το μήνυμα που θέλετε να υπογράψετε</translation>
    </message>
    <message>
        <source>Signature</source>
        <translation>Υπογραφή</translation>
    </message>
    <message>
        <source>Copy the current signature to the system clipboard</source>
        <translation>Αντέγραφη της επιλεγμενης διεύθυνσης στο πρόχειρο του συστηματος</translation>
    </message>
    <message>
        <source>Sign the message to prove you own this Zetacoin address</source>
        <translation>Υπογράψτε ένα μήνυμα για ν' αποδείξετε πως σας ανήκει μια συγκεκριμένη διεύθυνση Zetacoin</translation>
    </message>
    <message>
        <source>Sign &amp;Message</source>
        <translation>Υπογραφη μήνυματος</translation>
    </message>
    <message>
        <source>Reset all sign message fields</source>
        <translation>Επαναφορά όλων των πεδίων μήνυματος</translation>
    </message>
    <message>
        <source>Clear &amp;All</source>
        <translation>Καθαρισμός &amp;Όλων</translation>
    </message>
    <message>
        <source>&amp;Verify Message</source>
        <translation>&amp;Επιβεβαίωση μηνύματος</translation>
    </message>
    <message>
        <source>The Zetacoin address the message was signed with</source>
        <translation>Διεύθυνση Zetacoin η οποία το μήνυμα έχει υπογραφεί</translation>
    </message>
    <message>
        <source>Verify the message to ensure it was signed with the specified Zetacoin address</source>
        <translation>Υπογράψτε ένα μήνυμα για ν' αποδείξετε πως υπογραφθηκε απο μια συγκεκριμένη διεύθυνση Zetacoin</translation>
    </message>
    <message>
        <source>Verify &amp;Message</source>
        <translation>Επιβεβαίωση μηνύματος</translation>
    </message>
    <message>
        <source>Reset all verify message fields</source>
        <translation>Επαναφορά όλων επαλήθευμενων πεδίων μήνυματος </translation>
    </message>
    </context>
<context>
    <name>SplashScreen</name>
    <message>
<<<<<<< HEAD
        <source>Zetacoin Core</source>
        <translation>Zetacoin Core</translation>
    </message>
    <message>
        <source>The Zetacoin Core developers</source>
        <translation>Οι προγραμματιστές του Zetacoin Core</translation>
    </message>
    <message>
=======
>>>>>>> 0d719145
        <source>[testnet]</source>
        <translation>[testnet]</translation>
    </message>
</context>
<context>
    <name>TrafficGraphWidget</name>
    <message>
        <source>KB/s</source>
        <translation>KB/s</translation>
    </message>
</context>
<context>
    <name>TransactionDesc</name>
    </context>
<context>
    <name>TransactionDescDialog</name>
    <message>
        <source>This pane shows a detailed description of the transaction</source>
        <translation>Αυτό το παράθυρο δείχνει μια λεπτομερή περιγραφή της συναλλαγής</translation>
    </message>
    </context>
<context>
    <name>TransactionTableModel</name>
    </context>
<context>
    <name>TransactionView</name>
    </context>
<context>
    <name>UnitDisplayStatusBarControl</name>
    <message>
        <source>Unit to show amounts in. Click to select another unit.</source>
        <translation>Μονάδα μέτρησης προβολής ποσών. Κάντε κλικ για επιλογή άλλης μονάδας.</translation>
    </message>
</context>
<context>
    <name>WalletFrame</name>
    </context>
<context>
    <name>WalletModel</name>
    </context>
<context>
    <name>WalletView</name>
    </context>
<context>
    <name>bitcoin-core</name>
    <message>
        <source>Options:</source>
        <translation>Επιλογές:</translation>
    </message>
    <message>
        <source>Specify data directory</source>
        <translation>Ορισμός φακέλου δεδομένων</translation>
    </message>
    <message>
        <source>Connect to a node to retrieve peer addresses, and disconnect</source>
        <translation>Σύνδεση σε έναν κόμβο για την ανάκτηση διευθύνσεων από ομοτίμους, και αποσυνδέσh</translation>
    </message>
    <message>
        <source>Specify your own public address</source>
        <translation>Διευκρινίστε τη δικιά σας δημόσια διεύθυνση.</translation>
    </message>
    <message>
        <source>Accept command line and JSON-RPC commands</source>
        <translation>Αποδοχή εντολών κονσόλας και JSON-RPC</translation>
    </message>
    <message>
        <source>Run in the background as a daemon and accept commands</source>
        <translation>Εκτέλεση στο παρασκήνιο κι αποδοχή εντολών</translation>
    </message>
    <message>
        <source>Accept connections from outside (default: 1 if no -proxy or -connect)</source>
        <translation>Να δέχεσαι συνδέσεις από έξω(προεπιλογή:1)</translation>
    </message>
    <message>
        <source>Bitcoin Core</source>
        <translation>Bitcoin Core</translation>
    </message>
    <message>
        <source>Bind to given address and always listen on it. Use [host]:port notation for IPv6</source>
        <translation>Αποθηκευση σε συγκεκριμένη διεύθυνση. Χρησιμοποιήστε τα πλήκτρα [Host] : συμβολισμός θύρα για IPv6</translation>
    </message>
    <message>
        <source>Execute command when a wallet transaction changes (%s in cmd is replaced by TxID)</source>
        <translation>Εκτέλεσε την εντολή όταν το καλύτερο μπλοκ αλλάξει(%s στην εντολή αντικαθίσταται από το hash του μπλοκ)</translation>
    </message>
    <message>
        <source>This is a pre-release test build - use at your own risk - do not use for mining or merchant applications</source>
        <translation>Αυτό είναι ένα προ-τεστ κυκλοφορίας - χρησιμοποιήστε το με δική σας ευθύνη - δεν χρησιμοποιείτε για εξόρυξη ή για αλλες εφαρμογές</translation>
    </message>
    <message>
        <source>Block creation options:</source>
        <translation>Αποκλεισμός επιλογων δημιουργίας: </translation>
    </message>
    <message>
        <source>Connect only to the specified node(s)</source>
        <translation>Σύνδεση μόνο με ορισμένους κόμβους</translation>
    </message>
    <message>
        <source>Connection options:</source>
        <translation>Επιλογές σύνδεσης:</translation>
    </message>
    <message>
        <source>Corrupted block database detected</source>
        <translation>Εντοπισθηκε διεφθαρμενη βαση δεδομενων των μπλοκ</translation>
    </message>
    <message>
        <source>Do you want to rebuild the block database now?</source>
        <translation>Θελετε να δημιουργηθει τωρα η βαση δεδομενων του μπλοκ? </translation>
    </message>
    <message>
        <source>Error initializing block database</source>
        <translation>Σφάλμα κατά την ενεργοποίηση της βάσης δεδομένων μπλοκ</translation>
    </message>
    <message>
        <source>Error initializing wallet database environment %s!</source>
        <translation>Σφάλμα κατά την ενεργοποίηση της βάσης δεδομένων πορτοφόλιου %s!</translation>
    </message>
    <message>
        <source>Error loading block database</source>
        <translation>Σφάλμα φορτωσης της βασης δεδομενων των μπλοκ</translation>
    </message>
    <message>
        <source>Error opening block database</source>
        <translation>Σφάλμα φορτωσης της βασης δεδομενων των μπλοκ</translation>
    </message>
    <message>
        <source>Error: Disk space is low!</source>
        <translation>Προειδοποίηση: Χαμηλός χώρος στο δίσκο  </translation>
    </message>
    <message>
        <source>Failed to listen on any port. Use -listen=0 if you want this.</source>
        <translation>ταλαιπωρηθειτε για να ακούσετε σε οποιαδήποτε θύρα. Χρήση - ακούστε = 0 , αν θέλετε αυτό.</translation>
    </message>
    <message>
        <source>Importing...</source>
        <translation>ΕΙσαγωγή...</translation>
    </message>
    <message>
        <source>Invalid -onion address: '%s'</source>
        <translation>Άκυρη διεύθυνση -onion : '%s'</translation>
    </message>
    <message>
        <source>Not enough file descriptors available.</source>
        <translation>Δεν ειναι αρκετες περιγραφες αρχείων διαθέσιμες.</translation>
    </message>
    <message>
        <source>Only connect to nodes in network &lt;net&gt; (ipv4, ipv6 or onion)</source>
        <translation>Μόνο σύνδεση σε κόμβους του δικτύου &lt;net&gt; (ipv4, ipv6 ή onion)</translation>
    </message>
    <message>
        <source>Set maximum block size in bytes (default: %d)</source>
        <translation>Ορίστε το μέγιστο μέγεθος block σε bytes (προεπιλογή: %d)</translation>
    </message>
    <message>
        <source>Specify wallet file (within data directory)</source>
        <translation>Επιλέξτε αρχείο πορτοφολιού (μέσα απο κατάλογο δεδομένων)</translation>
    </message>
    <message>
        <source>Verifying blocks...</source>
        <translation>Επαλήθευση των μπλοκ... </translation>
    </message>
    <message>
        <source>Verifying wallet...</source>
        <translation>Επαλήθευση πορτοφολιου... </translation>
    </message>
    <message>
        <source>Wallet %s resides outside data directory %s</source>
        <translation>Το πορτοφόλι %s βρίσκεται έξω από το φάκελο δεδομένων %s</translation>
    </message>
    <message>
        <source>Wallet options:</source>
        <translation>Επιλογές πορτοφολιού:</translation>
    </message>
    <message>
<<<<<<< HEAD
        <source>Cannot obtain a lock on data directory %s. Zetacoin Core is probably already running.</source>
        <translation>Αδυναμία κλειδώματος του φακέλου δεδομένων %s. Πιθανώς το Zetacoin να είναι ήδη ενεργό.</translation>
    </message>
    <message>
=======
>>>>>>> 0d719145
        <source>Connect through SOCKS5 proxy</source>
        <translation>Σύνδεση μέσω διαμεσολαβητή SOCKS5</translation>
    </message>
    <message>
<<<<<<< HEAD
        <source>Copyright (C) 2009-%i The Zetacoin Core Developers</source>
        <translation>Πνευματικά δικαιώματα 2009-%i Οι προγραμματιστές του Zetacoin Core</translation>
    </message>
    <message>
        <source>Error loading wallet.dat: Wallet requires newer version of Zetacoin Core</source>
        <translation>Σφάλμα φόρτωσης wallet.dat: Το Πορτοφόλι απαιτεί μια νεότερη έκδοση του Zetacoin</translation>
    </message>
    <message>
=======
>>>>>>> 0d719145
        <source>Error reading from database, shutting down.</source>
        <translation>Σφάλμα ανάγνωσης από τη βάση δεδομένων, γίνεται τερματισμός.</translation>
    </message>
    <message>
        <source>Information</source>
        <translation>Πληροφορία</translation>
    </message>
    <message>
<<<<<<< HEAD
        <source>Initialization sanity check failed. Zetacoin Core is shutting down.</source>
        <translation>Η εκκίνηση ελέγχου ορθότητας απέτυχε.  Γίνεται τερματισμός του Zetacoin Core.</translation>
    </message>
    <message>
        <source>Invalid amount for -maxtxfee=&lt;amount&gt;: '%s'</source>
        <translation>Μη έγκυρο ποσό για την παράμετρο -maxtxfee=&lt;amount&gt;: '%s'</translation>
    </message>
    <message>
        <source>Invalid amount for -minrelaytxfee=&lt;amount&gt;: '%s'</source>
        <translation>Μη έγκυρο ποσό για την παράμετρο -paytxfee=&lt;amount&gt;: '%s'</translation>
    </message>
    <message>
        <source>Invalid amount for -mintxfee=&lt;amount&gt;: '%s'</source>
        <translation>Μη έγκυρο ποσό για την παράμετρο -paytxfee=&lt;amount&gt;: '%s'</translation>
    </message>
    <message>
=======
>>>>>>> 0d719145
        <source>Node relay options:</source>
        <translation>Επιλογές αναμετάδοσης κόμβου: </translation>
    </message>
    <message>
        <source>RPC server options:</source>
        <translation>Επιλογές διακομιστή RPC:</translation>
    </message>
    <message>
        <source>Send trace/debug info to console instead of debug.log file</source>
        <translation>Αποστολή πληροφοριών εντοπισμού σφαλμάτων στην κονσόλα αντί του αρχείου debug.log</translation>
    </message>
    <message>
        <source>Show all debugging options (usage: --help -help-debug)</source>
        <translation>Προβολή όλων των επιλογών εντοπισμού σφαλμάτων (χρήση: --help -help-debug)</translation>
    </message>
    <message>
        <source>Shrink debug.log file on client startup (default: 1 when no -debug)</source>
        <translation>Συρρίκνωση του αρχείο debug.log κατα την εκκίνηση του πελάτη (προεπιλογή: 1 όταν δεν-debug)</translation>
    </message>
    <message>
        <source>Signing transaction failed</source>
        <translation>Η υπογραφή συναλλαγής απέτυχε </translation>
    </message>
    <message>
        <source>This is experimental software.</source>
        <translation>Η εφαρμογή είναι σε πειραματικό στάδιο.</translation>
    </message>
    <message>
        <source>Transaction amount too small</source>
        <translation>Το ποσό της συναλλαγής είναι πολύ μικρο </translation>
    </message>
    <message>
        <source>Transaction amounts must be positive</source>
        <translation>Τα ποσά των συναλλαγών πρέπει να είναι θετικα</translation>
    </message>
    <message>
        <source>Transaction too large</source>
        <translation>Η συναλλαγή ειναι πολύ μεγάλη </translation>
    </message>
    <message>
        <source>Username for JSON-RPC connections</source>
        <translation>Όνομα χρήστη για τις συνδέσεις JSON-RPC</translation>
    </message>
    <message>
        <source>Warning</source>
        <translation>Προειδοποίηση</translation>
    </message>
    <message>
        <source>Zapping all transactions from wallet...</source>
        <translation>Μεταφορά όλων των συναλλαγών απο το πορτοφόλι</translation>
    </message>
    <message>
        <source>Password for JSON-RPC connections</source>
        <translation>Κωδικός για τις συνδέσεις JSON-RPC</translation>
    </message>
    <message>
        <source>Execute command when the best block changes (%s in cmd is replaced by block hash)</source>
        <translation>Εκτέλεσε την εντολή όταν το καλύτερο μπλοκ αλλάξει(%s στην εντολή αντικαθίσταται από το hash του μπλοκ)</translation>
    </message>
    <message>
        <source>Allow DNS lookups for -addnode, -seednode and -connect</source>
        <translation>Να επιτρέπονται οι έλεγχοι DNS για προσθήκη και σύνδεση κόμβων</translation>
    </message>
    <message>
        <source>Loading addresses...</source>
        <translation>Φόρτωση διευθύνσεων...</translation>
    </message>
    <message>
        <source>How thorough the block verification of -checkblocks is (0-4, default: %u)</source>
        <translation>Πόσο εξονυχιστική να είναι η επιβεβαίωση του μπλοκ (0-4, προεπιλογή: %u)</translation>
    </message>
    <message>
        <source>Maintain a full transaction index, used by the getrawtransaction rpc call (default: %u)</source>
        <translation>Διατηρήση ένος πλήρες ευρετήριου συναλλαγών (προεπιλογή: %u) </translation>
    </message>
    <message>
        <source>Number of seconds to keep misbehaving peers from reconnecting (default: %u)</source>
        <translation>Δευτερόλεπτα πριν επιτραπεί ξανά η σύνδεση των προβληματικών peers (προεπιλογή: %u)</translation>
    </message>
    <message>
        <source>How many blocks to check at startup (default: %u, 0 = all)</source>
        <translation>Πόσα μπλοκ να ελέγχθουν κατά την εκκίνηση (προεπιλογή: %u, 0 = όλα)</translation>
    </message>
    <message>
        <source>Include IP addresses in debug output (default: %u)</source>
        <translation>Να συμπεριληφθεί η διεύθυνση IP στην αναφορά? (προεπιλογή: %u)</translation>
    </message>
    <message>
        <source>Invalid -proxy address: '%s'</source>
        <translation>Δεν είναι έγκυρη η διεύθυνση διαμεσολαβητή: '%s'</translation>
    </message>
    <message>
        <source>Maintain at most &lt;n&gt; connections to peers (default: %u)</source>
        <translation>Μέγιστες αριθμός συνδέσεων με τους peers &lt;n&gt; (προεπιλογή: %u)</translation>
    </message>
    <message>
        <source>Specify configuration file (default: %s)</source>
        <translation>Ορίστε αρχείο ρυθμίσεων (προεπιλογή: %s)</translation>
    </message>
    <message>
        <source>Specify connection timeout in milliseconds (minimum: 1, default: %d)</source>
        <translation>Ορισμός λήξης χρονικού ορίου σε χιλιοστά του δευτερολέπτου(προεπιλογή: %d)</translation>
    </message>
    <message>
        <source>Specify pid file (default: %s)</source>
        <translation>Ορίστε αρχείο pid (προεπιλογή: %s)</translation>
    </message>
    <message>
        <source>Threshold for disconnecting misbehaving peers (default: %u)</source>
        <translation>Όριο αποσύνδεσης προβληματικών peers (προεπιλογή: %u)</translation>
    </message>
    <message>
        <source>Unknown network specified in -onlynet: '%s'</source>
        <translation>Άγνωστo δίκτυο ορίζεται σε onlynet: '%s'</translation>
    </message>
    <message>
        <source>Insufficient funds</source>
        <translation>Ανεπαρκές κεφάλαιο</translation>
    </message>
    <message>
        <source>Loading block index...</source>
        <translation>Φόρτωση ευρετηρίου μπλοκ...</translation>
    </message>
    <message>
        <source>Add a node to connect to and attempt to keep the connection open</source>
        <translation>Προσέθεσε ένα κόμβο για σύνδεση και προσπάθησε να κρατήσεις την σύνδεση ανοιχτή</translation>
    </message>
    <message>
        <source>Loading wallet...</source>
        <translation>Φόρτωση πορτοφολιού...</translation>
    </message>
    <message>
        <source>Cannot downgrade wallet</source>
        <translation>Δεν μπορώ να υποβαθμίσω το πορτοφόλι</translation>
    </message>
    <message>
        <source>Cannot write default address</source>
        <translation>Δεν μπορώ να γράψω την προεπιλεγμένη διεύθυνση</translation>
    </message>
    <message>
        <source>Rescanning...</source>
        <translation>Ανίχνευση...</translation>
    </message>
    <message>
        <source>Done loading</source>
        <translation>Η φόρτωση ολοκληρώθηκε</translation>
    </message>
    <message>
        <source>Error</source>
        <translation>Σφάλμα</translation>
    </message>
</context>
</TS><|MERGE_RESOLUTION|>--- conflicted
+++ resolved
@@ -41,63 +41,7 @@
         <source>&amp;Delete</source>
         <translation>&amp;Διαγραφή</translation>
     </message>
-<<<<<<< HEAD
-    <message>
-        <source>Choose the address to send coins to</source>
-        <translation>Επιλογή διεύθυνσης όπου θα σταλθούν νομίσματα</translation>
-    </message>
-    <message>
-        <source>Choose the address to receive coins with</source>
-        <translation>Επιλογή διεύθυνσης απ' όπου θα ληφθούν νομίσματα</translation>
-    </message>
-    <message>
-        <source>C&amp;hoose</source>
-        <translation>Ε&amp;πιλογή</translation>
-    </message>
-    <message>
-        <source>Sending addresses</source>
-        <translation>Διευθύνσεις αποστολής</translation>
-    </message>
-    <message>
-        <source>Receiving addresses</source>
-        <translation>Διευθύνσεις λήψης</translation>
-    </message>
-    <message>
-        <source>These are your Zetacoin addresses for sending payments. Always check the amount and the receiving address before sending coins.</source>
-        <translation>Αυτές είναι οι Zetacoin διευθύνσεις σας για να λαμβάνετε πληρωμές. Δίνοντας μία ξεχωριστή διεύθυνση σε κάθε αποστολέα, θα μπορείτε να ελέγχετε ποιος σας πληρώνει.</translation>
-    </message>
-    <message>
-        <source>These are your Zetacoin addresses for receiving payments. It is recommended to use a new receiving address for each transaction.</source>
-        <translation>Αυτές είναι οι Zetacoin διευθύνσεις σας για να λαμβάνετε πληρωμές. Δίνοντας μία ξεχωριστή διεύθυνση σε κάθε αποστολέα, θα μπορείτε να ελέγχετε ποιος σας πληρώνει.</translation>
-    </message>
-    <message>
-        <source>Copy &amp;Label</source>
-        <translation>Αντιγραφή &amp;επιγραφής</translation>
-    </message>
-    <message>
-        <source>&amp;Edit</source>
-        <translation>&amp;Επεξεργασία</translation>
-    </message>
-    <message>
-        <source>Export Address List</source>
-        <translation>Εξαγωγή της λίστας διευθύνσεων</translation>
-    </message>
-    <message>
-        <source>Comma separated file (*.csv)</source>
-        <translation>Αρχείο οριοθετημένο με κόμματα (*.csv)</translation>
-    </message>
-    <message>
-        <source>Exporting Failed</source>
-        <translation>Η Εξαγωγή Απέτυχε</translation>
-    </message>
-    <message>
-        <source>There was an error trying to save the address list to %1. Please try again.</source>
-        <translation>Παρουσιάστηκε σφάλμα κατά την αποθήκευση της λίστας πορτοφολιών στο %1. Παρακαλώ δοκιμάστε ξανά</translation>
-    </message>
-</context>
-=======
-    </context>
->>>>>>> 0d719145
+    </context>
 <context>
     <name>AddressTableModel</name>
     </context>
@@ -119,101 +63,7 @@
         <source>Repeat new passphrase</source>
         <translation>Επανέλαβε τον νέο κωδικό πρόσβασης</translation>
     </message>
-<<<<<<< HEAD
-    <message>
-        <source>Encrypt wallet</source>
-        <translation>&amp;Κρυπτογράφηση πορτοφολιού</translation>
-    </message>
-    <message>
-        <source>This operation needs your wallet passphrase to unlock the wallet.</source>
-        <translation>Αυτη η ενεργεία χρειάζεται τον κωδικό του πορτοφολιού  για να ξεκλειδώσει το πορτοφόλι.</translation>
-    </message>
-    <message>
-        <source>Unlock wallet</source>
-        <translation>Ξεκλειδωσε το πορτοφολι</translation>
-    </message>
-    <message>
-        <source>This operation needs your wallet passphrase to decrypt the wallet.</source>
-        <translation>Αυτη η ενεργεια χρειάζεται τον κωδικο του πορτοφολιου  για να αποκρυπτογραφησειι το πορτοφολι.</translation>
-    </message>
-    <message>
-        <source>Decrypt wallet</source>
-        <translation>Αποκρυπτογράφησε το πορτοφολι</translation>
-    </message>
-    <message>
-        <source>Change passphrase</source>
-        <translation>Άλλαξε κωδικο πρόσβασης</translation>
-    </message>
-    <message>
-        <source>Confirm wallet encryption</source>
-        <translation>Επιβεβαίωσε την κρυπτογραφηση του πορτοφολιού</translation>
-    </message>
-    <message>
-        <source>Warning: If you encrypt your wallet and lose your passphrase, you will &lt;b&gt;LOSE ALL OF YOUR ZETACOINS&lt;/b&gt;!</source>
-        <translation>Προσοχη: Εαν κρυπτογραφησεις το πορτοφολι σου και χάσεις τον κωδικο σου θα χάσεις &lt;b&gt; ΟΛΑ ΣΟΥ ΤΑ ZETACOINS&lt;/b&gt;!
-Είσαι σίγουρος ότι θέλεις να κρυπτογραφησεις το πορτοφολι;</translation>
-    </message>
-    <message>
-        <source>Are you sure you wish to encrypt your wallet?</source>
-        <translation>Είστε σίγουροι ότι θέλετε να κρυπτογραφήσετε το πορτοφόλι σας;</translation>
-    </message>
-    <message>
-        <source>Zetacoin Core will close now to finish the encryption process. Remember that encrypting your wallet cannot fully protect your zetacoins from being stolen by malware infecting your computer.</source>
-        <translation>Το Zetacoin Core θα κλεισει τώρα για να τελειώσει την διαδικασία κρυπτογράφησης. Θυμήσου ότι κρυπτογραφώντας το πορτοφόλι σου δεν μπορείς να προστατέψεις πλήρως τα zetacoins σου από κλοπή στην περίπτωση που μολυνθεί ο υπολογιστής σου με κακόβουλο λογισμικό.
-</translation>
-    </message>
-    <message>
-        <source>IMPORTANT: Any previous backups you have made of your wallet file should be replaced with the newly generated, encrypted wallet file. For security reasons, previous backups of the unencrypted wallet file will become useless as soon as you start using the new, encrypted wallet.</source>
-        <translation>ΣΗΜΑΝΤΙΚΟ: Τα προηγούμενα αντίγραφα ασφαλείας που έχετε κάνει από το αρχείο του πορτοφόλιου σας θα πρέπει να αντικατασταθουν με το νέο που δημιουργείται, κρυπτογραφημένο αρχείο πορτοφόλιου. Για λόγους ασφαλείας, τα προηγούμενα αντίγραφα ασφαλείας του μη κρυπτογραφημένου αρχείου πορτοφόλιου θα καταστουν άχρηστα μόλις αρχίσετε να χρησιμοποιείτε το νέο κρυπτογραφημένο πορτοφόλι. </translation>
-    </message>
-    <message>
-        <source>Warning: The Caps Lock key is on!</source>
-        <translation>Προσοχη: το πλήκτρο Caps Lock είναι ενεργο.</translation>
-    </message>
-    <message>
-        <source>Wallet encrypted</source>
-        <translation>Κρυπτογραφημενο πορτοφολι</translation>
-    </message>
-    <message>
-        <source>Enter the new passphrase to the wallet.&lt;br/&gt;Please use a passphrase of &lt;b&gt;ten or more random characters&lt;/b&gt;, or &lt;b&gt;eight or more words&lt;/b&gt;.</source>
-        <translation>Εισάγετε τον νέο κωδικό πρόσβασης στον πορτοφόλι &lt;br/&gt; Παρακαλώ χρησιμοποιείστε ένα κωδικό με &lt;b&gt; 10 ή περισσότερους τυχαίους χαρακτήρες&lt;/b&gt; ή &lt;b&gt; οχτώ ή παραπάνω λέξεις&lt;/b&gt;.</translation>
-    </message>
-    <message>
-        <source>Enter the old passphrase and new passphrase to the wallet.</source>
-        <translation>Πληκτρολόγησε τον παλιό και τον νέο κωδικό στο πορτοφολι.</translation>
-    </message>
-    <message>
-        <source>Wallet encryption failed</source>
-        <translation>Η κρυπτογραφηση του πορτοφολιού απέτυχε</translation>
-    </message>
-    <message>
-        <source>Wallet encryption failed due to an internal error. Your wallet was not encrypted.</source>
-        <translation>Η κρυπτογράφηση του πορτοφολιού απέτυχε λογω εσωτερικού σφάλματος. Το πορτοφολι δεν κρυπτογραφηθηκε.</translation>
-    </message>
-    <message>
-        <source>The supplied passphrases do not match.</source>
-        <translation>Οι εισαχθέντες κωδικοί δεν ταιριάζουν.</translation>
-    </message>
-    <message>
-        <source>Wallet unlock failed</source>
-        <translation>το ξεκλείδωμα του πορτοφολιού απέτυχε</translation>
-    </message>
-    <message>
-        <source>The passphrase entered for the wallet decryption was incorrect.</source>
-        <translation>Ο κωδικος που εισήχθη για την αποκρυπτογραφηση του πορτοφολιού ήταν λαθος.</translation>
-    </message>
-    <message>
-        <source>Wallet decryption failed</source>
-        <translation>Η αποκρυπτογραφηση του πορτοφολιού απέτυχε</translation>
-    </message>
-    <message>
-        <source>Wallet passphrase was successfully changed.</source>
-        <translation>Ο κωδικος του πορτοφολιού άλλαξε με επιτυχία.</translation>
-    </message>
-</context>
-=======
-    </context>
->>>>>>> 0d719145
+    </context>
 <context>
     <name>BanTableModel</name>
     </context>
@@ -296,17 +146,6 @@
         <translation>'Ανοιγμα &amp;URI</translation>
     </message>
     <message>
-<<<<<<< HEAD
-        <source>Zetacoin Core client</source>
-        <translation>Εφαρμογή Zetacoin Core</translation>
-    </message>
-    <message>
-        <source>Importing blocks from disk...</source>
-        <translation>Εισαγωγή μπλοκ από τον σκληρο δίσκο ... </translation>
-    </message>
-    <message>
-=======
->>>>>>> 0d719145
         <source>Reindexing blocks on disk...</source>
         <translation>Φόρτωση ευρετηρίου μπλοκ στον σκληρο δισκο...</translation>
     </message>
@@ -351,13 +190,6 @@
         <translation>&amp;Παραλαβή </translation>
     </message>
     <message>
-<<<<<<< HEAD
-        <source>Show information about Zetacoin Core</source>
-        <translation>Σχετικά με το Zetacoin Core</translation>
-    </message>
-    <message>
-=======
->>>>>>> 0d719145
         <source>&amp;Show / Hide</source>
         <translation>&amp;Εμφάνισε/Κρύψε</translation>
     </message>
@@ -394,25 +226,10 @@
         <translation>Εργαλειοθήκη καρτελών</translation>
     </message>
     <message>
-<<<<<<< HEAD
-        <source>Zetacoin Core</source>
-        <translation>Zetacoin Core</translation>
-    </message>
-    <message>
         <source>Request payments (generates QR codes and zetacoin: URIs)</source>
         <translation>Αίτηση πληρωμών (δημιουργεί QR codes και διευθύνσεις zetacoin: )</translation>
     </message>
     <message>
-        <source>&amp;About Zetacoin Core</source>
-        <translation>&amp;Σχετικά με το Zetacoin Core</translation>
-    </message>
-    <message>
-=======
-        <source>Request payments (generates QR codes and bitcoin: URIs)</source>
-        <translation>Αίτηση πληρωμών (δημιουργεί QR codes και διευθύνσεις bitcoin: )</translation>
-    </message>
-    <message>
->>>>>>> 0d719145
         <source>Show the list of used sending addresses and labels</source>
         <translation>Προβολή της λίστας των χρησιμοποιημένων διευθύνσεων και ετικετών αποστολής</translation>
     </message>
@@ -429,13 +246,6 @@
         <translation>&amp;Επιλογές γραμμής εντολών</translation>
     </message>
     <message>
-<<<<<<< HEAD
-        <source>Show the Zetacoin Core help message to get a list with possible Zetacoin command-line options</source>
-        <translation>Εμφανιση του Zetacoin-Qt μήνυματος βοήθειας για να πάρετε μια λίστα με τις πιθανές επιλογές Zetacoin γραμμής εντολών.</translation>
-    </message>
-    <message>
-=======
->>>>>>> 0d719145
         <source>No block source available...</source>
         <translation>Η πηγή του μπλοκ δεν ειναι διαθέσιμη... </translation>
     </message>
@@ -600,156 +410,7 @@
         <source>Priority</source>
         <translation>Προτεραιότητα</translation>
     </message>
-<<<<<<< HEAD
-    <message>
-        <source>Copy address</source>
-        <translation>Αντιγραφή διεύθυνσης</translation>
-    </message>
-    <message>
-        <source>Copy label</source>
-        <translation>Αντιγραφή επιγραφής</translation>
-    </message>
-    <message>
-        <source>Copy amount</source>
-        <translation>Αντιγραφή ποσού</translation>
-    </message>
-    <message>
-        <source>Copy transaction ID</source>
-        <translation>Αντιγραφη του ID Συναλλαγής</translation>
-    </message>
-    <message>
-        <source>Lock unspent</source>
-        <translation>Κλείδωμα αξόδευτων</translation>
-    </message>
-    <message>
-        <source>Unlock unspent</source>
-        <translation>Ξεκλείδωμα αξόδευτων</translation>
-    </message>
-    <message>
-        <source>Copy quantity</source>
-        <translation>Αντιγραφή ποσότητας</translation>
-    </message>
-    <message>
-        <source>Copy fee</source>
-        <translation>Αντιγραφή ταρίφας</translation>
-    </message>
-    <message>
-        <source>Copy after fee</source>
-        <translation>Αντιγραφή μετα-ταρίφας</translation>
-    </message>
-    <message>
-        <source>Copy bytes</source>
-        <translation>Αντιγραφή των byte</translation>
-    </message>
-    <message>
-        <source>Copy priority</source>
-        <translation>Αντιγραφή προτεραιότητας</translation>
-    </message>
-    <message>
-        <source>Copy dust</source>
-        <translation>Αντιγραφή 'σκόνης'</translation>
-    </message>
-    <message>
-        <source>Copy change</source>
-        <translation>Αντιγραφή των ρέστων</translation>
-    </message>
-    <message>
-        <source>highest</source>
-        <translation>ύψιστη</translation>
-    </message>
-    <message>
-        <source>higher</source>
-        <translation>υψηλότερη</translation>
-    </message>
-    <message>
-        <source>high</source>
-        <translation>ψηλή</translation>
-    </message>
-    <message>
-        <source>medium-high</source>
-        <translation>μεσαία-ψηλή</translation>
-    </message>
-    <message>
-        <source>medium</source>
-        <translation>μεσαία</translation>
-    </message>
-    <message>
-        <source>low-medium</source>
-        <translation>μεσαία-χαμηλή</translation>
-    </message>
-    <message>
-        <source>low</source>
-        <translation>χαμηλή</translation>
-    </message>
-    <message>
-        <source>lower</source>
-        <translation>χαμηλότερη</translation>
-    </message>
-    <message>
-        <source>lowest</source>
-        <translation>χαμηλότατη</translation>
-    </message>
-    <message>
-        <source>(%1 locked)</source>
-        <translation>(%1 κλειδωμένο)</translation>
-    </message>
-    <message>
-        <source>none</source>
-        <translation>κανένα</translation>
-    </message>
-    <message>
-        <source>This label turns red if the transaction size is greater than 1000 bytes.</source>
-        <translation>Αυτή η ετικέτα γίνεται κόκκινη αν το μέγεθος της συναλλαγής είναι μεγαλύτερο από 1000 bytes.</translation>
-    </message>
-    <message>
-        <source>This label turns red if the priority is smaller than "medium".</source>
-        <translation>Αυτή η ετικέτα γίνεται κόκκινη αν η προτεραιότητα είναι μικρότερη από "μεσαία".</translation>
-    </message>
-    <message>
-        <source>This label turns red if any recipient receives an amount smaller than %1.</source>
-        <translation>Αυτή η ετικέτα γίνεται κόκκινη αν οποιοσδήποτε παραλήπτης λάβει ποσό μικρότερο από %1.</translation>
-    </message>
-    <message>
-        <source>Can vary +/- %1 satoshi(s) per input.</source>
-        <translation>Μπορεί να διαφέρει +/- %1 Satoshi (ες) ανά εγγραφή.</translation>
-    </message>
-    <message>
-        <source>yes</source>
-        <translation>ναι</translation>
-    </message>
-    <message>
-        <source>no</source>
-        <translation>όχι</translation>
-    </message>
-    <message>
-        <source>This means a fee of at least %1 per kB is required.</source>
-        <translation>Ελάχιστο χρεώσιμο ποσό τουλάχιστο %1 ανα kB</translation>
-    </message>
-    <message>
-        <source>Can vary +/- 1 byte per input.</source>
-        <translation>Μπορεί να διαφέρει +/- 1 byte ανά εγγραφή.</translation>
-    </message>
-    <message>
-        <source>Transactions with higher priority are more likely to get included into a block.</source>
-        <translation>Συναλλαγές με υψηλότερη προτεραιότητα είναι πιο πιθανό να περιλαμβάνονται σε ένα μπλοκ.</translation>
-    </message>
-    <message>
-        <source>(no label)</source>
-        <translation>(χωρίς ετικέτα)</translation>
-    </message>
-    <message>
-        <source>change from %1 (%2)</source>
-        <translation>ρέστα από %1 (%2) </translation>
-    </message>
-    <message>
-        <source>(change)</source>
-        <translation>(ρέστα)
-</translation>
-    </message>
-</context>
-=======
-    </context>
->>>>>>> 0d719145
+    </context>
 <context>
     <name>EditAddressDialog</name>
     <message>
@@ -772,43 +433,7 @@
         <source>&amp;Address</source>
         <translation>&amp;Διεύθυνση</translation>
     </message>
-<<<<<<< HEAD
-    <message>
-        <source>New receiving address</source>
-        <translation>Νέα διεύθυνση λήψης</translation>
-    </message>
-    <message>
-        <source>New sending address</source>
-        <translation>Νέα διεύθυνση αποστολής</translation>
-    </message>
-    <message>
-        <source>Edit receiving address</source>
-        <translation>Επεξεργασία διεύθυνσης λήψης</translation>
-    </message>
-    <message>
-        <source>Edit sending address</source>
-        <translation>Επεξεργασία διεύθυνσης αποστολής</translation>
-    </message>
-    <message>
-        <source>The entered address "%1" is already in the address book.</source>
-        <translation>Η διεύθυνση "%1" βρίσκεται ήδη στο βιβλίο διευθύνσεων.</translation>
-    </message>
-    <message>
-        <source>The entered address "%1" is not a valid Zetacoin address.</source>
-        <translation>Η διεύθυνση "%1" δεν είναι έγκυρη Zetacoin διεύθυνση.</translation>
-    </message>
-    <message>
-        <source>Could not unlock wallet.</source>
-        <translation>Δεν είναι δυνατό το ξεκλείδωμα του πορτοφολιού.</translation>
-    </message>
-    <message>
-        <source>New key generation failed.</source>
-        <translation>Η δημιουργία νέου κλειδιού απέτυχε.</translation>
-    </message>
-</context>
-=======
-    </context>
->>>>>>> 0d719145
+    </context>
 <context>
     <name>FreespaceChecker</name>
     <message>
@@ -835,13 +460,6 @@
 <context>
     <name>HelpMessageDialog</name>
     <message>
-<<<<<<< HEAD
-        <source>Zetacoin Core</source>
-        <translation>Zetacoin Core</translation>
-    </message>
-    <message>
-=======
->>>>>>> 0d719145
         <source>version</source>
         <translation>έκδοση</translation>
     </message>
@@ -850,13 +468,6 @@
         <translation>(%1-bit)</translation>
     </message>
     <message>
-<<<<<<< HEAD
-        <source>About Zetacoin Core</source>
-        <translation>Σχετικά με το Zetacoin Core</translation>
-    </message>
-    <message>
-=======
->>>>>>> 0d719145
         <source>Command-line options</source>
         <translation>επιλογής γραμμής εντολών</translation>
     </message>
@@ -876,21 +487,6 @@
         <translation>Καλώς ήρθατε</translation>
     </message>
     <message>
-<<<<<<< HEAD
-        <source>Welcome to Zetacoin Core.</source>
-        <translation>Καλώς ήρθατε στο Zetacoin Core.</translation>
-    </message>
-    <message>
-        <source>As this is the first time the program is launched, you can choose where Zetacoin Core will store its data.</source>
-        <translation>Καθώς αυτή είναι η πρώτη φορά που εκκινείται το πρόγραμμα, μπορείτε να διαλέξετε πού θα αποθηκεύει το Zetacoin Core τα δεδομένα του.</translation>
-    </message>
-    <message>
-        <source>Zetacoin Core will download and store a copy of the Zetacoin block chain. At least %1GB of data will be stored in this directory, and it will grow over time. The wallet will also be stored in this directory.</source>
-        <translation>O πυρήνας Zetacoin θα κατεβάσει και να αποθηκεύσει ένα αντίγραφο της αλυσίδας μπλοκ Zetacoin. Τουλάχιστον %1GB δεδομένων θα αποθηκευτούν σε αυτόν τον κατάλογο, και θα αυξηθεί με την πάροδο του χρόνου. Το πορτοφόλι θα αποθηκευτεί σε αυτόν τον κατάλογο.</translation>
-    </message>
-    <message>
-=======
->>>>>>> 0d719145
         <source>Use the default data directory</source>
         <translation>Χρήση του προεπιλεγμένου φακέλου δεδομένων</translation>
     </message>
@@ -899,13 +495,6 @@
         <translation>Προσαρμογή του φακέλου δεδομένων: </translation>
     </message>
     <message>
-<<<<<<< HEAD
-        <source>Zetacoin Core</source>
-        <translation>Zetacoin Core</translation>
-    </message>
-    <message>
-=======
->>>>>>> 0d719145
         <source>Error: Specified data directory "%1" cannot be created.</source>
         <translation>Σφάλμα: Ο καθορισμένος φάκελος δεδομένων "%1" δεν μπορεί να δημιουργηθεί.</translation>
     </message>
@@ -1202,71 +791,7 @@
 </context>
 <context>
     <name>PaymentServer</name>
-<<<<<<< HEAD
-    <message>
-        <source>URI handling</source>
-        <translation>Χειρισμός URI</translation>
-    </message>
-    <message>
-        <source>Invalid payment address %1</source>
-        <translation>Μη έγκυρη διεύθυνση πληρωμής %1</translation>
-    </message>
-    <message>
-        <source>Payment request rejected</source>
-        <translation>Η αίτηση πληρωμής έχει αρνηθεί.</translation>
-    </message>
-    <message>
-        <source>Payment request is not initialized.</source>
-        <translation>Η αίτηση πληρωμής δεν έχει αρχίζει ακόμα.</translation>
-    </message>
-    <message>
-        <source>Requested payment amount of %1 is too small (considered dust).</source>
-        <translation>Το ζητούμενο ποσό πληρωμής του %1 είναι πολύ μικρό (θεωρείται σκόνη)</translation>
-    </message>
-    <message>
-        <source>Payment request error</source>
-        <translation>Σφάλμα αιτήματος πληρωμής</translation>
-    </message>
-    <message>
-        <source>Cannot start zetacoin: click-to-pay handler</source>
-        <translation>Δεν είναι δυνατή η εκκίνηση του Zetacoin: click-to-pay handler</translation>
-    </message>
-    <message>
-        <source>Payment request fetch URL is invalid: %1</source>
-        <translation>Η διεύθυνση πληρωμής (URL) δεν είναι έγκυρη: %1</translation>
-    </message>
-    <message>
-        <source>Payment request file handling</source>
-        <translation>Επιλέξτε αρχείο πληρωμής για άνοιγμα.</translation>
-    </message>
-    <message>
-        <source>Refund from %1</source>
-        <translation>Επιστροφή ποσού από %1</translation>
-    </message>
-    <message>
-        <source>Error communicating with %1: %2</source>
-        <translation>Σφάλμα επικοινωνίας με %1: %2</translation>
-    </message>
-    <message>
-        <source>Payment request cannot be parsed!</source>
-        <translation>Η αίτηση πληρωμής δεν μπορεί να αναλυθεί!</translation>
-    </message>
-    <message>
-        <source>Bad response from server %1</source>
-        <translation>Κακή απάντηση από διακομιστή %1</translation>
-    </message>
-    <message>
-        <source>Payment acknowledged</source>
-        <translation>Πληρωμή αναγνωρίστηκε</translation>
-    </message>
-    <message>
-        <source>Network request error</source>
-        <translation>Σφάλμα αιτήματος δικτύου</translation>
-    </message>
-</context>
-=======
-    </context>
->>>>>>> 0d719145
+    </context>
 <context>
     <name>PeerTableModel</name>
     <message>
@@ -1690,87 +1215,7 @@
         <source>S&amp;end</source>
         <translation>Αποστολη</translation>
     </message>
-<<<<<<< HEAD
-    <message>
-        <source>Confirm send coins</source>
-        <translation>Επιβεβαίωση αποστολής νομισμάτων</translation>
-    </message>
-    <message>
-        <source>%1 to %2</source>
-        <translation>%1 σε %2</translation>
-    </message>
-    <message>
-        <source>Copy quantity</source>
-        <translation>Αντιγραφή ποσότητας</translation>
-    </message>
-    <message>
-        <source>Copy amount</source>
-        <translation>Αντιγραφή ποσού</translation>
-    </message>
-    <message>
-        <source>Copy fee</source>
-        <translation>Αντιγραφή ταρίφας</translation>
-    </message>
-    <message>
-        <source>Copy after fee</source>
-        <translation>Αντιγραφή μετα-ταρίφας</translation>
-    </message>
-    <message>
-        <source>Copy bytes</source>
-        <translation>Αντιγραφή των byte</translation>
-    </message>
-    <message>
-        <source>Copy priority</source>
-        <translation>Αντιγραφή προτεραιότητας</translation>
-    </message>
-    <message>
-        <source>Copy change</source>
-        <translation>Αντιγραφή των ρέστων</translation>
-    </message>
-    <message>
-        <source>or</source>
-        <translation>ή</translation>
-    </message>
-    <message>
-        <source>The amount to pay must be larger than 0.</source>
-        <translation>Το ποσό πληρωμής πρέπει να είναι μεγαλύτερο από 0.</translation>
-    </message>
-    <message>
-        <source>The amount exceeds your balance.</source>
-        <translation>Το ποσό ξεπερνάει το διαθέσιμο υπόλοιπο</translation>
-    </message>
-    <message>
-        <source>The total exceeds your balance when the %1 transaction fee is included.</source>
-        <translation>Το σύνολο υπερβαίνει το υπόλοιπό σας όταν συμπεριληφθεί και η αμοιβή %1</translation>
-    </message>
-    <message>
-        <source>Transaction creation failed!</source>
-        <translation>Η δημιουργία της συναλλαγής απέτυχε!</translation>
-    </message>
-    <message>
-        <source>Warning: Invalid Zetacoin address</source>
-        <translation>Προειδοποίηση: Μη έγκυρη διεύθυνση Zetacoin</translation>
-    </message>
-    <message>
-        <source>(no label)</source>
-        <translation>(χωρίς ετικέτα)</translation>
-    </message>
-    <message>
-        <source>Copy dust</source>
-        <translation>Αντιγραφή 'σκόνης'</translation>
-    </message>
-    <message>
-        <source>Are you sure you want to send?</source>
-        <translation>Είστε βέβαιοι για την αποστολή;</translation>
-    </message>
-    <message>
-        <source>added as transaction fee</source>
-        <translation>προστέθηκαν ως αμοιβή συναλλαγής</translation>
-    </message>
-</context>
-=======
-    </context>
->>>>>>> 0d719145
+    </context>
 <context>
     <name>SendCoinsEntry</name>
     <message>
@@ -1836,13 +1281,6 @@
 <context>
     <name>ShutdownWindow</name>
     <message>
-<<<<<<< HEAD
-        <source>Zetacoin Core is shutting down...</source>
-        <translation>Το Zetacoin Core τερματίζεται...</translation>
-    </message>
-    <message>
-=======
->>>>>>> 0d719145
         <source>Do not shut down the computer until this window disappears.</source>
         <translation>Μην απενεργοποιήσετε τον υπολογιστή μέχρι να κλείσει αυτό το παράθυρο.</translation>
     </message>
@@ -1929,95 +1367,84 @@
 <context>
     <name>SplashScreen</name>
     <message>
-<<<<<<< HEAD
+        <source>[testnet]</source>
+        <translation>[testnet]</translation>
+    </message>
+</context>
+<context>
+    <name>TrafficGraphWidget</name>
+    <message>
+        <source>KB/s</source>
+        <translation>KB/s</translation>
+    </message>
+</context>
+<context>
+    <name>TransactionDesc</name>
+    </context>
+<context>
+    <name>TransactionDescDialog</name>
+    <message>
+        <source>This pane shows a detailed description of the transaction</source>
+        <translation>Αυτό το παράθυρο δείχνει μια λεπτομερή περιγραφή της συναλλαγής</translation>
+    </message>
+    </context>
+<context>
+    <name>TransactionTableModel</name>
+    </context>
+<context>
+    <name>TransactionView</name>
+    </context>
+<context>
+    <name>UnitDisplayStatusBarControl</name>
+    <message>
+        <source>Unit to show amounts in. Click to select another unit.</source>
+        <translation>Μονάδα μέτρησης προβολής ποσών. Κάντε κλικ για επιλογή άλλης μονάδας.</translation>
+    </message>
+</context>
+<context>
+    <name>WalletFrame</name>
+    </context>
+<context>
+    <name>WalletModel</name>
+    </context>
+<context>
+    <name>WalletView</name>
+    </context>
+<context>
+    <name>bitcoin-core</name>
+    <message>
+        <source>Options:</source>
+        <translation>Επιλογές:</translation>
+    </message>
+    <message>
+        <source>Specify data directory</source>
+        <translation>Ορισμός φακέλου δεδομένων</translation>
+    </message>
+    <message>
+        <source>Connect to a node to retrieve peer addresses, and disconnect</source>
+        <translation>Σύνδεση σε έναν κόμβο για την ανάκτηση διευθύνσεων από ομοτίμους, και αποσυνδέσh</translation>
+    </message>
+    <message>
+        <source>Specify your own public address</source>
+        <translation>Διευκρινίστε τη δικιά σας δημόσια διεύθυνση.</translation>
+    </message>
+    <message>
+        <source>Accept command line and JSON-RPC commands</source>
+        <translation>Αποδοχή εντολών κονσόλας και JSON-RPC</translation>
+    </message>
+    <message>
+        <source>Run in the background as a daemon and accept commands</source>
+        <translation>Εκτέλεση στο παρασκήνιο κι αποδοχή εντολών</translation>
+    </message>
+    <message>
+        <source>Accept connections from outside (default: 1 if no -proxy or -connect)</source>
+        <translation>Να δέχεσαι συνδέσεις από έξω(προεπιλογή:1)</translation>
+    </message>
+    <message>
         <source>Zetacoin Core</source>
         <translation>Zetacoin Core</translation>
     </message>
     <message>
-        <source>The Zetacoin Core developers</source>
-        <translation>Οι προγραμματιστές του Zetacoin Core</translation>
-    </message>
-    <message>
-=======
->>>>>>> 0d719145
-        <source>[testnet]</source>
-        <translation>[testnet]</translation>
-    </message>
-</context>
-<context>
-    <name>TrafficGraphWidget</name>
-    <message>
-        <source>KB/s</source>
-        <translation>KB/s</translation>
-    </message>
-</context>
-<context>
-    <name>TransactionDesc</name>
-    </context>
-<context>
-    <name>TransactionDescDialog</name>
-    <message>
-        <source>This pane shows a detailed description of the transaction</source>
-        <translation>Αυτό το παράθυρο δείχνει μια λεπτομερή περιγραφή της συναλλαγής</translation>
-    </message>
-    </context>
-<context>
-    <name>TransactionTableModel</name>
-    </context>
-<context>
-    <name>TransactionView</name>
-    </context>
-<context>
-    <name>UnitDisplayStatusBarControl</name>
-    <message>
-        <source>Unit to show amounts in. Click to select another unit.</source>
-        <translation>Μονάδα μέτρησης προβολής ποσών. Κάντε κλικ για επιλογή άλλης μονάδας.</translation>
-    </message>
-</context>
-<context>
-    <name>WalletFrame</name>
-    </context>
-<context>
-    <name>WalletModel</name>
-    </context>
-<context>
-    <name>WalletView</name>
-    </context>
-<context>
-    <name>bitcoin-core</name>
-    <message>
-        <source>Options:</source>
-        <translation>Επιλογές:</translation>
-    </message>
-    <message>
-        <source>Specify data directory</source>
-        <translation>Ορισμός φακέλου δεδομένων</translation>
-    </message>
-    <message>
-        <source>Connect to a node to retrieve peer addresses, and disconnect</source>
-        <translation>Σύνδεση σε έναν κόμβο για την ανάκτηση διευθύνσεων από ομοτίμους, και αποσυνδέσh</translation>
-    </message>
-    <message>
-        <source>Specify your own public address</source>
-        <translation>Διευκρινίστε τη δικιά σας δημόσια διεύθυνση.</translation>
-    </message>
-    <message>
-        <source>Accept command line and JSON-RPC commands</source>
-        <translation>Αποδοχή εντολών κονσόλας και JSON-RPC</translation>
-    </message>
-    <message>
-        <source>Run in the background as a daemon and accept commands</source>
-        <translation>Εκτέλεση στο παρασκήνιο κι αποδοχή εντολών</translation>
-    </message>
-    <message>
-        <source>Accept connections from outside (default: 1 if no -proxy or -connect)</source>
-        <translation>Να δέχεσαι συνδέσεις από έξω(προεπιλογή:1)</translation>
-    </message>
-    <message>
-        <source>Bitcoin Core</source>
-        <translation>Bitcoin Core</translation>
-    </message>
-    <message>
         <source>Bind to given address and always listen on it. Use [host]:port notation for IPv6</source>
         <translation>Αποθηκευση σε συγκεκριμένη διεύθυνση. Χρησιμοποιήστε τα πλήκτρα [Host] : συμβολισμός θύρα για IPv6</translation>
     </message>
@@ -2114,28 +1541,10 @@
         <translation>Επιλογές πορτοφολιού:</translation>
     </message>
     <message>
-<<<<<<< HEAD
-        <source>Cannot obtain a lock on data directory %s. Zetacoin Core is probably already running.</source>
-        <translation>Αδυναμία κλειδώματος του φακέλου δεδομένων %s. Πιθανώς το Zetacoin να είναι ήδη ενεργό.</translation>
-    </message>
-    <message>
-=======
->>>>>>> 0d719145
         <source>Connect through SOCKS5 proxy</source>
         <translation>Σύνδεση μέσω διαμεσολαβητή SOCKS5</translation>
     </message>
     <message>
-<<<<<<< HEAD
-        <source>Copyright (C) 2009-%i The Zetacoin Core Developers</source>
-        <translation>Πνευματικά δικαιώματα 2009-%i Οι προγραμματιστές του Zetacoin Core</translation>
-    </message>
-    <message>
-        <source>Error loading wallet.dat: Wallet requires newer version of Zetacoin Core</source>
-        <translation>Σφάλμα φόρτωσης wallet.dat: Το Πορτοφόλι απαιτεί μια νεότερη έκδοση του Zetacoin</translation>
-    </message>
-    <message>
-=======
->>>>>>> 0d719145
         <source>Error reading from database, shutting down.</source>
         <translation>Σφάλμα ανάγνωσης από τη βάση δεδομένων, γίνεται τερματισμός.</translation>
     </message>
@@ -2144,25 +1553,6 @@
         <translation>Πληροφορία</translation>
     </message>
     <message>
-<<<<<<< HEAD
-        <source>Initialization sanity check failed. Zetacoin Core is shutting down.</source>
-        <translation>Η εκκίνηση ελέγχου ορθότητας απέτυχε.  Γίνεται τερματισμός του Zetacoin Core.</translation>
-    </message>
-    <message>
-        <source>Invalid amount for -maxtxfee=&lt;amount&gt;: '%s'</source>
-        <translation>Μη έγκυρο ποσό για την παράμετρο -maxtxfee=&lt;amount&gt;: '%s'</translation>
-    </message>
-    <message>
-        <source>Invalid amount for -minrelaytxfee=&lt;amount&gt;: '%s'</source>
-        <translation>Μη έγκυρο ποσό για την παράμετρο -paytxfee=&lt;amount&gt;: '%s'</translation>
-    </message>
-    <message>
-        <source>Invalid amount for -mintxfee=&lt;amount&gt;: '%s'</source>
-        <translation>Μη έγκυρο ποσό για την παράμετρο -paytxfee=&lt;amount&gt;: '%s'</translation>
-    </message>
-    <message>
-=======
->>>>>>> 0d719145
         <source>Node relay options:</source>
         <translation>Επιλογές αναμετάδοσης κόμβου: </translation>
     </message>
