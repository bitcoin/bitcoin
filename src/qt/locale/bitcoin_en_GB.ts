--- conflicted
+++ resolved
@@ -62,17 +62,8 @@
         <translation>Receiving addresses</translation>
     </message>
     <message>
-<<<<<<< HEAD
-        <source>These are your Zetacoin addresses for sending payments. Always check the amount and the receiving address before sending coins.</source>
-        <translation>These are your Zetacoin addresses for sending payments. Always check the amount and the receiving address before sending coins.</translation>
-    </message>
-    <message>
-        <source>These are your Zetacoin addresses for receiving payments. It is recommended to use a new receiving address for each transaction.</source>
-        <translation>These are your Zetacoin addresses for receiving payments. It is recommended to use a new receiving address for each transaction.</translation>
-=======
         <source>&amp;Copy Address</source>
         <translation>&amp;Copy Address</translation>
->>>>>>> 0d719145
     </message>
     <message>
         <source>Copy &amp;Label</source>
@@ -132,95 +123,7 @@
         <source>Encrypt wallet</source>
         <translation>Encrypt wallet</translation>
     </message>
-<<<<<<< HEAD
-    <message>
-        <source>This operation needs your wallet passphrase to unlock the wallet.</source>
-        <translation>This operation needs your wallet passphrase to unlock the wallet.</translation>
-    </message>
-    <message>
-        <source>Unlock wallet</source>
-        <translation>Unlock wallet</translation>
-    </message>
-    <message>
-        <source>This operation needs your wallet passphrase to decrypt the wallet.</source>
-        <translation>This operation needs your wallet passphrase to decrypt the wallet.</translation>
-    </message>
-    <message>
-        <source>Decrypt wallet</source>
-        <translation>Decrypt wallet</translation>
-    </message>
-    <message>
-        <source>Change passphrase</source>
-        <translation>Change passphrase</translation>
-    </message>
-    <message>
-        <source>Confirm wallet encryption</source>
-        <translation>Confirm wallet encryption</translation>
-    </message>
-    <message>
-        <source>Warning: If you encrypt your wallet and lose your passphrase, you will &lt;b&gt;LOSE ALL OF YOUR ZETACOINS&lt;/b&gt;!</source>
-        <translation>Warning: If you encrypt your wallet and lose your passphrase, you will &lt;b&gt;LOSE ALL OF YOUR ZETACOINS&lt;/b&gt;!</translation>
-    </message>
-    <message>
-        <source>Are you sure you wish to encrypt your wallet?</source>
-        <translation>Are you sure you wish to encrypt your wallet?</translation>
-    </message>
-    <message>
-        <source>Zetacoin Core will close now to finish the encryption process. Remember that encrypting your wallet cannot fully protect your zetacoins from being stolen by malware infecting your computer.</source>
-        <translation>Zetacoin Core will close now to finish the encryption process. Remember that encrypting your wallet cannot fully protect your zetacoins from being stolen by malware infecting your computer.</translation>
-    </message>
-    <message>
-        <source>IMPORTANT: Any previous backups you have made of your wallet file should be replaced with the newly generated, encrypted wallet file. For security reasons, previous backups of the unencrypted wallet file will become useless as soon as you start using the new, encrypted wallet.</source>
-        <translation>IMPORTANT: Any previous backups you have made of your wallet file should be replaced with the newly generated, encrypted wallet file. For security reasons, previous backups of the unencrypted wallet file will become useless as soon as you start using the new, encrypted wallet.</translation>
-    </message>
-    <message>
-        <source>Warning: The Caps Lock key is on!</source>
-        <translation>Warning: The Caps Lock key is on!</translation>
-    </message>
-    <message>
-        <source>Wallet encrypted</source>
-        <translation>Wallet encrypted</translation>
-    </message>
-    <message>
-        <source>Enter the new passphrase to the wallet.&lt;br/&gt;Please use a passphrase of &lt;b&gt;ten or more random characters&lt;/b&gt;, or &lt;b&gt;eight or more words&lt;/b&gt;.</source>
-        <translation>Enter the new passphrase to the wallet.&lt;br/&gt;Please use a passphrase of &lt;b&gt;ten or more random characters&lt;/b&gt;, or &lt;b&gt;eight or more words&lt;/b&gt;.</translation>
-    </message>
-    <message>
-        <source>Enter the old passphrase and new passphrase to the wallet.</source>
-        <translation>Enter the old passphrase and new passphrase to the wallet.</translation>
-    </message>
-    <message>
-        <source>Wallet encryption failed</source>
-        <translation>Wallet encryption failed</translation>
-    </message>
-    <message>
-        <source>Wallet encryption failed due to an internal error. Your wallet was not encrypted.</source>
-        <translation>Wallet encryption failed due to an internal error. Your wallet was not encrypted.</translation>
-    </message>
-    <message>
-        <source>The supplied passphrases do not match.</source>
-        <translation>The supplied passphrases do not match.</translation>
-    </message>
-    <message>
-        <source>Wallet unlock failed</source>
-        <translation>Wallet unlock failed</translation>
-    </message>
-    <message>
-        <source>The passphrase entered for the wallet decryption was incorrect.</source>
-        <translation>The passphrase entered for the wallet decryption was incorrect.</translation>
-    </message>
-    <message>
-        <source>Wallet decryption failed</source>
-        <translation>Wallet decryption failed</translation>
-    </message>
-    <message>
-        <source>Wallet passphrase was successfully changed.</source>
-        <translation>Wallet passphrase was successfully changed.</translation>
-    </message>
-</context>
-=======
     </context>
->>>>>>> 0d719145
 <context>
     <name>BanTableModel</name>
     <message>
@@ -319,17 +222,6 @@
         <translation>Open &amp;URI...</translation>
     </message>
     <message>
-<<<<<<< HEAD
-        <source>Zetacoin Core client</source>
-        <translation>Zetacoin Core client</translation>
-    </message>
-    <message>
-        <source>Importing blocks from disk...</source>
-        <translation>Importing blocks from disk...</translation>
-    </message>
-    <message>
-=======
->>>>>>> 0d719145
         <source>Reindexing blocks on disk...</source>
         <translation>Reindexing blocks on disk...</translation>
     </message>
@@ -374,13 +266,6 @@
         <translation>&amp;Receive</translation>
     </message>
     <message>
-<<<<<<< HEAD
-        <source>Show information about Zetacoin Core</source>
-        <translation>Show information about Zetacoin Core</translation>
-    </message>
-    <message>
-=======
->>>>>>> 0d719145
         <source>&amp;Show / Hide</source>
         <translation>&amp;Show / Hide</translation>
     </message>
@@ -417,29 +302,10 @@
         <translation>Tabs toolbar</translation>
     </message>
     <message>
-<<<<<<< HEAD
-        <source>Zetacoin Core</source>
-        <translation>Zetacoin Core</translation>
-    </message>
-    <message>
         <source>Request payments (generates QR codes and zetacoin: URIs)</source>
         <translation>Request payments (generates QR codes and zetacoin: URIs)</translation>
     </message>
     <message>
-        <source>&amp;About Zetacoin Core</source>
-        <translation>&amp;About Zetacoin Core</translation>
-    </message>
-    <message>
-        <source>Modify configuration options for Zetacoin Core</source>
-        <translation>Modify configuration options for Zetacoin Core</translation>
-    </message>
-    <message>
-=======
-        <source>Request payments (generates QR codes and bitcoin: URIs)</source>
-        <translation>Request payments (generates QR codes and bitcoin: URIs)</translation>
-    </message>
-    <message>
->>>>>>> 0d719145
         <source>Show the list of used sending addresses and labels</source>
         <translation>Show the list of used sending addresses and labels</translation>
     </message>
@@ -455,13 +321,6 @@
         <source>&amp;Command-line options</source>
         <translation>&amp;Command-line options</translation>
     </message>
-<<<<<<< HEAD
-    <message>
-        <source>Show the Zetacoin Core help message to get a list with possible Zetacoin command-line options</source>
-        <translation>Show the Zetacoin Core help message to get a list with possible Zetacoin command-line options</translation>
-    </message>
-=======
->>>>>>> 0d719145
     <message numerus="yes">
         <source>%n active connection(s) to Zetacoin network</source>
         <translation><numerusform>%n active connection to Zetacoin network</numerusform><numerusform>%n active connections to Zetacoin network</numerusform></translation>
@@ -531,8 +390,8 @@
         <translation>Up to date</translation>
     </message>
     <message>
-        <source>Show the %1 help message to get a list with possible Bitcoin command-line options</source>
-        <translation>Show the %1 help message to get a list with possible Bitcoin command-line options</translation>
+        <source>Show the %1 help message to get a list with possible Zetacoin command-line options</source>
+        <translation>Show the %1 help message to get a list with possible Zetacoin command-line options</translation>
     </message>
     <message>
         <source>%1 client</source>
@@ -694,43 +553,7 @@
         <source>&amp;Address</source>
         <translation>&amp;Address</translation>
     </message>
-<<<<<<< HEAD
-    <message>
-        <source>New receiving address</source>
-        <translation>New receiving address</translation>
-    </message>
-    <message>
-        <source>New sending address</source>
-        <translation>New sending address</translation>
-    </message>
-    <message>
-        <source>Edit receiving address</source>
-        <translation>Edit receiving address</translation>
-    </message>
-    <message>
-        <source>Edit sending address</source>
-        <translation>Edit sending address</translation>
-    </message>
-    <message>
-        <source>The entered address "%1" is already in the address book.</source>
-        <translation>The entered address "%1" is already in the address book.</translation>
-    </message>
-    <message>
-        <source>The entered address "%1" is not a valid Zetacoin address.</source>
-        <translation>The entered address "%1" is not a valid Zetacoin address.</translation>
-    </message>
-    <message>
-        <source>Could not unlock wallet.</source>
-        <translation>Could not unlock wallet.</translation>
-    </message>
-    <message>
-        <source>New key generation failed.</source>
-        <translation>New key generation failed.</translation>
-    </message>
-</context>
-=======
     </context>
->>>>>>> 0d719145
 <context>
     <name>FreespaceChecker</name>
     <message>
@@ -757,13 +580,6 @@
 <context>
     <name>HelpMessageDialog</name>
     <message>
-<<<<<<< HEAD
-        <source>Zetacoin Core</source>
-        <translation>Zetacoin Core</translation>
-    </message>
-    <message>
-=======
->>>>>>> 0d719145
         <source>version</source>
         <translation>version</translation>
     </message>
@@ -772,13 +588,8 @@
         <translation>(%1-bit)</translation>
     </message>
     <message>
-<<<<<<< HEAD
-        <source>About Zetacoin Core</source>
-        <translation>About Zetacoin Core</translation>
-=======
         <source>About %1</source>
         <translation>About %1</translation>
->>>>>>> 0d719145
     </message>
     <message>
         <source>Command-line options</source>
@@ -817,13 +628,8 @@
         <translation>Show splash screen on startup (default: %u)</translation>
     </message>
     <message>
-<<<<<<< HEAD
-        <source>Reset all settings changes made over the GUI</source>
-        <translation>Reset all settings changes made over the GUI</translation>
-=======
         <source>Reset all settings changed in the GUI</source>
         <translation>Reset all settings changed in the GUI</translation>
->>>>>>> 0d719145
     </message>
 </context>
 <context>
@@ -833,18 +639,6 @@
         <translation>Welcome</translation>
     </message>
     <message>
-<<<<<<< HEAD
-        <source>Welcome to Zetacoin Core.</source>
-        <translation>Welcome to Zetacoin Core.</translation>
-    </message>
-    <message>
-        <source>As this is the first time the program is launched, you can choose where Zetacoin Core will store its data.</source>
-        <translation>As this is the first time the program is launched, you can choose where Zetacoin Core will store its data.</translation>
-    </message>
-    <message>
-        <source>Zetacoin Core will download and store a copy of the Zetacoin block chain. At least %1GB of data will be stored in this directory, and it will grow over time. The wallet will also be stored in this directory.</source>
-        <translation>Zetacoin Core will download and store a copy of the Zetacoin block chain. At least %1GB of data will be stored in this directory, and it will grow over time. The wallet will also be stored in this directory.</translation>
-=======
         <source>Welcome to %1.</source>
         <translation>Welcome to %1.</translation>
     </message>
@@ -853,9 +647,8 @@
         <translation>As this is the first time the program is launched, you can choose where %1 will store its data.</translation>
     </message>
     <message>
-        <source>%1 will download and store a copy of the Bitcoin block chain. At least %2GB of data will be stored in this directory, and it will grow over time. The wallet will also be stored in this directory.</source>
-        <translation>%1 will download and store a copy of the Bitcoin block chain. At least %2GB of data will be stored in this directory, and it will grow over time. The wallet will also be stored in this directory.</translation>
->>>>>>> 0d719145
+        <source>%1 will download and store a copy of the Zetacoin block chain. At least %2GB of data will be stored in this directory, and it will grow over time. The wallet will also be stored in this directory.</source>
+        <translation>%1 will download and store a copy of the Zetacoin block chain. At least %2GB of data will be stored in this directory, and it will grow over time. The wallet will also be stored in this directory.</translation>
     </message>
     <message>
         <source>Use the default data directory</source>
@@ -866,13 +659,6 @@
         <translation>Use a custom data directory:</translation>
     </message>
     <message>
-<<<<<<< HEAD
-        <source>Zetacoin Core</source>
-        <translation>Zetacoin Core</translation>
-    </message>
-    <message>
-=======
->>>>>>> 0d719145
         <source>Error: Specified data directory "%1" cannot be created.</source>
         <translation>Error: Specified data directory "%1" cannot be created.</translation>
     </message>
@@ -955,13 +741,6 @@
         <translation>Minimise instead of exit the application when the window is closed. When this option is enabled, the application will be closed only after selecting Exit in the menu.</translation>
     </message>
     <message>
-<<<<<<< HEAD
-        <source>The user interface language can be set here. This setting will take effect after restarting Zetacoin Core.</source>
-        <translation>The user interface language can be set here. This setting will take effect after restarting Zetacoin Core.</translation>
-    </message>
-    <message>
-=======
->>>>>>> 0d719145
         <source>Third party URLs (e.g. a block explorer) that appear in the transactions tab as context menu items. %s in the URL is replaced by transaction hash. Multiple URLs are separated by vertical bar |.</source>
         <translation>Third party URLs (e.g. a block explorer) that appear in the transactions tab as context menu items. %s in the URL is replaced by transaction hash. Multiple URLs are separated by vertical bar |.</translation>
     </message>
@@ -986,17 +765,6 @@
         <translation>&amp;Network</translation>
     </message>
     <message>
-<<<<<<< HEAD
-        <source>Automatically start Zetacoin Core after logging in to the system.</source>
-        <translation>Automatically start Zetacoin Core after logging in to the system.</translation>
-    </message>
-    <message>
-        <source>&amp;Start Zetacoin Core on system login</source>
-        <translation>&amp;Start Zetacoin Core on system login</translation>
-    </message>
-    <message>
-=======
->>>>>>> 0d719145
         <source>(0 = auto, &lt;0 = leave that many cores free)</source>
         <translation>(0 = auto, &lt;0 = leave that many cores free)</translation>
     </message>
@@ -1261,8 +1029,8 @@
         <translation>Amount</translation>
     </message>
     <message>
-        <source>Enter a Bitcoin address (e.g. %1)</source>
-        <translation>Enter a Bitcoin address (e.g. %1)</translation>
+        <source>Enter a Zetacoin address (e.g. %1)</source>
+        <translation>Enter a Zetacoin address (e.g. %1)</translation>
     </message>
     <message>
         <source>%1 d</source>
@@ -1273,26 +1041,16 @@
         <translation>%1 h</translation>
     </message>
     <message>
-<<<<<<< HEAD
-        <source>Cannot start zetacoin: click-to-pay handler</source>
-        <translation>Cannot start zetacoin: click-to-pay handler</translation>
-=======
         <source>%1 m</source>
         <translation>%1 m</translation>
->>>>>>> 0d719145
     </message>
     <message>
         <source>%1 s</source>
         <translation>%1 s</translation>
     </message>
     <message>
-<<<<<<< HEAD
-        <source>URI cannot be parsed! This can be caused by an invalid Zetacoin address or malformed URI parameters.</source>
-        <translation>URI cannot be parsed! This can be caused by an invalid Zetacoin address or malformed URI parameters.</translation>
-=======
         <source>None</source>
         <translation>None</translation>
->>>>>>> 0d719145
     </message>
     <message>
         <source>N/A</source>
@@ -1309,1136 +1067,879 @@
 <context>
     <name>RPCConsole</name>
     <message>
-<<<<<<< HEAD
-        <source>Payment request expired.</source>
-        <translation>Payment request expired.</translation>
-    </message>
-    <message>
-        <source>Unverified payment requests to custom payment scripts are unsupported.</source>
-        <translation>Unverified payment requests to custom payment scripts are unsupported.</translation>
-    </message>
-    <message>
-        <source>Invalid payment request.</source>
-        <translation>Invalid payment request.</translation>
-    </message>
-    <message>
-        <source>Refund from %1</source>
-        <translation>Refund from %1</translation>
-    </message>
-    <message>
-        <source>Payment request %1 is too large (%2 bytes, allowed %3 bytes).</source>
-        <translation>Payment request %1 is too large (%2 bytes, allowed %3 bytes).</translation>
-    </message>
-    <message>
-        <source>Error communicating with %1: %2</source>
-        <translation>Error communicating with %1: %2</translation>
-    </message>
-    <message>
-        <source>Payment request cannot be parsed!</source>
-        <translation>Payment request cannot be parsed!</translation>
-    </message>
-    <message>
-        <source>Bad response from server %1</source>
-        <translation>Bad response from server %1</translation>
-    </message>
-    <message>
-        <source>Payment acknowledged</source>
-        <translation>Payment acknowledged</translation>
-    </message>
-    <message>
-        <source>Network request error</source>
-        <translation>Network request error</translation>
-    </message>
-</context>
-<context>
-    <name>PeerTableModel</name>
+        <source>N/A</source>
+        <translation>N/A</translation>
+    </message>
+    <message>
+        <source>Client version</source>
+        <translation>Client version</translation>
+    </message>
+    <message>
+        <source>&amp;Information</source>
+        <translation>&amp;Information</translation>
+    </message>
+    <message>
+        <source>Debug window</source>
+        <translation>Debug window</translation>
+    </message>
+    <message>
+        <source>General</source>
+        <translation>General</translation>
+    </message>
+    <message>
+        <source>Using BerkeleyDB version</source>
+        <translation>Using BerkeleyDB version</translation>
+    </message>
+    <message>
+        <source>Datadir</source>
+        <translation>Datadir</translation>
+    </message>
+    <message>
+        <source>Startup time</source>
+        <translation>Startup time</translation>
+    </message>
+    <message>
+        <source>Network</source>
+        <translation>Network</translation>
+    </message>
+    <message>
+        <source>Name</source>
+        <translation>Name</translation>
+    </message>
+    <message>
+        <source>Number of connections</source>
+        <translation>Number of connections</translation>
+    </message>
+    <message>
+        <source>Block chain</source>
+        <translation>Block chain</translation>
+    </message>
+    <message>
+        <source>Current number of blocks</source>
+        <translation>Current number of blocks</translation>
+    </message>
+    <message>
+        <source>Memory Pool</source>
+        <translation>Memory Pool</translation>
+    </message>
+    <message>
+        <source>Current number of transactions</source>
+        <translation>Current number of transactions</translation>
+    </message>
+    <message>
+        <source>Memory usage</source>
+        <translation>Memory usage</translation>
+    </message>
+    <message>
+        <source>Received</source>
+        <translation>Received</translation>
+    </message>
+    <message>
+        <source>Sent</source>
+        <translation>Sent</translation>
+    </message>
+    <message>
+        <source>&amp;Peers</source>
+        <translation>&amp;Peers</translation>
+    </message>
+    <message>
+        <source>Banned peers</source>
+        <translation>Banned peers</translation>
+    </message>
+    <message>
+        <source>Select a peer to view detailed information.</source>
+        <translation>Select a peer to view detailed information.</translation>
+    </message>
+    <message>
+        <source>Whitelisted</source>
+        <translation>Whitelisted</translation>
+    </message>
+    <message>
+        <source>Direction</source>
+        <translation>Direction</translation>
+    </message>
+    <message>
+        <source>Version</source>
+        <translation>Version</translation>
+    </message>
+    <message>
+        <source>Starting Block</source>
+        <translation>Starting Block</translation>
+    </message>
+    <message>
+        <source>Synced Headers</source>
+        <translation>Synced Headers</translation>
+    </message>
+    <message>
+        <source>Synced Blocks</source>
+        <translation>Synced Blocks</translation>
+    </message>
     <message>
         <source>User Agent</source>
         <translation>User Agent</translation>
     </message>
     <message>
-        <source>Node/Service</source>
-        <translation>Node/Service</translation>
+        <source>Open the %1 debug log file from the current data directory. This can take a few seconds for large log files.</source>
+        <translation>Open the %1 debug log file from the current data directory. This can take a few seconds for large log files.</translation>
+    </message>
+    <message>
+        <source>Decrease font size</source>
+        <translation>Decrease font size</translation>
+    </message>
+    <message>
+        <source>Increase font size</source>
+        <translation>Increase font size</translation>
+    </message>
+    <message>
+        <source>Services</source>
+        <translation>Services</translation>
+    </message>
+    <message>
+        <source>Ban Score</source>
+        <translation>Ban Score</translation>
+    </message>
+    <message>
+        <source>Connection Time</source>
+        <translation>Connection Time</translation>
+    </message>
+    <message>
+        <source>Last Send</source>
+        <translation>Last Send</translation>
+    </message>
+    <message>
+        <source>Last Receive</source>
+        <translation>Last Receive</translation>
     </message>
     <message>
         <source>Ping Time</source>
         <translation>Ping Time</translation>
     </message>
+    <message>
+        <source>The duration of a currently outstanding ping.</source>
+        <translation>The duration of a currently outstanding ping.</translation>
+    </message>
+    <message>
+        <source>Ping Wait</source>
+        <translation>Ping Wait</translation>
+    </message>
+    <message>
+        <source>Time Offset</source>
+        <translation>Time Offset</translation>
+    </message>
+    <message>
+        <source>Last block time</source>
+        <translation>Last block time</translation>
+    </message>
+    <message>
+        <source>&amp;Open</source>
+        <translation>&amp;Open</translation>
+    </message>
+    <message>
+        <source>&amp;Console</source>
+        <translation>&amp;Console</translation>
+    </message>
+    <message>
+        <source>&amp;Network Traffic</source>
+        <translation>&amp;Network Traffic</translation>
+    </message>
+    <message>
+        <source>&amp;Clear</source>
+        <translation>&amp;Clear</translation>
+    </message>
+    <message>
+        <source>Totals</source>
+        <translation>Totals</translation>
+    </message>
+    <message>
+        <source>In:</source>
+        <translation>In:</translation>
+    </message>
+    <message>
+        <source>Out:</source>
+        <translation>Out:</translation>
+    </message>
+    <message>
+        <source>Debug log file</source>
+        <translation>Debug log file</translation>
+    </message>
+    <message>
+        <source>Clear console</source>
+        <translation>Clear console</translation>
+    </message>
+    <message>
+        <source>&amp;Disconnect Node</source>
+        <translation>&amp;Disconnect Node</translation>
+    </message>
+    <message>
+        <source>Ban Node for</source>
+        <translation>Ban Node for</translation>
+    </message>
+    <message>
+        <source>1 &amp;hour</source>
+        <translation>1 &amp;hour</translation>
+    </message>
+    <message>
+        <source>1 &amp;day</source>
+        <translation>1 &amp;day</translation>
+    </message>
+    <message>
+        <source>1 &amp;week</source>
+        <translation>1 &amp;week</translation>
+    </message>
+    <message>
+        <source>1 &amp;year</source>
+        <translation>1 &amp;year</translation>
+    </message>
+    <message>
+        <source>&amp;Unban Node</source>
+        <translation>&amp;Unban Node</translation>
+    </message>
+    <message>
+        <source>Welcome to the %1 RPC console.</source>
+        <translation>Welcome to the %1 RPC console.</translation>
+    </message>
+    <message>
+        <source>Use up and down arrows to navigate history, and &lt;b&gt;Ctrl-L&lt;/b&gt; to clear screen.</source>
+        <translation>Use up and down arrows to navigate history, and &lt;b&gt;Ctrl-L&lt;/b&gt; to clear screen.</translation>
+    </message>
+    <message>
+        <source>Type &lt;b&gt;help&lt;/b&gt; for an overview of available commands.</source>
+        <translation>Type &lt;b&gt;help&lt;/b&gt; for an overview of available commands.</translation>
+    </message>
+    <message>
+        <source>%1 B</source>
+        <translation>%1 B</translation>
+    </message>
+    <message>
+        <source>%1 KB</source>
+        <translation>%1 KB</translation>
+    </message>
+    <message>
+        <source>%1 MB</source>
+        <translation>%1 MB</translation>
+    </message>
+    <message>
+        <source>%1 GB</source>
+        <translation>%1 GB</translation>
+    </message>
+    <message>
+        <source>(node id: %1)</source>
+        <translation>(node id: %1)</translation>
+    </message>
+    <message>
+        <source>via %1</source>
+        <translation>via %1</translation>
+    </message>
+    <message>
+        <source>never</source>
+        <translation>never</translation>
+    </message>
+    <message>
+        <source>Inbound</source>
+        <translation>Inbound</translation>
+    </message>
+    <message>
+        <source>Outbound</source>
+        <translation>Outbound</translation>
+    </message>
+    <message>
+        <source>Yes</source>
+        <translation>Yes</translation>
+    </message>
+    <message>
+        <source>No</source>
+        <translation>No</translation>
+    </message>
+    <message>
+        <source>Unknown</source>
+        <translation>Unknown</translation>
+    </message>
 </context>
 <context>
-    <name>QObject</name>
-    <message>
-        <source>Amount</source>
-        <translation>Amount</translation>
-    </message>
-    <message>
-        <source>Enter a Zetacoin address (e.g. %1)</source>
-        <translation>Enter a Zetacoin address (e.g. %1)</translation>
-    </message>
-    <message>
-        <source>%1 d</source>
-        <translation>%1 d</translation>
-    </message>
-    <message>
-        <source>%1 h</source>
-        <translation>%1 h</translation>
-    </message>
-    <message>
-        <source>%1 m</source>
-        <translation>%1 m</translation>
-    </message>
-    <message>
-        <source>%1 s</source>
-        <translation>%1 s</translation>
-    </message>
-    <message>
-        <source>None</source>
-        <translation>None</translation>
-    </message>
-    <message>
-        <source>N/A</source>
-        <translation>N/A</translation>
-    </message>
-    <message>
-        <source>%1 ms</source>
-        <translation>%1 ms</translation>
-    </message>
-</context>
-<context>
-    <name>QRImageWidget</name>
+    <name>ReceiveCoinsDialog</name>
+    <message>
+        <source>&amp;Amount:</source>
+        <translation>&amp;Amount:</translation>
+    </message>
+    <message>
+        <source>&amp;Label:</source>
+        <translation>&amp;Label:</translation>
+    </message>
+    <message>
+        <source>&amp;Message:</source>
+        <translation>&amp;Message:</translation>
+    </message>
+    <message>
+        <source>Reuse one of the previously used receiving addresses. Reusing addresses has security and privacy issues. Do not use this unless re-generating a payment request made before.</source>
+        <translation>Reuse one of the previously used receiving addresses. Reusing addresses has security and privacy issues. Do not use this unless re-generating a payment request made before.</translation>
+    </message>
+    <message>
+        <source>R&amp;euse an existing receiving address (not recommended)</source>
+        <translation>R&amp;euse an existing receiving address (not recommended)</translation>
+    </message>
+    <message>
+        <source>An optional message to attach to the payment request, which will be displayed when the request is opened. Note: The message will not be sent with the payment over the Zetacoin network.</source>
+        <translation>An optional message to attach to the payment request, which will be displayed when the request is opened. Note: The message will not be sent with the payment over the Zetacoin network.</translation>
+    </message>
+    <message>
+        <source>An optional label to associate with the new receiving address.</source>
+        <translation>An optional label to associate with the new receiving address.</translation>
+    </message>
+    <message>
+        <source>Use this form to request payments. All fields are &lt;b&gt;optional&lt;/b&gt;.</source>
+        <translation>Use this form to request payments. All fields are &lt;b&gt;optional&lt;/b&gt;.</translation>
+    </message>
+    <message>
+        <source>An optional amount to request. Leave this empty or zero to not request a specific amount.</source>
+        <translation>An optional amount to request. Leave this empty or zero to not request a specific amount.</translation>
+    </message>
+    <message>
+        <source>Clear all fields of the form.</source>
+        <translation>Clear all fields of the form.</translation>
+    </message>
+    <message>
+        <source>Clear</source>
+        <translation>Clear</translation>
+    </message>
+    <message>
+        <source>Requested payments history</source>
+        <translation>Requested payments history</translation>
+    </message>
+    <message>
+        <source>&amp;Request payment</source>
+        <translation>&amp;Request payment</translation>
+    </message>
+    <message>
+        <source>Show the selected request (does the same as double clicking an entry)</source>
+        <translation>Show the selected request (does the same as double clicking an entry)</translation>
+    </message>
+    <message>
+        <source>Show</source>
+        <translation>Show</translation>
+    </message>
+    <message>
+        <source>Remove the selected entries from the list</source>
+        <translation>Remove the selected entries from the list</translation>
+    </message>
+    <message>
+        <source>Remove</source>
+        <translation>Remove</translation>
+    </message>
+    </context>
+<context>
+    <name>ReceiveRequestDialog</name>
+    <message>
+        <source>QR Code</source>
+        <translation>QR Code</translation>
+    </message>
+    <message>
+        <source>Copy &amp;URI</source>
+        <translation>Copy &amp;URI</translation>
+    </message>
+    <message>
+        <source>Copy &amp;Address</source>
+        <translation>Copy &amp;Address</translation>
+    </message>
     <message>
         <source>&amp;Save Image...</source>
         <translation>&amp;Save Image...</translation>
     </message>
     <message>
-        <source>&amp;Copy Image</source>
-        <translation>&amp;Copy Image</translation>
-    </message>
-    <message>
-        <source>Save QR Code</source>
-        <translation>Save QR Code</translation>
-    </message>
-    <message>
-        <source>PNG Image (*.png)</source>
-        <translation>PNG Image (*.png)</translation>
+        <source>Address</source>
+        <translation>Address</translation>
+    </message>
+    <message>
+        <source>Label</source>
+        <translation>Label</translation>
+    </message>
+    </context>
+<context>
+    <name>RecentRequestsTableModel</name>
+    <message>
+        <source>Label</source>
+        <translation>Label</translation>
+    </message>
+    <message>
+        <source>(no label)</source>
+        <translation>(no label)</translation>
+    </message>
+    </context>
+<context>
+    <name>SendCoinsDialog</name>
+    <message>
+        <source>Send Coins</source>
+        <translation>Send Coins</translation>
+    </message>
+    <message>
+        <source>Coin Control Features</source>
+        <translation>Coin Control Features</translation>
+    </message>
+    <message>
+        <source>Inputs...</source>
+        <translation>Inputs...</translation>
+    </message>
+    <message>
+        <source>automatically selected</source>
+        <translation>automatically selected</translation>
+    </message>
+    <message>
+        <source>Insufficient funds!</source>
+        <translation>Insufficient funds!</translation>
+    </message>
+    <message>
+        <source>Quantity:</source>
+        <translation>Quantity:</translation>
+    </message>
+    <message>
+        <source>Bytes:</source>
+        <translation>Bytes:</translation>
+    </message>
+    <message>
+        <source>Amount:</source>
+        <translation>Amount:</translation>
+    </message>
+    <message>
+        <source>Priority:</source>
+        <translation>Priority:</translation>
+    </message>
+    <message>
+        <source>Fee:</source>
+        <translation>Fee:</translation>
+    </message>
+    <message>
+        <source>After Fee:</source>
+        <translation>After Fee:</translation>
+    </message>
+    <message>
+        <source>Change:</source>
+        <translation>Change:</translation>
+    </message>
+    <message>
+        <source>If this is activated, but the change address is empty or invalid, change will be sent to a newly generated address.</source>
+        <translation>If this is activated, but the change address is empty or invalid, change will be sent to a newly generated address.</translation>
+    </message>
+    <message>
+        <source>Custom change address</source>
+        <translation>Custom change address</translation>
+    </message>
+    <message>
+        <source>Transaction Fee:</source>
+        <translation>Transaction Fee:</translation>
+    </message>
+    <message>
+        <source>Choose...</source>
+        <translation>Choose...</translation>
+    </message>
+    <message>
+        <source>collapse fee-settings</source>
+        <translation>collapse fee-settings</translation>
+    </message>
+    <message>
+        <source>per kilobyte</source>
+        <translation>per kilobyte</translation>
+    </message>
+    <message>
+        <source>If the custom fee is set to 1000 satoshis and the transaction is only 250 bytes, then "per kilobyte" only pays 250 satoshis in fee, while "total at least" pays 1000 satoshis. For transactions bigger than a kilobyte both pay by kilobyte.</source>
+        <translation>If the custom fee is set to 1000 satoshis and the transaction is only 250 bytes, then "per kilobyte" only pays 250 satoshis in fee, while "total at least" pays 1000 satoshis. For transactions bigger than a kilobyte both pay by kilobyte.</translation>
+    </message>
+    <message>
+        <source>Hide</source>
+        <translation>Hide</translation>
+    </message>
+    <message>
+        <source>total at least</source>
+        <translation>total at least</translation>
+    </message>
+    <message>
+        <source>Paying only the minimum fee is just fine as long as there is less transaction volume than space in the blocks. But be aware that this can end up in a never confirming transaction once there is more demand for zetacoin transactions than the network can process.</source>
+        <translation>Paying only the minimum fee is just fine as long as there is less transaction volume than space in the blocks. But be aware that this can end up in a never confirming transaction once there is more demand for zetacoin transactions than the network can process.</translation>
+    </message>
+    <message>
+        <source>(read the tooltip)</source>
+        <translation>(read the tooltip)</translation>
+    </message>
+    <message>
+        <source>Recommended:</source>
+        <translation>Recommended:</translation>
+    </message>
+    <message>
+        <source>Custom:</source>
+        <translation>Custom:</translation>
+    </message>
+    <message>
+        <source>(Smart fee not initialized yet. This usually takes a few blocks...)</source>
+        <translation>(Smart fee not initialised yet. This usually takes a few blocks...)</translation>
+    </message>
+    <message>
+        <source>Confirmation time:</source>
+        <translation>Confirmation time:</translation>
+    </message>
+    <message>
+        <source>normal</source>
+        <translation>normal</translation>
+    </message>
+    <message>
+        <source>fast</source>
+        <translation>fast</translation>
+    </message>
+    <message>
+        <source>Send to multiple recipients at once</source>
+        <translation>Send to multiple recipients at once</translation>
+    </message>
+    <message>
+        <source>Add &amp;Recipient</source>
+        <translation>Add &amp;Recipient</translation>
+    </message>
+    <message>
+        <source>Clear all fields of the form.</source>
+        <translation>Clear all fields of the form.</translation>
+    </message>
+    <message>
+        <source>Dust:</source>
+        <translation>Dust:</translation>
+    </message>
+    <message>
+        <source>Clear &amp;All</source>
+        <translation>Clear &amp;All</translation>
+    </message>
+    <message>
+        <source>Balance:</source>
+        <translation>Balance:</translation>
+    </message>
+    <message>
+        <source>Confirm the send action</source>
+        <translation>Confirm the send action</translation>
+    </message>
+    <message>
+        <source>S&amp;end</source>
+        <translation>S&amp;end</translation>
+    </message>
+    <message>
+        <source>(no label)</source>
+        <translation>(no label)</translation>
     </message>
 </context>
 <context>
-    <name>RPCConsole</name>
-    <message>
-        <source>Client name</source>
-        <translation>Client name</translation>
-    </message>
-    <message>
-=======
->>>>>>> 0d719145
-        <source>N/A</source>
-        <translation>N/A</translation>
-    </message>
-    <message>
-        <source>Client version</source>
-        <translation>Client version</translation>
-    </message>
-    <message>
-        <source>&amp;Information</source>
-        <translation>&amp;Information</translation>
-    </message>
-    <message>
-        <source>Debug window</source>
-        <translation>Debug window</translation>
-    </message>
-    <message>
-        <source>General</source>
-        <translation>General</translation>
-    </message>
-    <message>
-        <source>Using BerkeleyDB version</source>
-        <translation>Using BerkeleyDB version</translation>
-    </message>
-    <message>
-        <source>Datadir</source>
-        <translation>Datadir</translation>
-    </message>
-    <message>
-        <source>Startup time</source>
-        <translation>Startup time</translation>
-    </message>
-    <message>
-        <source>Network</source>
-        <translation>Network</translation>
-    </message>
-    <message>
-        <source>Name</source>
-        <translation>Name</translation>
-    </message>
-    <message>
-        <source>Number of connections</source>
-        <translation>Number of connections</translation>
-    </message>
-    <message>
-        <source>Block chain</source>
-        <translation>Block chain</translation>
-    </message>
-    <message>
-        <source>Current number of blocks</source>
-        <translation>Current number of blocks</translation>
-    </message>
-    <message>
-        <source>Memory Pool</source>
-        <translation>Memory Pool</translation>
-    </message>
-    <message>
-        <source>Current number of transactions</source>
-        <translation>Current number of transactions</translation>
-    </message>
-    <message>
-        <source>Memory usage</source>
-        <translation>Memory usage</translation>
-<<<<<<< HEAD
-    </message>
-    <message>
-        <source>Open the Zetacoin Core debug log file from the current data directory. This can take a few seconds for large log files.</source>
-        <translation>Open the Zetacoin Core debug log file from the current data directory. This can take a few seconds for large log files.</translation>
-=======
->>>>>>> 0d719145
-    </message>
-    <message>
-        <source>Received</source>
-        <translation>Received</translation>
-    </message>
-    <message>
-        <source>Sent</source>
-        <translation>Sent</translation>
-    </message>
-    <message>
-        <source>&amp;Peers</source>
-        <translation>&amp;Peers</translation>
-    </message>
-    <message>
-        <source>Banned peers</source>
-        <translation>Banned peers</translation>
-    </message>
-    <message>
-        <source>Select a peer to view detailed information.</source>
-        <translation>Select a peer to view detailed information.</translation>
-    </message>
-    <message>
-        <source>Whitelisted</source>
-        <translation>Whitelisted</translation>
-    </message>
-    <message>
-        <source>Direction</source>
-        <translation>Direction</translation>
-    </message>
-    <message>
-        <source>Version</source>
-        <translation>Version</translation>
-    </message>
-    <message>
-        <source>Starting Block</source>
-        <translation>Starting Block</translation>
-    </message>
-    <message>
-        <source>Synced Headers</source>
-        <translation>Synced Headers</translation>
-    </message>
-    <message>
-        <source>Synced Blocks</source>
-        <translation>Synced Blocks</translation>
-    </message>
-    <message>
-        <source>User Agent</source>
-        <translation>User Agent</translation>
-    </message>
-    <message>
-        <source>Open the %1 debug log file from the current data directory. This can take a few seconds for large log files.</source>
-        <translation>Open the %1 debug log file from the current data directory. This can take a few seconds for large log files.</translation>
-    </message>
-    <message>
-        <source>Decrease font size</source>
-        <translation>Decrease font size</translation>
-    </message>
-    <message>
-        <source>Increase font size</source>
-        <translation>Increase font size</translation>
-    </message>
-    <message>
-        <source>Services</source>
-        <translation>Services</translation>
-    </message>
-    <message>
-        <source>Ban Score</source>
-        <translation>Ban Score</translation>
-    </message>
-    <message>
-        <source>Connection Time</source>
-        <translation>Connection Time</translation>
-    </message>
-    <message>
-        <source>Last Send</source>
-        <translation>Last Send</translation>
-    </message>
-    <message>
-        <source>Last Receive</source>
-        <translation>Last Receive</translation>
-    </message>
-    <message>
-        <source>Ping Time</source>
-        <translation>Ping Time</translation>
-    </message>
-    <message>
-        <source>The duration of a currently outstanding ping.</source>
-        <translation>The duration of a currently outstanding ping.</translation>
-    </message>
-    <message>
-        <source>Ping Wait</source>
-        <translation>Ping Wait</translation>
-    </message>
-    <message>
-        <source>Time Offset</source>
-        <translation>Time Offset</translation>
-    </message>
-    <message>
-        <source>Last block time</source>
-        <translation>Last block time</translation>
-    </message>
-    <message>
-        <source>&amp;Open</source>
-        <translation>&amp;Open</translation>
-    </message>
-    <message>
-        <source>&amp;Console</source>
-        <translation>&amp;Console</translation>
-    </message>
-    <message>
-        <source>&amp;Network Traffic</source>
-        <translation>&amp;Network Traffic</translation>
-    </message>
-    <message>
-        <source>&amp;Clear</source>
-        <translation>&amp;Clear</translation>
-    </message>
-    <message>
-        <source>Totals</source>
-        <translation>Totals</translation>
-    </message>
-    <message>
-        <source>In:</source>
-        <translation>In:</translation>
-    </message>
-    <message>
-        <source>Out:</source>
-        <translation>Out:</translation>
-    </message>
-    <message>
-        <source>Debug log file</source>
-        <translation>Debug log file</translation>
-    </message>
-    <message>
-        <source>Clear console</source>
-        <translation>Clear console</translation>
-    </message>
-    <message>
-        <source>&amp;Disconnect Node</source>
-        <translation>&amp;Disconnect Node</translation>
-    </message>
-    <message>
-        <source>Ban Node for</source>
-        <translation>Ban Node for</translation>
-    </message>
-    <message>
-        <source>1 &amp;hour</source>
-        <translation>1 &amp;hour</translation>
-    </message>
-    <message>
-        <source>1 &amp;day</source>
-        <translation>1 &amp;day</translation>
-    </message>
-    <message>
-        <source>1 &amp;week</source>
-        <translation>1 &amp;week</translation>
-    </message>
-    <message>
-        <source>1 &amp;year</source>
-        <translation>1 &amp;year</translation>
-    </message>
-    <message>
-        <source>&amp;Unban Node</source>
-        <translation>&amp;Unban Node</translation>
-    </message>
-    <message>
-<<<<<<< HEAD
-        <source>Welcome to the Zetacoin Core RPC console.</source>
-        <translation>Welcome to the Zetacoin Core RPC console.</translation>
-=======
-        <source>Welcome to the %1 RPC console.</source>
-        <translation>Welcome to the %1 RPC console.</translation>
->>>>>>> 0d719145
-    </message>
-    <message>
-        <source>Use up and down arrows to navigate history, and &lt;b&gt;Ctrl-L&lt;/b&gt; to clear screen.</source>
-        <translation>Use up and down arrows to navigate history, and &lt;b&gt;Ctrl-L&lt;/b&gt; to clear screen.</translation>
-    </message>
-    <message>
-        <source>Type &lt;b&gt;help&lt;/b&gt; for an overview of available commands.</source>
-        <translation>Type &lt;b&gt;help&lt;/b&gt; for an overview of available commands.</translation>
-    </message>
-    <message>
-        <source>%1 B</source>
-        <translation>%1 B</translation>
-    </message>
-    <message>
-        <source>%1 KB</source>
-        <translation>%1 KB</translation>
-    </message>
-    <message>
-        <source>%1 MB</source>
-        <translation>%1 MB</translation>
-    </message>
-    <message>
-        <source>%1 GB</source>
-        <translation>%1 GB</translation>
-    </message>
-    <message>
-        <source>(node id: %1)</source>
-        <translation>(node id: %1)</translation>
-    </message>
-    <message>
-        <source>via %1</source>
-        <translation>via %1</translation>
-    </message>
-    <message>
-        <source>never</source>
-        <translation>never</translation>
-    </message>
-    <message>
-        <source>Inbound</source>
-        <translation>Inbound</translation>
-    </message>
-    <message>
-        <source>Outbound</source>
-        <translation>Outbound</translation>
-    </message>
-    <message>
-        <source>Yes</source>
-        <translation>Yes</translation>
-    </message>
-    <message>
-        <source>No</source>
-        <translation>No</translation>
-    </message>
-    <message>
-        <source>Unknown</source>
-        <translation>Unknown</translation>
-    </message>
-</context>
-<context>
-    <name>ReceiveCoinsDialog</name>
-    <message>
-        <source>&amp;Amount:</source>
-        <translation>&amp;Amount:</translation>
+    <name>SendCoinsEntry</name>
+    <message>
+        <source>A&amp;mount:</source>
+        <translation>A&amp;mount:</translation>
+    </message>
+    <message>
+        <source>Pay &amp;To:</source>
+        <translation>Pay &amp;To:</translation>
     </message>
     <message>
         <source>&amp;Label:</source>
         <translation>&amp;Label:</translation>
     </message>
     <message>
-        <source>&amp;Message:</source>
-        <translation>&amp;Message:</translation>
-    </message>
-    <message>
-        <source>Reuse one of the previously used receiving addresses. Reusing addresses has security and privacy issues. Do not use this unless re-generating a payment request made before.</source>
-        <translation>Reuse one of the previously used receiving addresses. Reusing addresses has security and privacy issues. Do not use this unless re-generating a payment request made before.</translation>
-    </message>
-    <message>
-        <source>R&amp;euse an existing receiving address (not recommended)</source>
-        <translation>R&amp;euse an existing receiving address (not recommended)</translation>
-    </message>
-    <message>
-        <source>An optional message to attach to the payment request, which will be displayed when the request is opened. Note: The message will not be sent with the payment over the Zetacoin network.</source>
-        <translation>An optional message to attach to the payment request, which will be displayed when the request is opened. Note: The message will not be sent with the payment over the Zetacoin network.</translation>
-    </message>
-    <message>
-        <source>An optional label to associate with the new receiving address.</source>
-        <translation>An optional label to associate with the new receiving address.</translation>
-    </message>
-    <message>
-        <source>Use this form to request payments. All fields are &lt;b&gt;optional&lt;/b&gt;.</source>
-        <translation>Use this form to request payments. All fields are &lt;b&gt;optional&lt;/b&gt;.</translation>
-    </message>
-    <message>
-        <source>An optional amount to request. Leave this empty or zero to not request a specific amount.</source>
-        <translation>An optional amount to request. Leave this empty or zero to not request a specific amount.</translation>
-    </message>
-    <message>
-        <source>Clear all fields of the form.</source>
-        <translation>Clear all fields of the form.</translation>
-    </message>
-    <message>
-        <source>Clear</source>
-        <translation>Clear</translation>
-    </message>
-    <message>
-        <source>Requested payments history</source>
-        <translation>Requested payments history</translation>
-    </message>
-    <message>
-        <source>&amp;Request payment</source>
-        <translation>&amp;Request payment</translation>
-    </message>
-    <message>
-        <source>Show the selected request (does the same as double clicking an entry)</source>
-        <translation>Show the selected request (does the same as double clicking an entry)</translation>
-    </message>
-    <message>
-        <source>Show</source>
-        <translation>Show</translation>
-    </message>
-    <message>
-        <source>Remove the selected entries from the list</source>
-        <translation>Remove the selected entries from the list</translation>
-    </message>
-    <message>
-        <source>Remove</source>
-        <translation>Remove</translation>
+        <source>Choose previously used address</source>
+        <translation>Choose previously used address</translation>
+    </message>
+    <message>
+        <source>This is a normal payment.</source>
+        <translation>This is a normal payment.</translation>
+    </message>
+    <message>
+        <source>The Zetacoin address to send the payment to</source>
+        <translation>The Zetacoin address to send the payment to</translation>
+    </message>
+    <message>
+        <source>Alt+A</source>
+        <translation>Alt+A</translation>
+    </message>
+    <message>
+        <source>Paste address from clipboard</source>
+        <translation>Paste address from clipboard</translation>
+    </message>
+    <message>
+        <source>Alt+P</source>
+        <translation>Alt+P</translation>
+    </message>
+    <message>
+        <source>Remove this entry</source>
+        <translation>Remove this entry</translation>
+    </message>
+    <message>
+        <source>The fee will be deducted from the amount being sent. The recipient will receive less zetacoins than you enter in the amount field. If multiple recipients are selected, the fee is split equally.</source>
+        <translation>The fee will be deducted from the amount being sent. The recipient will receive less zetacoins than you enter in the amount field. If multiple recipients are selected, the fee is split equally.</translation>
+    </message>
+    <message>
+        <source>S&amp;ubtract fee from amount</source>
+        <translation>S&amp;ubtract fee from amount</translation>
+    </message>
+    <message>
+        <source>Message:</source>
+        <translation>Message:</translation>
+    </message>
+    <message>
+        <source>This is an unauthenticated payment request.</source>
+        <translation>This is an unauthenticated payment request.</translation>
+    </message>
+    <message>
+        <source>This is an authenticated payment request.</source>
+        <translation>This is an authenticated payment request.</translation>
+    </message>
+    <message>
+        <source>Enter a label for this address to add it to the list of used addresses</source>
+        <translation>Enter a label for this address to add it to the list of used addresses</translation>
+    </message>
+    <message>
+        <source>A message that was attached to the zetacoin: URI which will be stored with the transaction for your reference. Note: This message will not be sent over the Zetacoin network.</source>
+        <translation>A message that was attached to the zetacoin: URI which will be stored with the transaction for your reference. Note: This message will not be sent over the Zetacoin network.</translation>
+    </message>
+    <message>
+        <source>Pay To:</source>
+        <translation>Pay To:</translation>
+    </message>
+    <message>
+        <source>Memo:</source>
+        <translation>Memo:</translation>
     </message>
     </context>
 <context>
-    <name>ReceiveRequestDialog</name>
-    <message>
-        <source>QR Code</source>
-        <translation>QR Code</translation>
-    </message>
-    <message>
-        <source>Copy &amp;URI</source>
-        <translation>Copy &amp;URI</translation>
-    </message>
-    <message>
-        <source>Copy &amp;Address</source>
-        <translation>Copy &amp;Address</translation>
-    </message>
-    <message>
-        <source>&amp;Save Image...</source>
-        <translation>&amp;Save Image...</translation>
+    <name>SendConfirmationDialog</name>
+    </context>
+<context>
+    <name>ShutdownWindow</name>
+    <message>
+        <source>%1 is shutting down...</source>
+        <translation>%1 is shutting down...</translation>
+    </message>
+    <message>
+        <source>Do not shut down the computer until this window disappears.</source>
+        <translation>Do not shut down the computer until this window disappears.</translation>
+    </message>
+</context>
+<context>
+    <name>SignVerifyMessageDialog</name>
+    <message>
+        <source>Signatures - Sign / Verify a Message</source>
+        <translation>Signatures - Sign / Verify a Message</translation>
+    </message>
+    <message>
+        <source>&amp;Sign Message</source>
+        <translation>&amp;Sign Message</translation>
+    </message>
+    <message>
+        <source>You can sign messages/agreements with your addresses to prove you can receive zetacoins sent to them. Be careful not to sign anything vague or random, as phishing attacks may try to trick you into signing your identity over to them. Only sign fully-detailed statements you agree to.</source>
+        <translation>You can sign messages/agreements with your addresses to prove you can receive zetacoins sent to them. Be careful not to sign anything vague or random, as phishing attacks may try to trick you into signing your identity over to them. Only sign fully-detailed statements you agree to.</translation>
+    </message>
+    <message>
+        <source>The Zetacoin address to sign the message with</source>
+        <translation>The Zetacoin address to sign the message with</translation>
+    </message>
+    <message>
+        <source>Choose previously used address</source>
+        <translation>Choose previously used address</translation>
+    </message>
+    <message>
+        <source>Alt+A</source>
+        <translation>Alt+A</translation>
+    </message>
+    <message>
+        <source>Paste address from clipboard</source>
+        <translation>Paste address from clipboard</translation>
+    </message>
+    <message>
+        <source>Alt+P</source>
+        <translation>Alt+P</translation>
+    </message>
+    <message>
+        <source>Enter the message you want to sign here</source>
+        <translation>Enter the message you want to sign here</translation>
+    </message>
+    <message>
+        <source>Signature</source>
+        <translation>Signature</translation>
+    </message>
+    <message>
+        <source>Copy the current signature to the system clipboard</source>
+        <translation>Copy the current signature to the system clipboard</translation>
+    </message>
+    <message>
+        <source>Sign the message to prove you own this Zetacoin address</source>
+        <translation>Sign the message to prove you own this Zetacoin address</translation>
+    </message>
+    <message>
+        <source>Sign &amp;Message</source>
+        <translation>Sign &amp;Message</translation>
+    </message>
+    <message>
+        <source>Reset all sign message fields</source>
+        <translation>Reset all sign message fields</translation>
+    </message>
+    <message>
+        <source>Clear &amp;All</source>
+        <translation>Clear &amp;All</translation>
+    </message>
+    <message>
+        <source>&amp;Verify Message</source>
+        <translation>&amp;Verify Message</translation>
+    </message>
+    <message>
+        <source>Enter the receiver's address, message (ensure you copy line breaks, spaces, tabs, etc. exactly) and signature below to verify the message. Be careful not to read more into the signature than what is in the signed message itself, to avoid being tricked by a man-in-the-middle attack. Note that this only proves the signing party receives with the address, it cannot prove sendership of any transaction!</source>
+        <translation>Enter the receiver's address, message (ensure you copy line breaks, spaces, tabs, etc. exactly) and signature below to verify the message. Be careful not to read more into the signature than what is in the signed message itself, to avoid being tricked by a man-in-the-middle attack. Note that this only proves the signing party receives with the address, it cannot prove sendership of any transaction!</translation>
+    </message>
+    <message>
+        <source>The Zetacoin address the message was signed with</source>
+        <translation>The Zetacoin address the message was signed with</translation>
+    </message>
+    <message>
+        <source>Verify the message to ensure it was signed with the specified Zetacoin address</source>
+        <translation>Verify the message to ensure it was signed with the specified Zetacoin address</translation>
+    </message>
+    <message>
+        <source>Verify &amp;Message</source>
+        <translation>Verify &amp;Message</translation>
+    </message>
+    <message>
+        <source>Reset all verify message fields</source>
+        <translation>Reset all verify message fields</translation>
+    </message>
+    </context>
+<context>
+    <name>SplashScreen</name>
+    <message>
+        <source>[testnet]</source>
+        <translation>[testnet]</translation>
+    </message>
+</context>
+<context>
+    <name>TrafficGraphWidget</name>
+    <message>
+        <source>KB/s</source>
+        <translation>KB/s</translation>
+    </message>
+</context>
+<context>
+    <name>TransactionDesc</name>
+    </context>
+<context>
+    <name>TransactionDescDialog</name>
+    <message>
+        <source>This pane shows a detailed description of the transaction</source>
+        <translation>This pane shows a detailed description of the transaction</translation>
+    </message>
+    </context>
+<context>
+    <name>TransactionTableModel</name>
+    <message>
+        <source>Label</source>
+        <translation>Label</translation>
+    </message>
+    <message>
+        <source>(no label)</source>
+        <translation>(no label)</translation>
+    </message>
+    </context>
+<context>
+    <name>TransactionView</name>
+    <message>
+        <source>Comma separated file (*.csv)</source>
+        <translation>Comma separated file (*.csv)</translation>
+    </message>
+    <message>
+        <source>Label</source>
+        <translation>Label</translation>
     </message>
     <message>
         <source>Address</source>
         <translation>Address</translation>
     </message>
     <message>
-        <source>Label</source>
-        <translation>Label</translation>
+        <source>Exporting Failed</source>
+        <translation>Exporting Failed</translation>
     </message>
     </context>
 <context>
-    <name>RecentRequestsTableModel</name>
-    <message>
-        <source>Label</source>
-        <translation>Label</translation>
-    </message>
-    <message>
-        <source>(no label)</source>
-        <translation>(no label)</translation>
-    </message>
+    <name>UnitDisplayStatusBarControl</name>
+    <message>
+        <source>Unit to show amounts in. Click to select another unit.</source>
+        <translation>Unit to show amounts in. Click to select another unit.</translation>
+    </message>
+</context>
+<context>
+    <name>WalletFrame</name>
     </context>
 <context>
-    <name>SendCoinsDialog</name>
-    <message>
-        <source>Send Coins</source>
-        <translation>Send Coins</translation>
-    </message>
-    <message>
-        <source>Coin Control Features</source>
-        <translation>Coin Control Features</translation>
-    </message>
-    <message>
-        <source>Inputs...</source>
-        <translation>Inputs...</translation>
-    </message>
-    <message>
-        <source>automatically selected</source>
-        <translation>automatically selected</translation>
-    </message>
-    <message>
-        <source>Insufficient funds!</source>
-        <translation>Insufficient funds!</translation>
-    </message>
-    <message>
-        <source>Quantity:</source>
-        <translation>Quantity:</translation>
-    </message>
-    <message>
-        <source>Bytes:</source>
-        <translation>Bytes:</translation>
-    </message>
-    <message>
-        <source>Amount:</source>
-        <translation>Amount:</translation>
-    </message>
-    <message>
-        <source>Priority:</source>
-        <translation>Priority:</translation>
-    </message>
-    <message>
-        <source>Fee:</source>
-        <translation>Fee:</translation>
-    </message>
-    <message>
-        <source>After Fee:</source>
-        <translation>After Fee:</translation>
-    </message>
-    <message>
-        <source>Change:</source>
-        <translation>Change:</translation>
-    </message>
-    <message>
-        <source>If this is activated, but the change address is empty or invalid, change will be sent to a newly generated address.</source>
-        <translation>If this is activated, but the change address is empty or invalid, change will be sent to a newly generated address.</translation>
-    </message>
-    <message>
-        <source>Custom change address</source>
-        <translation>Custom change address</translation>
-    </message>
-    <message>
-        <source>Transaction Fee:</source>
-        <translation>Transaction Fee:</translation>
-    </message>
-    <message>
-        <source>Choose...</source>
-        <translation>Choose...</translation>
-    </message>
-    <message>
-        <source>collapse fee-settings</source>
-        <translation>collapse fee-settings</translation>
-    </message>
-    <message>
-        <source>per kilobyte</source>
-        <translation>per kilobyte</translation>
-    </message>
-    <message>
-        <source>If the custom fee is set to 1000 satoshis and the transaction is only 250 bytes, then "per kilobyte" only pays 250 satoshis in fee, while "total at least" pays 1000 satoshis. For transactions bigger than a kilobyte both pay by kilobyte.</source>
-        <translation>If the custom fee is set to 1000 satoshis and the transaction is only 250 bytes, then "per kilobyte" only pays 250 satoshis in fee, while "total at least" pays 1000 satoshis. For transactions bigger than a kilobyte both pay by kilobyte.</translation>
-    </message>
-    <message>
-        <source>Hide</source>
-        <translation>Hide</translation>
-    </message>
-    <message>
-        <source>total at least</source>
-        <translation>total at least</translation>
-    </message>
-    <message>
-        <source>Paying only the minimum fee is just fine as long as there is less transaction volume than space in the blocks. But be aware that this can end up in a never confirming transaction once there is more demand for zetacoin transactions than the network can process.</source>
-        <translation>Paying only the minimum fee is just fine as long as there is less transaction volume than space in the blocks. But be aware that this can end up in a never confirming transaction once there is more demand for zetacoin transactions than the network can process.</translation>
-    </message>
-    <message>
-        <source>(read the tooltip)</source>
-        <translation>(read the tooltip)</translation>
-    </message>
-    <message>
-        <source>Recommended:</source>
-        <translation>Recommended:</translation>
-    </message>
-    <message>
-        <source>Custom:</source>
-        <translation>Custom:</translation>
-    </message>
-    <message>
-        <source>(Smart fee not initialized yet. This usually takes a few blocks...)</source>
-        <translation>(Smart fee not initialised yet. This usually takes a few blocks...)</translation>
-    </message>
-    <message>
-        <source>Confirmation time:</source>
-        <translation>Confirmation time:</translation>
-    </message>
-    <message>
-        <source>normal</source>
-        <translation>normal</translation>
-    </message>
-    <message>
-        <source>fast</source>
-        <translation>fast</translation>
-    </message>
-    <message>
-        <source>Send to multiple recipients at once</source>
-        <translation>Send to multiple recipients at once</translation>
-    </message>
-    <message>
-        <source>Add &amp;Recipient</source>
-        <translation>Add &amp;Recipient</translation>
-    </message>
-    <message>
-        <source>Clear all fields of the form.</source>
-        <translation>Clear all fields of the form.</translation>
-    </message>
-    <message>
-        <source>Dust:</source>
-        <translation>Dust:</translation>
-    </message>
-    <message>
-        <source>Clear &amp;All</source>
-        <translation>Clear &amp;All</translation>
-    </message>
-    <message>
-        <source>Balance:</source>
-        <translation>Balance:</translation>
-    </message>
-    <message>
-        <source>Confirm the send action</source>
-        <translation>Confirm the send action</translation>
-    </message>
-    <message>
-        <source>S&amp;end</source>
-        <translation>S&amp;end</translation>
-    </message>
-    <message>
-<<<<<<< HEAD
-        <source>Confirm send coins</source>
-        <translation>Confirm send coins</translation>
-    </message>
-    <message>
-        <source>%1 to %2</source>
-        <translation>%1 to %2</translation>
-    </message>
-    <message>
-        <source>Copy quantity</source>
-        <translation>Copy quantity</translation>
-    </message>
-    <message>
-        <source>Copy amount</source>
-        <translation>Copy amount</translation>
-    </message>
-    <message>
-        <source>Copy fee</source>
-        <translation>Copy fee</translation>
-    </message>
-    <message>
-        <source>Copy after fee</source>
-        <translation>Copy after fee</translation>
-    </message>
-    <message>
-        <source>Copy bytes</source>
-        <translation>Copy bytes</translation>
-    </message>
-    <message>
-        <source>Copy priority</source>
-        <translation>Copy priority</translation>
-    </message>
-    <message>
-        <source>Copy change</source>
-        <translation>Copy change</translation>
-    </message>
-    <message>
-        <source>Total Amount %1</source>
-        <translation>Total Amount %1</translation>
-    </message>
-    <message>
-        <source>or</source>
-        <translation>or</translation>
-    </message>
-    <message>
-        <source>The amount to pay must be larger than 0.</source>
-        <translation>The amount to pay must be larger than 0.</translation>
-    </message>
-    <message>
-        <source>The amount exceeds your balance.</source>
-        <translation>The amount exceeds your balance.</translation>
-    </message>
-    <message>
-        <source>The total exceeds your balance when the %1 transaction fee is included.</source>
-        <translation>The total exceeds your balance when the %1 transaction fee is included.</translation>
-    </message>
-    <message>
-        <source>Transaction creation failed!</source>
-        <translation>Transaction creation failed!</translation>
-    </message>
-    <message>
-        <source>The transaction was rejected! This might happen if some of the coins in your wallet were already spent, such as if you used a copy of wallet.dat and coins were spent in the copy but not marked as spent here.</source>
-        <translation>The transaction was rejected! This might happen if some of the coins in your wallet were already spent, such as if you used a copy of wallet.dat and coins were spent in the copy but not marked as spent here.</translation>
-    </message>
-    <message>
-        <source>A fee higher than %1 is considered an absurdly high fee.</source>
-        <translation>A fee higher than %1 is considered an absurdly high fee.</translation>
-    </message>
-    <message>
-        <source>Payment request expired.</source>
-        <translation>Payment request expired.</translation>
-    </message>
-    <message>
-        <source>Pay only the required fee of %1</source>
-        <translation>Pay only the required fee of %1</translation>
-    </message>
-    <message numerus="yes">
-        <source>Estimated to begin confirmation within %n block(s).</source>
-        <translation><numerusform>Estimated to begin confirmation within %n block.</numerusform><numerusform>Estimated to begin confirmation within %n blocks.</numerusform></translation>
-    </message>
-    <message>
-        <source>The recipient address is not valid. Please recheck.</source>
-        <translation>The recipient address is not valid. Please recheck.</translation>
-    </message>
-    <message>
-        <source>Duplicate address found: addresses should only be used once each.</source>
-        <translation>Duplicate address found: addresses should only be used once each.</translation>
-    </message>
-    <message>
-        <source>Warning: Invalid Zetacoin address</source>
-        <translation>Warning: Invalid Zetacoin address</translation>
-    </message>
-    <message>
-=======
->>>>>>> 0d719145
-        <source>(no label)</source>
-        <translation>(no label)</translation>
-    </message>
-</context>
-<context>
-    <name>SendCoinsEntry</name>
-    <message>
-        <source>A&amp;mount:</source>
-        <translation>A&amp;mount:</translation>
-    </message>
-    <message>
-        <source>Pay &amp;To:</source>
-        <translation>Pay &amp;To:</translation>
-    </message>
-    <message>
-        <source>&amp;Label:</source>
-        <translation>&amp;Label:</translation>
-    </message>
-    <message>
-        <source>Choose previously used address</source>
-        <translation>Choose previously used address</translation>
-    </message>
-    <message>
-        <source>This is a normal payment.</source>
-        <translation>This is a normal payment.</translation>
-    </message>
-    <message>
-        <source>The Zetacoin address to send the payment to</source>
-        <translation>The Zetacoin address to send the payment to</translation>
-    </message>
-    <message>
-        <source>Alt+A</source>
-        <translation>Alt+A</translation>
-    </message>
-    <message>
-        <source>Paste address from clipboard</source>
-        <translation>Paste address from clipboard</translation>
-    </message>
-    <message>
-        <source>Alt+P</source>
-        <translation>Alt+P</translation>
-    </message>
-    <message>
-        <source>Remove this entry</source>
-        <translation>Remove this entry</translation>
-    </message>
-    <message>
-        <source>The fee will be deducted from the amount being sent. The recipient will receive less zetacoins than you enter in the amount field. If multiple recipients are selected, the fee is split equally.</source>
-        <translation>The fee will be deducted from the amount being sent. The recipient will receive less zetacoins than you enter in the amount field. If multiple recipients are selected, the fee is split equally.</translation>
-    </message>
-    <message>
-        <source>S&amp;ubtract fee from amount</source>
-        <translation>S&amp;ubtract fee from amount</translation>
-    </message>
-    <message>
-        <source>Message:</source>
-        <translation>Message:</translation>
-    </message>
-    <message>
-        <source>This is an unauthenticated payment request.</source>
-        <translation>This is an unauthenticated payment request.</translation>
-    </message>
-    <message>
-        <source>This is an authenticated payment request.</source>
-        <translation>This is an authenticated payment request.</translation>
-    </message>
-    <message>
-        <source>Enter a label for this address to add it to the list of used addresses</source>
-        <translation>Enter a label for this address to add it to the list of used addresses</translation>
-    </message>
-    <message>
-        <source>A message that was attached to the zetacoin: URI which will be stored with the transaction for your reference. Note: This message will not be sent over the Zetacoin network.</source>
-        <translation>A message that was attached to the zetacoin: URI which will be stored with the transaction for your reference. Note: This message will not be sent over the Zetacoin network.</translation>
-    </message>
-    <message>
-        <source>Pay To:</source>
-        <translation>Pay To:</translation>
-    </message>
-    <message>
-        <source>Memo:</source>
-        <translation>Memo:</translation>
-    </message>
+    <name>WalletModel</name>
     </context>
 <context>
-    <name>SendConfirmationDialog</name>
+    <name>WalletView</name>
     </context>
 <context>
-    <name>ShutdownWindow</name>
-    <message>
-<<<<<<< HEAD
-        <source>Zetacoin Core is shutting down...</source>
-        <translation>Zetacoin Core is shutting down...</translation>
-=======
-        <source>%1 is shutting down...</source>
-        <translation>%1 is shutting down...</translation>
->>>>>>> 0d719145
-    </message>
-    <message>
-        <source>Do not shut down the computer until this window disappears.</source>
-        <translation>Do not shut down the computer until this window disappears.</translation>
-    </message>
-</context>
-<context>
-    <name>SignVerifyMessageDialog</name>
-    <message>
-        <source>Signatures - Sign / Verify a Message</source>
-        <translation>Signatures - Sign / Verify a Message</translation>
-    </message>
-    <message>
-        <source>&amp;Sign Message</source>
-        <translation>&amp;Sign Message</translation>
-    </message>
-    <message>
-        <source>You can sign messages/agreements with your addresses to prove you can receive zetacoins sent to them. Be careful not to sign anything vague or random, as phishing attacks may try to trick you into signing your identity over to them. Only sign fully-detailed statements you agree to.</source>
-        <translation>You can sign messages/agreements with your addresses to prove you can receive zetacoins sent to them. Be careful not to sign anything vague or random, as phishing attacks may try to trick you into signing your identity over to them. Only sign fully-detailed statements you agree to.</translation>
-    </message>
-    <message>
-        <source>The Zetacoin address to sign the message with</source>
-        <translation>The Zetacoin address to sign the message with</translation>
-    </message>
-    <message>
-        <source>Choose previously used address</source>
-        <translation>Choose previously used address</translation>
-    </message>
-    <message>
-        <source>Alt+A</source>
-        <translation>Alt+A</translation>
-    </message>
-    <message>
-        <source>Paste address from clipboard</source>
-        <translation>Paste address from clipboard</translation>
-    </message>
-    <message>
-        <source>Alt+P</source>
-        <translation>Alt+P</translation>
-    </message>
-    <message>
-        <source>Enter the message you want to sign here</source>
-        <translation>Enter the message you want to sign here</translation>
-    </message>
-    <message>
-        <source>Signature</source>
-        <translation>Signature</translation>
-    </message>
-    <message>
-        <source>Copy the current signature to the system clipboard</source>
-        <translation>Copy the current signature to the system clipboard</translation>
-    </message>
-    <message>
-        <source>Sign the message to prove you own this Zetacoin address</source>
-        <translation>Sign the message to prove you own this Zetacoin address</translation>
-    </message>
-    <message>
-        <source>Sign &amp;Message</source>
-        <translation>Sign &amp;Message</translation>
-    </message>
-    <message>
-        <source>Reset all sign message fields</source>
-        <translation>Reset all sign message fields</translation>
-    </message>
-    <message>
-        <source>Clear &amp;All</source>
-        <translation>Clear &amp;All</translation>
-    </message>
-    <message>
-        <source>&amp;Verify Message</source>
-        <translation>&amp;Verify Message</translation>
-    </message>
-    <message>
-        <source>Enter the receiver's address, message (ensure you copy line breaks, spaces, tabs, etc. exactly) and signature below to verify the message. Be careful not to read more into the signature than what is in the signed message itself, to avoid being tricked by a man-in-the-middle attack. Note that this only proves the signing party receives with the address, it cannot prove sendership of any transaction!</source>
-        <translation>Enter the receiver's address, message (ensure you copy line breaks, spaces, tabs, etc. exactly) and signature below to verify the message. Be careful not to read more into the signature than what is in the signed message itself, to avoid being tricked by a man-in-the-middle attack. Note that this only proves the signing party receives with the address, it cannot prove sendership of any transaction!</translation>
-    </message>
-    <message>
-        <source>The Zetacoin address the message was signed with</source>
-        <translation>The Zetacoin address the message was signed with</translation>
-    </message>
-    <message>
-        <source>Verify the message to ensure it was signed with the specified Zetacoin address</source>
-        <translation>Verify the message to ensure it was signed with the specified Zetacoin address</translation>
-    </message>
-    <message>
-        <source>Verify &amp;Message</source>
-        <translation>Verify &amp;Message</translation>
-    </message>
-    <message>
-        <source>Reset all verify message fields</source>
-        <translation>Reset all verify message fields</translation>
-    </message>
-    </context>
-<context>
-    <name>SplashScreen</name>
-    <message>
-<<<<<<< HEAD
+    <name>bitcoin-core</name>
+    <message>
+        <source>Options:</source>
+        <translation>Options:</translation>
+    </message>
+    <message>
+        <source>Specify data directory</source>
+        <translation>Specify data directory</translation>
+    </message>
+    <message>
+        <source>Connect to a node to retrieve peer addresses, and disconnect</source>
+        <translation>Connect to a node to retrieve peer addresses, and disconnect</translation>
+    </message>
+    <message>
+        <source>Specify your own public address</source>
+        <translation>Specify your own public address</translation>
+    </message>
+    <message>
+        <source>Accept command line and JSON-RPC commands</source>
+        <translation>Accept command line and JSON-RPC commands</translation>
+    </message>
+    <message>
+        <source>If &lt;category&gt; is not supplied or if &lt;category&gt; = 1, output all debugging information.</source>
+        <translation>If &lt;category&gt; is not supplied or if &lt;category&gt; = 1, output all debugging information.</translation>
+    </message>
+    <message>
+        <source>Prune configured below the minimum of %d MiB.  Please use a higher number.</source>
+        <translation>Prune configured below the minimum of %d MiB.  Please use a higher number.</translation>
+    </message>
+    <message>
+        <source>Prune: last wallet synchronisation goes beyond pruned data. You need to -reindex (download the whole blockchain again in case of pruned node)</source>
+        <translation>Prune: last wallet synchronisation goes beyond pruned data. You need to -reindex (download the whole blockchain again in case of pruned node)</translation>
+    </message>
+    <message>
+        <source>Reduce storage requirements by pruning (deleting) old blocks. This mode is incompatible with -txindex and -rescan. Warning: Reverting this setting requires re-downloading the entire blockchain. (default: 0 = disable pruning blocks, &gt;%u = target size in MiB to use for block files)</source>
+        <translation>Reduce storage requirements by pruning (deleting) old blocks. This mode is incompatible with -txindex and -rescan. Warning: Reverting this setting requires re-downloading the entire blockchain. (default: 0 = disable pruning blocks, &gt;%u = target size in MiB to use for block files)</translation>
+    </message>
+    <message>
+        <source>Rescans are not possible in pruned mode. You will need to use -reindex which will download the whole blockchain again.</source>
+        <translation>Rescans are not possible in pruned mode. You will need to use -reindex which will download the whole blockchain again.</translation>
+    </message>
+    <message>
+        <source>Error: A fatal internal error occurred, see debug.log for details</source>
+        <translation>Error: A fatal internal error occurred, see debug.log for details</translation>
+    </message>
+    <message>
+        <source>Fee (in %s/kB) to add to transactions you send (default: %s)</source>
+        <translation>Fee (in %s/kB) to add to transactions you send (default: %s)</translation>
+    </message>
+    <message>
+        <source>Pruning blockstore...</source>
+        <translation>Pruning blockstore...</translation>
+    </message>
+    <message>
+        <source>Run in the background as a daemon and accept commands</source>
+        <translation>Run in the background as a daemon and accept commands</translation>
+    </message>
+    <message>
+        <source>Unable to start HTTP server. See debug log for details.</source>
+        <translation>Unable to start HTTP server. See debug log for details.</translation>
+    </message>
+    <message>
+        <source>Accept connections from outside (default: 1 if no -proxy or -connect)</source>
+        <translation>Accept connections from outside (default: 1 if no -proxy or -connect)</translation>
+    </message>
+    <message>
         <source>Zetacoin Core</source>
         <translation>Zetacoin Core</translation>
     </message>
     <message>
-        <source>The Zetacoin Core developers</source>
-        <translation>The Zetacoin Core developers</translation>
-    </message>
-    <message>
-=======
->>>>>>> 0d719145
-        <source>[testnet]</source>
-        <translation>[testnet]</translation>
-    </message>
-</context>
-<context>
-    <name>TrafficGraphWidget</name>
-    <message>
-        <source>KB/s</source>
-        <translation>KB/s</translation>
-    </message>
-</context>
-<context>
-    <name>TransactionDesc</name>
-    </context>
-<context>
-    <name>TransactionDescDialog</name>
-    <message>
-        <source>This pane shows a detailed description of the transaction</source>
-        <translation>This pane shows a detailed description of the transaction</translation>
-    </message>
-    </context>
-<context>
-    <name>TransactionTableModel</name>
-    <message>
-        <source>Label</source>
-        <translation>Label</translation>
-    </message>
-    <message>
-        <source>(no label)</source>
-        <translation>(no label)</translation>
-    </message>
-    </context>
-<context>
-    <name>TransactionView</name>
-    <message>
-        <source>Comma separated file (*.csv)</source>
-        <translation>Comma separated file (*.csv)</translation>
-    </message>
-    <message>
-        <source>Label</source>
-        <translation>Label</translation>
-    </message>
-    <message>
-        <source>Address</source>
-        <translation>Address</translation>
-    </message>
-    <message>
-        <source>Exporting Failed</source>
-        <translation>Exporting Failed</translation>
-    </message>
-    </context>
-<context>
-    <name>UnitDisplayStatusBarControl</name>
-    <message>
-        <source>Unit to show amounts in. Click to select another unit.</source>
-        <translation>Unit to show amounts in. Click to select another unit.</translation>
-    </message>
-</context>
-<context>
-    <name>WalletFrame</name>
-    </context>
-<context>
-    <name>WalletModel</name>
-    </context>
-<context>
-    <name>WalletView</name>
-    </context>
-<context>
-    <name>bitcoin-core</name>
-    <message>
-        <source>Options:</source>
-        <translation>Options:</translation>
-    </message>
-    <message>
-        <source>Specify data directory</source>
-        <translation>Specify data directory</translation>
-    </message>
-    <message>
-        <source>Connect to a node to retrieve peer addresses, and disconnect</source>
-        <translation>Connect to a node to retrieve peer addresses, and disconnect</translation>
-    </message>
-    <message>
-        <source>Specify your own public address</source>
-        <translation>Specify your own public address</translation>
-    </message>
-    <message>
-        <source>Accept command line and JSON-RPC commands</source>
-        <translation>Accept command line and JSON-RPC commands</translation>
-    </message>
-    <message>
-        <source>If &lt;category&gt; is not supplied or if &lt;category&gt; = 1, output all debugging information.</source>
-        <translation>If &lt;category&gt; is not supplied or if &lt;category&gt; = 1, output all debugging information.</translation>
-    </message>
-    <message>
-<<<<<<< HEAD
-        <source>Maximum total fees (in %s) to use in a single wallet transaction; setting this too low may abort large transactions (default: %s)</source>
-        <translation>Maximum total fees (in %s) to use in a single wallet transaction; setting this too low may abort large transactions (default: %s)</translation>
-    </message>
-    <message>
-        <source>Please check that your computer's date and time are correct! If your clock is wrong Zetacoin Core will not work properly.</source>
-        <translation>Please check that your computer's date and time are correct! If your clock is wrong Zetacoin Core will not work properly.</translation>
-    </message>
-    <message>
-=======
->>>>>>> 0d719145
-        <source>Prune configured below the minimum of %d MiB.  Please use a higher number.</source>
-        <translation>Prune configured below the minimum of %d MiB.  Please use a higher number.</translation>
-    </message>
-    <message>
-        <source>Prune: last wallet synchronisation goes beyond pruned data. You need to -reindex (download the whole blockchain again in case of pruned node)</source>
-        <translation>Prune: last wallet synchronisation goes beyond pruned data. You need to -reindex (download the whole blockchain again in case of pruned node)</translation>
-    </message>
-    <message>
-        <source>Reduce storage requirements by pruning (deleting) old blocks. This mode is incompatible with -txindex and -rescan. Warning: Reverting this setting requires re-downloading the entire blockchain. (default: 0 = disable pruning blocks, &gt;%u = target size in MiB to use for block files)</source>
-        <translation>Reduce storage requirements by pruning (deleting) old blocks. This mode is incompatible with -txindex and -rescan. Warning: Reverting this setting requires re-downloading the entire blockchain. (default: 0 = disable pruning blocks, &gt;%u = target size in MiB to use for block files)</translation>
-    </message>
-    <message>
-        <source>Rescans are not possible in pruned mode. You will need to use -reindex which will download the whole blockchain again.</source>
-        <translation>Rescans are not possible in pruned mode. You will need to use -reindex which will download the whole blockchain again.</translation>
-    </message>
-    <message>
-        <source>Error: A fatal internal error occurred, see debug.log for details</source>
-        <translation>Error: A fatal internal error occurred, see debug.log for details</translation>
-    </message>
-    <message>
-        <source>Fee (in %s/kB) to add to transactions you send (default: %s)</source>
-        <translation>Fee (in %s/kB) to add to transactions you send (default: %s)</translation>
-    </message>
-    <message>
-        <source>Pruning blockstore...</source>
-        <translation>Pruning blockstore...</translation>
-    </message>
-    <message>
-        <source>Run in the background as a daemon and accept commands</source>
-        <translation>Run in the background as a daemon and accept commands</translation>
-    </message>
-    <message>
-        <source>Unable to start HTTP server. See debug log for details.</source>
-        <translation>Unable to start HTTP server. See debug log for details.</translation>
-    </message>
-    <message>
-        <source>Accept connections from outside (default: 1 if no -proxy or -connect)</source>
-        <translation>Accept connections from outside (default: 1 if no -proxy or -connect)</translation>
-    </message>
-    <message>
-        <source>Bitcoin Core</source>
-        <translation>Bitcoin Core</translation>
-    </message>
-    <message>
         <source>The %s developers</source>
         <translation>The %s developers</translation>
     </message>
@@ -2515,13 +2016,8 @@
         <translation>This is a pre-release test build - use at your own risk - do not use for mining or merchant applications</translation>
     </message>
     <message>
-<<<<<<< HEAD
-        <source>Unable to bind to %s on this computer. Zetacoin Core is probably already running.</source>
-        <translation>Unable to bind to %s on this computer. Zetacoin Core is probably already running.</translation>
-=======
         <source>Unable to rewind the database to a pre-fork state. You will need to redownload the blockchain</source>
         <translation>Unable to rewind the database to a pre-fork state. You will need to re-download the blockchain</translation>
->>>>>>> 0d719145
     </message>
     <message>
         <source>Use UPnP to map the listening port (default: 1 when listening and no -proxy)</source>
@@ -2816,13 +2312,6 @@
         <translation>Bind to given address to listen for JSON-RPC connections. Use [host]:port notation for IPv6. This option can be specified multiple times (default: bind to all interfaces)</translation>
     </message>
     <message>
-<<<<<<< HEAD
-        <source>Cannot obtain a lock on data directory %s. Zetacoin Core is probably already running.</source>
-        <translation>Cannot obtain a lock on data directory %s. Zetacoin Core is probably already running.</translation>
-    </message>
-    <message>
-=======
->>>>>>> 0d719145
         <source>Create new files with system default permissions, instead of umask 077 (only effective with disabled wallet functionality)</source>
         <translation>Create new files with system default permissions, instead of umask 077 (only effective with disabled wallet functionality)</translation>
     </message>
@@ -2903,17 +2392,6 @@
         <translation>Connect through SOCKS5 proxy</translation>
     </message>
     <message>
-<<<<<<< HEAD
-        <source>Copyright (C) 2009-%i The Zetacoin Core Developers</source>
-        <translation>Copyright (C) 2009-%i The Zetacoin Core Developers</translation>
-    </message>
-    <message>
-        <source>Error loading wallet.dat: Wallet requires newer version of Zetacoin Core</source>
-        <translation>Error loading wallet.dat: Wallet requires newer version of Zetacoin Core</translation>
-    </message>
-    <message>
-=======
->>>>>>> 0d719145
         <source>Error reading from database, shutting down.</source>
         <translation>Error reading from database, shutting down.</translation>
     </message>
@@ -2926,25 +2404,6 @@
         <translation>Information</translation>
     </message>
     <message>
-<<<<<<< HEAD
-        <source>Initialization sanity check failed. Zetacoin Core is shutting down.</source>
-        <translation>Initialisation sanity check failed. Zetacoin Core is shutting down.</translation>
-    </message>
-    <message>
-        <source>Invalid amount for -maxtxfee=&lt;amount&gt;: '%s'</source>
-        <translation>Invalid amount for -maxtxfee=&lt;amount&gt;: '%s'</translation>
-    </message>
-    <message>
-        <source>Invalid amount for -minrelaytxfee=&lt;amount&gt;: '%s'</source>
-        <translation>Invalid amount for -minrelaytxfee=&lt;amount&gt;: '%s'</translation>
-    </message>
-    <message>
-        <source>Invalid amount for -mintxfee=&lt;amount&gt;: '%s'</source>
-        <translation>Invalid amount for -mintxfee=&lt;amount&gt;: '%s'</translation>
-    </message>
-    <message>
-=======
->>>>>>> 0d719145
         <source>Invalid amount for -paytxfee=&lt;amount&gt;: '%s' (must be at least %s)</source>
         <translation>Invalid amount for -paytxfee=&lt;amount&gt;: '%s' (must be at least %s)</translation>
     </message>
@@ -3041,13 +2500,6 @@
         <translation>Username for JSON-RPC connections</translation>
     </message>
     <message>
-<<<<<<< HEAD
-        <source>Wallet needed to be rewritten: restart Zetacoin Core to complete</source>
-        <translation>Wallet needed to be rewritten: restart Zetacoin Core to complete</translation>
-    </message>
-    <message>
-=======
->>>>>>> 0d719145
         <source>Warning</source>
         <translation>Warning</translation>
     </message>
@@ -3104,10 +2556,6 @@
         <translation>Fees (in %s/kB) smaller than this are considered zero fee for transaction creation (default: %s)</translation>
     </message>
     <message>
-        <source>Fees (in %s/kB) smaller than this are considered zero fee for transaction creation (default: %s)</source>
-        <translation>Fees (in %s/kB) smaller than this are considered zero fee for transaction creation (default: %s)</translation>
-    </message>
-    <message>
         <source>How thorough the block verification of -checkblocks is (0-4, default: %u)</source>
         <translation>How thorough the block verification of -checkblocks is (0-4, default: %u)</translation>
     </message>
@@ -3150,25 +2598,18 @@
     <message>
         <source>Username and hashed password for JSON-RPC connections. The field &lt;userpw&gt; comes in the format: &lt;USERNAME&gt;:&lt;SALT&gt;$&lt;HASH&gt;. A canonical python script is included in share/rpcuser. This option can be specified multiple times</source>
         <translation>Username and hashed password for JSON-RPC connections. The field &lt;userpw&gt; comes in the format: &lt;USERNAME&gt;:&lt;SALT&gt;$&lt;HASH&gt;. A canonical python script is included in share/rpcuser. This option can be specified multiple times</translation>
-<<<<<<< HEAD
+    </message>
+    <message>
+        <source>Warning: Unknown block versions being mined! It's possible unknown rules are in effect</source>
+        <translation>Warning: Unknown block versions being mined! It's possible unknown rules are in effect</translation>
+    </message>
+    <message>
+        <source>Warning: Wallet file corrupt, data salvaged! Original %s saved as %s in %s; if your balance or transactions are incorrect you should restore from a backup.</source>
+        <translation>Warning: Wallet file corrupt, data salvaged! Original %s saved as %s in %s; if your balance or transactions are incorrect you should restore from a backup.</translation>
     </message>
     <message>
         <source>(default: %s)</source>
         <translation>(default: %s)</translation>
-=======
->>>>>>> 0d719145
-    </message>
-    <message>
-        <source>Warning: Unknown block versions being mined! It's possible unknown rules are in effect</source>
-        <translation>Warning: Unknown block versions being mined! It's possible unknown rules are in effect</translation>
-    </message>
-    <message>
-        <source>Warning: Wallet file corrupt, data salvaged! Original %s saved as %s in %s; if your balance or transactions are incorrect you should restore from a backup.</source>
-        <translation>Warning: Wallet file corrupt, data salvaged! Original %s saved as %s in %s; if your balance or transactions are incorrect you should restore from a backup.</translation>
-    </message>
-    <message>
-        <source>(default: %s)</source>
-        <translation>(default: %s)</translation>
     </message>
     <message>
         <source>Always query for peer addresses via DNS lookup (default: %u)</source>
