<<<<<<< HEAD
<?xml version="1.0" ?><!DOCTYPE TS><TS language="hi_IN" version="2.0">
<defaultcodec>UTF-8</defaultcodec>
<context>
    <name>AboutDialog</name>
    <message>
        <location filename="../forms/aboutdialog.ui" line="+14"/>
        <source>About Peercoin</source>
        <translation>बिटकोइन के संबंध में</translation>
    </message>
    <message>
        <location line="+39"/>
        <source>&lt;b&gt;Peercoin&lt;/b&gt; version</source>
        <translation>बिटकोइन वर्सन</translation>
    </message>
    <message>
        <location line="+57"/>
        <source>
This is experimental software.

Distributed under the MIT/X11 software license, see the accompanying file COPYING or http://www.opensource.org/licenses/mit-license.php.

This product includes software developed by the OpenSSL Project for use in the OpenSSL Toolkit (http://www.openssl.org/) and cryptographic software written by Eric Young (eay@cryptsoft.com) and UPnP software written by Thomas Bernard.</source>
        <translation type="unfinished"/>
    </message>
    <message>
        <location filename="../aboutdialog.cpp" line="+14"/>
        <source>Copyright</source>
        <translation>कापीराइट</translation>
    </message>
    <message>
        <location line="+0"/>
        <source>The Peercoin developers</source>
        <translation type="unfinished"/>
    </message>
</context>
=======
<TS language="hi_IN" version="2.1">
>>>>>>> dac5d68f
<context>
    <name>AddressBookPage</name>
    <message>
        <source>Right-click to edit address or label</source>
        <translation>पते या लेबल को संपादित करने के लिए दाहिना-क्लिक करें</translation>
    </message>
    <message>
        <source>Create a new address</source>
        <translation>एक नया पता बनाएं</translation>
    </message>
    <message>
        <source>&amp;New</source>
        <translation>नया</translation>
    </message>
    <message>
        <source>Copy the currently selected address to the system clipboard</source>
        <translation>चुनिन्दा पते को सिस्टम क्लिपबोर्ड पर कापी करे !</translation>
    </message>
    <message>
<<<<<<< HEAD
        <location line="-11"/>
        <source>&amp;New Address</source>
        <translation>&amp;नया पता</translation>
    </message>
    <message>
        <location filename="../addressbookpage.cpp" line="+63"/>
        <source>These are your Peercoin addresses for receiving payments. You may want to give a different one to each sender so you can keep track of who is paying you.</source>
        <translation type="unfinished"/>
    </message>
    <message>
        <location filename="../forms/addressbookpage.ui" line="+14"/>
        <source>&amp;Copy Address</source>
        <translation>&amp;पता कॉपी करे</translation>
    </message>
    <message>
        <location line="+11"/>
        <source>Show &amp;QR Code</source>
        <translation type="unfinished"/>
    </message>
    <message>
        <location line="+11"/>
        <source>Sign a message to prove you own a Peercoin address</source>
        <translation type="unfinished"/>
    </message>
    <message>
        <location line="+3"/>
        <source>Sign &amp;Message</source>
        <translation type="unfinished"/>
    </message>
    <message>
        <location line="+25"/>
=======
>>>>>>> dac5d68f
        <source>Delete the currently selected address from the list</source>
        <translation>सूची से वर्तमान में चयनित पता हटाएं</translation>
    </message>
    <message>
        <source>Export the data in the current tab to a file</source>
        <translation>डेटा को मौजूदा टैब से एक फ़ाइल में निर्यात करें</translation>
    </message>
    <message>
        <source>&amp;Export</source>
<<<<<<< HEAD
        <translation type="unfinished"/>
    </message>
    <message>
        <location line="-44"/>
        <source>Verify a message to ensure it was signed with a specified Peercoin address</source>
        <translation type="unfinished"/>
    </message>
    <message>
        <location line="+3"/>
        <source>&amp;Verify Message</source>
        <translation type="unfinished"/>
=======
        <translation>&amp;निर्यात</translation>
>>>>>>> dac5d68f
    </message>
    <message>
        <source>&amp;Delete</source>
        <translation>&amp;मिटाए !!</translation>
    </message>
    <message>
<<<<<<< HEAD
        <location filename="../addressbookpage.cpp" line="-5"/>
        <source>These are your Peercoin addresses for sending payments. Always check the amount and the receiving address before sending coins.</source>
        <translation type="unfinished"/>
    </message>
    <message>
        <location line="+13"/>
        <source>Copy &amp;Label</source>
        <translation>&amp;लेबल कॉपी करे </translation>
    </message>
    <message>
        <location line="+1"/>
        <source>&amp;Edit</source>
        <translation>&amp;एडिट</translation>
=======
        <source>Choose the address to send coins to</source>
        <translation>सिक्कों को भेजने के लिए पता चुनें</translation>
>>>>>>> dac5d68f
    </message>
    <message>
        <source>Choose the address to receive coins with</source>
        <translation>सिक्कों को प्राप्त करने के लिए पता चुनें</translation>
    </message>
    <message>
        <source>Sending addresses</source>
        <translation>सभी पते भेज रहा है</translation>
    </message>
    <message>
        <source>Receiving addresses</source>
        <translation>पतों को प्राप्त कर रहा है</translation>
    </message>
    <message>
        <source>These are your Bitcoin addresses for sending payments. Always check the amount and the receiving address before sending coins.</source>
        <translation>ये भुगतान भेजने के लिए ये आपके बिटकॉइन पते हैं। हमेशा सिक्के भेजने से पहले राशि और प्राप्तकर्ता पते की जांच करें।</translation>
    </message>
    <message>
        <source>These are your Bitcoin addresses for receiving payments. It is recommended to use a new receiving address for each transaction.</source>
        <translation>भुगतान प्राप्त करने के लिए ये आपके बीटकोइन पते हैं प्रत्येक लेनदेन के लिए एक नया प्राप्त पता उपयोग करने की सिफारिश की जाती है।</translation>
    </message>
    </context>
<context>
    <name>AddressTableModel</name>
    </context>
<context>
    <name>AskPassphraseDialog</name>
    <message>
        <source>Enter passphrase</source>
        <translation>पहचान शब्द/अक्षर डालिए !</translation>
    </message>
    <message>
        <source>New passphrase</source>
        <translation>नया पहचान शब्द/अक्षर डालिए !</translation>
    </message>
    <message>
        <source>Repeat new passphrase</source>
        <translation>दोबारा नया पहचान शब्द/अक्षर डालिए !</translation>
    </message>
<<<<<<< HEAD
    <message>
        <location filename="../askpassphrasedialog.cpp" line="+33"/>
        <source>Enter the new passphrase to the wallet.&lt;br/&gt;Please use a passphrase of &lt;b&gt;10 or more random characters&lt;/b&gt;, or &lt;b&gt;eight or more words&lt;/b&gt;.</source>
        <translation>नया पहचान शब्द/अक्षर वॉलेट मे डालिए ! &lt;br/&gt; कृपा करके पहचान शब्द में &lt;br&gt; 10 से ज़्यादा अक्षॉरों का इस्तेमाल करे &lt;/b&gt;,या &lt;b&gt;आठ या उससे से ज़्यादा शब्दो का इस्तेमाल करे&lt;/b&gt; !</translation>
    </message>
    <message>
        <location line="+1"/>
        <source>Encrypt wallet</source>
        <translation>एनक्रिप्ट वॉलेट !</translation>
    </message>
    <message>
        <location line="+3"/>
        <source>This operation needs your wallet passphrase to unlock the wallet.</source>
        <translation>वॉलेट खोलने के आपका वॉलेट पहचान शब्द्‌/अक्षर चाईए !</translation>
    </message>
    <message>
        <location line="+5"/>
        <source>Unlock wallet</source>
        <translation>वॉलेट खोलिए</translation>
    </message>
    <message>
        <location line="+3"/>
        <source>This operation needs your wallet passphrase to decrypt the wallet.</source>
        <translation>वॉलेट डीक्रिप्ट( विकोड) करने के लिए आपका वॉलेट पहचान शब्द्‌/अक्षर चाईए !</translation>
    </message>
    <message>
        <location line="+5"/>
        <source>Decrypt wallet</source>
        <translation> डीक्रिप्ट वॉलेट</translation>
    </message>
    <message>
        <location line="+3"/>
        <source>Change passphrase</source>
        <translation>पहचान शब्द/अक्षर बदलिये !</translation>
    </message>
    <message>
        <location line="+1"/>
        <source>Enter the old and new passphrase to the wallet.</source>
        <translation>कृपा करके पुराना एवं नया पहचान शब्द/अक्षर वॉलेट में डालिए !</translation>
    </message>
    <message>
        <location line="+46"/>
        <source>Confirm wallet encryption</source>
        <translation>वॉलेट एनक्रिपशन को प्रमाणित कीजिए !</translation>
    </message>
    <message>
        <location line="+1"/>
        <source>Warning: If you encrypt your wallet and lose your passphrase, you will &lt;b&gt;LOSE ALL OF YOUR PEERCOINS&lt;/b&gt;!</source>
        <translation type="unfinished"/>
    </message>
    <message>
        <location line="+0"/>
        <source>Are you sure you wish to encrypt your wallet?</source>
        <translation type="unfinished"/>
    </message>
    <message>
        <location line="+15"/>
        <source>IMPORTANT: Any previous backups you have made of your wallet file should be replaced with the newly generated, encrypted wallet file. For security reasons, previous backups of the unencrypted wallet file will become useless as soon as you start using the new, encrypted wallet.</source>
        <translation type="unfinished"/>
    </message>
    <message>
        <location line="+100"/>
        <location line="+24"/>
        <source>Warning: The Caps Lock key is on!</source>
        <translation type="unfinished"/>
    </message>
    <message>
        <location line="-130"/>
        <location line="+58"/>
        <source>Wallet encrypted</source>
        <translation>वॉलेट एनक्रिप्ट हो गया !</translation>
    </message>
    <message>
        <location line="-56"/>
        <source>Peercoin will close now to finish the encryption process. Remember that encrypting your wallet cannot fully protect your peercoins from being stolen by malware infecting your computer.</source>
        <translation type="unfinished"/>
    </message>
    <message>
        <location line="+13"/>
        <location line="+7"/>
        <location line="+42"/>
        <location line="+6"/>
        <source>Wallet encryption failed</source>
        <translation>वॉलेट एनक्रिप्ट नही हुआ!</translation>
    </message>
    <message>
        <location line="-54"/>
        <source>Wallet encryption failed due to an internal error. Your wallet was not encrypted.</source>
        <translation>वॉलेट एनक्रिपशन नाकाम हो गया इंटर्नल एरर की वजह से! आपका वॉलेट एनक्रीपत नही हुआ है!</translation>
    </message>
    <message>
        <location line="+7"/>
        <location line="+48"/>
        <source>The supplied passphrases do not match.</source>
        <translation>आपके द्वारा डाले गये पहचान शब्द/अक्षर मिलते नही है !</translation>
    </message>
    <message>
        <location line="-37"/>
        <source>Wallet unlock failed</source>
        <translation>वॉलेट का लॉक नही खुला !</translation>
    </message>
    <message>
        <location line="+1"/>
        <location line="+11"/>
        <location line="+19"/>
        <source>The passphrase entered for the wallet decryption was incorrect.</source>
        <translation>वॉलेट डीक्रिप्ट करने के लिए जो पहचान शब्द/अक्षर डाले गये है वो सही नही है!</translation>
    </message>
    <message>
        <location line="-20"/>
        <source>Wallet decryption failed</source>
        <translation>वॉलेट का डीक्रिप्ट-ष्ण असफल !</translation>
    </message>
    <message>
        <location line="+14"/>
        <source>Wallet passphrase was successfully changed.</source>
        <translation type="unfinished"/>
    </message>
</context>
=======
    </context>
<context>
    <name>BanTableModel</name>
    </context>
>>>>>>> dac5d68f
<context>
    <name>BitcoinGUI</name>
    <message>
        <source>Synchronizing with network...</source>
        <translation>नेटवर्क से समकालिक (मिल) रहा है ...</translation>
    </message>
    <message>
        <source>&amp;Overview</source>
        <translation>&amp;विवरण</translation>
    </message>
    <message>
        <source>Show general overview of wallet</source>
        <translation>वॉलेट का सामानया विवरण दिखाए !</translation>
    </message>
    <message>
        <source>&amp;Transactions</source>
        <translation>&amp; लेन-देन
</translation>
    </message>
    <message>
        <source>Browse transaction history</source>
        <translation>देखिए पुराने लेन-देन के विवरण !</translation>
    </message>
    <message>
        <source>E&amp;xit</source>
        <translation>बाहर जायें</translation>
    </message>
    <message>
        <source>Quit application</source>
        <translation>अप्लिकेशन से बाहर निकलना !</translation>
    </message>
    <message>
<<<<<<< HEAD
        <location line="+4"/>
        <source>Show information about Peercoin</source>
        <translation>बीटकोइन के बारे में जानकारी !</translation>
    </message>
    <message>
        <location line="+2"/>
        <source>About &amp;Qt</source>
        <translation type="unfinished"/>
    </message>
    <message>
        <location line="+1"/>
        <source>Show information about Qt</source>
        <translation type="unfinished"/>
    </message>
    <message>
        <location line="+2"/>
=======
>>>>>>> dac5d68f
        <source>&amp;Options...</source>
        <translation>&amp;विकल्प</translation>
    </message>
    <message>
        <source>&amp;Backup Wallet...</source>
        <translation>&amp;बैकप वॉलेट</translation>
    </message>
    <message>
<<<<<<< HEAD
        <location line="+2"/>
        <source>&amp;Change Passphrase...</source>
        <translation type="unfinished"/>
    </message>
    <message>
        <location line="+285"/>
        <source>Importing blocks from disk...</source>
        <translation type="unfinished"/>
    </message>
    <message>
        <location line="+3"/>
        <source>Reindexing blocks on disk...</source>
        <translation type="unfinished"/>
    </message>
    <message>
        <location line="-347"/>
        <source>Send coins to a Peercoin address</source>
        <translation type="unfinished"/>
    </message>
    <message>
        <location line="+49"/>
        <source>Modify configuration options for Peercoin</source>
        <translation type="unfinished"/>
    </message>
    <message>
        <location line="+9"/>
        <source>Backup wallet to another location</source>
        <translation type="unfinished"/>
    </message>
    <message>
        <location line="+2"/>
=======
>>>>>>> dac5d68f
        <source>Change the passphrase used for wallet encryption</source>
        <translation>पहचान शब्द/अक्षर जो वॉलेट एनक्रिपशन के लिए इस्तेमाल किया है उसे बदलिए!</translation>
    </message>
    <message>
<<<<<<< HEAD
        <location line="+6"/>
        <source>&amp;Debug window</source>
        <translation type="unfinished"/>
    </message>
    <message>
        <location line="+1"/>
        <source>Open debugging and diagnostic console</source>
        <translation type="unfinished"/>
    </message>
    <message>
        <location line="-4"/>
        <source>&amp;Verify message...</source>
        <translation type="unfinished"/>
    </message>
    <message>
        <location line="-165"/>
        <location line="+530"/>
        <source>Peercoin</source>
=======
        <source>Bitcoin</source>
>>>>>>> dac5d68f
        <translation>बीटकोइन</translation>
    </message>
    <message>
        <source>Wallet</source>
        <translation>वॉलेट</translation>
    </message>
    <message>
<<<<<<< HEAD
        <location line="+101"/>
        <source>&amp;Send</source>
        <translation type="unfinished"/>
    </message>
    <message>
        <location line="+7"/>
        <source>&amp;Receive</source>
        <translation type="unfinished"/>
    </message>
    <message>
        <location line="+14"/>
        <source>&amp;Addresses</source>
        <translation type="unfinished"/>
    </message>
    <message>
        <location line="+22"/>
        <source>&amp;About Peercoin</source>
        <translation type="unfinished"/>
    </message>
    <message>
        <location line="+9"/>
        <source>&amp;Show / Hide</source>
        <translation type="unfinished"/>
    </message>
    <message>
        <location line="+1"/>
        <source>Show or hide the main Window</source>
        <translation type="unfinished"/>
    </message>
    <message>
        <location line="+3"/>
        <source>Encrypt the private keys that belong to your wallet</source>
        <translation type="unfinished"/>
    </message>
    <message>
        <location line="+1"/>
        <source>Decrypt wallet only for minting. Sending coins will still require the password.</source>
        <translation type="unfinished"></translation>
    </message>
    <message>
        <location line="+7"/>
        <source>Sign messages with your Peercoin addresses to prove you own them</source>
        <translation type="unfinished"/>
    </message>
    <message>
        <location line="+2"/>
        <source>Verify messages to ensure they were signed with specified Peercoin addresses</source>
        <translation type="unfinished"/>
    </message>
    <message>
        <location line="+3"/>
        <source>UI to create multisig addresses</source>
        <translation type="unfinished"></translation>
    </message>
    <message>
        <location line="+28"/>
=======
>>>>>>> dac5d68f
        <source>&amp;File</source>
        <translation>&amp;फाइल</translation>
    </message>
    <message>
        <source>&amp;Settings</source>
        <translation>&amp;सेट्टिंग्स</translation>
    </message>
    <message>
        <source>&amp;Help</source>
        <translation>&amp;मदद</translation>
    </message>
    <message>
        <source>Tabs toolbar</source>
        <translation>टैबस टूलबार</translation>
    </message>
    <message>
<<<<<<< HEAD
        <location line="+17"/>
        <location line="+10"/>
        <source>[testnet]</source>
        <translation>[टेस्टनेट]</translation>
    </message>
    <message>
        <location line="+47"/>
        <source>Peercoin client</source>
        <translation type="unfinished"/>
    </message>
    <message numerus="yes">
        <location line="+141"/>
        <source>%n active connection(s) to Peercoin network</source>
        <translation><numerusform>%n सक्रिया संपर्क बीटकोइन नेटवर्क से</numerusform><numerusform>%n सक्रिया संपर्क बीटकोइन नेटवर्क से</numerusform></translation>
    </message>
    <message>
        <location line="+22"/>
        <source>No block source available...</source>
        <translation type="unfinished"/>
    </message>
    <message>
        <location line="+12"/>
        <source>Processed %1 of %2 (estimated) blocks of transaction history.</source>
        <translation type="unfinished"/>
    </message>
    <message>
        <location line="+4"/>
        <source>Processed %1 blocks of transaction history.</source>
        <translation type="unfinished"/>
    </message>
    <message numerus="yes">
        <location line="+20"/>
        <source>%n hour(s)</source>
        <translation><numerusform>%n घंटा</numerusform><numerusform>%n घंटे</numerusform></translation>
    </message>
    <message numerus="yes">
        <location line="+4"/>
        <source>%n day(s)</source>
        <translation><numerusform>%n दिन</numerusform><numerusform>%n दिनो</numerusform></translation>
    </message>
    <message numerus="yes">
        <location line="+4"/>
        <source>%n week(s)</source>
        <translation><numerusform>%n हफ़्ता</numerusform><numerusform>%n हफ्ते</numerusform></translation>
    </message>
    <message>
        <location line="+4"/>
=======
>>>>>>> dac5d68f
        <source>%1 behind</source>
        <translation>%1 पीछे</translation>
    </message>
    <message>
        <source>Error</source>
        <translation>भूल</translation>
    </message>
    <message>
        <source>Warning</source>
        <translation>चेतावनी</translation>
    </message>
    <message>
        <source>Information</source>
        <translation>जानकारी</translation>
    </message>
    <message>
<<<<<<< HEAD
        <location line="+70"/>
        <source>You can send this transaction for a fee of %1, which is burned and prevents spamming of the network. Do you want to pay the fee?</source>
        <translation type="unfinished"/>
    </message>
    <message>
        <location line="-140"/>
=======
>>>>>>> dac5d68f
        <source>Up to date</source>
        <translation>नवीनतम</translation>
    </message>
    <message>
        <source>Sent transaction</source>
        <translation>भेजी ट्रांजक्शन</translation>
    </message>
    <message>
        <source>Incoming transaction</source>
        <translation>प्राप्त हुई ट्रांजक्शन</translation>
    </message>
    <message>
<<<<<<< HEAD
        <location line="+1"/>
        <source>Date: %1
Amount: %2
Type: %3
Address: %4
</source>
        <translation>तारीख: %1\n
राशि: %2\n
टाइप: %3\n
पता:%4\n</translation>
    </message>
    <message>
        <location line="+33"/>
        <location line="+23"/>
        <source>URI handling</source>
        <translation type="unfinished"/>
    </message>
    <message>
        <location line="-23"/>
        <location line="+23"/>
        <source>URI can not be parsed! This can be caused by an invalid Peercoin address or malformed URI parameters.</source>
        <translation type="unfinished"/>
    </message>
    <message>
        <location line="+17"/>
=======
>>>>>>> dac5d68f
        <source>Wallet is &lt;b&gt;encrypted&lt;/b&gt; and currently &lt;b&gt;unlocked&lt;/b&gt;</source>
        <translation>वॉलेट एन्क्रिप्टेड है तथा अभी लॉक्ड नहीं है</translation>
    </message>
    <message>
        <source>Wallet is &lt;b&gt;encrypted&lt;/b&gt; and currently &lt;b&gt;locked&lt;/b&gt;</source>
        <translation>वॉलेट एन्क्रिप्टेड है तथा अभी लॉक्ड है</translation>
    </message>
    </context>
<context>
    <name>CoinControlDialog</name>
    <message>
        <source>Amount:</source>
        <translation>राशि :</translation>
    </message>
    <message>
<<<<<<< HEAD
        <location filename="../bitcoin.cpp" line="+111"/>
        <source>A fatal error occurred. Peercoin can no longer continue safely and will quit.</source>
        <translation type="unfinished"/>
=======
        <source>Amount</source>
        <translation>राशि</translation>
>>>>>>> dac5d68f
    </message>
    <message>
        <source>Date</source>
        <translation>taareek</translation>
    </message>
    <message>
        <source>Confirmed</source>
        <translation>पक्का</translation>
    </message>
    </context>
<context>
    <name>EditAddressDialog</name>
    <message>
        <source>Edit Address</source>
        <translation>पता एडिट करना</translation>
    </message>
    <message>
        <source>&amp;Label</source>
        <translation>&amp;लेबल</translation>
    </message>
    <message>
        <source>&amp;Address</source>
        <translation>&amp;पता</translation>
    </message>
<<<<<<< HEAD
    <message>
        <location line="+10"/>
        <source>The address associated with this address book entry. This can only be modified for sending addresses.</source>
        <translation>इस एड्रेस बुक से जुड़ी प्रविष्टि केवल भेजने वाले addresses के लिए बदली जा सकती है|</translation>
    </message>
    <message>
        <location filename="../editaddressdialog.cpp" line="+21"/>
        <source>New receiving address</source>
        <translation>नया स्वीकार्य पता</translation>
    </message>
    <message>
        <location line="+4"/>
        <source>New sending address</source>
        <translation>नया भेजने वाला पता</translation>
    </message>
    <message>
        <location line="+3"/>
        <source>Edit receiving address</source>
        <translation>एडिट स्वीकार्य पता </translation>
    </message>
    <message>
        <location line="+4"/>
        <source>Edit sending address</source>
        <translation>एडिट भेजने वाला पता</translation>
    </message>
    <message>
        <location line="+76"/>
        <source>The entered address &quot;%1&quot; is already in the address book.</source>
        <translation>डाला गया पता &quot;%1&quot; एड्रेस बुक में पहले से ही मोजूद है|</translation>
    </message>
    <message>
        <location line="-5"/>
        <source>The entered address &quot;%1&quot; is not a valid Peercoin address.</source>
        <translation type="unfinished"/>
    </message>
    <message>
        <location line="+10"/>
        <source>Could not unlock wallet.</source>
        <translation>वॉलेट को unlock नहीं किया जा सकता|</translation>
    </message>
    <message>
        <location line="+5"/>
        <source>New key generation failed.</source>
        <translation>नयी कुंजी का निर्माण असफल रहा|</translation>
    </message>
</context>
<context>
    <name>GUIUtil::HelpMessageBox</name>
    <message>
        <location filename="../guiutil.cpp" line="+424"/>
        <location line="+12"/>
        <source>Peercoin-Qt</source>
        <translation>बीटकोइन-Qt</translation>
    </message>
=======
    </context>
<context>
    <name>FreespaceChecker</name>
    </context>
<context>
    <name>HelpMessageDialog</name>
>>>>>>> dac5d68f
    <message>
        <source>version</source>
        <translation>संस्करण</translation>
    </message>
    <message>
        <source>Usage:</source>
        <translation>खपत :</translation>
    </message>
    </context>
<context>
    <name>Intro</name>
    <message>
        <source>Bitcoin</source>
        <translation>बीटकोइन</translation>
    </message>
    <message>
        <source>Error</source>
        <translation>भूल</translation>
    </message>
    </context>
<context>
    <name>ModalOverlay</name>
    <message>
        <source>Form</source>
        <translation>फार्म</translation>
    </message>
    </context>
<context>
    <name>OpenURIDialog</name>
    </context>
<context>
    <name>OptionsDialog</name>
    <message>
        <source>Options</source>
        <translation>विकल्प</translation>
    </message>
    <message>
        <source>W&amp;allet</source>
        <translation>वॉलेट</translation>
    </message>
    <message>
<<<<<<< HEAD
        <location line="+6"/>
        <source>Mandatory network transaction fee per kB transferred. Most transactions are 1 kB and incur a 0.01 PPC fee. Note: transfer size may increase depending on the number of input transactions required to be added together to fund the payment.</source>
        <translation type="unfinished"/>
    </message>
    <message>
        <location line="+15"/>
        <source>Additional network &amp;fee</source>
        <translation type="unfinished"/>
    </message>
    <message>
        <location line="+31"/>
        <source>Automatically start Peercoin after logging in to the system.</source>
        <translation type="unfinished"/>
    </message>
    <message>
        <location line="+46"/>
        <source>Check this box to follow the centrally issued checkpoints.</source>
        <translation type="unfinished"/>
=======
        <source>&amp;OK</source>
        <translation>&amp;ओके</translation>
    </message>
    <message>
        <source>&amp;Cancel</source>
        <translation>&amp;कैन्सल</translation>
    </message>
    <message>
        <source>Error</source>
        <translation>भूल</translation>
>>>>>>> dac5d68f
    </message>
    </context>
<context>
    <name>OverviewPage</name>
    <message>
<<<<<<< HEAD
        <location line="+3"/>
        <source>&amp;Start Peercoin on system login</source>
        <translation type="unfinished"/>
=======
        <source>Form</source>
        <translation>फार्म</translation>
>>>>>>> dac5d68f
    </message>
    </context>
<context>
    <name>PaymentServer</name>
    </context>
<context>
    <name>PeerTableModel</name>
    </context>
<context>
    <name>QObject</name>
    <message>
<<<<<<< HEAD
        <location line="+7"/>
        <source>Enforce checkpoints</source>
        <translation type="unfinished"></translation>
    </message>
    <message>
        <location line="+35"/>
        <source>Reset all client options to default.</source>
        <translation type="unfinished"/>
=======
        <source>Amount</source>
        <translation>राशि</translation>
>>>>>>> dac5d68f
    </message>
    <message>
        <source>N/A</source>
        <translation>लागू नही
</translation>
    </message>
    <message>
        <source>unknown</source>
        <translation>अज्ञात</translation>
    </message>
</context>
<context>
    <name>QObject::QObject</name>
    </context>
<context>
    <name>QRImageWidget</name>
    </context>
<context>
    <name>RPCConsole</name>
    <message>
<<<<<<< HEAD
        <location line="+6"/>
        <source>Automatically open the Peercoin client port on the router. This only works when your router supports UPnP and it is enabled.</source>
        <translation type="unfinished"/>
    </message>
    <message>
        <location line="+3"/>
        <source>Map port using &amp;UPnP</source>
        <translation type="unfinished"/>
    </message>
    <message>
        <location line="+7"/>
        <source>Connect to the Peercoin network through a SOCKS proxy (e.g. when connecting through Tor).</source>
        <translation type="unfinished"/>
    </message>
    <message>
        <location line="+3"/>
        <source>&amp;Connect through SOCKS proxy:</source>
        <translation type="unfinished"/>
    </message>
    <message>
        <location line="+9"/>
        <source>Proxy &amp;IP:</source>
        <translation type="unfinished"/>
    </message>
    <message>
        <location line="+19"/>
        <source>IP address of the proxy (e.g. 127.0.0.1)</source>
        <translation type="unfinished"/>
    </message>
    <message>
        <location line="+7"/>
        <source>&amp;Port:</source>
        <translation type="unfinished"/>
    </message>
    <message>
        <location line="+19"/>
        <source>Port of the proxy (e.g. 9050)</source>
        <translation type="unfinished"/>
    </message>
    <message>
        <location line="+7"/>
        <source>SOCKS &amp;Version:</source>
        <translation type="unfinished"/>
    </message>
    <message>
        <location line="+13"/>
        <source>SOCKS version of the proxy (e.g. 5)</source>
        <translation type="unfinished"/>
    </message>
    <message>
        <location line="+36"/>
        <source>&amp;Window</source>
        <translation type="unfinished"/>
    </message>
    <message>
        <location line="+6"/>
        <source>Show only a tray icon after minimizing the window.</source>
        <translation type="unfinished"/>
    </message>
    <message>
        <location line="+3"/>
        <source>&amp;Minimize to the tray instead of the taskbar</source>
        <translation type="unfinished"/>
    </message>
    <message>
        <location line="+7"/>
        <source>Minimize instead of exit the application when the window is closed. When this option is enabled, the application will be closed only after selecting Quit in the menu.</source>
        <translation type="unfinished"/>
    </message>
    <message>
        <location line="+3"/>
        <source>M&amp;inimize on close</source>
        <translation type="unfinished"/>
    </message>
    <message>
        <location line="+21"/>
        <source>&amp;Display</source>
        <translation type="unfinished"/>
    </message>
    <message>
        <location line="+8"/>
        <source>User Interface &amp;language:</source>
        <translation type="unfinished"/>
    </message>
    <message>
        <location line="+13"/>
        <source>The user interface language can be set here. This setting will take effect after restarting Peercoin.</source>
        <translation type="unfinished"/>
    </message>
    <message>
        <location line="+11"/>
        <source>&amp;Unit to show amounts in:</source>
        <translation type="unfinished"/>
    </message>
    <message>
        <location line="+13"/>
        <source>Choose the default subdivision unit to show in the interface and when sending coins.</source>
        <translation type="unfinished"/>
    </message>
    <message>
        <location line="+9"/>
        <source>Whether to show Peercoin addresses in the transaction list or not.</source>
        <translation type="unfinished"/>
    </message>
    <message>
        <location line="+3"/>
        <source>&amp;Display addresses in transaction list</source>
        <translation type="unfinished"/>
    </message>
    <message>
        <location line="+71"/>
        <source>&amp;OK</source>
        <translation>&amp;ओके</translation>
    </message>
    <message>
        <location line="+7"/>
        <source>&amp;Cancel</source>
        <translation>&amp;कैन्सल</translation>
    </message>
    <message>
        <location line="+10"/>
        <source>&amp;Apply</source>
        <translation type="unfinished"/>
    </message>
    <message>
        <location filename="../optionsdialog.cpp" line="+53"/>
        <source>default</source>
        <translation type="unfinished"/>
    </message>
    <message>
        <location line="+130"/>
        <source>Confirm options reset</source>
        <translation type="unfinished"/>
    </message>
    <message>
        <location line="+1"/>
        <source>Some settings may require a client restart to take effect.</source>
        <translation type="unfinished"/>
    </message>
    <message>
        <location line="+0"/>
        <source>Do you want to proceed?</source>
        <translation type="unfinished"/>
    </message>
    <message>
        <location line="+42"/>
        <location line="+9"/>
        <source>Warning</source>
        <translation>चेतावनी</translation>
    </message>
    <message>
        <location line="-9"/>
        <location line="+9"/>
        <source>This setting will take effect after restarting Peercoin.</source>
        <translation type="unfinished"/>
    </message>
    <message>
        <location line="+29"/>
        <source>The supplied proxy address is invalid.</source>
        <translation type="unfinished"/>
    </message>
</context>
<context>
    <name>OverviewPage</name>
    <message>
        <location filename="../forms/overviewpage.ui" line="+14"/>
        <source>Form</source>
        <translation>फार्म</translation>
    </message>
    <message>
        <location line="+50"/>
        <location line="+166"/>
        <source>The displayed information may be out of date. Your wallet automatically synchronizes with the Peercoin network after a connection is established, but this process has not completed yet.</source>
        <translation type="unfinished"/>
    </message>
    <message>
        <location line="-124"/>
        <source>Balance:</source>
        <translation>बाकी रकम :</translation>
    </message>
    <message>
        <location line="+29"/>
        <source>Unconfirmed:</source>
        <translation>अपुष्ट :</translation>
    </message>
    <message>
        <location line="-78"/>
        <source>Wallet</source>
        <translation>वॉलेट</translation>
    </message>
    <message>
        <location line="+107"/>
        <source>Immature:</source>
        <translation type="unfinished"/>
    </message>
    <message>
        <location line="+13"/>
        <source>Mined balance that has not yet matured</source>
        <translation type="unfinished"/>
    </message>
    <message>
        <location line="+46"/>
        <source>&lt;b&gt;Recent transactions&lt;/b&gt;</source>
        <translation>&lt;b&gt;हाल का लेन-देन&lt;/b&gt;</translation>
    </message>
    <message>
        <location line="-101"/>
        <source>Your current balance</source>
        <translation>आपका चालू बॅलेन्स</translation>
    </message>
    <message>
        <location line="+29"/>
        <source>Total of transactions that have yet to be confirmed, and do not yet count toward the current balance</source>
        <translation>लेन देन की पुष्टि अभी नहीं हुई है, इसलिए इन्हें अभी मोजुदा बैलेंस में गिना नहीं गया है|</translation>
    </message>
    <message>
        <location filename="../overviewpage.cpp" line="+116"/>
        <location line="+1"/>
        <source>out of sync</source>
        <translation type="unfinished"/>
    </message>
</context>
<context>
    <name>PaymentServer</name>
    <message>
        <location filename="../paymentserver.cpp" line="+107"/>
        <source>Cannot start peercoin: click-to-pay handler</source>
        <translation type="unfinished"/>
    </message>
</context>
<context>
    <name>QRCodeDialog</name>
    <message>
        <location filename="../forms/qrcodedialog.ui" line="+14"/>
        <source>QR Code Dialog</source>
        <translation type="unfinished"/>
    </message>
    <message>
        <location line="+59"/>
        <source>Request Payment</source>
        <translation>भुगतान का अनुरोध</translation>
    </message>
    <message>
        <location line="+56"/>
        <source>Amount:</source>
        <translation>राशि :</translation>
    </message>
    <message>
        <location line="-44"/>
        <source>Label:</source>
        <translation>लेबल :</translation>
    </message>
    <message>
        <location line="+19"/>
        <source>Message:</source>
        <translation type="unfinished"/>
    </message>
    <message>
        <location line="+71"/>
        <source>&amp;Save As...</source>
        <translation type="unfinished"/>
    </message>
    <message>
        <location filename="../qrcodedialog.cpp" line="+62"/>
        <source>Error encoding URI into QR Code.</source>
        <translation type="unfinished"/>
    </message>
    <message>
        <location line="+40"/>
        <source>The entered amount is invalid, please check.</source>
        <translation type="unfinished"/>
    </message>
    <message>
        <location line="+23"/>
        <source>Resulting URI too long, try to reduce the text for label / message.</source>
        <translation type="unfinished"/>
    </message>
    <message>
        <location line="+25"/>
        <source>Save QR Code</source>
        <translation type="unfinished"/>
    </message>
    <message>
        <location line="+0"/>
        <source>PNG Images (*.png)</source>
        <translation type="unfinished"/>
    </message>
</context>
<context>
    <name>RPCConsole</name>
    <message>
        <location filename="../forms/rpcconsole.ui" line="+46"/>
        <source>Client name</source>
        <translation type="unfinished"/>
    </message>
    <message>
        <location line="+10"/>
        <location line="+23"/>
        <location line="+26"/>
        <location line="+23"/>
        <location line="+23"/>
        <location line="+36"/>
        <location line="+53"/>
        <location line="+23"/>
        <location line="+23"/>
        <location filename="../rpcconsole.cpp" line="+339"/>
        <source>N/A</source>
        <translation>लागू नही
</translation>
    </message>
    <message>
        <location line="-217"/>
        <source>Client version</source>
        <translation type="unfinished"/>
    </message>
    <message>
        <location line="-45"/>
        <source>&amp;Information</source>
        <translation type="unfinished"/>
    </message>
    <message>
        <location line="+68"/>
        <source>Using OpenSSL version</source>
        <translation type="unfinished"/>
    </message>
    <message>
        <location line="+49"/>
        <source>Startup time</source>
        <translation type="unfinished"/>
    </message>
    <message>
        <location line="+29"/>
        <source>Network</source>
        <translation type="unfinished"/>
    </message>
    <message>
        <location line="+7"/>
        <source>Number of connections</source>
        <translation type="unfinished"/>
    </message>
    <message>
        <location line="+23"/>
        <source>On testnet</source>
        <translation type="unfinished"/>
    </message>
    <message>
        <location line="+23"/>
        <source>Block chain</source>
        <translation type="unfinished"/>
    </message>
    <message>
        <location line="+7"/>
        <source>Current number of blocks</source>
        <translation type="unfinished"/>
    </message>
    <message>
        <location line="+23"/>
        <source>Estimated total blocks</source>
        <translation type="unfinished"/>
    </message>
    <message>
        <location line="+23"/>
        <source>Last block time</source>
        <translation type="unfinished"/>
    </message>
    <message>
        <location line="+52"/>
        <source>&amp;Open</source>
        <translation type="unfinished"/>
    </message>
    <message>
        <location line="+16"/>
        <source>Command-line options</source>
        <translation type="unfinished"/>
    </message>
    <message>
        <location line="+7"/>
        <source>Show the Peercoin-Qt help message to get a list with possible Peercoin command-line options.</source>
        <translation type="unfinished"/>
    </message>
    <message>
        <location line="+3"/>
        <source>&amp;Show</source>
        <translation type="unfinished"/>
    </message>
    <message>
        <location line="+24"/>
        <source>&amp;Console</source>
        <translation type="unfinished"/>
    </message>
    <message>
        <location line="-260"/>
        <source>Build date</source>
        <translation type="unfinished"/>
    </message>
    <message>
        <location line="-104"/>
        <source>Peercoin - Debug window</source>
        <translation type="unfinished"/>
    </message>
    <message>
        <location line="+25"/>
        <source>Peercoin Core</source>
        <translation type="unfinished"/>
    </message>
    <message>
        <location line="+279"/>
        <source>Debug log file</source>
        <translation type="unfinished"/>
    </message>
    <message>
        <location line="+7"/>
        <source>Open the Peercoin debug log file from the current data directory. This can take a few seconds for large log files.</source>
        <translation type="unfinished"/>
    </message>
    <message>
        <location line="+102"/>
        <source>Clear console</source>
        <translation type="unfinished"/>
    </message>
    <message>
        <location filename="../rpcconsole.cpp" line="-30"/>
        <source>Welcome to the Peercoin RPC console.</source>
        <translation type="unfinished"/>
    </message>
    <message>
        <location line="+1"/>
        <source>Use up and down arrows to navigate history, and &lt;b&gt;Ctrl-L&lt;/b&gt; to clear screen.</source>
        <translation type="unfinished"/>
    </message>
    <message>
        <location line="+1"/>
        <source>Type &lt;b&gt;help&lt;/b&gt; for an overview of available commands.</source>
        <translation type="unfinished"/>
    </message>
</context>
<context>
    <name>SendCoinsDialog</name>
    <message>
        <location filename="../forms/sendcoinsdialog.ui" line="+14"/>
        <location filename="../sendcoinsdialog.cpp" line="+124"/>
        <location line="+5"/>
        <location line="+5"/>
        <location line="+5"/>
        <location line="+6"/>
        <location line="+5"/>
        <location line="+5"/>
        <source>Send Coins</source>
        <translation>सिक्के भेजें|</translation>
    </message>
    <message>
        <location line="+50"/>
        <source>Send to multiple recipients at once</source>
        <translation>एक साथ कई प्राप्तकर्ताओं को भेजें</translation>
    </message>
    <message>
        <location line="+3"/>
        <source>Add &amp;Recipient</source>
        <translation type="unfinished"/>
    </message>
    <message>
        <location line="+20"/>
        <source>Remove all transaction fields</source>
        <translation type="unfinished"/>
    </message>
    <message>
        <location line="+3"/>
        <source>Clear &amp;All</source>
        <translation type="unfinished"/>
    </message>
    <message>
        <location line="+22"/>
        <source>Balance:</source>
        <translation>बाकी रकम :</translation>
    </message>
    <message>
        <location line="+10"/>
        <source>123.456 BTC</source>
        <translation>123.456 BTC</translation>
    </message>
    <message>
        <location line="+31"/>
        <source>Confirm the send action</source>
        <translation>भेजने की पुष्टि करें</translation>
    </message>
    <message>
        <location line="+3"/>
        <source>S&amp;end</source>
        <translation type="unfinished"/>
    </message>
    <message>
        <location filename="../sendcoinsdialog.cpp" line="-59"/>
        <source>&lt;b&gt;%1&lt;/b&gt; to %2 (%3)</source>
        <translation>&lt;b&gt;%1&lt;/b&gt; से %2 (%3)</translation>
    </message>
    <message>
        <location line="+5"/>
        <source>Confirm send coins</source>
        <translation>सिक्के भेजने की पुष्टि करें</translation>
    </message>
    <message>
        <location line="+1"/>
        <source>Are you sure you want to send %1?</source>
        <translation>क्या आप %1 भेजना चाहते हैं?</translation>
    </message>
    <message>
        <location line="+0"/>
        <source> and </source>
        <translation>और</translation>
    </message>
    <message>
        <location line="+23"/>
        <source>The recipient address is not valid, please recheck.</source>
        <translation type="unfinished"/>
    </message>
    <message>
        <location line="+5"/>
        <source>The amount to pay must be larger than 0.</source>
        <translation>भेजा गया अमाउंट शुन्य से अधिक होना चाहिए|</translation>
    </message>
    <message>
        <location line="+5"/>
        <source>The amount exceeds your balance.</source>
        <translation type="unfinished"/>
    </message>
    <message>
        <location line="+5"/>
        <source>The total exceeds your balance when the %1 transaction fee is included.</source>
        <translation type="unfinished"/>
    </message>
    <message>
        <location line="+6"/>
        <source>Duplicate address found, can only send to each address once per send operation.</source>
        <translation type="unfinished"/>
    </message>
    <message>
        <location line="+5"/>
        <source>Error: Transaction creation failed!</source>
        <translation type="unfinished"/>
    </message>
    <message>
        <location line="+5"/>
        <source>Error: The transaction was rejected. This might happen if some of the coins in your wallet were already spent, such as if you used a copy of wallet.dat and coins were spent in the copy but not marked as spent here.</source>
        <translation type="unfinished"/>
    </message>
</context>
<context>
    <name>SendCoinsEntry</name>
    <message>
        <location filename="../forms/sendcoinsentry.ui" line="+14"/>
        <source>Form</source>
        <translation>फार्म</translation>
    </message>
    <message>
        <location line="+15"/>
        <source>A&amp;mount:</source>
        <translation>अमाउंट:</translation>
    </message>
    <message>
        <location line="+13"/>
        <source>Pay &amp;To:</source>
        <translation>प्राप्तकर्ता:</translation>
    </message>
    <message>
        <location line="+34"/>
        <source>The address to send the payment to (e.g. 1NS17iag9jJgTHD1VXjvLCEnZuQ3rJDE9L)</source>
        <translation type="unfinished"/>
    </message>
    <message>
        <location line="+60"/>
        <location filename="../sendcoinsentry.cpp" line="+26"/>
        <source>Enter a label for this address to add it to your address book</source>
        <translation>आपकी एड्रेस बुक में इस एड्रेस के लिए एक लेबल लिखें</translation>
    </message>
    <message>
        <location line="-78"/>
        <source>&amp;Label:</source>
        <translation>लेबल:</translation>
    </message>
    <message>
        <location line="+28"/>
        <source>Choose address from address book</source>
        <translation type="unfinished"/>
    </message>
    <message>
        <location line="+10"/>
        <source>Alt+A</source>
        <translation>Alt-A</translation>
    </message>
    <message>
        <location line="+7"/>
        <source>Paste address from clipboard</source>
        <translation>Clipboard से एड्रेस paste करें</translation>
    </message>
    <message>
        <location line="+10"/>
        <source>Alt+P</source>
        <translation>Alt-P</translation>
    </message>
    <message>
        <location line="+7"/>
        <source>Remove this recipient</source>
        <translation>प्राप्तकर्ता हटायें</translation>
    </message>
    <message>
        <location filename="../sendcoinsentry.cpp" line="+1"/>
        <source>Enter a Peercoin address</source>
        <translation>Peercoin एड्रेस लिखें (उदाहरण: 1NS17iag9jJgTHD1VXjvLCEnZuQ3rJDE9L)</translation>
    </message>
</context>
<context>
    <name>SignVerifyMessageDialog</name>
    <message>
        <location filename="../forms/signverifymessagedialog.ui" line="+14"/>
        <source>Signatures - Sign / Verify a Message</source>
        <translation type="unfinished"/>
    </message>
    <message>
        <location line="+13"/>
        <source>&amp;Sign Message</source>
        <translation type="unfinished"/>
    </message>
    <message>
        <location line="+6"/>
        <source>You can sign messages with your addresses to prove you own them. Be careful not to sign anything vague, as phishing attacks may try to trick you into signing your identity over to them. Only sign fully-detailed statements you agree to.</source>
        <translation type="unfinished"/>
    </message>
    <message>
        <location line="+18"/>
        <source>The address to sign the message with (e.g. 1NS17iag9jJgTHD1VXjvLCEnZuQ3rJDE9L)</source>
        <translation type="unfinished"/>
    </message>
    <message>
        <location line="+10"/>
        <location line="+213"/>
        <source>Choose an address from the address book</source>
        <translation type="unfinished"/>
    </message>
    <message>
        <location line="-203"/>
        <location line="+213"/>
        <source>Alt+A</source>
        <translation>Alt-A</translation>
    </message>
    <message>
        <location line="-203"/>
        <source>Paste address from clipboard</source>
        <translation>Clipboard से एड्रेस paste करें</translation>
    </message>
    <message>
        <location line="+10"/>
        <source>Alt+P</source>
        <translation>Alt-P</translation>
    </message>
    <message>
        <location line="+12"/>
        <source>Enter the message you want to sign here</source>
        <translation type="unfinished"/>
    </message>
    <message>
        <location line="+7"/>
        <source>Signature</source>
        <translation>हस्ताक्षर</translation>
    </message>
    <message>
        <location line="+27"/>
        <source>Copy the current signature to the system clipboard</source>
        <translation type="unfinished"/>
    </message>
    <message>
        <location line="+21"/>
        <source>Sign the message to prove you own this Peercoin address</source>
        <translation type="unfinished"/>
    </message>
    <message>
        <location line="+3"/>
        <source>Sign &amp;Message</source>
        <translation type="unfinished"/>
    </message>
    <message>
        <location line="+14"/>
        <source>Reset all sign message fields</source>
        <translation type="unfinished"/>
    </message>
    <message>
        <location line="+3"/>
        <location line="+146"/>
        <source>Clear &amp;All</source>
        <translation type="unfinished"/>
    </message>
    <message>
        <location line="-87"/>
        <source>&amp;Verify Message</source>
        <translation type="unfinished"/>
    </message>
    <message>
        <location line="+6"/>
        <source>Enter the signing address, message (ensure you copy line breaks, spaces, tabs, etc. exactly) and signature below to verify the message. Be careful not to read more into the signature than what is in the signed message itself, to avoid being tricked by a man-in-the-middle attack.</source>
        <translation type="unfinished"/>
    </message>
    <message>
        <location line="+21"/>
        <source>The address the message was signed with (e.g. 1NS17iag9jJgTHD1VXjvLCEnZuQ3rJDE9L)</source>
        <translation type="unfinished"/>
    </message>
    <message>
        <location line="+40"/>
        <source>Verify the message to ensure it was signed with the specified Peercoin address</source>
        <translation type="unfinished"/>
    </message>
    <message>
        <location line="+3"/>
        <source>Verify &amp;Message</source>
        <translation type="unfinished"/>
    </message>
    <message>
        <location line="+14"/>
        <source>Reset all verify message fields</source>
        <translation type="unfinished"/>
    </message>
    <message>
        <location filename="../signverifymessagedialog.cpp" line="+27"/>
        <location line="+3"/>
        <source>Enter a Peercoin address</source>
        <translation>Peercoin एड्रेस लिखें (उदाहरण: 1NS17iag9jJgTHD1VXjvLCEnZuQ3rJDE9L)</translation>
    </message>
    <message>
        <location line="-2"/>
        <source>Click &quot;Sign Message&quot; to generate signature</source>
        <translation type="unfinished"/>
    </message>
    <message>
        <location line="+3"/>
        <source>Enter Peercoin signature</source>
        <translation type="unfinished"/>
    </message>
    <message>
        <location line="+82"/>
        <location line="+81"/>
        <source>The entered address is invalid.</source>
        <translation type="unfinished"/>
    </message>
    <message>
        <location line="-81"/>
        <location line="+8"/>
        <location line="+73"/>
        <location line="+8"/>
        <source>Please check the address and try again.</source>
        <translation type="unfinished"/>
    </message>
    <message>
        <location line="-81"/>
        <location line="+81"/>
        <source>The entered address does not refer to a key.</source>
        <translation type="unfinished"/>
    </message>
    <message>
        <location line="-73"/>
        <source>Wallet unlock was cancelled.</source>
        <translation type="unfinished"/>
    </message>
    <message>
        <location line="+8"/>
        <source>Private key for the entered address is not available.</source>
        <translation type="unfinished"/>
    </message>
    <message>
        <location line="+12"/>
        <source>Message signing failed.</source>
        <translation type="unfinished"/>
    </message>
    <message>
        <location line="+5"/>
        <source>Message signed.</source>
        <translation type="unfinished"/>
    </message>
    <message>
        <location line="+59"/>
        <source>The signature could not be decoded.</source>
        <translation type="unfinished"/>
    </message>
    <message>
        <location line="+0"/>
        <location line="+13"/>
        <source>Please check the signature and try again.</source>
        <translation type="unfinished"/>
    </message>
    <message>
        <location line="+0"/>
        <source>The signature did not match the message digest.</source>
        <translation type="unfinished"/>
    </message>
    <message>
        <location line="+7"/>
        <source>Message verification failed.</source>
        <translation type="unfinished"/>
    </message>
    <message>
        <location line="+5"/>
        <source>Message verified.</source>
        <translation type="unfinished"/>
    </message>
</context>
<context>
    <name>SplashScreen</name>
    <message>
        <location filename="../splashscreen.cpp" line="+22"/>
        <source>The Peercoin developers</source>
        <translation type="unfinished"/>
    </message>
    <message>
        <location line="+1"/>
        <source>[testnet]</source>
        <translation type="unfinished"/>
    </message>
</context>
<context>
    <name>TransactionDesc</name>
    <message>
        <location filename="../transactiondesc.cpp" line="+20"/>
        <source>Open until %1</source>
        <translation>खुला है जबतक %1</translation>
    </message>
    <message>
        <location line="+6"/>
        <source>%1/offline</source>
        <translation type="unfinished"/>
    </message>
    <message>
        <location line="+2"/>
        <source>%1/unconfirmed</source>
        <translation>%1/अपुष्ट</translation>
    </message>
    <message>
        <location line="+2"/>
        <source>%1 confirmations</source>
        <translation>%1 पुष्टियाँ</translation>
    </message>
    <message>
        <location line="+18"/>
        <source>Status</source>
        <translation type="unfinished"/>
    </message>
    <message numerus="yes">
        <location line="+7"/>
        <source>, broadcast through %n node(s)</source>
        <translation type="unfinished"><numerusform></numerusform><numerusform></numerusform></translation>
    </message>
    <message>
        <location line="+4"/>
        <source>Date</source>
        <translation>taareek</translation>
    </message>
    <message>
        <location line="+7"/>
        <source>Source</source>
        <translation type="unfinished"/>
    </message>
    <message>
        <location line="+0"/>
        <source>Generated</source>
        <translation type="unfinished"/>
    </message>
    <message>
        <location line="+5"/>
        <location line="+17"/>
        <source>From</source>
        <translation type="unfinished"/>
    </message>
    <message>
        <location line="+1"/>
        <location line="+22"/>
        <location line="+58"/>
        <source>To</source>
        <translation type="unfinished"/>
    </message>
    <message>
        <location line="-77"/>
        <location line="+2"/>
        <source>own address</source>
        <translation type="unfinished"/>
    </message>
    <message>
        <location line="-2"/>
        <source>label</source>
        <translation type="unfinished"/>
    </message>
    <message>
        <location line="+37"/>
        <location line="+12"/>
        <location line="+45"/>
        <location line="+17"/>
        <location line="+30"/>
        <source>Credit</source>
        <translation type="unfinished"/>
    </message>
    <message numerus="yes">
        <location line="-102"/>
        <source>matures in %n more block(s)</source>
        <translation type="unfinished"><numerusform></numerusform><numerusform></numerusform></translation>
    </message>
    <message>
        <location line="+2"/>
        <source>not accepted</source>
        <translation type="unfinished"/>
    </message>
    <message>
        <location line="+44"/>
        <location line="+8"/>
        <location line="+15"/>
        <location line="+30"/>
        <source>Debit</source>
        <translation type="unfinished"/>
    </message>
    <message>
        <location line="-39"/>
        <source>Transaction fee</source>
        <translation type="unfinished"/>
    </message>
    <message>
        <location line="+16"/>
        <source>Net amount</source>
        <translation type="unfinished"/>
    </message>
    <message>
        <location line="+6"/>
        <source>Message</source>
        <translation type="unfinished"/>
    </message>
    <message>
        <location line="+2"/>
        <source>Comment</source>
        <translation type="unfinished"/>
    </message>
    <message>
        <location line="+2"/>
        <source>Transaction ID</source>
        <translation type="unfinished"/>
    </message>
    <message>
        <location line="+3"/>
        <source>Generated coins must mature 120 blocks before they can be spent. When you generated this block, it was broadcast to the network to be added to the block chain. If it fails to get into the chain, its state will change to &quot;not accepted&quot; and it won&apos;t be spendable. This may occasionally happen if another node generates a block within a few seconds of yours.</source>
        <translation type="unfinished"/>
    </message>
    <message>
        <location line="+7"/>
        <source>Debug information</source>
        <translation type="unfinished"/>
    </message>
    <message>
        <location line="+8"/>
        <source>Transaction</source>
        <translation type="unfinished"/>
    </message>
    <message>
        <location line="+3"/>
        <source>Inputs</source>
        <translation type="unfinished"/>
    </message>
    <message>
        <location line="+23"/>
        <source>Amount</source>
        <translation>राशि</translation>
    </message>
    <message>
        <location line="+1"/>
        <source>true</source>
        <translation>सही</translation>
    </message>
    <message>
        <location line="+0"/>
        <source>false</source>
        <translation>ग़लत</translation>
    </message>
    <message>
        <location line="-209"/>
        <source>, has not been successfully broadcast yet</source>
        <translation>, अभी तक सफलतापूर्वक प्रसारित नहीं किया गया है</translation>
    </message>
    <message numerus="yes">
        <location line="-35"/>
        <source>Open for %n more block(s)</source>
        <translation type="unfinished"><numerusform></numerusform><numerusform></numerusform></translation>
    </message>
    <message>
        <location line="+70"/>
        <source>unknown</source>
        <translation>अज्ञात</translation>
    </message>
</context>
<context>
    <name>TransactionDescDialog</name>
    <message>
        <location filename="../forms/transactiondescdialog.ui" line="+14"/>
        <source>Transaction details</source>
        <translation>लेन-देन का विवरण</translation>
    </message>
    <message>
        <location line="+6"/>
        <source>This pane shows a detailed description of the transaction</source>
        <translation> ये खिड़की आपको लेन-देन का विस्तृत विवरण देगी !</translation>
    </message>
</context>
<context>
    <name>TransactionTableModel</name>
    <message>
        <location filename="../transactiontablemodel.cpp" line="+225"/>
        <source>Date</source>
        <translation>taareek</translation>
    </message>
    <message>
        <location line="+0"/>
        <source>Type</source>
        <translation>टाइप</translation>
    </message>
    <message>
        <location line="+0"/>
        <source>Address</source>
        <translation>पता</translation>
    </message>
    <message>
        <location line="+0"/>
        <source>Amount</source>
        <translation>राशि</translation>
    </message>
    <message numerus="yes">
        <location line="+57"/>
        <source>Open for %n more block(s)</source>
        <translation type="unfinished"><numerusform></numerusform><numerusform></numerusform></translation>
    </message>
    <message>
        <location line="+3"/>
        <source>Open until %1</source>
        <translation>खुला है जबतक %1</translation>
    </message>
    <message>
        <location line="+3"/>
        <source>Offline (%1 confirmations)</source>
        <translation>ऑफलाइन ( %1 पक्का करना)</translation>
    </message>
    <message>
        <location line="+3"/>
        <source>Unconfirmed (%1 of %2 confirmations)</source>
        <translation>अपुष्ट ( %1  मे %2  पक्के  )</translation>
    </message>
    <message>
        <location line="+3"/>
        <source>Confirmed (%1 confirmations)</source>
        <translation>पक्के  ( %1 पक्का करना)</translation>
    </message>
    <message numerus="yes">
        <location line="+8"/>
        <source>Mined balance will be available when it matures in %n more block(s)</source>
        <translation type="unfinished"><numerusform></numerusform><numerusform></numerusform></translation>
    </message>
    <message>
        <location line="+5"/>
        <source>This block was not received by any other nodes and will probably not be accepted!</source>
        <translation>यह ब्लॉक किसी भी और नोड को मिला नही है ! शायद यह ब्लॉक कोई भी नोड स्वीकारे गा नही !</translation>
    </message>
    <message>
        <location line="+3"/>
        <source>Generated but not accepted</source>
        <translation>जेनरेट किया गया किंतु स्वीकारा नही गया !</translation>
    </message>
    <message>
        <location line="+43"/>
        <source>Received with</source>
        <translation>स्वीकारा गया</translation>
    </message>
    <message>
        <location line="+2"/>
        <source>Received from</source>
        <translation>स्वीकार्य ओर से</translation>
    </message>
    <message>
        <location line="+3"/>
        <source>Sent to</source>
        <translation>भेजा गया</translation>
    </message>
    <message>
        <location line="+2"/>
        <source>Payment to yourself</source>
        <translation>भेजा खुद को भुगतान</translation>
    </message>
    <message>
        <location line="+2"/>
        <source>Mined</source>
        <translation>माइंड</translation>
    </message>
    <message>
        <location line="+38"/>
        <source>(n/a)</source>
        <translation>(लागू नहीं)</translation>
    </message>
    <message>
        <location line="+199"/>
        <source>Transaction status. Hover over this field to show number of confirmations.</source>
        <translation>ट्रांसेक्शन स्तिथि| पुष्टियों की संख्या जानने के लिए इस जगह पर माउस लायें|</translation>
    </message>
    <message>
        <location line="+2"/>
        <source>Date and time that the transaction was received.</source>
        <translation>तारीख तथा समय जब ये ट्रांसेक्शन प्राप्त हुई थी|</translation>
    </message>
    <message>
        <location line="+2"/>
        <source>Type of transaction.</source>
        <translation>ट्रांसेक्शन का प्रकार|</translation>
    </message>
    <message>
        <location line="+2"/>
        <source>Destination address of transaction.</source>
        <translation>ट्रांसेक्शन की मंजिल का पता|</translation>
    </message>
    <message>
        <location line="+2"/>
        <source>Amount removed from or added to balance.</source>
        <translation>अमाउंट बैलेंस से निकला या जमा किया गया |</translation>
    </message>
</context>
<context>
    <name>TransactionView</name>
    <message>
        <location filename="../transactionview.cpp" line="+52"/>
        <location line="+16"/>
        <source>All</source>
        <translation>सभी</translation>
    </message>
    <message>
        <location line="-15"/>
        <source>Today</source>
        <translation>आज</translation>
    </message>
    <message>
        <location line="+1"/>
        <source>This week</source>
        <translation>इस हफ्ते</translation>
    </message>
    <message>
        <location line="+1"/>
        <source>This month</source>
        <translation>इस महीने</translation>
    </message>
    <message>
        <location line="+1"/>
        <source>Last month</source>
        <translation>पिछले महीने</translation>
    </message>
    <message>
        <location line="+1"/>
        <source>This year</source>
        <translation>इस साल</translation>
    </message>
    <message>
        <location line="+1"/>
        <source>Range...</source>
        <translation>विस्तार...</translation>
    </message>
    <message>
        <location line="+11"/>
        <source>Received with</source>
        <translation>स्वीकार करना</translation>
    </message>
    <message>
        <location line="+2"/>
        <source>Sent to</source>
        <translation>भेजा गया</translation>
    </message>
    <message>
        <location line="+2"/>
        <source>To yourself</source>
        <translation>अपनेआप को</translation>
    </message>
    <message>
        <location line="+1"/>
        <source>Mined</source>
        <translation>माइंड</translation>
    </message>
    <message>
        <location line="+1"/>
        <source>Other</source>
        <translation>अन्य</translation>
    </message>
    <message>
        <location line="+7"/>
        <source>Enter address or label to search</source>
        <translation>ढूँदने के लिए कृपा करके पता या लेबल टाइप करे !</translation>
    </message>
    <message>
        <location line="+7"/>
        <source>Min amount</source>
        <translation>लघुत्तम राशि</translation>
    </message>
    <message>
        <location line="+34"/>
        <source>Copy address</source>
        <translation>पता कॉपी करे</translation>
    </message>
    <message>
        <location line="+1"/>
        <source>Copy label</source>
        <translation>लेबल कॉपी करे </translation>
    </message>
    <message>
        <location line="+1"/>
        <source>Copy amount</source>
        <translation>कॉपी राशि</translation>
    </message>
    <message>
        <location line="+1"/>
        <source>Copy transaction ID</source>
        <translation type="unfinished"/>
    </message>
    <message>
        <location line="+1"/>
        <source>Edit label</source>
        <translation>एडिट लेबल</translation>
    </message>
    <message>
        <location line="+1"/>
        <source>Show transaction details</source>
        <translation type="unfinished"/>
    </message>
    <message>
        <location line="+139"/>
        <source>Export Transaction Data</source>
        <translation>लेन-देन का डेटा निर्यात करे !</translation>
    </message>
    <message>
        <location line="+1"/>
        <source>Comma separated file (*.csv)</source>
        <translation>Comma separated file (*.csv)</translation>
    </message>
    <message>
        <location line="+8"/>
        <source>Confirmed</source>
        <translation>पक्का</translation>
    </message>
    <message>
        <location line="+1"/>
        <source>Date</source>
        <translation>taareek</translation>
    </message>
    <message>
        <location line="+1"/>
        <source>Type</source>
        <translation>टाइप</translation>
    </message>
    <message>
        <location line="+1"/>
        <source>Label</source>
        <translation>लेबल</translation>
    </message>
    <message>
        <location line="+1"/>
        <source>Address</source>
        <translation>पता</translation>
    </message>
    <message>
        <location line="+1"/>
        <source>Amount</source>
        <translation>राशि</translation>
    </message>
    <message>
        <location line="+1"/>
        <source>ID</source>
        <translation>ID</translation>
    </message>
    <message>
        <location line="+4"/>
        <source>Error exporting</source>
        <translation>ग़लतियाँ एक्सपोर्ट (निर्यात) करे!</translation>
    </message>
    <message>
        <location line="+0"/>
        <source>Could not write to file %1.</source>
        <translation>फाइल में लिख नही सके %1.</translation>
    </message>
    <message>
        <location line="+100"/>
        <source>Range:</source>
        <translation>विस्तार:</translation>
    </message>
    <message>
        <location line="+8"/>
        <source>to</source>
        <translation>तक</translation>
    </message>
</context>
<context>
    <name>WalletModel</name>
    <message>
        <location filename="../walletmodel.cpp" line="+193"/>
        <source>Send Coins</source>
        <translation type="unfinished"/>
    </message>
</context>
<context>
    <name>WalletView</name>
    <message>
        <location filename="../walletview.cpp" line="+42"/>
        <source>&amp;Export</source>
        <translation type="unfinished"/>
    </message>
    <message>
        <location line="+1"/>
        <source>Export the data in the current tab to a file</source>
        <translation type="unfinished"/>
    </message>
    <message>
        <location line="+193"/>
        <source>Backup Wallet</source>
        <translation>बैकप वॉलेट</translation>
    </message>
    <message>
        <location line="+0"/>
        <source>Wallet Data (*.dat)</source>
        <translation>वॉलेट डेटा (*.dat)</translation>
    </message>
    <message>
        <location line="+3"/>
        <source>Backup Failed</source>
        <translation>बैकप असफल</translation>
    </message>
    <message>
        <location line="+0"/>
        <source>There was an error trying to save the wallet data to the new location.</source>
        <translation type="unfinished"/>
    </message>
    <message>
        <location line="+4"/>
        <source>Backup Successful</source>
        <translation>बैकप सफल</translation>
    </message>
    <message>
        <location line="+0"/>
        <source>The wallet data was successfully saved to the new location.</source>
        <translation type="unfinished"/>
    </message>
</context>
<context>
    <name>bitcoin-core</name>
    <message>
        <location filename="../bitcoinstrings.cpp" line="+94"/>
        <source>Peercoin version</source>
        <translation>बीटकोइन  संस्करण</translation>
    </message>
    <message>
        <location line="+102"/>
        <source>Usage:</source>
        <translation>खपत :</translation>
    </message>
    <message>
        <location line="-29"/>
        <source>Send command to -server or peercoind</source>
        <translation>-server या peercoind को कमांड भेजें</translation>
    </message>
    <message>
        <location line="-23"/>
        <source>List commands</source>
        <translation>commands की लिस्ट बनाएं</translation>
    </message>
    <message>
        <location line="-12"/>
        <source>Get help for a command</source>
        <translation>किसी command के लिए मदद लें</translation>
    </message>
    <message>
        <location line="+24"/>
        <source>Options:</source>
        <translation>विकल्प:</translation>
    </message>
    <message>
        <location line="+24"/>
        <source>Specify configuration file (default: peercoin.conf)</source>
        <translation>configuraion की फाइल का विवरण दें (default: peercoin.conf)</translation>
    </message>
    <message>
        <location line="+3"/>
        <source>Specify pid file (default: peercoind.pid)</source>
        <translation>pid फाइल का विवरण दें (default: peercoin.pid)</translation>
    </message>
    <message>
        <location line="-1"/>
        <source>Specify data directory</source>
        <translation type="unfinished"/>
    </message>
    <message>
        <location line="-9"/>
        <source>Set database cache size in megabytes (default: 25)</source>
        <translation type="unfinished"/>
    </message>
    <message>
        <location line="-28"/>
        <source>Listen for connections on &lt;port&gt; (default: 8333 or testnet: 18333)</source>
        <translation type="unfinished"/>
    </message>
    <message>
        <location line="+5"/>
        <source>Maintain at most &lt;n&gt; connections to peers (default: 125)</source>
        <translation type="unfinished"/>
    </message>
    <message>
        <location line="-48"/>
        <source>Connect to a node to retrieve peer addresses, and disconnect</source>
        <translation type="unfinished"/>
    </message>
    <message>
        <location line="+82"/>
        <source>Specify your own public address</source>
        <translation type="unfinished"/>
    </message>
    <message>
        <location line="+3"/>
        <source>Threshold for disconnecting misbehaving peers (default: 100)</source>
        <translation type="unfinished"/>
    </message>
    <message>
        <location line="-134"/>
        <source>Number of seconds to keep misbehaving peers from reconnecting (default: 86400)</source>
        <translation type="unfinished"/>
    </message>
    <message>
        <location line="-29"/>
        <source>An error occurred while setting up the RPC port %u for listening on IPv4: %s</source>
        <translation type="unfinished"/>
    </message>
    <message>
        <location line="+27"/>
        <source>Listen for JSON-RPC connections on &lt;port&gt; (default: 8332 or testnet: 18332)</source>
        <translation type="unfinished"/>
    </message>
    <message>
        <location line="+37"/>
        <source>Accept command line and JSON-RPC commands</source>
        <translation type="unfinished"/>
    </message>
    <message>
        <location line="+76"/>
        <source>Run in the background as a daemon and accept commands</source>
        <translation type="unfinished"/>
    </message>
    <message>
        <location line="+37"/>
        <source>Use the test network</source>
        <translation type="unfinished"/>
    </message>
    <message>
        <location line="-112"/>
        <source>Accept connections from outside (default: 1 if no -proxy or -connect)</source>
        <translation type="unfinished"/>
    </message>
    <message>
        <location line="-80"/>
        <source>%s, you must set a rpcpassword in the configuration file:
%s
It is recommended you use the following random password:
rpcuser=peercoinrpc
rpcpassword=%s
(you do not need to remember this password)
The username and password MUST NOT be the same.
If the file does not exist, create it with owner-readable-only file permissions.
It is also recommended to set alertnotify so you are notified of problems;
for example: alertnotify=echo %%s | mail -s &quot;Peercoin Alert&quot; admin@foo.com
</source>
        <translation type="unfinished"/>
    </message>
    <message>
        <location line="+17"/>
        <source>An error occurred while setting up the RPC port %u for listening on IPv6, falling back to IPv4: %s</source>
        <translation type="unfinished"/>
    </message>
    <message>
        <location line="+3"/>
        <source>Bind to given address and always listen on it. Use [host]:port notation for IPv6</source>
        <translation type="unfinished"/>
    </message>
    <message>
        <location line="+3"/>
        <source>Cannot obtain a lock on data directory %s. Peercoin is probably already running.</source>
        <translation type="unfinished"/>
    </message>
    <message>
        <location line="+3"/>
        <source>Error: The transaction was rejected! This might happen if some of the coins in your wallet were already spent, such as if you used a copy of wallet.dat and coins were spent in the copy but not marked as spent here.</source>
        <translation type="unfinished"/>
    </message>
    <message>
        <location line="+4"/>
        <source>Error: This transaction requires a transaction fee of at least %s because of its amount, complexity, or use of recently received funds!</source>
        <translation type="unfinished"/>
    </message>
    <message>
        <location line="+3"/>
        <source>Execute command when a relevant alert is received (%s in cmd is replaced by message)</source>
        <translation type="unfinished"/>
    </message>
    <message>
        <location line="+3"/>
        <source>Execute command when a wallet transaction changes (%s in cmd is replaced by TxID)</source>
        <translation type="unfinished"/>
    </message>
    <message>
        <location line="+11"/>
        <source>Set maximum size of high-priority/low-fee transactions in bytes (default: 27000)</source>
        <translation type="unfinished"/>
    </message>
    <message>
        <location line="+6"/>
        <source>This is a pre-release test build - use at your own risk - do not use for mining or merchant applications</source>
        <translation type="unfinished"/>
    </message>
    <message>
        <location line="+5"/>
        <source>Warning: -paytxfee is set very high! This is the transaction fee you will pay if you send a transaction.</source>
        <translation type="unfinished"/>
    </message>
    <message>
        <location line="+3"/>
        <source>Warning: Displayed transactions may not be correct! You may need to upgrade, or other nodes may need to upgrade.</source>
        <translation type="unfinished"/>
    </message>
    <message>
        <location line="+3"/>
        <source>Warning: Please check that your computer&apos;s date and time are correct! If your clock is wrong Peercoin will not work properly.</source>
        <translation type="unfinished"/>
    </message>
    <message>
        <location line="+3"/>
        <source>Warning: error reading wallet.dat! All keys read correctly, but transaction data or address book entries might be missing or incorrect.</source>
        <translation type="unfinished"/>
    </message>
    <message>
        <location line="+3"/>
        <source>Warning: wallet.dat corrupt, data salvaged! Original wallet.dat saved as wallet.{timestamp}.bak in %s; if your balance or transactions are incorrect you should restore from a backup.</source>
        <translation type="unfinished"/>
    </message>
    <message>
        <location line="+14"/>
        <source>Attempt to recover private keys from a corrupt wallet.dat</source>
        <translation type="unfinished"/>
    </message>
    <message>
        <location line="+2"/>
        <source>Block creation options:</source>
        <translation type="unfinished"/>
    </message>
    <message>
        <location line="+5"/>
        <source>Connect only to the specified node(s)</source>
        <translation type="unfinished"/>
    </message>
    <message>
        <location line="+3"/>
        <source>Corrupted block database detected</source>
        <translation type="unfinished"/>
=======
        <source>N/A</source>
        <translation>लागू नही
</translation>
>>>>>>> dac5d68f
    </message>
    <message>
        <source>&amp;Information</source>
        <translation>जानकारी</translation>
    </message>
    </context>
<context>
    <name>ReceiveCoinsDialog</name>
    <message>
        <source>&amp;Amount:</source>
        <translation>राशि :</translation>
    </message>
    <message>
        <source>&amp;Label:</source>
        <translation>लेबल:</translation>
    </message>
    </context>
<context>
    <name>ReceiveRequestDialog</name>
    <message>
        <source>Copy &amp;Address</source>
        <translation>&amp;पता कॉपी करे</translation>
    </message>
    </context>
<context>
    <name>RecentRequestsTableModel</name>
    </context>
<context>
    <name>SendCoinsDialog</name>
    <message>
        <source>Send Coins</source>
        <translation>सिक्के भेजें|</translation>
    </message>
    <message>
        <source>Amount:</source>
        <translation>राशि :</translation>
    </message>
    <message>
        <source>Send to multiple recipients at once</source>
        <translation>एक साथ कई प्राप्तकर्ताओं को भेजें</translation>
    </message>
    <message>
        <source>Balance:</source>
        <translation>बाकी रकम :</translation>
    </message>
    <message>
        <source>Confirm the send action</source>
        <translation>भेजने की पुष्टि करें</translation>
    </message>
    </context>
<context>
    <name>SendCoinsEntry</name>
    <message>
        <source>A&amp;mount:</source>
        <translation>अमाउंट:</translation>
    </message>
    <message>
        <source>Pay &amp;To:</source>
        <translation>प्राप्तकर्ता:</translation>
    </message>
    <message>
        <source>&amp;Label:</source>
        <translation>लेबल:</translation>
    </message>
    <message>
        <source>Alt+A</source>
        <translation>Alt-A</translation>
    </message>
    <message>
        <source>Paste address from clipboard</source>
        <translation>Clipboard से एड्रेस paste करें</translation>
    </message>
    <message>
        <source>Alt+P</source>
        <translation>Alt-P</translation>
    </message>
    <message>
        <source>Pay To:</source>
        <translation>प्राप्तकर्ता:</translation>
    </message>
    </context>
<context>
    <name>SendConfirmationDialog</name>
    </context>
<context>
    <name>ShutdownWindow</name>
    </context>
<context>
    <name>SignVerifyMessageDialog</name>
    <message>
        <source>Alt+A</source>
        <translation>Alt-A</translation>
    </message>
    <message>
        <source>Paste address from clipboard</source>
        <translation>Clipboard से एड्रेस paste करें</translation>
    </message>
    <message>
        <source>Alt+P</source>
        <translation>Alt-P</translation>
    </message>
    <message>
        <source>Signature</source>
        <translation>हस्ताक्षर</translation>
    </message>
    </context>
<context>
    <name>SplashScreen</name>
    <message>
        <source>[testnet]</source>
        <translation>[टेस्टनेट]</translation>
    </message>
</context>
<context>
    <name>TrafficGraphWidget</name>
    </context>
<context>
    <name>TransactionDesc</name>
    </context>
<context>
    <name>TransactionDescDialog</name>
    <message>
        <source>This pane shows a detailed description of the transaction</source>
        <translation> ये खिड़की आपको लेन-देन का विस्तृत विवरण देगी !</translation>
    </message>
    </context>
<context>
    <name>TransactionTableModel</name>
    </context>
<context>
    <name>TransactionView</name>
    </context>
<context>
    <name>UnitDisplayStatusBarControl</name>
    </context>
<context>
    <name>WalletFrame</name>
    </context>
<context>
    <name>WalletModel</name>
    </context>
<context>
    <name>WalletView</name>
    <message>
        <source>&amp;Export</source>
        <translation>&amp;निर्यात</translation>
    </message>
    <message>
        <source>Export the data in the current tab to a file</source>
        <translation>डेटा को मौजूदा टैब से एक फ़ाइल में निर्यात करें</translation>
    </message>
    </context>
<context>
    <name>bitcoin-core</name>
    <message>
        <source>Options:</source>
        <translation>विकल्प:</translation>
    </message>
    <message>
        <source>Specify data directory</source>
        <translation>डेटा डायरेक्टरी बताएं </translation>
    </message>
    <message>
        <source>Run in the background as a daemon and accept commands</source>
        <translation>बैकग्राउंड में डेमॉन बन कर रन करे तथा कमांड्स स्वीकार करें </translation>
    </message>
    <message>
        <source>Verifying blocks...</source>
        <translation>ब्लॉक्स जाँचे जा रहा है...</translation>
    </message>
    <message>
        <source>Information</source>
        <translation>जानकारी</translation>
    </message>
    <message>
        <source>Warning</source>
        <translation>चेतावनी</translation>
    </message>
    <message>
<<<<<<< HEAD
        <location line="+1"/>
        <source>Warning: This version is obsolete, upgrade required!</source>
        <translation type="unfinished"/>
    </message>
    <message>
        <location line="+1"/>
        <source>You need to rebuild the databases using -reindex to change -txindex</source>
        <translation type="unfinished"/>
    </message>
    <message>
        <location line="+1"/>
        <source>wallet.dat corrupt, salvage failed</source>
        <translation type="unfinished"/>
    </message>
    <message>
        <location line="-50"/>
        <source>Password for JSON-RPC connections</source>
        <translation type="unfinished"/>
    </message>
    <message>
        <location line="-67"/>
        <source>Allow JSON-RPC connections from specified IP address</source>
        <translation type="unfinished"/>
    </message>
    <message>
        <location line="+76"/>
        <source>Send commands to node running on &lt;ip&gt; (default: 127.0.0.1)</source>
        <translation type="unfinished"/>
    </message>
    <message>
        <location line="-120"/>
        <source>Execute command when the best block changes (%s in cmd is replaced by block hash)</source>
        <translation type="unfinished"/>
    </message>
    <message>
        <location line="+147"/>
        <source>Upgrade wallet to latest format</source>
        <translation type="unfinished"/>
    </message>
    <message>
        <location line="-21"/>
        <source>Set key pool size to &lt;n&gt; (default: 100)</source>
        <translation type="unfinished"/>
    </message>
    <message>
        <location line="-12"/>
        <source>Rescan the block chain for missing wallet transactions</source>
        <translation type="unfinished"/>
    </message>
    <message>
        <location line="+35"/>
        <source>Use OpenSSL (https) for JSON-RPC connections</source>
        <translation type="unfinished"/>
    </message>
    <message>
        <location line="-26"/>
        <source>Server certificate file (default: server.cert)</source>
        <translation type="unfinished"/>
    </message>
    <message>
        <location line="+1"/>
        <source>Server private key (default: server.pem)</source>
        <translation type="unfinished"/>
    </message>
    <message>
        <location line="-151"/>
        <source>Acceptable ciphers (default: TLSv1+HIGH:!SSLv2:!aNULL:!eNULL:!AH:!3DES:@STRENGTH)</source>
        <translation type="unfinished"/>
    </message>
    <message>
        <location line="+165"/>
        <source>This help message</source>
        <translation type="unfinished"/>
    </message>
    <message>
        <location line="+6"/>
        <source>Unable to bind to %s on this computer (bind returned error %d, %s)</source>
        <translation type="unfinished"/>
    </message>
    <message>
        <location line="-91"/>
        <source>Connect through socks proxy</source>
        <translation type="unfinished"/>
    </message>
    <message>
        <location line="-10"/>
        <source>Allow DNS lookups for -addnode, -seednode and -connect</source>
        <translation type="unfinished"/>
    </message>
    <message>
        <location line="+55"/>
        <source>Loading addresses...</source>
        <translation>पता पुस्तक आ रही है...</translation>
    </message>
    <message>
        <location line="-35"/>
        <source>Error loading wallet.dat: Wallet corrupted</source>
        <translation type="unfinished"/>
    </message>
    <message>
        <location line="+1"/>
        <source>Error loading wallet.dat: Wallet requires newer version of Peercoin</source>
        <translation type="unfinished"/>
    </message>
    <message>
        <location line="+93"/>
        <source>Wallet needed to be rewritten: restart Peercoin to complete</source>
        <translation type="unfinished"/>
    </message>
    <message>
        <location line="-95"/>
        <source>Error loading wallet.dat</source>
        <translation type="unfinished"/>
    </message>
    <message>
        <location line="+28"/>
        <source>Invalid -proxy address: &apos;%s&apos;</source>
        <translation type="unfinished"/>
    </message>
    <message>
        <location line="+56"/>
        <source>Unknown network specified in -onlynet: &apos;%s&apos;</source>
        <translation type="unfinished"/>
    </message>
    <message>
        <location line="-1"/>
        <source>Unknown -socks proxy version requested: %i</source>
        <translation type="unfinished"/>
    </message>
    <message>
        <location line="-96"/>
        <source>Cannot resolve -bind address: &apos;%s&apos;</source>
        <translation type="unfinished"/>
    </message>
    <message>
        <location line="+1"/>
        <source>Cannot resolve -externalip address: &apos;%s&apos;</source>
        <translation type="unfinished"/>
    </message>
    <message>
        <location line="+44"/>
        <source>Invalid amount for -paytxfee=&lt;amount&gt;: &apos;%s&apos;</source>
        <translation type="unfinished"/>
    </message>
    <message>
        <location line="+1"/>
        <source>Invalid amount</source>
        <translation>राशि ग़लत है</translation>
    </message>
    <message>
        <location line="-6"/>
        <source>Insufficient funds</source>
        <translation type="unfinished"/>
    </message>
    <message>
        <location line="+10"/>
=======
>>>>>>> dac5d68f
        <source>Loading block index...</source>
        <translation>ब्लॉक इंडेक्स आ रहा है...</translation>
    </message>
    <message>
<<<<<<< HEAD
        <location line="-57"/>
        <source>Add a node to connect to and attempt to keep the connection open</source>
        <translation type="unfinished"/>
    </message>
    <message>
        <location line="-25"/>
        <source>Unable to bind to %s on this computer. Peercoin is probably already running.</source>
        <translation type="unfinished"/>
    </message>
    <message>
        <location line="+64"/>
        <source>Fee per KB to add to transactions you send</source>
        <translation type="unfinished"/>
    </message>
    <message>
        <location line="+19"/>
=======
>>>>>>> dac5d68f
        <source>Loading wallet...</source>
        <translation>वॉलेट आ रहा है...</translation>
    </message>
    <message>
        <source>Rescanning...</source>
        <translation>रि-स्केनी-इंग...</translation>
    </message>
    <message>
        <source>Done loading</source>
        <translation>लोड हो गया|</translation>
    </message>
    <message>
        <source>Error</source>
        <translation>भूल</translation>
    </message>
</context>
</TS><|MERGE_RESOLUTION|>--- conflicted
+++ resolved
@@ -1,42 +1,4 @@
-<<<<<<< HEAD
-<?xml version="1.0" ?><!DOCTYPE TS><TS language="hi_IN" version="2.0">
-<defaultcodec>UTF-8</defaultcodec>
-<context>
-    <name>AboutDialog</name>
-    <message>
-        <location filename="../forms/aboutdialog.ui" line="+14"/>
-        <source>About Peercoin</source>
-        <translation>बिटकोइन के संबंध में</translation>
-    </message>
-    <message>
-        <location line="+39"/>
-        <source>&lt;b&gt;Peercoin&lt;/b&gt; version</source>
-        <translation>बिटकोइन वर्सन</translation>
-    </message>
-    <message>
-        <location line="+57"/>
-        <source>
-This is experimental software.
-
-Distributed under the MIT/X11 software license, see the accompanying file COPYING or http://www.opensource.org/licenses/mit-license.php.
-
-This product includes software developed by the OpenSSL Project for use in the OpenSSL Toolkit (http://www.openssl.org/) and cryptographic software written by Eric Young (eay@cryptsoft.com) and UPnP software written by Thomas Bernard.</source>
-        <translation type="unfinished"/>
-    </message>
-    <message>
-        <location filename="../aboutdialog.cpp" line="+14"/>
-        <source>Copyright</source>
-        <translation>कापीराइट</translation>
-    </message>
-    <message>
-        <location line="+0"/>
-        <source>The Peercoin developers</source>
-        <translation type="unfinished"/>
-    </message>
-</context>
-=======
 <TS language="hi_IN" version="2.1">
->>>>>>> dac5d68f
 <context>
     <name>AddressBookPage</name>
     <message>
@@ -56,40 +18,6 @@
         <translation>चुनिन्दा पते को सिस्टम क्लिपबोर्ड पर कापी करे !</translation>
     </message>
     <message>
-<<<<<<< HEAD
-        <location line="-11"/>
-        <source>&amp;New Address</source>
-        <translation>&amp;नया पता</translation>
-    </message>
-    <message>
-        <location filename="../addressbookpage.cpp" line="+63"/>
-        <source>These are your Peercoin addresses for receiving payments. You may want to give a different one to each sender so you can keep track of who is paying you.</source>
-        <translation type="unfinished"/>
-    </message>
-    <message>
-        <location filename="../forms/addressbookpage.ui" line="+14"/>
-        <source>&amp;Copy Address</source>
-        <translation>&amp;पता कॉपी करे</translation>
-    </message>
-    <message>
-        <location line="+11"/>
-        <source>Show &amp;QR Code</source>
-        <translation type="unfinished"/>
-    </message>
-    <message>
-        <location line="+11"/>
-        <source>Sign a message to prove you own a Peercoin address</source>
-        <translation type="unfinished"/>
-    </message>
-    <message>
-        <location line="+3"/>
-        <source>Sign &amp;Message</source>
-        <translation type="unfinished"/>
-    </message>
-    <message>
-        <location line="+25"/>
-=======
->>>>>>> dac5d68f
         <source>Delete the currently selected address from the list</source>
         <translation>सूची से वर्तमान में चयनित पता हटाएं</translation>
     </message>
@@ -99,45 +27,15 @@
     </message>
     <message>
         <source>&amp;Export</source>
-<<<<<<< HEAD
-        <translation type="unfinished"/>
-    </message>
-    <message>
-        <location line="-44"/>
-        <source>Verify a message to ensure it was signed with a specified Peercoin address</source>
-        <translation type="unfinished"/>
-    </message>
-    <message>
-        <location line="+3"/>
-        <source>&amp;Verify Message</source>
-        <translation type="unfinished"/>
-=======
         <translation>&amp;निर्यात</translation>
->>>>>>> dac5d68f
     </message>
     <message>
         <source>&amp;Delete</source>
         <translation>&amp;मिटाए !!</translation>
     </message>
     <message>
-<<<<<<< HEAD
-        <location filename="../addressbookpage.cpp" line="-5"/>
-        <source>These are your Peercoin addresses for sending payments. Always check the amount and the receiving address before sending coins.</source>
-        <translation type="unfinished"/>
-    </message>
-    <message>
-        <location line="+13"/>
-        <source>Copy &amp;Label</source>
-        <translation>&amp;लेबल कॉपी करे </translation>
-    </message>
-    <message>
-        <location line="+1"/>
-        <source>&amp;Edit</source>
-        <translation>&amp;एडिट</translation>
-=======
         <source>Choose the address to send coins to</source>
         <translation>सिक्कों को भेजने के लिए पता चुनें</translation>
->>>>>>> dac5d68f
     </message>
     <message>
         <source>Choose the address to receive coins with</source>
@@ -177,132 +75,10 @@
         <source>Repeat new passphrase</source>
         <translation>दोबारा नया पहचान शब्द/अक्षर डालिए !</translation>
     </message>
-<<<<<<< HEAD
-    <message>
-        <location filename="../askpassphrasedialog.cpp" line="+33"/>
-        <source>Enter the new passphrase to the wallet.&lt;br/&gt;Please use a passphrase of &lt;b&gt;10 or more random characters&lt;/b&gt;, or &lt;b&gt;eight or more words&lt;/b&gt;.</source>
-        <translation>नया पहचान शब्द/अक्षर वॉलेट मे डालिए ! &lt;br/&gt; कृपा करके पहचान शब्द में &lt;br&gt; 10 से ज़्यादा अक्षॉरों का इस्तेमाल करे &lt;/b&gt;,या &lt;b&gt;आठ या उससे से ज़्यादा शब्दो का इस्तेमाल करे&lt;/b&gt; !</translation>
-    </message>
-    <message>
-        <location line="+1"/>
-        <source>Encrypt wallet</source>
-        <translation>एनक्रिप्ट वॉलेट !</translation>
-    </message>
-    <message>
-        <location line="+3"/>
-        <source>This operation needs your wallet passphrase to unlock the wallet.</source>
-        <translation>वॉलेट खोलने के आपका वॉलेट पहचान शब्द्‌/अक्षर चाईए !</translation>
-    </message>
-    <message>
-        <location line="+5"/>
-        <source>Unlock wallet</source>
-        <translation>वॉलेट खोलिए</translation>
-    </message>
-    <message>
-        <location line="+3"/>
-        <source>This operation needs your wallet passphrase to decrypt the wallet.</source>
-        <translation>वॉलेट डीक्रिप्ट( विकोड) करने के लिए आपका वॉलेट पहचान शब्द्‌/अक्षर चाईए !</translation>
-    </message>
-    <message>
-        <location line="+5"/>
-        <source>Decrypt wallet</source>
-        <translation> डीक्रिप्ट वॉलेट</translation>
-    </message>
-    <message>
-        <location line="+3"/>
-        <source>Change passphrase</source>
-        <translation>पहचान शब्द/अक्षर बदलिये !</translation>
-    </message>
-    <message>
-        <location line="+1"/>
-        <source>Enter the old and new passphrase to the wallet.</source>
-        <translation>कृपा करके पुराना एवं नया पहचान शब्द/अक्षर वॉलेट में डालिए !</translation>
-    </message>
-    <message>
-        <location line="+46"/>
-        <source>Confirm wallet encryption</source>
-        <translation>वॉलेट एनक्रिपशन को प्रमाणित कीजिए !</translation>
-    </message>
-    <message>
-        <location line="+1"/>
-        <source>Warning: If you encrypt your wallet and lose your passphrase, you will &lt;b&gt;LOSE ALL OF YOUR PEERCOINS&lt;/b&gt;!</source>
-        <translation type="unfinished"/>
-    </message>
-    <message>
-        <location line="+0"/>
-        <source>Are you sure you wish to encrypt your wallet?</source>
-        <translation type="unfinished"/>
-    </message>
-    <message>
-        <location line="+15"/>
-        <source>IMPORTANT: Any previous backups you have made of your wallet file should be replaced with the newly generated, encrypted wallet file. For security reasons, previous backups of the unencrypted wallet file will become useless as soon as you start using the new, encrypted wallet.</source>
-        <translation type="unfinished"/>
-    </message>
-    <message>
-        <location line="+100"/>
-        <location line="+24"/>
-        <source>Warning: The Caps Lock key is on!</source>
-        <translation type="unfinished"/>
-    </message>
-    <message>
-        <location line="-130"/>
-        <location line="+58"/>
-        <source>Wallet encrypted</source>
-        <translation>वॉलेट एनक्रिप्ट हो गया !</translation>
-    </message>
-    <message>
-        <location line="-56"/>
-        <source>Peercoin will close now to finish the encryption process. Remember that encrypting your wallet cannot fully protect your peercoins from being stolen by malware infecting your computer.</source>
-        <translation type="unfinished"/>
-    </message>
-    <message>
-        <location line="+13"/>
-        <location line="+7"/>
-        <location line="+42"/>
-        <location line="+6"/>
-        <source>Wallet encryption failed</source>
-        <translation>वॉलेट एनक्रिप्ट नही हुआ!</translation>
-    </message>
-    <message>
-        <location line="-54"/>
-        <source>Wallet encryption failed due to an internal error. Your wallet was not encrypted.</source>
-        <translation>वॉलेट एनक्रिपशन नाकाम हो गया इंटर्नल एरर की वजह से! आपका वॉलेट एनक्रीपत नही हुआ है!</translation>
-    </message>
-    <message>
-        <location line="+7"/>
-        <location line="+48"/>
-        <source>The supplied passphrases do not match.</source>
-        <translation>आपके द्वारा डाले गये पहचान शब्द/अक्षर मिलते नही है !</translation>
-    </message>
-    <message>
-        <location line="-37"/>
-        <source>Wallet unlock failed</source>
-        <translation>वॉलेट का लॉक नही खुला !</translation>
-    </message>
-    <message>
-        <location line="+1"/>
-        <location line="+11"/>
-        <location line="+19"/>
-        <source>The passphrase entered for the wallet decryption was incorrect.</source>
-        <translation>वॉलेट डीक्रिप्ट करने के लिए जो पहचान शब्द/अक्षर डाले गये है वो सही नही है!</translation>
-    </message>
-    <message>
-        <location line="-20"/>
-        <source>Wallet decryption failed</source>
-        <translation>वॉलेट का डीक्रिप्ट-ष्ण असफल !</translation>
-    </message>
-    <message>
-        <location line="+14"/>
-        <source>Wallet passphrase was successfully changed.</source>
-        <translation type="unfinished"/>
-    </message>
-</context>
-=======
     </context>
 <context>
     <name>BanTableModel</name>
     </context>
->>>>>>> dac5d68f
 <context>
     <name>BitcoinGUI</name>
     <message>
@@ -335,25 +111,6 @@
         <translation>अप्लिकेशन से बाहर निकलना !</translation>
     </message>
     <message>
-<<<<<<< HEAD
-        <location line="+4"/>
-        <source>Show information about Peercoin</source>
-        <translation>बीटकोइन के बारे में जानकारी !</translation>
-    </message>
-    <message>
-        <location line="+2"/>
-        <source>About &amp;Qt</source>
-        <translation type="unfinished"/>
-    </message>
-    <message>
-        <location line="+1"/>
-        <source>Show information about Qt</source>
-        <translation type="unfinished"/>
-    </message>
-    <message>
-        <location line="+2"/>
-=======
->>>>>>> dac5d68f
         <source>&amp;Options...</source>
         <translation>&amp;विकल्प</translation>
     </message>
@@ -362,66 +119,11 @@
         <translation>&amp;बैकप वॉलेट</translation>
     </message>
     <message>
-<<<<<<< HEAD
-        <location line="+2"/>
-        <source>&amp;Change Passphrase...</source>
-        <translation type="unfinished"/>
-    </message>
-    <message>
-        <location line="+285"/>
-        <source>Importing blocks from disk...</source>
-        <translation type="unfinished"/>
-    </message>
-    <message>
-        <location line="+3"/>
-        <source>Reindexing blocks on disk...</source>
-        <translation type="unfinished"/>
-    </message>
-    <message>
-        <location line="-347"/>
-        <source>Send coins to a Peercoin address</source>
-        <translation type="unfinished"/>
-    </message>
-    <message>
-        <location line="+49"/>
-        <source>Modify configuration options for Peercoin</source>
-        <translation type="unfinished"/>
-    </message>
-    <message>
-        <location line="+9"/>
-        <source>Backup wallet to another location</source>
-        <translation type="unfinished"/>
-    </message>
-    <message>
-        <location line="+2"/>
-=======
->>>>>>> dac5d68f
         <source>Change the passphrase used for wallet encryption</source>
         <translation>पहचान शब्द/अक्षर जो वॉलेट एनक्रिपशन के लिए इस्तेमाल किया है उसे बदलिए!</translation>
     </message>
     <message>
-<<<<<<< HEAD
-        <location line="+6"/>
-        <source>&amp;Debug window</source>
-        <translation type="unfinished"/>
-    </message>
-    <message>
-        <location line="+1"/>
-        <source>Open debugging and diagnostic console</source>
-        <translation type="unfinished"/>
-    </message>
-    <message>
-        <location line="-4"/>
-        <source>&amp;Verify message...</source>
-        <translation type="unfinished"/>
-    </message>
-    <message>
-        <location line="-165"/>
-        <location line="+530"/>
-        <source>Peercoin</source>
-=======
         <source>Bitcoin</source>
->>>>>>> dac5d68f
         <translation>बीटकोइन</translation>
     </message>
     <message>
@@ -429,65 +131,6 @@
         <translation>वॉलेट</translation>
     </message>
     <message>
-<<<<<<< HEAD
-        <location line="+101"/>
-        <source>&amp;Send</source>
-        <translation type="unfinished"/>
-    </message>
-    <message>
-        <location line="+7"/>
-        <source>&amp;Receive</source>
-        <translation type="unfinished"/>
-    </message>
-    <message>
-        <location line="+14"/>
-        <source>&amp;Addresses</source>
-        <translation type="unfinished"/>
-    </message>
-    <message>
-        <location line="+22"/>
-        <source>&amp;About Peercoin</source>
-        <translation type="unfinished"/>
-    </message>
-    <message>
-        <location line="+9"/>
-        <source>&amp;Show / Hide</source>
-        <translation type="unfinished"/>
-    </message>
-    <message>
-        <location line="+1"/>
-        <source>Show or hide the main Window</source>
-        <translation type="unfinished"/>
-    </message>
-    <message>
-        <location line="+3"/>
-        <source>Encrypt the private keys that belong to your wallet</source>
-        <translation type="unfinished"/>
-    </message>
-    <message>
-        <location line="+1"/>
-        <source>Decrypt wallet only for minting. Sending coins will still require the password.</source>
-        <translation type="unfinished"></translation>
-    </message>
-    <message>
-        <location line="+7"/>
-        <source>Sign messages with your Peercoin addresses to prove you own them</source>
-        <translation type="unfinished"/>
-    </message>
-    <message>
-        <location line="+2"/>
-        <source>Verify messages to ensure they were signed with specified Peercoin addresses</source>
-        <translation type="unfinished"/>
-    </message>
-    <message>
-        <location line="+3"/>
-        <source>UI to create multisig addresses</source>
-        <translation type="unfinished"></translation>
-    </message>
-    <message>
-        <location line="+28"/>
-=======
->>>>>>> dac5d68f
         <source>&amp;File</source>
         <translation>&amp;फाइल</translation>
     </message>
@@ -504,56 +147,6 @@
         <translation>टैबस टूलबार</translation>
     </message>
     <message>
-<<<<<<< HEAD
-        <location line="+17"/>
-        <location line="+10"/>
-        <source>[testnet]</source>
-        <translation>[टेस्टनेट]</translation>
-    </message>
-    <message>
-        <location line="+47"/>
-        <source>Peercoin client</source>
-        <translation type="unfinished"/>
-    </message>
-    <message numerus="yes">
-        <location line="+141"/>
-        <source>%n active connection(s) to Peercoin network</source>
-        <translation><numerusform>%n सक्रिया संपर्क बीटकोइन नेटवर्क से</numerusform><numerusform>%n सक्रिया संपर्क बीटकोइन नेटवर्क से</numerusform></translation>
-    </message>
-    <message>
-        <location line="+22"/>
-        <source>No block source available...</source>
-        <translation type="unfinished"/>
-    </message>
-    <message>
-        <location line="+12"/>
-        <source>Processed %1 of %2 (estimated) blocks of transaction history.</source>
-        <translation type="unfinished"/>
-    </message>
-    <message>
-        <location line="+4"/>
-        <source>Processed %1 blocks of transaction history.</source>
-        <translation type="unfinished"/>
-    </message>
-    <message numerus="yes">
-        <location line="+20"/>
-        <source>%n hour(s)</source>
-        <translation><numerusform>%n घंटा</numerusform><numerusform>%n घंटे</numerusform></translation>
-    </message>
-    <message numerus="yes">
-        <location line="+4"/>
-        <source>%n day(s)</source>
-        <translation><numerusform>%n दिन</numerusform><numerusform>%n दिनो</numerusform></translation>
-    </message>
-    <message numerus="yes">
-        <location line="+4"/>
-        <source>%n week(s)</source>
-        <translation><numerusform>%n हफ़्ता</numerusform><numerusform>%n हफ्ते</numerusform></translation>
-    </message>
-    <message>
-        <location line="+4"/>
-=======
->>>>>>> dac5d68f
         <source>%1 behind</source>
         <translation>%1 पीछे</translation>
     </message>
@@ -570,15 +163,6 @@
         <translation>जानकारी</translation>
     </message>
     <message>
-<<<<<<< HEAD
-        <location line="+70"/>
-        <source>You can send this transaction for a fee of %1, which is burned and prevents spamming of the network. Do you want to pay the fee?</source>
-        <translation type="unfinished"/>
-    </message>
-    <message>
-        <location line="-140"/>
-=======
->>>>>>> dac5d68f
         <source>Up to date</source>
         <translation>नवीनतम</translation>
     </message>
@@ -591,34 +175,6 @@
         <translation>प्राप्त हुई ट्रांजक्शन</translation>
     </message>
     <message>
-<<<<<<< HEAD
-        <location line="+1"/>
-        <source>Date: %1
-Amount: %2
-Type: %3
-Address: %4
-</source>
-        <translation>तारीख: %1\n
-राशि: %2\n
-टाइप: %3\n
-पता:%4\n</translation>
-    </message>
-    <message>
-        <location line="+33"/>
-        <location line="+23"/>
-        <source>URI handling</source>
-        <translation type="unfinished"/>
-    </message>
-    <message>
-        <location line="-23"/>
-        <location line="+23"/>
-        <source>URI can not be parsed! This can be caused by an invalid Peercoin address or malformed URI parameters.</source>
-        <translation type="unfinished"/>
-    </message>
-    <message>
-        <location line="+17"/>
-=======
->>>>>>> dac5d68f
         <source>Wallet is &lt;b&gt;encrypted&lt;/b&gt; and currently &lt;b&gt;unlocked&lt;/b&gt;</source>
         <translation>वॉलेट एन्क्रिप्टेड है तथा अभी लॉक्ड नहीं है</translation>
     </message>
@@ -634,14 +190,8 @@
         <translation>राशि :</translation>
     </message>
     <message>
-<<<<<<< HEAD
-        <location filename="../bitcoin.cpp" line="+111"/>
-        <source>A fatal error occurred. Peercoin can no longer continue safely and will quit.</source>
-        <translation type="unfinished"/>
-=======
         <source>Amount</source>
         <translation>राशि</translation>
->>>>>>> dac5d68f
     </message>
     <message>
         <source>Date</source>
@@ -666,69 +216,12 @@
         <source>&amp;Address</source>
         <translation>&amp;पता</translation>
     </message>
-<<<<<<< HEAD
-    <message>
-        <location line="+10"/>
-        <source>The address associated with this address book entry. This can only be modified for sending addresses.</source>
-        <translation>इस एड्रेस बुक से जुड़ी प्रविष्टि केवल भेजने वाले addresses के लिए बदली जा सकती है|</translation>
-    </message>
-    <message>
-        <location filename="../editaddressdialog.cpp" line="+21"/>
-        <source>New receiving address</source>
-        <translation>नया स्वीकार्य पता</translation>
-    </message>
-    <message>
-        <location line="+4"/>
-        <source>New sending address</source>
-        <translation>नया भेजने वाला पता</translation>
-    </message>
-    <message>
-        <location line="+3"/>
-        <source>Edit receiving address</source>
-        <translation>एडिट स्वीकार्य पता </translation>
-    </message>
-    <message>
-        <location line="+4"/>
-        <source>Edit sending address</source>
-        <translation>एडिट भेजने वाला पता</translation>
-    </message>
-    <message>
-        <location line="+76"/>
-        <source>The entered address &quot;%1&quot; is already in the address book.</source>
-        <translation>डाला गया पता &quot;%1&quot; एड्रेस बुक में पहले से ही मोजूद है|</translation>
-    </message>
-    <message>
-        <location line="-5"/>
-        <source>The entered address &quot;%1&quot; is not a valid Peercoin address.</source>
-        <translation type="unfinished"/>
-    </message>
-    <message>
-        <location line="+10"/>
-        <source>Could not unlock wallet.</source>
-        <translation>वॉलेट को unlock नहीं किया जा सकता|</translation>
-    </message>
-    <message>
-        <location line="+5"/>
-        <source>New key generation failed.</source>
-        <translation>नयी कुंजी का निर्माण असफल रहा|</translation>
-    </message>
-</context>
-<context>
-    <name>GUIUtil::HelpMessageBox</name>
-    <message>
-        <location filename="../guiutil.cpp" line="+424"/>
-        <location line="+12"/>
-        <source>Peercoin-Qt</source>
-        <translation>बीटकोइन-Qt</translation>
-    </message>
-=======
     </context>
 <context>
     <name>FreespaceChecker</name>
     </context>
 <context>
     <name>HelpMessageDialog</name>
->>>>>>> dac5d68f
     <message>
         <source>version</source>
         <translation>संस्करण</translation>
@@ -770,26 +263,6 @@
         <translation>वॉलेट</translation>
     </message>
     <message>
-<<<<<<< HEAD
-        <location line="+6"/>
-        <source>Mandatory network transaction fee per kB transferred. Most transactions are 1 kB and incur a 0.01 PPC fee. Note: transfer size may increase depending on the number of input transactions required to be added together to fund the payment.</source>
-        <translation type="unfinished"/>
-    </message>
-    <message>
-        <location line="+15"/>
-        <source>Additional network &amp;fee</source>
-        <translation type="unfinished"/>
-    </message>
-    <message>
-        <location line="+31"/>
-        <source>Automatically start Peercoin after logging in to the system.</source>
-        <translation type="unfinished"/>
-    </message>
-    <message>
-        <location line="+46"/>
-        <source>Check this box to follow the centrally issued checkpoints.</source>
-        <translation type="unfinished"/>
-=======
         <source>&amp;OK</source>
         <translation>&amp;ओके</translation>
     </message>
@@ -800,20 +273,13 @@
     <message>
         <source>Error</source>
         <translation>भूल</translation>
->>>>>>> dac5d68f
     </message>
     </context>
 <context>
     <name>OverviewPage</name>
     <message>
-<<<<<<< HEAD
-        <location line="+3"/>
-        <source>&amp;Start Peercoin on system login</source>
-        <translation type="unfinished"/>
-=======
         <source>Form</source>
         <translation>फार्म</translation>
->>>>>>> dac5d68f
     </message>
     </context>
 <context>
@@ -825,19 +291,8 @@
 <context>
     <name>QObject</name>
     <message>
-<<<<<<< HEAD
-        <location line="+7"/>
-        <source>Enforce checkpoints</source>
-        <translation type="unfinished"></translation>
-    </message>
-    <message>
-        <location line="+35"/>
-        <source>Reset all client options to default.</source>
-        <translation type="unfinished"/>
-=======
         <source>Amount</source>
         <translation>राशि</translation>
->>>>>>> dac5d68f
     </message>
     <message>
         <source>N/A</source>
@@ -858,1728 +313,168 @@
 <context>
     <name>RPCConsole</name>
     <message>
-<<<<<<< HEAD
-        <location line="+6"/>
-        <source>Automatically open the Peercoin client port on the router. This only works when your router supports UPnP and it is enabled.</source>
-        <translation type="unfinished"/>
-    </message>
-    <message>
-        <location line="+3"/>
-        <source>Map port using &amp;UPnP</source>
-        <translation type="unfinished"/>
-    </message>
-    <message>
-        <location line="+7"/>
-        <source>Connect to the Peercoin network through a SOCKS proxy (e.g. when connecting through Tor).</source>
-        <translation type="unfinished"/>
-    </message>
-    <message>
-        <location line="+3"/>
-        <source>&amp;Connect through SOCKS proxy:</source>
-        <translation type="unfinished"/>
-    </message>
-    <message>
-        <location line="+9"/>
-        <source>Proxy &amp;IP:</source>
-        <translation type="unfinished"/>
-    </message>
-    <message>
-        <location line="+19"/>
-        <source>IP address of the proxy (e.g. 127.0.0.1)</source>
-        <translation type="unfinished"/>
-    </message>
-    <message>
-        <location line="+7"/>
-        <source>&amp;Port:</source>
-        <translation type="unfinished"/>
-    </message>
-    <message>
-        <location line="+19"/>
-        <source>Port of the proxy (e.g. 9050)</source>
-        <translation type="unfinished"/>
-    </message>
-    <message>
-        <location line="+7"/>
-        <source>SOCKS &amp;Version:</source>
-        <translation type="unfinished"/>
-    </message>
-    <message>
-        <location line="+13"/>
-        <source>SOCKS version of the proxy (e.g. 5)</source>
-        <translation type="unfinished"/>
-    </message>
-    <message>
-        <location line="+36"/>
-        <source>&amp;Window</source>
-        <translation type="unfinished"/>
-    </message>
-    <message>
-        <location line="+6"/>
-        <source>Show only a tray icon after minimizing the window.</source>
-        <translation type="unfinished"/>
-    </message>
-    <message>
-        <location line="+3"/>
-        <source>&amp;Minimize to the tray instead of the taskbar</source>
-        <translation type="unfinished"/>
-    </message>
-    <message>
-        <location line="+7"/>
-        <source>Minimize instead of exit the application when the window is closed. When this option is enabled, the application will be closed only after selecting Quit in the menu.</source>
-        <translation type="unfinished"/>
-    </message>
-    <message>
-        <location line="+3"/>
-        <source>M&amp;inimize on close</source>
-        <translation type="unfinished"/>
-    </message>
-    <message>
-        <location line="+21"/>
-        <source>&amp;Display</source>
-        <translation type="unfinished"/>
-    </message>
-    <message>
-        <location line="+8"/>
-        <source>User Interface &amp;language:</source>
-        <translation type="unfinished"/>
-    </message>
-    <message>
-        <location line="+13"/>
-        <source>The user interface language can be set here. This setting will take effect after restarting Peercoin.</source>
-        <translation type="unfinished"/>
-    </message>
-    <message>
-        <location line="+11"/>
-        <source>&amp;Unit to show amounts in:</source>
-        <translation type="unfinished"/>
-    </message>
-    <message>
-        <location line="+13"/>
-        <source>Choose the default subdivision unit to show in the interface and when sending coins.</source>
-        <translation type="unfinished"/>
-    </message>
-    <message>
-        <location line="+9"/>
-        <source>Whether to show Peercoin addresses in the transaction list or not.</source>
-        <translation type="unfinished"/>
-    </message>
-    <message>
-        <location line="+3"/>
-        <source>&amp;Display addresses in transaction list</source>
-        <translation type="unfinished"/>
-    </message>
-    <message>
-        <location line="+71"/>
-        <source>&amp;OK</source>
-        <translation>&amp;ओके</translation>
-    </message>
-    <message>
-        <location line="+7"/>
-        <source>&amp;Cancel</source>
-        <translation>&amp;कैन्सल</translation>
-    </message>
-    <message>
-        <location line="+10"/>
-        <source>&amp;Apply</source>
-        <translation type="unfinished"/>
-    </message>
-    <message>
-        <location filename="../optionsdialog.cpp" line="+53"/>
-        <source>default</source>
-        <translation type="unfinished"/>
-    </message>
-    <message>
-        <location line="+130"/>
-        <source>Confirm options reset</source>
-        <translation type="unfinished"/>
-    </message>
-    <message>
-        <location line="+1"/>
-        <source>Some settings may require a client restart to take effect.</source>
-        <translation type="unfinished"/>
-    </message>
-    <message>
-        <location line="+0"/>
-        <source>Do you want to proceed?</source>
-        <translation type="unfinished"/>
-    </message>
-    <message>
-        <location line="+42"/>
-        <location line="+9"/>
-        <source>Warning</source>
-        <translation>चेतावनी</translation>
-    </message>
-    <message>
-        <location line="-9"/>
-        <location line="+9"/>
-        <source>This setting will take effect after restarting Peercoin.</source>
-        <translation type="unfinished"/>
-    </message>
-    <message>
-        <location line="+29"/>
-        <source>The supplied proxy address is invalid.</source>
-        <translation type="unfinished"/>
-    </message>
-</context>
-<context>
-    <name>OverviewPage</name>
-    <message>
-        <location filename="../forms/overviewpage.ui" line="+14"/>
-        <source>Form</source>
-        <translation>फार्म</translation>
-    </message>
-    <message>
-        <location line="+50"/>
-        <location line="+166"/>
-        <source>The displayed information may be out of date. Your wallet automatically synchronizes with the Peercoin network after a connection is established, but this process has not completed yet.</source>
-        <translation type="unfinished"/>
-    </message>
-    <message>
-        <location line="-124"/>
-        <source>Balance:</source>
-        <translation>बाकी रकम :</translation>
-    </message>
-    <message>
-        <location line="+29"/>
-        <source>Unconfirmed:</source>
-        <translation>अपुष्ट :</translation>
-    </message>
-    <message>
-        <location line="-78"/>
-        <source>Wallet</source>
-        <translation>वॉलेट</translation>
-    </message>
-    <message>
-        <location line="+107"/>
-        <source>Immature:</source>
-        <translation type="unfinished"/>
-    </message>
-    <message>
-        <location line="+13"/>
-        <source>Mined balance that has not yet matured</source>
-        <translation type="unfinished"/>
-    </message>
-    <message>
-        <location line="+46"/>
-        <source>&lt;b&gt;Recent transactions&lt;/b&gt;</source>
-        <translation>&lt;b&gt;हाल का लेन-देन&lt;/b&gt;</translation>
-    </message>
-    <message>
-        <location line="-101"/>
-        <source>Your current balance</source>
-        <translation>आपका चालू बॅलेन्स</translation>
-    </message>
-    <message>
-        <location line="+29"/>
-        <source>Total of transactions that have yet to be confirmed, and do not yet count toward the current balance</source>
-        <translation>लेन देन की पुष्टि अभी नहीं हुई है, इसलिए इन्हें अभी मोजुदा बैलेंस में गिना नहीं गया है|</translation>
-    </message>
-    <message>
-        <location filename="../overviewpage.cpp" line="+116"/>
-        <location line="+1"/>
-        <source>out of sync</source>
-        <translation type="unfinished"/>
-    </message>
-</context>
-<context>
-    <name>PaymentServer</name>
-    <message>
-        <location filename="../paymentserver.cpp" line="+107"/>
-        <source>Cannot start peercoin: click-to-pay handler</source>
-        <translation type="unfinished"/>
-    </message>
-</context>
-<context>
-    <name>QRCodeDialog</name>
-    <message>
-        <location filename="../forms/qrcodedialog.ui" line="+14"/>
-        <source>QR Code Dialog</source>
-        <translation type="unfinished"/>
-    </message>
-    <message>
-        <location line="+59"/>
-        <source>Request Payment</source>
-        <translation>भुगतान का अनुरोध</translation>
-    </message>
-    <message>
-        <location line="+56"/>
-        <source>Amount:</source>
-        <translation>राशि :</translation>
-    </message>
-    <message>
-        <location line="-44"/>
-        <source>Label:</source>
-        <translation>लेबल :</translation>
-    </message>
-    <message>
-        <location line="+19"/>
-        <source>Message:</source>
-        <translation type="unfinished"/>
-    </message>
-    <message>
-        <location line="+71"/>
-        <source>&amp;Save As...</source>
-        <translation type="unfinished"/>
-    </message>
-    <message>
-        <location filename="../qrcodedialog.cpp" line="+62"/>
-        <source>Error encoding URI into QR Code.</source>
-        <translation type="unfinished"/>
-    </message>
-    <message>
-        <location line="+40"/>
-        <source>The entered amount is invalid, please check.</source>
-        <translation type="unfinished"/>
-    </message>
-    <message>
-        <location line="+23"/>
-        <source>Resulting URI too long, try to reduce the text for label / message.</source>
-        <translation type="unfinished"/>
-    </message>
-    <message>
-        <location line="+25"/>
-        <source>Save QR Code</source>
-        <translation type="unfinished"/>
-    </message>
-    <message>
-        <location line="+0"/>
-        <source>PNG Images (*.png)</source>
-        <translation type="unfinished"/>
-    </message>
-</context>
-<context>
-    <name>RPCConsole</name>
-    <message>
-        <location filename="../forms/rpcconsole.ui" line="+46"/>
-        <source>Client name</source>
-        <translation type="unfinished"/>
-    </message>
-    <message>
-        <location line="+10"/>
-        <location line="+23"/>
-        <location line="+26"/>
-        <location line="+23"/>
-        <location line="+23"/>
-        <location line="+36"/>
-        <location line="+53"/>
-        <location line="+23"/>
-        <location line="+23"/>
-        <location filename="../rpcconsole.cpp" line="+339"/>
         <source>N/A</source>
         <translation>लागू नही
 </translation>
     </message>
     <message>
-        <location line="-217"/>
-        <source>Client version</source>
-        <translation type="unfinished"/>
-    </message>
-    <message>
-        <location line="-45"/>
         <source>&amp;Information</source>
-        <translation type="unfinished"/>
-    </message>
-    <message>
-        <location line="+68"/>
-        <source>Using OpenSSL version</source>
-        <translation type="unfinished"/>
-    </message>
-    <message>
-        <location line="+49"/>
-        <source>Startup time</source>
-        <translation type="unfinished"/>
-    </message>
-    <message>
-        <location line="+29"/>
-        <source>Network</source>
-        <translation type="unfinished"/>
-    </message>
-    <message>
-        <location line="+7"/>
-        <source>Number of connections</source>
-        <translation type="unfinished"/>
-    </message>
-    <message>
-        <location line="+23"/>
-        <source>On testnet</source>
-        <translation type="unfinished"/>
-    </message>
-    <message>
-        <location line="+23"/>
-        <source>Block chain</source>
-        <translation type="unfinished"/>
-    </message>
-    <message>
-        <location line="+7"/>
-        <source>Current number of blocks</source>
-        <translation type="unfinished"/>
-    </message>
-    <message>
-        <location line="+23"/>
-        <source>Estimated total blocks</source>
-        <translation type="unfinished"/>
-    </message>
-    <message>
-        <location line="+23"/>
-        <source>Last block time</source>
-        <translation type="unfinished"/>
-    </message>
-    <message>
-        <location line="+52"/>
-        <source>&amp;Open</source>
-        <translation type="unfinished"/>
-    </message>
-    <message>
-        <location line="+16"/>
-        <source>Command-line options</source>
-        <translation type="unfinished"/>
-    </message>
-    <message>
-        <location line="+7"/>
-        <source>Show the Peercoin-Qt help message to get a list with possible Peercoin command-line options.</source>
-        <translation type="unfinished"/>
-    </message>
-    <message>
-        <location line="+3"/>
-        <source>&amp;Show</source>
-        <translation type="unfinished"/>
-    </message>
-    <message>
-        <location line="+24"/>
-        <source>&amp;Console</source>
-        <translation type="unfinished"/>
-    </message>
-    <message>
-        <location line="-260"/>
-        <source>Build date</source>
-        <translation type="unfinished"/>
-    </message>
-    <message>
-        <location line="-104"/>
-        <source>Peercoin - Debug window</source>
-        <translation type="unfinished"/>
-    </message>
-    <message>
-        <location line="+25"/>
-        <source>Peercoin Core</source>
-        <translation type="unfinished"/>
-    </message>
-    <message>
-        <location line="+279"/>
-        <source>Debug log file</source>
-        <translation type="unfinished"/>
-    </message>
-    <message>
-        <location line="+7"/>
-        <source>Open the Peercoin debug log file from the current data directory. This can take a few seconds for large log files.</source>
-        <translation type="unfinished"/>
-    </message>
-    <message>
-        <location line="+102"/>
-        <source>Clear console</source>
-        <translation type="unfinished"/>
-    </message>
-    <message>
-        <location filename="../rpcconsole.cpp" line="-30"/>
-        <source>Welcome to the Peercoin RPC console.</source>
-        <translation type="unfinished"/>
-    </message>
-    <message>
-        <location line="+1"/>
-        <source>Use up and down arrows to navigate history, and &lt;b&gt;Ctrl-L&lt;/b&gt; to clear screen.</source>
-        <translation type="unfinished"/>
-    </message>
-    <message>
-        <location line="+1"/>
-        <source>Type &lt;b&gt;help&lt;/b&gt; for an overview of available commands.</source>
-        <translation type="unfinished"/>
-    </message>
-</context>
+        <translation>जानकारी</translation>
+    </message>
+    </context>
+<context>
+    <name>ReceiveCoinsDialog</name>
+    <message>
+        <source>&amp;Amount:</source>
+        <translation>राशि :</translation>
+    </message>
+    <message>
+        <source>&amp;Label:</source>
+        <translation>लेबल:</translation>
+    </message>
+    </context>
+<context>
+    <name>ReceiveRequestDialog</name>
+    <message>
+        <source>Copy &amp;Address</source>
+        <translation>&amp;पता कॉपी करे</translation>
+    </message>
+    </context>
+<context>
+    <name>RecentRequestsTableModel</name>
+    </context>
 <context>
     <name>SendCoinsDialog</name>
     <message>
-        <location filename="../forms/sendcoinsdialog.ui" line="+14"/>
-        <location filename="../sendcoinsdialog.cpp" line="+124"/>
-        <location line="+5"/>
-        <location line="+5"/>
-        <location line="+5"/>
-        <location line="+6"/>
-        <location line="+5"/>
-        <location line="+5"/>
         <source>Send Coins</source>
         <translation>सिक्के भेजें|</translation>
     </message>
     <message>
-        <location line="+50"/>
+        <source>Amount:</source>
+        <translation>राशि :</translation>
+    </message>
+    <message>
         <source>Send to multiple recipients at once</source>
         <translation>एक साथ कई प्राप्तकर्ताओं को भेजें</translation>
     </message>
     <message>
-        <location line="+3"/>
-        <source>Add &amp;Recipient</source>
-        <translation type="unfinished"/>
-    </message>
-    <message>
-        <location line="+20"/>
-        <source>Remove all transaction fields</source>
-        <translation type="unfinished"/>
-    </message>
-    <message>
-        <location line="+3"/>
-        <source>Clear &amp;All</source>
-        <translation type="unfinished"/>
-    </message>
-    <message>
-        <location line="+22"/>
         <source>Balance:</source>
         <translation>बाकी रकम :</translation>
     </message>
     <message>
-        <location line="+10"/>
-        <source>123.456 BTC</source>
-        <translation>123.456 BTC</translation>
-    </message>
-    <message>
-        <location line="+31"/>
         <source>Confirm the send action</source>
         <translation>भेजने की पुष्टि करें</translation>
     </message>
-    <message>
-        <location line="+3"/>
-        <source>S&amp;end</source>
-        <translation type="unfinished"/>
-    </message>
-    <message>
-        <location filename="../sendcoinsdialog.cpp" line="-59"/>
-        <source>&lt;b&gt;%1&lt;/b&gt; to %2 (%3)</source>
-        <translation>&lt;b&gt;%1&lt;/b&gt; से %2 (%3)</translation>
-    </message>
-    <message>
-        <location line="+5"/>
-        <source>Confirm send coins</source>
-        <translation>सिक्के भेजने की पुष्टि करें</translation>
-    </message>
-    <message>
-        <location line="+1"/>
-        <source>Are you sure you want to send %1?</source>
-        <translation>क्या आप %1 भेजना चाहते हैं?</translation>
-    </message>
-    <message>
-        <location line="+0"/>
-        <source> and </source>
-        <translation>और</translation>
-    </message>
-    <message>
-        <location line="+23"/>
-        <source>The recipient address is not valid, please recheck.</source>
-        <translation type="unfinished"/>
-    </message>
-    <message>
-        <location line="+5"/>
-        <source>The amount to pay must be larger than 0.</source>
-        <translation>भेजा गया अमाउंट शुन्य से अधिक होना चाहिए|</translation>
-    </message>
-    <message>
-        <location line="+5"/>
-        <source>The amount exceeds your balance.</source>
-        <translation type="unfinished"/>
-    </message>
-    <message>
-        <location line="+5"/>
-        <source>The total exceeds your balance when the %1 transaction fee is included.</source>
-        <translation type="unfinished"/>
-    </message>
-    <message>
-        <location line="+6"/>
-        <source>Duplicate address found, can only send to each address once per send operation.</source>
-        <translation type="unfinished"/>
-    </message>
-    <message>
-        <location line="+5"/>
-        <source>Error: Transaction creation failed!</source>
-        <translation type="unfinished"/>
-    </message>
-    <message>
-        <location line="+5"/>
-        <source>Error: The transaction was rejected. This might happen if some of the coins in your wallet were already spent, such as if you used a copy of wallet.dat and coins were spent in the copy but not marked as spent here.</source>
-        <translation type="unfinished"/>
-    </message>
-</context>
+    </context>
 <context>
     <name>SendCoinsEntry</name>
     <message>
-        <location filename="../forms/sendcoinsentry.ui" line="+14"/>
-        <source>Form</source>
-        <translation>फार्म</translation>
-    </message>
-    <message>
-        <location line="+15"/>
         <source>A&amp;mount:</source>
         <translation>अमाउंट:</translation>
     </message>
     <message>
-        <location line="+13"/>
         <source>Pay &amp;To:</source>
         <translation>प्राप्तकर्ता:</translation>
     </message>
     <message>
-        <location line="+34"/>
-        <source>The address to send the payment to (e.g. 1NS17iag9jJgTHD1VXjvLCEnZuQ3rJDE9L)</source>
-        <translation type="unfinished"/>
-    </message>
-    <message>
-        <location line="+60"/>
-        <location filename="../sendcoinsentry.cpp" line="+26"/>
-        <source>Enter a label for this address to add it to your address book</source>
-        <translation>आपकी एड्रेस बुक में इस एड्रेस के लिए एक लेबल लिखें</translation>
-    </message>
-    <message>
-        <location line="-78"/>
         <source>&amp;Label:</source>
         <translation>लेबल:</translation>
     </message>
     <message>
-        <location line="+28"/>
-        <source>Choose address from address book</source>
-        <translation type="unfinished"/>
-    </message>
-    <message>
-        <location line="+10"/>
         <source>Alt+A</source>
         <translation>Alt-A</translation>
     </message>
     <message>
-        <location line="+7"/>
         <source>Paste address from clipboard</source>
         <translation>Clipboard से एड्रेस paste करें</translation>
     </message>
     <message>
-        <location line="+10"/>
         <source>Alt+P</source>
         <translation>Alt-P</translation>
     </message>
     <message>
-        <location line="+7"/>
-        <source>Remove this recipient</source>
-        <translation>प्राप्तकर्ता हटायें</translation>
-    </message>
-    <message>
-        <location filename="../sendcoinsentry.cpp" line="+1"/>
-        <source>Enter a Peercoin address</source>
-        <translation>Peercoin एड्रेस लिखें (उदाहरण: 1NS17iag9jJgTHD1VXjvLCEnZuQ3rJDE9L)</translation>
-    </message>
-</context>
+        <source>Pay To:</source>
+        <translation>प्राप्तकर्ता:</translation>
+    </message>
+    </context>
+<context>
+    <name>SendConfirmationDialog</name>
+    </context>
+<context>
+    <name>ShutdownWindow</name>
+    </context>
 <context>
     <name>SignVerifyMessageDialog</name>
     <message>
-        <location filename="../forms/signverifymessagedialog.ui" line="+14"/>
-        <source>Signatures - Sign / Verify a Message</source>
-        <translation type="unfinished"/>
-    </message>
-    <message>
-        <location line="+13"/>
-        <source>&amp;Sign Message</source>
-        <translation type="unfinished"/>
-    </message>
-    <message>
-        <location line="+6"/>
-        <source>You can sign messages with your addresses to prove you own them. Be careful not to sign anything vague, as phishing attacks may try to trick you into signing your identity over to them. Only sign fully-detailed statements you agree to.</source>
-        <translation type="unfinished"/>
-    </message>
-    <message>
-        <location line="+18"/>
-        <source>The address to sign the message with (e.g. 1NS17iag9jJgTHD1VXjvLCEnZuQ3rJDE9L)</source>
-        <translation type="unfinished"/>
-    </message>
-    <message>
-        <location line="+10"/>
-        <location line="+213"/>
-        <source>Choose an address from the address book</source>
-        <translation type="unfinished"/>
-    </message>
-    <message>
-        <location line="-203"/>
-        <location line="+213"/>
         <source>Alt+A</source>
         <translation>Alt-A</translation>
     </message>
     <message>
-        <location line="-203"/>
         <source>Paste address from clipboard</source>
         <translation>Clipboard से एड्रेस paste करें</translation>
     </message>
     <message>
-        <location line="+10"/>
         <source>Alt+P</source>
         <translation>Alt-P</translation>
     </message>
     <message>
-        <location line="+12"/>
-        <source>Enter the message you want to sign here</source>
-        <translation type="unfinished"/>
-    </message>
-    <message>
-        <location line="+7"/>
         <source>Signature</source>
         <translation>हस्ताक्षर</translation>
     </message>
-    <message>
-        <location line="+27"/>
-        <source>Copy the current signature to the system clipboard</source>
-        <translation type="unfinished"/>
-    </message>
-    <message>
-        <location line="+21"/>
-        <source>Sign the message to prove you own this Peercoin address</source>
-        <translation type="unfinished"/>
-    </message>
-    <message>
-        <location line="+3"/>
-        <source>Sign &amp;Message</source>
-        <translation type="unfinished"/>
-    </message>
-    <message>
-        <location line="+14"/>
-        <source>Reset all sign message fields</source>
-        <translation type="unfinished"/>
-    </message>
-    <message>
-        <location line="+3"/>
-        <location line="+146"/>
-        <source>Clear &amp;All</source>
-        <translation type="unfinished"/>
-    </message>
-    <message>
-        <location line="-87"/>
-        <source>&amp;Verify Message</source>
-        <translation type="unfinished"/>
-    </message>
-    <message>
-        <location line="+6"/>
-        <source>Enter the signing address, message (ensure you copy line breaks, spaces, tabs, etc. exactly) and signature below to verify the message. Be careful not to read more into the signature than what is in the signed message itself, to avoid being tricked by a man-in-the-middle attack.</source>
-        <translation type="unfinished"/>
-    </message>
-    <message>
-        <location line="+21"/>
-        <source>The address the message was signed with (e.g. 1NS17iag9jJgTHD1VXjvLCEnZuQ3rJDE9L)</source>
-        <translation type="unfinished"/>
-    </message>
-    <message>
-        <location line="+40"/>
-        <source>Verify the message to ensure it was signed with the specified Peercoin address</source>
-        <translation type="unfinished"/>
-    </message>
-    <message>
-        <location line="+3"/>
-        <source>Verify &amp;Message</source>
-        <translation type="unfinished"/>
-    </message>
-    <message>
-        <location line="+14"/>
-        <source>Reset all verify message fields</source>
-        <translation type="unfinished"/>
-    </message>
-    <message>
-        <location filename="../signverifymessagedialog.cpp" line="+27"/>
-        <location line="+3"/>
-        <source>Enter a Peercoin address</source>
-        <translation>Peercoin एड्रेस लिखें (उदाहरण: 1NS17iag9jJgTHD1VXjvLCEnZuQ3rJDE9L)</translation>
-    </message>
-    <message>
-        <location line="-2"/>
-        <source>Click &quot;Sign Message&quot; to generate signature</source>
-        <translation type="unfinished"/>
-    </message>
-    <message>
-        <location line="+3"/>
-        <source>Enter Peercoin signature</source>
-        <translation type="unfinished"/>
-    </message>
-    <message>
-        <location line="+82"/>
-        <location line="+81"/>
-        <source>The entered address is invalid.</source>
-        <translation type="unfinished"/>
-    </message>
-    <message>
-        <location line="-81"/>
-        <location line="+8"/>
-        <location line="+73"/>
-        <location line="+8"/>
-        <source>Please check the address and try again.</source>
-        <translation type="unfinished"/>
-    </message>
-    <message>
-        <location line="-81"/>
-        <location line="+81"/>
-        <source>The entered address does not refer to a key.</source>
-        <translation type="unfinished"/>
-    </message>
-    <message>
-        <location line="-73"/>
-        <source>Wallet unlock was cancelled.</source>
-        <translation type="unfinished"/>
-    </message>
-    <message>
-        <location line="+8"/>
-        <source>Private key for the entered address is not available.</source>
-        <translation type="unfinished"/>
-    </message>
-    <message>
-        <location line="+12"/>
-        <source>Message signing failed.</source>
-        <translation type="unfinished"/>
-    </message>
-    <message>
-        <location line="+5"/>
-        <source>Message signed.</source>
-        <translation type="unfinished"/>
-    </message>
-    <message>
-        <location line="+59"/>
-        <source>The signature could not be decoded.</source>
-        <translation type="unfinished"/>
-    </message>
-    <message>
-        <location line="+0"/>
-        <location line="+13"/>
-        <source>Please check the signature and try again.</source>
-        <translation type="unfinished"/>
-    </message>
-    <message>
-        <location line="+0"/>
-        <source>The signature did not match the message digest.</source>
-        <translation type="unfinished"/>
-    </message>
-    <message>
-        <location line="+7"/>
-        <source>Message verification failed.</source>
-        <translation type="unfinished"/>
-    </message>
-    <message>
-        <location line="+5"/>
-        <source>Message verified.</source>
-        <translation type="unfinished"/>
+    </context>
+<context>
+    <name>SplashScreen</name>
+    <message>
+        <source>[testnet]</source>
+        <translation>[टेस्टनेट]</translation>
     </message>
 </context>
 <context>
-    <name>SplashScreen</name>
-    <message>
-        <location filename="../splashscreen.cpp" line="+22"/>
-        <source>The Peercoin developers</source>
-        <translation type="unfinished"/>
-    </message>
-    <message>
-        <location line="+1"/>
-        <source>[testnet]</source>
-        <translation type="unfinished"/>
-    </message>
-</context>
+    <name>TrafficGraphWidget</name>
+    </context>
 <context>
     <name>TransactionDesc</name>
-    <message>
-        <location filename="../transactiondesc.cpp" line="+20"/>
-        <source>Open until %1</source>
-        <translation>खुला है जबतक %1</translation>
-    </message>
-    <message>
-        <location line="+6"/>
-        <source>%1/offline</source>
-        <translation type="unfinished"/>
-    </message>
-    <message>
-        <location line="+2"/>
-        <source>%1/unconfirmed</source>
-        <translation>%1/अपुष्ट</translation>
-    </message>
-    <message>
-        <location line="+2"/>
-        <source>%1 confirmations</source>
-        <translation>%1 पुष्टियाँ</translation>
-    </message>
-    <message>
-        <location line="+18"/>
-        <source>Status</source>
-        <translation type="unfinished"/>
-    </message>
-    <message numerus="yes">
-        <location line="+7"/>
-        <source>, broadcast through %n node(s)</source>
-        <translation type="unfinished"><numerusform></numerusform><numerusform></numerusform></translation>
-    </message>
-    <message>
-        <location line="+4"/>
-        <source>Date</source>
-        <translation>taareek</translation>
-    </message>
-    <message>
-        <location line="+7"/>
-        <source>Source</source>
-        <translation type="unfinished"/>
-    </message>
-    <message>
-        <location line="+0"/>
-        <source>Generated</source>
-        <translation type="unfinished"/>
-    </message>
-    <message>
-        <location line="+5"/>
-        <location line="+17"/>
-        <source>From</source>
-        <translation type="unfinished"/>
-    </message>
-    <message>
-        <location line="+1"/>
-        <location line="+22"/>
-        <location line="+58"/>
-        <source>To</source>
-        <translation type="unfinished"/>
-    </message>
-    <message>
-        <location line="-77"/>
-        <location line="+2"/>
-        <source>own address</source>
-        <translation type="unfinished"/>
-    </message>
-    <message>
-        <location line="-2"/>
-        <source>label</source>
-        <translation type="unfinished"/>
-    </message>
-    <message>
-        <location line="+37"/>
-        <location line="+12"/>
-        <location line="+45"/>
-        <location line="+17"/>
-        <location line="+30"/>
-        <source>Credit</source>
-        <translation type="unfinished"/>
-    </message>
-    <message numerus="yes">
-        <location line="-102"/>
-        <source>matures in %n more block(s)</source>
-        <translation type="unfinished"><numerusform></numerusform><numerusform></numerusform></translation>
-    </message>
-    <message>
-        <location line="+2"/>
-        <source>not accepted</source>
-        <translation type="unfinished"/>
-    </message>
-    <message>
-        <location line="+44"/>
-        <location line="+8"/>
-        <location line="+15"/>
-        <location line="+30"/>
-        <source>Debit</source>
-        <translation type="unfinished"/>
-    </message>
-    <message>
-        <location line="-39"/>
-        <source>Transaction fee</source>
-        <translation type="unfinished"/>
-    </message>
-    <message>
-        <location line="+16"/>
-        <source>Net amount</source>
-        <translation type="unfinished"/>
-    </message>
-    <message>
-        <location line="+6"/>
-        <source>Message</source>
-        <translation type="unfinished"/>
-    </message>
-    <message>
-        <location line="+2"/>
-        <source>Comment</source>
-        <translation type="unfinished"/>
-    </message>
-    <message>
-        <location line="+2"/>
-        <source>Transaction ID</source>
-        <translation type="unfinished"/>
-    </message>
-    <message>
-        <location line="+3"/>
-        <source>Generated coins must mature 120 blocks before they can be spent. When you generated this block, it was broadcast to the network to be added to the block chain. If it fails to get into the chain, its state will change to &quot;not accepted&quot; and it won&apos;t be spendable. This may occasionally happen if another node generates a block within a few seconds of yours.</source>
-        <translation type="unfinished"/>
-    </message>
-    <message>
-        <location line="+7"/>
-        <source>Debug information</source>
-        <translation type="unfinished"/>
-    </message>
-    <message>
-        <location line="+8"/>
-        <source>Transaction</source>
-        <translation type="unfinished"/>
-    </message>
-    <message>
-        <location line="+3"/>
-        <source>Inputs</source>
-        <translation type="unfinished"/>
-    </message>
-    <message>
-        <location line="+23"/>
-        <source>Amount</source>
-        <translation>राशि</translation>
-    </message>
-    <message>
-        <location line="+1"/>
-        <source>true</source>
-        <translation>सही</translation>
-    </message>
-    <message>
-        <location line="+0"/>
-        <source>false</source>
-        <translation>ग़लत</translation>
-    </message>
-    <message>
-        <location line="-209"/>
-        <source>, has not been successfully broadcast yet</source>
-        <translation>, अभी तक सफलतापूर्वक प्रसारित नहीं किया गया है</translation>
-    </message>
-    <message numerus="yes">
-        <location line="-35"/>
-        <source>Open for %n more block(s)</source>
-        <translation type="unfinished"><numerusform></numerusform><numerusform></numerusform></translation>
-    </message>
-    <message>
-        <location line="+70"/>
-        <source>unknown</source>
-        <translation>अज्ञात</translation>
-    </message>
-</context>
+    </context>
 <context>
     <name>TransactionDescDialog</name>
     <message>
-        <location filename="../forms/transactiondescdialog.ui" line="+14"/>
-        <source>Transaction details</source>
-        <translation>लेन-देन का विवरण</translation>
-    </message>
-    <message>
-        <location line="+6"/>
         <source>This pane shows a detailed description of the transaction</source>
         <translation> ये खिड़की आपको लेन-देन का विस्तृत विवरण देगी !</translation>
     </message>
-</context>
+    </context>
 <context>
     <name>TransactionTableModel</name>
-    <message>
-        <location filename="../transactiontablemodel.cpp" line="+225"/>
-        <source>Date</source>
-        <translation>taareek</translation>
-    </message>
-    <message>
-        <location line="+0"/>
-        <source>Type</source>
-        <translation>टाइप</translation>
-    </message>
-    <message>
-        <location line="+0"/>
-        <source>Address</source>
-        <translation>पता</translation>
-    </message>
-    <message>
-        <location line="+0"/>
-        <source>Amount</source>
-        <translation>राशि</translation>
-    </message>
-    <message numerus="yes">
-        <location line="+57"/>
-        <source>Open for %n more block(s)</source>
-        <translation type="unfinished"><numerusform></numerusform><numerusform></numerusform></translation>
-    </message>
-    <message>
-        <location line="+3"/>
-        <source>Open until %1</source>
-        <translation>खुला है जबतक %1</translation>
-    </message>
-    <message>
-        <location line="+3"/>
-        <source>Offline (%1 confirmations)</source>
-        <translation>ऑफलाइन ( %1 पक्का करना)</translation>
-    </message>
-    <message>
-        <location line="+3"/>
-        <source>Unconfirmed (%1 of %2 confirmations)</source>
-        <translation>अपुष्ट ( %1  मे %2  पक्के  )</translation>
-    </message>
-    <message>
-        <location line="+3"/>
-        <source>Confirmed (%1 confirmations)</source>
-        <translation>पक्के  ( %1 पक्का करना)</translation>
-    </message>
-    <message numerus="yes">
-        <location line="+8"/>
-        <source>Mined balance will be available when it matures in %n more block(s)</source>
-        <translation type="unfinished"><numerusform></numerusform><numerusform></numerusform></translation>
-    </message>
-    <message>
-        <location line="+5"/>
-        <source>This block was not received by any other nodes and will probably not be accepted!</source>
-        <translation>यह ब्लॉक किसी भी और नोड को मिला नही है ! शायद यह ब्लॉक कोई भी नोड स्वीकारे गा नही !</translation>
-    </message>
-    <message>
-        <location line="+3"/>
-        <source>Generated but not accepted</source>
-        <translation>जेनरेट किया गया किंतु स्वीकारा नही गया !</translation>
-    </message>
-    <message>
-        <location line="+43"/>
-        <source>Received with</source>
-        <translation>स्वीकारा गया</translation>
-    </message>
-    <message>
-        <location line="+2"/>
-        <source>Received from</source>
-        <translation>स्वीकार्य ओर से</translation>
-    </message>
-    <message>
-        <location line="+3"/>
-        <source>Sent to</source>
-        <translation>भेजा गया</translation>
-    </message>
-    <message>
-        <location line="+2"/>
-        <source>Payment to yourself</source>
-        <translation>भेजा खुद को भुगतान</translation>
-    </message>
-    <message>
-        <location line="+2"/>
-        <source>Mined</source>
-        <translation>माइंड</translation>
-    </message>
-    <message>
-        <location line="+38"/>
-        <source>(n/a)</source>
-        <translation>(लागू नहीं)</translation>
-    </message>
-    <message>
-        <location line="+199"/>
-        <source>Transaction status. Hover over this field to show number of confirmations.</source>
-        <translation>ट्रांसेक्शन स्तिथि| पुष्टियों की संख्या जानने के लिए इस जगह पर माउस लायें|</translation>
-    </message>
-    <message>
-        <location line="+2"/>
-        <source>Date and time that the transaction was received.</source>
-        <translation>तारीख तथा समय जब ये ट्रांसेक्शन प्राप्त हुई थी|</translation>
-    </message>
-    <message>
-        <location line="+2"/>
-        <source>Type of transaction.</source>
-        <translation>ट्रांसेक्शन का प्रकार|</translation>
-    </message>
-    <message>
-        <location line="+2"/>
-        <source>Destination address of transaction.</source>
-        <translation>ट्रांसेक्शन की मंजिल का पता|</translation>
-    </message>
-    <message>
-        <location line="+2"/>
-        <source>Amount removed from or added to balance.</source>
-        <translation>अमाउंट बैलेंस से निकला या जमा किया गया |</translation>
-    </message>
-</context>
+    </context>
 <context>
     <name>TransactionView</name>
-    <message>
-        <location filename="../transactionview.cpp" line="+52"/>
-        <location line="+16"/>
-        <source>All</source>
-        <translation>सभी</translation>
-    </message>
-    <message>
-        <location line="-15"/>
-        <source>Today</source>
-        <translation>आज</translation>
-    </message>
-    <message>
-        <location line="+1"/>
-        <source>This week</source>
-        <translation>इस हफ्ते</translation>
-    </message>
-    <message>
-        <location line="+1"/>
-        <source>This month</source>
-        <translation>इस महीने</translation>
-    </message>
-    <message>
-        <location line="+1"/>
-        <source>Last month</source>
-        <translation>पिछले महीने</translation>
-    </message>
-    <message>
-        <location line="+1"/>
-        <source>This year</source>
-        <translation>इस साल</translation>
-    </message>
-    <message>
-        <location line="+1"/>
-        <source>Range...</source>
-        <translation>विस्तार...</translation>
-    </message>
-    <message>
-        <location line="+11"/>
-        <source>Received with</source>
-        <translation>स्वीकार करना</translation>
-    </message>
-    <message>
-        <location line="+2"/>
-        <source>Sent to</source>
-        <translation>भेजा गया</translation>
-    </message>
-    <message>
-        <location line="+2"/>
-        <source>To yourself</source>
-        <translation>अपनेआप को</translation>
-    </message>
-    <message>
-        <location line="+1"/>
-        <source>Mined</source>
-        <translation>माइंड</translation>
-    </message>
-    <message>
-        <location line="+1"/>
-        <source>Other</source>
-        <translation>अन्य</translation>
-    </message>
-    <message>
-        <location line="+7"/>
-        <source>Enter address or label to search</source>
-        <translation>ढूँदने के लिए कृपा करके पता या लेबल टाइप करे !</translation>
-    </message>
-    <message>
-        <location line="+7"/>
-        <source>Min amount</source>
-        <translation>लघुत्तम राशि</translation>
-    </message>
-    <message>
-        <location line="+34"/>
-        <source>Copy address</source>
-        <translation>पता कॉपी करे</translation>
-    </message>
-    <message>
-        <location line="+1"/>
-        <source>Copy label</source>
-        <translation>लेबल कॉपी करे </translation>
-    </message>
-    <message>
-        <location line="+1"/>
-        <source>Copy amount</source>
-        <translation>कॉपी राशि</translation>
-    </message>
-    <message>
-        <location line="+1"/>
-        <source>Copy transaction ID</source>
-        <translation type="unfinished"/>
-    </message>
-    <message>
-        <location line="+1"/>
-        <source>Edit label</source>
-        <translation>एडिट लेबल</translation>
-    </message>
-    <message>
-        <location line="+1"/>
-        <source>Show transaction details</source>
-        <translation type="unfinished"/>
-    </message>
-    <message>
-        <location line="+139"/>
-        <source>Export Transaction Data</source>
-        <translation>लेन-देन का डेटा निर्यात करे !</translation>
-    </message>
-    <message>
-        <location line="+1"/>
-        <source>Comma separated file (*.csv)</source>
-        <translation>Comma separated file (*.csv)</translation>
-    </message>
-    <message>
-        <location line="+8"/>
-        <source>Confirmed</source>
-        <translation>पक्का</translation>
-    </message>
-    <message>
-        <location line="+1"/>
-        <source>Date</source>
-        <translation>taareek</translation>
-    </message>
-    <message>
-        <location line="+1"/>
-        <source>Type</source>
-        <translation>टाइप</translation>
-    </message>
-    <message>
-        <location line="+1"/>
-        <source>Label</source>
-        <translation>लेबल</translation>
-    </message>
-    <message>
-        <location line="+1"/>
-        <source>Address</source>
-        <translation>पता</translation>
-    </message>
-    <message>
-        <location line="+1"/>
-        <source>Amount</source>
-        <translation>राशि</translation>
-    </message>
-    <message>
-        <location line="+1"/>
-        <source>ID</source>
-        <translation>ID</translation>
-    </message>
-    <message>
-        <location line="+4"/>
-        <source>Error exporting</source>
-        <translation>ग़लतियाँ एक्सपोर्ट (निर्यात) करे!</translation>
-    </message>
-    <message>
-        <location line="+0"/>
-        <source>Could not write to file %1.</source>
-        <translation>फाइल में लिख नही सके %1.</translation>
-    </message>
-    <message>
-        <location line="+100"/>
-        <source>Range:</source>
-        <translation>विस्तार:</translation>
-    </message>
-    <message>
-        <location line="+8"/>
-        <source>to</source>
-        <translation>तक</translation>
-    </message>
-</context>
+    </context>
+<context>
+    <name>UnitDisplayStatusBarControl</name>
+    </context>
+<context>
+    <name>WalletFrame</name>
+    </context>
 <context>
     <name>WalletModel</name>
-    <message>
-        <location filename="../walletmodel.cpp" line="+193"/>
-        <source>Send Coins</source>
-        <translation type="unfinished"/>
-    </message>
-</context>
+    </context>
 <context>
     <name>WalletView</name>
     <message>
-        <location filename="../walletview.cpp" line="+42"/>
         <source>&amp;Export</source>
-        <translation type="unfinished"/>
-    </message>
-    <message>
-        <location line="+1"/>
+        <translation>&amp;निर्यात</translation>
+    </message>
+    <message>
         <source>Export the data in the current tab to a file</source>
-        <translation type="unfinished"/>
-    </message>
-    <message>
-        <location line="+193"/>
-        <source>Backup Wallet</source>
-        <translation>बैकप वॉलेट</translation>
-    </message>
-    <message>
-        <location line="+0"/>
-        <source>Wallet Data (*.dat)</source>
-        <translation>वॉलेट डेटा (*.dat)</translation>
-    </message>
-    <message>
-        <location line="+3"/>
-        <source>Backup Failed</source>
-        <translation>बैकप असफल</translation>
-    </message>
-    <message>
-        <location line="+0"/>
-        <source>There was an error trying to save the wallet data to the new location.</source>
-        <translation type="unfinished"/>
-    </message>
-    <message>
-        <location line="+4"/>
-        <source>Backup Successful</source>
-        <translation>बैकप सफल</translation>
-    </message>
-    <message>
-        <location line="+0"/>
-        <source>The wallet data was successfully saved to the new location.</source>
-        <translation type="unfinished"/>
-    </message>
-</context>
+        <translation>डेटा को मौजूदा टैब से एक फ़ाइल में निर्यात करें</translation>
+    </message>
+    </context>
 <context>
     <name>bitcoin-core</name>
     <message>
-        <location filename="../bitcoinstrings.cpp" line="+94"/>
-        <source>Peercoin version</source>
-        <translation>बीटकोइन  संस्करण</translation>
-    </message>
-    <message>
-        <location line="+102"/>
-        <source>Usage:</source>
-        <translation>खपत :</translation>
-    </message>
-    <message>
-        <location line="-29"/>
-        <source>Send command to -server or peercoind</source>
-        <translation>-server या peercoind को कमांड भेजें</translation>
-    </message>
-    <message>
-        <location line="-23"/>
-        <source>List commands</source>
-        <translation>commands की लिस्ट बनाएं</translation>
-    </message>
-    <message>
-        <location line="-12"/>
-        <source>Get help for a command</source>
-        <translation>किसी command के लिए मदद लें</translation>
-    </message>
-    <message>
-        <location line="+24"/>
         <source>Options:</source>
         <translation>विकल्प:</translation>
     </message>
     <message>
-        <location line="+24"/>
-        <source>Specify configuration file (default: peercoin.conf)</source>
-        <translation>configuraion की फाइल का विवरण दें (default: peercoin.conf)</translation>
-    </message>
-    <message>
-        <location line="+3"/>
-        <source>Specify pid file (default: peercoind.pid)</source>
-        <translation>pid फाइल का विवरण दें (default: peercoin.pid)</translation>
-    </message>
-    <message>
-        <location line="-1"/>
-        <source>Specify data directory</source>
-        <translation type="unfinished"/>
-    </message>
-    <message>
-        <location line="-9"/>
-        <source>Set database cache size in megabytes (default: 25)</source>
-        <translation type="unfinished"/>
-    </message>
-    <message>
-        <location line="-28"/>
-        <source>Listen for connections on &lt;port&gt; (default: 8333 or testnet: 18333)</source>
-        <translation type="unfinished"/>
-    </message>
-    <message>
-        <location line="+5"/>
-        <source>Maintain at most &lt;n&gt; connections to peers (default: 125)</source>
-        <translation type="unfinished"/>
-    </message>
-    <message>
-        <location line="-48"/>
-        <source>Connect to a node to retrieve peer addresses, and disconnect</source>
-        <translation type="unfinished"/>
-    </message>
-    <message>
-        <location line="+82"/>
-        <source>Specify your own public address</source>
-        <translation type="unfinished"/>
-    </message>
-    <message>
-        <location line="+3"/>
-        <source>Threshold for disconnecting misbehaving peers (default: 100)</source>
-        <translation type="unfinished"/>
-    </message>
-    <message>
-        <location line="-134"/>
-        <source>Number of seconds to keep misbehaving peers from reconnecting (default: 86400)</source>
-        <translation type="unfinished"/>
-    </message>
-    <message>
-        <location line="-29"/>
-        <source>An error occurred while setting up the RPC port %u for listening on IPv4: %s</source>
-        <translation type="unfinished"/>
-    </message>
-    <message>
-        <location line="+27"/>
-        <source>Listen for JSON-RPC connections on &lt;port&gt; (default: 8332 or testnet: 18332)</source>
-        <translation type="unfinished"/>
-    </message>
-    <message>
-        <location line="+37"/>
-        <source>Accept command line and JSON-RPC commands</source>
-        <translation type="unfinished"/>
-    </message>
-    <message>
-        <location line="+76"/>
-        <source>Run in the background as a daemon and accept commands</source>
-        <translation type="unfinished"/>
-    </message>
-    <message>
-        <location line="+37"/>
-        <source>Use the test network</source>
-        <translation type="unfinished"/>
-    </message>
-    <message>
-        <location line="-112"/>
-        <source>Accept connections from outside (default: 1 if no -proxy or -connect)</source>
-        <translation type="unfinished"/>
-    </message>
-    <message>
-        <location line="-80"/>
-        <source>%s, you must set a rpcpassword in the configuration file:
-%s
-It is recommended you use the following random password:
-rpcuser=peercoinrpc
-rpcpassword=%s
-(you do not need to remember this password)
-The username and password MUST NOT be the same.
-If the file does not exist, create it with owner-readable-only file permissions.
-It is also recommended to set alertnotify so you are notified of problems;
-for example: alertnotify=echo %%s | mail -s &quot;Peercoin Alert&quot; admin@foo.com
-</source>
-        <translation type="unfinished"/>
-    </message>
-    <message>
-        <location line="+17"/>
-        <source>An error occurred while setting up the RPC port %u for listening on IPv6, falling back to IPv4: %s</source>
-        <translation type="unfinished"/>
-    </message>
-    <message>
-        <location line="+3"/>
-        <source>Bind to given address and always listen on it. Use [host]:port notation for IPv6</source>
-        <translation type="unfinished"/>
-    </message>
-    <message>
-        <location line="+3"/>
-        <source>Cannot obtain a lock on data directory %s. Peercoin is probably already running.</source>
-        <translation type="unfinished"/>
-    </message>
-    <message>
-        <location line="+3"/>
-        <source>Error: The transaction was rejected! This might happen if some of the coins in your wallet were already spent, such as if you used a copy of wallet.dat and coins were spent in the copy but not marked as spent here.</source>
-        <translation type="unfinished"/>
-    </message>
-    <message>
-        <location line="+4"/>
-        <source>Error: This transaction requires a transaction fee of at least %s because of its amount, complexity, or use of recently received funds!</source>
-        <translation type="unfinished"/>
-    </message>
-    <message>
-        <location line="+3"/>
-        <source>Execute command when a relevant alert is received (%s in cmd is replaced by message)</source>
-        <translation type="unfinished"/>
-    </message>
-    <message>
-        <location line="+3"/>
-        <source>Execute command when a wallet transaction changes (%s in cmd is replaced by TxID)</source>
-        <translation type="unfinished"/>
-    </message>
-    <message>
-        <location line="+11"/>
-        <source>Set maximum size of high-priority/low-fee transactions in bytes (default: 27000)</source>
-        <translation type="unfinished"/>
-    </message>
-    <message>
-        <location line="+6"/>
-        <source>This is a pre-release test build - use at your own risk - do not use for mining or merchant applications</source>
-        <translation type="unfinished"/>
-    </message>
-    <message>
-        <location line="+5"/>
-        <source>Warning: -paytxfee is set very high! This is the transaction fee you will pay if you send a transaction.</source>
-        <translation type="unfinished"/>
-    </message>
-    <message>
-        <location line="+3"/>
-        <source>Warning: Displayed transactions may not be correct! You may need to upgrade, or other nodes may need to upgrade.</source>
-        <translation type="unfinished"/>
-    </message>
-    <message>
-        <location line="+3"/>
-        <source>Warning: Please check that your computer&apos;s date and time are correct! If your clock is wrong Peercoin will not work properly.</source>
-        <translation type="unfinished"/>
-    </message>
-    <message>
-        <location line="+3"/>
-        <source>Warning: error reading wallet.dat! All keys read correctly, but transaction data or address book entries might be missing or incorrect.</source>
-        <translation type="unfinished"/>
-    </message>
-    <message>
-        <location line="+3"/>
-        <source>Warning: wallet.dat corrupt, data salvaged! Original wallet.dat saved as wallet.{timestamp}.bak in %s; if your balance or transactions are incorrect you should restore from a backup.</source>
-        <translation type="unfinished"/>
-    </message>
-    <message>
-        <location line="+14"/>
-        <source>Attempt to recover private keys from a corrupt wallet.dat</source>
-        <translation type="unfinished"/>
-    </message>
-    <message>
-        <location line="+2"/>
-        <source>Block creation options:</source>
-        <translation type="unfinished"/>
-    </message>
-    <message>
-        <location line="+5"/>
-        <source>Connect only to the specified node(s)</source>
-        <translation type="unfinished"/>
-    </message>
-    <message>
-        <location line="+3"/>
-        <source>Corrupted block database detected</source>
-        <translation type="unfinished"/>
-=======
-        <source>N/A</source>
-        <translation>लागू नही
-</translation>
->>>>>>> dac5d68f
-    </message>
-    <message>
-        <source>&amp;Information</source>
-        <translation>जानकारी</translation>
-    </message>
-    </context>
-<context>
-    <name>ReceiveCoinsDialog</name>
-    <message>
-        <source>&amp;Amount:</source>
-        <translation>राशि :</translation>
-    </message>
-    <message>
-        <source>&amp;Label:</source>
-        <translation>लेबल:</translation>
-    </message>
-    </context>
-<context>
-    <name>ReceiveRequestDialog</name>
-    <message>
-        <source>Copy &amp;Address</source>
-        <translation>&amp;पता कॉपी करे</translation>
-    </message>
-    </context>
-<context>
-    <name>RecentRequestsTableModel</name>
-    </context>
-<context>
-    <name>SendCoinsDialog</name>
-    <message>
-        <source>Send Coins</source>
-        <translation>सिक्के भेजें|</translation>
-    </message>
-    <message>
-        <source>Amount:</source>
-        <translation>राशि :</translation>
-    </message>
-    <message>
-        <source>Send to multiple recipients at once</source>
-        <translation>एक साथ कई प्राप्तकर्ताओं को भेजें</translation>
-    </message>
-    <message>
-        <source>Balance:</source>
-        <translation>बाकी रकम :</translation>
-    </message>
-    <message>
-        <source>Confirm the send action</source>
-        <translation>भेजने की पुष्टि करें</translation>
-    </message>
-    </context>
-<context>
-    <name>SendCoinsEntry</name>
-    <message>
-        <source>A&amp;mount:</source>
-        <translation>अमाउंट:</translation>
-    </message>
-    <message>
-        <source>Pay &amp;To:</source>
-        <translation>प्राप्तकर्ता:</translation>
-    </message>
-    <message>
-        <source>&amp;Label:</source>
-        <translation>लेबल:</translation>
-    </message>
-    <message>
-        <source>Alt+A</source>
-        <translation>Alt-A</translation>
-    </message>
-    <message>
-        <source>Paste address from clipboard</source>
-        <translation>Clipboard से एड्रेस paste करें</translation>
-    </message>
-    <message>
-        <source>Alt+P</source>
-        <translation>Alt-P</translation>
-    </message>
-    <message>
-        <source>Pay To:</source>
-        <translation>प्राप्तकर्ता:</translation>
-    </message>
-    </context>
-<context>
-    <name>SendConfirmationDialog</name>
-    </context>
-<context>
-    <name>ShutdownWindow</name>
-    </context>
-<context>
-    <name>SignVerifyMessageDialog</name>
-    <message>
-        <source>Alt+A</source>
-        <translation>Alt-A</translation>
-    </message>
-    <message>
-        <source>Paste address from clipboard</source>
-        <translation>Clipboard से एड्रेस paste करें</translation>
-    </message>
-    <message>
-        <source>Alt+P</source>
-        <translation>Alt-P</translation>
-    </message>
-    <message>
-        <source>Signature</source>
-        <translation>हस्ताक्षर</translation>
-    </message>
-    </context>
-<context>
-    <name>SplashScreen</name>
-    <message>
-        <source>[testnet]</source>
-        <translation>[टेस्टनेट]</translation>
-    </message>
-</context>
-<context>
-    <name>TrafficGraphWidget</name>
-    </context>
-<context>
-    <name>TransactionDesc</name>
-    </context>
-<context>
-    <name>TransactionDescDialog</name>
-    <message>
-        <source>This pane shows a detailed description of the transaction</source>
-        <translation> ये खिड़की आपको लेन-देन का विस्तृत विवरण देगी !</translation>
-    </message>
-    </context>
-<context>
-    <name>TransactionTableModel</name>
-    </context>
-<context>
-    <name>TransactionView</name>
-    </context>
-<context>
-    <name>UnitDisplayStatusBarControl</name>
-    </context>
-<context>
-    <name>WalletFrame</name>
-    </context>
-<context>
-    <name>WalletModel</name>
-    </context>
-<context>
-    <name>WalletView</name>
-    <message>
-        <source>&amp;Export</source>
-        <translation>&amp;निर्यात</translation>
-    </message>
-    <message>
-        <source>Export the data in the current tab to a file</source>
-        <translation>डेटा को मौजूदा टैब से एक फ़ाइल में निर्यात करें</translation>
-    </message>
-    </context>
-<context>
-    <name>bitcoin-core</name>
-    <message>
-        <source>Options:</source>
-        <translation>विकल्प:</translation>
-    </message>
-    <message>
         <source>Specify data directory</source>
         <translation>डेटा डायरेक्टरी बताएं </translation>
     </message>
@@ -2600,188 +495,10 @@
         <translation>चेतावनी</translation>
     </message>
     <message>
-<<<<<<< HEAD
-        <location line="+1"/>
-        <source>Warning: This version is obsolete, upgrade required!</source>
-        <translation type="unfinished"/>
-    </message>
-    <message>
-        <location line="+1"/>
-        <source>You need to rebuild the databases using -reindex to change -txindex</source>
-        <translation type="unfinished"/>
-    </message>
-    <message>
-        <location line="+1"/>
-        <source>wallet.dat corrupt, salvage failed</source>
-        <translation type="unfinished"/>
-    </message>
-    <message>
-        <location line="-50"/>
-        <source>Password for JSON-RPC connections</source>
-        <translation type="unfinished"/>
-    </message>
-    <message>
-        <location line="-67"/>
-        <source>Allow JSON-RPC connections from specified IP address</source>
-        <translation type="unfinished"/>
-    </message>
-    <message>
-        <location line="+76"/>
-        <source>Send commands to node running on &lt;ip&gt; (default: 127.0.0.1)</source>
-        <translation type="unfinished"/>
-    </message>
-    <message>
-        <location line="-120"/>
-        <source>Execute command when the best block changes (%s in cmd is replaced by block hash)</source>
-        <translation type="unfinished"/>
-    </message>
-    <message>
-        <location line="+147"/>
-        <source>Upgrade wallet to latest format</source>
-        <translation type="unfinished"/>
-    </message>
-    <message>
-        <location line="-21"/>
-        <source>Set key pool size to &lt;n&gt; (default: 100)</source>
-        <translation type="unfinished"/>
-    </message>
-    <message>
-        <location line="-12"/>
-        <source>Rescan the block chain for missing wallet transactions</source>
-        <translation type="unfinished"/>
-    </message>
-    <message>
-        <location line="+35"/>
-        <source>Use OpenSSL (https) for JSON-RPC connections</source>
-        <translation type="unfinished"/>
-    </message>
-    <message>
-        <location line="-26"/>
-        <source>Server certificate file (default: server.cert)</source>
-        <translation type="unfinished"/>
-    </message>
-    <message>
-        <location line="+1"/>
-        <source>Server private key (default: server.pem)</source>
-        <translation type="unfinished"/>
-    </message>
-    <message>
-        <location line="-151"/>
-        <source>Acceptable ciphers (default: TLSv1+HIGH:!SSLv2:!aNULL:!eNULL:!AH:!3DES:@STRENGTH)</source>
-        <translation type="unfinished"/>
-    </message>
-    <message>
-        <location line="+165"/>
-        <source>This help message</source>
-        <translation type="unfinished"/>
-    </message>
-    <message>
-        <location line="+6"/>
-        <source>Unable to bind to %s on this computer (bind returned error %d, %s)</source>
-        <translation type="unfinished"/>
-    </message>
-    <message>
-        <location line="-91"/>
-        <source>Connect through socks proxy</source>
-        <translation type="unfinished"/>
-    </message>
-    <message>
-        <location line="-10"/>
-        <source>Allow DNS lookups for -addnode, -seednode and -connect</source>
-        <translation type="unfinished"/>
-    </message>
-    <message>
-        <location line="+55"/>
-        <source>Loading addresses...</source>
-        <translation>पता पुस्तक आ रही है...</translation>
-    </message>
-    <message>
-        <location line="-35"/>
-        <source>Error loading wallet.dat: Wallet corrupted</source>
-        <translation type="unfinished"/>
-    </message>
-    <message>
-        <location line="+1"/>
-        <source>Error loading wallet.dat: Wallet requires newer version of Peercoin</source>
-        <translation type="unfinished"/>
-    </message>
-    <message>
-        <location line="+93"/>
-        <source>Wallet needed to be rewritten: restart Peercoin to complete</source>
-        <translation type="unfinished"/>
-    </message>
-    <message>
-        <location line="-95"/>
-        <source>Error loading wallet.dat</source>
-        <translation type="unfinished"/>
-    </message>
-    <message>
-        <location line="+28"/>
-        <source>Invalid -proxy address: &apos;%s&apos;</source>
-        <translation type="unfinished"/>
-    </message>
-    <message>
-        <location line="+56"/>
-        <source>Unknown network specified in -onlynet: &apos;%s&apos;</source>
-        <translation type="unfinished"/>
-    </message>
-    <message>
-        <location line="-1"/>
-        <source>Unknown -socks proxy version requested: %i</source>
-        <translation type="unfinished"/>
-    </message>
-    <message>
-        <location line="-96"/>
-        <source>Cannot resolve -bind address: &apos;%s&apos;</source>
-        <translation type="unfinished"/>
-    </message>
-    <message>
-        <location line="+1"/>
-        <source>Cannot resolve -externalip address: &apos;%s&apos;</source>
-        <translation type="unfinished"/>
-    </message>
-    <message>
-        <location line="+44"/>
-        <source>Invalid amount for -paytxfee=&lt;amount&gt;: &apos;%s&apos;</source>
-        <translation type="unfinished"/>
-    </message>
-    <message>
-        <location line="+1"/>
-        <source>Invalid amount</source>
-        <translation>राशि ग़लत है</translation>
-    </message>
-    <message>
-        <location line="-6"/>
-        <source>Insufficient funds</source>
-        <translation type="unfinished"/>
-    </message>
-    <message>
-        <location line="+10"/>
-=======
->>>>>>> dac5d68f
         <source>Loading block index...</source>
         <translation>ब्लॉक इंडेक्स आ रहा है...</translation>
     </message>
     <message>
-<<<<<<< HEAD
-        <location line="-57"/>
-        <source>Add a node to connect to and attempt to keep the connection open</source>
-        <translation type="unfinished"/>
-    </message>
-    <message>
-        <location line="-25"/>
-        <source>Unable to bind to %s on this computer. Peercoin is probably already running.</source>
-        <translation type="unfinished"/>
-    </message>
-    <message>
-        <location line="+64"/>
-        <source>Fee per KB to add to transactions you send</source>
-        <translation type="unfinished"/>
-    </message>
-    <message>
-        <location line="+19"/>
-=======
->>>>>>> dac5d68f
         <source>Loading wallet...</source>
         <translation>वॉलेट आ रहा है...</translation>
     </message>
