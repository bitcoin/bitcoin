<TS language="ru_RU" version="2.1">
<context>
    <name>AddressBookPage</name>
    <message>
<<<<<<< HEAD
=======
        <source>Right-click to edit address or label</source>
        <translation>Кликните правой кнопкой мыши для редоктирования адреса или ярлыка</translation>
    </message>
    <message>
>>>>>>> 0d719145
        <source>Create a new address</source>
        <translation>Создать новый адрес</translation>
    </message>
    <message>
        <source>&amp;New</source>
        <translation>Новый</translation>
    </message>
    <message>
        <source>Copy the currently selected address to the system clipboard</source>
<<<<<<< HEAD
        <translation>Скопировать выделенный адрес в буфер</translation>
=======
        <translation>Copy the currently selected address to the system clipboardый адрес в буфер</translation>
>>>>>>> 0d719145
    </message>
    <message>
        <source>&amp;Copy</source>
        <translation>Копировать</translation>
    </message>
    <message>
        <source>C&amp;lose</source>
<<<<<<< HEAD
        <translation>Закрыть</translation>
    </message>
    <message>
        <source>&amp;Copy Address</source>
        <translation>Копировать адрес</translation>
=======
        <translation>&amp;Закрыть</translation>
>>>>>>> 0d719145
    </message>
    <message>
        <source>Delete the currently selected address from the list</source>
        <translation>Удалить выбранный адрес из списка</translation>
    </message>
    <message>
        <source>Export the data in the current tab to a file</source>
        <translation>Экспортировать данные текущей вкладки в файл</translation>
    </message>
    <message>
        <source>&amp;Export</source>
        <translation>Экспортировать</translation>
    </message>
    <message>
        <source>&amp;Delete</source>
        <translation>Удалить</translation>
    </message>
<<<<<<< HEAD
    <message>
        <source>C&amp;hoose</source>
        <translation>Выбрать</translation>
    </message>
=======
>>>>>>> 0d719145
    </context>
<context>
    <name>AddressTableModel</name>
    </context>
<context>
    <name>AskPassphraseDialog</name>
    <message>
        <source>Repeat new passphrase</source>
        <translation>Повторите новый пароль</translation>
    </message>
    </context>
<context>
    <name>BanTableModel</name>
    </context>
<context>
    <name>BitcoinGUI</name>
    <message>
<<<<<<< HEAD
        <source>Zetacoin Core</source>
        <translation>Zetacoin Core</translation>
    </message>
    <message>
        <source>&amp;About Zetacoin Core</source>
        <translation>О Zetacoin Core</translation>
    </message>
    <message>
        <source>&amp;Command-line options</source>
        <translation>Опции командной строки</translation>
=======
        <source>Bitcoin</source>
        <translation>Bitcoin Core</translation>
>>>>>>> 0d719145
    </message>
    <message>
        <source>&amp;Command-line options</source>
        <translation>Опции командной строки</translation>
    </message>
    <message>
        <source>Error</source>
        <translation>Ошибка</translation>
    </message>
    <message>
        <source>Warning</source>
        <translation>Предупреждение</translation>
    </message>
    <message>
        <source>Information</source>
        <translation>Информация</translation>
    </message>
    </context>
<context>
    <name>CoinControlDialog</name>
    <message>
        <source>Date</source>
        <translation>Дата</translation>
    </message>
    <message>
        <source>Confirmations</source>
        <translation>Подтверждения</translation>
    </message>
    <message>
        <source>Confirmed</source>
        <translation>Подтвержденные</translation>
    </message>
    </context>
<context>
    <name>EditAddressDialog</name>
    <message>
        <source>Edit Address</source>
        <translation>Изменить адрес</translation>
    </message>
    </context>
<context>
    <name>FreespaceChecker</name>
    </context>
<context>
    <name>HelpMessageDialog</name>
    <message>
<<<<<<< HEAD
        <source>Zetacoin Core</source>
        <translation>Zetacoin Core</translation>
    </message>
    <message>
=======
>>>>>>> 0d719145
        <source>version</source>
        <translation>версия</translation>
    </message>
    <message>
<<<<<<< HEAD
        <source>About Zetacoin Core</source>
        <translation>О Zetacoin Core</translation>
=======
        <source>Command-line options</source>
        <translation>Опции командной строки</translation>
>>>>>>> 0d719145
    </message>
    <message>
        <source>command-line options</source>
        <translation>Опции командной строки</translation>
    </message>
    <message>
        <source>command-line options</source>
        <translation>Опции командной строки</translation>
    </message>
    </context>
<context>
    <name>Intro</name>
    <message>
<<<<<<< HEAD
        <source>Zetacoin Core</source>
        <translation>Zetacoin Core</translation>
    </message>
    <message>
=======
>>>>>>> 0d719145
        <source>Error</source>
        <translation>Ошибка</translation>
    </message>
    </context>
<context>
    <name>OpenURIDialog</name>
    <message>
        <source>Open URI</source>
        <translation>Открыть URI</translation>
    </message>
    <message>
        <source>URI:</source>
        <translation>URI:</translation>
    </message>
    </context>
<context>
    <name>OptionsDialog</name>
    </context>
<context>
    <name>OverviewPage</name>
    </context>
<context>
    <name>PaymentServer</name>
    </context>
<context>
    <name>PeerTableModel</name>
    </context>
<context>
    <name>QObject</name>
    </context>
<context>
    <name>QRImageWidget</name>
    </context>
<context>
    <name>RPCConsole</name>
    <message>
        <source>&amp;Information</source>
        <translation>Информация</translation>
    </message>
    </context>
<context>
    <name>ReceiveCoinsDialog</name>
    </context>
<context>
    <name>ReceiveRequestDialog</name>
    </context>
<context>
    <name>RecentRequestsTableModel</name>
    </context>
<context>
    <name>SendCoinsDialog</name>
    </context>
<context>
    <name>SendCoinsEntry</name>
    </context>
<context>
    <name>SendConfirmationDialog</name>
    </context>
<context>
    <name>ShutdownWindow</name>
    </context>
<context>
    <name>SignVerifyMessageDialog</name>
    </context>
<context>
    <name>SplashScreen</name>
<<<<<<< HEAD
    <message>
        <source>Zetacoin Core</source>
        <translation>Zetacoin Core</translation>
    </message>
=======
>>>>>>> 0d719145
    </context>
<context>
    <name>TrafficGraphWidget</name>
    </context>
<context>
    <name>TransactionDesc</name>
    </context>
<context>
    <name>TransactionDescDialog</name>
    </context>
<context>
    <name>TransactionTableModel</name>
    </context>
<context>
    <name>TransactionView</name>
    </context>
<context>
    <name>UnitDisplayStatusBarControl</name>
    </context>
<context>
    <name>WalletFrame</name>
    </context>
<context>
    <name>WalletModel</name>
    </context>
<context>
    <name>WalletView</name>
    <message>
        <source>&amp;Export</source>
        <translation>Экспорт</translation>
    </message>
    <message>
        <source>Export the data in the current tab to a file</source>
        <translation>Экспортировать данные текущей вкладки в файл</translation>
    </message>
    </context>
<context>
    <name>bitcoin-core</name>
    <message>
        <source>Bitcoin Core</source>
        <translation>Bitcoin Core</translation>
    </message>
    <message>
        <source>Whitelisted peers cannot be DoS banned and their transactions are always relayed, even if they are already in the mempool, useful e.g. for a gateway</source>
        <translation>bitcoin-core</translation>
    </message>
    <message>
        <source>Information</source>
        <translation>Информация</translation>
    </message>
    <message>
        <source>Warning</source>
        <translation>Предупреждение</translation>
    </message>
    <message>
        <source>Do not keep transactions in the mempool longer than &lt;n&gt; hours (default: %u)</source>
        <translation>Do not keep transactions in the mempool longer than &lt;n&gt; hours (default: %u)</translation>
    </message>
    <message>
        <source>Error</source>
        <translation>Ошибка</translation>
    </message>
</context>
</TS><|MERGE_RESOLUTION|>--- conflicted
+++ resolved
@@ -2,13 +2,10 @@
 <context>
     <name>AddressBookPage</name>
     <message>
-<<<<<<< HEAD
-=======
         <source>Right-click to edit address or label</source>
         <translation>Кликните правой кнопкой мыши для редоктирования адреса или ярлыка</translation>
     </message>
     <message>
->>>>>>> 0d719145
         <source>Create a new address</source>
         <translation>Создать новый адрес</translation>
     </message>
@@ -18,11 +15,7 @@
     </message>
     <message>
         <source>Copy the currently selected address to the system clipboard</source>
-<<<<<<< HEAD
-        <translation>Скопировать выделенный адрес в буфер</translation>
-=======
         <translation>Copy the currently selected address to the system clipboardый адрес в буфер</translation>
->>>>>>> 0d719145
     </message>
     <message>
         <source>&amp;Copy</source>
@@ -30,15 +23,7 @@
     </message>
     <message>
         <source>C&amp;lose</source>
-<<<<<<< HEAD
-        <translation>Закрыть</translation>
-    </message>
-    <message>
-        <source>&amp;Copy Address</source>
-        <translation>Копировать адрес</translation>
-=======
         <translation>&amp;Закрыть</translation>
->>>>>>> 0d719145
     </message>
     <message>
         <source>Delete the currently selected address from the list</source>
@@ -56,13 +41,6 @@
         <source>&amp;Delete</source>
         <translation>Удалить</translation>
     </message>
-<<<<<<< HEAD
-    <message>
-        <source>C&amp;hoose</source>
-        <translation>Выбрать</translation>
-    </message>
-=======
->>>>>>> 0d719145
     </context>
 <context>
     <name>AddressTableModel</name>
@@ -80,239 +58,188 @@
 <context>
     <name>BitcoinGUI</name>
     <message>
-<<<<<<< HEAD
+        <source>Zetacoin</source>
+        <translation>Zetacoin Core</translation>
+    </message>
+    <message>
+        <source>&amp;Command-line options</source>
+        <translation>Опции командной строки</translation>
+    </message>
+    <message>
+        <source>Error</source>
+        <translation>Ошибка</translation>
+    </message>
+    <message>
+        <source>Warning</source>
+        <translation>Предупреждение</translation>
+    </message>
+    <message>
+        <source>Information</source>
+        <translation>Информация</translation>
+    </message>
+    </context>
+<context>
+    <name>CoinControlDialog</name>
+    <message>
+        <source>Date</source>
+        <translation>Дата</translation>
+    </message>
+    <message>
+        <source>Confirmations</source>
+        <translation>Подтверждения</translation>
+    </message>
+    <message>
+        <source>Confirmed</source>
+        <translation>Подтвержденные</translation>
+    </message>
+    </context>
+<context>
+    <name>EditAddressDialog</name>
+    <message>
+        <source>Edit Address</source>
+        <translation>Изменить адрес</translation>
+    </message>
+    </context>
+<context>
+    <name>FreespaceChecker</name>
+    </context>
+<context>
+    <name>HelpMessageDialog</name>
+    <message>
+        <source>version</source>
+        <translation>версия</translation>
+    </message>
+    <message>
+        <source>Command-line options</source>
+        <translation>Опции командной строки</translation>
+    </message>
+    <message>
+        <source>command-line options</source>
+        <translation>Опции командной строки</translation>
+    </message>
+    </context>
+<context>
+    <name>Intro</name>
+    <message>
+        <source>Error</source>
+        <translation>Ошибка</translation>
+    </message>
+    </context>
+<context>
+    <name>OpenURIDialog</name>
+    <message>
+        <source>Open URI</source>
+        <translation>Открыть URI</translation>
+    </message>
+    <message>
+        <source>URI:</source>
+        <translation>URI:</translation>
+    </message>
+    </context>
+<context>
+    <name>OptionsDialog</name>
+    </context>
+<context>
+    <name>OverviewPage</name>
+    </context>
+<context>
+    <name>PaymentServer</name>
+    </context>
+<context>
+    <name>PeerTableModel</name>
+    </context>
+<context>
+    <name>QObject</name>
+    </context>
+<context>
+    <name>QRImageWidget</name>
+    </context>
+<context>
+    <name>RPCConsole</name>
+    <message>
+        <source>&amp;Information</source>
+        <translation>Информация</translation>
+    </message>
+    </context>
+<context>
+    <name>ReceiveCoinsDialog</name>
+    </context>
+<context>
+    <name>ReceiveRequestDialog</name>
+    </context>
+<context>
+    <name>RecentRequestsTableModel</name>
+    </context>
+<context>
+    <name>SendCoinsDialog</name>
+    </context>
+<context>
+    <name>SendCoinsEntry</name>
+    </context>
+<context>
+    <name>SendConfirmationDialog</name>
+    </context>
+<context>
+    <name>ShutdownWindow</name>
+    </context>
+<context>
+    <name>SignVerifyMessageDialog</name>
+    </context>
+<context>
+    <name>SplashScreen</name>
+    </context>
+<context>
+    <name>TrafficGraphWidget</name>
+    </context>
+<context>
+    <name>TransactionDesc</name>
+    </context>
+<context>
+    <name>TransactionDescDialog</name>
+    </context>
+<context>
+    <name>TransactionTableModel</name>
+    </context>
+<context>
+    <name>TransactionView</name>
+    </context>
+<context>
+    <name>UnitDisplayStatusBarControl</name>
+    </context>
+<context>
+    <name>WalletFrame</name>
+    </context>
+<context>
+    <name>WalletModel</name>
+    </context>
+<context>
+    <name>WalletView</name>
+    </context>
+<context>
+    <name>bitcoin-core</name>
+    <message>
         <source>Zetacoin Core</source>
         <translation>Zetacoin Core</translation>
     </message>
     <message>
-        <source>&amp;About Zetacoin Core</source>
-        <translation>О Zetacoin Core</translation>
-    </message>
-    <message>
-        <source>&amp;Command-line options</source>
-        <translation>Опции командной строки</translation>
-=======
-        <source>Bitcoin</source>
-        <translation>Bitcoin Core</translation>
->>>>>>> 0d719145
-    </message>
-    <message>
-        <source>&amp;Command-line options</source>
-        <translation>Опции командной строки</translation>
+        <source>Whitelisted peers cannot be DoS banned and their transactions are always relayed, even if they are already in the mempool, useful e.g. for a gateway</source>
+        <translation>bitcoin-core</translation>
+    </message>
+    <message>
+        <source>Information</source>
+        <translation>Информация</translation>
+    </message>
+    <message>
+        <source>Warning</source>
+        <translation>Предупреждение</translation>
+    </message>
+    <message>
+        <source>Do not keep transactions in the mempool longer than &lt;n&gt; hours (default: %u)</source>
+        <translation>Do not keep transactions in the mempool longer than &lt;n&gt; hours (default: %u)</translation>
     </message>
     <message>
         <source>Error</source>
         <translation>Ошибка</translation>
     </message>
-    <message>
-        <source>Warning</source>
-        <translation>Предупреждение</translation>
-    </message>
-    <message>
-        <source>Information</source>
-        <translation>Информация</translation>
-    </message>
-    </context>
-<context>
-    <name>CoinControlDialog</name>
-    <message>
-        <source>Date</source>
-        <translation>Дата</translation>
-    </message>
-    <message>
-        <source>Confirmations</source>
-        <translation>Подтверждения</translation>
-    </message>
-    <message>
-        <source>Confirmed</source>
-        <translation>Подтвержденные</translation>
-    </message>
-    </context>
-<context>
-    <name>EditAddressDialog</name>
-    <message>
-        <source>Edit Address</source>
-        <translation>Изменить адрес</translation>
-    </message>
-    </context>
-<context>
-    <name>FreespaceChecker</name>
-    </context>
-<context>
-    <name>HelpMessageDialog</name>
-    <message>
-<<<<<<< HEAD
-        <source>Zetacoin Core</source>
-        <translation>Zetacoin Core</translation>
-    </message>
-    <message>
-=======
->>>>>>> 0d719145
-        <source>version</source>
-        <translation>версия</translation>
-    </message>
-    <message>
-<<<<<<< HEAD
-        <source>About Zetacoin Core</source>
-        <translation>О Zetacoin Core</translation>
-=======
-        <source>Command-line options</source>
-        <translation>Опции командной строки</translation>
->>>>>>> 0d719145
-    </message>
-    <message>
-        <source>command-line options</source>
-        <translation>Опции командной строки</translation>
-    </message>
-    <message>
-        <source>command-line options</source>
-        <translation>Опции командной строки</translation>
-    </message>
-    </context>
-<context>
-    <name>Intro</name>
-    <message>
-<<<<<<< HEAD
-        <source>Zetacoin Core</source>
-        <translation>Zetacoin Core</translation>
-    </message>
-    <message>
-=======
->>>>>>> 0d719145
-        <source>Error</source>
-        <translation>Ошибка</translation>
-    </message>
-    </context>
-<context>
-    <name>OpenURIDialog</name>
-    <message>
-        <source>Open URI</source>
-        <translation>Открыть URI</translation>
-    </message>
-    <message>
-        <source>URI:</source>
-        <translation>URI:</translation>
-    </message>
-    </context>
-<context>
-    <name>OptionsDialog</name>
-    </context>
-<context>
-    <name>OverviewPage</name>
-    </context>
-<context>
-    <name>PaymentServer</name>
-    </context>
-<context>
-    <name>PeerTableModel</name>
-    </context>
-<context>
-    <name>QObject</name>
-    </context>
-<context>
-    <name>QRImageWidget</name>
-    </context>
-<context>
-    <name>RPCConsole</name>
-    <message>
-        <source>&amp;Information</source>
-        <translation>Информация</translation>
-    </message>
-    </context>
-<context>
-    <name>ReceiveCoinsDialog</name>
-    </context>
-<context>
-    <name>ReceiveRequestDialog</name>
-    </context>
-<context>
-    <name>RecentRequestsTableModel</name>
-    </context>
-<context>
-    <name>SendCoinsDialog</name>
-    </context>
-<context>
-    <name>SendCoinsEntry</name>
-    </context>
-<context>
-    <name>SendConfirmationDialog</name>
-    </context>
-<context>
-    <name>ShutdownWindow</name>
-    </context>
-<context>
-    <name>SignVerifyMessageDialog</name>
-    </context>
-<context>
-    <name>SplashScreen</name>
-<<<<<<< HEAD
-    <message>
-        <source>Zetacoin Core</source>
-        <translation>Zetacoin Core</translation>
-    </message>
-=======
->>>>>>> 0d719145
-    </context>
-<context>
-    <name>TrafficGraphWidget</name>
-    </context>
-<context>
-    <name>TransactionDesc</name>
-    </context>
-<context>
-    <name>TransactionDescDialog</name>
-    </context>
-<context>
-    <name>TransactionTableModel</name>
-    </context>
-<context>
-    <name>TransactionView</name>
-    </context>
-<context>
-    <name>UnitDisplayStatusBarControl</name>
-    </context>
-<context>
-    <name>WalletFrame</name>
-    </context>
-<context>
-    <name>WalletModel</name>
-    </context>
-<context>
-    <name>WalletView</name>
-    <message>
-        <source>&amp;Export</source>
-        <translation>Экспорт</translation>
-    </message>
-    <message>
-        <source>Export the data in the current tab to a file</source>
-        <translation>Экспортировать данные текущей вкладки в файл</translation>
-    </message>
-    </context>
-<context>
-    <name>bitcoin-core</name>
-    <message>
-        <source>Bitcoin Core</source>
-        <translation>Bitcoin Core</translation>
-    </message>
-    <message>
-        <source>Whitelisted peers cannot be DoS banned and their transactions are always relayed, even if they are already in the mempool, useful e.g. for a gateway</source>
-        <translation>bitcoin-core</translation>
-    </message>
-    <message>
-        <source>Information</source>
-        <translation>Информация</translation>
-    </message>
-    <message>
-        <source>Warning</source>
-        <translation>Предупреждение</translation>
-    </message>
-    <message>
-        <source>Do not keep transactions in the mempool longer than &lt;n&gt; hours (default: %u)</source>
-        <translation>Do not keep transactions in the mempool longer than &lt;n&gt; hours (default: %u)</translation>
-    </message>
-    <message>
-        <source>Error</source>
-        <translation>Ошибка</translation>
-    </message>
 </context>
 </TS>