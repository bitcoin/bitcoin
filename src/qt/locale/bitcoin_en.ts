<?xml version="1.0" encoding="utf-8"?>
<!DOCTYPE TS>
<TS version="2.0" language="en_US">
<defaultcodec>UTF-8</defaultcodec>
<context>
    <name>AboutDialog</name>
    <message>
        <location filename="../forms/aboutdialog.ui" line="14"/>
        <source>About Bitcoin</source>
        <translation type="unfinished"></translation>
    </message>
    <message>
        <location filename="../forms/aboutdialog.ui" line="53"/>
        <source>&lt;b&gt;Bitcoin&lt;/b&gt; version</source>
        <translation type="unfinished"></translation>
    </message>
    <message>
        <location filename="../forms/aboutdialog.ui" line="85"/>
        <source>Copyright © 2009-2012 Bitcoin Developers

This is experimental software.

Distributed under the MIT/X11 software license, see the accompanying file license.txt or http://www.opensource.org/licenses/mit-license.php.

This product includes software developed by the OpenSSL Project for use in the OpenSSL Toolkit (http://www.openssl.org/) and cryptographic software written by Eric Young (eay@cryptsoft.com) and UPnP software written by Thomas Bernard.</source>
        <translation type="unfinished"></translation>
    </message>
</context>
<context>
    <name>AddressBookPage</name>
    <message>
        <location filename="../forms/addressbookpage.ui" line="14"/>
        <source>Address Book</source>
        <translation type="unfinished"></translation>
    </message>
    <message>
        <location filename="../forms/addressbookpage.ui" line="20"/>
        <source>These are your Bitcoin addresses for receiving payments.  You may want to give a different one to each sender so you can keep track of who is paying you.</source>
        <translation type="unfinished"></translation>
    </message>
    <message>
        <location filename="../forms/addressbookpage.ui" line="33"/>
        <source>Double-click to edit address or label</source>
        <translation type="unfinished"></translation>
    </message>
    <message>
        <location filename="../forms/addressbookpage.ui" line="57"/>
        <source>Create a new address</source>
        <translation type="unfinished"></translation>
    </message>
    <message>
        <location filename="../forms/addressbookpage.ui" line="60"/>
        <source>&amp;New Address...</source>
        <translation type="unfinished"></translation>
    </message>
    <message>
        <location filename="../forms/addressbookpage.ui" line="71"/>
        <source>Copy the currently selected address to the system clipboard</source>
        <translation type="unfinished"></translation>
    </message>
    <message>
        <location filename="../forms/addressbookpage.ui" line="74"/>
        <source>&amp;Copy to Clipboard</source>
        <translation type="unfinished"></translation>
    </message>
    <message>
        <location filename="../forms/addressbookpage.ui" line="85"/>
        <source>Show &amp;QR Code</source>
        <translation type="unfinished"></translation>
    </message>
    <message>
        <location filename="../forms/addressbookpage.ui" line="96"/>
        <source>Sign a message to prove you own this address</source>
        <translation type="unfinished"></translation>
    </message>
    <message>
        <location filename="../forms/addressbookpage.ui" line="99"/>
        <source>Sign &amp;Message</source>
        <translation type="unfinished"></translation>
    </message>
    <message>
        <location filename="../forms/addressbookpage.ui" line="110"/>
        <source>Delete the currently selected address from the list. Only sending addresses can be deleted.</source>
        <translation type="unfinished"></translation>
    </message>
    <message>
        <location filename="../forms/addressbookpage.ui" line="113"/>
        <source>&amp;Delete</source>
        <translation type="unfinished"></translation>
    </message>
    <message>
        <location filename="../addressbookpage.cpp" line="61"/>
        <source>Copy address</source>
        <translation type="unfinished"></translation>
    </message>
    <message>
        <location filename="../addressbookpage.cpp" line="62"/>
        <source>Copy label</source>
        <translation type="unfinished"></translation>
    </message>
    <message>
        <location filename="../addressbookpage.cpp" line="63"/>
        <source>Edit</source>
        <translation type="unfinished"></translation>
    </message>
    <message>
        <location filename="../addressbookpage.cpp" line="64"/>
        <source>Delete</source>
        <translation type="unfinished"></translation>
    </message>
    <message>
        <location filename="../addressbookpage.cpp" line="278"/>
        <source>Export Address Book Data</source>
        <translation type="unfinished"></translation>
    </message>
    <message>
        <location filename="../addressbookpage.cpp" line="279"/>
        <source>Comma separated file (*.csv)</source>
        <translation type="unfinished"></translation>
    </message>
    <message>
        <location filename="../addressbookpage.cpp" line="292"/>
        <source>Error exporting</source>
        <translation type="unfinished"></translation>
    </message>
    <message>
        <location filename="../addressbookpage.cpp" line="292"/>
        <source>Could not write to file %1.</source>
        <translation type="unfinished"></translation>
    </message>
</context>
<context>
    <name>AddressTableModel</name>
    <message>
        <location filename="../addresstablemodel.cpp" line="78"/>
        <source>Label</source>
        <translation type="unfinished"></translation>
    </message>
    <message>
        <location filename="../addresstablemodel.cpp" line="78"/>
        <source>Address</source>
        <translation type="unfinished"></translation>
    </message>
    <message>
        <location filename="../addresstablemodel.cpp" line="114"/>
        <source>(no label)</source>
        <translation type="unfinished"></translation>
    </message>
</context>
<context>
    <name>AskPassphraseDialog</name>
    <message>
        <location filename="../forms/askpassphrasedialog.ui" line="26"/>
        <source>Dialog</source>
        <translation type="unfinished"></translation>
    </message>
    <message>
        <location filename="../forms/askpassphrasedialog.ui" line="47"/>
        <source>Enter passphrase</source>
        <translation type="unfinished"></translation>
    </message>
    <message>
        <location filename="../forms/askpassphrasedialog.ui" line="61"/>
        <source>New passphrase</source>
        <translation type="unfinished"></translation>
    </message>
    <message>
        <location filename="../forms/askpassphrasedialog.ui" line="75"/>
        <source>Repeat new passphrase</source>
        <translation type="unfinished"></translation>
    </message>
    <message>
        <location filename="../forms/askpassphrasedialog.ui" line="94"/>
        <source>TextLabel</source>
        <translation type="unfinished"></translation>
    </message>
    <message>
        <location filename="../askpassphrasedialog.cpp" line="34"/>
        <source>Enter the new passphrase to the wallet.&lt;br/&gt;Please use a passphrase of &lt;b&gt;10 or more random characters&lt;/b&gt;, or &lt;b&gt;eight or more words&lt;/b&gt;.</source>
        <translation type="unfinished"></translation>
    </message>
    <message>
        <location filename="../askpassphrasedialog.cpp" line="35"/>
        <source>Encrypt wallet</source>
        <translation type="unfinished"></translation>
    </message>
    <message>
        <location filename="../askpassphrasedialog.cpp" line="38"/>
        <source>This operation needs your wallet passphrase to unlock the wallet.</source>
        <translation type="unfinished"></translation>
    </message>
    <message>
        <location filename="../askpassphrasedialog.cpp" line="43"/>
        <source>Unlock wallet</source>
        <translation type="unfinished"></translation>
    </message>
    <message>
        <location filename="../askpassphrasedialog.cpp" line="46"/>
        <source>This operation needs your wallet passphrase to decrypt the wallet.</source>
        <translation type="unfinished"></translation>
    </message>
    <message>
        <location filename="../askpassphrasedialog.cpp" line="51"/>
        <source>Decrypt wallet</source>
        <translation type="unfinished"></translation>
    </message>
    <message>
        <location filename="../askpassphrasedialog.cpp" line="54"/>
        <source>Change passphrase</source>
        <translation type="unfinished"></translation>
    </message>
    <message>
        <location filename="../askpassphrasedialog.cpp" line="55"/>
        <source>Enter the old and new passphrase to the wallet.</source>
        <translation type="unfinished"></translation>
    </message>
    <message>
        <location filename="../askpassphrasedialog.cpp" line="101"/>
        <source>Confirm wallet encryption</source>
        <translation type="unfinished"></translation>
    </message>
    <message>
        <location filename="../askpassphrasedialog.cpp" line="102"/>
        <source>WARNING: If you encrypt your wallet and lose your passphrase, you will &lt;b&gt;LOSE ALL OF YOUR BITCOINS&lt;/b&gt;!
Are you sure you wish to encrypt your wallet?</source>
        <translation type="unfinished"></translation>
    </message>
    <message>
        <location filename="../askpassphrasedialog.cpp" line="111"/>
        <location filename="../askpassphrasedialog.cpp" line="169"/>
        <source>Wallet encrypted</source>
        <translation type="unfinished"></translation>
    </message>
    <message>
        <location filename="../askpassphrasedialog.cpp" line="113"/>
        <source>Bitcoin will close now to finish the encryption process. Remember that encrypting your wallet cannot fully protect your bitcoins from being stolen by malware infecting your computer.</source>
        <translation type="unfinished"></translation>
    </message>
    <message>
        <location filename="../askpassphrasedialog.cpp" line="117"/>
        <source>IMPORTANT: Any previous backups you have made of your wallet file should be replaced with the newly generated, encrypted wallet file. For security reasons, previous backups of the unencrypted wallet file will become useless as soon as you start using the new, encrypted wallet.</source>
        <translation type="unfinished"></translation>
    </message>
    <message>
        <location filename="../askpassphrasedialog.cpp" line="126"/>
        <location filename="../askpassphrasedialog.cpp" line="133"/>
        <location filename="../askpassphrasedialog.cpp" line="175"/>
        <location filename="../askpassphrasedialog.cpp" line="181"/>
        <source>Wallet encryption failed</source>
        <translation type="unfinished"></translation>
    </message>
    <message>
        <location filename="../askpassphrasedialog.cpp" line="127"/>
        <source>Wallet encryption failed due to an internal error. Your wallet was not encrypted.</source>
        <translation type="unfinished"></translation>
    </message>
    <message>
        <location filename="../askpassphrasedialog.cpp" line="134"/>
        <location filename="../askpassphrasedialog.cpp" line="182"/>
        <source>The supplied passphrases do not match.</source>
        <translation type="unfinished"></translation>
    </message>
    <message>
        <location filename="../askpassphrasedialog.cpp" line="145"/>
        <source>Wallet unlock failed</source>
        <translation type="unfinished"></translation>
    </message>
    <message>
        <location filename="../askpassphrasedialog.cpp" line="146"/>
        <location filename="../askpassphrasedialog.cpp" line="157"/>
        <location filename="../askpassphrasedialog.cpp" line="176"/>
        <source>The passphrase entered for the wallet decryption was incorrect.</source>
        <translation type="unfinished"></translation>
    </message>
    <message>
        <location filename="../askpassphrasedialog.cpp" line="156"/>
        <source>Wallet decryption failed</source>
        <translation type="unfinished"></translation>
    </message>
    <message>
        <location filename="../askpassphrasedialog.cpp" line="170"/>
        <source>Wallet passphrase was successfully changed.</source>
        <translation type="unfinished"></translation>
    </message>
    <message>
        <location filename="../askpassphrasedialog.cpp" line="217"/>
        <location filename="../askpassphrasedialog.cpp" line="241"/>
        <source>Warning: The Caps Lock key is on.</source>
        <translation type="unfinished"></translation>
    </message>
</context>
<context>
    <name>BitcoinGUI</name>
    <message>
        <location filename="../bitcoingui.cpp" line="73"/>
        <source>Bitcoin Wallet</source>
        <translation type="unfinished"></translation>
    </message>
    <message>
        <location filename="../bitcoingui.cpp" line="146"/>
        <location filename="../bitcoingui.cpp" line="478"/>
        <source>Synchronizing with network...</source>
        <translation type="unfinished"></translation>
    </message>
    <message>
        <location filename="../bitcoingui.cpp" line="149"/>
        <source>Block chain synchronization in progress</source>
        <translation type="unfinished"></translation>
    </message>
    <message>
        <location filename="../bitcoingui.cpp" line="187"/>
        <source>&amp;Overview</source>
        <translation type="unfinished"></translation>
    </message>
    <message>
        <location filename="../bitcoingui.cpp" line="188"/>
        <source>Show general overview of wallet</source>
        <translation type="unfinished"></translation>
    </message>
    <message>
        <location filename="../bitcoingui.cpp" line="193"/>
        <source>&amp;Transactions</source>
        <translation type="unfinished"></translation>
    </message>
    <message>
        <location filename="../bitcoingui.cpp" line="194"/>
        <source>Browse transaction history</source>
        <translation type="unfinished"></translation>
    </message>
    <message>
        <location filename="../bitcoingui.cpp" line="199"/>
        <source>&amp;Address Book</source>
        <translation type="unfinished"></translation>
    </message>
    <message>
        <location filename="../bitcoingui.cpp" line="200"/>
        <source>Edit the list of stored addresses and labels</source>
        <translation type="unfinished"></translation>
    </message>
    <message>
        <location filename="../bitcoingui.cpp" line="205"/>
        <source>&amp;Receive coins</source>
        <translation type="unfinished"></translation>
    </message>
    <message>
        <location filename="../bitcoingui.cpp" line="206"/>
        <source>Show the list of addresses for receiving payments</source>
        <translation type="unfinished"></translation>
    </message>
    <message>
        <location filename="../bitcoingui.cpp" line="211"/>
        <source>&amp;Send coins</source>
        <translation type="unfinished"></translation>
    </message>
    <message>
        <location filename="../bitcoingui.cpp" line="212"/>
        <source>Send coins to a bitcoin address</source>
        <translation type="unfinished"></translation>
    </message>
    <message>
        <location filename="../bitcoingui.cpp" line="217"/>
        <source>Sign &amp;message</source>
        <translation type="unfinished"></translation>
    </message>
    <message>
        <location filename="../bitcoingui.cpp" line="218"/>
        <source>Prove you control an address</source>
        <translation type="unfinished"></translation>
    </message>
    <message>
        <location filename="../bitcoingui.cpp" line="237"/>
        <source>E&amp;xit</source>
        <translation type="unfinished"></translation>
    </message>
    <message>
        <location filename="../bitcoingui.cpp" line="238"/>
        <source>Quit application</source>
        <translation type="unfinished"></translation>
    </message>
    <message>
        <location filename="../bitcoingui.cpp" line="241"/>
        <source>&amp;About %1</source>
        <translation type="unfinished"></translation>
    </message>
    <message>
        <location filename="../bitcoingui.cpp" line="242"/>
        <source>Show information about Bitcoin</source>
        <translation type="unfinished"></translation>
    </message>
    <message>
        <location filename="../bitcoingui.cpp" line="244"/>
        <source>About &amp;Qt</source>
        <translation type="unfinished"></translation>
    </message>
    <message>
        <location filename="../bitcoingui.cpp" line="245"/>
        <source>Show information about Qt</source>
        <translation type="unfinished"></translation>
    </message>
    <message>
        <location filename="../bitcoingui.cpp" line="247"/>
        <source>&amp;Options...</source>
        <translation type="unfinished"></translation>
    </message>
    <message>
        <location filename="../bitcoingui.cpp" line="248"/>
        <source>Modify configuration options for bitcoin</source>
        <translation type="unfinished"></translation>
    </message>
    <message>
        <location filename="../bitcoingui.cpp" line="250"/>
        <source>Open &amp;Bitcoin</source>
        <translation type="unfinished"></translation>
    </message>
    <message>
        <location filename="../bitcoingui.cpp" line="251"/>
        <source>Show the Bitcoin window</source>
        <translation type="unfinished"></translation>
    </message>
    <message>
        <location filename="../bitcoingui.cpp" line="252"/>
        <source>&amp;Export...</source>
        <translation type="unfinished"></translation>
    </message>
    <message>
        <location filename="../bitcoingui.cpp" line="253"/>
        <source>Export the data in the current tab to a file</source>
        <translation type="unfinished"></translation>
    </message>
    <message>
        <location filename="../bitcoingui.cpp" line="254"/>
        <source>&amp;Encrypt Wallet</source>
        <translation type="unfinished"></translation>
    </message>
    <message>
        <location filename="../bitcoingui.cpp" line="255"/>
        <source>Encrypt or decrypt wallet</source>
        <translation type="unfinished"></translation>
    </message>
    <message>
        <location filename="../bitcoingui.cpp" line="257"/>
        <source>&amp;Backup Wallet</source>
        <translation type="unfinished"></translation>
    </message>
    <message>
        <location filename="../bitcoingui.cpp" line="258"/>
        <source>Backup wallet to another location</source>
        <translation type="unfinished"></translation>
    </message>
    <message>
        <location filename="../bitcoingui.cpp" line="259"/>
        <source>&amp;Change Passphrase</source>
        <translation type="unfinished"></translation>
    </message>
    <message>
        <location filename="../bitcoingui.cpp" line="260"/>
        <source>Change the passphrase used for wallet encryption</source>
        <translation type="unfinished"></translation>
    </message>
    <message>
        <location filename="../bitcoingui.cpp" line="283"/>
        <source>&amp;File</source>
        <translation type="unfinished"></translation>
    </message>
    <message>
        <location filename="../bitcoingui.cpp" line="292"/>
        <source>&amp;Settings</source>
        <translation type="unfinished"></translation>
    </message>
    <message>
        <location filename="../bitcoingui.cpp" line="298"/>
        <source>&amp;Help</source>
        <translation type="unfinished"></translation>
    </message>
    <message>
        <location filename="../bitcoingui.cpp" line="305"/>
        <source>Tabs toolbar</source>
        <translation type="unfinished"></translation>
    </message>
    <message>
        <location filename="../bitcoingui.cpp" line="316"/>
        <source>Actions toolbar</source>
        <translation type="unfinished"></translation>
    </message>
    <message>
        <location filename="../bitcoingui.cpp" line="329"/>
        <source>[testnet]</source>
        <translation type="unfinished"></translation>
    </message>
    <message>
        <location filename="../bitcoingui.cpp" line="421"/>
        <source>bitcoin-qt</source>
        <translation type="unfinished"></translation>
    </message>
    <message numerus="yes">
        <location filename="../bitcoingui.cpp" line="463"/>
        <source>%n active connection(s) to Bitcoin network</source>
        <translation>
            <numerusform>%n active connection to Bitcoin network</numerusform>
            <numerusform>%n active connections to Bitcoin network</numerusform>
        </translation>
    </message>
    <message>
        <location filename="../bitcoingui.cpp" line="489"/>
        <source>Downloaded %1 of %2 blocks of transaction history.</source>
        <translation type="unfinished"></translation>
    </message>
    <message>
        <location filename="../bitcoingui.cpp" line="501"/>
        <source>Downloaded %1 blocks of transaction history.</source>
        <translation type="unfinished"></translation>
    </message>
    <message numerus="yes">
        <location filename="../bitcoingui.cpp" line="516"/>
        <source>%n second(s) ago</source>
        <translation>
            <numerusform>%n second ago</numerusform>
            <numerusform>%n seconds ago</numerusform>
        </translation>
    </message>
    <message numerus="yes">
        <location filename="../bitcoingui.cpp" line="520"/>
        <source>%n minute(s) ago</source>
        <translation>
            <numerusform>%n minute ago</numerusform>
            <numerusform>%n minutes ago</numerusform>
        </translation>
    </message>
    <message numerus="yes">
        <location filename="../bitcoingui.cpp" line="524"/>
        <source>%n hour(s) ago</source>
        <translation>
            <numerusform>%n hour ago</numerusform>
            <numerusform>%n hours ago</numerusform>
        </translation>
    </message>
    <message numerus="yes">
        <location filename="../bitcoingui.cpp" line="528"/>
        <source>%n day(s) ago</source>
        <translation>
            <numerusform>%n day ago</numerusform>
            <numerusform>%n days ago</numerusform>
        </translation>
    </message>
    <message>
        <location filename="../bitcoingui.cpp" line="534"/>
        <source>Up to date</source>
        <translation type="unfinished"></translation>
    </message>
    <message>
        <location filename="../bitcoingui.cpp" line="539"/>
        <source>Catching up...</source>
        <translation type="unfinished"></translation>
    </message>
    <message>
        <location filename="../bitcoingui.cpp" line="547"/>
        <source>Last received block was generated %1.</source>
        <translation type="unfinished"></translation>
    </message>
    <message>
<<<<<<< HEAD
        <location filename="../bitcoingui.cpp" line="616"/>
        <source>This transaction is over the size limit.  You can still send it for a fee of %1, which goes to the nodes that process your transaction and helps to support the network.  Do you want to pay the fee?</source>
        <translation type="unfinished"></translation>
    </message>
    <message>
        <location filename="../bitcoingui.cpp" line="621"/>
=======
        <location filename="../bitcoingui.cpp" line="582"/>
        <source>This transaction is over the size limit. You can still send it for a fee of %1, which goes to the nodes that process your transaction and helps to support the network. Do you want to pay the fee?</source>
        <translation type="unfinished"></translation>
    </message>
    <message>
        <location filename="../bitcoingui.cpp" line="586"/>
>>>>>>> bbd76e07
        <source>Sending...</source>
        <translation type="unfinished"></translation>
    </message>
    <message>
<<<<<<< HEAD
        <location filename="../bitcoingui.cpp" line="648"/>
=======
        <location filename="../bitcoingui.cpp" line="613"/>
>>>>>>> bbd76e07
        <source>Sent transaction</source>
        <translation type="unfinished"></translation>
    </message>
    <message>
<<<<<<< HEAD
        <location filename="../bitcoingui.cpp" line="649"/>
=======
        <location filename="../bitcoingui.cpp" line="614"/>
>>>>>>> bbd76e07
        <source>Incoming transaction</source>
        <translation type="unfinished"></translation>
    </message>
    <message>
<<<<<<< HEAD
        <location filename="../bitcoingui.cpp" line="650"/>
=======
        <location filename="../bitcoingui.cpp" line="615"/>
>>>>>>> bbd76e07
        <source>Date: %1
Amount: %2
Type: %3
Address: %4
</source>
        <translation type="unfinished"></translation>
    </message>
    <message>
<<<<<<< HEAD
        <location filename="../bitcoingui.cpp" line="775"/>
=======
        <location filename="../bitcoingui.cpp" line="709"/>
>>>>>>> bbd76e07
        <source>Wallet is &lt;b&gt;encrypted&lt;/b&gt; and currently &lt;b&gt;unlocked&lt;/b&gt;</source>
        <translation type="unfinished"></translation>
    </message>
    <message>
<<<<<<< HEAD
        <location filename="../bitcoingui.cpp" line="783"/>
=======
        <location filename="../bitcoingui.cpp" line="717"/>
>>>>>>> bbd76e07
        <source>Wallet is &lt;b&gt;encrypted&lt;/b&gt; and currently &lt;b&gt;locked&lt;/b&gt;</source>
        <translation type="unfinished"></translation>
    </message>
    <message>
        <location filename="../bitcoingui.cpp" line="806"/>
        <source>Backup Wallet</source>
        <translation type="unfinished"></translation>
    </message>
    <message>
        <location filename="../bitcoingui.cpp" line="806"/>
        <source>Wallet Data (*.dat)</source>
        <translation type="unfinished"></translation>
    </message>
    <message>
        <location filename="../bitcoingui.cpp" line="809"/>
        <source>Backup Failed</source>
        <translation type="unfinished"></translation>
    </message>
    <message>
        <location filename="../bitcoingui.cpp" line="809"/>
        <source>There was an error trying to save the wallet data to the new location.</source>
        <translation type="unfinished"></translation>
    </message>
    <message>
        <location filename="../bitcoin.cpp" line="144"/>
        <source>A fatal error occurred. Bitcoin can no longer continue safely and will quit.</source>
        <translation type="unfinished"></translation>
    </message>
</context>
<context>
    <name>DisplayOptionsPage</name>
    <message>
        <location filename="../optionsdialog.cpp" line="269"/>
        <source>&amp;Unit to show amounts in: </source>
        <translation type="unfinished"></translation>
    </message>
    <message>
        <location filename="../optionsdialog.cpp" line="273"/>
        <source>Choose the default subdivision unit to show in the interface, and when sending coins</source>
        <translation type="unfinished"></translation>
    </message>
    <message>
        <location filename="../optionsdialog.cpp" line="280"/>
        <source>&amp;Display addresses in transaction list</source>
        <translation type="unfinished"></translation>
    </message>
    <message>
        <location filename="../optionsdialog.cpp" line="281"/>
        <source>Whether to show Bitcoin addresses in the transaction list</source>
        <translation type="unfinished"></translation>
    </message>
</context>
<context>
    <name>EditAddressDialog</name>
    <message>
        <location filename="../forms/editaddressdialog.ui" line="14"/>
        <source>Edit Address</source>
        <translation type="unfinished"></translation>
    </message>
    <message>
        <location filename="../forms/editaddressdialog.ui" line="25"/>
        <source>&amp;Label</source>
        <translation type="unfinished"></translation>
    </message>
    <message>
        <location filename="../forms/editaddressdialog.ui" line="35"/>
        <source>The label associated with this address book entry</source>
        <translation type="unfinished"></translation>
    </message>
    <message>
        <location filename="../forms/editaddressdialog.ui" line="42"/>
        <source>&amp;Address</source>
        <translation type="unfinished"></translation>
    </message>
    <message>
        <location filename="../forms/editaddressdialog.ui" line="52"/>
        <source>The address associated with this address book entry. This can only be modified for sending addresses.</source>
        <translation type="unfinished"></translation>
    </message>
    <message>
        <location filename="../editaddressdialog.cpp" line="20"/>
        <source>New receiving address</source>
        <translation type="unfinished"></translation>
    </message>
    <message>
        <location filename="../editaddressdialog.cpp" line="24"/>
        <source>New sending address</source>
        <translation type="unfinished"></translation>
    </message>
    <message>
        <location filename="../editaddressdialog.cpp" line="27"/>
        <source>Edit receiving address</source>
        <translation type="unfinished"></translation>
    </message>
    <message>
        <location filename="../editaddressdialog.cpp" line="31"/>
        <source>Edit sending address</source>
        <translation type="unfinished"></translation>
    </message>
    <message>
        <location filename="../editaddressdialog.cpp" line="91"/>
        <source>The entered address &quot;%1&quot; is already in the address book.</source>
        <translation type="unfinished"></translation>
    </message>
    <message>
        <location filename="../editaddressdialog.cpp" line="96"/>
        <source>The entered address &quot;%1&quot; is not a valid bitcoin address.</source>
        <translation type="unfinished"></translation>
    </message>
    <message>
        <location filename="../editaddressdialog.cpp" line="101"/>
        <source>Could not unlock wallet.</source>
        <translation type="unfinished"></translation>
    </message>
    <message>
        <location filename="../editaddressdialog.cpp" line="106"/>
        <source>New key generation failed.</source>
        <translation type="unfinished"></translation>
    </message>
</context>
<context>
    <name>MainOptionsPage</name>
    <message>
        <location filename="../optionsdialog.cpp" line="170"/>
        <source>&amp;Start Bitcoin on window system startup</source>
        <translation type="unfinished"></translation>
    </message>
    <message>
        <location filename="../optionsdialog.cpp" line="171"/>
        <source>Automatically start Bitcoin after the computer is turned on</source>
        <translation type="unfinished"></translation>
    </message>
    <message>
        <location filename="../optionsdialog.cpp" line="175"/>
        <source>&amp;Minimize to the tray instead of the taskbar</source>
        <translation type="unfinished"></translation>
    </message>
    <message>
        <location filename="../optionsdialog.cpp" line="176"/>
        <source>Show only a tray icon after minimizing the window</source>
        <translation type="unfinished"></translation>
    </message>
    <message>
        <location filename="../optionsdialog.cpp" line="180"/>
        <source>Map port using &amp;UPnP</source>
        <translation type="unfinished"></translation>
    </message>
    <message>
        <location filename="../optionsdialog.cpp" line="181"/>
        <source>Automatically open the Bitcoin client port on the router. This only works when your router supports UPnP and it is enabled.</source>
        <translation type="unfinished"></translation>
    </message>
    <message>
        <location filename="../optionsdialog.cpp" line="185"/>
        <source>M&amp;inimize on close</source>
        <translation type="unfinished"></translation>
    </message>
    <message>
        <location filename="../optionsdialog.cpp" line="186"/>
        <source>Minimize instead of exit the application when the window is closed. When this option is enabled, the application will be closed only after selecting Quit in the menu.</source>
        <translation type="unfinished"></translation>
    </message>
    <message>
        <location filename="../optionsdialog.cpp" line="190"/>
        <source>&amp;Connect through SOCKS4 proxy:</source>
        <translation type="unfinished"></translation>
    </message>
    <message>
        <location filename="../optionsdialog.cpp" line="191"/>
        <source>Connect to the Bitcoin network through a SOCKS4 proxy (e.g. when connecting through Tor)</source>
        <translation type="unfinished"></translation>
    </message>
    <message>
        <location filename="../optionsdialog.cpp" line="196"/>
        <source>Proxy &amp;IP: </source>
        <translation type="unfinished"></translation>
    </message>
    <message>
        <location filename="../optionsdialog.cpp" line="202"/>
        <source>IP address of the proxy (e.g. 127.0.0.1)</source>
        <translation type="unfinished"></translation>
    </message>
    <message>
        <location filename="../optionsdialog.cpp" line="205"/>
        <source>&amp;Port: </source>
        <translation type="unfinished"></translation>
    </message>
    <message>
        <location filename="../optionsdialog.cpp" line="211"/>
        <source>Port of the proxy (e.g. 1234)</source>
        <translation type="unfinished"></translation>
    </message>
    <message>
        <location filename="../optionsdialog.cpp" line="217"/>
        <source>Optional transaction fee per kB that helps make sure your transactions are processed quickly. Most transactions are 1 kB. Fee 0.01 recommended.</source>
        <translation type="unfinished"></translation>
    </message>
    <message>
        <location filename="../optionsdialog.cpp" line="223"/>
        <source>Pay transaction &amp;fee</source>
        <translation type="unfinished"></translation>
    </message>
</context>
<context>
    <name>MessagePage</name>
    <message>
        <location filename="../forms/messagepage.ui" line="14"/>
        <source>Message</source>
        <translation type="unfinished"></translation>
    </message>
    <message>
        <location filename="../forms/messagepage.ui" line="20"/>
        <source>You can sign messages with your addresses to prove you own them. Be careful not to sign anything vague, as phishing attacks may try to trick you into signing your identity over to them. Only sign fully-detailed statements you agree to.</source>
        <translation type="unfinished"></translation>
    </message>
    <message>
        <location filename="../forms/messagepage.ui" line="38"/>
        <source>The address to sign the message with  (e.g. 1NS17iag9jJgTHD1VXjvLCEnZuQ3rJDE9L)</source>
        <translation type="unfinished"></translation>
    </message>
    <message>
        <location filename="../forms/messagepage.ui" line="48"/>
        <source>Choose adress from address book</source>
        <translation type="unfinished"></translation>
    </message>
    <message>
        <location filename="../forms/messagepage.ui" line="58"/>
        <source>Alt+A</source>
        <translation type="unfinished"></translation>
    </message>
    <message>
        <location filename="../forms/messagepage.ui" line="71"/>
        <source>Paste address from clipboard</source>
        <translation type="unfinished"></translation>
    </message>
    <message>
        <location filename="../forms/messagepage.ui" line="81"/>
        <source>Alt+P</source>
        <translation type="unfinished"></translation>
    </message>
    <message>
        <location filename="../forms/messagepage.ui" line="93"/>
        <source>Enter the message you want to sign here</source>
        <translation type="unfinished"></translation>
    </message>
    <message>
        <location filename="../forms/messagepage.ui" line="105"/>
        <source>Click &quot;Sign Message&quot; to get signature</source>
        <translation type="unfinished"></translation>
    </message>
    <message>
        <location filename="../forms/messagepage.ui" line="117"/>
        <source>Sign a message to prove you own this address</source>
        <translation type="unfinished"></translation>
    </message>
    <message>
        <location filename="../forms/messagepage.ui" line="120"/>
        <source>&amp;Sign Message</source>
        <translation type="unfinished"></translation>
    </message>
    <message>
        <location filename="../forms/messagepage.ui" line="131"/>
        <source>Copy the current signature to the system clipboard</source>
        <translation type="unfinished"></translation>
    </message>
    <message>
        <location filename="../forms/messagepage.ui" line="134"/>
        <source>&amp;Copy to Clipboard</source>
        <translation type="unfinished"></translation>
    </message>
    <message>
        <location filename="../messagepage.cpp" line="74"/>
        <location filename="../messagepage.cpp" line="89"/>
        <location filename="../messagepage.cpp" line="101"/>
        <source>Error signing</source>
        <translation type="unfinished"></translation>
    </message>
    <message>
        <location filename="../messagepage.cpp" line="74"/>
        <source>%1 is not a valid address.</source>
        <translation type="unfinished"></translation>
    </message>
    <message>
        <location filename="../messagepage.cpp" line="89"/>
        <source>Private key for %1 is not available.</source>
        <translation type="unfinished"></translation>
    </message>
    <message>
        <location filename="../messagepage.cpp" line="101"/>
        <source>Sign failed</source>
        <translation type="unfinished"></translation>
    </message>
</context>
<context>
    <name>OptionsDialog</name>
    <message>
        <location filename="../optionsdialog.cpp" line="79"/>
        <source>Main</source>
        <translation type="unfinished"></translation>
    </message>
    <message>
        <location filename="../optionsdialog.cpp" line="84"/>
        <source>Display</source>
        <translation type="unfinished"></translation>
    </message>
    <message>
        <location filename="../optionsdialog.cpp" line="104"/>
        <source>Options</source>
        <translation type="unfinished"></translation>
    </message>
</context>
<context>
    <name>OverviewPage</name>
    <message>
        <location filename="../forms/overviewpage.ui" line="14"/>
        <source>Form</source>
        <translation type="unfinished"></translation>
    </message>
    <message>
        <location filename="../forms/overviewpage.ui" line="40"/>
        <source>Balance:</source>
        <translation type="unfinished"></translation>
    </message>
    <message>
        <location filename="../forms/overviewpage.ui" line="54"/>
        <source>Number of transactions:</source>
        <translation type="unfinished"></translation>
    </message>
    <message>
        <location filename="../forms/overviewpage.ui" line="61"/>
        <source>0</source>
        <translation type="unfinished"></translation>
    </message>
    <message>
        <location filename="../forms/overviewpage.ui" line="68"/>
        <source>Unconfirmed:</source>
        <translation type="unfinished"></translation>
    </message>
    <message>
        <location filename="../forms/overviewpage.ui" line="88"/>
        <source>Wallet</source>
        <translation type="unfinished"></translation>
    </message>
    <message>
        <location filename="../forms/overviewpage.ui" line="124"/>
        <source>&lt;b&gt;Recent transactions&lt;/b&gt;</source>
        <translation type="unfinished"></translation>
    </message>
    <message>
        <location filename="../overviewpage.cpp" line="103"/>
        <source>Your current balance</source>
        <translation type="unfinished"></translation>
    </message>
    <message>
        <location filename="../overviewpage.cpp" line="108"/>
        <source>Total of transactions that have yet to be confirmed, and do not yet count toward the current balance</source>
        <translation type="unfinished"></translation>
    </message>
    <message>
        <location filename="../overviewpage.cpp" line="111"/>
        <source>Total number of transactions in wallet</source>
        <translation type="unfinished"></translation>
    </message>
</context>
<context>
    <name>QRCodeDialog</name>
    <message>
        <location filename="../forms/qrcodedialog.ui" line="14"/>
        <source>Dialog</source>
        <translation type="unfinished"></translation>
    </message>
    <message>
        <location filename="../forms/qrcodedialog.ui" line="32"/>
        <source>QR Code</source>
        <translation type="unfinished"></translation>
    </message>
    <message>
        <location filename="../forms/qrcodedialog.ui" line="55"/>
        <source>Request Payment</source>
        <translation type="unfinished"></translation>
    </message>
    <message>
        <location filename="../forms/qrcodedialog.ui" line="70"/>
        <source>Amount:</source>
        <translation type="unfinished"></translation>
    </message>
    <message>
        <location filename="../forms/qrcodedialog.ui" line="105"/>
        <source>BTC</source>
        <translation type="unfinished"></translation>
    </message>
    <message>
        <location filename="../forms/qrcodedialog.ui" line="121"/>
        <source>Label:</source>
        <translation type="unfinished"></translation>
    </message>
    <message>
        <location filename="../forms/qrcodedialog.ui" line="144"/>
        <source>Message:</source>
        <translation type="unfinished"></translation>
    </message>
    <message>
        <location filename="../forms/qrcodedialog.ui" line="186"/>
        <source>&amp;Save As...</source>
        <translation type="unfinished"></translation>
    </message>
    <message>
        <location filename="../qrcodedialog.cpp" line="48"/>
        <source>Error encoding URI into QR Code.</source>
        <translation type="unfinished"></translation>
    </message>
    <message>
        <location filename="../qrcodedialog.cpp" line="113"/>
        <source>Save Image...</source>
        <translation type="unfinished"></translation>
    </message>
    <message>
        <location filename="../qrcodedialog.cpp" line="113"/>
        <source>PNG Images (*.png)</source>
        <translation type="unfinished"></translation>
    </message>
</context>
<context>
    <name>SendCoinsDialog</name>
    <message>
        <location filename="../forms/sendcoinsdialog.ui" line="14"/>
        <location filename="../sendcoinsdialog.cpp" line="123"/>
        <location filename="../sendcoinsdialog.cpp" line="128"/>
        <location filename="../sendcoinsdialog.cpp" line="133"/>
        <location filename="../sendcoinsdialog.cpp" line="138"/>
        <location filename="../sendcoinsdialog.cpp" line="144"/>
        <location filename="../sendcoinsdialog.cpp" line="149"/>
        <location filename="../sendcoinsdialog.cpp" line="154"/>
        <source>Send Coins</source>
        <translation type="unfinished"></translation>
    </message>
    <message>
        <location filename="../forms/sendcoinsdialog.ui" line="64"/>
        <source>Send to multiple recipients at once</source>
        <translation type="unfinished"></translation>
    </message>
    <message>
        <location filename="../forms/sendcoinsdialog.ui" line="67"/>
        <source>&amp;Add recipient...</source>
        <translation type="unfinished"></translation>
    </message>
    <message>
        <location filename="../forms/sendcoinsdialog.ui" line="84"/>
        <source>Remove all transaction fields</source>
        <translation type="unfinished"></translation>
    </message>
    <message>
        <location filename="../forms/sendcoinsdialog.ui" line="87"/>
        <source>Clear all</source>
        <translation type="unfinished"></translation>
    </message>
    <message>
        <location filename="../forms/sendcoinsdialog.ui" line="106"/>
        <source>Balance:</source>
        <translation type="unfinished"></translation>
    </message>
    <message>
        <location filename="../forms/sendcoinsdialog.ui" line="113"/>
        <source>123.456 BTC</source>
        <translation type="unfinished"></translation>
    </message>
    <message>
        <location filename="../forms/sendcoinsdialog.ui" line="144"/>
        <source>Confirm the send action</source>
        <translation type="unfinished"></translation>
    </message>
    <message>
        <location filename="../forms/sendcoinsdialog.ui" line="147"/>
        <source>S&amp;end</source>
        <translation type="unfinished"></translation>
    </message>
    <message>
        <location filename="../sendcoinsdialog.cpp" line="95"/>
        <source>&lt;b&gt;%1&lt;/b&gt; to %2 (%3)</source>
        <translation type="unfinished"></translation>
    </message>
    <message>
        <location filename="../sendcoinsdialog.cpp" line="100"/>
        <source>Confirm send coins</source>
        <translation type="unfinished"></translation>
    </message>
    <message>
        <location filename="../sendcoinsdialog.cpp" line="101"/>
        <source>Are you sure you want to send %1?</source>
        <translation type="unfinished"></translation>
    </message>
    <message>
        <location filename="../sendcoinsdialog.cpp" line="101"/>
        <source> and </source>
        <translation type="unfinished"></translation>
    </message>
    <message>
        <location filename="../sendcoinsdialog.cpp" line="124"/>
        <source>The recipient address is not valid, please recheck.</source>
        <translation type="unfinished"></translation>
    </message>
    <message>
        <location filename="../sendcoinsdialog.cpp" line="129"/>
        <source>The amount to pay must be larger than 0.</source>
        <translation type="unfinished"></translation>
    </message>
    <message>
        <location filename="../sendcoinsdialog.cpp" line="134"/>
        <source>The amount exceeds your balance.</source>
        <translation type="unfinished"></translation>
    </message>
    <message>
        <location filename="../sendcoinsdialog.cpp" line="139"/>
        <source>The total exceeds your balance when the %1 transaction fee is included.</source>
        <translation type="unfinished"></translation>
    </message>
    <message>
        <location filename="../sendcoinsdialog.cpp" line="145"/>
        <source>Duplicate address found, can only send to each address once per send operation.</source>
        <translation type="unfinished"></translation>
    </message>
    <message>
        <location filename="../sendcoinsdialog.cpp" line="150"/>
        <source>Error: Transaction creation failed.</source>
        <translation type="unfinished"></translation>
    </message>
    <message>
        <location filename="../sendcoinsdialog.cpp" line="155"/>
        <source>Error: The transaction was rejected. This might happen if some of the coins in your wallet were already spent, such as if you used a copy of wallet.dat and coins were spent in the copy but not marked as spent here.</source>
        <translation type="unfinished"></translation>
    </message>
</context>
<context>
    <name>SendCoinsEntry</name>
    <message>
        <location filename="../forms/sendcoinsentry.ui" line="14"/>
        <source>Form</source>
        <translation type="unfinished"></translation>
    </message>
    <message>
        <location filename="../forms/sendcoinsentry.ui" line="29"/>
        <source>A&amp;mount:</source>
        <translation type="unfinished"></translation>
    </message>
    <message>
        <location filename="../forms/sendcoinsentry.ui" line="42"/>
        <source>Pay &amp;To:</source>
        <translation type="unfinished"></translation>
    </message>
    <message>
        <location filename="../forms/sendcoinsentry.ui" line="66"/>
        <location filename="../sendcoinsentry.cpp" line="26"/>
        <source>Enter a label for this address to add it to your address book</source>
        <translation type="unfinished"></translation>
    </message>
    <message>
        <location filename="../forms/sendcoinsentry.ui" line="75"/>
        <source>&amp;Label:</source>
        <translation type="unfinished"></translation>
    </message>
    <message>
        <location filename="../forms/sendcoinsentry.ui" line="93"/>
        <source>The address to send the payment to (e.g. 1NS17iag9jJgTHD1VXjvLCEnZuQ3rJDE9L)</source>
        <translation type="unfinished"></translation>
    </message>
    <message>
        <location filename="../forms/sendcoinsentry.ui" line="103"/>
        <source>Choose address from address book</source>
        <translation type="unfinished"></translation>
    </message>
    <message>
        <location filename="../forms/sendcoinsentry.ui" line="113"/>
        <source>Alt+A</source>
        <translation type="unfinished"></translation>
    </message>
    <message>
        <location filename="../forms/sendcoinsentry.ui" line="120"/>
        <source>Paste address from clipboard</source>
        <translation type="unfinished"></translation>
    </message>
    <message>
        <location filename="../forms/sendcoinsentry.ui" line="130"/>
        <source>Alt+P</source>
        <translation type="unfinished"></translation>
    </message>
    <message>
        <location filename="../forms/sendcoinsentry.ui" line="137"/>
        <source>Remove this recipient</source>
        <translation type="unfinished"></translation>
    </message>
    <message>
        <location filename="../sendcoinsentry.cpp" line="25"/>
        <source>Enter a Bitcoin address (e.g. 1NS17iag9jJgTHD1VXjvLCEnZuQ3rJDE9L)</source>
        <translation type="unfinished"></translation>
    </message>
</context>
<context>
    <name>TransactionDesc</name>
    <message>
        <location filename="../transactiondesc.cpp" line="18"/>
        <source>Open for %1 blocks</source>
        <translation type="unfinished"></translation>
    </message>
    <message>
        <location filename="../transactiondesc.cpp" line="20"/>
        <source>Open until %1</source>
        <translation type="unfinished"></translation>
    </message>
    <message>
        <location filename="../transactiondesc.cpp" line="26"/>
        <source>%1/offline?</source>
        <translation type="unfinished"></translation>
    </message>
    <message>
        <location filename="../transactiondesc.cpp" line="28"/>
        <source>%1/unconfirmed</source>
        <translation type="unfinished"></translation>
    </message>
    <message>
        <location filename="../transactiondesc.cpp" line="30"/>
        <source>%1 confirmations</source>
        <translation type="unfinished"></translation>
    </message>
    <message>
        <location filename="../transactiondesc.cpp" line="47"/>
        <source>&lt;b&gt;Status:&lt;/b&gt; </source>
        <translation type="unfinished"></translation>
    </message>
    <message>
        <location filename="../transactiondesc.cpp" line="52"/>
        <source>, has not been successfully broadcast yet</source>
        <translation type="unfinished"></translation>
    </message>
    <message>
        <location filename="../transactiondesc.cpp" line="54"/>
        <source>, broadcast through %1 node</source>
        <translation type="unfinished"></translation>
    </message>
    <message>
        <location filename="../transactiondesc.cpp" line="56"/>
        <source>, broadcast through %1 nodes</source>
        <translation type="unfinished"></translation>
    </message>
    <message>
        <location filename="../transactiondesc.cpp" line="60"/>
        <source>&lt;b&gt;Date:&lt;/b&gt; </source>
        <translation type="unfinished"></translation>
    </message>
    <message>
        <location filename="../transactiondesc.cpp" line="67"/>
        <source>&lt;b&gt;Source:&lt;/b&gt; Generated&lt;br&gt;</source>
        <translation type="unfinished"></translation>
    </message>
    <message>
        <location filename="../transactiondesc.cpp" line="72"/>
        <location filename="../transactiondesc.cpp" line="89"/>
        <source>&lt;b&gt;From:&lt;/b&gt; </source>
        <translation type="unfinished"></translation>
    </message>
    <message>
        <location filename="../transactiondesc.cpp" line="89"/>
        <source>unknown</source>
        <translation type="unfinished"></translation>
    </message>
    <message>
        <location filename="../transactiondesc.cpp" line="90"/>
        <location filename="../transactiondesc.cpp" line="113"/>
        <location filename="../transactiondesc.cpp" line="172"/>
        <source>&lt;b&gt;To:&lt;/b&gt; </source>
        <translation type="unfinished"></translation>
    </message>
    <message>
        <location filename="../transactiondesc.cpp" line="93"/>
        <source> (yours, label: </source>
        <translation type="unfinished"></translation>
    </message>
    <message>
        <location filename="../transactiondesc.cpp" line="95"/>
        <source> (yours)</source>
        <translation type="unfinished"></translation>
    </message>
    <message>
        <location filename="../transactiondesc.cpp" line="130"/>
        <location filename="../transactiondesc.cpp" line="144"/>
        <location filename="../transactiondesc.cpp" line="189"/>
        <location filename="../transactiondesc.cpp" line="206"/>
        <source>&lt;b&gt;Credit:&lt;/b&gt; </source>
        <translation type="unfinished"></translation>
    </message>
    <message>
        <location filename="../transactiondesc.cpp" line="132"/>
        <source>(%1 matures in %2 more blocks)</source>
        <translation type="unfinished"></translation>
    </message>
    <message>
        <location filename="../transactiondesc.cpp" line="136"/>
        <source>(not accepted)</source>
        <translation type="unfinished"></translation>
    </message>
    <message>
        <location filename="../transactiondesc.cpp" line="180"/>
        <location filename="../transactiondesc.cpp" line="188"/>
        <location filename="../transactiondesc.cpp" line="203"/>
        <source>&lt;b&gt;Debit:&lt;/b&gt; </source>
        <translation type="unfinished"></translation>
    </message>
    <message>
        <location filename="../transactiondesc.cpp" line="194"/>
        <source>&lt;b&gt;Transaction fee:&lt;/b&gt; </source>
        <translation type="unfinished"></translation>
    </message>
    <message>
        <location filename="../transactiondesc.cpp" line="210"/>
        <source>&lt;b&gt;Net amount:&lt;/b&gt; </source>
        <translation type="unfinished"></translation>
    </message>
    <message>
        <location filename="../transactiondesc.cpp" line="216"/>
        <source>Message:</source>
        <translation type="unfinished"></translation>
    </message>
    <message>
        <location filename="../transactiondesc.cpp" line="218"/>
        <source>Comment:</source>
        <translation type="unfinished"></translation>
    </message>
    <message>
        <location filename="../transactiondesc.cpp" line="220"/>
        <source>Transaction ID:</source>
        <translation type="unfinished"></translation>
    </message>
    <message>
        <location filename="../transactiondesc.cpp" line="223"/>
        <source>Generated coins must wait 120 blocks before they can be spent.  When you generated this block, it was broadcast to the network to be added to the block chain.  If it fails to get into the chain, it will change to &quot;not accepted&quot; and not be spendable.  This may occasionally happen if another node generates a block within a few seconds of yours.</source>
        <translation type="unfinished"></translation>
    </message>
</context>
<context>
    <name>TransactionDescDialog</name>
    <message>
        <location filename="../forms/transactiondescdialog.ui" line="14"/>
        <source>Transaction details</source>
        <translation type="unfinished"></translation>
    </message>
    <message>
        <location filename="../forms/transactiondescdialog.ui" line="20"/>
        <source>This pane shows a detailed description of the transaction</source>
        <translation type="unfinished"></translation>
    </message>
</context>
<context>
    <name>TransactionTableModel</name>
    <message>
        <location filename="../transactiontablemodel.cpp" line="214"/>
        <source>Date</source>
        <translation type="unfinished"></translation>
    </message>
    <message>
        <location filename="../transactiontablemodel.cpp" line="214"/>
        <source>Type</source>
        <translation type="unfinished"></translation>
    </message>
    <message>
        <location filename="../transactiontablemodel.cpp" line="214"/>
        <source>Address</source>
        <translation type="unfinished"></translation>
    </message>
    <message>
        <location filename="../transactiontablemodel.cpp" line="214"/>
        <source>Amount</source>
        <translation type="unfinished"></translation>
    </message>
    <message numerus="yes">
        <location filename="../transactiontablemodel.cpp" line="277"/>
        <source>Open for %n block(s)</source>
        <translation>
            <numerusform>Open for %n block</numerusform>
            <numerusform>Open for %n blocks</numerusform>
        </translation>
    </message>
    <message>
        <location filename="../transactiontablemodel.cpp" line="280"/>
        <source>Open until %1</source>
        <translation type="unfinished"></translation>
    </message>
    <message>
        <location filename="../transactiontablemodel.cpp" line="283"/>
        <source>Offline (%1 confirmations)</source>
        <translation type="unfinished"></translation>
    </message>
    <message>
        <location filename="../transactiontablemodel.cpp" line="286"/>
        <source>Unconfirmed (%1 of %2 confirmations)</source>
        <translation type="unfinished"></translation>
    </message>
    <message>
        <location filename="../transactiontablemodel.cpp" line="289"/>
        <source>Confirmed (%1 confirmations)</source>
        <translation type="unfinished"></translation>
    </message>
    <message numerus="yes">
        <location filename="../transactiontablemodel.cpp" line="297"/>
        <source>Mined balance will be available in %n more blocks</source>
        <translation>
            <numerusform>Mined balance will be available in %n more block</numerusform>
            <numerusform>Mined balance will be available in %n more blocks</numerusform>
        </translation>
    </message>
    <message>
        <location filename="../transactiontablemodel.cpp" line="303"/>
        <source>This block was not received by any other nodes and will probably not be accepted!</source>
        <translation type="unfinished"></translation>
    </message>
    <message>
        <location filename="../transactiontablemodel.cpp" line="306"/>
        <source>Generated but not accepted</source>
        <translation type="unfinished"></translation>
    </message>
    <message>
        <location filename="../transactiontablemodel.cpp" line="349"/>
        <source>Received with</source>
        <translation type="unfinished"></translation>
    </message>
    <message>
        <location filename="../transactiontablemodel.cpp" line="351"/>
        <source>Received from</source>
        <translation type="unfinished"></translation>
    </message>
    <message>
        <location filename="../transactiontablemodel.cpp" line="354"/>
        <source>Sent to</source>
        <translation type="unfinished"></translation>
    </message>
    <message>
        <location filename="../transactiontablemodel.cpp" line="356"/>
        <source>Payment to yourself</source>
        <translation type="unfinished"></translation>
    </message>
    <message>
        <location filename="../transactiontablemodel.cpp" line="358"/>
        <source>Mined</source>
        <translation type="unfinished"></translation>
    </message>
    <message>
        <location filename="../transactiontablemodel.cpp" line="396"/>
        <source>(n/a)</source>
        <translation type="unfinished"></translation>
    </message>
    <message>
        <location filename="../transactiontablemodel.cpp" line="595"/>
        <source>Transaction status. Hover over this field to show number of confirmations.</source>
        <translation type="unfinished"></translation>
    </message>
    <message>
        <location filename="../transactiontablemodel.cpp" line="597"/>
        <source>Date and time that the transaction was received.</source>
        <translation type="unfinished"></translation>
    </message>
    <message>
        <location filename="../transactiontablemodel.cpp" line="599"/>
        <source>Type of transaction.</source>
        <translation type="unfinished"></translation>
    </message>
    <message>
        <location filename="../transactiontablemodel.cpp" line="601"/>
        <source>Destination address of transaction.</source>
        <translation type="unfinished"></translation>
    </message>
    <message>
        <location filename="../transactiontablemodel.cpp" line="603"/>
        <source>Amount removed from or added to balance.</source>
        <translation type="unfinished"></translation>
    </message>
</context>
<context>
    <name>TransactionView</name>
    <message>
        <location filename="../transactionview.cpp" line="55"/>
        <location filename="../transactionview.cpp" line="71"/>
        <source>All</source>
        <translation type="unfinished"></translation>
    </message>
    <message>
        <location filename="../transactionview.cpp" line="56"/>
        <source>Today</source>
        <translation type="unfinished"></translation>
    </message>
    <message>
        <location filename="../transactionview.cpp" line="57"/>
        <source>This week</source>
        <translation type="unfinished"></translation>
    </message>
    <message>
        <location filename="../transactionview.cpp" line="58"/>
        <source>This month</source>
        <translation type="unfinished"></translation>
    </message>
    <message>
        <location filename="../transactionview.cpp" line="59"/>
        <source>Last month</source>
        <translation type="unfinished"></translation>
    </message>
    <message>
        <location filename="../transactionview.cpp" line="60"/>
        <source>This year</source>
        <translation type="unfinished"></translation>
    </message>
    <message>
        <location filename="../transactionview.cpp" line="61"/>
        <source>Range...</source>
        <translation type="unfinished"></translation>
    </message>
    <message>
        <location filename="../transactionview.cpp" line="72"/>
        <source>Received with</source>
        <translation type="unfinished"></translation>
    </message>
    <message>
        <location filename="../transactionview.cpp" line="74"/>
        <source>Sent to</source>
        <translation type="unfinished"></translation>
    </message>
    <message>
        <location filename="../transactionview.cpp" line="76"/>
        <source>To yourself</source>
        <translation type="unfinished"></translation>
    </message>
    <message>
        <location filename="../transactionview.cpp" line="77"/>
        <source>Mined</source>
        <translation type="unfinished"></translation>
    </message>
    <message>
        <location filename="../transactionview.cpp" line="78"/>
        <source>Other</source>
        <translation type="unfinished"></translation>
    </message>
    <message>
        <location filename="../transactionview.cpp" line="84"/>
        <source>Enter address or label to search</source>
        <translation type="unfinished"></translation>
    </message>
    <message>
        <location filename="../transactionview.cpp" line="90"/>
        <source>Min amount</source>
        <translation type="unfinished"></translation>
    </message>
    <message>
        <location filename="../transactionview.cpp" line="124"/>
        <source>Copy address</source>
        <translation type="unfinished"></translation>
    </message>
    <message>
        <location filename="../transactionview.cpp" line="125"/>
        <source>Copy label</source>
        <translation type="unfinished"></translation>
    </message>
    <message>
        <location filename="../transactionview.cpp" line="126"/>
        <source>Copy amount</source>
        <translation type="unfinished"></translation>
    </message>
    <message>
        <location filename="../transactionview.cpp" line="127"/>
        <source>Edit label</source>
        <translation type="unfinished"></translation>
    </message>
    <message>
        <location filename="../transactionview.cpp" line="128"/>
        <source>Show details...</source>
        <translation type="unfinished"></translation>
    </message>
    <message>
        <location filename="../transactionview.cpp" line="270"/>
        <source>Export Transaction Data</source>
        <translation type="unfinished"></translation>
    </message>
    <message>
        <location filename="../transactionview.cpp" line="271"/>
        <source>Comma separated file (*.csv)</source>
        <translation type="unfinished"></translation>
    </message>
    <message>
        <location filename="../transactionview.cpp" line="279"/>
        <source>Confirmed</source>
        <translation type="unfinished"></translation>
    </message>
    <message>
        <location filename="../transactionview.cpp" line="280"/>
        <source>Date</source>
        <translation type="unfinished"></translation>
    </message>
    <message>
        <location filename="../transactionview.cpp" line="281"/>
        <source>Type</source>
        <translation type="unfinished"></translation>
    </message>
    <message>
        <location filename="../transactionview.cpp" line="282"/>
        <source>Label</source>
        <translation type="unfinished"></translation>
    </message>
    <message>
        <location filename="../transactionview.cpp" line="283"/>
        <source>Address</source>
        <translation type="unfinished"></translation>
    </message>
    <message>
        <location filename="../transactionview.cpp" line="284"/>
        <source>Amount</source>
        <translation type="unfinished"></translation>
    </message>
    <message>
        <location filename="../transactionview.cpp" line="285"/>
        <source>ID</source>
        <translation type="unfinished"></translation>
    </message>
    <message>
        <location filename="../transactionview.cpp" line="289"/>
        <source>Error exporting</source>
        <translation type="unfinished"></translation>
    </message>
    <message>
        <location filename="../transactionview.cpp" line="289"/>
        <source>Could not write to file %1.</source>
        <translation type="unfinished"></translation>
    </message>
    <message>
        <location filename="../transactionview.cpp" line="384"/>
        <source>Range:</source>
        <translation type="unfinished"></translation>
    </message>
    <message>
        <location filename="../transactionview.cpp" line="392"/>
        <source>to</source>
        <translation type="unfinished"></translation>
    </message>
</context>
<context>
    <name>WalletModel</name>
    <message>
        <location filename="../walletmodel.cpp" line="145"/>
        <source>Sending...</source>
        <translation type="unfinished"></translation>
    </message>
</context>
<context>
    <name>bitcoin-core</name>
    <message>
        <location filename="../bitcoinstrings.cpp" line="8"/>
        <source>Bitcoin version</source>
        <translation type="unfinished"></translation>
    </message>
    <message>
        <location filename="../bitcoinstrings.cpp" line="9"/>
        <source>Usage:</source>
        <translation type="unfinished"></translation>
    </message>
    <message>
        <location filename="../bitcoinstrings.cpp" line="10"/>
        <source>Send command to -server or bitcoind</source>
        <translation type="unfinished"></translation>
    </message>
    <message>
        <location filename="../bitcoinstrings.cpp" line="11"/>
        <source>List commands</source>
        <translation type="unfinished"></translation>
    </message>
    <message>
        <location filename="../bitcoinstrings.cpp" line="12"/>
        <source>Get help for a command</source>
        <translation type="unfinished"></translation>
    </message>
    <message>
        <location filename="../bitcoinstrings.cpp" line="13"/>
        <source>Options:</source>
        <translation type="unfinished"></translation>
    </message>
    <message>
        <location filename="../bitcoinstrings.cpp" line="14"/>
        <source>Specify configuration file (default: bitcoin.conf)</source>
        <translation type="unfinished"></translation>
    </message>
    <message>
        <location filename="../bitcoinstrings.cpp" line="15"/>
        <source>Specify pid file (default: bitcoind.pid)</source>
        <translation type="unfinished"></translation>
    </message>
    <message>
        <location filename="../bitcoinstrings.cpp" line="16"/>
        <source>Generate coins</source>
        <translation type="unfinished"></translation>
    </message>
    <message>
        <location filename="../bitcoinstrings.cpp" line="17"/>
        <source>Don&apos;t generate coins</source>
        <translation type="unfinished"></translation>
    </message>
    <message>
        <location filename="../bitcoinstrings.cpp" line="18"/>
        <source>Start minimized</source>
        <translation type="unfinished"></translation>
    </message>
    <message>
        <location filename="../bitcoinstrings.cpp" line="19"/>
        <source>Show splash screen on startup (default: 1)</source>
        <translation type="unfinished"></translation>
    </message>
    <message>
        <location filename="../bitcoinstrings.cpp" line="20"/>
        <source>Specify data directory</source>
        <translation type="unfinished"></translation>
    </message>
    <message>
        <location filename="../bitcoinstrings.cpp" line="21"/>
        <source>Set database cache size in megabytes (default: 25)</source>
        <translation type="unfinished"></translation>
    </message>
    <message>
        <location filename="../bitcoinstrings.cpp" line="22"/>
        <source>Specify connection timeout (in milliseconds)</source>
        <translation type="unfinished"></translation>
    </message>
    <message>
        <location filename="../bitcoinstrings.cpp" line="23"/>
        <source>Connect through socks4 proxy</source>
        <translation type="unfinished"></translation>
    </message>
    <message>
        <location filename="../bitcoinstrings.cpp" line="24"/>
        <source>Allow DNS lookups for addnode and connect</source>
        <translation type="unfinished"></translation>
    </message>
    <message>
        <location filename="../bitcoinstrings.cpp" line="25"/>
        <source>Listen for connections on &lt;port&gt; (default: 8333 or testnet: 18333)</source>
        <translation type="unfinished"></translation>
    </message>
    <message>
        <location filename="../bitcoinstrings.cpp" line="26"/>
        <source>Maintain at most &lt;n&gt; connections to peers (default: 125)</source>
        <translation type="unfinished"></translation>
    </message>
    <message>
        <location filename="../bitcoinstrings.cpp" line="27"/>
        <source>Add a node to connect to and attempt to keep the connection open</source>
        <translation type="unfinished"></translation>
    </message>
    <message>
        <location filename="../bitcoinstrings.cpp" line="28"/>
        <source>Connect only to the specified node</source>
        <translation type="unfinished"></translation>
    </message>
    <message>
        <location filename="../bitcoinstrings.cpp" line="29"/>
        <source>Find peers using internet relay chat (default: 0)</source>
        <translation type="unfinished"></translation>
    </message>
    <message>
        <location filename="../bitcoinstrings.cpp" line="30"/>
        <source>Accept connections from outside (default: 1)</source>
        <translation type="unfinished"></translation>
    </message>
    <message>
        <location filename="../bitcoinstrings.cpp" line="31"/>
        <source>Set language, for example &quot;de_DE&quot; (default: system locale)</source>
        <translation type="unfinished"></translation>
    </message>
    <message>
        <location filename="../bitcoinstrings.cpp" line="32"/>
        <source>Find peers using DNS lookup (default: 1)</source>
        <translation type="unfinished"></translation>
    </message>
    <message>
        <location filename="../bitcoinstrings.cpp" line="33"/>
        <source>Threshold for disconnecting misbehaving peers (default: 100)</source>
        <translation type="unfinished"></translation>
    </message>
    <message>
        <location filename="../bitcoinstrings.cpp" line="34"/>
        <source>Number of seconds to keep misbehaving peers from reconnecting (default: 86400)</source>
        <translation type="unfinished"></translation>
    </message>
    <message>
        <location filename="../bitcoinstrings.cpp" line="37"/>
        <source>Maximum per-connection receive buffer, &lt;n&gt;*1000 bytes (default: 10000)</source>
        <translation type="unfinished"></translation>
    </message>
    <message>
        <location filename="../bitcoinstrings.cpp" line="38"/>
        <source>Maximum per-connection send buffer, &lt;n&gt;*1000 bytes (default: 10000)</source>
        <translation type="unfinished"></translation>
    </message>
    <message>
        <location filename="../bitcoinstrings.cpp" line="39"/>
        <source>Use Universal Plug and Play to map the listening port (default: 1)</source>
        <translation type="unfinished"></translation>
    </message>
    <message>
        <location filename="../bitcoinstrings.cpp" line="40"/>
        <source>Use Universal Plug and Play to map the listening port (default: 0)</source>
        <translation type="unfinished"></translation>
    </message>
    <message>
        <location filename="../bitcoinstrings.cpp" line="41"/>
        <source>Fee per KB to add to transactions you send</source>
        <translation type="unfinished"></translation>
    </message>
    <message>
        <location filename="../bitcoinstrings.cpp" line="42"/>
        <source>Accept command line and JSON-RPC commands</source>
        <translation type="unfinished"></translation>
    </message>
    <message>
        <location filename="../bitcoinstrings.cpp" line="43"/>
        <source>Run in the background as a daemon and accept commands</source>
        <translation type="unfinished"></translation>
    </message>
    <message>
        <location filename="../bitcoinstrings.cpp" line="44"/>
        <source>Use the test network</source>
        <translation type="unfinished"></translation>
    </message>
    <message>
        <location filename="../bitcoinstrings.cpp" line="45"/>
        <source>Output extra debugging information</source>
        <translation type="unfinished"></translation>
    </message>
    <message>
        <location filename="../bitcoinstrings.cpp" line="46"/>
        <source>Prepend debug output with timestamp</source>
        <translation type="unfinished"></translation>
    </message>
    <message>
        <location filename="../bitcoinstrings.cpp" line="47"/>
        <source>Send trace/debug info to console instead of debug.log file</source>
        <translation type="unfinished"></translation>
    </message>
    <message>
        <location filename="../bitcoinstrings.cpp" line="48"/>
        <source>Send trace/debug info to debugger</source>
        <translation type="unfinished"></translation>
    </message>
    <message>
        <location filename="../bitcoinstrings.cpp" line="49"/>
        <source>Username for JSON-RPC connections</source>
        <translation type="unfinished"></translation>
    </message>
    <message>
        <location filename="../bitcoinstrings.cpp" line="50"/>
        <source>Password for JSON-RPC connections</source>
        <translation type="unfinished"></translation>
    </message>
    <message>
        <location filename="../bitcoinstrings.cpp" line="51"/>
        <source>Listen for JSON-RPC connections on &lt;port&gt; (default: 8332)</source>
        <translation type="unfinished"></translation>
    </message>
    <message>
        <location filename="../bitcoinstrings.cpp" line="52"/>
        <source>Allow JSON-RPC connections from specified IP address</source>
        <translation type="unfinished"></translation>
    </message>
    <message>
        <location filename="../bitcoinstrings.cpp" line="53"/>
        <source>Send commands to node running on &lt;ip&gt; (default: 127.0.0.1)</source>
        <translation type="unfinished"></translation>
    </message>
    <message>
        <location filename="../bitcoinstrings.cpp" line="54"/>
        <source>Execute command when the best block changes (%s in cmd is replaced by block hash)</source>
        <translation type="unfinished"></translation>
    </message>
    <message>
        <location filename="../bitcoinstrings.cpp" line="57"/>
        <source>Upgrade wallet to latest format</source>
        <translation type="unfinished"></translation>
    </message>
    <message>
        <location filename="../bitcoinstrings.cpp" line="58"/>
        <source>Set key pool size to &lt;n&gt; (default: 100)</source>
        <translation type="unfinished"></translation>
    </message>
    <message>
        <location filename="../bitcoinstrings.cpp" line="59"/>
        <source>Rescan the block chain for missing wallet transactions</source>
        <translation type="unfinished"></translation>
    </message>
    <message>
        <location filename="../bitcoinstrings.cpp" line="60"/>
        <source>How many blocks to check at startup (default: 2500, 0 = all)</source>
        <translation type="unfinished"></translation>
    </message>
    <message>
        <location filename="../bitcoinstrings.cpp" line="61"/>
        <source>How thorough the block verification is (0-6, default: 1)</source>
        <translation type="unfinished"></translation>
    </message>
    <message>
<<<<<<< HEAD
        <location filename="../bitcoinstrings.cpp" line="62"/>
        <source>
SSL options: (see the Bitcoin Wiki for SSL setup instructions)</source>
        <translation type="unfinished"></translation>
    </message>
    <message>
        <location filename="../bitcoinstrings.cpp" line="65"/>
        <source>Use OpenSSL (https) for JSON-RPC connections</source>
        <translation type="unfinished"></translation>
    </message>
    <message>
        <location filename="../bitcoinstrings.cpp" line="66"/>
        <source>Server certificate file (default: server.cert)</source>
=======
        <location filename="../bitcoinstrings.cpp" line="64"/>
        <source>Cannot obtain a lock on data directory %s. Bitcoin is probably already running.</source>
>>>>>>> bbd76e07
        <translation type="unfinished"></translation>
    </message>
    <message>
        <location filename="../bitcoinstrings.cpp" line="67"/>
        <source>Server private key (default: server.pem)</source>
        <translation type="unfinished"></translation>
    </message>
    <message>
        <location filename="../bitcoinstrings.cpp" line="68"/>
        <source>Acceptable ciphers (default: TLSv1+HIGH:!SSLv2:!aNULL:!eNULL:!AH:!3DES:@STRENGTH)</source>
        <translation type="unfinished"></translation>
    </message>
    <message>
        <location filename="../bitcoinstrings.cpp" line="71"/>
        <source>This help message</source>
        <translation type="unfinished"></translation>
    </message>
    <message>
        <location filename="../bitcoinstrings.cpp" line="72"/>
        <source>Cannot obtain a lock on data directory %s.  Bitcoin is probably already running.</source>
        <translation type="unfinished"></translation>
    </message>
    <message>
        <location filename="../bitcoinstrings.cpp" line="75"/>
        <source>Loading addresses...</source>
        <translation type="unfinished"></translation>
    </message>
    <message>
        <location filename="../bitcoinstrings.cpp" line="76"/>
        <source>Error loading addr.dat</source>
        <translation type="unfinished"></translation>
    </message>
    <message>
        <location filename="../bitcoinstrings.cpp" line="77"/>
        <source>Loading block index...</source>
        <translation type="unfinished"></translation>
    </message>
    <message>
        <location filename="../bitcoinstrings.cpp" line="78"/>
        <source>Error loading blkindex.dat</source>
        <translation type="unfinished"></translation>
    </message>
    <message>
        <location filename="../bitcoinstrings.cpp" line="79"/>
        <source>Loading wallet...</source>
        <translation type="unfinished"></translation>
    </message>
    <message>
        <location filename="../bitcoinstrings.cpp" line="80"/>
        <source>Error loading wallet.dat: Wallet corrupted</source>
        <translation type="unfinished"></translation>
    </message>
    <message>
        <location filename="../bitcoinstrings.cpp" line="81"/>
        <source>Error loading wallet.dat: Wallet requires newer version of Bitcoin</source>
        <translation type="unfinished"></translation>
    </message>
    <message>
        <location filename="../bitcoinstrings.cpp" line="82"/>
        <source>Wallet needed to be rewritten: restart Bitcoin to complete</source>
        <translation type="unfinished"></translation>
    </message>
    <message>
        <location filename="../bitcoinstrings.cpp" line="83"/>
        <source>Error loading wallet.dat</source>
        <translation type="unfinished"></translation>
    </message>
    <message>
        <location filename="../bitcoinstrings.cpp" line="84"/>
        <source>Cannot downgrade wallet</source>
        <translation type="unfinished"></translation>
    </message>
    <message>
        <location filename="../bitcoinstrings.cpp" line="85"/>
        <source>Cannot initialize keypool</source>
        <translation type="unfinished"></translation>
    </message>
    <message>
        <location filename="../bitcoinstrings.cpp" line="86"/>
        <source>Cannot write default address</source>
        <translation type="unfinished"></translation>
    </message>
    <message>
        <location filename="../bitcoinstrings.cpp" line="87"/>
        <source>Rescanning...</source>
        <translation type="unfinished"></translation>
    </message>
    <message>
        <location filename="../bitcoinstrings.cpp" line="88"/>
        <source>Done loading</source>
        <translation type="unfinished"></translation>
    </message>
    <message>
        <location filename="../bitcoinstrings.cpp" line="89"/>
        <source>Invalid -proxy address</source>
        <translation type="unfinished"></translation>
    </message>
    <message>
        <location filename="../bitcoinstrings.cpp" line="90"/>
        <source>Invalid amount for -paytxfee=&lt;amount&gt;</source>
        <translation type="unfinished"></translation>
    </message>
    <message>
        <location filename="../bitcoinstrings.cpp" line="91"/>
        <source>Warning: -paytxfee is set very high.  This is the transaction fee you will pay if you send a transaction.</source>
        <translation type="unfinished"></translation>
    </message>
    <message>
        <location filename="../bitcoinstrings.cpp" line="94"/>
        <source>Error: CreateThread(StartNode) failed</source>
        <translation type="unfinished"></translation>
    </message>
    <message>
        <location filename="../bitcoinstrings.cpp" line="95"/>
        <source>Warning: Disk space is low</source>
        <translation type="unfinished"></translation>
    </message>
    <message>
        <location filename="../bitcoinstrings.cpp" line="96"/>
        <source>Unable to bind to port %d on this computer.  Bitcoin is probably already running.</source>
        <translation type="unfinished"></translation>
    </message>
    <message>
        <location filename="../bitcoinstrings.cpp" line="99"/>
        <source>Warning: Please check that your computer&apos;s date and time are correct.  If your clock is wrong Bitcoin will not work properly.</source>
        <translation type="unfinished"></translation>
    </message>
    <message>
        <location filename="../bitcoinstrings.cpp" line="102"/>
        <source>beta</source>
        <translation type="unfinished"></translation>
    </message>
</context>
</TS><|MERGE_RESOLUTION|>--- conflicted
+++ resolved
@@ -558,48 +558,27 @@
         <translation type="unfinished"></translation>
     </message>
     <message>
-<<<<<<< HEAD
-        <location filename="../bitcoingui.cpp" line="616"/>
-        <source>This transaction is over the size limit.  You can still send it for a fee of %1, which goes to the nodes that process your transaction and helps to support the network.  Do you want to pay the fee?</source>
-        <translation type="unfinished"></translation>
-    </message>
-    <message>
-        <location filename="../bitcoingui.cpp" line="621"/>
-=======
-        <location filename="../bitcoingui.cpp" line="582"/>
+        <location filename="../bitcoingui.cpp" line="615"/>
         <source>This transaction is over the size limit. You can still send it for a fee of %1, which goes to the nodes that process your transaction and helps to support the network. Do you want to pay the fee?</source>
         <translation type="unfinished"></translation>
     </message>
     <message>
-        <location filename="../bitcoingui.cpp" line="586"/>
->>>>>>> bbd76e07
+        <location filename="../bitcoingui.cpp" line="619"/>
         <source>Sending...</source>
         <translation type="unfinished"></translation>
     </message>
     <message>
-<<<<<<< HEAD
+        <location filename="../bitcoingui.cpp" line="646"/>
+        <source>Sent transaction</source>
+        <translation type="unfinished"></translation>
+    </message>
+    <message>
+        <location filename="../bitcoingui.cpp" line="647"/>
+        <source>Incoming transaction</source>
+        <translation type="unfinished"></translation>
+    </message>
+    <message>
         <location filename="../bitcoingui.cpp" line="648"/>
-=======
-        <location filename="../bitcoingui.cpp" line="613"/>
->>>>>>> bbd76e07
-        <source>Sent transaction</source>
-        <translation type="unfinished"></translation>
-    </message>
-    <message>
-<<<<<<< HEAD
-        <location filename="../bitcoingui.cpp" line="649"/>
-=======
-        <location filename="../bitcoingui.cpp" line="614"/>
->>>>>>> bbd76e07
-        <source>Incoming transaction</source>
-        <translation type="unfinished"></translation>
-    </message>
-    <message>
-<<<<<<< HEAD
-        <location filename="../bitcoingui.cpp" line="650"/>
-=======
-        <location filename="../bitcoingui.cpp" line="615"/>
->>>>>>> bbd76e07
         <source>Date: %1
 Amount: %2
 Type: %3
@@ -608,40 +587,32 @@
         <translation type="unfinished"></translation>
     </message>
     <message>
-<<<<<<< HEAD
-        <location filename="../bitcoingui.cpp" line="775"/>
-=======
-        <location filename="../bitcoingui.cpp" line="709"/>
->>>>>>> bbd76e07
+        <location filename="../bitcoingui.cpp" line="773"/>
         <source>Wallet is &lt;b&gt;encrypted&lt;/b&gt; and currently &lt;b&gt;unlocked&lt;/b&gt;</source>
         <translation type="unfinished"></translation>
     </message>
     <message>
-<<<<<<< HEAD
-        <location filename="../bitcoingui.cpp" line="783"/>
-=======
-        <location filename="../bitcoingui.cpp" line="717"/>
->>>>>>> bbd76e07
+        <location filename="../bitcoingui.cpp" line="781"/>
         <source>Wallet is &lt;b&gt;encrypted&lt;/b&gt; and currently &lt;b&gt;locked&lt;/b&gt;</source>
         <translation type="unfinished"></translation>
     </message>
     <message>
-        <location filename="../bitcoingui.cpp" line="806"/>
+        <location filename="../bitcoingui.cpp" line="804"/>
         <source>Backup Wallet</source>
         <translation type="unfinished"></translation>
     </message>
     <message>
-        <location filename="../bitcoingui.cpp" line="806"/>
+        <location filename="../bitcoingui.cpp" line="804"/>
         <source>Wallet Data (*.dat)</source>
         <translation type="unfinished"></translation>
     </message>
     <message>
-        <location filename="../bitcoingui.cpp" line="809"/>
+        <location filename="../bitcoingui.cpp" line="807"/>
         <source>Backup Failed</source>
         <translation type="unfinished"></translation>
     </message>
     <message>
-        <location filename="../bitcoingui.cpp" line="809"/>
+        <location filename="../bitcoingui.cpp" line="807"/>
         <source>There was an error trying to save the wallet data to the new location.</source>
         <translation type="unfinished"></translation>
     </message>
@@ -1921,7 +1892,6 @@
         <translation type="unfinished"></translation>
     </message>
     <message>
-<<<<<<< HEAD
         <location filename="../bitcoinstrings.cpp" line="62"/>
         <source>
 SSL options: (see the Bitcoin Wiki for SSL setup instructions)</source>
@@ -1935,10 +1905,6 @@
     <message>
         <location filename="../bitcoinstrings.cpp" line="66"/>
         <source>Server certificate file (default: server.cert)</source>
-=======
-        <location filename="../bitcoinstrings.cpp" line="64"/>
-        <source>Cannot obtain a lock on data directory %s. Bitcoin is probably already running.</source>
->>>>>>> bbd76e07
         <translation type="unfinished"></translation>
     </message>
     <message>
@@ -1958,7 +1924,7 @@
     </message>
     <message>
         <location filename="../bitcoinstrings.cpp" line="72"/>
-        <source>Cannot obtain a lock on data directory %s.  Bitcoin is probably already running.</source>
+        <source>Cannot obtain a lock on data directory %s. Bitcoin is probably already running.</source>
         <translation type="unfinished"></translation>
     </message>
     <message>
