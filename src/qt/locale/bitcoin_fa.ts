<<<<<<< HEAD
<?xml version="1.0" ?><!DOCTYPE TS><TS language="fa" version="2.0">
<defaultcodec>UTF-8</defaultcodec>
<context>
    <name>AboutDialog</name>
    <message>
        <location filename="../forms/aboutdialog.ui" line="+14"/>
        <source>About Peercoin</source>
        <translation>در مورد Peercoin</translation>
    </message>
    <message>
        <location line="+39"/>
        <source>&lt;b&gt;Peercoin&lt;/b&gt; version</source>
        <translation>نسخه Peercoin</translation>
    </message>
    <message>
        <location line="+57"/>
        <source>
This is experimental software.

Distributed under the MIT/X11 software license, see the accompanying file COPYING or http://www.opensource.org/licenses/mit-license.php.

This product includes software developed by the OpenSSL Project for use in the OpenSSL Toolkit (http://www.openssl.org/) and cryptographic software written by Eric Young (eay@cryptsoft.com) and UPnP software written by Thomas Bernard.</source>
        <translation>⏎ ⏎ این نسخه نرم افزار آزمایشی است⏎ ⏎ نرم افزار تحت لیسانس MIT/X11 منتشر شده است. به فایل coping یا آدرس http://www.opensource.org/licenses/mit-license.php. مراجعه شود⏎ ⏎ این محصول شامل نرم افزاری است که با OpenSSL برای استفاده از OpenSSL Toolkit (http://www.openssl.org/) و نرم افزار نوشته شده توسط اریک یانگ (eay@cryptsoft.com ) و UPnP توسط توماس برنارد طراحی شده است.</translation>
    </message>
    <message>
        <location filename="../aboutdialog.cpp" line="+14"/>
        <source>Copyright</source>
        <translation type="unfinished"/>
    </message>
    <message>
        <location line="+0"/>
        <source>The Peercoin developers</source>
        <translation type="unfinished"/>
    </message>
</context>
=======
<TS language="fa" version="2.1">
>>>>>>> dac5d68f
<context>
    <name>AddressBookPage</name>
    <message>
        <source>Right-click to edit address or label</source>
        <translation>برای تغییر آدرس و یا برچسب کلیک راست کنید</translation>
    </message>
    <message>
        <source>Create a new address</source>
        <translation>ایجاد آدرس جدید</translation>
    </message>
    <message>
        <source>&amp;New</source>
        <translation>&amp;جدید</translation>
    </message>
    <message>
        <source>Copy the currently selected address to the system clipboard</source>
        <translation>کپی‌برداری از آدرس منتخب به حافظهٔ سیستم</translation>
    </message>
    <message>
        <source>&amp;Copy</source>
        <translation>&amp;کپی</translation>
    </message>
    <message>
<<<<<<< HEAD
        <location filename="../addressbookpage.cpp" line="+63"/>
        <source>These are your Peercoin addresses for receiving payments. You may want to give a different one to each sender so you can keep track of who is paying you.</source>
        <translation>این آدرسها، آدرسهای peercoin شما برای دریافت وجوه هستند. شما ممکن است آدرسهای متفاوت را به هر گیرنده اختصاص دهید که بتوانید مواردی که پرداخت می کنید را پیگیری نمایید</translation>
=======
        <source>C&amp;lose</source>
        <translation>&amp;بستن</translation>
>>>>>>> dac5d68f
    </message>
    <message>
        <source>Delete the currently selected address from the list</source>
        <translation>حذف آدرس منتخب از لیست</translation>
    </message>
    <message>
        <source>Export the data in the current tab to a file</source>
        <translation>صدور داده‌های برگهٔ فعلی به یک پرونده</translation>
    </message>
    <message>
<<<<<<< HEAD
        <location line="+11"/>
        <source>Sign a message to prove you own a Peercoin address</source>
        <translation>پیام را برای اثبات آدرس Peercoin خود امضا کنید</translation>
=======
        <source>&amp;Export</source>
        <translation>&amp;صدور</translation>
>>>>>>> dac5d68f
    </message>
    <message>
        <source>&amp;Delete</source>
        <translation>&amp;حذف</translation>
    </message>
    <message>
        <source>Choose the address to send coins to</source>
        <translation>آدرس مورد نظر برای ارسال سکه‌ها را انتخاب کنید</translation>
    </message>
    <message>
        <source>Choose the address to receive coins with</source>
        <translation>آدرس موردنظر برای دریافت سکه‌ها را انتخاب کنید</translation>
    </message>
    <message>
        <source>C&amp;hoose</source>
        <translation>ان&amp;تخاب</translation>
    </message>
    <message>
<<<<<<< HEAD
        <location line="-44"/>
        <source>Verify a message to ensure it was signed with a specified Peercoin address</source>
        <translation>یک پیام را برای حصول اطمینان از ورود به سیستم با آدرس peercoin مشخص، شناسایی کنید</translation>
=======
        <source>Sending addresses</source>
        <translation>آدرس‌های ارسالی</translation>
>>>>>>> dac5d68f
    </message>
    <message>
        <source>Receiving addresses</source>
        <translation>آدرس‌های دریافتی</translation>
    </message>
    <message>
        <source>These are your Bitcoin addresses for sending payments. Always check the amount and the receiving address before sending coins.</source>
        <translation>این‌ها آدرس‌های بیتکوین برای پرداخت‌ها هستند. همیشه قبل از فرستادن سکه‌ها مقدار و آدرس دریافت‌کننده را بررسی نمایید.</translation>
    </message>
    <message>
<<<<<<< HEAD
        <location filename="../addressbookpage.cpp" line="-5"/>
        <source>These are your Peercoin addresses for sending payments. Always check the amount and the receiving address before sending coins.</source>
        <translation type="unfinished"/>
=======
        <source>These are your Bitcoin addresses for receiving payments. It is recommended to use a new receiving address for each transaction.</source>
        <translation>این‌ها آدرس‌های بیتکوین شما برای دریافت مبالغ می‌باشد. توصیه می‌شود برای هر تراکنش از یک آدرس جدید استفاده کنید.</translation>
>>>>>>> dac5d68f
    </message>
    <message>
        <source>&amp;Copy Address</source>
        <translation>کپ&amp;ی کردن آدرس</translation>
    </message>
    <message>
        <source>Copy &amp;Label</source>
        <translation>کپی و برچسب‌&amp;گذاری</translation>
    </message>
    <message>
        <source>&amp;Edit</source>
        <translation>&amp;ویرایش</translation>
    </message>
    <message>
        <source>Export Address List</source>
        <translation>صدور لیست آدرس ها</translation>
    </message>
    <message>
        <source>Comma separated file (*.csv)</source>
        <translation>فایل جدا شده با ویرگول(*.csv)</translation>
    </message>
    <message>
        <source>Exporting Failed</source>
        <translation>صدور موفق نبود</translation>
    </message>
    <message>
        <source>There was an error trying to save the address list to %1. Please try again.</source>
        <translation>خطا در ذخیره‌سازی لیست آدرس‌ها در %1.</translation>
    </message>
</context>
<context>
    <name>AddressTableModel</name>
    <message>
        <source>Label</source>
        <translation>برچسب</translation>
    </message>
    <message>
        <source>Address</source>
        <translation>آدرس</translation>
    </message>
    <message>
        <source>(no label)</source>
        <translation>(بدون برچسب)</translation>
    </message>
</context>
<context>
    <name>AskPassphraseDialog</name>
    <message>
        <source>Passphrase Dialog</source>
        <translation>پنجرهٔ گذرواژه</translation>
    </message>
    <message>
        <source>Enter passphrase</source>
        <translation>گذرواژه را وارد کنید</translation>
    </message>
    <message>
        <source>New passphrase</source>
        <translation>گذرواژهٔ جدید</translation>
    </message>
    <message>
        <source>Repeat new passphrase</source>
        <translation>تکرار گذرواژهٔ جدید</translation>
    </message>
    <message>
        <source>Show password</source>
        <translation>نمایش گذرواژه</translation>
    </message>
    <message>
        <source>Encrypt wallet</source>
        <translation>رمزنگاری کیف پول</translation>
    </message>
    <message>
        <source>This operation needs your wallet passphrase to unlock the wallet.</source>
        <translation>این عملیات نیاز به عبارت کیف پول شما برای بازگشایی کیف پول دارد.</translation>
    </message>
    <message>
        <source>Unlock wallet</source>
        <translation>باز کردن قفل کیف پول</translation>
    </message>
    <message>
        <source>This operation needs your wallet passphrase to decrypt the wallet.</source>
        <translation>این عملیات نیاز به عبارت کیف پول شما برای رمزگشایی کیف پول دارد.</translation>
    </message>
    <message>
        <source>Decrypt wallet</source>
        <translation>رمزگشایی کیف پول</translation>
    </message>
    <message>
        <source>Change passphrase</source>
        <translation>تغییر گذرواژه</translation>
    </message>
    <message>
        <source>Enter the old passphrase and new passphrase to the wallet.</source>
        <translation>عبارت کهنه و جدید کیف پول را وارد کنید.</translation>
    </message>
    <message>
        <source>Confirm wallet encryption</source>
<<<<<<< HEAD
        <translation>تایید رمز گذاری</translation>
    </message>
    <message>
        <location line="+1"/>
        <source>Warning: If you encrypt your wallet and lose your passphrase, you will &lt;b&gt;LOSE ALL OF YOUR PEERCOINS&lt;/b&gt;!</source>
        <translation>هشدار: اگر wallet رمزگذاری شود و شما passphrase را گم کنید شما همه اطلاعات peercoin را از دست خواهید داد.</translation>
=======
        <translation>تأیید رمزنگاری کیف پول</translation>
>>>>>>> dac5d68f
    </message>
    <message>
        <source>Are you sure you wish to encrypt your wallet?</source>
        <translation>آیا مطمئن هستید که می‌خواهید کیف پول خود را رمزنگاری کنید؟</translation>
    </message>
    <message>
        <source>Wallet encrypted</source>
        <translation>کیف پول رمزنگاری شد</translation>
    </message>
    <message>
<<<<<<< HEAD
        <location line="-56"/>
        <source>Peercoin will close now to finish the encryption process. Remember that encrypting your wallet cannot fully protect your peercoins from being stolen by malware infecting your computer.</source>
        <translation>Peercoin هم اکنون بسته می‌شود تا فرایند رمزگذاری را تمام کند. به خاطر داشته باشید که رمزگذاری کیف پولتان نمی‌تواند به طور کامل بیتیکون‌های شما را در برابر دزدیده شدن توسط بدافزارهایی که رایانه شما را آلوده می‌کنند، محافظت نماید.</translation>
    </message>
    <message>
        <location line="+13"/>
        <location line="+7"/>
        <location line="+42"/>
        <location line="+6"/>
=======
>>>>>>> dac5d68f
        <source>Wallet encryption failed</source>
        <translation>رمزنگاری کیف پول با شکست مواجه شد</translation>
    </message>
    <message>
        <source>Wallet encryption failed due to an internal error. Your wallet was not encrypted.</source>
        <translation>رمزنگاری کیف پول بنا به یک خطای داخلی با شکست مواجه شد. کیف پول شما رمزنگاری نشد.</translation>
    </message>
    <message>
        <source>Wallet unlock failed</source>
        <translation>بازگشایی قفل کیف‌پول با شکست مواجه شد</translation>
    </message>
    <message>
        <source>Wallet decryption failed</source>
        <translation>رمزگشایی کیف پول با شکست مواجه شد</translation>
    </message>
    <message>
        <source>Wallet passphrase was successfully changed.</source>
        <translation>گذرواژهٔ کیف پول با موفقیت عوض شد.</translation>
    </message>
    <message>
        <source>Warning: The Caps Lock key is on!</source>
        <translation>هشدار: کلید Caps Lock روشن است!</translation>
    </message>
</context>
<context>
    <name>BanTableModel</name>
    <message>
        <source>IP/Netmask</source>
        <translation>آی‌پی/نت‌ماسک</translation>
    </message>
    <message>
        <source>Banned Until</source>
        <translation>مسدود شده تا</translation>
    </message>
</context>
<context>
    <name>BitcoinGUI</name>
    <message>
        <source>Sign &amp;message...</source>
        <translation>&amp;امضای پیام...</translation>
    </message>
    <message>
        <source>Synchronizing with network...</source>
        <translation>همگام‌سازی با شبکه...</translation>
    </message>
    <message>
        <source>&amp;Overview</source>
        <translation>&amp;بررسی اجمالی</translation>
    </message>
    <message>
        <source>Node</source>
        <translation>گره</translation>
    </message>
    <message>
        <source>Show general overview of wallet</source>
        <translation>نمایش بررسی اجمالی کیف پول</translation>
    </message>
    <message>
        <source>&amp;Transactions</source>
        <translation>&amp;تراکنش‌ها</translation>
    </message>
    <message>
        <source>Browse transaction history</source>
        <translation>مرور تاریخچهٔ تراکنش‌ها</translation>
    </message>
    <message>
        <source>E&amp;xit</source>
        <translation>&amp;خروج</translation>
    </message>
    <message>
        <source>Quit application</source>
        <translation>خروج از برنامه</translation>
    </message>
    <message>
        <source>&amp;About %1</source>
        <translation>&amp;حدود%1</translation>
    </message>
    <message>
<<<<<<< HEAD
        <location line="+4"/>
        <source>Show information about Peercoin</source>
        <translation>نمایش اطلاعات در مورد بیتکویین</translation>
=======
        <source>Show information about %1</source>
        <translation>نمایش اطلاعات دربارهٔ %1</translation>
>>>>>>> dac5d68f
    </message>
    <message>
        <source>About &amp;Qt</source>
        <translation>دربارهٔ &amp;کیوت</translation>
    </message>
    <message>
        <source>Show information about Qt</source>
        <translation>نمایش اطلاعات دربارهٔ کیوت</translation>
    </message>
    <message>
        <source>&amp;Options...</source>
        <translation>&amp;تنظیمات...</translation>
    </message>
    <message>
        <source>Modify configuration options for %1</source>
        <translation>تغییر تنظیمات %1</translation>
    </message>
    <message>
        <source>&amp;Encrypt Wallet...</source>
        <translation>&amp;رمزنگاری کیف پول...</translation>
    </message>
    <message>
        <source>&amp;Backup Wallet...</source>
        <translation>&amp;پیشتیبان‌گیری از کیف پول...</translation>
    </message>
    <message>
        <source>&amp;Change Passphrase...</source>
        <translation>&amp;تغییر گذرواژه...</translation>
    </message>
    <message>
        <source>&amp;Sending addresses...</source>
        <translation>&amp;در حال ارسال آدرس ها...</translation>
    </message>
    <message>
        <source>&amp;Receiving addresses...</source>
        <translation>&amp;در حال دریافت آدرس ها...</translation>
    </message>
    <message>
<<<<<<< HEAD
        <location line="-347"/>
        <source>Send coins to a Peercoin address</source>
        <translation>سکه ها را به آدرس bitocin ارسال کن</translation>
    </message>
    <message>
        <location line="+49"/>
        <source>Modify configuration options for Peercoin</source>
        <translation>انتخابهای پیکربندی را برای peercoin اصلاح کن</translation>
=======
        <source>Open &amp;URI...</source>
        <translation>باز کردن &amp;آدرس</translation>
    </message>
    <message>
        <source>Click to disable network activity.</source>
        <translation>برای غیر فعال کردن فعالیت شبکه کلیک کنید.</translation>
    </message>
    <message>
        <source>Network activity disabled.</source>
        <translation>فعالیت شبکه غیر فعال شد.</translation>
    </message>
    <message>
        <source>Click to enable network activity again.</source>
        <translation>برای فعال کردن دوباره فعالیت شبکه کلیک کنید.</translation>
    </message>
    <message>
        <source>Reindexing blocks on disk...</source>
        <translation>بازنشانی بلوک‌ها روی دیسک...</translation>
    </message>
    <message>
        <source>Send coins to a Bitcoin address</source>
        <translation>ارسال وجه به نشانی بیت‌کوین</translation>
>>>>>>> dac5d68f
    </message>
    <message>
        <source>Backup wallet to another location</source>
        <translation>تهیهٔ پشتیبان از کیف پول در یک مکان دیگر</translation>
    </message>
    <message>
        <source>Change the passphrase used for wallet encryption</source>
        <translation>تغییر گذرواژهٔ مورد استفاده در رمزنگاری کیف پول</translation>
    </message>
    <message>
        <source>&amp;Debug window</source>
        <translation>پنجرهٔ ا&amp;شکال‌زدایی</translation>
    </message>
    <message>
        <source>Open debugging and diagnostic console</source>
        <translation>باز کردن کنسول خطایابی و اشکال‌زدایی</translation>
    </message>
    <message>
        <source>&amp;Verify message...</source>
        <translation>با&amp;زبینی پیام...</translation>
    </message>
    <message>
<<<<<<< HEAD
        <location line="-165"/>
        <location line="+530"/>
        <source>Peercoin</source>
        <translation>یت کویین </translation>
=======
        <source>Bitcoin</source>
        <translation>بیت‌کوین</translation>
>>>>>>> dac5d68f
    </message>
    <message>
        <source>Wallet</source>
        <translation>کیف پول</translation>
    </message>
    <message>
        <source>&amp;Send</source>
        <translation>&amp;ارسال</translation>
    </message>
    <message>
        <source>&amp;Receive</source>
<<<<<<< HEAD
        <translation type="unfinished"/>
    </message>
    <message>
        <location line="+14"/>
        <source>&amp;Addresses</source>
        <translation type="unfinished"/>
    </message>
    <message>
        <location line="+22"/>
        <source>&amp;About Peercoin</source>
        <translation>در مورد peercoin</translation>
=======
        <translation>&amp;دریافت</translation>
>>>>>>> dac5d68f
    </message>
    <message>
        <source>&amp;Show / Hide</source>
        <translation>&amp;نمایش/ عدم نمایش</translation>
    </message>
    <message>
        <source>Show or hide the main Window</source>
        <translation>نمایش یا مخفی‌کردن پنجرهٔ اصلی</translation>
    </message>
    <message>
        <source>Encrypt the private keys that belong to your wallet</source>
        <translation>رمزنگاری کلیدهای خصوصی متعلق به کیف پول شما</translation>
    </message>
    <message>
<<<<<<< HEAD
        <location line="+1"/>
        <source>Decrypt wallet only for minting. Sending coins will still require the password.</source>
        <translation type="unfinished"></translation>
    </message>
    <message>
        <location line="+7"/>
        <source>Sign messages with your Peercoin addresses to prove you own them</source>
        <translation type="unfinished"/>
    </message>
    <message>
        <location line="+2"/>
        <source>Verify messages to ensure they were signed with specified Peercoin addresses</source>
        <translation type="unfinished"/>
    </message>
    <message>
        <location line="+3"/>
        <source>UI to create multisig addresses</source>
        <translation type="unfinished"></translation>
    </message>
    <message>
        <location line="+28"/>
=======
        <source>Sign messages with your Bitcoin addresses to prove you own them</source>
        <translation>برای اثبات اینکه پیام‌ها به شما تعلق دارند، آن‌ها را با نشانی بیت‌کوین خود امضا کنید</translation>
    </message>
    <message>
        <source>Verify messages to ensure they were signed with specified Bitcoin addresses</source>
        <translation>برای حصول اطمینان از اینکه پیام با نشانی بیت‌کوین مشخص شده امضا است یا خیر، پیام را شناسایی کنید</translation>
    </message>
    <message>
>>>>>>> dac5d68f
        <source>&amp;File</source>
        <translation>&amp;فایل</translation>
    </message>
    <message>
        <source>&amp;Settings</source>
        <translation>&amp;تنظیمات</translation>
    </message>
    <message>
        <source>&amp;Help</source>
        <translation>&amp;کمک‌رسانی</translation>
    </message>
    <message>
        <source>Tabs toolbar</source>
        <translation>نوارابزار برگه‌ها</translation>
    </message>
    <message>
        <source>Request payments (generates QR codes and bitcoin: URIs)</source>
        <translation>درخواست پرداخت ( تولید کد کیوار و ادرس بیت کوین)</translation>
    </message>
    <message>
<<<<<<< HEAD
        <location line="+47"/>
        <source>Peercoin client</source>
        <translation>مشتری Peercoin</translation>
    </message>
    <message numerus="yes">
        <location line="+141"/>
        <source>%n active connection(s) to Peercoin network</source>
        <translation><numerusform>در صد ارتباطات فعال بیتکویین با شبکه %n</numerusform></translation>
=======
        <source>Show the list of used sending addresses and labels</source>
        <translation>نمایش لیست آدرس های ارسال و لیبل ها</translation>
>>>>>>> dac5d68f
    </message>
    <message>
        <source>Show the list of used receiving addresses and labels</source>
        <translation>نمایش لیست آدرس های دریافت و لیبل ها</translation>
    </message>
    <message>
        <source>Open a bitcoin: URI or payment request</source>
        <translation>بازکردن یک بیت کوین: آدرس یا درخواست پرداخت</translation>
    </message>
    <message>
        <source>&amp;Command-line options</source>
        <translation>گزینه‌های خط‌فرمان</translation>
    </message>
    <message numerus="yes">
        <source>%n active connection(s) to Bitcoin network</source>
        <translation><numerusform>%n ارتباط فعال با شبکهٔ بیت‌کوین</numerusform><numerusform>%n ارتباط فعال با شبکهٔ بیت‌کوین</numerusform></translation>
    </message>
    <message>
        <source>Processing blocks on disk...</source>
        <translation>پردازش بلوک‌ها روی دیسک...</translation>
    </message>
    <message numerus="yes">
        <source>Processed %n block(s) of transaction history.</source>
        <translation><numerusform>پردازش %n  بلاک از تاریخچه ی تراکنش ها </numerusform><numerusform>پردازش %n  بلاک از تاریخچه ی تراکنش ها </numerusform></translation>
    </message>
    <message>
        <source>%1 behind</source>
        <translation>%1 عقب‌تر</translation>
    </message>
    <message>
        <source>Last received block was generated %1 ago.</source>
        <translation>آخرین بلاک دریافتی %1 پیش ایجاد شده است.</translation>
    </message>
    <message>
        <source>Transactions after this will not yet be visible.</source>
        <translation>تراکنش‌های بعد از این هنوز قابل مشاهده نیستند.</translation>
    </message>
    <message>
        <source>Error</source>
        <translation>خطا</translation>
    </message>
    <message>
        <source>Warning</source>
        <translation>هشدار</translation>
    </message>
    <message>
        <source>Information</source>
<<<<<<< HEAD
        <translation type="unfinished"/>
    </message>
    <message>
        <location line="+70"/>
        <source>You can send this transaction for a fee of %1, which is burned and prevents spamming of the network. Do you want to pay the fee?</source>
        <translation type="unfinished"/>
=======
        <translation>اطلاعات</translation>
>>>>>>> dac5d68f
    </message>
    <message>
        <source>Up to date</source>
        <translation>وضعیت به‌روز</translation>
    </message>
    <message>
        <source>Catching up...</source>
        <translation>به‌روز رسانی...</translation>
    </message>
    <message>
        <source>Date: %1
</source>
        <translation>تاریخ: %1
</translation>
    </message>
    <message>
        <source>Amount: %1
</source>
        <translation>مقدار: %1
</translation>
    </message>
    <message>
        <source>Type: %1
</source>
        <translation>نوع: %1
</translation>
    </message>
    <message>
        <source>Label: %1
</source>
        <translation>برچسب: %1
</translation>
    </message>
    <message>
        <source>Address: %1
</source>
        <translation>نشانی: %1
</translation>
    </message>
    <message>
        <source>Sent transaction</source>
        <translation>تراکنش ارسال شد</translation>
    </message>
    <message>
<<<<<<< HEAD
        <location line="-23"/>
        <location line="+23"/>
        <source>URI can not be parsed! This can be caused by an invalid Peercoin address or malformed URI parameters.</source>
        <translation>URI قابل تحلیل نیست. این خطا ممکن است به دلیل ادرس PEERCOIN اشتباه یا پارامترهای اشتباه URI رخ داده باشد</translation>
=======
        <source>Incoming transaction</source>
        <translation>تراکنش دریافت شد</translation>
>>>>>>> dac5d68f
    </message>
    <message>
        <source>Wallet is &lt;b&gt;encrypted&lt;/b&gt; and currently &lt;b&gt;unlocked&lt;/b&gt;</source>
        <translation>کیف پول &lt;b&gt;رمزنگاری شده&lt;/b&gt; است و هم‌اکنون &lt;b&gt;باز&lt;/b&gt; است</translation>
    </message>
    <message>
        <source>Wallet is &lt;b&gt;encrypted&lt;/b&gt; and currently &lt;b&gt;locked&lt;/b&gt;</source>
<<<<<<< HEAD
        <translation>زمایش شبکه</translation>
    </message>
    <message>
        <location filename="../bitcoin.cpp" line="+111"/>
        <source>A fatal error occurred. Peercoin can no longer continue safely and will quit.</source>
        <translation>خطا روی داده است. Peercoin نمی تواند بدون مشکل ادامه دهد و باید بسته شود</translation>
=======
        <translation>کیف پول &lt;b&gt;رمزنگاری شده&lt;/b&gt; است و هم‌اکنون &lt;b&gt;قفل&lt;/b&gt; است</translation>
>>>>>>> dac5d68f
    </message>
    </context>
<context>
    <name>CoinControlDialog</name>
    <message>
        <source>Coin Selection</source>
        <translation>انتخاب سکه</translation>
    </message>
    <message>
        <source>Quantity:</source>
        <translation>تعداد:</translation>
    </message>
    <message>
        <source>Bytes:</source>
        <translation>بایت ها:</translation>
    </message>
    <message>
        <source>Amount:</source>
        <translation>مبلغ:</translation>
    </message>
    <message>
        <source>Fee:</source>
        <translation>هزینه:</translation>
    </message>
    <message>
        <source>After Fee:</source>
        <translation>هزینه ی پسین:</translation>
    </message>
    <message>
        <source>Change:</source>
        <translation>پول خورد:</translation>
    </message>
    <message>
        <source>(un)select all</source>
        <translation>(لغو)انتخاب همه</translation>
    </message>
    <message>
        <source>Tree mode</source>
        <translation>مدل درختی</translation>
    </message>
    <message>
        <source>List mode</source>
        <translation>مدل لیست</translation>
    </message>
    <message>
        <source>Amount</source>
        <translation>مبلغ</translation>
    </message>
    <message>
<<<<<<< HEAD
        <location line="-5"/>
        <source>The entered address &quot;%1&quot; is not a valid Peercoin address.</source>
        <translation>آدرس وارد شده %1 یک ادرس صحیح peercoin نیست</translation>
=======
        <source>Received with label</source>
        <translation>دریافت شده با برچسب</translation>
>>>>>>> dac5d68f
    </message>
    <message>
        <source>Received with address</source>
        <translation>دریافت شده با نشانی</translation>
    </message>
    <message>
        <source>Date</source>
        <translation>تاریخ</translation>
    </message>
    <message>
<<<<<<< HEAD
        <location filename="../guiutil.cpp" line="+424"/>
        <location line="+12"/>
        <source>Peercoin-Qt</source>
        <translation>Peercoin-Qt</translation>
=======
        <source>Confirmations</source>
        <translation>تاییدیه ها</translation>
>>>>>>> dac5d68f
    </message>
    <message>
        <source>Confirmed</source>
        <translation>تأیید شده</translation>
    </message>
    <message>
        <source>Copy address</source>
        <translation>کپی ادرس</translation>
    </message>
    <message>
        <source>Copy label</source>
        <translation>کپی برچسب</translation>
    </message>
    <message>
        <source>Copy amount</source>
        <translation>کپی مقدار</translation>
    </message>
    <message>
        <source>Copy transaction ID</source>
        <translation>کپی شناسهٔ تراکنش</translation>
    </message>
    <message>
        <source>Lock unspent</source>
        <translation>قفل کردن خرج نشده ها</translation>
    </message>
    <message>
        <source>Unlock unspent</source>
        <translation>بازکردن قفل خرج نشده ها</translation>
    </message>
    <message>
        <source>Copy quantity</source>
        <translation>کپی تعداد</translation>
    </message>
    <message>
        <source>Copy fee</source>
        <translation>رونوشت کارمزد</translation>
    </message>
    <message>
<<<<<<< HEAD
        <location line="+6"/>
        <source>Mandatory network transaction fee per kB transferred. Most transactions are 1 kB and incur a 0.01 PPC fee. Note: transfer size may increase depending on the number of input transactions required to be added together to fund the payment.</source>
        <translation type="unfinished"/>
    </message>
    <message>
        <location line="+15"/>
        <source>Additional network &amp;fee</source>
        <translation type="unfinished"/>
    </message>
    <message>
        <location line="+31"/>
        <source>Automatically start Peercoin after logging in to the system.</source>
        <translation>در زمان ورود به سیستم به صورت خودکار peercoin را اجرا کن</translation>
    </message>
    <message>
        <location line="+46"/>
        <source>Check this box to follow the centrally issued checkpoints.</source>
        <translation type="unfinished"/>
    </message>
    <message>
        <location line="+3"/>
        <source>&amp;Start Peercoin on system login</source>
        <translation>اجرای peercoin در زمان ورود به سیستم</translation>
    </message>
    <message>
        <location line="+7"/>
        <source>Enforce checkpoints</source>
        <translation type="unfinished"></translation>
=======
        <source>Copy bytes</source>
        <translation>کپی کردن بایت ها</translation>
    </message>
    <message>
        <source>Copy change</source>
        <translation>کپی کردن تغییر</translation>
    </message>
    <message>
        <source>(%1 locked)</source>
        <translation>(%1 قفل شده)</translation>
    </message>
    <message>
        <source>yes</source>
        <translation>بله</translation>
>>>>>>> dac5d68f
    </message>
    <message>
        <source>no</source>
        <translation>خیر</translation>
    </message>
    <message>
        <source>(no label)</source>
        <translation>(بدون برچسب)</translation>
    </message>
    <message>
        <source>(change)</source>
        <translation>(تغییر)</translation>
    </message>
</context>
<context>
    <name>EditAddressDialog</name>
    <message>
<<<<<<< HEAD
        <location line="+6"/>
        <source>Automatically open the Peercoin client port on the router. This only works when your router supports UPnP and it is enabled.</source>
        <translation>اتوماتیک باز کردن بندر بیتکویین در روتر . این فقط در مواردی می باشد که روتر با کمک یو پ ن پ کار می کند</translation>
=======
        <source>Edit Address</source>
        <translation>ویرایش نشانی</translation>
>>>>>>> dac5d68f
    </message>
    <message>
        <source>&amp;Label</source>
        <translation>&amp;برچسب</translation>
    </message>
    <message>
<<<<<<< HEAD
        <location line="+7"/>
        <source>Connect to the Peercoin network through a SOCKS proxy (e.g. when connecting through Tor).</source>
        <translation>اتصال به شبکه PEERCOIN از طریق پراکسی ساکس (برای مثال وقتی از طریق نرم افزار TOR متصل می شوید)</translation>
=======
        <source>&amp;Address</source>
        <translation>&amp;نشانی</translation>
>>>>>>> dac5d68f
    </message>
    <message>
        <source>New receiving address</source>
        <translation>نشانی گیرنده جدید</translation>
    </message>
    <message>
        <source>New sending address</source>
        <translation>نشانی فرستنده جدید</translation>
    </message>
    <message>
        <source>Edit receiving address</source>
        <translation>ویرایش آدرس گیرنده</translation>
    </message>
    <message>
        <source>Edit sending address</source>
        <translation>ویرایش آدرس قرستنده</translation>
    </message>
    <message>
        <source>The entered address "%1" is not a valid Bitcoin address.</source>
        <translation>نشانی وارد شده "%1" یک نشانی معتبر بیت‌کوین نیست.</translation>
    </message>
    <message>
        <source>The entered address "%1" is already in the address book.</source>
        <translation>نشانی وارد شده «%1» در حال حاضر در دفترچه وجود دارد.</translation>
    </message>
    <message>
        <source>Could not unlock wallet.</source>
        <translation>نمی‌توان کیف پول را رمزگشایی کرد.</translation>
    </message>
    </context>
<context>
    <name>FreespaceChecker</name>
    <message>
        <source>A new data directory will be created.</source>
        <translation>یک مسیر دادهٔ جدید ایجاد خواهد شد.</translation>
    </message>
    <message>
        <source>name</source>
        <translation>نام</translation>
    </message>
    <message>
        <source>Directory already exists. Add %1 if you intend to create a new directory here.</source>
        <translation>این پوشه در حال حاضر وجود دارد. اگر می‌خواهید یک دایرکتوری جدید در این‌جا ایجاد کنید، %1 را اضافه کنید.</translation>
    </message>
    <message>
        <source>Path already exists, and is not a directory.</source>
        <translation>مسیر داده شده موجود است و به یک پوشه اشاره نمی‌کند.</translation>
    </message>
    <message>
        <source>Cannot create data directory here.</source>
        <translation>نمی‌توان پوشهٔ داده در این‌جا ایجاد کرد.</translation>
    </message>
</context>
<context>
    <name>HelpMessageDialog</name>
    <message>
        <source>version</source>
        <translation>نسخه</translation>
    </message>
    <message>
        <source>(%1-bit)</source>
        <translation>(%1-بیت)</translation>
    </message>
    <message>
<<<<<<< HEAD
        <location line="+13"/>
        <source>The user interface language can be set here. This setting will take effect after restarting Peercoin.</source>
        <translation>زبان میانجی کاربر می تواند در اینجا تنظیم شود. این تنظیمات بعد از شروع دوباره RESTART در PEERCOIN اجرایی خواهند بود.</translation>
=======
        <source>About %1</source>
        <translation>درباره %1</translation>
>>>>>>> dac5d68f
    </message>
    <message>
        <source>Command-line options</source>
        <translation>گزینه‌های خط‌فرمان</translation>
    </message>
    <message>
        <source>Usage:</source>
        <translation>استفاده:</translation>
    </message>
    <message>
<<<<<<< HEAD
        <location line="+9"/>
        <source>Whether to show Peercoin addresses in the transaction list or not.</source>
        <translation>تا آدرسهای bITCOIN در فهرست تراکنش نمایش داده شوند یا نشوند.</translation>
=======
        <source>command-line options</source>
        <translation>گزینه‌های خط فرمان</translation>
>>>>>>> dac5d68f
    </message>
    <message>
        <source>UI Options:</source>
        <translation>گزینه‌های رابط کاربری:</translation>
    </message>
    <message>
        <source>Set language, for example "de_DE" (default: system locale)</source>
        <translation>زبان را تنظیم کنید؛ برای مثال «de_DE» (پیشفرض: زبان سیستم)</translation>
    </message>
    <message>
        <source>Start minimized</source>
        <translation>شروع برنامه به صورت کوچک‌شده</translation>
    </message>
    <message>
        <source>Set SSL root certificates for payment request (default: -system-)</source>
        <translation>تنظیم گواهی ریشه SSl برای درخواست پرداخت (پیشفرض: -system-)</translation>
    </message>
    <message>
        <source>Show splash screen on startup (default: %u)</source>
        <translation>نمایش پنجرهٔ خوشامدگویی در ابتدای اجرای برنامه (پیش‌فرض: %u)</translation>
    </message>
    </context>
<context>
    <name>Intro</name>
    <message>
        <source>Welcome</source>
        <translation>خوش‌آمدید</translation>
    </message>
    <message>
        <source>Welcome to %1.</source>
        <translation>به %1 خوش‌آمدید.</translation>
    </message>
    <message>
        <source>Use the default data directory</source>
        <translation>استفاده از مسیر پیش‌فرض</translation>
    </message>
    <message>
        <source>Use a custom data directory:</source>
        <translation>استفاده از یک مسیر سفارشی:</translation>
    </message>
    <message>
<<<<<<< HEAD
        <location line="-9"/>
        <location line="+9"/>
        <source>This setting will take effect after restarting Peercoin.</source>
        <translation>این تنظیمات پس از اجرای دوباره Peercoin اعمال می شوند</translation>
=======
        <source>Bitcoin</source>
        <translation>بیت‌کوین</translation>
>>>>>>> dac5d68f
    </message>
    <message>
        <source>Error</source>
        <translation>خطا</translation>
    </message>
    <message numerus="yes">
        <source>%n GB of free space available</source>
        <translation><numerusform>%n گیگابایت فضا موجود است</numerusform><numerusform>%n گیگابایت فضا موجود است</numerusform></translation>
    </message>
    </context>
<context>
    <name>ModalOverlay</name>
    <message>
        <source>Form</source>
        <translation>فرم</translation>
    </message>
    <message>
<<<<<<< HEAD
        <location line="+50"/>
        <location line="+166"/>
        <source>The displayed information may be out of date. Your wallet automatically synchronizes with the Peercoin network after a connection is established, but this process has not completed yet.</source>
        <translation>اطلاعات نمایش داده شده روزآمد نیستند.wallet  شما به صورت خودکار با شبکه peercoin بعد از برقراری اتصال روزآمد می شود اما این فرایند هنوز کامل نشده است.</translation>
=======
        <source>Unknown...</source>
        <translation>مشخص نیست</translation>
>>>>>>> dac5d68f
    </message>
    <message>
        <source>Last block time</source>
        <translation>زمان آخرین بلوک</translation>
    </message>
    <message>
        <source>Progress</source>
        <translation>پیشروی</translation>
    </message>
    <message>
        <source>Progress increase per hour</source>
        <translation>پیشروی در هر ساعت بیشتر میشود</translation>
    </message>
    <message>
        <source>calculating...</source>
        <translation>در حال محاسبه...</translation>
    </message>
    <message>
        <source>Estimated time left until synced</source>
        <translation>زمان تخمینی تا سینک شدن</translation>
    </message>
    <message>
        <source>Hide</source>
        <translation>پنهان کردن</translation>
    </message>
    </context>
<context>
    <name>OpenURIDialog</name>
    <message>
        <source>Open URI</source>
        <translation>بازکردن آدرس</translation>
    </message>
    <message>
        <source>Open payment request from URI or file</source>
        <translation>بازکردن درخواست پرداخت از آدرس یا فایل</translation>
    </message>
    <message>
        <source>URI:</source>
        <translation>آدرس اینترنتی:</translation>
    </message>
    <message>
<<<<<<< HEAD
        <location filename="../paymentserver.cpp" line="+107"/>
        <source>Cannot start peercoin: click-to-pay handler</source>
        <translation type="unfinished"/>
=======
        <source>Select payment request file</source>
        <translation>انتخاب فایل درخواست پرداخت</translation>
>>>>>>> dac5d68f
    </message>
    </context>
<context>
    <name>OptionsDialog</name>
    <message>
        <source>Options</source>
        <translation>گزینه‌ها</translation>
    </message>
    <message>
        <source>&amp;Main</source>
        <translation>&amp;عمومی</translation>
    </message>
    <message>
        <source>Automatically start %1 after logging in to the system.</source>
        <translation>اجرای خودکار %1 بعد زمان ورود به سیستم.</translation>
    </message>
    <message>
        <source>MB</source>
        <translation>مگابایت</translation>
    </message>
    <message>
        <source>Reset all client options to default.</source>
        <translation>بازنشانی تمام تنظیمات به پیش‌فرض.</translation>
    </message>
    <message>
        <source>&amp;Reset Options</source>
        <translation>&amp;بازنشانی تنظیمات</translation>
    </message>
    <message>
        <source>&amp;Network</source>
        <translation>&amp;شبکه</translation>
    </message>
    <message>
        <source>W&amp;allet</source>
        <translation>کیف پول</translation>
    </message>
    <message>
        <source>Expert</source>
        <translation>استخراج</translation>
    </message>
    <message>
        <source>Automatically open the Bitcoin client port on the router. This only works when your router supports UPnP and it is enabled.</source>
        <translation>باز کردن خودکار درگاه شبکهٔ بیت‌کوین روی روترها. تنها زمانی کار می‌کند که روتر از پروتکل UPnP پشتیبانی کند و این پروتکل فعال باشد.</translation>
    </message>
    <message>
        <source>Map port using &amp;UPnP</source>
        <translation>نگاشت درگاه شبکه با استفاده از پروتکل &amp;UPnP</translation>
    </message>
    <message>
        <source>Proxy &amp;IP:</source>
        <translation>آ&amp;ی‌پی پراکسی:</translation>
    </message>
    <message>
        <source>&amp;Port:</source>
        <translation>&amp;درگاه:</translation>
    </message>
    <message>
        <source>Port of the proxy (e.g. 9050)</source>
        <translation>درگاه پراکسی (مثال 9050)</translation>
    </message>
    <message>
        <source>IPv4</source>
        <translation>آی‌پی نسخه 4</translation>
    </message>
    <message>
        <source>IPv6</source>
        <translation>آی‌پی نسخه 6</translation>
    </message>
    <message>
        <source>Tor</source>
        <translation>تور</translation>
    </message>
    <message>
        <source>&amp;Window</source>
        <translation>&amp;پنجره</translation>
    </message>
    <message>
        <source>Show only a tray icon after minimizing the window.</source>
        <translation>تنها بعد از کوچک کردن پنجره، tray icon را نشان بده.</translation>
    </message>
    <message>
        <source>&amp;Minimize to the tray instead of the taskbar</source>
        <translation>&amp;کوچک کردن به سینی به‌جای نوار وظیفه</translation>
    </message>
    <message>
        <source>M&amp;inimize on close</source>
        <translation>کوچک کردن &amp;در زمان بسته شدن</translation>
    </message>
    <message>
        <source>&amp;Display</source>
        <translation>&amp;نمایش</translation>
    </message>
    <message>
        <source>User Interface &amp;language:</source>
        <translation>زبان &amp;رابط کاربری:</translation>
    </message>
    <message>
        <source>&amp;Unit to show amounts in:</source>
        <translation>&amp;واحد نمایش مبالغ:</translation>
    </message>
    <message>
        <source>Choose the default subdivision unit to show in the interface and when sending coins.</source>
        <translation>انتخاب واحد پول مورد استفاده برای نمایش در پنجره‌ها و برای ارسال سکه.</translation>
    </message>
    <message>
<<<<<<< HEAD
        <location line="+7"/>
        <source>Show the Peercoin-Qt help message to get a list with possible Peercoin command-line options.</source>
        <translation>پیام راهنمای Peercoin-Qt  را برای گرفتن فهرست گزینه های command-line نشان بده</translation>
=======
        <source>&amp;OK</source>
        <translation>&amp;تأیید</translation>
>>>>>>> dac5d68f
    </message>
    <message>
        <source>&amp;Cancel</source>
        <translation>&amp;لغو</translation>
    </message>
    <message>
        <source>default</source>
        <translation>پیش‌فرض</translation>
    </message>
    <message>
        <source>none</source>
        <translation>هیچکدام</translation>
    </message>
    <message>
<<<<<<< HEAD
        <location line="-104"/>
        <source>Peercoin - Debug window</source>
        <translation>صفحه اشکال زدایی Peercoin </translation>
    </message>
    <message>
        <location line="+25"/>
        <source>Peercoin Core</source>
        <translation> هسته Peercoin </translation>
    </message>
    <message>
        <location line="+279"/>
        <source>Debug log file</source>
        <translation>فایلِ لاگِ اشکال زدایی</translation>
    </message>
    <message>
        <location line="+7"/>
        <source>Open the Peercoin debug log file from the current data directory. This can take a few seconds for large log files.</source>
        <translation>فایلِ لاگِ اشکال زدایی Peercoin  را از دایرکتوری جاری داده ها باز کنید. این عملیات ممکن است برای فایلهای لاگِ حجیم طولانی شود.</translation>
    </message>
    <message>
        <location line="+102"/>
        <source>Clear console</source>
        <translation>پاکسازی کنسول</translation>
    </message>
    <message>
        <location filename="../rpcconsole.cpp" line="-30"/>
        <source>Welcome to the Peercoin RPC console.</source>
        <translation>به کنسول Peercoin RPC خوش آمدید</translation>
=======
        <source>Confirm options reset</source>
        <translation>تأییدِ بازنشانی گزینه‌ها</translation>
    </message>
    <message>
        <source>Error</source>
        <translation>خطا</translation>
>>>>>>> dac5d68f
    </message>
    <message>
        <source>This change would require a client restart.</source>
        <translation>برای این تغییرات بازنشانی مشتری ضروری است</translation>
    </message>
    <message>
        <source>The supplied proxy address is invalid.</source>
        <translation>آدرس پراکسی داده شده صحیح نیست.</translation>
    </message>
</context>
<context>
    <name>OverviewPage</name>
    <message>
        <source>Form</source>
        <translation>فرم</translation>
    </message>
    <message>
        <source>The displayed information may be out of date. Your wallet automatically synchronizes with the Bitcoin network after a connection is established, but this process has not completed yet.</source>
        <translation>اطلاعات نمایش‌داده شده ممکن است قدیمی باشند. بعد از این که یک اتصال با شبکه برقرار شد، کیف پول شما به‌صورت خودکار با شبکهٔ بیت‌کوین همگام‌سازی می‌شود. اما این روند هنوز کامل نشده است.</translation>
    </message>
    <message>
        <source>Available:</source>
        <translation>در دسترس:</translation>
    </message>
    <message>
        <source>Your current spendable balance</source>
        <translation>تراز علی‌الحساب شما</translation>
    </message>
    <message>
        <source>Pending:</source>
        <translation>در انتظار:</translation>
    </message>
    <message>
        <source>Total of transactions that have yet to be confirmed, and do not yet count toward the spendable balance</source>
        <translation>مجموع تراکنش‌هایی که هنوز تأیید نشده‌اند؛ و هنوز روی تراز علی‌الحساب اعمال نشده‌اند</translation>
    </message>
    <message>
        <source>Immature:</source>
        <translation>نارسیده:</translation>
    </message>
    <message>
        <source>Mined balance that has not yet matured</source>
        <translation>تراز استخراج شده از معدن که هنوز بالغ نشده است</translation>
    </message>
    <message>
        <source>Balances</source>
        <translation>تراز ها</translation>
    </message>
    <message>
        <source>Total:</source>
        <translation>جمع کل:</translation>
    </message>
    <message>
        <source>Your current total balance</source>
        <translation>تراز کل فعلی شما</translation>
    </message>
    <message>
        <source>Spendable:</source>
        <translation>:قابل خرج کردن</translation>
    </message>
    <message>
        <source>Recent transactions</source>
        <translation>تراکنش های اخیر</translation>
    </message>
    </context>
<context>
    <name>PaymentServer</name>
    <message>
        <source>Invalid payment request.</source>
        <translation>درخواست پرداخت نامعتبر.</translation>
    </message>
    </context>
<context>
    <name>PeerTableModel</name>
    <message>
        <source>Sent</source>
        <translation>ارسال شده</translation>
    </message>
    <message>
        <source>Received</source>
        <translation>دریافتی</translation>
    </message>
</context>
<context>
    <name>QObject</name>
    <message>
        <source>Amount</source>
        <translation>مبلغ</translation>
    </message>
    <message>
        <source>Enter a Bitcoin address (e.g. %1)</source>
        <translation>یک آدرس بیت‌کوین وارد کنید (مثلاً %1)</translation>
    </message>
    <message>
        <source>%1 d</source>
        <translation>%1 روز</translation>
    </message>
    <message>
        <source>%1 h</source>
        <translation>%1 ساعت</translation>
    </message>
    <message>
        <source>%1 m</source>
        <translation>%1 دقیقه</translation>
    </message>
    <message>
        <source>%1 s</source>
        <translation>%1 ثانیه</translation>
    </message>
    <message>
        <source>None</source>
        <translation>هیچکدام</translation>
    </message>
    <message>
        <source>N/A</source>
        <translation>ناموجود</translation>
    </message>
    <message>
        <source>%1 ms</source>
        <translation>%1 میلیونم ثانیه</translation>
    </message>
    <message>
        <source>%1 and %2</source>
        <translation>%1 و %2</translation>
    </message>
    <message>
<<<<<<< HEAD
        <location filename="../sendcoinsentry.cpp" line="+1"/>
        <source>Enter a Peercoin address</source>
        <translation>آدرس بیتکویین وارد کنید</translation>
=======
        <source>%1 B</source>
        <translation>%1 بایت</translation>
>>>>>>> dac5d68f
    </message>
    <message>
        <source>%1 KB</source>
        <translation>%1 کیلوبایت</translation>
    </message>
    <message>
        <source>%1 MB</source>
        <translation>%1 مگابایت</translation>
    </message>
    <message>
        <source>%1 GB</source>
        <translation>%1 گیگابایت</translation>
    </message>
    <message>
        <source>unknown</source>
        <translation>ناشناس</translation>
    </message>
</context>
<context>
    <name>QObject::QObject</name>
    </context>
<context>
    <name>QRImageWidget</name>
    </context>
<context>
    <name>RPCConsole</name>
    <message>
        <source>N/A</source>
        <translation>ناموجود</translation>
    </message>
    <message>
        <source>Client version</source>
        <translation>نسخهٔ کلاینت</translation>
    </message>
    <message>
        <source>&amp;Information</source>
        <translation>&amp;اطلاعات</translation>
    </message>
    <message>
        <source>Debug window</source>
        <translation>پنجرهٔ اشکالزدایی</translation>
    </message>
    <message>
        <source>General</source>
        <translation>عمومی</translation>
    </message>
    <message>
        <source>Startup time</source>
        <translation>زمان آغاز به کار</translation>
    </message>
    <message>
        <source>Network</source>
        <translation>شبکه</translation>
    </message>
    <message>
<<<<<<< HEAD
        <location line="+21"/>
        <source>Sign the message to prove you own this Peercoin address</source>
        <translation>پیام را برای اثبات آدرس PEERCOIN خود امضا کنید</translation>
=======
        <source>Name</source>
        <translation>اسم</translation>
>>>>>>> dac5d68f
    </message>
    <message>
        <source>Number of connections</source>
        <translation>تعداد ارتباطات</translation>
    </message>
    <message>
        <source>Block chain</source>
        <translation>زنجیرهٔ بلوک‌ها</translation>
    </message>
    <message>
        <source>Current number of blocks</source>
        <translation>تعداد فعلی بلوک‌ها</translation>
    </message>
    <message>
        <source>Memory Pool</source>
        <translation>استخر حافظه</translation>
    </message>
    <message>
        <source>Memory usage</source>
        <translation>مصرف حافظه</translation>
    </message>
    <message>
        <source>Received</source>
        <translation>دریافتی</translation>
    </message>
    <message>
<<<<<<< HEAD
        <location line="+40"/>
        <source>Verify the message to ensure it was signed with the specified Peercoin address</source>
        <translation>پیام را برای اطمنان از ورود به سیستم با آدرس PEERCOIN مشخص خود،تایید کنید</translation>
=======
        <source>Sent</source>
        <translation>ارسال شده</translation>
>>>>>>> dac5d68f
    </message>
    <message>
        <source>Version</source>
        <translation>نسخه</translation>
    </message>
    <message>
        <source>Services</source>
        <translation>سرویس ها</translation>
    </message>
    <message>
<<<<<<< HEAD
        <location filename="../signverifymessagedialog.cpp" line="+27"/>
        <location line="+3"/>
        <source>Enter a Peercoin address</source>
        <translation>آدرس بیتکویین وارد کنید  (bijvoorbeeld: 1NS17iag9jJgTHD1VXjvLCEnZuQ3rJDE9L)</translation>
=======
        <source>Connection Time</source>
        <translation>مدت اتصال</translation>
>>>>>>> dac5d68f
    </message>
    <message>
        <source>Last Send</source>
        <translation>ارسال شده آخرین بار</translation>
    </message>
    <message>
<<<<<<< HEAD
        <location line="+3"/>
        <source>Enter Peercoin signature</source>
        <translation>امضای BITOCOIN خود را وارد کنید</translation>
=======
        <source>Last Receive</source>
        <translation>آخرین دریافتی</translation>
>>>>>>> dac5d68f
    </message>
    <message>
        <source>Ping Time</source>
        <translation>زمان پینگ</translation>
    </message>
    <message>
        <source>Ping Wait</source>
        <translation>انتظار پینگ</translation>
    </message>
    <message>
        <source>Last block time</source>
        <translation>زمان آخرین بلوک</translation>
    </message>
    <message>
        <source>&amp;Open</source>
        <translation>با&amp;ز کردن</translation>
    </message>
    <message>
        <source>&amp;Console</source>
        <translation>&amp;کنسول</translation>
    </message>
    <message>
        <source>Totals</source>
        <translation>جمع کل:</translation>
    </message>
    <message>
        <source>In:</source>
        <translation>در:</translation>
    </message>
    <message>
        <source>Out:</source>
        <translation>خروجی:</translation>
    </message>
    <message>
        <source>Debug log file</source>
        <translation>فایلِ لاگِ اشکال زدایی</translation>
    </message>
    <message>
        <source>Clear console</source>
        <translation>پاکسازی کنسول</translation>
    </message>
    <message>
        <source>1 &amp;hour</source>
        <translation>1 ساعت</translation>
    </message>
    <message>
        <source>1 &amp;day</source>
        <translation>1 روز</translation>
    </message>
    <message>
<<<<<<< HEAD
        <location filename="../splashscreen.cpp" line="+22"/>
        <source>The Peercoin developers</source>
        <translation type="unfinished"/>
=======
        <source>1 &amp;week</source>
        <translation>1 هفته</translation>
>>>>>>> dac5d68f
    </message>
    <message>
        <source>1 &amp;year</source>
        <translation>1 سال</translation>
    </message>
    <message>
        <source>Ban for</source>
        <translation>محدود شده برای</translation>
    </message>
    <message>
        <source>never</source>
        <translation>هرگز</translation>
    </message>
    <message>
        <source>Yes</source>
        <translation>بله</translation>
    </message>
    <message>
        <source>No</source>
        <translation>خیر</translation>
    </message>
    <message>
        <source>Unknown</source>
        <translation>ناشناخته</translation>
    </message>
</context>
<context>
    <name>ReceiveCoinsDialog</name>
    <message>
        <source>&amp;Amount:</source>
        <translation>مبلغ:</translation>
    </message>
    <message>
        <source>&amp;Label:</source>
        <translation>&amp;برچسب:</translation>
    </message>
    <message>
        <source>&amp;Message:</source>
        <translation>پیام:</translation>
    </message>
    <message>
        <source>Use this form to request payments. All fields are &lt;b&gt;optional&lt;/b&gt;.</source>
        <translation>برای درخواست پرداخت از این فرم استفاده کنید.تمام قسمت ها &lt;b&gt;اختیاری&lt;b&gt; هستند.</translation>
    </message>
    <message>
        <source>Clear all fields of the form.</source>
        <translation>تمام قسمت های فرم را خالی کن.</translation>
    </message>
    <message>
        <source>Clear</source>
        <translation>پاک‌کردن</translation>
    </message>
    <message>
        <source>Show</source>
        <translation>نمایش</translation>
    </message>
    <message>
        <source>Remove the selected entries from the list</source>
        <translation>حذف ورودی های انتخاب‌شده از لیست</translation>
    </message>
    <message>
        <source>Remove</source>
        <translation>حذف کردن</translation>
    </message>
    <message>
        <source>Copy label</source>
        <translation>کپی برچسب</translation>
    </message>
    <message>
        <source>Copy amount</source>
        <translation>کپی مقدار</translation>
    </message>
</context>
<context>
    <name>ReceiveRequestDialog</name>
    <message>
        <source>QR Code</source>
        <translation>کد QR</translation>
    </message>
    <message>
        <source>Copy &amp;Address</source>
        <translation>&amp;کپی نشانی</translation>
    </message>
    <message>
        <source>&amp;Save Image...</source>
        <translation>&amp;ذخیره عکس...</translation>
    </message>
    <message>
        <source>Address</source>
        <translation>آدرس</translation>
    </message>
    <message>
        <source>Label</source>
        <translation>برچسب</translation>
    </message>
    </context>
<context>
    <name>RecentRequestsTableModel</name>
    <message>
        <source>Label</source>
        <translation>برچسب</translation>
    </message>
    <message>
        <source>(no label)</source>
        <translation>(بدون برچسب)</translation>
    </message>
    </context>
<context>
    <name>SendCoinsDialog</name>
    <message>
        <source>Send Coins</source>
        <translation>ارسال سکه</translation>
    </message>
    <message>
        <source>Inputs...</source>
        <translation>ورودی‌ها...</translation>
    </message>
    <message>
        <source>automatically selected</source>
        <translation>به طور خودکار انتخاب شدند</translation>
    </message>
    <message>
        <source>Insufficient funds!</source>
        <translation>بود جه نا کافی </translation>
    </message>
    <message>
        <source>Quantity:</source>
        <translation>تعداد:</translation>
    </message>
    <message>
        <source>Bytes:</source>
        <translation>بایت ها:</translation>
    </message>
    <message>
        <source>Amount:</source>
        <translation>مبلغ:</translation>
    </message>
    <message>
        <source>Fee:</source>
        <translation>هزینه:</translation>
    </message>
    <message>
        <source>After Fee:</source>
        <translation>هزینه ی پسین:</translation>
    </message>
    <message>
        <source>Change:</source>
        <translation>پول خورد:</translation>
    </message>
    <message>
        <source>Transaction Fee:</source>
        <translation>هزینهٔ تراکنش:</translation>
    </message>
    <message>
        <source>Choose...</source>
        <translation>انتخاب...</translation>
    </message>
    <message>
        <source>per kilobyte</source>
        <translation>در هر کیلوبایت</translation>
    </message>
    <message>
        <source>Hide</source>
        <translation>پنهان کردن</translation>
    </message>
    <message>
        <source>Recommended:</source>
        <translation>توصیه شده:</translation>
    </message>
    <message>
        <source>Custom:</source>
        <translation>سفارشی:</translation>
    </message>
    <message>
        <source>Send to multiple recipients at once</source>
        <translation>ارسال به چند دریافت‌کنندهٔ به‌طور همزمان</translation>
    </message>
    <message>
        <source>Add &amp;Recipient</source>
        <translation>&amp;دریافت‌کنندهٔ جدید</translation>
    </message>
    <message>
        <source>Clear all fields of the form.</source>
        <translation>تمام قسمت های فرم را خالی کن.</translation>
    </message>
    <message>
        <source>Clear &amp;All</source>
        <translation>پاکسازی &amp;همه</translation>
    </message>
    <message>
        <source>Balance:</source>
        <translation>تزار:</translation>
    </message>
    <message>
        <source>Confirm the send action</source>
        <translation>عملیات ارسال را تأیید کنید</translation>
    </message>
    <message>
        <source>S&amp;end</source>
        <translation>&amp;ارسال</translation>
    </message>
    <message>
        <source>Copy quantity</source>
        <translation>کپی تعداد</translation>
    </message>
    <message>
        <source>Copy amount</source>
        <translation>کپی مقدار</translation>
    </message>
    <message>
        <source>Copy fee</source>
        <translation>رونوشت کارمزد</translation>
    </message>
    <message>
        <source>Copy bytes</source>
        <translation>کپی کردن بایت ها</translation>
    </message>
    <message>
        <source>Copy change</source>
        <translation>کپی کردن تغییر</translation>
    </message>
    <message>
        <source>(no label)</source>
        <translation>(بدون برچسب)</translation>
    </message>
</context>
<context>
    <name>SendCoinsEntry</name>
    <message>
        <source>A&amp;mount:</source>
        <translation>A&amp;مبلغ :</translation>
    </message>
    <message>
        <source>Pay &amp;To:</source>
        <translation>پرداخ&amp;ت به:</translation>
    </message>
    <message>
        <source>&amp;Label:</source>
        <translation>&amp;برچسب:</translation>
    </message>
    <message>
        <source>Choose previously used address</source>
        <translation>انتخاب نشانی پیش‌تر استفاده شده</translation>
    </message>
    <message>
        <source>This is a normal payment.</source>
        <translation>این یک پرداخت عادی است</translation>
    </message>
    <message>
        <source>The Bitcoin address to send the payment to</source>
        <translation>نشانی بیت‌کوین برای ارسال پرداخت به آن</translation>
    </message>
    <message>
        <source>Alt+A</source>
        <translation>Alt+A</translation>
    </message>
    <message>
        <source>Paste address from clipboard</source>
        <translation>چسباندن نشانی از حافظهٔ سیستم</translation>
    </message>
    <message>
        <source>Alt+P</source>
        <translation>Alt+P</translation>
    </message>
    <message>
        <source>Remove this entry</source>
        <translation>حذف این مدخل</translation>
    </message>
    <message>
        <source>Message:</source>
        <translation>پیام:</translation>
    </message>
    <message>
        <source>Pay To:</source>
        <translation>پرداخت به:</translation>
    </message>
    <message>
        <source>Memo:</source>
        <translation>یادداشت:</translation>
    </message>
    </context>
<context>
    <name>SendConfirmationDialog</name>
    </context>
<context>
    <name>ShutdownWindow</name>
    <message>
        <source>%1 is shutting down...</source>
        <translation>%1 در حال خاموش شدن است...</translation>
    </message>
    </context>
<context>
    <name>SignVerifyMessageDialog</name>
    <message>
        <source>Signatures - Sign / Verify a Message</source>
        <translation>امضاها - امضا / تأیید یک پیام</translation>
    </message>
    <message>
        <source>&amp;Sign Message</source>
        <translation>ا&amp;مضای پیام</translation>
    </message>
    <message>
        <source>The Bitcoin address to sign the message with</source>
        <translation>نشانی بیت‌کوین برای امضاء پیغام با آن</translation>
    </message>
    <message>
        <source>Choose previously used address</source>
        <translation>انتخاب نشانی پیشتر استفاده شده</translation>
    </message>
    <message>
        <source>Alt+A</source>
        <translation>Alt+A</translation>
    </message>
    <message>
        <source>Paste address from clipboard</source>
        <translation>چسباندن نشانی از حافظهٔ سیستم</translation>
    </message>
    <message>
        <source>Alt+P</source>
        <translation>Alt+P</translation>
    </message>
    <message>
        <source>Enter the message you want to sign here</source>
        <translation>پیامی را که می‌خواهید امضا کنید در اینجا وارد کنید</translation>
    </message>
    <message>
        <source>Signature</source>
        <translation>امضا</translation>
    </message>
    <message>
        <source>Copy the current signature to the system clipboard</source>
        <translation>امضای فعلی را به حافظهٔ سیستم کپی کن</translation>
    </message>
    <message>
        <source>Sign the message to prove you own this Bitcoin address</source>
        <translation>برای اثبات تعلق این نشانی به شما، پیام را امضا کنید</translation>
    </message>
    <message>
        <source>Sign &amp;Message</source>
        <translation>ا&amp;مضای پیام</translation>
    </message>
    <message>
        <source>Reset all sign message fields</source>
        <translation>بازنشانی تمام فیلدهای پیام</translation>
    </message>
    <message>
        <source>Clear &amp;All</source>
        <translation>پاک &amp;کردن همه</translation>
    </message>
    <message>
        <source>&amp;Verify Message</source>
        <translation>&amp;شناسایی پیام</translation>
    </message>
    <message>
        <source>The Bitcoin address the message was signed with</source>
        <translation>نشانی بیت‌کوین که پیغام با آن امضاء شده</translation>
    </message>
    <message>
        <source>Verify the message to ensure it was signed with the specified Bitcoin address</source>
        <translation>برای حصول اطمینان از اینکه پیام با نشانی بیت‌کوین مشخص شده امضا است یا خیر، پیام را شناسایی کنید</translation>
    </message>
    <message>
        <source>Verify &amp;Message</source>
        <translation>&amp;شناسایی پیام</translation>
    </message>
    <message>
        <source>Reset all verify message fields</source>
        <translation>بازنشانی تمام فیلدهای پیام</translation>
    </message>
    </context>
<context>
    <name>SplashScreen</name>
    <message>
        <source>[testnet]</source>
        <translation>آزمایش شبکه</translation>
    </message>
</context>
<context>
    <name>TrafficGraphWidget</name>
    <message>
        <source>KB/s</source>
        <translation>کیلوبایت</translation>
    </message>
</context>
<context>
    <name>TransactionDesc</name>
    </context>
<context>
    <name>TransactionDescDialog</name>
    <message>
        <source>This pane shows a detailed description of the transaction</source>
        <translation>این پانل شامل توصیف کاملی از جزئیات تراکنش است</translation>
    </message>
    </context>
<context>
    <name>TransactionTableModel</name>
    <message>
        <source>Label</source>
        <translation>برچسب</translation>
    </message>
    <message>
        <source>(no label)</source>
        <translation>(بدون برچسب)</translation>
    </message>
    </context>
<context>
    <name>TransactionView</name>
    <message>
        <source>Copy address</source>
        <translation>کپی ادرس</translation>
    </message>
    <message>
        <source>Copy label</source>
        <translation>کپی برچسب</translation>
    </message>
    <message>
        <source>Copy amount</source>
        <translation>کپی مقدار</translation>
    </message>
    <message>
        <source>Copy transaction ID</source>
        <translation>کپی شناسهٔ تراکنش</translation>
    </message>
    <message>
<<<<<<< HEAD
        <location filename="../bitcoinstrings.cpp" line="+94"/>
        <source>Peercoin version</source>
        <translation>سخه بیتکویین</translation>
=======
        <source>Comma separated file (*.csv)</source>
        <translation>فایل جدا شده با ویرگول(*.csv)</translation>
>>>>>>> dac5d68f
    </message>
    <message>
        <source>Label</source>
        <translation>برچسب</translation>
    </message>
    <message>
<<<<<<< HEAD
        <location line="-29"/>
        <source>Send command to -server or peercoind</source>
        <translation>ارسال فرمان به سرور یا باتکویین</translation>
=======
        <source>Address</source>
        <translation>آدرس</translation>
>>>>>>> dac5d68f
    </message>
    <message>
        <source>Exporting Failed</source>
        <translation>صدور موفق نبود</translation>
    </message>
    </context>
<context>
    <name>UnitDisplayStatusBarControl</name>
    </context>
<context>
    <name>WalletFrame</name>
    </context>
<context>
    <name>WalletModel</name>
    </context>
<context>
    <name>WalletView</name>
    <message>
        <source>Export the data in the current tab to a file</source>
        <translation>صدور داده‌های برگهٔ فعلی به یک پرونده</translation>
    </message>
    </context>
<context>
    <name>bitcoin-core</name>
    <message>
        <source>Options:</source>
<<<<<<< HEAD
        <translation>تنظیمات</translation>
    </message>
    <message>
        <location line="+24"/>
        <source>Specify configuration file (default: peercoin.conf)</source>
        <translation>(: peercoin.confپیش فرض: )فایل تنظیمی خاص </translation>
    </message>
    <message>
        <location line="+3"/>
        <source>Specify pid file (default: peercoind.pid)</source>
        <translation>(peercoind.pidپیش فرض : ) فایل پید خاص</translation>
    </message>
    <message>
        <location line="-1"/>
=======
        <translation>گزینه‌ها:</translation>
    </message>
    <message>
>>>>>>> dac5d68f
        <source>Specify data directory</source>
        <translation>مشخص کردن دایرکتوری داده‌ها</translation>
    </message>
    <message>
        <source>Connect to a node to retrieve peer addresses, and disconnect</source>
        <translation>اتصال به یک گره برای دریافت آدرس‌های همتا و قطع اتصال پس از اتمام عملیات</translation>
    </message>
    <message>
        <source>Specify your own public address</source>
        <translation>آدرس عمومی خود را مشخص کنید</translation>
    </message>
    <message>
        <source>Accept command line and JSON-RPC commands</source>
        <translation>پذیرش دستورات خط فرمان و دستورات JSON-RPC</translation>
    </message>
    <message>
        <source>Run in the background as a daemon and accept commands</source>
<<<<<<< HEAD
        <translation>اجرای در پس زمینه به عنوان شبح و قبول فرمان ها</translation>
    </message>
    <message>
        <location line="+37"/>
        <source>Use the test network</source>
        <translation>استفاده شبکه آزمایش</translation>
    </message>
    <message>
        <location line="-112"/>
        <source>Accept connections from outside (default: 1 if no -proxy or -connect)</source>
        <translation>پذیرش اتصالات از بیرون (پیش فرض:1 بدون پراکسی یا اتصال)</translation>
    </message>
    <message>
        <location line="-80"/>
        <source>%s, you must set a rpcpassword in the configuration file:
%s
It is recommended you use the following random password:
rpcuser=peercoinrpc
rpcpassword=%s
(you do not need to remember this password)
The username and password MUST NOT be the same.
If the file does not exist, create it with owner-readable-only file permissions.
It is also recommended to set alertnotify so you are notified of problems;
for example: alertnotify=echo %%s | mail -s &quot;Peercoin Alert&quot; admin@foo.com
</source>
        <translation type="unfinished"/>
=======
        <translation>اجرا در پشت زمینه به‌صورت یک سرویس و پذیرش دستورات</translation>
>>>>>>> dac5d68f
    </message>
    <message>
        <source>Bitcoin Core</source>
        <translation> هسته Bitcoin </translation>
    </message>
    <message>
        <source>Bind to given address and always listen on it. Use [host]:port notation for IPv6</source>
<<<<<<< HEAD
        <translation type="unfinished"/>
    </message>
    <message>
        <location line="+3"/>
        <source>Cannot obtain a lock on data directory %s. Peercoin is probably already running.</source>
        <translation type="unfinished"/>
    </message>
    <message>
        <location line="+3"/>
        <source>Error: The transaction was rejected! This might happen if some of the coins in your wallet were already spent, such as if you used a copy of wallet.dat and coins were spent in the copy but not marked as spent here.</source>
        <translation type="unfinished"/>
=======
        <translation>مقید به نشانی داده شده باشید و همیشه از آن پیروی کنید. از نشانه گذاری استاندار IPv6 به صورت Host]:Port] استفاده کنید.</translation>
>>>>>>> dac5d68f
    </message>
    <message>
        <source>Execute command when a wallet transaction changes (%s in cmd is replaced by TxID)</source>
        <translation>هنگامی که یک تراکنش در کیف پولی رخ می دهد، دستور را اجرا کن(%s در دستورات بوسیله ی TxID جایگزین می شود)</translation>
    </message>
    <message>
<<<<<<< HEAD
        <location line="+5"/>
        <source>Warning: -paytxfee is set very high! This is the transaction fee you will pay if you send a transaction.</source>
        <translation>هشدار:paytxfee  بسیار بالا تعریف شده است! این هزینه تراکنش است که باید در زمان ارسال تراکنش بپردازید</translation>
    </message>
    <message>
        <location line="+3"/>
        <source>Warning: Displayed transactions may not be correct! You may need to upgrade, or other nodes may need to upgrade.</source>
        <translation>هشدار: تراکنش نمایش داده شده ممکن است صحیح نباشد! شما/یا یکی از گره ها به روزآمد سازی نیاز دارید </translation>
    </message>
    <message>
        <location line="+3"/>
        <source>Warning: Please check that your computer&apos;s date and time are correct! If your clock is wrong Peercoin will not work properly.</source>
        <translation>هشدار: لطفا زمان و تاریخ رایانه خود را تصحیح نمایید! اگر ساعت رایانه شما اشتباه باشد peercoin ممکن است صحیح کار نکند</translation>
    </message>
    <message>
        <location line="+3"/>
        <source>Warning: error reading wallet.dat! All keys read correctly, but transaction data or address book entries might be missing or incorrect.</source>
        <translation type="unfinished"/>
    </message>
    <message>
        <location line="+3"/>
        <source>Warning: wallet.dat corrupt, data salvaged! Original wallet.dat saved as wallet.{timestamp}.bak in %s; if your balance or transactions are incorrect you should restore from a backup.</source>
        <translation type="unfinished"/>
    </message>
    <message>
        <location line="+14"/>
        <source>Attempt to recover private keys from a corrupt wallet.dat</source>
        <translation type="unfinished"/>
=======
        <source>Accept connections from outside (default: 1 if no -proxy or -connect)</source>
        <translation>پذیرش اتصالات از بیرون (پیش فرض:1 بدون پراکسی یا اتصال)</translation>
>>>>>>> dac5d68f
    </message>
    <message>
        <source>Block creation options:</source>
        <translation>بستن گزینه ایجاد</translation>
    </message>
    <message>
        <source>Connection options:</source>
        <translation>گزینه‌های اتصال:</translation>
    </message>
    <message>
        <source>Copyright (C) %i-%i</source>
        <translation>حق تألیف (C) %i-%i</translation>
    </message>
    <message>
        <source>Corrupted block database detected</source>
        <translation>یک پایگاه داده ی بلوک خراب یافت شد</translation>
    </message>
    <message>
        <source>Do you want to rebuild the block database now?</source>
        <translation>آیا مایلید که اکنون پایگاه داده ی بلوک را بازسازی کنید؟</translation>
    </message>
    <message>
        <source>Error initializing block database</source>
        <translation>خطا در آماده سازی پایگاه داده ی بلوک</translation>
    </message>
    <message>
        <source>Error loading %s</source>
        <translation>خطا در بارگیری %s</translation>
    </message>
    <message>
        <source>Error loading block database</source>
        <translation>خطا در بارگذاری پایگاه داده ها</translation>
    </message>
    <message>
        <source>Error opening block database</source>
        <translation>خطا در بازگشایی پایگاه داده ی بلوک</translation>
    </message>
    <message>
        <source>Error: Disk space is low!</source>
        <translation>خطا: فضای دیسک کم است!</translation>
    </message>
    <message>
        <source>Failed to listen on any port. Use -listen=0 if you want this.</source>
        <translation>شنیدن هر گونه درگاه انجام پذیر نیست. ازlisten=0  برای اینکار استفاده کیند.</translation>
    </message>
    <message>
        <source>Importing...</source>
        <translation>در حال پیاده‌سازی...</translation>
    </message>
    <message>
        <source>Loading banlist...</source>
        <translation>بارگذاری لیست‌سیاه...</translation>
    </message>
    <message>
        <source>Print this help message and exit</source>
        <translation>چاپ ایت پیام کمک و خروج</translation>
    </message>
    <message>
        <source>Print version and exit</source>
        <translation>چاپ نسخه و خروج</translation>
    </message>
    <message>
        <source>Verifying blocks...</source>
        <translation>در حال بازبینی بلوک‌ها...</translation>
    </message>
    <message>
        <source>Wallet options:</source>
        <translation>گزینه‌های کیف پول:</translation>
    </message>
    <message>
        <source>(default: %u)</source>
        <translation>(پیش‌فرض %u)</translation>
    </message>
    <message>
        <source>Information</source>
<<<<<<< HEAD
        <translation type="unfinished"/>
    </message>
    <message>
        <location line="+3"/>
        <source>Invalid -tor address: &apos;%s&apos;</source>
        <translation>آدرس نرم افزار تور غلط است %s</translation>
    </message>
    <message>
        <location line="+1"/>
        <source>Invalid amount for -minrelaytxfee=&lt;amount&gt;: &apos;%s&apos;</source>
        <translation type="unfinished"/>
    </message>
    <message>
        <location line="+1"/>
        <source>Invalid amount for -mintxfee=&lt;amount&gt;: &apos;%s&apos;</source>
        <translation type="unfinished"/>
    </message>
    <message>
        <location line="+8"/>
        <source>Maintain a full transaction index (default: 0)</source>
        <translation type="unfinished"/>
    </message>
    <message>
        <location line="+2"/>
        <source>Maximum per-connection receive buffer, &lt;n&gt;*1000 bytes (default: 5000)</source>
        <translation>حداکثر بافر دریافت شده بر اساس اتصال &lt;n&gt;*  1000 بایت  (پیش فرض:5000)</translation>
    </message>
    <message>
        <location line="+1"/>
        <source>Maximum per-connection send buffer, &lt;n&gt;*1000 bytes (default: 1000)</source>
        <translation>حداکثر بافر دریافت شده بر اساس اتصال &lt;n&gt;*  1000 بایت  (پیش فرض:1000)</translation>
    </message>
    <message>
        <location line="+2"/>
        <source>Only accept block chain matching built-in checkpoints (default: 1)</source>
        <translation type="unfinished"/>
    </message>
    <message>
        <location line="+1"/>
        <source>Only connect to nodes in network &lt;net&gt; (IPv4, IPv6 or Tor)</source>
        <translation>تنها =به گره ها در شبکه متصا شوید  &lt;net&gt; (IPv4, IPv6 or Tor)</translation>
    </message>
    <message>
        <location line="+2"/>
        <source>Output extra debugging information. Implies all other -debug* options</source>
        <translation>برونداد اطلاعات اشکال زدایی اضافی. گزینه های اشکال زدایی دیگر رفع شدند</translation>
    </message>
    <message>
        <location line="+1"/>
        <source>Output extra network debugging information</source>
        <translation>برونداد اطلاعات  اشکال زدایی اضافی برای شبکه</translation>
    </message>
    <message>
        <location line="+2"/>
        <source>Prepend debug output with timestamp</source>
        <translation>به خروجی اشکال‌زدایی برچسب زمان بزنید</translation>
    </message>
    <message>
        <location line="+5"/>
        <source>SSL options: (see the Bitcoin Wiki for SSL setup instructions)</source>
        <translation>گزینه ssl (به ویکیpeercoin برای راهنمای راه اندازی ssl مراجعه شود)</translation>
    </message>
    <message>
        <location line="+1"/>
        <source>Select the version of socks proxy to use (4-5, default: 5)</source>
        <translation>نسخه ای از پراکسی ساکس را برای استفاده انتخاب کنید (4-5 پیش فرض:5)</translation>
=======
        <translation>اطلاعات</translation>
>>>>>>> dac5d68f
    </message>
    <message>
        <source>Send trace/debug info to console instead of debug.log file</source>
        <translation>اطلاعات ردگیری/اشکال‌زدایی را به جای فایل لاگ اشکال‌زدایی به کنسول بفرستید</translation>
    </message>
    <message>
        <source>Shrink debug.log file on client startup (default: 1 when no -debug)</source>
        <translation>فایل debug.log  را در startup مشتری کوچک کن (پیش فرض:1 اگر اشکال زدایی روی نداد)</translation>
    </message>
    <message>
        <source>Transaction amount too small</source>
        <translation>مقدار تراکنش بسیار کم است</translation>
    </message>
    <message>
        <source>Transaction too large</source>
        <translation>تراکنش بسیار بزرگ است</translation>
    </message>
    <message>
        <source>Username for JSON-RPC connections</source>
        <translation>JSON-RPC شناسه برای ارتباطات</translation>
    </message>
    <message>
        <source>Warning</source>
        <translation>هشدار</translation>
    </message>
    <message>
        <source>Warning: unknown new rules activated (versionbit %i)</source>
        <translation>هشدار: قوانین جدید ناشناخته‌ای فعال شده‌اند (نسخه‌بیت %i)</translation>
    </message>
    <message>
        <source>Password for JSON-RPC connections</source>
        <translation>JSON-RPC عبارت عبور برای ارتباطات</translation>
    </message>
    <message>
        <source>Execute command when the best block changes (%s in cmd is replaced by block hash)</source>
        <translation>زمانی که بهترین بلاک تغییر کرد، دستور را اجرا کن (%s در cmd با block hash جایگزین شده است)</translation>
    </message>
    <message>
        <source>Allow DNS lookups for -addnode, -seednode and -connect</source>
        <translation>به DNS اجازه بده تا برای addnode ، seednode و اتصال جستجو کند</translation>
    </message>
    <message>
<<<<<<< HEAD
        <location line="+55"/>
        <source>Loading addresses...</source>
        <translation>بار گیری آدرس ها</translation>
    </message>
    <message>
        <location line="-35"/>
        <source>Error loading wallet.dat: Wallet corrupted</source>
        <translation>خطا در بارگیری wallet.dat: کیف پول خراب شده است</translation>
    </message>
    <message>
        <location line="+1"/>
        <source>Error loading wallet.dat: Wallet requires newer version of Peercoin</source>
        <translation>خطا در بارگیری wallet.dat: کیف پول به ویرایش جدیدتری از Peercoin نیاز دارد</translation>
    </message>
    <message>
        <location line="+93"/>
        <source>Wallet needed to be rewritten: restart Peercoin to complete</source>
        <translation>سلام</translation>
    </message>
    <message>
        <location line="-95"/>
        <source>Error loading wallet.dat</source>
        <translation>خطا در بارگیری wallet.dat</translation>
    </message>
    <message>
        <location line="+28"/>
        <source>Invalid -proxy address: &apos;%s&apos;</source>
        <translation>آدرس پراکسی اشتباه %s</translation>
    </message>
    <message>
        <location line="+56"/>
        <source>Unknown network specified in -onlynet: &apos;%s&apos;</source>
        <translation>شبکه مشخص شده غیرقابل شناسایی در onlynet: &apos;%s&apos;</translation>
    </message>
    <message>
        <location line="-1"/>
        <source>Unknown -socks proxy version requested: %i</source>
        <translation>نسخه پراکسی ساکس غیرقابل شناسایی  درخواست شده است: %i</translation>
    </message>
    <message>
        <location line="-96"/>
        <source>Cannot resolve -bind address: &apos;%s&apos;</source>
        <translation>آدرس قابل اتصال- شناسایی نیست %s</translation>
    </message>
    <message>
        <location line="+1"/>
        <source>Cannot resolve -externalip address: &apos;%s&apos;</source>
        <translation>آدرس خارجی قابل اتصال- شناسایی نیست %s</translation>
    </message>
    <message>
        <location line="+44"/>
        <source>Invalid amount for -paytxfee=&lt;amount&gt;: &apos;%s&apos;</source>
        <translation>میزان وجه اشتباه برای paytxfee=&lt;میزان وجه&gt;: %s</translation>
=======
        <source>(default: %s)</source>
        <translation>(پیش‌فرض %s)</translation>
>>>>>>> dac5d68f
    </message>
    <message>
        <source>Unknown network specified in -onlynet: '%s'</source>
        <translation>شبکه مشخص شده غیرقابل شناسایی در onlynet: '%s'</translation>
    </message>
    <message>
        <source>Insufficient funds</source>
        <translation>بود جه نا کافی </translation>
    </message>
    <message>
        <source>Loading block index...</source>
        <translation>بار گیری شاخص بلوک</translation>
    </message>
    <message>
<<<<<<< HEAD
        <location line="-57"/>
        <source>Add a node to connect to and attempt to keep the connection open</source>
        <translation>به اتصال یک گره اضافه کنید و اتصال را باز نگاه دارید</translation>
    </message>
    <message>
        <location line="-25"/>
        <source>Unable to bind to %s on this computer. Peercoin is probably already running.</source>
        <translation>اتصال به %s از این رایانه امکان پذیر نیست. Peercoin احتمالا در حال اجراست.</translation>
    </message>
    <message>
        <location line="+64"/>
        <source>Fee per KB to add to transactions you send</source>
        <translation>پر داجت برای هر کیلو بیت برای اضافه به معامله ارسال</translation>
    </message>
    <message>
        <location line="+19"/>
=======
>>>>>>> dac5d68f
        <source>Loading wallet...</source>
        <translation>بار گیری والت</translation>
    </message>
    <message>
        <source>Cannot downgrade wallet</source>
        <translation>امکان تنزل نسخه در wallet وجود ندارد</translation>
    </message>
    <message>
        <source>Rescanning...</source>
        <translation>اسکان مجدد</translation>
    </message>
    <message>
        <source>Done loading</source>
        <translation>بار گیری انجام شده است</translation>
    </message>
    <message>
        <source>Error</source>
        <translation>خطا</translation>
    </message>
</context>
</TS><|MERGE_RESOLUTION|>--- conflicted
+++ resolved
@@ -1,42 +1,4 @@
-<<<<<<< HEAD
-<?xml version="1.0" ?><!DOCTYPE TS><TS language="fa" version="2.0">
-<defaultcodec>UTF-8</defaultcodec>
-<context>
-    <name>AboutDialog</name>
-    <message>
-        <location filename="../forms/aboutdialog.ui" line="+14"/>
-        <source>About Peercoin</source>
-        <translation>در مورد Peercoin</translation>
-    </message>
-    <message>
-        <location line="+39"/>
-        <source>&lt;b&gt;Peercoin&lt;/b&gt; version</source>
-        <translation>نسخه Peercoin</translation>
-    </message>
-    <message>
-        <location line="+57"/>
-        <source>
-This is experimental software.
-
-Distributed under the MIT/X11 software license, see the accompanying file COPYING or http://www.opensource.org/licenses/mit-license.php.
-
-This product includes software developed by the OpenSSL Project for use in the OpenSSL Toolkit (http://www.openssl.org/) and cryptographic software written by Eric Young (eay@cryptsoft.com) and UPnP software written by Thomas Bernard.</source>
-        <translation>⏎ ⏎ این نسخه نرم افزار آزمایشی است⏎ ⏎ نرم افزار تحت لیسانس MIT/X11 منتشر شده است. به فایل coping یا آدرس http://www.opensource.org/licenses/mit-license.php. مراجعه شود⏎ ⏎ این محصول شامل نرم افزاری است که با OpenSSL برای استفاده از OpenSSL Toolkit (http://www.openssl.org/) و نرم افزار نوشته شده توسط اریک یانگ (eay@cryptsoft.com ) و UPnP توسط توماس برنارد طراحی شده است.</translation>
-    </message>
-    <message>
-        <location filename="../aboutdialog.cpp" line="+14"/>
-        <source>Copyright</source>
-        <translation type="unfinished"/>
-    </message>
-    <message>
-        <location line="+0"/>
-        <source>The Peercoin developers</source>
-        <translation type="unfinished"/>
-    </message>
-</context>
-=======
 <TS language="fa" version="2.1">
->>>>>>> dac5d68f
 <context>
     <name>AddressBookPage</name>
     <message>
@@ -60,14 +22,8 @@
         <translation>&amp;کپی</translation>
     </message>
     <message>
-<<<<<<< HEAD
-        <location filename="../addressbookpage.cpp" line="+63"/>
-        <source>These are your Peercoin addresses for receiving payments. You may want to give a different one to each sender so you can keep track of who is paying you.</source>
-        <translation>این آدرسها، آدرسهای peercoin شما برای دریافت وجوه هستند. شما ممکن است آدرسهای متفاوت را به هر گیرنده اختصاص دهید که بتوانید مواردی که پرداخت می کنید را پیگیری نمایید</translation>
-=======
         <source>C&amp;lose</source>
         <translation>&amp;بستن</translation>
->>>>>>> dac5d68f
     </message>
     <message>
         <source>Delete the currently selected address from the list</source>
@@ -78,14 +34,8 @@
         <translation>صدور داده‌های برگهٔ فعلی به یک پرونده</translation>
     </message>
     <message>
-<<<<<<< HEAD
-        <location line="+11"/>
-        <source>Sign a message to prove you own a Peercoin address</source>
-        <translation>پیام را برای اثبات آدرس Peercoin خود امضا کنید</translation>
-=======
         <source>&amp;Export</source>
         <translation>&amp;صدور</translation>
->>>>>>> dac5d68f
     </message>
     <message>
         <source>&amp;Delete</source>
@@ -104,14 +54,8 @@
         <translation>ان&amp;تخاب</translation>
     </message>
     <message>
-<<<<<<< HEAD
-        <location line="-44"/>
-        <source>Verify a message to ensure it was signed with a specified Peercoin address</source>
-        <translation>یک پیام را برای حصول اطمینان از ورود به سیستم با آدرس peercoin مشخص، شناسایی کنید</translation>
-=======
         <source>Sending addresses</source>
         <translation>آدرس‌های ارسالی</translation>
->>>>>>> dac5d68f
     </message>
     <message>
         <source>Receiving addresses</source>
@@ -122,14 +66,8 @@
         <translation>این‌ها آدرس‌های بیتکوین برای پرداخت‌ها هستند. همیشه قبل از فرستادن سکه‌ها مقدار و آدرس دریافت‌کننده را بررسی نمایید.</translation>
     </message>
     <message>
-<<<<<<< HEAD
-        <location filename="../addressbookpage.cpp" line="-5"/>
-        <source>These are your Peercoin addresses for sending payments. Always check the amount and the receiving address before sending coins.</source>
-        <translation type="unfinished"/>
-=======
         <source>These are your Bitcoin addresses for receiving payments. It is recommended to use a new receiving address for each transaction.</source>
         <translation>این‌ها آدرس‌های بیتکوین شما برای دریافت مبالغ می‌باشد. توصیه می‌شود برای هر تراکنش از یک آدرس جدید استفاده کنید.</translation>
->>>>>>> dac5d68f
     </message>
     <message>
         <source>&amp;Copy Address</source>
@@ -227,16 +165,7 @@
     </message>
     <message>
         <source>Confirm wallet encryption</source>
-<<<<<<< HEAD
-        <translation>تایید رمز گذاری</translation>
-    </message>
-    <message>
-        <location line="+1"/>
-        <source>Warning: If you encrypt your wallet and lose your passphrase, you will &lt;b&gt;LOSE ALL OF YOUR PEERCOINS&lt;/b&gt;!</source>
-        <translation>هشدار: اگر wallet رمزگذاری شود و شما passphrase را گم کنید شما همه اطلاعات peercoin را از دست خواهید داد.</translation>
-=======
         <translation>تأیید رمزنگاری کیف پول</translation>
->>>>>>> dac5d68f
     </message>
     <message>
         <source>Are you sure you wish to encrypt your wallet?</source>
@@ -247,18 +176,6 @@
         <translation>کیف پول رمزنگاری شد</translation>
     </message>
     <message>
-<<<<<<< HEAD
-        <location line="-56"/>
-        <source>Peercoin will close now to finish the encryption process. Remember that encrypting your wallet cannot fully protect your peercoins from being stolen by malware infecting your computer.</source>
-        <translation>Peercoin هم اکنون بسته می‌شود تا فرایند رمزگذاری را تمام کند. به خاطر داشته باشید که رمزگذاری کیف پولتان نمی‌تواند به طور کامل بیتیکون‌های شما را در برابر دزدیده شدن توسط بدافزارهایی که رایانه شما را آلوده می‌کنند، محافظت نماید.</translation>
-    </message>
-    <message>
-        <location line="+13"/>
-        <location line="+7"/>
-        <location line="+42"/>
-        <location line="+6"/>
-=======
->>>>>>> dac5d68f
         <source>Wallet encryption failed</source>
         <translation>رمزنگاری کیف پول با شکست مواجه شد</translation>
     </message>
@@ -337,14 +254,8 @@
         <translation>&amp;حدود%1</translation>
     </message>
     <message>
-<<<<<<< HEAD
-        <location line="+4"/>
-        <source>Show information about Peercoin</source>
-        <translation>نمایش اطلاعات در مورد بیتکویین</translation>
-=======
         <source>Show information about %1</source>
         <translation>نمایش اطلاعات دربارهٔ %1</translation>
->>>>>>> dac5d68f
     </message>
     <message>
         <source>About &amp;Qt</source>
@@ -383,16 +294,6 @@
         <translation>&amp;در حال دریافت آدرس ها...</translation>
     </message>
     <message>
-<<<<<<< HEAD
-        <location line="-347"/>
-        <source>Send coins to a Peercoin address</source>
-        <translation>سکه ها را به آدرس bitocin ارسال کن</translation>
-    </message>
-    <message>
-        <location line="+49"/>
-        <source>Modify configuration options for Peercoin</source>
-        <translation>انتخابهای پیکربندی را برای peercoin اصلاح کن</translation>
-=======
         <source>Open &amp;URI...</source>
         <translation>باز کردن &amp;آدرس</translation>
     </message>
@@ -415,7 +316,6 @@
     <message>
         <source>Send coins to a Bitcoin address</source>
         <translation>ارسال وجه به نشانی بیت‌کوین</translation>
->>>>>>> dac5d68f
     </message>
     <message>
         <source>Backup wallet to another location</source>
@@ -438,15 +338,8 @@
         <translation>با&amp;زبینی پیام...</translation>
     </message>
     <message>
-<<<<<<< HEAD
-        <location line="-165"/>
-        <location line="+530"/>
-        <source>Peercoin</source>
-        <translation>یت کویین </translation>
-=======
         <source>Bitcoin</source>
         <translation>بیت‌کوین</translation>
->>>>>>> dac5d68f
     </message>
     <message>
         <source>Wallet</source>
@@ -458,21 +351,7 @@
     </message>
     <message>
         <source>&amp;Receive</source>
-<<<<<<< HEAD
-        <translation type="unfinished"/>
-    </message>
-    <message>
-        <location line="+14"/>
-        <source>&amp;Addresses</source>
-        <translation type="unfinished"/>
-    </message>
-    <message>
-        <location line="+22"/>
-        <source>&amp;About Peercoin</source>
-        <translation>در مورد peercoin</translation>
-=======
         <translation>&amp;دریافت</translation>
->>>>>>> dac5d68f
     </message>
     <message>
         <source>&amp;Show / Hide</source>
@@ -487,29 +366,6 @@
         <translation>رمزنگاری کلیدهای خصوصی متعلق به کیف پول شما</translation>
     </message>
     <message>
-<<<<<<< HEAD
-        <location line="+1"/>
-        <source>Decrypt wallet only for minting. Sending coins will still require the password.</source>
-        <translation type="unfinished"></translation>
-    </message>
-    <message>
-        <location line="+7"/>
-        <source>Sign messages with your Peercoin addresses to prove you own them</source>
-        <translation type="unfinished"/>
-    </message>
-    <message>
-        <location line="+2"/>
-        <source>Verify messages to ensure they were signed with specified Peercoin addresses</source>
-        <translation type="unfinished"/>
-    </message>
-    <message>
-        <location line="+3"/>
-        <source>UI to create multisig addresses</source>
-        <translation type="unfinished"></translation>
-    </message>
-    <message>
-        <location line="+28"/>
-=======
         <source>Sign messages with your Bitcoin addresses to prove you own them</source>
         <translation>برای اثبات اینکه پیام‌ها به شما تعلق دارند، آن‌ها را با نشانی بیت‌کوین خود امضا کنید</translation>
     </message>
@@ -518,7 +374,6 @@
         <translation>برای حصول اطمینان از اینکه پیام با نشانی بیت‌کوین مشخص شده امضا است یا خیر، پیام را شناسایی کنید</translation>
     </message>
     <message>
->>>>>>> dac5d68f
         <source>&amp;File</source>
         <translation>&amp;فایل</translation>
     </message>
@@ -539,19 +394,8 @@
         <translation>درخواست پرداخت ( تولید کد کیوار و ادرس بیت کوین)</translation>
     </message>
     <message>
-<<<<<<< HEAD
-        <location line="+47"/>
-        <source>Peercoin client</source>
-        <translation>مشتری Peercoin</translation>
-    </message>
-    <message numerus="yes">
-        <location line="+141"/>
-        <source>%n active connection(s) to Peercoin network</source>
-        <translation><numerusform>در صد ارتباطات فعال بیتکویین با شبکه %n</numerusform></translation>
-=======
         <source>Show the list of used sending addresses and labels</source>
         <translation>نمایش لیست آدرس های ارسال و لیبل ها</translation>
->>>>>>> dac5d68f
     </message>
     <message>
         <source>Show the list of used receiving addresses and labels</source>
@@ -599,16 +443,7 @@
     </message>
     <message>
         <source>Information</source>
-<<<<<<< HEAD
-        <translation type="unfinished"/>
-    </message>
-    <message>
-        <location line="+70"/>
-        <source>You can send this transaction for a fee of %1, which is burned and prevents spamming of the network. Do you want to pay the fee?</source>
-        <translation type="unfinished"/>
-=======
         <translation>اطلاعات</translation>
->>>>>>> dac5d68f
     </message>
     <message>
         <source>Up to date</source>
@@ -653,15 +488,8 @@
         <translation>تراکنش ارسال شد</translation>
     </message>
     <message>
-<<<<<<< HEAD
-        <location line="-23"/>
-        <location line="+23"/>
-        <source>URI can not be parsed! This can be caused by an invalid Peercoin address or malformed URI parameters.</source>
-        <translation>URI قابل تحلیل نیست. این خطا ممکن است به دلیل ادرس PEERCOIN اشتباه یا پارامترهای اشتباه URI رخ داده باشد</translation>
-=======
         <source>Incoming transaction</source>
         <translation>تراکنش دریافت شد</translation>
->>>>>>> dac5d68f
     </message>
     <message>
         <source>Wallet is &lt;b&gt;encrypted&lt;/b&gt; and currently &lt;b&gt;unlocked&lt;/b&gt;</source>
@@ -669,16 +497,7 @@
     </message>
     <message>
         <source>Wallet is &lt;b&gt;encrypted&lt;/b&gt; and currently &lt;b&gt;locked&lt;/b&gt;</source>
-<<<<<<< HEAD
-        <translation>زمایش شبکه</translation>
-    </message>
-    <message>
-        <location filename="../bitcoin.cpp" line="+111"/>
-        <source>A fatal error occurred. Peercoin can no longer continue safely and will quit.</source>
-        <translation>خطا روی داده است. Peercoin نمی تواند بدون مشکل ادامه دهد و باید بسته شود</translation>
-=======
         <translation>کیف پول &lt;b&gt;رمزنگاری شده&lt;/b&gt; است و هم‌اکنون &lt;b&gt;قفل&lt;/b&gt; است</translation>
->>>>>>> dac5d68f
     </message>
     </context>
 <context>
@@ -728,14 +547,8 @@
         <translation>مبلغ</translation>
     </message>
     <message>
-<<<<<<< HEAD
-        <location line="-5"/>
-        <source>The entered address &quot;%1&quot; is not a valid Peercoin address.</source>
-        <translation>آدرس وارد شده %1 یک ادرس صحیح peercoin نیست</translation>
-=======
         <source>Received with label</source>
         <translation>دریافت شده با برچسب</translation>
->>>>>>> dac5d68f
     </message>
     <message>
         <source>Received with address</source>
@@ -746,15 +559,8 @@
         <translation>تاریخ</translation>
     </message>
     <message>
-<<<<<<< HEAD
-        <location filename="../guiutil.cpp" line="+424"/>
-        <location line="+12"/>
-        <source>Peercoin-Qt</source>
-        <translation>Peercoin-Qt</translation>
-=======
         <source>Confirmations</source>
         <translation>تاییدیه ها</translation>
->>>>>>> dac5d68f
     </message>
     <message>
         <source>Confirmed</source>
@@ -793,36 +599,6 @@
         <translation>رونوشت کارمزد</translation>
     </message>
     <message>
-<<<<<<< HEAD
-        <location line="+6"/>
-        <source>Mandatory network transaction fee per kB transferred. Most transactions are 1 kB and incur a 0.01 PPC fee. Note: transfer size may increase depending on the number of input transactions required to be added together to fund the payment.</source>
-        <translation type="unfinished"/>
-    </message>
-    <message>
-        <location line="+15"/>
-        <source>Additional network &amp;fee</source>
-        <translation type="unfinished"/>
-    </message>
-    <message>
-        <location line="+31"/>
-        <source>Automatically start Peercoin after logging in to the system.</source>
-        <translation>در زمان ورود به سیستم به صورت خودکار peercoin را اجرا کن</translation>
-    </message>
-    <message>
-        <location line="+46"/>
-        <source>Check this box to follow the centrally issued checkpoints.</source>
-        <translation type="unfinished"/>
-    </message>
-    <message>
-        <location line="+3"/>
-        <source>&amp;Start Peercoin on system login</source>
-        <translation>اجرای peercoin در زمان ورود به سیستم</translation>
-    </message>
-    <message>
-        <location line="+7"/>
-        <source>Enforce checkpoints</source>
-        <translation type="unfinished"></translation>
-=======
         <source>Copy bytes</source>
         <translation>کپی کردن بایت ها</translation>
     </message>
@@ -837,7 +613,6 @@
     <message>
         <source>yes</source>
         <translation>بله</translation>
->>>>>>> dac5d68f
     </message>
     <message>
         <source>no</source>
@@ -855,28 +630,16 @@
 <context>
     <name>EditAddressDialog</name>
     <message>
-<<<<<<< HEAD
-        <location line="+6"/>
-        <source>Automatically open the Peercoin client port on the router. This only works when your router supports UPnP and it is enabled.</source>
-        <translation>اتوماتیک باز کردن بندر بیتکویین در روتر . این فقط در مواردی می باشد که روتر با کمک یو پ ن پ کار می کند</translation>
-=======
         <source>Edit Address</source>
         <translation>ویرایش نشانی</translation>
->>>>>>> dac5d68f
     </message>
     <message>
         <source>&amp;Label</source>
         <translation>&amp;برچسب</translation>
     </message>
     <message>
-<<<<<<< HEAD
-        <location line="+7"/>
-        <source>Connect to the Peercoin network through a SOCKS proxy (e.g. when connecting through Tor).</source>
-        <translation>اتصال به شبکه PEERCOIN از طریق پراکسی ساکس (برای مثال وقتی از طریق نرم افزار TOR متصل می شوید)</translation>
-=======
         <source>&amp;Address</source>
         <translation>&amp;نشانی</translation>
->>>>>>> dac5d68f
     </message>
     <message>
         <source>New receiving address</source>
@@ -941,14 +704,8 @@
         <translation>(%1-بیت)</translation>
     </message>
     <message>
-<<<<<<< HEAD
-        <location line="+13"/>
-        <source>The user interface language can be set here. This setting will take effect after restarting Peercoin.</source>
-        <translation>زبان میانجی کاربر می تواند در اینجا تنظیم شود. این تنظیمات بعد از شروع دوباره RESTART در PEERCOIN اجرایی خواهند بود.</translation>
-=======
         <source>About %1</source>
         <translation>درباره %1</translation>
->>>>>>> dac5d68f
     </message>
     <message>
         <source>Command-line options</source>
@@ -959,14 +716,8 @@
         <translation>استفاده:</translation>
     </message>
     <message>
-<<<<<<< HEAD
-        <location line="+9"/>
-        <source>Whether to show Peercoin addresses in the transaction list or not.</source>
-        <translation>تا آدرسهای bITCOIN در فهرست تراکنش نمایش داده شوند یا نشوند.</translation>
-=======
         <source>command-line options</source>
         <translation>گزینه‌های خط فرمان</translation>
->>>>>>> dac5d68f
     </message>
     <message>
         <source>UI Options:</source>
@@ -1008,15 +759,8 @@
         <translation>استفاده از یک مسیر سفارشی:</translation>
     </message>
     <message>
-<<<<<<< HEAD
-        <location line="-9"/>
-        <location line="+9"/>
-        <source>This setting will take effect after restarting Peercoin.</source>
-        <translation>این تنظیمات پس از اجرای دوباره Peercoin اعمال می شوند</translation>
-=======
         <source>Bitcoin</source>
         <translation>بیت‌کوین</translation>
->>>>>>> dac5d68f
     </message>
     <message>
         <source>Error</source>
@@ -1034,15 +778,8 @@
         <translation>فرم</translation>
     </message>
     <message>
-<<<<<<< HEAD
-        <location line="+50"/>
-        <location line="+166"/>
-        <source>The displayed information may be out of date. Your wallet automatically synchronizes with the Peercoin network after a connection is established, but this process has not completed yet.</source>
-        <translation>اطلاعات نمایش داده شده روزآمد نیستند.wallet  شما به صورت خودکار با شبکه peercoin بعد از برقراری اتصال روزآمد می شود اما این فرایند هنوز کامل نشده است.</translation>
-=======
         <source>Unknown...</source>
         <translation>مشخص نیست</translation>
->>>>>>> dac5d68f
     </message>
     <message>
         <source>Last block time</source>
@@ -1084,14 +821,8 @@
         <translation>آدرس اینترنتی:</translation>
     </message>
     <message>
-<<<<<<< HEAD
-        <location filename="../paymentserver.cpp" line="+107"/>
-        <source>Cannot start peercoin: click-to-pay handler</source>
-        <translation type="unfinished"/>
-=======
         <source>Select payment request file</source>
         <translation>انتخاب فایل درخواست پرداخت</translation>
->>>>>>> dac5d68f
     </message>
     </context>
 <context>
@@ -1197,14 +928,8 @@
         <translation>انتخاب واحد پول مورد استفاده برای نمایش در پنجره‌ها و برای ارسال سکه.</translation>
     </message>
     <message>
-<<<<<<< HEAD
-        <location line="+7"/>
-        <source>Show the Peercoin-Qt help message to get a list with possible Peercoin command-line options.</source>
-        <translation>پیام راهنمای Peercoin-Qt  را برای گرفتن فهرست گزینه های command-line نشان بده</translation>
-=======
         <source>&amp;OK</source>
         <translation>&amp;تأیید</translation>
->>>>>>> dac5d68f
     </message>
     <message>
         <source>&amp;Cancel</source>
@@ -1219,1261 +944,946 @@
         <translation>هیچکدام</translation>
     </message>
     <message>
-<<<<<<< HEAD
-        <location line="-104"/>
-        <source>Peercoin - Debug window</source>
-        <translation>صفحه اشکال زدایی Peercoin </translation>
-    </message>
-    <message>
-        <location line="+25"/>
-        <source>Peercoin Core</source>
-        <translation> هسته Peercoin </translation>
-    </message>
-    <message>
-        <location line="+279"/>
+        <source>Confirm options reset</source>
+        <translation>تأییدِ بازنشانی گزینه‌ها</translation>
+    </message>
+    <message>
+        <source>Error</source>
+        <translation>خطا</translation>
+    </message>
+    <message>
+        <source>This change would require a client restart.</source>
+        <translation>برای این تغییرات بازنشانی مشتری ضروری است</translation>
+    </message>
+    <message>
+        <source>The supplied proxy address is invalid.</source>
+        <translation>آدرس پراکسی داده شده صحیح نیست.</translation>
+    </message>
+</context>
+<context>
+    <name>OverviewPage</name>
+    <message>
+        <source>Form</source>
+        <translation>فرم</translation>
+    </message>
+    <message>
+        <source>The displayed information may be out of date. Your wallet automatically synchronizes with the Bitcoin network after a connection is established, but this process has not completed yet.</source>
+        <translation>اطلاعات نمایش‌داده شده ممکن است قدیمی باشند. بعد از این که یک اتصال با شبکه برقرار شد، کیف پول شما به‌صورت خودکار با شبکهٔ بیت‌کوین همگام‌سازی می‌شود. اما این روند هنوز کامل نشده است.</translation>
+    </message>
+    <message>
+        <source>Available:</source>
+        <translation>در دسترس:</translation>
+    </message>
+    <message>
+        <source>Your current spendable balance</source>
+        <translation>تراز علی‌الحساب شما</translation>
+    </message>
+    <message>
+        <source>Pending:</source>
+        <translation>در انتظار:</translation>
+    </message>
+    <message>
+        <source>Total of transactions that have yet to be confirmed, and do not yet count toward the spendable balance</source>
+        <translation>مجموع تراکنش‌هایی که هنوز تأیید نشده‌اند؛ و هنوز روی تراز علی‌الحساب اعمال نشده‌اند</translation>
+    </message>
+    <message>
+        <source>Immature:</source>
+        <translation>نارسیده:</translation>
+    </message>
+    <message>
+        <source>Mined balance that has not yet matured</source>
+        <translation>تراز استخراج شده از معدن که هنوز بالغ نشده است</translation>
+    </message>
+    <message>
+        <source>Balances</source>
+        <translation>تراز ها</translation>
+    </message>
+    <message>
+        <source>Total:</source>
+        <translation>جمع کل:</translation>
+    </message>
+    <message>
+        <source>Your current total balance</source>
+        <translation>تراز کل فعلی شما</translation>
+    </message>
+    <message>
+        <source>Spendable:</source>
+        <translation>:قابل خرج کردن</translation>
+    </message>
+    <message>
+        <source>Recent transactions</source>
+        <translation>تراکنش های اخیر</translation>
+    </message>
+    </context>
+<context>
+    <name>PaymentServer</name>
+    <message>
+        <source>Invalid payment request.</source>
+        <translation>درخواست پرداخت نامعتبر.</translation>
+    </message>
+    </context>
+<context>
+    <name>PeerTableModel</name>
+    <message>
+        <source>Sent</source>
+        <translation>ارسال شده</translation>
+    </message>
+    <message>
+        <source>Received</source>
+        <translation>دریافتی</translation>
+    </message>
+</context>
+<context>
+    <name>QObject</name>
+    <message>
+        <source>Amount</source>
+        <translation>مبلغ</translation>
+    </message>
+    <message>
+        <source>Enter a Bitcoin address (e.g. %1)</source>
+        <translation>یک آدرس بیت‌کوین وارد کنید (مثلاً %1)</translation>
+    </message>
+    <message>
+        <source>%1 d</source>
+        <translation>%1 روز</translation>
+    </message>
+    <message>
+        <source>%1 h</source>
+        <translation>%1 ساعت</translation>
+    </message>
+    <message>
+        <source>%1 m</source>
+        <translation>%1 دقیقه</translation>
+    </message>
+    <message>
+        <source>%1 s</source>
+        <translation>%1 ثانیه</translation>
+    </message>
+    <message>
+        <source>None</source>
+        <translation>هیچکدام</translation>
+    </message>
+    <message>
+        <source>N/A</source>
+        <translation>ناموجود</translation>
+    </message>
+    <message>
+        <source>%1 ms</source>
+        <translation>%1 میلیونم ثانیه</translation>
+    </message>
+    <message>
+        <source>%1 and %2</source>
+        <translation>%1 و %2</translation>
+    </message>
+    <message>
+        <source>%1 B</source>
+        <translation>%1 بایت</translation>
+    </message>
+    <message>
+        <source>%1 KB</source>
+        <translation>%1 کیلوبایت</translation>
+    </message>
+    <message>
+        <source>%1 MB</source>
+        <translation>%1 مگابایت</translation>
+    </message>
+    <message>
+        <source>%1 GB</source>
+        <translation>%1 گیگابایت</translation>
+    </message>
+    <message>
+        <source>unknown</source>
+        <translation>ناشناس</translation>
+    </message>
+</context>
+<context>
+    <name>QObject::QObject</name>
+    </context>
+<context>
+    <name>QRImageWidget</name>
+    </context>
+<context>
+    <name>RPCConsole</name>
+    <message>
+        <source>N/A</source>
+        <translation>ناموجود</translation>
+    </message>
+    <message>
+        <source>Client version</source>
+        <translation>نسخهٔ کلاینت</translation>
+    </message>
+    <message>
+        <source>&amp;Information</source>
+        <translation>&amp;اطلاعات</translation>
+    </message>
+    <message>
+        <source>Debug window</source>
+        <translation>پنجرهٔ اشکالزدایی</translation>
+    </message>
+    <message>
+        <source>General</source>
+        <translation>عمومی</translation>
+    </message>
+    <message>
+        <source>Startup time</source>
+        <translation>زمان آغاز به کار</translation>
+    </message>
+    <message>
+        <source>Network</source>
+        <translation>شبکه</translation>
+    </message>
+    <message>
+        <source>Name</source>
+        <translation>اسم</translation>
+    </message>
+    <message>
+        <source>Number of connections</source>
+        <translation>تعداد ارتباطات</translation>
+    </message>
+    <message>
+        <source>Block chain</source>
+        <translation>زنجیرهٔ بلوک‌ها</translation>
+    </message>
+    <message>
+        <source>Current number of blocks</source>
+        <translation>تعداد فعلی بلوک‌ها</translation>
+    </message>
+    <message>
+        <source>Memory Pool</source>
+        <translation>استخر حافظه</translation>
+    </message>
+    <message>
+        <source>Memory usage</source>
+        <translation>مصرف حافظه</translation>
+    </message>
+    <message>
+        <source>Received</source>
+        <translation>دریافتی</translation>
+    </message>
+    <message>
+        <source>Sent</source>
+        <translation>ارسال شده</translation>
+    </message>
+    <message>
+        <source>Version</source>
+        <translation>نسخه</translation>
+    </message>
+    <message>
+        <source>Services</source>
+        <translation>سرویس ها</translation>
+    </message>
+    <message>
+        <source>Connection Time</source>
+        <translation>مدت اتصال</translation>
+    </message>
+    <message>
+        <source>Last Send</source>
+        <translation>ارسال شده آخرین بار</translation>
+    </message>
+    <message>
+        <source>Last Receive</source>
+        <translation>آخرین دریافتی</translation>
+    </message>
+    <message>
+        <source>Ping Time</source>
+        <translation>زمان پینگ</translation>
+    </message>
+    <message>
+        <source>Ping Wait</source>
+        <translation>انتظار پینگ</translation>
+    </message>
+    <message>
+        <source>Last block time</source>
+        <translation>زمان آخرین بلوک</translation>
+    </message>
+    <message>
+        <source>&amp;Open</source>
+        <translation>با&amp;ز کردن</translation>
+    </message>
+    <message>
+        <source>&amp;Console</source>
+        <translation>&amp;کنسول</translation>
+    </message>
+    <message>
+        <source>Totals</source>
+        <translation>جمع کل:</translation>
+    </message>
+    <message>
+        <source>In:</source>
+        <translation>در:</translation>
+    </message>
+    <message>
+        <source>Out:</source>
+        <translation>خروجی:</translation>
+    </message>
+    <message>
         <source>Debug log file</source>
         <translation>فایلِ لاگِ اشکال زدایی</translation>
     </message>
     <message>
-        <location line="+7"/>
-        <source>Open the Peercoin debug log file from the current data directory. This can take a few seconds for large log files.</source>
-        <translation>فایلِ لاگِ اشکال زدایی Peercoin  را از دایرکتوری جاری داده ها باز کنید. این عملیات ممکن است برای فایلهای لاگِ حجیم طولانی شود.</translation>
-    </message>
-    <message>
-        <location line="+102"/>
         <source>Clear console</source>
         <translation>پاکسازی کنسول</translation>
     </message>
     <message>
-        <location filename="../rpcconsole.cpp" line="-30"/>
-        <source>Welcome to the Peercoin RPC console.</source>
-        <translation>به کنسول Peercoin RPC خوش آمدید</translation>
-=======
-        <source>Confirm options reset</source>
-        <translation>تأییدِ بازنشانی گزینه‌ها</translation>
+        <source>1 &amp;hour</source>
+        <translation>1 ساعت</translation>
+    </message>
+    <message>
+        <source>1 &amp;day</source>
+        <translation>1 روز</translation>
+    </message>
+    <message>
+        <source>1 &amp;week</source>
+        <translation>1 هفته</translation>
+    </message>
+    <message>
+        <source>1 &amp;year</source>
+        <translation>1 سال</translation>
+    </message>
+    <message>
+        <source>Ban for</source>
+        <translation>محدود شده برای</translation>
+    </message>
+    <message>
+        <source>never</source>
+        <translation>هرگز</translation>
+    </message>
+    <message>
+        <source>Yes</source>
+        <translation>بله</translation>
+    </message>
+    <message>
+        <source>No</source>
+        <translation>خیر</translation>
+    </message>
+    <message>
+        <source>Unknown</source>
+        <translation>ناشناخته</translation>
+    </message>
+</context>
+<context>
+    <name>ReceiveCoinsDialog</name>
+    <message>
+        <source>&amp;Amount:</source>
+        <translation>مبلغ:</translation>
+    </message>
+    <message>
+        <source>&amp;Label:</source>
+        <translation>&amp;برچسب:</translation>
+    </message>
+    <message>
+        <source>&amp;Message:</source>
+        <translation>پیام:</translation>
+    </message>
+    <message>
+        <source>Use this form to request payments. All fields are &lt;b&gt;optional&lt;/b&gt;.</source>
+        <translation>برای درخواست پرداخت از این فرم استفاده کنید.تمام قسمت ها &lt;b&gt;اختیاری&lt;b&gt; هستند.</translation>
+    </message>
+    <message>
+        <source>Clear all fields of the form.</source>
+        <translation>تمام قسمت های فرم را خالی کن.</translation>
+    </message>
+    <message>
+        <source>Clear</source>
+        <translation>پاک‌کردن</translation>
+    </message>
+    <message>
+        <source>Show</source>
+        <translation>نمایش</translation>
+    </message>
+    <message>
+        <source>Remove the selected entries from the list</source>
+        <translation>حذف ورودی های انتخاب‌شده از لیست</translation>
+    </message>
+    <message>
+        <source>Remove</source>
+        <translation>حذف کردن</translation>
+    </message>
+    <message>
+        <source>Copy label</source>
+        <translation>کپی برچسب</translation>
+    </message>
+    <message>
+        <source>Copy amount</source>
+        <translation>کپی مقدار</translation>
+    </message>
+</context>
+<context>
+    <name>ReceiveRequestDialog</name>
+    <message>
+        <source>QR Code</source>
+        <translation>کد QR</translation>
+    </message>
+    <message>
+        <source>Copy &amp;Address</source>
+        <translation>&amp;کپی نشانی</translation>
+    </message>
+    <message>
+        <source>&amp;Save Image...</source>
+        <translation>&amp;ذخیره عکس...</translation>
+    </message>
+    <message>
+        <source>Address</source>
+        <translation>آدرس</translation>
+    </message>
+    <message>
+        <source>Label</source>
+        <translation>برچسب</translation>
+    </message>
+    </context>
+<context>
+    <name>RecentRequestsTableModel</name>
+    <message>
+        <source>Label</source>
+        <translation>برچسب</translation>
+    </message>
+    <message>
+        <source>(no label)</source>
+        <translation>(بدون برچسب)</translation>
+    </message>
+    </context>
+<context>
+    <name>SendCoinsDialog</name>
+    <message>
+        <source>Send Coins</source>
+        <translation>ارسال سکه</translation>
+    </message>
+    <message>
+        <source>Inputs...</source>
+        <translation>ورودی‌ها...</translation>
+    </message>
+    <message>
+        <source>automatically selected</source>
+        <translation>به طور خودکار انتخاب شدند</translation>
+    </message>
+    <message>
+        <source>Insufficient funds!</source>
+        <translation>بود جه نا کافی </translation>
+    </message>
+    <message>
+        <source>Quantity:</source>
+        <translation>تعداد:</translation>
+    </message>
+    <message>
+        <source>Bytes:</source>
+        <translation>بایت ها:</translation>
+    </message>
+    <message>
+        <source>Amount:</source>
+        <translation>مبلغ:</translation>
+    </message>
+    <message>
+        <source>Fee:</source>
+        <translation>هزینه:</translation>
+    </message>
+    <message>
+        <source>After Fee:</source>
+        <translation>هزینه ی پسین:</translation>
+    </message>
+    <message>
+        <source>Change:</source>
+        <translation>پول خورد:</translation>
+    </message>
+    <message>
+        <source>Transaction Fee:</source>
+        <translation>هزینهٔ تراکنش:</translation>
+    </message>
+    <message>
+        <source>Choose...</source>
+        <translation>انتخاب...</translation>
+    </message>
+    <message>
+        <source>per kilobyte</source>
+        <translation>در هر کیلوبایت</translation>
+    </message>
+    <message>
+        <source>Hide</source>
+        <translation>پنهان کردن</translation>
+    </message>
+    <message>
+        <source>Recommended:</source>
+        <translation>توصیه شده:</translation>
+    </message>
+    <message>
+        <source>Custom:</source>
+        <translation>سفارشی:</translation>
+    </message>
+    <message>
+        <source>Send to multiple recipients at once</source>
+        <translation>ارسال به چند دریافت‌کنندهٔ به‌طور همزمان</translation>
+    </message>
+    <message>
+        <source>Add &amp;Recipient</source>
+        <translation>&amp;دریافت‌کنندهٔ جدید</translation>
+    </message>
+    <message>
+        <source>Clear all fields of the form.</source>
+        <translation>تمام قسمت های فرم را خالی کن.</translation>
+    </message>
+    <message>
+        <source>Clear &amp;All</source>
+        <translation>پاکسازی &amp;همه</translation>
+    </message>
+    <message>
+        <source>Balance:</source>
+        <translation>تزار:</translation>
+    </message>
+    <message>
+        <source>Confirm the send action</source>
+        <translation>عملیات ارسال را تأیید کنید</translation>
+    </message>
+    <message>
+        <source>S&amp;end</source>
+        <translation>&amp;ارسال</translation>
+    </message>
+    <message>
+        <source>Copy quantity</source>
+        <translation>کپی تعداد</translation>
+    </message>
+    <message>
+        <source>Copy amount</source>
+        <translation>کپی مقدار</translation>
+    </message>
+    <message>
+        <source>Copy fee</source>
+        <translation>رونوشت کارمزد</translation>
+    </message>
+    <message>
+        <source>Copy bytes</source>
+        <translation>کپی کردن بایت ها</translation>
+    </message>
+    <message>
+        <source>Copy change</source>
+        <translation>کپی کردن تغییر</translation>
+    </message>
+    <message>
+        <source>(no label)</source>
+        <translation>(بدون برچسب)</translation>
+    </message>
+</context>
+<context>
+    <name>SendCoinsEntry</name>
+    <message>
+        <source>A&amp;mount:</source>
+        <translation>A&amp;مبلغ :</translation>
+    </message>
+    <message>
+        <source>Pay &amp;To:</source>
+        <translation>پرداخ&amp;ت به:</translation>
+    </message>
+    <message>
+        <source>&amp;Label:</source>
+        <translation>&amp;برچسب:</translation>
+    </message>
+    <message>
+        <source>Choose previously used address</source>
+        <translation>انتخاب نشانی پیش‌تر استفاده شده</translation>
+    </message>
+    <message>
+        <source>This is a normal payment.</source>
+        <translation>این یک پرداخت عادی است</translation>
+    </message>
+    <message>
+        <source>The Bitcoin address to send the payment to</source>
+        <translation>نشانی بیت‌کوین برای ارسال پرداخت به آن</translation>
+    </message>
+    <message>
+        <source>Alt+A</source>
+        <translation>Alt+A</translation>
+    </message>
+    <message>
+        <source>Paste address from clipboard</source>
+        <translation>چسباندن نشانی از حافظهٔ سیستم</translation>
+    </message>
+    <message>
+        <source>Alt+P</source>
+        <translation>Alt+P</translation>
+    </message>
+    <message>
+        <source>Remove this entry</source>
+        <translation>حذف این مدخل</translation>
+    </message>
+    <message>
+        <source>Message:</source>
+        <translation>پیام:</translation>
+    </message>
+    <message>
+        <source>Pay To:</source>
+        <translation>پرداخت به:</translation>
+    </message>
+    <message>
+        <source>Memo:</source>
+        <translation>یادداشت:</translation>
+    </message>
+    </context>
+<context>
+    <name>SendConfirmationDialog</name>
+    </context>
+<context>
+    <name>ShutdownWindow</name>
+    <message>
+        <source>%1 is shutting down...</source>
+        <translation>%1 در حال خاموش شدن است...</translation>
+    </message>
+    </context>
+<context>
+    <name>SignVerifyMessageDialog</name>
+    <message>
+        <source>Signatures - Sign / Verify a Message</source>
+        <translation>امضاها - امضا / تأیید یک پیام</translation>
+    </message>
+    <message>
+        <source>&amp;Sign Message</source>
+        <translation>ا&amp;مضای پیام</translation>
+    </message>
+    <message>
+        <source>The Bitcoin address to sign the message with</source>
+        <translation>نشانی بیت‌کوین برای امضاء پیغام با آن</translation>
+    </message>
+    <message>
+        <source>Choose previously used address</source>
+        <translation>انتخاب نشانی پیشتر استفاده شده</translation>
+    </message>
+    <message>
+        <source>Alt+A</source>
+        <translation>Alt+A</translation>
+    </message>
+    <message>
+        <source>Paste address from clipboard</source>
+        <translation>چسباندن نشانی از حافظهٔ سیستم</translation>
+    </message>
+    <message>
+        <source>Alt+P</source>
+        <translation>Alt+P</translation>
+    </message>
+    <message>
+        <source>Enter the message you want to sign here</source>
+        <translation>پیامی را که می‌خواهید امضا کنید در اینجا وارد کنید</translation>
+    </message>
+    <message>
+        <source>Signature</source>
+        <translation>امضا</translation>
+    </message>
+    <message>
+        <source>Copy the current signature to the system clipboard</source>
+        <translation>امضای فعلی را به حافظهٔ سیستم کپی کن</translation>
+    </message>
+    <message>
+        <source>Sign the message to prove you own this Bitcoin address</source>
+        <translation>برای اثبات تعلق این نشانی به شما، پیام را امضا کنید</translation>
+    </message>
+    <message>
+        <source>Sign &amp;Message</source>
+        <translation>ا&amp;مضای پیام</translation>
+    </message>
+    <message>
+        <source>Reset all sign message fields</source>
+        <translation>بازنشانی تمام فیلدهای پیام</translation>
+    </message>
+    <message>
+        <source>Clear &amp;All</source>
+        <translation>پاک &amp;کردن همه</translation>
+    </message>
+    <message>
+        <source>&amp;Verify Message</source>
+        <translation>&amp;شناسایی پیام</translation>
+    </message>
+    <message>
+        <source>The Bitcoin address the message was signed with</source>
+        <translation>نشانی بیت‌کوین که پیغام با آن امضاء شده</translation>
+    </message>
+    <message>
+        <source>Verify the message to ensure it was signed with the specified Bitcoin address</source>
+        <translation>برای حصول اطمینان از اینکه پیام با نشانی بیت‌کوین مشخص شده امضا است یا خیر، پیام را شناسایی کنید</translation>
+    </message>
+    <message>
+        <source>Verify &amp;Message</source>
+        <translation>&amp;شناسایی پیام</translation>
+    </message>
+    <message>
+        <source>Reset all verify message fields</source>
+        <translation>بازنشانی تمام فیلدهای پیام</translation>
+    </message>
+    </context>
+<context>
+    <name>SplashScreen</name>
+    <message>
+        <source>[testnet]</source>
+        <translation>آزمایش شبکه</translation>
+    </message>
+</context>
+<context>
+    <name>TrafficGraphWidget</name>
+    <message>
+        <source>KB/s</source>
+        <translation>کیلوبایت</translation>
+    </message>
+</context>
+<context>
+    <name>TransactionDesc</name>
+    </context>
+<context>
+    <name>TransactionDescDialog</name>
+    <message>
+        <source>This pane shows a detailed description of the transaction</source>
+        <translation>این پانل شامل توصیف کاملی از جزئیات تراکنش است</translation>
+    </message>
+    </context>
+<context>
+    <name>TransactionTableModel</name>
+    <message>
+        <source>Label</source>
+        <translation>برچسب</translation>
+    </message>
+    <message>
+        <source>(no label)</source>
+        <translation>(بدون برچسب)</translation>
+    </message>
+    </context>
+<context>
+    <name>TransactionView</name>
+    <message>
+        <source>Copy address</source>
+        <translation>کپی ادرس</translation>
+    </message>
+    <message>
+        <source>Copy label</source>
+        <translation>کپی برچسب</translation>
+    </message>
+    <message>
+        <source>Copy amount</source>
+        <translation>کپی مقدار</translation>
+    </message>
+    <message>
+        <source>Copy transaction ID</source>
+        <translation>کپی شناسهٔ تراکنش</translation>
+    </message>
+    <message>
+        <source>Comma separated file (*.csv)</source>
+        <translation>فایل جدا شده با ویرگول(*.csv)</translation>
+    </message>
+    <message>
+        <source>Label</source>
+        <translation>برچسب</translation>
+    </message>
+    <message>
+        <source>Address</source>
+        <translation>آدرس</translation>
+    </message>
+    <message>
+        <source>Exporting Failed</source>
+        <translation>صدور موفق نبود</translation>
+    </message>
+    </context>
+<context>
+    <name>UnitDisplayStatusBarControl</name>
+    </context>
+<context>
+    <name>WalletFrame</name>
+    </context>
+<context>
+    <name>WalletModel</name>
+    </context>
+<context>
+    <name>WalletView</name>
+    <message>
+        <source>Export the data in the current tab to a file</source>
+        <translation>صدور داده‌های برگهٔ فعلی به یک پرونده</translation>
+    </message>
+    </context>
+<context>
+    <name>bitcoin-core</name>
+    <message>
+        <source>Options:</source>
+        <translation>گزینه‌ها:</translation>
+    </message>
+    <message>
+        <source>Specify data directory</source>
+        <translation>مشخص کردن دایرکتوری داده‌ها</translation>
+    </message>
+    <message>
+        <source>Connect to a node to retrieve peer addresses, and disconnect</source>
+        <translation>اتصال به یک گره برای دریافت آدرس‌های همتا و قطع اتصال پس از اتمام عملیات</translation>
+    </message>
+    <message>
+        <source>Specify your own public address</source>
+        <translation>آدرس عمومی خود را مشخص کنید</translation>
+    </message>
+    <message>
+        <source>Accept command line and JSON-RPC commands</source>
+        <translation>پذیرش دستورات خط فرمان و دستورات JSON-RPC</translation>
+    </message>
+    <message>
+        <source>Run in the background as a daemon and accept commands</source>
+        <translation>اجرا در پشت زمینه به‌صورت یک سرویس و پذیرش دستورات</translation>
+    </message>
+    <message>
+        <source>Bitcoin Core</source>
+        <translation> هسته Bitcoin </translation>
+    </message>
+    <message>
+        <source>Bind to given address and always listen on it. Use [host]:port notation for IPv6</source>
+        <translation>مقید به نشانی داده شده باشید و همیشه از آن پیروی کنید. از نشانه گذاری استاندار IPv6 به صورت Host]:Port] استفاده کنید.</translation>
+    </message>
+    <message>
+        <source>Execute command when a wallet transaction changes (%s in cmd is replaced by TxID)</source>
+        <translation>هنگامی که یک تراکنش در کیف پولی رخ می دهد، دستور را اجرا کن(%s در دستورات بوسیله ی TxID جایگزین می شود)</translation>
+    </message>
+    <message>
+        <source>Accept connections from outside (default: 1 if no -proxy or -connect)</source>
+        <translation>پذیرش اتصالات از بیرون (پیش فرض:1 بدون پراکسی یا اتصال)</translation>
+    </message>
+    <message>
+        <source>Block creation options:</source>
+        <translation>بستن گزینه ایجاد</translation>
+    </message>
+    <message>
+        <source>Connection options:</source>
+        <translation>گزینه‌های اتصال:</translation>
+    </message>
+    <message>
+        <source>Copyright (C) %i-%i</source>
+        <translation>حق تألیف (C) %i-%i</translation>
+    </message>
+    <message>
+        <source>Corrupted block database detected</source>
+        <translation>یک پایگاه داده ی بلوک خراب یافت شد</translation>
+    </message>
+    <message>
+        <source>Do you want to rebuild the block database now?</source>
+        <translation>آیا مایلید که اکنون پایگاه داده ی بلوک را بازسازی کنید؟</translation>
+    </message>
+    <message>
+        <source>Error initializing block database</source>
+        <translation>خطا در آماده سازی پایگاه داده ی بلوک</translation>
+    </message>
+    <message>
+        <source>Error loading %s</source>
+        <translation>خطا در بارگیری %s</translation>
+    </message>
+    <message>
+        <source>Error loading block database</source>
+        <translation>خطا در بارگذاری پایگاه داده ها</translation>
+    </message>
+    <message>
+        <source>Error opening block database</source>
+        <translation>خطا در بازگشایی پایگاه داده ی بلوک</translation>
+    </message>
+    <message>
+        <source>Error: Disk space is low!</source>
+        <translation>خطا: فضای دیسک کم است!</translation>
+    </message>
+    <message>
+        <source>Failed to listen on any port. Use -listen=0 if you want this.</source>
+        <translation>شنیدن هر گونه درگاه انجام پذیر نیست. ازlisten=0  برای اینکار استفاده کیند.</translation>
+    </message>
+    <message>
+        <source>Importing...</source>
+        <translation>در حال پیاده‌سازی...</translation>
+    </message>
+    <message>
+        <source>Loading banlist...</source>
+        <translation>بارگذاری لیست‌سیاه...</translation>
+    </message>
+    <message>
+        <source>Print this help message and exit</source>
+        <translation>چاپ ایت پیام کمک و خروج</translation>
+    </message>
+    <message>
+        <source>Print version and exit</source>
+        <translation>چاپ نسخه و خروج</translation>
+    </message>
+    <message>
+        <source>Verifying blocks...</source>
+        <translation>در حال بازبینی بلوک‌ها...</translation>
+    </message>
+    <message>
+        <source>Wallet options:</source>
+        <translation>گزینه‌های کیف پول:</translation>
+    </message>
+    <message>
+        <source>(default: %u)</source>
+        <translation>(پیش‌فرض %u)</translation>
+    </message>
+    <message>
+        <source>Information</source>
+        <translation>اطلاعات</translation>
+    </message>
+    <message>
+        <source>Send trace/debug info to console instead of debug.log file</source>
+        <translation>اطلاعات ردگیری/اشکال‌زدایی را به جای فایل لاگ اشکال‌زدایی به کنسول بفرستید</translation>
+    </message>
+    <message>
+        <source>Shrink debug.log file on client startup (default: 1 when no -debug)</source>
+        <translation>فایل debug.log  را در startup مشتری کوچک کن (پیش فرض:1 اگر اشکال زدایی روی نداد)</translation>
+    </message>
+    <message>
+        <source>Transaction amount too small</source>
+        <translation>مقدار تراکنش بسیار کم است</translation>
+    </message>
+    <message>
+        <source>Transaction too large</source>
+        <translation>تراکنش بسیار بزرگ است</translation>
+    </message>
+    <message>
+        <source>Username for JSON-RPC connections</source>
+        <translation>JSON-RPC شناسه برای ارتباطات</translation>
+    </message>
+    <message>
+        <source>Warning</source>
+        <translation>هشدار</translation>
+    </message>
+    <message>
+        <source>Warning: unknown new rules activated (versionbit %i)</source>
+        <translation>هشدار: قوانین جدید ناشناخته‌ای فعال شده‌اند (نسخه‌بیت %i)</translation>
+    </message>
+    <message>
+        <source>Password for JSON-RPC connections</source>
+        <translation>JSON-RPC عبارت عبور برای ارتباطات</translation>
+    </message>
+    <message>
+        <source>Execute command when the best block changes (%s in cmd is replaced by block hash)</source>
+        <translation>زمانی که بهترین بلاک تغییر کرد، دستور را اجرا کن (%s در cmd با block hash جایگزین شده است)</translation>
+    </message>
+    <message>
+        <source>Allow DNS lookups for -addnode, -seednode and -connect</source>
+        <translation>به DNS اجازه بده تا برای addnode ، seednode و اتصال جستجو کند</translation>
+    </message>
+    <message>
+        <source>(default: %s)</source>
+        <translation>(پیش‌فرض %s)</translation>
+    </message>
+    <message>
+        <source>Unknown network specified in -onlynet: '%s'</source>
+        <translation>شبکه مشخص شده غیرقابل شناسایی در onlynet: '%s'</translation>
+    </message>
+    <message>
+        <source>Insufficient funds</source>
+        <translation>بود جه نا کافی </translation>
+    </message>
+    <message>
+        <source>Loading block index...</source>
+        <translation>بار گیری شاخص بلوک</translation>
+    </message>
+    <message>
+        <source>Loading wallet...</source>
+        <translation>بار گیری والت</translation>
+    </message>
+    <message>
+        <source>Cannot downgrade wallet</source>
+        <translation>امکان تنزل نسخه در wallet وجود ندارد</translation>
+    </message>
+    <message>
+        <source>Rescanning...</source>
+        <translation>اسکان مجدد</translation>
+    </message>
+    <message>
+        <source>Done loading</source>
+        <translation>بار گیری انجام شده است</translation>
     </message>
     <message>
         <source>Error</source>
         <translation>خطا</translation>
->>>>>>> dac5d68f
-    </message>
-    <message>
-        <source>This change would require a client restart.</source>
-        <translation>برای این تغییرات بازنشانی مشتری ضروری است</translation>
-    </message>
-    <message>
-        <source>The supplied proxy address is invalid.</source>
-        <translation>آدرس پراکسی داده شده صحیح نیست.</translation>
-    </message>
-</context>
-<context>
-    <name>OverviewPage</name>
-    <message>
-        <source>Form</source>
-        <translation>فرم</translation>
-    </message>
-    <message>
-        <source>The displayed information may be out of date. Your wallet automatically synchronizes with the Bitcoin network after a connection is established, but this process has not completed yet.</source>
-        <translation>اطلاعات نمایش‌داده شده ممکن است قدیمی باشند. بعد از این که یک اتصال با شبکه برقرار شد، کیف پول شما به‌صورت خودکار با شبکهٔ بیت‌کوین همگام‌سازی می‌شود. اما این روند هنوز کامل نشده است.</translation>
-    </message>
-    <message>
-        <source>Available:</source>
-        <translation>در دسترس:</translation>
-    </message>
-    <message>
-        <source>Your current spendable balance</source>
-        <translation>تراز علی‌الحساب شما</translation>
-    </message>
-    <message>
-        <source>Pending:</source>
-        <translation>در انتظار:</translation>
-    </message>
-    <message>
-        <source>Total of transactions that have yet to be confirmed, and do not yet count toward the spendable balance</source>
-        <translation>مجموع تراکنش‌هایی که هنوز تأیید نشده‌اند؛ و هنوز روی تراز علی‌الحساب اعمال نشده‌اند</translation>
-    </message>
-    <message>
-        <source>Immature:</source>
-        <translation>نارسیده:</translation>
-    </message>
-    <message>
-        <source>Mined balance that has not yet matured</source>
-        <translation>تراز استخراج شده از معدن که هنوز بالغ نشده است</translation>
-    </message>
-    <message>
-        <source>Balances</source>
-        <translation>تراز ها</translation>
-    </message>
-    <message>
-        <source>Total:</source>
-        <translation>جمع کل:</translation>
-    </message>
-    <message>
-        <source>Your current total balance</source>
-        <translation>تراز کل فعلی شما</translation>
-    </message>
-    <message>
-        <source>Spendable:</source>
-        <translation>:قابل خرج کردن</translation>
-    </message>
-    <message>
-        <source>Recent transactions</source>
-        <translation>تراکنش های اخیر</translation>
-    </message>
-    </context>
-<context>
-    <name>PaymentServer</name>
-    <message>
-        <source>Invalid payment request.</source>
-        <translation>درخواست پرداخت نامعتبر.</translation>
-    </message>
-    </context>
-<context>
-    <name>PeerTableModel</name>
-    <message>
-        <source>Sent</source>
-        <translation>ارسال شده</translation>
-    </message>
-    <message>
-        <source>Received</source>
-        <translation>دریافتی</translation>
-    </message>
-</context>
-<context>
-    <name>QObject</name>
-    <message>
-        <source>Amount</source>
-        <translation>مبلغ</translation>
-    </message>
-    <message>
-        <source>Enter a Bitcoin address (e.g. %1)</source>
-        <translation>یک آدرس بیت‌کوین وارد کنید (مثلاً %1)</translation>
-    </message>
-    <message>
-        <source>%1 d</source>
-        <translation>%1 روز</translation>
-    </message>
-    <message>
-        <source>%1 h</source>
-        <translation>%1 ساعت</translation>
-    </message>
-    <message>
-        <source>%1 m</source>
-        <translation>%1 دقیقه</translation>
-    </message>
-    <message>
-        <source>%1 s</source>
-        <translation>%1 ثانیه</translation>
-    </message>
-    <message>
-        <source>None</source>
-        <translation>هیچکدام</translation>
-    </message>
-    <message>
-        <source>N/A</source>
-        <translation>ناموجود</translation>
-    </message>
-    <message>
-        <source>%1 ms</source>
-        <translation>%1 میلیونم ثانیه</translation>
-    </message>
-    <message>
-        <source>%1 and %2</source>
-        <translation>%1 و %2</translation>
-    </message>
-    <message>
-<<<<<<< HEAD
-        <location filename="../sendcoinsentry.cpp" line="+1"/>
-        <source>Enter a Peercoin address</source>
-        <translation>آدرس بیتکویین وارد کنید</translation>
-=======
-        <source>%1 B</source>
-        <translation>%1 بایت</translation>
->>>>>>> dac5d68f
-    </message>
-    <message>
-        <source>%1 KB</source>
-        <translation>%1 کیلوبایت</translation>
-    </message>
-    <message>
-        <source>%1 MB</source>
-        <translation>%1 مگابایت</translation>
-    </message>
-    <message>
-        <source>%1 GB</source>
-        <translation>%1 گیگابایت</translation>
-    </message>
-    <message>
-        <source>unknown</source>
-        <translation>ناشناس</translation>
-    </message>
-</context>
-<context>
-    <name>QObject::QObject</name>
-    </context>
-<context>
-    <name>QRImageWidget</name>
-    </context>
-<context>
-    <name>RPCConsole</name>
-    <message>
-        <source>N/A</source>
-        <translation>ناموجود</translation>
-    </message>
-    <message>
-        <source>Client version</source>
-        <translation>نسخهٔ کلاینت</translation>
-    </message>
-    <message>
-        <source>&amp;Information</source>
-        <translation>&amp;اطلاعات</translation>
-    </message>
-    <message>
-        <source>Debug window</source>
-        <translation>پنجرهٔ اشکالزدایی</translation>
-    </message>
-    <message>
-        <source>General</source>
-        <translation>عمومی</translation>
-    </message>
-    <message>
-        <source>Startup time</source>
-        <translation>زمان آغاز به کار</translation>
-    </message>
-    <message>
-        <source>Network</source>
-        <translation>شبکه</translation>
-    </message>
-    <message>
-<<<<<<< HEAD
-        <location line="+21"/>
-        <source>Sign the message to prove you own this Peercoin address</source>
-        <translation>پیام را برای اثبات آدرس PEERCOIN خود امضا کنید</translation>
-=======
-        <source>Name</source>
-        <translation>اسم</translation>
->>>>>>> dac5d68f
-    </message>
-    <message>
-        <source>Number of connections</source>
-        <translation>تعداد ارتباطات</translation>
-    </message>
-    <message>
-        <source>Block chain</source>
-        <translation>زنجیرهٔ بلوک‌ها</translation>
-    </message>
-    <message>
-        <source>Current number of blocks</source>
-        <translation>تعداد فعلی بلوک‌ها</translation>
-    </message>
-    <message>
-        <source>Memory Pool</source>
-        <translation>استخر حافظه</translation>
-    </message>
-    <message>
-        <source>Memory usage</source>
-        <translation>مصرف حافظه</translation>
-    </message>
-    <message>
-        <source>Received</source>
-        <translation>دریافتی</translation>
-    </message>
-    <message>
-<<<<<<< HEAD
-        <location line="+40"/>
-        <source>Verify the message to ensure it was signed with the specified Peercoin address</source>
-        <translation>پیام را برای اطمنان از ورود به سیستم با آدرس PEERCOIN مشخص خود،تایید کنید</translation>
-=======
-        <source>Sent</source>
-        <translation>ارسال شده</translation>
->>>>>>> dac5d68f
-    </message>
-    <message>
-        <source>Version</source>
-        <translation>نسخه</translation>
-    </message>
-    <message>
-        <source>Services</source>
-        <translation>سرویس ها</translation>
-    </message>
-    <message>
-<<<<<<< HEAD
-        <location filename="../signverifymessagedialog.cpp" line="+27"/>
-        <location line="+3"/>
-        <source>Enter a Peercoin address</source>
-        <translation>آدرس بیتکویین وارد کنید  (bijvoorbeeld: 1NS17iag9jJgTHD1VXjvLCEnZuQ3rJDE9L)</translation>
-=======
-        <source>Connection Time</source>
-        <translation>مدت اتصال</translation>
->>>>>>> dac5d68f
-    </message>
-    <message>
-        <source>Last Send</source>
-        <translation>ارسال شده آخرین بار</translation>
-    </message>
-    <message>
-<<<<<<< HEAD
-        <location line="+3"/>
-        <source>Enter Peercoin signature</source>
-        <translation>امضای BITOCOIN خود را وارد کنید</translation>
-=======
-        <source>Last Receive</source>
-        <translation>آخرین دریافتی</translation>
->>>>>>> dac5d68f
-    </message>
-    <message>
-        <source>Ping Time</source>
-        <translation>زمان پینگ</translation>
-    </message>
-    <message>
-        <source>Ping Wait</source>
-        <translation>انتظار پینگ</translation>
-    </message>
-    <message>
-        <source>Last block time</source>
-        <translation>زمان آخرین بلوک</translation>
-    </message>
-    <message>
-        <source>&amp;Open</source>
-        <translation>با&amp;ز کردن</translation>
-    </message>
-    <message>
-        <source>&amp;Console</source>
-        <translation>&amp;کنسول</translation>
-    </message>
-    <message>
-        <source>Totals</source>
-        <translation>جمع کل:</translation>
-    </message>
-    <message>
-        <source>In:</source>
-        <translation>در:</translation>
-    </message>
-    <message>
-        <source>Out:</source>
-        <translation>خروجی:</translation>
-    </message>
-    <message>
-        <source>Debug log file</source>
-        <translation>فایلِ لاگِ اشکال زدایی</translation>
-    </message>
-    <message>
-        <source>Clear console</source>
-        <translation>پاکسازی کنسول</translation>
-    </message>
-    <message>
-        <source>1 &amp;hour</source>
-        <translation>1 ساعت</translation>
-    </message>
-    <message>
-        <source>1 &amp;day</source>
-        <translation>1 روز</translation>
-    </message>
-    <message>
-<<<<<<< HEAD
-        <location filename="../splashscreen.cpp" line="+22"/>
-        <source>The Peercoin developers</source>
-        <translation type="unfinished"/>
-=======
-        <source>1 &amp;week</source>
-        <translation>1 هفته</translation>
->>>>>>> dac5d68f
-    </message>
-    <message>
-        <source>1 &amp;year</source>
-        <translation>1 سال</translation>
-    </message>
-    <message>
-        <source>Ban for</source>
-        <translation>محدود شده برای</translation>
-    </message>
-    <message>
-        <source>never</source>
-        <translation>هرگز</translation>
-    </message>
-    <message>
-        <source>Yes</source>
-        <translation>بله</translation>
-    </message>
-    <message>
-        <source>No</source>
-        <translation>خیر</translation>
-    </message>
-    <message>
-        <source>Unknown</source>
-        <translation>ناشناخته</translation>
-    </message>
-</context>
-<context>
-    <name>ReceiveCoinsDialog</name>
-    <message>
-        <source>&amp;Amount:</source>
-        <translation>مبلغ:</translation>
-    </message>
-    <message>
-        <source>&amp;Label:</source>
-        <translation>&amp;برچسب:</translation>
-    </message>
-    <message>
-        <source>&amp;Message:</source>
-        <translation>پیام:</translation>
-    </message>
-    <message>
-        <source>Use this form to request payments. All fields are &lt;b&gt;optional&lt;/b&gt;.</source>
-        <translation>برای درخواست پرداخت از این فرم استفاده کنید.تمام قسمت ها &lt;b&gt;اختیاری&lt;b&gt; هستند.</translation>
-    </message>
-    <message>
-        <source>Clear all fields of the form.</source>
-        <translation>تمام قسمت های فرم را خالی کن.</translation>
-    </message>
-    <message>
-        <source>Clear</source>
-        <translation>پاک‌کردن</translation>
-    </message>
-    <message>
-        <source>Show</source>
-        <translation>نمایش</translation>
-    </message>
-    <message>
-        <source>Remove the selected entries from the list</source>
-        <translation>حذف ورودی های انتخاب‌شده از لیست</translation>
-    </message>
-    <message>
-        <source>Remove</source>
-        <translation>حذف کردن</translation>
-    </message>
-    <message>
-        <source>Copy label</source>
-        <translation>کپی برچسب</translation>
-    </message>
-    <message>
-        <source>Copy amount</source>
-        <translation>کپی مقدار</translation>
-    </message>
-</context>
-<context>
-    <name>ReceiveRequestDialog</name>
-    <message>
-        <source>QR Code</source>
-        <translation>کد QR</translation>
-    </message>
-    <message>
-        <source>Copy &amp;Address</source>
-        <translation>&amp;کپی نشانی</translation>
-    </message>
-    <message>
-        <source>&amp;Save Image...</source>
-        <translation>&amp;ذخیره عکس...</translation>
-    </message>
-    <message>
-        <source>Address</source>
-        <translation>آدرس</translation>
-    </message>
-    <message>
-        <source>Label</source>
-        <translation>برچسب</translation>
-    </message>
-    </context>
-<context>
-    <name>RecentRequestsTableModel</name>
-    <message>
-        <source>Label</source>
-        <translation>برچسب</translation>
-    </message>
-    <message>
-        <source>(no label)</source>
-        <translation>(بدون برچسب)</translation>
-    </message>
-    </context>
-<context>
-    <name>SendCoinsDialog</name>
-    <message>
-        <source>Send Coins</source>
-        <translation>ارسال سکه</translation>
-    </message>
-    <message>
-        <source>Inputs...</source>
-        <translation>ورودی‌ها...</translation>
-    </message>
-    <message>
-        <source>automatically selected</source>
-        <translation>به طور خودکار انتخاب شدند</translation>
-    </message>
-    <message>
-        <source>Insufficient funds!</source>
-        <translation>بود جه نا کافی </translation>
-    </message>
-    <message>
-        <source>Quantity:</source>
-        <translation>تعداد:</translation>
-    </message>
-    <message>
-        <source>Bytes:</source>
-        <translation>بایت ها:</translation>
-    </message>
-    <message>
-        <source>Amount:</source>
-        <translation>مبلغ:</translation>
-    </message>
-    <message>
-        <source>Fee:</source>
-        <translation>هزینه:</translation>
-    </message>
-    <message>
-        <source>After Fee:</source>
-        <translation>هزینه ی پسین:</translation>
-    </message>
-    <message>
-        <source>Change:</source>
-        <translation>پول خورد:</translation>
-    </message>
-    <message>
-        <source>Transaction Fee:</source>
-        <translation>هزینهٔ تراکنش:</translation>
-    </message>
-    <message>
-        <source>Choose...</source>
-        <translation>انتخاب...</translation>
-    </message>
-    <message>
-        <source>per kilobyte</source>
-        <translation>در هر کیلوبایت</translation>
-    </message>
-    <message>
-        <source>Hide</source>
-        <translation>پنهان کردن</translation>
-    </message>
-    <message>
-        <source>Recommended:</source>
-        <translation>توصیه شده:</translation>
-    </message>
-    <message>
-        <source>Custom:</source>
-        <translation>سفارشی:</translation>
-    </message>
-    <message>
-        <source>Send to multiple recipients at once</source>
-        <translation>ارسال به چند دریافت‌کنندهٔ به‌طور همزمان</translation>
-    </message>
-    <message>
-        <source>Add &amp;Recipient</source>
-        <translation>&amp;دریافت‌کنندهٔ جدید</translation>
-    </message>
-    <message>
-        <source>Clear all fields of the form.</source>
-        <translation>تمام قسمت های فرم را خالی کن.</translation>
-    </message>
-    <message>
-        <source>Clear &amp;All</source>
-        <translation>پاکسازی &amp;همه</translation>
-    </message>
-    <message>
-        <source>Balance:</source>
-        <translation>تزار:</translation>
-    </message>
-    <message>
-        <source>Confirm the send action</source>
-        <translation>عملیات ارسال را تأیید کنید</translation>
-    </message>
-    <message>
-        <source>S&amp;end</source>
-        <translation>&amp;ارسال</translation>
-    </message>
-    <message>
-        <source>Copy quantity</source>
-        <translation>کپی تعداد</translation>
-    </message>
-    <message>
-        <source>Copy amount</source>
-        <translation>کپی مقدار</translation>
-    </message>
-    <message>
-        <source>Copy fee</source>
-        <translation>رونوشت کارمزد</translation>
-    </message>
-    <message>
-        <source>Copy bytes</source>
-        <translation>کپی کردن بایت ها</translation>
-    </message>
-    <message>
-        <source>Copy change</source>
-        <translation>کپی کردن تغییر</translation>
-    </message>
-    <message>
-        <source>(no label)</source>
-        <translation>(بدون برچسب)</translation>
-    </message>
-</context>
-<context>
-    <name>SendCoinsEntry</name>
-    <message>
-        <source>A&amp;mount:</source>
-        <translation>A&amp;مبلغ :</translation>
-    </message>
-    <message>
-        <source>Pay &amp;To:</source>
-        <translation>پرداخ&amp;ت به:</translation>
-    </message>
-    <message>
-        <source>&amp;Label:</source>
-        <translation>&amp;برچسب:</translation>
-    </message>
-    <message>
-        <source>Choose previously used address</source>
-        <translation>انتخاب نشانی پیش‌تر استفاده شده</translation>
-    </message>
-    <message>
-        <source>This is a normal payment.</source>
-        <translation>این یک پرداخت عادی است</translation>
-    </message>
-    <message>
-        <source>The Bitcoin address to send the payment to</source>
-        <translation>نشانی بیت‌کوین برای ارسال پرداخت به آن</translation>
-    </message>
-    <message>
-        <source>Alt+A</source>
-        <translation>Alt+A</translation>
-    </message>
-    <message>
-        <source>Paste address from clipboard</source>
-        <translation>چسباندن نشانی از حافظهٔ سیستم</translation>
-    </message>
-    <message>
-        <source>Alt+P</source>
-        <translation>Alt+P</translation>
-    </message>
-    <message>
-        <source>Remove this entry</source>
-        <translation>حذف این مدخل</translation>
-    </message>
-    <message>
-        <source>Message:</source>
-        <translation>پیام:</translation>
-    </message>
-    <message>
-        <source>Pay To:</source>
-        <translation>پرداخت به:</translation>
-    </message>
-    <message>
-        <source>Memo:</source>
-        <translation>یادداشت:</translation>
-    </message>
-    </context>
-<context>
-    <name>SendConfirmationDialog</name>
-    </context>
-<context>
-    <name>ShutdownWindow</name>
-    <message>
-        <source>%1 is shutting down...</source>
-        <translation>%1 در حال خاموش شدن است...</translation>
-    </message>
-    </context>
-<context>
-    <name>SignVerifyMessageDialog</name>
-    <message>
-        <source>Signatures - Sign / Verify a Message</source>
-        <translation>امضاها - امضا / تأیید یک پیام</translation>
-    </message>
-    <message>
-        <source>&amp;Sign Message</source>
-        <translation>ا&amp;مضای پیام</translation>
-    </message>
-    <message>
-        <source>The Bitcoin address to sign the message with</source>
-        <translation>نشانی بیت‌کوین برای امضاء پیغام با آن</translation>
-    </message>
-    <message>
-        <source>Choose previously used address</source>
-        <translation>انتخاب نشانی پیشتر استفاده شده</translation>
-    </message>
-    <message>
-        <source>Alt+A</source>
-        <translation>Alt+A</translation>
-    </message>
-    <message>
-        <source>Paste address from clipboard</source>
-        <translation>چسباندن نشانی از حافظهٔ سیستم</translation>
-    </message>
-    <message>
-        <source>Alt+P</source>
-        <translation>Alt+P</translation>
-    </message>
-    <message>
-        <source>Enter the message you want to sign here</source>
-        <translation>پیامی را که می‌خواهید امضا کنید در اینجا وارد کنید</translation>
-    </message>
-    <message>
-        <source>Signature</source>
-        <translation>امضا</translation>
-    </message>
-    <message>
-        <source>Copy the current signature to the system clipboard</source>
-        <translation>امضای فعلی را به حافظهٔ سیستم کپی کن</translation>
-    </message>
-    <message>
-        <source>Sign the message to prove you own this Bitcoin address</source>
-        <translation>برای اثبات تعلق این نشانی به شما، پیام را امضا کنید</translation>
-    </message>
-    <message>
-        <source>Sign &amp;Message</source>
-        <translation>ا&amp;مضای پیام</translation>
-    </message>
-    <message>
-        <source>Reset all sign message fields</source>
-        <translation>بازنشانی تمام فیلدهای پیام</translation>
-    </message>
-    <message>
-        <source>Clear &amp;All</source>
-        <translation>پاک &amp;کردن همه</translation>
-    </message>
-    <message>
-        <source>&amp;Verify Message</source>
-        <translation>&amp;شناسایی پیام</translation>
-    </message>
-    <message>
-        <source>The Bitcoin address the message was signed with</source>
-        <translation>نشانی بیت‌کوین که پیغام با آن امضاء شده</translation>
-    </message>
-    <message>
-        <source>Verify the message to ensure it was signed with the specified Bitcoin address</source>
-        <translation>برای حصول اطمینان از اینکه پیام با نشانی بیت‌کوین مشخص شده امضا است یا خیر، پیام را شناسایی کنید</translation>
-    </message>
-    <message>
-        <source>Verify &amp;Message</source>
-        <translation>&amp;شناسایی پیام</translation>
-    </message>
-    <message>
-        <source>Reset all verify message fields</source>
-        <translation>بازنشانی تمام فیلدهای پیام</translation>
-    </message>
-    </context>
-<context>
-    <name>SplashScreen</name>
-    <message>
-        <source>[testnet]</source>
-        <translation>آزمایش شبکه</translation>
-    </message>
-</context>
-<context>
-    <name>TrafficGraphWidget</name>
-    <message>
-        <source>KB/s</source>
-        <translation>کیلوبایت</translation>
-    </message>
-</context>
-<context>
-    <name>TransactionDesc</name>
-    </context>
-<context>
-    <name>TransactionDescDialog</name>
-    <message>
-        <source>This pane shows a detailed description of the transaction</source>
-        <translation>این پانل شامل توصیف کاملی از جزئیات تراکنش است</translation>
-    </message>
-    </context>
-<context>
-    <name>TransactionTableModel</name>
-    <message>
-        <source>Label</source>
-        <translation>برچسب</translation>
-    </message>
-    <message>
-        <source>(no label)</source>
-        <translation>(بدون برچسب)</translation>
-    </message>
-    </context>
-<context>
-    <name>TransactionView</name>
-    <message>
-        <source>Copy address</source>
-        <translation>کپی ادرس</translation>
-    </message>
-    <message>
-        <source>Copy label</source>
-        <translation>کپی برچسب</translation>
-    </message>
-    <message>
-        <source>Copy amount</source>
-        <translation>کپی مقدار</translation>
-    </message>
-    <message>
-        <source>Copy transaction ID</source>
-        <translation>کپی شناسهٔ تراکنش</translation>
-    </message>
-    <message>
-<<<<<<< HEAD
-        <location filename="../bitcoinstrings.cpp" line="+94"/>
-        <source>Peercoin version</source>
-        <translation>سخه بیتکویین</translation>
-=======
-        <source>Comma separated file (*.csv)</source>
-        <translation>فایل جدا شده با ویرگول(*.csv)</translation>
->>>>>>> dac5d68f
-    </message>
-    <message>
-        <source>Label</source>
-        <translation>برچسب</translation>
-    </message>
-    <message>
-<<<<<<< HEAD
-        <location line="-29"/>
-        <source>Send command to -server or peercoind</source>
-        <translation>ارسال فرمان به سرور یا باتکویین</translation>
-=======
-        <source>Address</source>
-        <translation>آدرس</translation>
->>>>>>> dac5d68f
-    </message>
-    <message>
-        <source>Exporting Failed</source>
-        <translation>صدور موفق نبود</translation>
-    </message>
-    </context>
-<context>
-    <name>UnitDisplayStatusBarControl</name>
-    </context>
-<context>
-    <name>WalletFrame</name>
-    </context>
-<context>
-    <name>WalletModel</name>
-    </context>
-<context>
-    <name>WalletView</name>
-    <message>
-        <source>Export the data in the current tab to a file</source>
-        <translation>صدور داده‌های برگهٔ فعلی به یک پرونده</translation>
-    </message>
-    </context>
-<context>
-    <name>bitcoin-core</name>
-    <message>
-        <source>Options:</source>
-<<<<<<< HEAD
-        <translation>تنظیمات</translation>
-    </message>
-    <message>
-        <location line="+24"/>
-        <source>Specify configuration file (default: peercoin.conf)</source>
-        <translation>(: peercoin.confپیش فرض: )فایل تنظیمی خاص </translation>
-    </message>
-    <message>
-        <location line="+3"/>
-        <source>Specify pid file (default: peercoind.pid)</source>
-        <translation>(peercoind.pidپیش فرض : ) فایل پید خاص</translation>
-    </message>
-    <message>
-        <location line="-1"/>
-=======
-        <translation>گزینه‌ها:</translation>
-    </message>
-    <message>
->>>>>>> dac5d68f
-        <source>Specify data directory</source>
-        <translation>مشخص کردن دایرکتوری داده‌ها</translation>
-    </message>
-    <message>
-        <source>Connect to a node to retrieve peer addresses, and disconnect</source>
-        <translation>اتصال به یک گره برای دریافت آدرس‌های همتا و قطع اتصال پس از اتمام عملیات</translation>
-    </message>
-    <message>
-        <source>Specify your own public address</source>
-        <translation>آدرس عمومی خود را مشخص کنید</translation>
-    </message>
-    <message>
-        <source>Accept command line and JSON-RPC commands</source>
-        <translation>پذیرش دستورات خط فرمان و دستورات JSON-RPC</translation>
-    </message>
-    <message>
-        <source>Run in the background as a daemon and accept commands</source>
-<<<<<<< HEAD
-        <translation>اجرای در پس زمینه به عنوان شبح و قبول فرمان ها</translation>
-    </message>
-    <message>
-        <location line="+37"/>
-        <source>Use the test network</source>
-        <translation>استفاده شبکه آزمایش</translation>
-    </message>
-    <message>
-        <location line="-112"/>
-        <source>Accept connections from outside (default: 1 if no -proxy or -connect)</source>
-        <translation>پذیرش اتصالات از بیرون (پیش فرض:1 بدون پراکسی یا اتصال)</translation>
-    </message>
-    <message>
-        <location line="-80"/>
-        <source>%s, you must set a rpcpassword in the configuration file:
-%s
-It is recommended you use the following random password:
-rpcuser=peercoinrpc
-rpcpassword=%s
-(you do not need to remember this password)
-The username and password MUST NOT be the same.
-If the file does not exist, create it with owner-readable-only file permissions.
-It is also recommended to set alertnotify so you are notified of problems;
-for example: alertnotify=echo %%s | mail -s &quot;Peercoin Alert&quot; admin@foo.com
-</source>
-        <translation type="unfinished"/>
-=======
-        <translation>اجرا در پشت زمینه به‌صورت یک سرویس و پذیرش دستورات</translation>
->>>>>>> dac5d68f
-    </message>
-    <message>
-        <source>Bitcoin Core</source>
-        <translation> هسته Bitcoin </translation>
-    </message>
-    <message>
-        <source>Bind to given address and always listen on it. Use [host]:port notation for IPv6</source>
-<<<<<<< HEAD
-        <translation type="unfinished"/>
-    </message>
-    <message>
-        <location line="+3"/>
-        <source>Cannot obtain a lock on data directory %s. Peercoin is probably already running.</source>
-        <translation type="unfinished"/>
-    </message>
-    <message>
-        <location line="+3"/>
-        <source>Error: The transaction was rejected! This might happen if some of the coins in your wallet were already spent, such as if you used a copy of wallet.dat and coins were spent in the copy but not marked as spent here.</source>
-        <translation type="unfinished"/>
-=======
-        <translation>مقید به نشانی داده شده باشید و همیشه از آن پیروی کنید. از نشانه گذاری استاندار IPv6 به صورت Host]:Port] استفاده کنید.</translation>
->>>>>>> dac5d68f
-    </message>
-    <message>
-        <source>Execute command when a wallet transaction changes (%s in cmd is replaced by TxID)</source>
-        <translation>هنگامی که یک تراکنش در کیف پولی رخ می دهد، دستور را اجرا کن(%s در دستورات بوسیله ی TxID جایگزین می شود)</translation>
-    </message>
-    <message>
-<<<<<<< HEAD
-        <location line="+5"/>
-        <source>Warning: -paytxfee is set very high! This is the transaction fee you will pay if you send a transaction.</source>
-        <translation>هشدار:paytxfee  بسیار بالا تعریف شده است! این هزینه تراکنش است که باید در زمان ارسال تراکنش بپردازید</translation>
-    </message>
-    <message>
-        <location line="+3"/>
-        <source>Warning: Displayed transactions may not be correct! You may need to upgrade, or other nodes may need to upgrade.</source>
-        <translation>هشدار: تراکنش نمایش داده شده ممکن است صحیح نباشد! شما/یا یکی از گره ها به روزآمد سازی نیاز دارید </translation>
-    </message>
-    <message>
-        <location line="+3"/>
-        <source>Warning: Please check that your computer&apos;s date and time are correct! If your clock is wrong Peercoin will not work properly.</source>
-        <translation>هشدار: لطفا زمان و تاریخ رایانه خود را تصحیح نمایید! اگر ساعت رایانه شما اشتباه باشد peercoin ممکن است صحیح کار نکند</translation>
-    </message>
-    <message>
-        <location line="+3"/>
-        <source>Warning: error reading wallet.dat! All keys read correctly, but transaction data or address book entries might be missing or incorrect.</source>
-        <translation type="unfinished"/>
-    </message>
-    <message>
-        <location line="+3"/>
-        <source>Warning: wallet.dat corrupt, data salvaged! Original wallet.dat saved as wallet.{timestamp}.bak in %s; if your balance or transactions are incorrect you should restore from a backup.</source>
-        <translation type="unfinished"/>
-    </message>
-    <message>
-        <location line="+14"/>
-        <source>Attempt to recover private keys from a corrupt wallet.dat</source>
-        <translation type="unfinished"/>
-=======
-        <source>Accept connections from outside (default: 1 if no -proxy or -connect)</source>
-        <translation>پذیرش اتصالات از بیرون (پیش فرض:1 بدون پراکسی یا اتصال)</translation>
->>>>>>> dac5d68f
-    </message>
-    <message>
-        <source>Block creation options:</source>
-        <translation>بستن گزینه ایجاد</translation>
-    </message>
-    <message>
-        <source>Connection options:</source>
-        <translation>گزینه‌های اتصال:</translation>
-    </message>
-    <message>
-        <source>Copyright (C) %i-%i</source>
-        <translation>حق تألیف (C) %i-%i</translation>
-    </message>
-    <message>
-        <source>Corrupted block database detected</source>
-        <translation>یک پایگاه داده ی بلوک خراب یافت شد</translation>
-    </message>
-    <message>
-        <source>Do you want to rebuild the block database now?</source>
-        <translation>آیا مایلید که اکنون پایگاه داده ی بلوک را بازسازی کنید؟</translation>
-    </message>
-    <message>
-        <source>Error initializing block database</source>
-        <translation>خطا در آماده سازی پایگاه داده ی بلوک</translation>
-    </message>
-    <message>
-        <source>Error loading %s</source>
-        <translation>خطا در بارگیری %s</translation>
-    </message>
-    <message>
-        <source>Error loading block database</source>
-        <translation>خطا در بارگذاری پایگاه داده ها</translation>
-    </message>
-    <message>
-        <source>Error opening block database</source>
-        <translation>خطا در بازگشایی پایگاه داده ی بلوک</translation>
-    </message>
-    <message>
-        <source>Error: Disk space is low!</source>
-        <translation>خطا: فضای دیسک کم است!</translation>
-    </message>
-    <message>
-        <source>Failed to listen on any port. Use -listen=0 if you want this.</source>
-        <translation>شنیدن هر گونه درگاه انجام پذیر نیست. ازlisten=0  برای اینکار استفاده کیند.</translation>
-    </message>
-    <message>
-        <source>Importing...</source>
-        <translation>در حال پیاده‌سازی...</translation>
-    </message>
-    <message>
-        <source>Loading banlist...</source>
-        <translation>بارگذاری لیست‌سیاه...</translation>
-    </message>
-    <message>
-        <source>Print this help message and exit</source>
-        <translation>چاپ ایت پیام کمک و خروج</translation>
-    </message>
-    <message>
-        <source>Print version and exit</source>
-        <translation>چاپ نسخه و خروج</translation>
-    </message>
-    <message>
-        <source>Verifying blocks...</source>
-        <translation>در حال بازبینی بلوک‌ها...</translation>
-    </message>
-    <message>
-        <source>Wallet options:</source>
-        <translation>گزینه‌های کیف پول:</translation>
-    </message>
-    <message>
-        <source>(default: %u)</source>
-        <translation>(پیش‌فرض %u)</translation>
-    </message>
-    <message>
-        <source>Information</source>
-<<<<<<< HEAD
-        <translation type="unfinished"/>
-    </message>
-    <message>
-        <location line="+3"/>
-        <source>Invalid -tor address: &apos;%s&apos;</source>
-        <translation>آدرس نرم افزار تور غلط است %s</translation>
-    </message>
-    <message>
-        <location line="+1"/>
-        <source>Invalid amount for -minrelaytxfee=&lt;amount&gt;: &apos;%s&apos;</source>
-        <translation type="unfinished"/>
-    </message>
-    <message>
-        <location line="+1"/>
-        <source>Invalid amount for -mintxfee=&lt;amount&gt;: &apos;%s&apos;</source>
-        <translation type="unfinished"/>
-    </message>
-    <message>
-        <location line="+8"/>
-        <source>Maintain a full transaction index (default: 0)</source>
-        <translation type="unfinished"/>
-    </message>
-    <message>
-        <location line="+2"/>
-        <source>Maximum per-connection receive buffer, &lt;n&gt;*1000 bytes (default: 5000)</source>
-        <translation>حداکثر بافر دریافت شده بر اساس اتصال &lt;n&gt;*  1000 بایت  (پیش فرض:5000)</translation>
-    </message>
-    <message>
-        <location line="+1"/>
-        <source>Maximum per-connection send buffer, &lt;n&gt;*1000 bytes (default: 1000)</source>
-        <translation>حداکثر بافر دریافت شده بر اساس اتصال &lt;n&gt;*  1000 بایت  (پیش فرض:1000)</translation>
-    </message>
-    <message>
-        <location line="+2"/>
-        <source>Only accept block chain matching built-in checkpoints (default: 1)</source>
-        <translation type="unfinished"/>
-    </message>
-    <message>
-        <location line="+1"/>
-        <source>Only connect to nodes in network &lt;net&gt; (IPv4, IPv6 or Tor)</source>
-        <translation>تنها =به گره ها در شبکه متصا شوید  &lt;net&gt; (IPv4, IPv6 or Tor)</translation>
-    </message>
-    <message>
-        <location line="+2"/>
-        <source>Output extra debugging information. Implies all other -debug* options</source>
-        <translation>برونداد اطلاعات اشکال زدایی اضافی. گزینه های اشکال زدایی دیگر رفع شدند</translation>
-    </message>
-    <message>
-        <location line="+1"/>
-        <source>Output extra network debugging information</source>
-        <translation>برونداد اطلاعات  اشکال زدایی اضافی برای شبکه</translation>
-    </message>
-    <message>
-        <location line="+2"/>
-        <source>Prepend debug output with timestamp</source>
-        <translation>به خروجی اشکال‌زدایی برچسب زمان بزنید</translation>
-    </message>
-    <message>
-        <location line="+5"/>
-        <source>SSL options: (see the Bitcoin Wiki for SSL setup instructions)</source>
-        <translation>گزینه ssl (به ویکیpeercoin برای راهنمای راه اندازی ssl مراجعه شود)</translation>
-    </message>
-    <message>
-        <location line="+1"/>
-        <source>Select the version of socks proxy to use (4-5, default: 5)</source>
-        <translation>نسخه ای از پراکسی ساکس را برای استفاده انتخاب کنید (4-5 پیش فرض:5)</translation>
-=======
-        <translation>اطلاعات</translation>
->>>>>>> dac5d68f
-    </message>
-    <message>
-        <source>Send trace/debug info to console instead of debug.log file</source>
-        <translation>اطلاعات ردگیری/اشکال‌زدایی را به جای فایل لاگ اشکال‌زدایی به کنسول بفرستید</translation>
-    </message>
-    <message>
-        <source>Shrink debug.log file on client startup (default: 1 when no -debug)</source>
-        <translation>فایل debug.log  را در startup مشتری کوچک کن (پیش فرض:1 اگر اشکال زدایی روی نداد)</translation>
-    </message>
-    <message>
-        <source>Transaction amount too small</source>
-        <translation>مقدار تراکنش بسیار کم است</translation>
-    </message>
-    <message>
-        <source>Transaction too large</source>
-        <translation>تراکنش بسیار بزرگ است</translation>
-    </message>
-    <message>
-        <source>Username for JSON-RPC connections</source>
-        <translation>JSON-RPC شناسه برای ارتباطات</translation>
-    </message>
-    <message>
-        <source>Warning</source>
-        <translation>هشدار</translation>
-    </message>
-    <message>
-        <source>Warning: unknown new rules activated (versionbit %i)</source>
-        <translation>هشدار: قوانین جدید ناشناخته‌ای فعال شده‌اند (نسخه‌بیت %i)</translation>
-    </message>
-    <message>
-        <source>Password for JSON-RPC connections</source>
-        <translation>JSON-RPC عبارت عبور برای ارتباطات</translation>
-    </message>
-    <message>
-        <source>Execute command when the best block changes (%s in cmd is replaced by block hash)</source>
-        <translation>زمانی که بهترین بلاک تغییر کرد، دستور را اجرا کن (%s در cmd با block hash جایگزین شده است)</translation>
-    </message>
-    <message>
-        <source>Allow DNS lookups for -addnode, -seednode and -connect</source>
-        <translation>به DNS اجازه بده تا برای addnode ، seednode و اتصال جستجو کند</translation>
-    </message>
-    <message>
-<<<<<<< HEAD
-        <location line="+55"/>
-        <source>Loading addresses...</source>
-        <translation>بار گیری آدرس ها</translation>
-    </message>
-    <message>
-        <location line="-35"/>
-        <source>Error loading wallet.dat: Wallet corrupted</source>
-        <translation>خطا در بارگیری wallet.dat: کیف پول خراب شده است</translation>
-    </message>
-    <message>
-        <location line="+1"/>
-        <source>Error loading wallet.dat: Wallet requires newer version of Peercoin</source>
-        <translation>خطا در بارگیری wallet.dat: کیف پول به ویرایش جدیدتری از Peercoin نیاز دارد</translation>
-    </message>
-    <message>
-        <location line="+93"/>
-        <source>Wallet needed to be rewritten: restart Peercoin to complete</source>
-        <translation>سلام</translation>
-    </message>
-    <message>
-        <location line="-95"/>
-        <source>Error loading wallet.dat</source>
-        <translation>خطا در بارگیری wallet.dat</translation>
-    </message>
-    <message>
-        <location line="+28"/>
-        <source>Invalid -proxy address: &apos;%s&apos;</source>
-        <translation>آدرس پراکسی اشتباه %s</translation>
-    </message>
-    <message>
-        <location line="+56"/>
-        <source>Unknown network specified in -onlynet: &apos;%s&apos;</source>
-        <translation>شبکه مشخص شده غیرقابل شناسایی در onlynet: &apos;%s&apos;</translation>
-    </message>
-    <message>
-        <location line="-1"/>
-        <source>Unknown -socks proxy version requested: %i</source>
-        <translation>نسخه پراکسی ساکس غیرقابل شناسایی  درخواست شده است: %i</translation>
-    </message>
-    <message>
-        <location line="-96"/>
-        <source>Cannot resolve -bind address: &apos;%s&apos;</source>
-        <translation>آدرس قابل اتصال- شناسایی نیست %s</translation>
-    </message>
-    <message>
-        <location line="+1"/>
-        <source>Cannot resolve -externalip address: &apos;%s&apos;</source>
-        <translation>آدرس خارجی قابل اتصال- شناسایی نیست %s</translation>
-    </message>
-    <message>
-        <location line="+44"/>
-        <source>Invalid amount for -paytxfee=&lt;amount&gt;: &apos;%s&apos;</source>
-        <translation>میزان وجه اشتباه برای paytxfee=&lt;میزان وجه&gt;: %s</translation>
-=======
-        <source>(default: %s)</source>
-        <translation>(پیش‌فرض %s)</translation>
->>>>>>> dac5d68f
-    </message>
-    <message>
-        <source>Unknown network specified in -onlynet: '%s'</source>
-        <translation>شبکه مشخص شده غیرقابل شناسایی در onlynet: '%s'</translation>
-    </message>
-    <message>
-        <source>Insufficient funds</source>
-        <translation>بود جه نا کافی </translation>
-    </message>
-    <message>
-        <source>Loading block index...</source>
-        <translation>بار گیری شاخص بلوک</translation>
-    </message>
-    <message>
-<<<<<<< HEAD
-        <location line="-57"/>
-        <source>Add a node to connect to and attempt to keep the connection open</source>
-        <translation>به اتصال یک گره اضافه کنید و اتصال را باز نگاه دارید</translation>
-    </message>
-    <message>
-        <location line="-25"/>
-        <source>Unable to bind to %s on this computer. Peercoin is probably already running.</source>
-        <translation>اتصال به %s از این رایانه امکان پذیر نیست. Peercoin احتمالا در حال اجراست.</translation>
-    </message>
-    <message>
-        <location line="+64"/>
-        <source>Fee per KB to add to transactions you send</source>
-        <translation>پر داجت برای هر کیلو بیت برای اضافه به معامله ارسال</translation>
-    </message>
-    <message>
-        <location line="+19"/>
-=======
->>>>>>> dac5d68f
-        <source>Loading wallet...</source>
-        <translation>بار گیری والت</translation>
-    </message>
-    <message>
-        <source>Cannot downgrade wallet</source>
-        <translation>امکان تنزل نسخه در wallet وجود ندارد</translation>
-    </message>
-    <message>
-        <source>Rescanning...</source>
-        <translation>اسکان مجدد</translation>
-    </message>
-    <message>
-        <source>Done loading</source>
-        <translation>بار گیری انجام شده است</translation>
-    </message>
-    <message>
-        <source>Error</source>
-        <translation>خطا</translation>
     </message>
 </context>
 </TS>