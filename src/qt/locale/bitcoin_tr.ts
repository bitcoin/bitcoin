--- conflicted
+++ resolved
@@ -855,13 +855,8 @@
         <translation>Bu programın ilk kez başlatılmasından dolayı %1 yazılımının verilerini nerede saklayacağını seçebilirsiniz.</translation>
     </message>
     <message>
-<<<<<<< HEAD
-        <source>%1 will download and store a copy of the Particl block chain. At least %2GB of data will be stored in this directory, and it will grow over time. The wallet will also be stored in this directory.</source>
-        <translation>%1, Particl blok zincirinin bir kopyasını indirecek ve saklayacaktır. Bu klasörde en az %2 GB veri saklanacak ve bu zamanla artacaktır. Cüzdan da bu klasörde saklanacaktır.</translation>
-=======
         <source>If you have chosen to limit block chain storage (pruning), the historical data must still be downloaded and processed, but will be deleted afterward to keep your disk usage low.</source>
         <translation>Blok zinciri saklamayı sınırlamayı seçtiyseniz (budama), geçmiş veriler yine de indirilmeli ve işlenmelidir, ancak disk kullanımınızı düşük tutmak için daha sonra silinmelidir.</translation>
->>>>>>> f17942a3
     </message>
     <message>
         <source>Use the default data directory</source>
@@ -1089,21 +1084,16 @@
         <translation>Portları &amp;UPnP kullanarak haritala</translation>
     </message>
     <message>
-<<<<<<< HEAD
+        <source>Accept connections from outside.</source>
+        <translation>Dışarıdan bağlantıları kabul et.</translation>
+    </message>
+    <message>
+        <source>Allow incomin&amp;g connections</source>
+        <translation>Gelen bağlantılara izin ver</translation>
+    </message>
+    <message>
         <source>Connect to the Particl network through a SOCKS5 proxy.</source>
         <translation>Particl ağına bir SOCKS5 vekil sunucusu aracılığıyla bağlan.</translation>
-=======
-        <source>Accept connections from outside.</source>
-        <translation>Dışarıdan bağlantıları kabul et.</translation>
-    </message>
-    <message>
-        <source>Allow incomin&amp;g connections</source>
-        <translation>Gelen bağlantılara izin ver</translation>
-    </message>
-    <message>
-        <source>Connect to the Bitcoin network through a SOCKS5 proxy.</source>
-        <translation>Bitcoin ağına bir SOCKS5 vekil sunucusu aracılığıyla bağlan.</translation>
->>>>>>> f17942a3
     </message>
     <message>
         <source>&amp;Connect through SOCKS5 proxy (default proxy):</source>
@@ -1807,13 +1797,8 @@
         <translation>Bu konsolun kullanımı hakkında daha fazla bilgi için %1 yazın.</translation>
     </message>
     <message>
-<<<<<<< HEAD
-        <source>WARNING: Scammers have been active, telling users to type commands here, stealing their wallet contents. Do not use this console without fully understanding the ramification of a command.</source>
+        <source>WARNING: Scammers have been active, telling users to type commands here, stealing their wallet contents. Do not use this console without fully understanding the ramifications of a command.</source>
         <translation>UYARI: Particl dolandırıcılarının çok fazla etkin olduğu zamanlarda, dolandırıcılar bazı kullanıcılara buraya komutlar yazmalarını söylerek onların cüzdanlarındaki bitcoinleri çalmışlardır. Bir komutun sonuçlarını tam olarak anlamadan bu konsolu kullanmayın.</translation>
-=======
-        <source>WARNING: Scammers have been active, telling users to type commands here, stealing their wallet contents. Do not use this console without fully understanding the ramifications of a command.</source>
-        <translation>UYARI: Bitcoin dolandırıcılarının çok fazla etkin olduğu zamanlarda, dolandırıcılar bazı kullanıcılara buraya komutlar yazmalarını söylerek onların cüzdanlarındaki bitcoinleri çalmışlardır. Bir komutun sonuçlarını tam olarak anlamadan bu konsolu kullanmayın.</translation>
->>>>>>> f17942a3
     </message>
     <message>
         <source>Network activity disabled</source>
@@ -1867,21 +1852,8 @@
         <translation>&amp;İleti:</translation>
     </message>
     <message>
-<<<<<<< HEAD
-        <source>Reuse one of the previously used receiving addresses. Reusing addresses has security and privacy issues. Do not use this unless re-generating a payment request made before.</source>
-        <translation>Daha önce kullanılmış bir alım adresini kullan. Adresleri tekrar kullanmak güvenlik ve gizlilik sorunları doğurur. Bunu, daha önce yaptığınız bir talebi tekrar oluşturmak durumu dışında kullanmayınız.</translation>
-    </message>
-    <message>
-        <source>R&amp;euse an existing receiving address (not recommended)</source>
-        <translation>&amp;Hâlihazırda bulunan bir alım adresini kullan (önerilmez)</translation>
-    </message>
-    <message>
         <source>An optional message to attach to the payment request, which will be displayed when the request is opened. Note: The message will not be sent with the payment over the Particl network.</source>
         <translation>Talep açıldığında gösterilecek, isteğinize dayalı, ödeme talebi ile ilişkilendirilecek bir ileti. Not: Bu ileti ödeme ile birlikte Particl ağı üzerinden gönderilmeyecektir.</translation>
-=======
-        <source>An optional message to attach to the payment request, which will be displayed when the request is opened. Note: The message will not be sent with the payment over the Bitcoin network.</source>
-        <translation>Talep açıldığında gösterilecek, isteğinize dayalı, ödeme talebi ile ilişkilendirilecek bir ileti. Not: Bu ileti ödeme ile birlikte Bitcoin ağı üzerinden gönderilmeyecektir.</translation>
->>>>>>> f17942a3
     </message>
     <message>
         <source>An optional label to associate with the new receiving address.</source>
