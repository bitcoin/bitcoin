<<<<<<< HEAD
<?xml version="1.0" ?><!DOCTYPE TS><TS language="cy" version="2.0">
<defaultcodec>UTF-8</defaultcodec>
<context>
    <name>AboutDialog</name>
    <message>
        <location filename="../forms/aboutdialog.ui" line="+14"/>
        <source>About Peercoin</source>
        <translation type="unfinished"/>
    </message>
    <message>
        <location line="+39"/>
        <source>&lt;b&gt;Peercoin&lt;/b&gt; version</source>
        <translation>Fersiwn &lt;b&gt;Peercoin&lt;/b&gt;</translation>
    </message>
    <message>
        <location line="+57"/>
        <source>
This is experimental software.

Distributed under the MIT/X11 software license, see the accompanying file COPYING or http://www.opensource.org/licenses/mit-license.php.

This product includes software developed by the OpenSSL Project for use in the OpenSSL Toolkit (http://www.openssl.org/) and cryptographic software written by Eric Young (eay@cryptsoft.com) and UPnP software written by Thomas Bernard.</source>
        <translation type="unfinished"/>
    </message>
    <message>
        <location filename="../aboutdialog.cpp" line="+14"/>
        <source>Copyright</source>
        <translation type="unfinished"/>
    </message>
    <message>
        <location line="+0"/>
        <source>The Peercoin developers</source>
        <translation type="unfinished"/>
    </message>
</context>
=======
<TS language="cy" version="2.1">
>>>>>>> dac5d68f
<context>
    <name>AddressBookPage</name>
    <message>
        <source>Right-click to edit address or label</source>
        <translation>Clic-dde i olygu cyfeiriad neu label</translation>
    </message>
    <message>
        <source>Create a new address</source>
        <translation>Creu cyfeiriad newydd</translation>
    </message>
    <message>
        <source>&amp;New</source>
        <translation>&amp;Newydd</translation>
    </message>
    <message>
        <source>Copy the currently selected address to the system clipboard</source>
        <translation>Copio'r cyfeiriad sydd wedi'i ddewis i'r clipfwrdd system</translation>
    </message>
    <message>
<<<<<<< HEAD
        <location filename="../addressbookpage.cpp" line="+63"/>
        <source>These are your Peercoin addresses for receiving payments. You may want to give a different one to each sender so you can keep track of who is paying you.</source>
        <translation type="unfinished"/>
=======
        <source>&amp;Copy</source>
        <translation>&amp;Copïo</translation>
>>>>>>> dac5d68f
    </message>
    <message>
        <source>C&amp;lose</source>
        <translation>C&amp;au</translation>
    </message>
    <message>
        <source>Delete the currently selected address from the list</source>
        <translation>Dileu'r cyfeiriad presennol wedi ei ddewis o'r rhestr</translation>
    </message>
    <message>
<<<<<<< HEAD
        <location line="+11"/>
        <source>Sign a message to prove you own a Peercoin address</source>
        <translation type="unfinished"/>
=======
        <source>Export the data in the current tab to a file</source>
        <translation>Allforio'r data yn y tab presennol i ffeil</translation>
>>>>>>> dac5d68f
    </message>
    <message>
        <source>&amp;Export</source>
        <translation>&amp;Allforio</translation>
    </message>
    <message>
        <source>&amp;Delete</source>
        <translation>&amp;Dileu</translation>
    </message>
    <message>
        <source>Choose the address to send coins to</source>
        <translation>Dewis y cyfeiriad i yrru'r arian </translation>
    </message>
    <message>
        <source>Choose the address to receive coins with</source>
        <translation>Dewis y cyfeiriad i dderbyn arian</translation>
    </message>
    <message>
<<<<<<< HEAD
        <location line="-44"/>
        <source>Verify a message to ensure it was signed with a specified Peercoin address</source>
        <translation type="unfinished"/>
=======
        <source>C&amp;hoose</source>
        <translation>D&amp;ewis</translation>
>>>>>>> dac5d68f
    </message>
    <message>
        <source>Sending addresses</source>
        <translation>Anfon cyfeiriadau</translation>
    </message>
    <message>
        <source>Receiving addresses</source>
        <translation>Derbyn cyfeiriadau</translation>
    </message>
    <message>
<<<<<<< HEAD
        <location filename="../addressbookpage.cpp" line="-5"/>
        <source>These are your Peercoin addresses for sending payments. Always check the amount and the receiving address before sending coins.</source>
        <translation type="unfinished"/>
=======
        <source>These are your Bitcoin addresses for sending payments. Always check the amount and the receiving address before sending coins.</source>
        <translation>Rhain ydi eich cyfeiriadau Bitcoin ar gyfer gyrru taliadau. Gwnewch yn sicr o'r swm a'r cyfeiriad derbyn cyn gyrru arian.</translation>
>>>>>>> dac5d68f
    </message>
    <message>
        <source>These are your Bitcoin addresses for receiving payments. It is recommended to use a new receiving address for each transaction.</source>
        <translation>Dyma eich cyfeiriadau Bitcoin ar gyfer derbyn taliadau. Argymhellwn ddefnyddio cyfeiriad derbyn newydd ar gyfer bob trafodyn.</translation>
    </message>
    <message>
        <source>&amp;Copy Address</source>
        <translation>&amp;Copïo Cyfeiriad</translation>
    </message>
    <message>
        <source>Copy &amp;Label</source>
        <translation>Copïo &amp;Label</translation>
    </message>
    <message>
        <source>&amp;Edit</source>
        <translation>&amp;Golygu</translation>
    </message>
    <message>
        <source>Export Address List</source>
        <translation>Allforio Rhestr Cyfeiriadau</translation>
    </message>
    <message>
        <source>Exporting Failed</source>
        <translation>Methiant Allforio</translation>
    </message>
    <message>
        <source>There was an error trying to save the address list to %1. Please try again.</source>
        <translation>Roedd camgymeriad yn trïo safio'r rhestr gyfeiriadau i'r %1. Triwch eto os gwelwch yn dda.</translation>
    </message>
</context>
<context>
    <name>AddressTableModel</name>
    <message>
        <source>Label</source>
        <translation>Label</translation>
    </message>
    <message>
        <source>Address</source>
        <translation>Cyfeiriad</translation>
    </message>
    <message>
        <source>(no label)</source>
        <translation>(dim label)</translation>
    </message>
</context>
<context>
    <name>AskPassphraseDialog</name>
    <message>
        <source>Passphrase Dialog</source>
        <translation>Deialog Cyfrinair</translation>
    </message>
    <message>
        <source>Enter passphrase</source>
        <translation>Teipiwch gyfrinymadrodd</translation>
    </message>
    <message>
        <source>New passphrase</source>
        <translation>Cyfrinymadrodd newydd</translation>
    </message>
    <message>
        <source>Repeat new passphrase</source>
        <translation>Ailadroddwch gyfrinymadrodd newydd</translation>
    </message>
    <message>
        <source>Enter the new passphrase to the wallet.&lt;br/&gt;Please use a passphrase of &lt;b&gt;ten or more random characters&lt;/b&gt;, or &lt;b&gt;eight or more words&lt;/b&gt;.</source>
        <translation>Ysgrifennwch y cyfrinair newydd i'r waled. &lt;br/&gt; Os gwelwch yn dda, defnyddiwch gyfrinair &lt;b&gt; deg neu fwy o gymeriadau ar hap &lt;/b&gt; , neu &lt;b&gt; wyth neu fwy o eiriau &lt;/b&gt; .</translation>
    </message>
    <message>
        <source>Encrypt wallet</source>
        <translation>Amgryptio'r Waled</translation>
    </message>
    <message>
        <source>This operation needs your wallet passphrase to unlock the wallet.</source>
        <translation>Mae'r weithred hon angen eich cyfrinair waled i ddatgloi'r waled.</translation>
    </message>
    <message>
        <source>Unlock wallet</source>
        <translation>Datgloi'r waled</translation>
    </message>
    <message>
        <source>This operation needs your wallet passphrase to decrypt the wallet.</source>
        <translation>Mae'r weithred hon angen eich cyfrinair waled i ddatgryptio'r waled.</translation>
    </message>
    <message>
        <source>Decrypt wallet</source>
        <translation>Datgryptio waled</translation>
    </message>
    <message>
        <source>Change passphrase</source>
        <translation>Newid cyfrinair</translation>
    </message>
    <message>
        <source>Enter the old passphrase and new passphrase to the wallet.</source>
        <translation>Ysgrifennwch yr hen gyfrinair a chyfrinair newydd y waled.</translation>
    </message>
    <message>
        <source>Confirm wallet encryption</source>
        <translation>Cadarnhau amgryptio'r waled</translation>
    </message>
    <message>
<<<<<<< HEAD
        <location line="+1"/>
        <source>Warning: If you encrypt your wallet and lose your passphrase, you will &lt;b&gt;LOSE ALL OF YOUR PEERCOINS&lt;/b&gt;!</source>
        <translation type="unfinished"/>
=======
        <source>Warning: If you encrypt your wallet and lose your passphrase, you will &lt;b&gt;LOSE ALL OF YOUR BITCOINS&lt;/b&gt;!</source>
        <translation>Rhybudd: Os ydych yn amgryptio'r waled ag yn colli'r cyfrinair, byddwch yn &lt;b&gt; COLLI EICH BITCOINS I GYD &lt;b&gt; !</translation>
>>>>>>> dac5d68f
    </message>
    <message>
        <source>Are you sure you wish to encrypt your wallet?</source>
        <translation>Ydych yn siwr eich bod eisiau amgryptio eich waled?</translation>
    </message>
    <message>
        <source>Wallet encrypted</source>
        <translation>Waled Wedi Amgryptio</translation>
    </message>
    <message>
        <source>%1 will close now to finish the encryption process. Remember that encrypting your wallet cannot fully protect your bitcoins from being stolen by malware infecting your computer.</source>
        <translation>Bydd %1 nawr yn gorffen y broses amgryptio. Cofiwch nad ydy amgryptio eich waled yn llawn amddiffyn eich bitcoins rhag cael eu dwyn gan afiechyd yn heintio eich cyfrifiadur.</translation>
    </message>
    <message>
<<<<<<< HEAD
        <location line="-56"/>
        <source>Peercoin will close now to finish the encryption process. Remember that encrypting your wallet cannot fully protect your peercoins from being stolen by malware infecting your computer.</source>
        <translation type="unfinished"/>
=======
        <source>IMPORTANT: Any previous backups you have made of your wallet file should be replaced with the newly generated, encrypted wallet file. For security reasons, previous backups of the unencrypted wallet file will become useless as soon as you start using the new, encrypted wallet.</source>
        <translation>PWYSIG: Mi ddylai unrhyw back ups blaenorol rydych wedi ei wneud o ffeil eich waled gael ei ddiweddaru efo'r ffeil amgryptiedig newydd ei chreu. Am resymau diogelwch, bydd back ups blaenorol o ffeil y walet heb amgryptio yn ddiwerth mor fuan ac yr ydych yn dechrau defnyddio'r waled amgryptiedig newydd.</translation>
>>>>>>> dac5d68f
    </message>
    <message>
        <source>Wallet encryption failed</source>
        <translation>Amgryptio waled wedi methu</translation>
    </message>
    <message>
        <source>Wallet encryption failed due to an internal error. Your wallet was not encrypted.</source>
        <translation>Amgryptio waled wedi methu oherwydd gwall mewnol. Dydi eich waled heb amgryptio.</translation>
    </message>
    <message>
        <source>The supplied passphrases do not match.</source>
        <translation>Nid ydi'r cyfrineiriau a gyflenwyd yn cyfateb.</translation>
    </message>
    <message>
        <source>Wallet unlock failed</source>
        <translation>Dadgloi waled wedi methu</translation>
    </message>
    <message>
        <source>The passphrase entered for the wallet decryption was incorrect.</source>
        <translation>Mae'r cyfrinair ysgrifennwyd ar gyfer datgryptio'r waled yn anghywir.</translation>
    </message>
    <message>
        <source>Wallet decryption failed</source>
        <translation>Amgryptio waled wedi methu</translation>
    </message>
    <message>
        <source>Wallet passphrase was successfully changed.</source>
        <translation>Newid cyfrinair waled yn llwyddiannus. </translation>
    </message>
    <message>
        <source>Warning: The Caps Lock key is on!</source>
        <translation>Rhybudd: Mae allwedd Caps Lock ymlaen!</translation>
    </message>
</context>
<context>
    <name>BanTableModel</name>
    <message>
        <source>IP/Netmask</source>
        <translation>IP/Rhwydfwgwd</translation>
    </message>
    <message>
        <source>Banned Until</source>
        <translation>Gwaharddwyd Nes</translation>
    </message>
</context>
<context>
    <name>BitcoinGUI</name>
    <message>
        <source>Sign &amp;message...</source>
        <translation>Arwyddo &amp;neges...</translation>
    </message>
    <message>
        <source>Synchronizing with network...</source>
        <translation>Cysoni â'r rhwydwaith...</translation>
    </message>
    <message>
        <source>&amp;Overview</source>
        <translation>&amp;Trosolwg</translation>
    </message>
    <message>
        <source>Node</source>
        <translation>Nod</translation>
    </message>
    <message>
        <source>Show general overview of wallet</source>
        <translation>Dangos trosolwg cyffredinol y waled</translation>
    </message>
    <message>
        <source>&amp;Transactions</source>
        <translation>&amp;Trafodion</translation>
    </message>
    <message>
        <source>Browse transaction history</source>
        <translation>Pori hanes trafodion</translation>
    </message>
    <message>
        <source>E&amp;xit</source>
        <translation>A&amp;llanfa</translation>
    </message>
    <message>
        <source>Quit application</source>
        <translation>Gadael rhaglen</translation>
    </message>
    <message>
<<<<<<< HEAD
        <location line="+4"/>
        <source>Show information about Peercoin</source>
        <translation>Dangos gwybodaeth am Peercoin</translation>
=======
        <source>&amp;About %1</source>
        <translation>&amp;Ynghylch %1</translation>
    </message>
    <message>
        <source>Show information about %1</source>
        <translation>Dangos gwybodaeth am %1</translation>
>>>>>>> dac5d68f
    </message>
    <message>
        <source>About &amp;Qt</source>
        <translation>Ynghylch &amp;Qt</translation>
    </message>
    <message>
        <source>Show information about Qt</source>
        <translation>Dangos gwybodaeth am Qt</translation>
    </message>
    <message>
        <source>&amp;Options...</source>
        <translation>&amp;Opsiynau</translation>
    </message>
    <message>
        <source>Modify configuration options for %1</source>
        <translation>Addasu ffurfweddiad dewisiadau ar gyfer %1</translation>
    </message>
    <message>
        <source>&amp;Encrypt Wallet...</source>
        <translation>&amp;Amgryptio'r waled...</translation>
    </message>
    <message>
        <source>&amp;Backup Wallet...</source>
        <translation>&amp;Backup Waled...</translation>
    </message>
    <message>
        <source>&amp;Change Passphrase...</source>
        <translation>&amp;Newid cyfrinymadrodd...</translation>
    </message>
    <message>
        <source>&amp;Sending addresses...</source>
        <translation>&amp;Cyfeiriadau anfon...</translation>
    </message>
    <message>
        <source>&amp;Receiving addresses...</source>
        <translation>&amp;Cyfeiriadau derbyn...</translation>
    </message>
    <message>
<<<<<<< HEAD
        <location line="-347"/>
        <source>Send coins to a Peercoin address</source>
        <translation type="unfinished"/>
    </message>
    <message>
        <location line="+49"/>
        <source>Modify configuration options for Peercoin</source>
        <translation type="unfinished"/>
=======
        <source>Open &amp;URI...</source>
        <translation>Agor &amp;URI...</translation>
    </message>
    <message>
        <source>Click to disable network activity.</source>
        <translation>Cliciwch i anablu gweithgaredd y rhwydwaith.</translation>
    </message>
    <message>
        <source>Network activity disabled.</source>
        <translation>Gweithgaredd rhwydwaith wedi anablu.</translation>
    </message>
    <message>
        <source>Click to enable network activity again.</source>
        <translation>Cliciwch i alluogi gweithgaredd y rhwydwaith eto.</translation>
    </message>
    <message>
        <source>Syncing Headers (%1%)...</source>
        <translation>Syncio pennawdau (%1%)...</translation>
    </message>
    <message>
        <source>Reindexing blocks on disk...</source>
        <translation>Ailfynegi y blociau ar ddisg...</translation>
    </message>
    <message>
        <source>Send coins to a Bitcoin address</source>
        <translation>Anfon arian i gyfeiriad Bitcoin</translation>
>>>>>>> dac5d68f
    </message>
    <message>
        <source>Backup wallet to another location</source>
        <translation>Bacio fyny'r waled i leoliad arall</translation>
    </message>
    <message>
        <source>Change the passphrase used for wallet encryption</source>
        <translation>Newid y cyfrinair ddefnyddiwyd ar gyfer amgryptio'r waled</translation>
    </message>
    <message>
        <source>&amp;Debug window</source>
        <translation>&amp;Di fygio'r ffenest</translation>
    </message>
    <message>
        <source>&amp;Verify message...</source>
        <translation>&amp;Gwirio neges...</translation>
    </message>
    <message>
<<<<<<< HEAD
        <location line="-165"/>
        <location line="+530"/>
        <source>Peercoin</source>
        <translation type="unfinished"/>
=======
        <source>Bitcoin</source>
        <translation>Bitcoin</translation>
>>>>>>> dac5d68f
    </message>
    <message>
        <source>Wallet</source>
        <translation>Waled</translation>
    </message>
    <message>
        <source>&amp;Send</source>
        <translation>&amp;Anfon</translation>
    </message>
    <message>
        <source>&amp;Receive</source>
        <translation>&amp;Derbyn</translation>
    </message>
    <message>
<<<<<<< HEAD
        <location line="+22"/>
        <source>&amp;About Peercoin</source>
        <translation type="unfinished"/>
    </message>
    <message>
        <location line="+9"/>
=======
>>>>>>> dac5d68f
        <source>&amp;Show / Hide</source>
        <translation>&amp;Dangos / Cuddio</translation>
    </message>
    <message>
        <source>Show or hide the main Window</source>
        <translation>Dangos neu guddio y brif Ffenest</translation>
    </message>
    <message>
        <source>Encrypt the private keys that belong to your wallet</source>
        <translation>Amgryptio'r allweddi preifat sy'n perthyn i'ch waled</translation>
    </message>
    <message>
<<<<<<< HEAD
        <location line="+1"/>
        <source>Decrypt wallet only for minting. Sending coins will still require the password.</source>
        <translation type="unfinished"></translation>
    </message>
    <message>
        <location line="+7"/>
        <source>Sign messages with your Peercoin addresses to prove you own them</source>
        <translation type="unfinished"/>
    </message>
    <message>
        <location line="+2"/>
        <source>Verify messages to ensure they were signed with specified Peercoin addresses</source>
        <translation type="unfinished"/>
    </message>
    <message>
        <location line="+3"/>
        <source>UI to create multisig addresses</source>
        <translation type="unfinished"></translation>
    </message>
    <message>
        <location line="+28"/>
=======
        <source>Sign messages with your Bitcoin addresses to prove you own them</source>
        <translation>Arwyddo negeseuon gyda eich cyfeiriadau Bitcoin i brofi mae chi sy'n berchen arnynt</translation>
    </message>
    <message>
        <source>Verify messages to ensure they were signed with specified Bitcoin addresses</source>
        <translation>Gwirio negeseuon i sicrhau eu bod wedi eu harwyddo gyda cyfeiriadau Bitcoin penodol</translation>
    </message>
    <message>
>>>>>>> dac5d68f
        <source>&amp;File</source>
        <translation>&amp;Ffeil</translation>
    </message>
    <message>
        <source>&amp;Settings</source>
        <translation>&amp;Gosodiadau</translation>
    </message>
    <message>
        <source>&amp;Help</source>
        <translation>&amp;Cymorth</translation>
    </message>
    <message>
        <source>Tabs toolbar</source>
        <translation>Bar offer tabiau</translation>
    </message>
    <message>
        <source>Request payments (generates QR codes and bitcoin: URIs)</source>
        <translation>Gofyn taliadau (creu côd QR a bitcoin: URIs)</translation>
    </message>
    <message>
<<<<<<< HEAD
        <location line="+47"/>
        <source>Peercoin client</source>
        <translation type="unfinished"/>
    </message>
    <message numerus="yes">
        <location line="+141"/>
        <source>%n active connection(s) to Peercoin network</source>
        <translation type="unfinished"><numerusform></numerusform><numerusform></numerusform><numerusform></numerusform><numerusform></numerusform></translation>
=======
        <source>Show the list of used sending addresses and labels</source>
        <translation>Dangos rhestr o gyfeiriadau danfon a labelau wedi eu defnyddio</translation>
>>>>>>> dac5d68f
    </message>
    <message>
        <source>Show the list of used receiving addresses and labels</source>
        <translation>Dangos rhestr o gyfeiriadau derbyn a labelau wedi eu defnyddio</translation>
    </message>
    <message>
        <source>Open a bitcoin: URI or payment request</source>
        <translation>Agor Bitcoin: URI neu ofyn taliad</translation>
    </message>
    <message>
        <source>&amp;Command-line options</source>
        <translation>&amp;Dewisiadau Gorchymyn-llinell</translation>
    </message>
    <message>
        <source>Indexing blocks on disk...</source>
        <translation>Mynegai'r blociau ar ddisg...</translation>
    </message>
    <message>
        <source>Processing blocks on disk...</source>
        <translation>Prosesu blociau ar ddisg...</translation>
    </message>
    <message>
        <source>%1 behind</source>
        <translation>%1 Tu ôl</translation>
    </message>
    <message>
        <source>Last received block was generated %1 ago.</source>
        <translation>Cafodd y bloc olaf i'w dderbyn ei greu %1 yn ôl.</translation>
    </message>
    <message>
        <source>Transactions after this will not yet be visible.</source>
        <translation>Ni fydd trafodion ar ôl hyn yn weledol eto.</translation>
    </message>
    <message>
        <source>Error</source>
        <translation>Gwall</translation>
    </message>
    <message>
        <source>Warning</source>
        <translation>Rhybudd</translation>
    </message>
    <message>
        <source>Information</source>
        <translation>Gwybodaeth</translation>
    </message>
    <message>
<<<<<<< HEAD
        <location line="+70"/>
        <source>You can send this transaction for a fee of %1, which is burned and prevents spamming of the network. Do you want to pay the fee?</source>
        <translation type="unfinished"/>
    </message>
    <message>
        <location line="-140"/>
=======
>>>>>>> dac5d68f
        <source>Up to date</source>
        <translation>Cyfamserol</translation>
    </message>
    <message>
        <source>Connecting to peers...</source>
        <translation>Cysylltu efo cyfoedion...</translation>
    </message>
    <message>
        <source>Catching up...</source>
        <translation>Dal i fyny...</translation>
    </message>
    <message>
        <source>Date: %1
</source>
        <translation>Dyddiad: %1
</translation>
    </message>
    <message>
        <source>Amount: %1
</source>
        <translation>Cyfanswm: %1
</translation>
    </message>
    <message>
        <source>Type: %1
</source>
        <translation>Math: %1
</translation>
    </message>
    <message>
        <source>Label: %1
</source>
        <translation>Label: %1
</translation>
    </message>
    <message>
        <source>Address: %1
</source>
        <translation>Cyfeiriad: %1
</translation>
    </message>
    <message>
        <source>Sent transaction</source>
        <translation>Trafodiad anfonwyd</translation>
    </message>
    <message>
        <source>Incoming transaction</source>
        <translation>Trafodiad sy'n cyrraedd</translation>
    </message>
    <message>
        <source>HD key generation is &lt;b&gt;enabled&lt;/b&gt;</source>
        <translation>Cynhyrchu allweddi HD wedi ei &lt;b&gt; alluogi &lt;/b&gt;</translation>
    </message>
    <message>
<<<<<<< HEAD
        <location line="-23"/>
        <location line="+23"/>
        <source>URI can not be parsed! This can be caused by an invalid Peercoin address or malformed URI parameters.</source>
        <translation type="unfinished"/>
=======
        <source>HD key generation is &lt;b&gt;disabled&lt;/b&gt;</source>
        <translation>Cynhyrchu allweddi HD wedi'w &lt;b&gt; anablu &lt;/b&gt;</translation>
>>>>>>> dac5d68f
    </message>
    <message>
        <source>Wallet is &lt;b&gt;encrypted&lt;/b&gt; and currently &lt;b&gt;unlocked&lt;/b&gt;</source>
        <translation>Mae'r waled &lt;b&gt;wedi'i amgryptio&lt;/b&gt; ac &lt;b&gt;heb ei gloi&lt;/b&gt; ar hyn o bryd</translation>
    </message>
    <message>
        <source>Wallet is &lt;b&gt;encrypted&lt;/b&gt; and currently &lt;b&gt;locked&lt;/b&gt;</source>
        <translation>Mae'r waled &lt;b&gt;wedi'i amgryptio&lt;/b&gt; ac &lt;b&gt;ar glo&lt;/b&gt; ar hyn o bryd</translation>
    </message>
    <message>
<<<<<<< HEAD
        <location filename="../bitcoin.cpp" line="+111"/>
        <source>A fatal error occurred. Peercoin can no longer continue safely and will quit.</source>
        <translation type="unfinished"/>
=======
        <source>A fatal error occurred. Bitcoin can no longer continue safely and will quit.</source>
        <translation>Mae gwall angheuol wedi digwydd. Ni all Bitcoin barhau'n ddiogel ac mae'n cau lawr.</translation>
>>>>>>> dac5d68f
    </message>
</context>
<context>
    <name>CoinControlDialog</name>
    <message>
        <source>Coin Selection</source>
        <translation>Dewis Ceiniog</translation>
    </message>
    <message>
        <source>Quantity:</source>
        <translation>Maint:</translation>
    </message>
    <message>
        <source>Amount:</source>
        <translation>Cyfanswm</translation>
    </message>
    <message>
        <source>Fee:</source>
        <translation>Ffî</translation>
    </message>
    <message>
        <source>Dust:</source>
        <translation>Llwch</translation>
    </message>
    <message>
        <source>After Fee:</source>
        <translation>Ar Ôl Ffî</translation>
    </message>
    <message>
        <source>Change:</source>
        <translation>Newid:</translation>
    </message>
    <message>
        <source>Amount</source>
        <translation>Cyfanswm</translation>
    </message>
    <message>
        <source>Received with label</source>
        <translation>Derbynwyd gyda label</translation>
    </message>
    <message>
        <source>Received with address</source>
        <translation>Derbynwyd gyda chyfeiriad</translation>
    </message>
    <message>
        <source>Date</source>
        <translation>Dyddiad</translation>
    </message>
    <message>
<<<<<<< HEAD
        <location line="-5"/>
        <source>The entered address &quot;%1&quot; is not a valid Peercoin address.</source>
        <translation type="unfinished"/>
=======
        <source>Confirmations</source>
        <translation>Cadarnhadiadau</translation>
>>>>>>> dac5d68f
    </message>
    <message>
        <source>Confirmed</source>
        <translation>Cadarnhawyd</translation>
    </message>
    <message>
        <source>Copy address</source>
        <translation>Copïo cyfeiriad</translation>
    </message>
    <message>
<<<<<<< HEAD
        <location filename="../guiutil.cpp" line="+424"/>
        <location line="+12"/>
        <source>Peercoin-Qt</source>
        <translation type="unfinished"/>
=======
        <source>Copy label</source>
        <translation>Copïo label</translation>
>>>>>>> dac5d68f
    </message>
    <message>
        <source>Copy amount</source>
        <translation>Copïo Cyfanswm</translation>
    </message>
    <message>
        <source>(no label)</source>
        <translation>(dim label)</translation>
    </message>
    </context>
<context>
    <name>EditAddressDialog</name>
    <message>
        <source>Edit Address</source>
        <translation>Golygu'r cyfeiriad</translation>
    </message>
    <message>
        <source>&amp;Label</source>
        <translation>&amp;Label</translation>
    </message>
    <message>
        <source>&amp;Address</source>
        <translation>&amp;Cyfeiriad</translation>
    </message>
    </context>
<context>
    <name>FreespaceChecker</name>
    <message>
        <source>name</source>
        <translation>enw</translation>
    </message>
    </context>
<context>
    <name>HelpMessageDialog</name>
    <message>
        <source>Usage:</source>
        <translation>Cynefod:</translation>
    </message>
    </context>
<context>
    <name>Intro</name>
    <message>
        <source>Welcome</source>
        <translation>Croeso</translation>
    </message>
    <message>
        <source>Bitcoin</source>
        <translation>Bitcoin</translation>
    </message>
    <message>
        <source>Error</source>
        <translation>Gwall</translation>
    </message>
    </context>
<context>
    <name>ModalOverlay</name>
    <message>
<<<<<<< HEAD
        <location line="+6"/>
        <source>Mandatory network transaction fee per kB transferred. Most transactions are 1 kB and incur a 0.01 PPC fee. Note: transfer size may increase depending on the number of input transactions required to be added together to fund the payment.</source>
        <translation type="unfinished"/>
=======
        <source>Form</source>
        <translation>Ffurflen</translation>
>>>>>>> dac5d68f
    </message>
    </context>
<context>
    <name>OpenURIDialog</name>
    <message>
<<<<<<< HEAD
        <location line="+15"/>
        <source>Additional network &amp;fee</source>
        <translation type="unfinished"/>
    </message>
    <message>
        <location line="+31"/>
        <source>Automatically start Peercoin after logging in to the system.</source>
        <translation type="unfinished"/>
    </message>
    <message>
        <location line="+46"/>
        <source>Check this box to follow the centrally issued checkpoints.</source>
        <translation type="unfinished"/>
=======
        <source>Open URI</source>
        <translation>Agor URI</translation>
    </message>
    <message>
        <source>URI:</source>
        <translation>URI:</translation>
>>>>>>> dac5d68f
    </message>
    </context>
<context>
    <name>OptionsDialog</name>
    <message>
<<<<<<< HEAD
        <location line="+3"/>
        <source>&amp;Start Peercoin on system login</source>
        <translation type="unfinished"/>
    </message>
    <message>
        <location line="+7"/>
        <source>Enforce checkpoints</source>
        <translation type="unfinished"></translation>
    </message>
    <message>
        <location line="+35"/>
        <source>Reset all client options to default.</source>
        <translation type="unfinished"/>
=======
        <source>Options</source>
        <translation>Opsiynau</translation>
    </message>
    <message>
        <source>&amp;Network</source>
        <translation>&amp;Rhwydwaith</translation>
>>>>>>> dac5d68f
    </message>
    <message>
        <source>W&amp;allet</source>
        <translation>W&amp;aled</translation>
    </message>
    <message>
        <source>IPv4</source>
        <translation>IPv4</translation>
    </message>
    <message>
<<<<<<< HEAD
        <location line="+6"/>
        <source>Automatically open the Peercoin client port on the router. This only works when your router supports UPnP and it is enabled.</source>
        <translation type="unfinished"/>
=======
        <source>IPv6</source>
        <translation>IPv6</translation>
>>>>>>> dac5d68f
    </message>
    <message>
        <source>Tor</source>
        <translation>Tor</translation>
    </message>
    <message>
<<<<<<< HEAD
        <location line="+7"/>
        <source>Connect to the Peercoin network through a SOCKS proxy (e.g. when connecting through Tor).</source>
        <translation type="unfinished"/>
=======
        <source>&amp;Window</source>
        <translation>&amp;Ffenestr</translation>
>>>>>>> dac5d68f
    </message>
    <message>
        <source>&amp;Display</source>
        <translation>&amp;Dangos</translation>
    </message>
    <message>
        <source>Error</source>
        <translation>Gwall</translation>
    </message>
    </context>
<context>
    <name>OverviewPage</name>
    <message>
        <source>Form</source>
        <translation>Ffurflen</translation>
    </message>
    </context>
<context>
    <name>PaymentServer</name>
    </context>
<context>
    <name>PeerTableModel</name>
    </context>
<context>
    <name>QObject</name>
    <message>
        <source>Amount</source>
        <translation>Cyfanswm</translation>
    </message>
    <message>
        <source>%1 and %2</source>
        <translation>%1 a %2</translation>
    </message>
    </context>
<context>
    <name>QObject::QObject</name>
    </context>
<context>
    <name>QRImageWidget</name>
    </context>
<context>
    <name>RPCConsole</name>
    <message>
        <source>&amp;Information</source>
        <translation>Gwybodaeth</translation>
    </message>
    <message>
        <source>Network</source>
        <translation>Rhwydwaith</translation>
    </message>
    <message>
        <source>&amp;Open</source>
        <translation>&amp;Agor</translation>
    </message>
    </context>
<context>
    <name>ReceiveCoinsDialog</name>
    <message>
        <source>&amp;Label:</source>
        <translation>&amp;Label:</translation>
    </message>
    <message>
        <source>Copy label</source>
        <translation>Copïo label</translation>
    </message>
    <message>
        <source>Copy amount</source>
        <translation>Copïo Cyfanswm</translation>
    </message>
</context>
<context>
    <name>ReceiveRequestDialog</name>
    <message>
        <source>Copy &amp;Address</source>
        <translation>&amp;Cyfeiriad Copi</translation>
    </message>
    <message>
        <source>Address</source>
        <translation>Cyfeiriad</translation>
    </message>
    <message>
        <source>Amount</source>
        <translation>Cyfanswm</translation>
    </message>
    <message>
<<<<<<< HEAD
        <location line="+13"/>
        <source>The user interface language can be set here. This setting will take effect after restarting Peercoin.</source>
        <translation type="unfinished"/>
=======
        <source>Label</source>
        <translation>Label</translation>
>>>>>>> dac5d68f
    </message>
    </context>
<context>
    <name>RecentRequestsTableModel</name>
    <message>
        <source>Date</source>
        <translation>Dyddiad</translation>
    </message>
    <message>
        <source>Label</source>
        <translation>Label</translation>
    </message>
    <message>
<<<<<<< HEAD
        <location line="+9"/>
        <source>Whether to show Peercoin addresses in the transaction list or not.</source>
        <translation type="unfinished"/>
=======
        <source>(no label)</source>
        <translation>(dim label)</translation>
>>>>>>> dac5d68f
    </message>
    </context>
<context>
    <name>SendCoinsDialog</name>
    <message>
        <source>Send Coins</source>
        <translation>Anfon arian</translation>
    </message>
    <message>
        <source>Quantity:</source>
        <translation>Maint:</translation>
    </message>
    <message>
        <source>Bytes:</source>
        <translation>Maint</translation>
    </message>
    <message>
        <source>Amount:</source>
        <translation>Maint</translation>
    </message>
    <message>
        <source>Fee:</source>
        <translation>Ffi</translation>
    </message>
    <message>
        <source>After Fee:</source>
        <translation>Ar Ôl Ffî</translation>
    </message>
    <message>
        <source>Change:</source>
        <translation>Newid:</translation>
    </message>
    <message>
        <source>Send to multiple recipients at once</source>
        <translation>Anfon at pobl lluosog ar yr un pryd</translation>
    </message>
    <message>
        <source>Dust:</source>
        <translation>Llwch</translation>
    </message>
    <message>
<<<<<<< HEAD
        <location line="-9"/>
        <location line="+9"/>
        <source>This setting will take effect after restarting Peercoin.</source>
        <translation type="unfinished"/>
=======
        <source>Balance:</source>
        <translation>Gweddill:</translation>
>>>>>>> dac5d68f
    </message>
    <message>
        <source>Confirm the send action</source>
        <translation>Cadarnhau'r gweithrediad anfon</translation>
    </message>
    <message>
        <source>Copy amount</source>
        <translation>Copïo Cyfanswm</translation>
    </message>
    <message>
<<<<<<< HEAD
        <location line="+50"/>
        <location line="+166"/>
        <source>The displayed information may be out of date. Your wallet automatically synchronizes with the Peercoin network after a connection is established, but this process has not completed yet.</source>
        <translation type="unfinished"/>
=======
        <source>(no label)</source>
        <translation>(dim label)</translation>
>>>>>>> dac5d68f
    </message>
</context>
<context>
    <name>SendCoinsEntry</name>
    <message>
        <source>A&amp;mount:</source>
        <translation>&amp;Maint</translation>
    </message>
    <message>
        <source>&amp;Label:</source>
        <translation>&amp;Label:</translation>
    </message>
    <message>
        <source>Alt+A</source>
        <translation>Alt+A</translation>
    </message>
    <message>
        <source>Paste address from clipboard</source>
        <translation>Gludo cyfeiriad o'r glipfwrdd</translation>
    </message>
    <message>
        <source>Alt+P</source>
        <translation>Alt+P</translation>
    </message>
    <message>
        <source>Message:</source>
        <translation>Neges:</translation>
    </message>
    </context>
<context>
    <name>SendConfirmationDialog</name>
    </context>
<context>
    <name>ShutdownWindow</name>
    </context>
<context>
    <name>SignVerifyMessageDialog</name>
    <message>
        <source>Alt+A</source>
        <translation>Alt+A</translation>
    </message>
    <message>
        <source>Paste address from clipboard</source>
        <translation>Gludo cyfeiriad o'r glipfwrdd</translation>
    </message>
    <message>
        <source>Alt+P</source>
        <translation>Alt+P</translation>
    </message>
    </context>
<context>
    <name>SplashScreen</name>
    <message>
<<<<<<< HEAD
        <location filename="../paymentserver.cpp" line="+107"/>
        <source>Cannot start peercoin: click-to-pay handler</source>
        <translation type="unfinished"/>
=======
        <source>[testnet]</source>
        <translation>[testnet]</translation>
>>>>>>> dac5d68f
    </message>
</context>
<context>
    <name>TrafficGraphWidget</name>
    </context>
<context>
    <name>TransactionDesc</name>
    <message>
        <source>Date</source>
        <translation>Dyddiad</translation>
    </message>
    <message>
        <source>Amount</source>
        <translation>Cyfanswm</translation>
    </message>
    </context>
<context>
    <name>TransactionDescDialog</name>
    </context>
<context>
    <name>TransactionTableModel</name>
    <message>
        <source>Date</source>
        <translation>Dyddiad</translation>
    </message>
    <message>
        <source>Type</source>
        <translation>Math</translation>
    </message>
    <message>
        <source>Label</source>
        <translation>Label</translation>
    </message>
    <message>
        <source>(no label)</source>
        <translation>(dim label)</translation>
    </message>
    </context>
<context>
    <name>TransactionView</name>
    <message>
        <source>Today</source>
        <translation>Heddiw</translation>
    </message>
    <message>
        <source>This week</source>
        <translation>Yr wythnos hon</translation>
    </message>
    <message>
        <source>This month</source>
        <translation>Y mis hwn</translation>
    </message>
    <message>
<<<<<<< HEAD
        <location line="+7"/>
        <source>Show the Peercoin-Qt help message to get a list with possible Peercoin command-line options.</source>
        <translation type="unfinished"/>
=======
        <source>Last month</source>
        <translation>Mis diwethaf</translation>
>>>>>>> dac5d68f
    </message>
    <message>
        <source>This year</source>
        <translation>Eleni</translation>
    </message>
    <message>
        <source>Copy address</source>
        <translation>Copïo cyfeiriad</translation>
    </message>
    <message>
        <source>Copy label</source>
        <translation>Copïo label</translation>
    </message>
    <message>
<<<<<<< HEAD
        <location line="-104"/>
        <source>Peercoin - Debug window</source>
        <translation type="unfinished"/>
    </message>
    <message>
        <location line="+25"/>
        <source>Peercoin Core</source>
        <translation type="unfinished"/>
=======
        <source>Copy amount</source>
        <translation>Copïo Cyfanswm</translation>
    </message>
    <message>
        <source>Edit label</source>
        <translation>Golygu label</translation>
>>>>>>> dac5d68f
    </message>
    <message>
        <source>Confirmed</source>
        <translation>Cadarnhawyd</translation>
    </message>
    <message>
<<<<<<< HEAD
        <location line="+7"/>
        <source>Open the Peercoin debug log file from the current data directory. This can take a few seconds for large log files.</source>
        <translation type="unfinished"/>
=======
        <source>Date</source>
        <translation>Dyddiad</translation>
>>>>>>> dac5d68f
    </message>
    <message>
        <source>Type</source>
        <translation>Math</translation>
    </message>
    <message>
<<<<<<< HEAD
        <location filename="../rpcconsole.cpp" line="-30"/>
        <source>Welcome to the Peercoin RPC console.</source>
        <translation type="unfinished"/>
=======
        <source>Label</source>
        <translation>Label</translation>
>>>>>>> dac5d68f
    </message>
    <message>
        <source>Address</source>
        <translation>Cyfeiriad</translation>
    </message>
    <message>
        <source>Exporting Failed</source>
        <translation>Methu Allforio</translation>
    </message>
    </context>
<context>
    <name>UnitDisplayStatusBarControl</name>
    </context>
<context>
<<<<<<< HEAD
    <name>SendCoinsEntry</name>
    <message>
        <location filename="../forms/sendcoinsentry.ui" line="+14"/>
        <source>Form</source>
        <translation>Ffurflen</translation>
    </message>
    <message>
        <location line="+15"/>
        <source>A&amp;mount:</source>
        <translation>&amp;Maint</translation>
    </message>
    <message>
        <location line="+13"/>
        <source>Pay &amp;To:</source>
        <translation type="unfinished"/>
    </message>
    <message>
        <location line="+34"/>
        <source>The address to send the payment to (e.g. 1NS17iag9jJgTHD1VXjvLCEnZuQ3rJDE9L)</source>
        <translation type="unfinished"/>
    </message>
    <message>
        <location line="+60"/>
        <location filename="../sendcoinsentry.cpp" line="+26"/>
        <source>Enter a label for this address to add it to your address book</source>
        <translation type="unfinished"/>
    </message>
    <message>
        <location line="-78"/>
        <source>&amp;Label:</source>
        <translation>&amp;Label:</translation>
    </message>
    <message>
        <location line="+28"/>
        <source>Choose address from address book</source>
        <translation type="unfinished"/>
    </message>
    <message>
        <location line="+10"/>
        <source>Alt+A</source>
        <translation>Alt+A</translation>
    </message>
    <message>
        <location line="+7"/>
        <source>Paste address from clipboard</source>
        <translation>Gludo cyfeiriad o&apos;r glipfwrdd</translation>
    </message>
    <message>
        <location line="+10"/>
        <source>Alt+P</source>
        <translation>Alt+P</translation>
    </message>
    <message>
        <location line="+7"/>
        <source>Remove this recipient</source>
        <translation type="unfinished"/>
    </message>
    <message>
        <location filename="../sendcoinsentry.cpp" line="+1"/>
        <source>Enter a Peercoin address</source>
        <translation type="unfinished"/>
    </message>
</context>
<context>
    <name>SignVerifyMessageDialog</name>
    <message>
        <location filename="../forms/signverifymessagedialog.ui" line="+14"/>
        <source>Signatures - Sign / Verify a Message</source>
        <translation type="unfinished"/>
    </message>
    <message>
        <location line="+13"/>
        <source>&amp;Sign Message</source>
        <translation type="unfinished"/>
    </message>
    <message>
        <location line="+6"/>
        <source>You can sign messages with your addresses to prove you own them. Be careful not to sign anything vague, as phishing attacks may try to trick you into signing your identity over to them. Only sign fully-detailed statements you agree to.</source>
        <translation type="unfinished"/>
    </message>
    <message>
        <location line="+18"/>
        <source>The address to sign the message with (e.g. 1NS17iag9jJgTHD1VXjvLCEnZuQ3rJDE9L)</source>
        <translation type="unfinished"/>
    </message>
    <message>
        <location line="+10"/>
        <location line="+213"/>
        <source>Choose an address from the address book</source>
        <translation type="unfinished"/>
    </message>
    <message>
        <location line="-203"/>
        <location line="+213"/>
        <source>Alt+A</source>
        <translation>Alt+A</translation>
    </message>
    <message>
        <location line="-203"/>
        <source>Paste address from clipboard</source>
        <translation>Gludo cyfeiriad o&apos;r glipfwrdd</translation>
    </message>
    <message>
        <location line="+10"/>
        <source>Alt+P</source>
        <translation>Alt+P</translation>
    </message>
    <message>
        <location line="+12"/>
        <source>Enter the message you want to sign here</source>
        <translation type="unfinished"/>
    </message>
    <message>
        <location line="+7"/>
        <source>Signature</source>
        <translation type="unfinished"/>
    </message>
    <message>
        <location line="+27"/>
        <source>Copy the current signature to the system clipboard</source>
        <translation type="unfinished"/>
    </message>
    <message>
        <location line="+21"/>
        <source>Sign the message to prove you own this Peercoin address</source>
        <translation type="unfinished"/>
    </message>
    <message>
        <location line="+3"/>
        <source>Sign &amp;Message</source>
        <translation type="unfinished"/>
    </message>
    <message>
        <location line="+14"/>
        <source>Reset all sign message fields</source>
        <translation type="unfinished"/>
    </message>
    <message>
        <location line="+3"/>
        <location line="+146"/>
        <source>Clear &amp;All</source>
        <translation type="unfinished"/>
    </message>
    <message>
        <location line="-87"/>
        <source>&amp;Verify Message</source>
        <translation type="unfinished"/>
    </message>
    <message>
        <location line="+6"/>
        <source>Enter the signing address, message (ensure you copy line breaks, spaces, tabs, etc. exactly) and signature below to verify the message. Be careful not to read more into the signature than what is in the signed message itself, to avoid being tricked by a man-in-the-middle attack.</source>
        <translation type="unfinished"/>
    </message>
    <message>
        <location line="+21"/>
        <source>The address the message was signed with (e.g. 1NS17iag9jJgTHD1VXjvLCEnZuQ3rJDE9L)</source>
        <translation type="unfinished"/>
    </message>
    <message>
        <location line="+40"/>
        <source>Verify the message to ensure it was signed with the specified Peercoin address</source>
        <translation type="unfinished"/>
    </message>
    <message>
        <location line="+3"/>
        <source>Verify &amp;Message</source>
        <translation type="unfinished"/>
    </message>
    <message>
        <location line="+14"/>
        <source>Reset all verify message fields</source>
        <translation type="unfinished"/>
    </message>
    <message>
        <location filename="../signverifymessagedialog.cpp" line="+27"/>
        <location line="+3"/>
        <source>Enter a Peercoin address</source>
        <translation type="unfinished"/>
    </message>
    <message>
        <location line="-2"/>
        <source>Click &quot;Sign Message&quot; to generate signature</source>
        <translation type="unfinished"/>
    </message>
    <message>
        <location line="+3"/>
        <source>Enter Peercoin signature</source>
        <translation type="unfinished"/>
    </message>
    <message>
        <location line="+82"/>
        <location line="+81"/>
        <source>The entered address is invalid.</source>
        <translation type="unfinished"/>
    </message>
    <message>
        <location line="-81"/>
        <location line="+8"/>
        <location line="+73"/>
        <location line="+8"/>
        <source>Please check the address and try again.</source>
        <translation type="unfinished"/>
    </message>
    <message>
        <location line="-81"/>
        <location line="+81"/>
        <source>The entered address does not refer to a key.</source>
        <translation type="unfinished"/>
    </message>
    <message>
        <location line="-73"/>
        <source>Wallet unlock was cancelled.</source>
        <translation type="unfinished"/>
    </message>
    <message>
        <location line="+8"/>
        <source>Private key for the entered address is not available.</source>
        <translation type="unfinished"/>
    </message>
    <message>
        <location line="+12"/>
        <source>Message signing failed.</source>
        <translation type="unfinished"/>
    </message>
    <message>
        <location line="+5"/>
        <source>Message signed.</source>
        <translation type="unfinished"/>
    </message>
    <message>
        <location line="+59"/>
        <source>The signature could not be decoded.</source>
        <translation type="unfinished"/>
    </message>
    <message>
        <location line="+0"/>
        <location line="+13"/>
        <source>Please check the signature and try again.</source>
        <translation type="unfinished"/>
    </message>
=======
    <name>WalletFrame</name>
    </context>
<context>
    <name>WalletModel</name>
>>>>>>> dac5d68f
    <message>
        <source>Current fee:</source>
        <translation>Ffi gyfredol</translation>
    </message>
    <message>
        <source>Increase:</source>
        <translation>Cynydd:</translation>
    </message>
    <message>
        <source>New fee:</source>
        <translation>Ffi newydd:</translation>
    </message>
    </context>
<context>
    <name>WalletView</name>
    <message>
<<<<<<< HEAD
        <location filename="../splashscreen.cpp" line="+22"/>
        <source>The Peercoin developers</source>
        <translation type="unfinished"/>
=======
        <source>&amp;Export</source>
        <translation>&amp;Allforio</translation>
>>>>>>> dac5d68f
    </message>
    <message>
        <source>Export the data in the current tab to a file</source>
        <translation>Allforio'r data yn y tab presennol i ffeil</translation>
    </message>
    </context>
<context>
    <name>bitcoin-core</name>
    <message>
        <source>Options:</source>
        <translation>Opsiynau:</translation>
    </message>
    <message>
        <source>Bitcoin Core</source>
        <translation>Craidd Bitcoin</translation>
    </message>
    <message>
        <source>Information</source>
        <translation>Gwybodaeth</translation>
    </message>
    <message>
        <source>Warning</source>
        <translation>Rhybudd</translation>
    </message>
    <message>
<<<<<<< HEAD
        <location line="+16"/>
        <source>Net amount</source>
        <translation type="unfinished"/>
    </message>
    <message>
        <location line="+6"/>
        <source>Message</source>
        <translation type="unfinished"/>
    </message>
    <message>
        <location line="+2"/>
        <source>Comment</source>
        <translation type="unfinished"/>
    </message>
    <message>
        <location line="+2"/>
        <source>Transaction ID</source>
        <translation type="unfinished"/>
    </message>
    <message>
        <location line="+3"/>
        <source>Generated coins must mature 120 blocks before they can be spent. When you generated this block, it was broadcast to the network to be added to the block chain. If it fails to get into the chain, its state will change to &quot;not accepted&quot; and it won&apos;t be spendable. This may occasionally happen if another node generates a block within a few seconds of yours.</source>
        <translation type="unfinished"/>
    </message>
    <message>
        <location line="+7"/>
        <source>Debug information</source>
        <translation type="unfinished"/>
    </message>
    <message>
        <location line="+8"/>
        <source>Transaction</source>
        <translation type="unfinished"/>
    </message>
    <message>
        <location line="+3"/>
        <source>Inputs</source>
        <translation type="unfinished"/>
    </message>
    <message>
        <location line="+23"/>
        <source>Amount</source>
        <translation type="unfinished"/>
    </message>
    <message>
        <location line="+1"/>
        <source>true</source>
        <translation type="unfinished"/>
    </message>
    <message>
        <location line="+0"/>
        <source>false</source>
        <translation type="unfinished"/>
    </message>
    <message>
        <location line="-209"/>
        <source>, has not been successfully broadcast yet</source>
        <translation type="unfinished"/>
    </message>
    <message numerus="yes">
        <location line="-35"/>
        <source>Open for %n more block(s)</source>
        <translation type="unfinished"><numerusform></numerusform><numerusform></numerusform><numerusform></numerusform><numerusform></numerusform></translation>
    </message>
    <message>
        <location line="+70"/>
        <source>unknown</source>
        <translation type="unfinished"/>
    </message>
</context>
<context>
    <name>TransactionDescDialog</name>
    <message>
        <location filename="../forms/transactiondescdialog.ui" line="+14"/>
        <source>Transaction details</source>
        <translation type="unfinished"/>
    </message>
    <message>
        <location line="+6"/>
        <source>This pane shows a detailed description of the transaction</source>
        <translation type="unfinished"/>
    </message>
</context>
<context>
    <name>TransactionTableModel</name>
    <message>
        <location filename="../transactiontablemodel.cpp" line="+225"/>
        <source>Date</source>
        <translation type="unfinished"/>
    </message>
    <message>
        <location line="+0"/>
        <source>Type</source>
        <translation type="unfinished"/>
    </message>
    <message>
        <location line="+0"/>
        <source>Address</source>
        <translation>Cyfeiriad</translation>
    </message>
    <message>
        <location line="+0"/>
        <source>Amount</source>
        <translation type="unfinished"/>
    </message>
    <message numerus="yes">
        <location line="+57"/>
        <source>Open for %n more block(s)</source>
        <translation type="unfinished"><numerusform></numerusform><numerusform></numerusform><numerusform></numerusform><numerusform></numerusform></translation>
    </message>
    <message>
        <location line="+3"/>
        <source>Open until %1</source>
        <translation>Agor tan %1</translation>
    </message>
    <message>
        <location line="+3"/>
        <source>Offline (%1 confirmations)</source>
        <translation type="unfinished"/>
    </message>
    <message>
        <location line="+3"/>
        <source>Unconfirmed (%1 of %2 confirmations)</source>
        <translation type="unfinished"/>
    </message>
    <message>
        <location line="+3"/>
        <source>Confirmed (%1 confirmations)</source>
        <translation type="unfinished"/>
    </message>
    <message numerus="yes">
        <location line="+8"/>
        <source>Mined balance will be available when it matures in %n more block(s)</source>
        <translation type="unfinished"><numerusform></numerusform><numerusform></numerusform><numerusform></numerusform><numerusform></numerusform></translation>
    </message>
    <message>
        <location line="+5"/>
        <source>This block was not received by any other nodes and will probably not be accepted!</source>
        <translation type="unfinished"/>
    </message>
    <message>
        <location line="+3"/>
        <source>Generated but not accepted</source>
        <translation type="unfinished"/>
    </message>
    <message>
        <location line="+43"/>
        <source>Received with</source>
        <translation type="unfinished"/>
    </message>
    <message>
        <location line="+2"/>
        <source>Received from</source>
        <translation type="unfinished"/>
    </message>
    <message>
        <location line="+3"/>
        <source>Sent to</source>
        <translation type="unfinished"/>
    </message>
    <message>
        <location line="+2"/>
        <source>Payment to yourself</source>
        <translation type="unfinished"/>
    </message>
    <message>
        <location line="+2"/>
        <source>Mined</source>
        <translation type="unfinished"/>
    </message>
    <message>
        <location line="+38"/>
        <source>(n/a)</source>
        <translation type="unfinished"/>
    </message>
    <message>
        <location line="+199"/>
        <source>Transaction status. Hover over this field to show number of confirmations.</source>
        <translation type="unfinished"/>
    </message>
    <message>
        <location line="+2"/>
        <source>Date and time that the transaction was received.</source>
        <translation type="unfinished"/>
    </message>
    <message>
        <location line="+2"/>
        <source>Type of transaction.</source>
        <translation type="unfinished"/>
    </message>
    <message>
        <location line="+2"/>
        <source>Destination address of transaction.</source>
        <translation type="unfinished"/>
    </message>
    <message>
        <location line="+2"/>
        <source>Amount removed from or added to balance.</source>
        <translation type="unfinished"/>
    </message>
</context>
<context>
    <name>TransactionView</name>
    <message>
        <location filename="../transactionview.cpp" line="+52"/>
        <location line="+16"/>
        <source>All</source>
        <translation type="unfinished"/>
    </message>
    <message>
        <location line="-15"/>
        <source>Today</source>
        <translation type="unfinished"/>
    </message>
    <message>
        <location line="+1"/>
        <source>This week</source>
        <translation type="unfinished"/>
    </message>
    <message>
        <location line="+1"/>
        <source>This month</source>
        <translation type="unfinished"/>
    </message>
    <message>
        <location line="+1"/>
        <source>Last month</source>
        <translation type="unfinished"/>
    </message>
    <message>
        <location line="+1"/>
        <source>This year</source>
        <translation type="unfinished"/>
    </message>
    <message>
        <location line="+1"/>
        <source>Range...</source>
        <translation type="unfinished"/>
    </message>
    <message>
        <location line="+11"/>
        <source>Received with</source>
        <translation type="unfinished"/>
    </message>
    <message>
        <location line="+2"/>
        <source>Sent to</source>
        <translation type="unfinished"/>
    </message>
    <message>
        <location line="+2"/>
        <source>To yourself</source>
        <translation type="unfinished"/>
    </message>
    <message>
        <location line="+1"/>
        <source>Mined</source>
        <translation type="unfinished"/>
    </message>
    <message>
        <location line="+1"/>
        <source>Other</source>
        <translation type="unfinished"/>
    </message>
    <message>
        <location line="+7"/>
        <source>Enter address or label to search</source>
        <translation type="unfinished"/>
    </message>
    <message>
        <location line="+7"/>
        <source>Min amount</source>
        <translation type="unfinished"/>
    </message>
    <message>
        <location line="+34"/>
        <source>Copy address</source>
        <translation type="unfinished"/>
    </message>
    <message>
        <location line="+1"/>
        <source>Copy label</source>
        <translation type="unfinished"/>
    </message>
    <message>
        <location line="+1"/>
        <source>Copy amount</source>
        <translation type="unfinished"/>
    </message>
    <message>
        <location line="+1"/>
        <source>Copy transaction ID</source>
        <translation type="unfinished"/>
    </message>
    <message>
        <location line="+1"/>
        <source>Edit label</source>
        <translation type="unfinished"/>
    </message>
    <message>
        <location line="+1"/>
        <source>Show transaction details</source>
        <translation type="unfinished"/>
    </message>
    <message>
        <location line="+139"/>
        <source>Export Transaction Data</source>
        <translation type="unfinished"/>
    </message>
    <message>
        <location line="+1"/>
        <source>Comma separated file (*.csv)</source>
        <translation type="unfinished"/>
    </message>
    <message>
        <location line="+8"/>
        <source>Confirmed</source>
        <translation type="unfinished"/>
    </message>
    <message>
        <location line="+1"/>
        <source>Date</source>
        <translation type="unfinished"/>
    </message>
    <message>
        <location line="+1"/>
        <source>Type</source>
        <translation type="unfinished"/>
    </message>
    <message>
        <location line="+1"/>
        <source>Label</source>
        <translation>Label</translation>
    </message>
    <message>
        <location line="+1"/>
        <source>Address</source>
        <translation>Cyfeiriad</translation>
    </message>
    <message>
        <location line="+1"/>
        <source>Amount</source>
        <translation type="unfinished"/>
    </message>
    <message>
        <location line="+1"/>
        <source>ID</source>
        <translation type="unfinished"/>
    </message>
    <message>
        <location line="+4"/>
        <source>Error exporting</source>
        <translation>Gwall allforio</translation>
    </message>
    <message>
        <location line="+0"/>
        <source>Could not write to file %1.</source>
        <translation>Ni ellir ysgrifennu i ffeil %1.</translation>
    </message>
    <message>
        <location line="+100"/>
        <source>Range:</source>
        <translation type="unfinished"/>
    </message>
    <message>
        <location line="+8"/>
        <source>to</source>
        <translation type="unfinished"/>
    </message>
</context>
<context>
    <name>WalletModel</name>
    <message>
        <location filename="../walletmodel.cpp" line="+193"/>
        <source>Send Coins</source>
        <translation type="unfinished"/>
    </message>
</context>
<context>
    <name>WalletView</name>
    <message>
        <location filename="../walletview.cpp" line="+42"/>
        <source>&amp;Export</source>
        <translation type="unfinished"/>
    </message>
    <message>
        <location line="+1"/>
        <source>Export the data in the current tab to a file</source>
        <translation type="unfinished"/>
    </message>
    <message>
        <location line="+193"/>
        <source>Backup Wallet</source>
        <translation type="unfinished"/>
    </message>
    <message>
        <location line="+0"/>
        <source>Wallet Data (*.dat)</source>
        <translation type="unfinished"/>
    </message>
    <message>
        <location line="+3"/>
        <source>Backup Failed</source>
        <translation type="unfinished"/>
    </message>
    <message>
        <location line="+0"/>
        <source>There was an error trying to save the wallet data to the new location.</source>
        <translation type="unfinished"/>
    </message>
    <message>
        <location line="+4"/>
        <source>Backup Successful</source>
        <translation type="unfinished"/>
    </message>
    <message>
        <location line="+0"/>
        <source>The wallet data was successfully saved to the new location.</source>
        <translation type="unfinished"/>
    </message>
</context>
<context>
    <name>bitcoin-core</name>
    <message>
        <location filename="../bitcoinstrings.cpp" line="+94"/>
        <source>Peercoin version</source>
        <translation type="unfinished"/>
    </message>
    <message>
        <location line="+102"/>
        <source>Usage:</source>
        <translation type="unfinished"/>
    </message>
    <message>
        <location line="-29"/>
        <source>Send command to -server or peercoind</source>
        <translation type="unfinished"/>
    </message>
    <message>
        <location line="-23"/>
        <source>List commands</source>
        <translation type="unfinished"/>
    </message>
    <message>
        <location line="-12"/>
        <source>Get help for a command</source>
        <translation type="unfinished"/>
    </message>
    <message>
        <location line="+24"/>
        <source>Options:</source>
        <translation type="unfinished"/>
    </message>
    <message>
        <location line="+24"/>
        <source>Specify configuration file (default: peercoin.conf)</source>
        <translation type="unfinished"/>
    </message>
    <message>
        <location line="+3"/>
        <source>Specify pid file (default: peercoind.pid)</source>
        <translation type="unfinished"/>
    </message>
    <message>
        <location line="-1"/>
        <source>Specify data directory</source>
        <translation type="unfinished"/>
    </message>
    <message>
        <location line="-9"/>
        <source>Set database cache size in megabytes (default: 25)</source>
        <translation type="unfinished"/>
    </message>
    <message>
        <location line="-28"/>
        <source>Listen for connections on &lt;port&gt; (default: 8333 or testnet: 18333)</source>
        <translation type="unfinished"/>
    </message>
    <message>
        <location line="+5"/>
        <source>Maintain at most &lt;n&gt; connections to peers (default: 125)</source>
        <translation type="unfinished"/>
    </message>
    <message>
        <location line="-48"/>
        <source>Connect to a node to retrieve peer addresses, and disconnect</source>
        <translation type="unfinished"/>
    </message>
    <message>
        <location line="+82"/>
        <source>Specify your own public address</source>
        <translation type="unfinished"/>
    </message>
    <message>
        <location line="+3"/>
        <source>Threshold for disconnecting misbehaving peers (default: 100)</source>
        <translation type="unfinished"/>
    </message>
    <message>
        <location line="-134"/>
        <source>Number of seconds to keep misbehaving peers from reconnecting (default: 86400)</source>
        <translation type="unfinished"/>
    </message>
    <message>
        <location line="-29"/>
        <source>An error occurred while setting up the RPC port %u for listening on IPv4: %s</source>
        <translation type="unfinished"/>
    </message>
    <message>
        <location line="+27"/>
        <source>Listen for JSON-RPC connections on &lt;port&gt; (default: 8332 or testnet: 18332)</source>
        <translation type="unfinished"/>
    </message>
    <message>
        <location line="+37"/>
        <source>Accept command line and JSON-RPC commands</source>
        <translation type="unfinished"/>
    </message>
    <message>
        <location line="+76"/>
        <source>Run in the background as a daemon and accept commands</source>
        <translation type="unfinished"/>
    </message>
    <message>
        <location line="+37"/>
        <source>Use the test network</source>
        <translation type="unfinished"/>
    </message>
    <message>
        <location line="-112"/>
        <source>Accept connections from outside (default: 1 if no -proxy or -connect)</source>
        <translation type="unfinished"/>
    </message>
    <message>
        <location line="-80"/>
        <source>%s, you must set a rpcpassword in the configuration file:
%s
It is recommended you use the following random password:
rpcuser=peercoinrpc
rpcpassword=%s
(you do not need to remember this password)
The username and password MUST NOT be the same.
If the file does not exist, create it with owner-readable-only file permissions.
It is also recommended to set alertnotify so you are notified of problems;
for example: alertnotify=echo %%s | mail -s &quot;Peercoin Alert&quot; admin@foo.com
</source>
        <translation type="unfinished"/>
    </message>
    <message>
        <location line="+17"/>
        <source>An error occurred while setting up the RPC port %u for listening on IPv6, falling back to IPv4: %s</source>
        <translation type="unfinished"/>
    </message>
    <message>
        <location line="+3"/>
        <source>Bind to given address and always listen on it. Use [host]:port notation for IPv6</source>
        <translation type="unfinished"/>
    </message>
    <message>
        <location line="+3"/>
        <source>Cannot obtain a lock on data directory %s. Peercoin is probably already running.</source>
        <translation type="unfinished"/>
    </message>
    <message>
        <location line="+3"/>
        <source>Error: The transaction was rejected! This might happen if some of the coins in your wallet were already spent, such as if you used a copy of wallet.dat and coins were spent in the copy but not marked as spent here.</source>
        <translation type="unfinished"/>
    </message>
    <message>
        <location line="+4"/>
        <source>Error: This transaction requires a transaction fee of at least %s because of its amount, complexity, or use of recently received funds!</source>
        <translation type="unfinished"/>
    </message>
    <message>
        <location line="+3"/>
        <source>Execute command when a relevant alert is received (%s in cmd is replaced by message)</source>
        <translation type="unfinished"/>
    </message>
    <message>
        <location line="+3"/>
        <source>Execute command when a wallet transaction changes (%s in cmd is replaced by TxID)</source>
        <translation type="unfinished"/>
    </message>
    <message>
        <location line="+11"/>
        <source>Set maximum size of high-priority/low-fee transactions in bytes (default: 27000)</source>
        <translation type="unfinished"/>
    </message>
    <message>
        <location line="+6"/>
        <source>This is a pre-release test build - use at your own risk - do not use for mining or merchant applications</source>
        <translation type="unfinished"/>
    </message>
    <message>
        <location line="+5"/>
        <source>Warning: -paytxfee is set very high! This is the transaction fee you will pay if you send a transaction.</source>
        <translation type="unfinished"/>
    </message>
    <message>
        <location line="+3"/>
        <source>Warning: Displayed transactions may not be correct! You may need to upgrade, or other nodes may need to upgrade.</source>
        <translation type="unfinished"/>
    </message>
    <message>
        <location line="+3"/>
        <source>Warning: Please check that your computer&apos;s date and time are correct! If your clock is wrong Peercoin will not work properly.</source>
        <translation type="unfinished"/>
    </message>
    <message>
        <location line="+3"/>
        <source>Warning: error reading wallet.dat! All keys read correctly, but transaction data or address book entries might be missing or incorrect.</source>
        <translation type="unfinished"/>
    </message>
    <message>
        <location line="+3"/>
        <source>Warning: wallet.dat corrupt, data salvaged! Original wallet.dat saved as wallet.{timestamp}.bak in %s; if your balance or transactions are incorrect you should restore from a backup.</source>
        <translation type="unfinished"/>
    </message>
    <message>
        <location line="+14"/>
        <source>Attempt to recover private keys from a corrupt wallet.dat</source>
        <translation type="unfinished"/>
    </message>
    <message>
        <location line="+2"/>
        <source>Block creation options:</source>
        <translation type="unfinished"/>
    </message>
    <message>
        <location line="+5"/>
        <source>Connect only to the specified node(s)</source>
        <translation type="unfinished"/>
    </message>
    <message>
        <location line="+3"/>
        <source>Corrupted block database detected</source>
        <translation type="unfinished"/>
    </message>
    <message>
        <location line="+1"/>
        <source>Discover own IP address (default: 1 when listening and no -externalip)</source>
        <translation type="unfinished"/>
    </message>
    <message>
        <location line="+1"/>
        <source>Do you want to rebuild the block database now?</source>
        <translation type="unfinished"/>
    </message>
    <message>
        <location line="+2"/>
        <source>Error initializing block database</source>
        <translation type="unfinished"/>
    </message>
    <message>
        <location line="+1"/>
        <source>Error initializing wallet database environment %s!</source>
        <translation type="unfinished"/>
    </message>
    <message>
        <location line="+1"/>
        <source>Error loading block database</source>
        <translation type="unfinished"/>
    </message>
    <message>
        <location line="+4"/>
        <source>Error opening block database</source>
        <translation type="unfinished"/>
    </message>
    <message>
        <location line="+2"/>
        <source>Error: Disk space is low!</source>
        <translation type="unfinished"/>
    </message>
    <message>
        <location line="+1"/>
        <source>Error: Wallet locked, unable to create transaction!</source>
        <translation type="unfinished"/>
    </message>
    <message>
        <location line="+1"/>
        <source>Error: system error: </source>
        <translation type="unfinished"/>
    </message>
    <message>
        <location line="+1"/>
        <source>Failed to listen on any port. Use -listen=0 if you want this.</source>
        <translation type="unfinished"/>
    </message>
    <message>
        <location line="+1"/>
        <source>Failed to read block info</source>
        <translation type="unfinished"/>
    </message>
    <message>
        <location line="+1"/>
        <source>Failed to read block</source>
        <translation type="unfinished"/>
    </message>
    <message>
        <location line="+1"/>
        <source>Failed to sync block index</source>
        <translation type="unfinished"/>
    </message>
    <message>
        <location line="+1"/>
        <source>Failed to write block index</source>
        <translation type="unfinished"/>
    </message>
    <message>
        <location line="+1"/>
        <source>Failed to write block info</source>
        <translation type="unfinished"/>
    </message>
    <message>
        <location line="+1"/>
        <source>Failed to write block</source>
        <translation type="unfinished"/>
    </message>
    <message>
        <location line="+1"/>
        <source>Failed to write file info</source>
        <translation type="unfinished"/>
    </message>
    <message>
        <location line="+1"/>
        <source>Failed to write to coin database</source>
        <translation type="unfinished"/>
    </message>
    <message>
        <location line="+1"/>
        <source>Failed to write transaction index</source>
        <translation type="unfinished"/>
    </message>
    <message>
        <location line="+1"/>
        <source>Failed to write undo data</source>
        <translation type="unfinished"/>
    </message>
    <message>
        <location line="+2"/>
        <source>Find peers using DNS lookup (default: 1 unless -connect)</source>
        <translation type="unfinished"/>
    </message>
    <message>
        <location line="+1"/>
        <source>Generate coins (default: 0)</source>
        <translation type="unfinished"/>
    </message>
    <message>
        <location line="+2"/>
        <source>How many blocks to check at startup (default: 288, 0 = all)</source>
        <translation type="unfinished"/>
    </message>
    <message>
        <location line="+1"/>
        <source>How thorough the block verification is (0-4, default: 3)</source>
        <translation type="unfinished"/>
    </message>
    <message>
        <location line="+19"/>
        <source>Not enough file descriptors available.</source>
        <translation type="unfinished"/>
    </message>
    <message>
        <location line="+8"/>
        <source>Rebuild block chain index from current blk000??.dat files</source>
        <translation type="unfinished"/>
    </message>
    <message>
        <location line="+16"/>
        <source>Set the number of threads to service RPC calls (default: 4)</source>
        <translation type="unfinished"/>
    </message>
    <message>
        <location line="+26"/>
        <source>Verifying blocks...</source>
        <translation type="unfinished"/>
    </message>
    <message>
        <location line="+1"/>
        <source>Verifying wallet...</source>
        <translation type="unfinished"/>
    </message>
    <message>
        <location line="-69"/>
        <source>Imports blocks from external blk000??.dat file</source>
        <translation type="unfinished"/>
    </message>
    <message>
        <location line="-76"/>
        <source>Set the number of script verification threads (up to 16, 0 = auto, &lt;0 = leave that many cores free, default: 0)</source>
        <translation type="unfinished"/>
    </message>
    <message>
        <location line="+77"/>
        <source>Information</source>
        <translation type="unfinished"/>
    </message>
    <message>
        <location line="+3"/>
        <source>Invalid -tor address: &apos;%s&apos;</source>
        <translation type="unfinished"/>
    </message>
    <message>
        <location line="+1"/>
        <source>Invalid amount for -minrelaytxfee=&lt;amount&gt;: &apos;%s&apos;</source>
        <translation type="unfinished"/>
    </message>
    <message>
        <location line="+1"/>
        <source>Invalid amount for -mintxfee=&lt;amount&gt;: &apos;%s&apos;</source>
        <translation type="unfinished"/>
    </message>
    <message>
        <location line="+8"/>
        <source>Maintain a full transaction index (default: 0)</source>
        <translation type="unfinished"/>
    </message>
    <message>
        <location line="+2"/>
        <source>Maximum per-connection receive buffer, &lt;n&gt;*1000 bytes (default: 5000)</source>
        <translation type="unfinished"/>
    </message>
    <message>
        <location line="+1"/>
        <source>Maximum per-connection send buffer, &lt;n&gt;*1000 bytes (default: 1000)</source>
        <translation type="unfinished"/>
    </message>
    <message>
        <location line="+2"/>
        <source>Only accept block chain matching built-in checkpoints (default: 1)</source>
        <translation type="unfinished"/>
    </message>
    <message>
        <location line="+1"/>
        <source>Only connect to nodes in network &lt;net&gt; (IPv4, IPv6 or Tor)</source>
        <translation type="unfinished"/>
    </message>
    <message>
        <location line="+2"/>
        <source>Output extra debugging information. Implies all other -debug* options</source>
        <translation type="unfinished"/>
    </message>
    <message>
        <location line="+1"/>
        <source>Output extra network debugging information</source>
        <translation type="unfinished"/>
    </message>
    <message>
        <location line="+2"/>
        <source>Prepend debug output with timestamp</source>
        <translation type="unfinished"/>
    </message>
    <message>
        <location line="+5"/>
        <source>SSL options: (see the Bitcoin Wiki for SSL setup instructions)</source>
        <translation type="unfinished"/>
    </message>
    <message>
        <location line="+1"/>
        <source>Select the version of socks proxy to use (4-5, default: 5)</source>
        <translation type="unfinished"/>
    </message>
    <message>
        <location line="+3"/>
        <source>Send trace/debug info to console instead of debug.log file</source>
        <translation type="unfinished"/>
    </message>
    <message>
        <location line="+1"/>
        <source>Send trace/debug info to debugger</source>
        <translation type="unfinished"/>
    </message>
    <message>
        <location line="+5"/>
        <source>Set maximum block size in bytes (default: 250000)</source>
        <translation type="unfinished"/>
    </message>
    <message>
        <location line="+1"/>
        <source>Set minimum block size in bytes (default: 0)</source>
        <translation type="unfinished"/>
    </message>
    <message>
        <location line="+2"/>
        <source>Shrink debug.log file on client startup (default: 1 when no -debug)</source>
        <translation type="unfinished"/>
    </message>
    <message>
        <location line="+1"/>
        <source>Signing transaction failed</source>
        <translation type="unfinished"/>
    </message>
    <message>
        <location line="+2"/>
        <source>Specify connection timeout in milliseconds (default: 5000)</source>
        <translation type="unfinished"/>
    </message>
    <message>
        <location line="+4"/>
        <source>System error: </source>
        <translation type="unfinished"/>
    </message>
    <message>
        <location line="+4"/>
        <source>Transaction amount too small</source>
        <translation type="unfinished"/>
    </message>
    <message>
        <location line="+1"/>
        <source>Transaction amounts must be positive</source>
        <translation type="unfinished"/>
    </message>
    <message>
        <location line="+1"/>
        <source>Transaction too large</source>
        <translation type="unfinished"/>
    </message>
    <message>
        <location line="+7"/>
        <source>Use UPnP to map the listening port (default: 0)</source>
        <translation type="unfinished"/>
    </message>
    <message>
        <location line="+1"/>
        <source>Use UPnP to map the listening port (default: 1 when listening)</source>
        <translation type="unfinished"/>
    </message>
    <message>
        <location line="+1"/>
        <source>Use proxy to reach tor hidden services (default: same as -proxy)</source>
        <translation type="unfinished"/>
    </message>
    <message>
        <location line="+2"/>
        <source>Username for JSON-RPC connections</source>
        <translation type="unfinished"/>
    </message>
    <message>
        <location line="+4"/>
        <source>Warning</source>
        <translation type="unfinished"/>
    </message>
    <message>
        <location line="+1"/>
        <source>Warning: This version is obsolete, upgrade required!</source>
        <translation type="unfinished"/>
    </message>
    <message>
        <location line="+1"/>
        <source>You need to rebuild the databases using -reindex to change -txindex</source>
        <translation type="unfinished"/>
    </message>
    <message>
        <location line="+1"/>
        <source>wallet.dat corrupt, salvage failed</source>
        <translation type="unfinished"/>
    </message>
    <message>
        <location line="-50"/>
        <source>Password for JSON-RPC connections</source>
        <translation type="unfinished"/>
    </message>
    <message>
        <location line="-67"/>
        <source>Allow JSON-RPC connections from specified IP address</source>
        <translation type="unfinished"/>
    </message>
    <message>
        <location line="+76"/>
        <source>Send commands to node running on &lt;ip&gt; (default: 127.0.0.1)</source>
        <translation type="unfinished"/>
    </message>
    <message>
        <location line="-120"/>
        <source>Execute command when the best block changes (%s in cmd is replaced by block hash)</source>
        <translation type="unfinished"/>
    </message>
    <message>
        <location line="+147"/>
        <source>Upgrade wallet to latest format</source>
        <translation type="unfinished"/>
    </message>
    <message>
        <location line="-21"/>
        <source>Set key pool size to &lt;n&gt; (default: 100)</source>
        <translation type="unfinished"/>
    </message>
    <message>
        <location line="-12"/>
        <source>Rescan the block chain for missing wallet transactions</source>
        <translation type="unfinished"/>
    </message>
    <message>
        <location line="+35"/>
        <source>Use OpenSSL (https) for JSON-RPC connections</source>
        <translation type="unfinished"/>
    </message>
    <message>
        <location line="-26"/>
        <source>Server certificate file (default: server.cert)</source>
        <translation type="unfinished"/>
    </message>
    <message>
        <location line="+1"/>
        <source>Server private key (default: server.pem)</source>
        <translation type="unfinished"/>
    </message>
    <message>
        <location line="-151"/>
        <source>Acceptable ciphers (default: TLSv1+HIGH:!SSLv2:!aNULL:!eNULL:!AH:!3DES:@STRENGTH)</source>
        <translation type="unfinished"/>
    </message>
    <message>
        <location line="+165"/>
        <source>This help message</source>
        <translation type="unfinished"/>
    </message>
    <message>
        <location line="+6"/>
        <source>Unable to bind to %s on this computer (bind returned error %d, %s)</source>
        <translation type="unfinished"/>
    </message>
    <message>
        <location line="-91"/>
        <source>Connect through socks proxy</source>
        <translation type="unfinished"/>
    </message>
    <message>
        <location line="-10"/>
        <source>Allow DNS lookups for -addnode, -seednode and -connect</source>
        <translation type="unfinished"/>
    </message>
    <message>
        <location line="+55"/>
        <source>Loading addresses...</source>
        <translation type="unfinished"/>
    </message>
    <message>
        <location line="-35"/>
        <source>Error loading wallet.dat: Wallet corrupted</source>
        <translation type="unfinished"/>
    </message>
    <message>
        <location line="+1"/>
        <source>Error loading wallet.dat: Wallet requires newer version of Peercoin</source>
        <translation type="unfinished"/>
    </message>
    <message>
        <location line="+93"/>
        <source>Wallet needed to be rewritten: restart Peercoin to complete</source>
        <translation type="unfinished"/>
    </message>
    <message>
        <location line="-95"/>
        <source>Error loading wallet.dat</source>
        <translation type="unfinished"/>
    </message>
    <message>
        <location line="+28"/>
        <source>Invalid -proxy address: &apos;%s&apos;</source>
        <translation type="unfinished"/>
    </message>
    <message>
        <location line="+56"/>
        <source>Unknown network specified in -onlynet: &apos;%s&apos;</source>
        <translation type="unfinished"/>
    </message>
    <message>
        <location line="-1"/>
        <source>Unknown -socks proxy version requested: %i</source>
        <translation type="unfinished"/>
    </message>
    <message>
        <location line="-96"/>
        <source>Cannot resolve -bind address: &apos;%s&apos;</source>
        <translation type="unfinished"/>
    </message>
    <message>
        <location line="+1"/>
        <source>Cannot resolve -externalip address: &apos;%s&apos;</source>
        <translation type="unfinished"/>
    </message>
    <message>
        <location line="+44"/>
        <source>Invalid amount for -paytxfee=&lt;amount&gt;: &apos;%s&apos;</source>
        <translation type="unfinished"/>
    </message>
    <message>
        <location line="+1"/>
        <source>Invalid amount</source>
        <translation type="unfinished"/>
    </message>
    <message>
        <location line="-6"/>
        <source>Insufficient funds</source>
        <translation type="unfinished"/>
    </message>
    <message>
        <location line="+10"/>
        <source>Loading block index...</source>
        <translation type="unfinished"/>
    </message>
    <message>
        <location line="-57"/>
        <source>Add a node to connect to and attempt to keep the connection open</source>
        <translation type="unfinished"/>
    </message>
    <message>
        <location line="-25"/>
        <source>Unable to bind to %s on this computer. Peercoin is probably already running.</source>
        <translation type="unfinished"/>
    </message>
    <message>
        <location line="+64"/>
        <source>Fee per KB to add to transactions you send</source>
        <translation type="unfinished"/>
    </message>
    <message>
        <location line="+19"/>
        <source>Loading wallet...</source>
        <translation type="unfinished"/>
    </message>
    <message>
        <location line="-52"/>
        <source>Cannot downgrade wallet</source>
        <translation type="unfinished"/>
    </message>
    <message>
        <location line="+3"/>
        <source>Cannot write default address</source>
        <translation type="unfinished"/>
    </message>
    <message>
        <location line="+64"/>
        <source>Rescanning...</source>
        <translation type="unfinished"/>
    </message>
    <message>
        <location line="-57"/>
        <source>Done loading</source>
        <translation type="unfinished"/>
    </message>
    <message>
        <location line="+82"/>
        <source>To use the %s option</source>
        <translation type="unfinished"/>
    </message>
    <message>
        <location line="-74"/>
=======
>>>>>>> dac5d68f
        <source>Error</source>
        <translation>Gwall</translation>
    </message>
</context>
</TS><|MERGE_RESOLUTION|>--- conflicted
+++ resolved
@@ -1,42 +1,4 @@
-<<<<<<< HEAD
-<?xml version="1.0" ?><!DOCTYPE TS><TS language="cy" version="2.0">
-<defaultcodec>UTF-8</defaultcodec>
-<context>
-    <name>AboutDialog</name>
-    <message>
-        <location filename="../forms/aboutdialog.ui" line="+14"/>
-        <source>About Peercoin</source>
-        <translation type="unfinished"/>
-    </message>
-    <message>
-        <location line="+39"/>
-        <source>&lt;b&gt;Peercoin&lt;/b&gt; version</source>
-        <translation>Fersiwn &lt;b&gt;Peercoin&lt;/b&gt;</translation>
-    </message>
-    <message>
-        <location line="+57"/>
-        <source>
-This is experimental software.
-
-Distributed under the MIT/X11 software license, see the accompanying file COPYING or http://www.opensource.org/licenses/mit-license.php.
-
-This product includes software developed by the OpenSSL Project for use in the OpenSSL Toolkit (http://www.openssl.org/) and cryptographic software written by Eric Young (eay@cryptsoft.com) and UPnP software written by Thomas Bernard.</source>
-        <translation type="unfinished"/>
-    </message>
-    <message>
-        <location filename="../aboutdialog.cpp" line="+14"/>
-        <source>Copyright</source>
-        <translation type="unfinished"/>
-    </message>
-    <message>
-        <location line="+0"/>
-        <source>The Peercoin developers</source>
-        <translation type="unfinished"/>
-    </message>
-</context>
-=======
 <TS language="cy" version="2.1">
->>>>>>> dac5d68f
 <context>
     <name>AddressBookPage</name>
     <message>
@@ -56,14 +18,8 @@
         <translation>Copio'r cyfeiriad sydd wedi'i ddewis i'r clipfwrdd system</translation>
     </message>
     <message>
-<<<<<<< HEAD
-        <location filename="../addressbookpage.cpp" line="+63"/>
-        <source>These are your Peercoin addresses for receiving payments. You may want to give a different one to each sender so you can keep track of who is paying you.</source>
-        <translation type="unfinished"/>
-=======
         <source>&amp;Copy</source>
         <translation>&amp;Copïo</translation>
->>>>>>> dac5d68f
     </message>
     <message>
         <source>C&amp;lose</source>
@@ -74,14 +30,8 @@
         <translation>Dileu'r cyfeiriad presennol wedi ei ddewis o'r rhestr</translation>
     </message>
     <message>
-<<<<<<< HEAD
-        <location line="+11"/>
-        <source>Sign a message to prove you own a Peercoin address</source>
-        <translation type="unfinished"/>
-=======
         <source>Export the data in the current tab to a file</source>
         <translation>Allforio'r data yn y tab presennol i ffeil</translation>
->>>>>>> dac5d68f
     </message>
     <message>
         <source>&amp;Export</source>
@@ -100,14 +50,8 @@
         <translation>Dewis y cyfeiriad i dderbyn arian</translation>
     </message>
     <message>
-<<<<<<< HEAD
-        <location line="-44"/>
-        <source>Verify a message to ensure it was signed with a specified Peercoin address</source>
-        <translation type="unfinished"/>
-=======
         <source>C&amp;hoose</source>
         <translation>D&amp;ewis</translation>
->>>>>>> dac5d68f
     </message>
     <message>
         <source>Sending addresses</source>
@@ -118,14 +62,8 @@
         <translation>Derbyn cyfeiriadau</translation>
     </message>
     <message>
-<<<<<<< HEAD
-        <location filename="../addressbookpage.cpp" line="-5"/>
-        <source>These are your Peercoin addresses for sending payments. Always check the amount and the receiving address before sending coins.</source>
-        <translation type="unfinished"/>
-=======
         <source>These are your Bitcoin addresses for sending payments. Always check the amount and the receiving address before sending coins.</source>
         <translation>Rhain ydi eich cyfeiriadau Bitcoin ar gyfer gyrru taliadau. Gwnewch yn sicr o'r swm a'r cyfeiriad derbyn cyn gyrru arian.</translation>
->>>>>>> dac5d68f
     </message>
     <message>
         <source>These are your Bitcoin addresses for receiving payments. It is recommended to use a new receiving address for each transaction.</source>
@@ -226,14 +164,8 @@
         <translation>Cadarnhau amgryptio'r waled</translation>
     </message>
     <message>
-<<<<<<< HEAD
-        <location line="+1"/>
-        <source>Warning: If you encrypt your wallet and lose your passphrase, you will &lt;b&gt;LOSE ALL OF YOUR PEERCOINS&lt;/b&gt;!</source>
-        <translation type="unfinished"/>
-=======
         <source>Warning: If you encrypt your wallet and lose your passphrase, you will &lt;b&gt;LOSE ALL OF YOUR BITCOINS&lt;/b&gt;!</source>
         <translation>Rhybudd: Os ydych yn amgryptio'r waled ag yn colli'r cyfrinair, byddwch yn &lt;b&gt; COLLI EICH BITCOINS I GYD &lt;b&gt; !</translation>
->>>>>>> dac5d68f
     </message>
     <message>
         <source>Are you sure you wish to encrypt your wallet?</source>
@@ -248,14 +180,8 @@
         <translation>Bydd %1 nawr yn gorffen y broses amgryptio. Cofiwch nad ydy amgryptio eich waled yn llawn amddiffyn eich bitcoins rhag cael eu dwyn gan afiechyd yn heintio eich cyfrifiadur.</translation>
     </message>
     <message>
-<<<<<<< HEAD
-        <location line="-56"/>
-        <source>Peercoin will close now to finish the encryption process. Remember that encrypting your wallet cannot fully protect your peercoins from being stolen by malware infecting your computer.</source>
-        <translation type="unfinished"/>
-=======
         <source>IMPORTANT: Any previous backups you have made of your wallet file should be replaced with the newly generated, encrypted wallet file. For security reasons, previous backups of the unencrypted wallet file will become useless as soon as you start using the new, encrypted wallet.</source>
         <translation>PWYSIG: Mi ddylai unrhyw back ups blaenorol rydych wedi ei wneud o ffeil eich waled gael ei ddiweddaru efo'r ffeil amgryptiedig newydd ei chreu. Am resymau diogelwch, bydd back ups blaenorol o ffeil y walet heb amgryptio yn ddiwerth mor fuan ac yr ydych yn dechrau defnyddio'r waled amgryptiedig newydd.</translation>
->>>>>>> dac5d68f
     </message>
     <message>
         <source>Wallet encryption failed</source>
@@ -340,18 +266,12 @@
         <translation>Gadael rhaglen</translation>
     </message>
     <message>
-<<<<<<< HEAD
-        <location line="+4"/>
-        <source>Show information about Peercoin</source>
-        <translation>Dangos gwybodaeth am Peercoin</translation>
-=======
         <source>&amp;About %1</source>
         <translation>&amp;Ynghylch %1</translation>
     </message>
     <message>
         <source>Show information about %1</source>
         <translation>Dangos gwybodaeth am %1</translation>
->>>>>>> dac5d68f
     </message>
     <message>
         <source>About &amp;Qt</source>
@@ -390,16 +310,6 @@
         <translation>&amp;Cyfeiriadau derbyn...</translation>
     </message>
     <message>
-<<<<<<< HEAD
-        <location line="-347"/>
-        <source>Send coins to a Peercoin address</source>
-        <translation type="unfinished"/>
-    </message>
-    <message>
-        <location line="+49"/>
-        <source>Modify configuration options for Peercoin</source>
-        <translation type="unfinished"/>
-=======
         <source>Open &amp;URI...</source>
         <translation>Agor &amp;URI...</translation>
     </message>
@@ -426,7 +336,6 @@
     <message>
         <source>Send coins to a Bitcoin address</source>
         <translation>Anfon arian i gyfeiriad Bitcoin</translation>
->>>>>>> dac5d68f
     </message>
     <message>
         <source>Backup wallet to another location</source>
@@ -445,15 +354,8 @@
         <translation>&amp;Gwirio neges...</translation>
     </message>
     <message>
-<<<<<<< HEAD
-        <location line="-165"/>
-        <location line="+530"/>
-        <source>Peercoin</source>
-        <translation type="unfinished"/>
-=======
         <source>Bitcoin</source>
         <translation>Bitcoin</translation>
->>>>>>> dac5d68f
     </message>
     <message>
         <source>Wallet</source>
@@ -468,15 +370,6 @@
         <translation>&amp;Derbyn</translation>
     </message>
     <message>
-<<<<<<< HEAD
-        <location line="+22"/>
-        <source>&amp;About Peercoin</source>
-        <translation type="unfinished"/>
-    </message>
-    <message>
-        <location line="+9"/>
-=======
->>>>>>> dac5d68f
         <source>&amp;Show / Hide</source>
         <translation>&amp;Dangos / Cuddio</translation>
     </message>
@@ -489,29 +382,6 @@
         <translation>Amgryptio'r allweddi preifat sy'n perthyn i'ch waled</translation>
     </message>
     <message>
-<<<<<<< HEAD
-        <location line="+1"/>
-        <source>Decrypt wallet only for minting. Sending coins will still require the password.</source>
-        <translation type="unfinished"></translation>
-    </message>
-    <message>
-        <location line="+7"/>
-        <source>Sign messages with your Peercoin addresses to prove you own them</source>
-        <translation type="unfinished"/>
-    </message>
-    <message>
-        <location line="+2"/>
-        <source>Verify messages to ensure they were signed with specified Peercoin addresses</source>
-        <translation type="unfinished"/>
-    </message>
-    <message>
-        <location line="+3"/>
-        <source>UI to create multisig addresses</source>
-        <translation type="unfinished"></translation>
-    </message>
-    <message>
-        <location line="+28"/>
-=======
         <source>Sign messages with your Bitcoin addresses to prove you own them</source>
         <translation>Arwyddo negeseuon gyda eich cyfeiriadau Bitcoin i brofi mae chi sy'n berchen arnynt</translation>
     </message>
@@ -520,7 +390,6 @@
         <translation>Gwirio negeseuon i sicrhau eu bod wedi eu harwyddo gyda cyfeiriadau Bitcoin penodol</translation>
     </message>
     <message>
->>>>>>> dac5d68f
         <source>&amp;File</source>
         <translation>&amp;Ffeil</translation>
     </message>
@@ -541,19 +410,8 @@
         <translation>Gofyn taliadau (creu côd QR a bitcoin: URIs)</translation>
     </message>
     <message>
-<<<<<<< HEAD
-        <location line="+47"/>
-        <source>Peercoin client</source>
-        <translation type="unfinished"/>
-    </message>
-    <message numerus="yes">
-        <location line="+141"/>
-        <source>%n active connection(s) to Peercoin network</source>
-        <translation type="unfinished"><numerusform></numerusform><numerusform></numerusform><numerusform></numerusform><numerusform></numerusform></translation>
-=======
         <source>Show the list of used sending addresses and labels</source>
         <translation>Dangos rhestr o gyfeiriadau danfon a labelau wedi eu defnyddio</translation>
->>>>>>> dac5d68f
     </message>
     <message>
         <source>Show the list of used receiving addresses and labels</source>
@@ -600,15 +458,6 @@
         <translation>Gwybodaeth</translation>
     </message>
     <message>
-<<<<<<< HEAD
-        <location line="+70"/>
-        <source>You can send this transaction for a fee of %1, which is burned and prevents spamming of the network. Do you want to pay the fee?</source>
-        <translation type="unfinished"/>
-    </message>
-    <message>
-        <location line="-140"/>
-=======
->>>>>>> dac5d68f
         <source>Up to date</source>
         <translation>Cyfamserol</translation>
     </message>
@@ -663,15 +512,8 @@
         <translation>Cynhyrchu allweddi HD wedi ei &lt;b&gt; alluogi &lt;/b&gt;</translation>
     </message>
     <message>
-<<<<<<< HEAD
-        <location line="-23"/>
-        <location line="+23"/>
-        <source>URI can not be parsed! This can be caused by an invalid Peercoin address or malformed URI parameters.</source>
-        <translation type="unfinished"/>
-=======
         <source>HD key generation is &lt;b&gt;disabled&lt;/b&gt;</source>
         <translation>Cynhyrchu allweddi HD wedi'w &lt;b&gt; anablu &lt;/b&gt;</translation>
->>>>>>> dac5d68f
     </message>
     <message>
         <source>Wallet is &lt;b&gt;encrypted&lt;/b&gt; and currently &lt;b&gt;unlocked&lt;/b&gt;</source>
@@ -682,14 +524,8 @@
         <translation>Mae'r waled &lt;b&gt;wedi'i amgryptio&lt;/b&gt; ac &lt;b&gt;ar glo&lt;/b&gt; ar hyn o bryd</translation>
     </message>
     <message>
-<<<<<<< HEAD
-        <location filename="../bitcoin.cpp" line="+111"/>
-        <source>A fatal error occurred. Peercoin can no longer continue safely and will quit.</source>
-        <translation type="unfinished"/>
-=======
         <source>A fatal error occurred. Bitcoin can no longer continue safely and will quit.</source>
         <translation>Mae gwall angheuol wedi digwydd. Ni all Bitcoin barhau'n ddiogel ac mae'n cau lawr.</translation>
->>>>>>> dac5d68f
     </message>
 </context>
 <context>
@@ -739,14 +575,8 @@
         <translation>Dyddiad</translation>
     </message>
     <message>
-<<<<<<< HEAD
-        <location line="-5"/>
-        <source>The entered address &quot;%1&quot; is not a valid Peercoin address.</source>
-        <translation type="unfinished"/>
-=======
         <source>Confirmations</source>
         <translation>Cadarnhadiadau</translation>
->>>>>>> dac5d68f
     </message>
     <message>
         <source>Confirmed</source>
@@ -757,15 +587,8 @@
         <translation>Copïo cyfeiriad</translation>
     </message>
     <message>
-<<<<<<< HEAD
-        <location filename="../guiutil.cpp" line="+424"/>
-        <location line="+12"/>
-        <source>Peercoin-Qt</source>
-        <translation type="unfinished"/>
-=======
         <source>Copy label</source>
         <translation>Copïo label</translation>
->>>>>>> dac5d68f
     </message>
     <message>
         <source>Copy amount</source>
@@ -823,68 +646,30 @@
 <context>
     <name>ModalOverlay</name>
     <message>
-<<<<<<< HEAD
-        <location line="+6"/>
-        <source>Mandatory network transaction fee per kB transferred. Most transactions are 1 kB and incur a 0.01 PPC fee. Note: transfer size may increase depending on the number of input transactions required to be added together to fund the payment.</source>
-        <translation type="unfinished"/>
-=======
         <source>Form</source>
         <translation>Ffurflen</translation>
->>>>>>> dac5d68f
     </message>
     </context>
 <context>
     <name>OpenURIDialog</name>
     <message>
-<<<<<<< HEAD
-        <location line="+15"/>
-        <source>Additional network &amp;fee</source>
-        <translation type="unfinished"/>
-    </message>
-    <message>
-        <location line="+31"/>
-        <source>Automatically start Peercoin after logging in to the system.</source>
-        <translation type="unfinished"/>
-    </message>
-    <message>
-        <location line="+46"/>
-        <source>Check this box to follow the centrally issued checkpoints.</source>
-        <translation type="unfinished"/>
-=======
         <source>Open URI</source>
         <translation>Agor URI</translation>
     </message>
     <message>
         <source>URI:</source>
         <translation>URI:</translation>
->>>>>>> dac5d68f
     </message>
     </context>
 <context>
     <name>OptionsDialog</name>
     <message>
-<<<<<<< HEAD
-        <location line="+3"/>
-        <source>&amp;Start Peercoin on system login</source>
-        <translation type="unfinished"/>
-    </message>
-    <message>
-        <location line="+7"/>
-        <source>Enforce checkpoints</source>
-        <translation type="unfinished"></translation>
-    </message>
-    <message>
-        <location line="+35"/>
-        <source>Reset all client options to default.</source>
-        <translation type="unfinished"/>
-=======
         <source>Options</source>
         <translation>Opsiynau</translation>
     </message>
     <message>
         <source>&amp;Network</source>
         <translation>&amp;Rhwydwaith</translation>
->>>>>>> dac5d68f
     </message>
     <message>
         <source>W&amp;allet</source>
@@ -895,28 +680,16 @@
         <translation>IPv4</translation>
     </message>
     <message>
-<<<<<<< HEAD
-        <location line="+6"/>
-        <source>Automatically open the Peercoin client port on the router. This only works when your router supports UPnP and it is enabled.</source>
-        <translation type="unfinished"/>
-=======
         <source>IPv6</source>
         <translation>IPv6</translation>
->>>>>>> dac5d68f
     </message>
     <message>
         <source>Tor</source>
         <translation>Tor</translation>
     </message>
     <message>
-<<<<<<< HEAD
-        <location line="+7"/>
-        <source>Connect to the Peercoin network through a SOCKS proxy (e.g. when connecting through Tor).</source>
-        <translation type="unfinished"/>
-=======
         <source>&amp;Window</source>
         <translation>&amp;Ffenestr</translation>
->>>>>>> dac5d68f
     </message>
     <message>
         <source>&amp;Display</source>
@@ -1002,14 +775,8 @@
         <translation>Cyfanswm</translation>
     </message>
     <message>
-<<<<<<< HEAD
-        <location line="+13"/>
-        <source>The user interface language can be set here. This setting will take effect after restarting Peercoin.</source>
-        <translation type="unfinished"/>
-=======
         <source>Label</source>
         <translation>Label</translation>
->>>>>>> dac5d68f
     </message>
     </context>
 <context>
@@ -1023,14 +790,8 @@
         <translation>Label</translation>
     </message>
     <message>
-<<<<<<< HEAD
-        <location line="+9"/>
-        <source>Whether to show Peercoin addresses in the transaction list or not.</source>
-        <translation type="unfinished"/>
-=======
         <source>(no label)</source>
         <translation>(dim label)</translation>
->>>>>>> dac5d68f
     </message>
     </context>
 <context>
@@ -1072,15 +833,8 @@
         <translation>Llwch</translation>
     </message>
     <message>
-<<<<<<< HEAD
-        <location line="-9"/>
-        <location line="+9"/>
-        <source>This setting will take effect after restarting Peercoin.</source>
-        <translation type="unfinished"/>
-=======
         <source>Balance:</source>
         <translation>Gweddill:</translation>
->>>>>>> dac5d68f
     </message>
     <message>
         <source>Confirm the send action</source>
@@ -1091,15 +845,8 @@
         <translation>Copïo Cyfanswm</translation>
     </message>
     <message>
-<<<<<<< HEAD
-        <location line="+50"/>
-        <location line="+166"/>
-        <source>The displayed information may be out of date. Your wallet automatically synchronizes with the Peercoin network after a connection is established, but this process has not completed yet.</source>
-        <translation type="unfinished"/>
-=======
         <source>(no label)</source>
         <translation>(dim label)</translation>
->>>>>>> dac5d68f
     </message>
 </context>
 <context>
@@ -1153,14 +900,8 @@
 <context>
     <name>SplashScreen</name>
     <message>
-<<<<<<< HEAD
-        <location filename="../paymentserver.cpp" line="+107"/>
-        <source>Cannot start peercoin: click-to-pay handler</source>
-        <translation type="unfinished"/>
-=======
         <source>[testnet]</source>
         <translation>[testnet]</translation>
->>>>>>> dac5d68f
     </message>
 </context>
 <context>
@@ -1214,14 +955,8 @@
         <translation>Y mis hwn</translation>
     </message>
     <message>
-<<<<<<< HEAD
-        <location line="+7"/>
-        <source>Show the Peercoin-Qt help message to get a list with possible Peercoin command-line options.</source>
-        <translation type="unfinished"/>
-=======
         <source>Last month</source>
         <translation>Mis diwethaf</translation>
->>>>>>> dac5d68f
     </message>
     <message>
         <source>This year</source>
@@ -1236,51 +971,28 @@
         <translation>Copïo label</translation>
     </message>
     <message>
-<<<<<<< HEAD
-        <location line="-104"/>
-        <source>Peercoin - Debug window</source>
-        <translation type="unfinished"/>
-    </message>
-    <message>
-        <location line="+25"/>
-        <source>Peercoin Core</source>
-        <translation type="unfinished"/>
-=======
         <source>Copy amount</source>
         <translation>Copïo Cyfanswm</translation>
     </message>
     <message>
         <source>Edit label</source>
         <translation>Golygu label</translation>
->>>>>>> dac5d68f
     </message>
     <message>
         <source>Confirmed</source>
         <translation>Cadarnhawyd</translation>
     </message>
     <message>
-<<<<<<< HEAD
-        <location line="+7"/>
-        <source>Open the Peercoin debug log file from the current data directory. This can take a few seconds for large log files.</source>
-        <translation type="unfinished"/>
-=======
         <source>Date</source>
         <translation>Dyddiad</translation>
->>>>>>> dac5d68f
     </message>
     <message>
         <source>Type</source>
         <translation>Math</translation>
     </message>
     <message>
-<<<<<<< HEAD
-        <location filename="../rpcconsole.cpp" line="-30"/>
-        <source>Welcome to the Peercoin RPC console.</source>
-        <translation type="unfinished"/>
-=======
         <source>Label</source>
         <translation>Label</translation>
->>>>>>> dac5d68f
     </message>
     <message>
         <source>Address</source>
@@ -1295,253 +1007,10 @@
     <name>UnitDisplayStatusBarControl</name>
     </context>
 <context>
-<<<<<<< HEAD
-    <name>SendCoinsEntry</name>
-    <message>
-        <location filename="../forms/sendcoinsentry.ui" line="+14"/>
-        <source>Form</source>
-        <translation>Ffurflen</translation>
-    </message>
-    <message>
-        <location line="+15"/>
-        <source>A&amp;mount:</source>
-        <translation>&amp;Maint</translation>
-    </message>
-    <message>
-        <location line="+13"/>
-        <source>Pay &amp;To:</source>
-        <translation type="unfinished"/>
-    </message>
-    <message>
-        <location line="+34"/>
-        <source>The address to send the payment to (e.g. 1NS17iag9jJgTHD1VXjvLCEnZuQ3rJDE9L)</source>
-        <translation type="unfinished"/>
-    </message>
-    <message>
-        <location line="+60"/>
-        <location filename="../sendcoinsentry.cpp" line="+26"/>
-        <source>Enter a label for this address to add it to your address book</source>
-        <translation type="unfinished"/>
-    </message>
-    <message>
-        <location line="-78"/>
-        <source>&amp;Label:</source>
-        <translation>&amp;Label:</translation>
-    </message>
-    <message>
-        <location line="+28"/>
-        <source>Choose address from address book</source>
-        <translation type="unfinished"/>
-    </message>
-    <message>
-        <location line="+10"/>
-        <source>Alt+A</source>
-        <translation>Alt+A</translation>
-    </message>
-    <message>
-        <location line="+7"/>
-        <source>Paste address from clipboard</source>
-        <translation>Gludo cyfeiriad o&apos;r glipfwrdd</translation>
-    </message>
-    <message>
-        <location line="+10"/>
-        <source>Alt+P</source>
-        <translation>Alt+P</translation>
-    </message>
-    <message>
-        <location line="+7"/>
-        <source>Remove this recipient</source>
-        <translation type="unfinished"/>
-    </message>
-    <message>
-        <location filename="../sendcoinsentry.cpp" line="+1"/>
-        <source>Enter a Peercoin address</source>
-        <translation type="unfinished"/>
-    </message>
-</context>
-<context>
-    <name>SignVerifyMessageDialog</name>
-    <message>
-        <location filename="../forms/signverifymessagedialog.ui" line="+14"/>
-        <source>Signatures - Sign / Verify a Message</source>
-        <translation type="unfinished"/>
-    </message>
-    <message>
-        <location line="+13"/>
-        <source>&amp;Sign Message</source>
-        <translation type="unfinished"/>
-    </message>
-    <message>
-        <location line="+6"/>
-        <source>You can sign messages with your addresses to prove you own them. Be careful not to sign anything vague, as phishing attacks may try to trick you into signing your identity over to them. Only sign fully-detailed statements you agree to.</source>
-        <translation type="unfinished"/>
-    </message>
-    <message>
-        <location line="+18"/>
-        <source>The address to sign the message with (e.g. 1NS17iag9jJgTHD1VXjvLCEnZuQ3rJDE9L)</source>
-        <translation type="unfinished"/>
-    </message>
-    <message>
-        <location line="+10"/>
-        <location line="+213"/>
-        <source>Choose an address from the address book</source>
-        <translation type="unfinished"/>
-    </message>
-    <message>
-        <location line="-203"/>
-        <location line="+213"/>
-        <source>Alt+A</source>
-        <translation>Alt+A</translation>
-    </message>
-    <message>
-        <location line="-203"/>
-        <source>Paste address from clipboard</source>
-        <translation>Gludo cyfeiriad o&apos;r glipfwrdd</translation>
-    </message>
-    <message>
-        <location line="+10"/>
-        <source>Alt+P</source>
-        <translation>Alt+P</translation>
-    </message>
-    <message>
-        <location line="+12"/>
-        <source>Enter the message you want to sign here</source>
-        <translation type="unfinished"/>
-    </message>
-    <message>
-        <location line="+7"/>
-        <source>Signature</source>
-        <translation type="unfinished"/>
-    </message>
-    <message>
-        <location line="+27"/>
-        <source>Copy the current signature to the system clipboard</source>
-        <translation type="unfinished"/>
-    </message>
-    <message>
-        <location line="+21"/>
-        <source>Sign the message to prove you own this Peercoin address</source>
-        <translation type="unfinished"/>
-    </message>
-    <message>
-        <location line="+3"/>
-        <source>Sign &amp;Message</source>
-        <translation type="unfinished"/>
-    </message>
-    <message>
-        <location line="+14"/>
-        <source>Reset all sign message fields</source>
-        <translation type="unfinished"/>
-    </message>
-    <message>
-        <location line="+3"/>
-        <location line="+146"/>
-        <source>Clear &amp;All</source>
-        <translation type="unfinished"/>
-    </message>
-    <message>
-        <location line="-87"/>
-        <source>&amp;Verify Message</source>
-        <translation type="unfinished"/>
-    </message>
-    <message>
-        <location line="+6"/>
-        <source>Enter the signing address, message (ensure you copy line breaks, spaces, tabs, etc. exactly) and signature below to verify the message. Be careful not to read more into the signature than what is in the signed message itself, to avoid being tricked by a man-in-the-middle attack.</source>
-        <translation type="unfinished"/>
-    </message>
-    <message>
-        <location line="+21"/>
-        <source>The address the message was signed with (e.g. 1NS17iag9jJgTHD1VXjvLCEnZuQ3rJDE9L)</source>
-        <translation type="unfinished"/>
-    </message>
-    <message>
-        <location line="+40"/>
-        <source>Verify the message to ensure it was signed with the specified Peercoin address</source>
-        <translation type="unfinished"/>
-    </message>
-    <message>
-        <location line="+3"/>
-        <source>Verify &amp;Message</source>
-        <translation type="unfinished"/>
-    </message>
-    <message>
-        <location line="+14"/>
-        <source>Reset all verify message fields</source>
-        <translation type="unfinished"/>
-    </message>
-    <message>
-        <location filename="../signverifymessagedialog.cpp" line="+27"/>
-        <location line="+3"/>
-        <source>Enter a Peercoin address</source>
-        <translation type="unfinished"/>
-    </message>
-    <message>
-        <location line="-2"/>
-        <source>Click &quot;Sign Message&quot; to generate signature</source>
-        <translation type="unfinished"/>
-    </message>
-    <message>
-        <location line="+3"/>
-        <source>Enter Peercoin signature</source>
-        <translation type="unfinished"/>
-    </message>
-    <message>
-        <location line="+82"/>
-        <location line="+81"/>
-        <source>The entered address is invalid.</source>
-        <translation type="unfinished"/>
-    </message>
-    <message>
-        <location line="-81"/>
-        <location line="+8"/>
-        <location line="+73"/>
-        <location line="+8"/>
-        <source>Please check the address and try again.</source>
-        <translation type="unfinished"/>
-    </message>
-    <message>
-        <location line="-81"/>
-        <location line="+81"/>
-        <source>The entered address does not refer to a key.</source>
-        <translation type="unfinished"/>
-    </message>
-    <message>
-        <location line="-73"/>
-        <source>Wallet unlock was cancelled.</source>
-        <translation type="unfinished"/>
-    </message>
-    <message>
-        <location line="+8"/>
-        <source>Private key for the entered address is not available.</source>
-        <translation type="unfinished"/>
-    </message>
-    <message>
-        <location line="+12"/>
-        <source>Message signing failed.</source>
-        <translation type="unfinished"/>
-    </message>
-    <message>
-        <location line="+5"/>
-        <source>Message signed.</source>
-        <translation type="unfinished"/>
-    </message>
-    <message>
-        <location line="+59"/>
-        <source>The signature could not be decoded.</source>
-        <translation type="unfinished"/>
-    </message>
-    <message>
-        <location line="+0"/>
-        <location line="+13"/>
-        <source>Please check the signature and try again.</source>
-        <translation type="unfinished"/>
-    </message>
-=======
     <name>WalletFrame</name>
     </context>
 <context>
     <name>WalletModel</name>
->>>>>>> dac5d68f
     <message>
         <source>Current fee:</source>
         <translation>Ffi gyfredol</translation>
@@ -1558,14 +1027,8 @@
 <context>
     <name>WalletView</name>
     <message>
-<<<<<<< HEAD
-        <location filename="../splashscreen.cpp" line="+22"/>
-        <source>The Peercoin developers</source>
-        <translation type="unfinished"/>
-=======
         <source>&amp;Export</source>
         <translation>&amp;Allforio</translation>
->>>>>>> dac5d68f
     </message>
     <message>
         <source>Export the data in the current tab to a file</source>
@@ -1591,1159 +1054,6 @@
         <translation>Rhybudd</translation>
     </message>
     <message>
-<<<<<<< HEAD
-        <location line="+16"/>
-        <source>Net amount</source>
-        <translation type="unfinished"/>
-    </message>
-    <message>
-        <location line="+6"/>
-        <source>Message</source>
-        <translation type="unfinished"/>
-    </message>
-    <message>
-        <location line="+2"/>
-        <source>Comment</source>
-        <translation type="unfinished"/>
-    </message>
-    <message>
-        <location line="+2"/>
-        <source>Transaction ID</source>
-        <translation type="unfinished"/>
-    </message>
-    <message>
-        <location line="+3"/>
-        <source>Generated coins must mature 120 blocks before they can be spent. When you generated this block, it was broadcast to the network to be added to the block chain. If it fails to get into the chain, its state will change to &quot;not accepted&quot; and it won&apos;t be spendable. This may occasionally happen if another node generates a block within a few seconds of yours.</source>
-        <translation type="unfinished"/>
-    </message>
-    <message>
-        <location line="+7"/>
-        <source>Debug information</source>
-        <translation type="unfinished"/>
-    </message>
-    <message>
-        <location line="+8"/>
-        <source>Transaction</source>
-        <translation type="unfinished"/>
-    </message>
-    <message>
-        <location line="+3"/>
-        <source>Inputs</source>
-        <translation type="unfinished"/>
-    </message>
-    <message>
-        <location line="+23"/>
-        <source>Amount</source>
-        <translation type="unfinished"/>
-    </message>
-    <message>
-        <location line="+1"/>
-        <source>true</source>
-        <translation type="unfinished"/>
-    </message>
-    <message>
-        <location line="+0"/>
-        <source>false</source>
-        <translation type="unfinished"/>
-    </message>
-    <message>
-        <location line="-209"/>
-        <source>, has not been successfully broadcast yet</source>
-        <translation type="unfinished"/>
-    </message>
-    <message numerus="yes">
-        <location line="-35"/>
-        <source>Open for %n more block(s)</source>
-        <translation type="unfinished"><numerusform></numerusform><numerusform></numerusform><numerusform></numerusform><numerusform></numerusform></translation>
-    </message>
-    <message>
-        <location line="+70"/>
-        <source>unknown</source>
-        <translation type="unfinished"/>
-    </message>
-</context>
-<context>
-    <name>TransactionDescDialog</name>
-    <message>
-        <location filename="../forms/transactiondescdialog.ui" line="+14"/>
-        <source>Transaction details</source>
-        <translation type="unfinished"/>
-    </message>
-    <message>
-        <location line="+6"/>
-        <source>This pane shows a detailed description of the transaction</source>
-        <translation type="unfinished"/>
-    </message>
-</context>
-<context>
-    <name>TransactionTableModel</name>
-    <message>
-        <location filename="../transactiontablemodel.cpp" line="+225"/>
-        <source>Date</source>
-        <translation type="unfinished"/>
-    </message>
-    <message>
-        <location line="+0"/>
-        <source>Type</source>
-        <translation type="unfinished"/>
-    </message>
-    <message>
-        <location line="+0"/>
-        <source>Address</source>
-        <translation>Cyfeiriad</translation>
-    </message>
-    <message>
-        <location line="+0"/>
-        <source>Amount</source>
-        <translation type="unfinished"/>
-    </message>
-    <message numerus="yes">
-        <location line="+57"/>
-        <source>Open for %n more block(s)</source>
-        <translation type="unfinished"><numerusform></numerusform><numerusform></numerusform><numerusform></numerusform><numerusform></numerusform></translation>
-    </message>
-    <message>
-        <location line="+3"/>
-        <source>Open until %1</source>
-        <translation>Agor tan %1</translation>
-    </message>
-    <message>
-        <location line="+3"/>
-        <source>Offline (%1 confirmations)</source>
-        <translation type="unfinished"/>
-    </message>
-    <message>
-        <location line="+3"/>
-        <source>Unconfirmed (%1 of %2 confirmations)</source>
-        <translation type="unfinished"/>
-    </message>
-    <message>
-        <location line="+3"/>
-        <source>Confirmed (%1 confirmations)</source>
-        <translation type="unfinished"/>
-    </message>
-    <message numerus="yes">
-        <location line="+8"/>
-        <source>Mined balance will be available when it matures in %n more block(s)</source>
-        <translation type="unfinished"><numerusform></numerusform><numerusform></numerusform><numerusform></numerusform><numerusform></numerusform></translation>
-    </message>
-    <message>
-        <location line="+5"/>
-        <source>This block was not received by any other nodes and will probably not be accepted!</source>
-        <translation type="unfinished"/>
-    </message>
-    <message>
-        <location line="+3"/>
-        <source>Generated but not accepted</source>
-        <translation type="unfinished"/>
-    </message>
-    <message>
-        <location line="+43"/>
-        <source>Received with</source>
-        <translation type="unfinished"/>
-    </message>
-    <message>
-        <location line="+2"/>
-        <source>Received from</source>
-        <translation type="unfinished"/>
-    </message>
-    <message>
-        <location line="+3"/>
-        <source>Sent to</source>
-        <translation type="unfinished"/>
-    </message>
-    <message>
-        <location line="+2"/>
-        <source>Payment to yourself</source>
-        <translation type="unfinished"/>
-    </message>
-    <message>
-        <location line="+2"/>
-        <source>Mined</source>
-        <translation type="unfinished"/>
-    </message>
-    <message>
-        <location line="+38"/>
-        <source>(n/a)</source>
-        <translation type="unfinished"/>
-    </message>
-    <message>
-        <location line="+199"/>
-        <source>Transaction status. Hover over this field to show number of confirmations.</source>
-        <translation type="unfinished"/>
-    </message>
-    <message>
-        <location line="+2"/>
-        <source>Date and time that the transaction was received.</source>
-        <translation type="unfinished"/>
-    </message>
-    <message>
-        <location line="+2"/>
-        <source>Type of transaction.</source>
-        <translation type="unfinished"/>
-    </message>
-    <message>
-        <location line="+2"/>
-        <source>Destination address of transaction.</source>
-        <translation type="unfinished"/>
-    </message>
-    <message>
-        <location line="+2"/>
-        <source>Amount removed from or added to balance.</source>
-        <translation type="unfinished"/>
-    </message>
-</context>
-<context>
-    <name>TransactionView</name>
-    <message>
-        <location filename="../transactionview.cpp" line="+52"/>
-        <location line="+16"/>
-        <source>All</source>
-        <translation type="unfinished"/>
-    </message>
-    <message>
-        <location line="-15"/>
-        <source>Today</source>
-        <translation type="unfinished"/>
-    </message>
-    <message>
-        <location line="+1"/>
-        <source>This week</source>
-        <translation type="unfinished"/>
-    </message>
-    <message>
-        <location line="+1"/>
-        <source>This month</source>
-        <translation type="unfinished"/>
-    </message>
-    <message>
-        <location line="+1"/>
-        <source>Last month</source>
-        <translation type="unfinished"/>
-    </message>
-    <message>
-        <location line="+1"/>
-        <source>This year</source>
-        <translation type="unfinished"/>
-    </message>
-    <message>
-        <location line="+1"/>
-        <source>Range...</source>
-        <translation type="unfinished"/>
-    </message>
-    <message>
-        <location line="+11"/>
-        <source>Received with</source>
-        <translation type="unfinished"/>
-    </message>
-    <message>
-        <location line="+2"/>
-        <source>Sent to</source>
-        <translation type="unfinished"/>
-    </message>
-    <message>
-        <location line="+2"/>
-        <source>To yourself</source>
-        <translation type="unfinished"/>
-    </message>
-    <message>
-        <location line="+1"/>
-        <source>Mined</source>
-        <translation type="unfinished"/>
-    </message>
-    <message>
-        <location line="+1"/>
-        <source>Other</source>
-        <translation type="unfinished"/>
-    </message>
-    <message>
-        <location line="+7"/>
-        <source>Enter address or label to search</source>
-        <translation type="unfinished"/>
-    </message>
-    <message>
-        <location line="+7"/>
-        <source>Min amount</source>
-        <translation type="unfinished"/>
-    </message>
-    <message>
-        <location line="+34"/>
-        <source>Copy address</source>
-        <translation type="unfinished"/>
-    </message>
-    <message>
-        <location line="+1"/>
-        <source>Copy label</source>
-        <translation type="unfinished"/>
-    </message>
-    <message>
-        <location line="+1"/>
-        <source>Copy amount</source>
-        <translation type="unfinished"/>
-    </message>
-    <message>
-        <location line="+1"/>
-        <source>Copy transaction ID</source>
-        <translation type="unfinished"/>
-    </message>
-    <message>
-        <location line="+1"/>
-        <source>Edit label</source>
-        <translation type="unfinished"/>
-    </message>
-    <message>
-        <location line="+1"/>
-        <source>Show transaction details</source>
-        <translation type="unfinished"/>
-    </message>
-    <message>
-        <location line="+139"/>
-        <source>Export Transaction Data</source>
-        <translation type="unfinished"/>
-    </message>
-    <message>
-        <location line="+1"/>
-        <source>Comma separated file (*.csv)</source>
-        <translation type="unfinished"/>
-    </message>
-    <message>
-        <location line="+8"/>
-        <source>Confirmed</source>
-        <translation type="unfinished"/>
-    </message>
-    <message>
-        <location line="+1"/>
-        <source>Date</source>
-        <translation type="unfinished"/>
-    </message>
-    <message>
-        <location line="+1"/>
-        <source>Type</source>
-        <translation type="unfinished"/>
-    </message>
-    <message>
-        <location line="+1"/>
-        <source>Label</source>
-        <translation>Label</translation>
-    </message>
-    <message>
-        <location line="+1"/>
-        <source>Address</source>
-        <translation>Cyfeiriad</translation>
-    </message>
-    <message>
-        <location line="+1"/>
-        <source>Amount</source>
-        <translation type="unfinished"/>
-    </message>
-    <message>
-        <location line="+1"/>
-        <source>ID</source>
-        <translation type="unfinished"/>
-    </message>
-    <message>
-        <location line="+4"/>
-        <source>Error exporting</source>
-        <translation>Gwall allforio</translation>
-    </message>
-    <message>
-        <location line="+0"/>
-        <source>Could not write to file %1.</source>
-        <translation>Ni ellir ysgrifennu i ffeil %1.</translation>
-    </message>
-    <message>
-        <location line="+100"/>
-        <source>Range:</source>
-        <translation type="unfinished"/>
-    </message>
-    <message>
-        <location line="+8"/>
-        <source>to</source>
-        <translation type="unfinished"/>
-    </message>
-</context>
-<context>
-    <name>WalletModel</name>
-    <message>
-        <location filename="../walletmodel.cpp" line="+193"/>
-        <source>Send Coins</source>
-        <translation type="unfinished"/>
-    </message>
-</context>
-<context>
-    <name>WalletView</name>
-    <message>
-        <location filename="../walletview.cpp" line="+42"/>
-        <source>&amp;Export</source>
-        <translation type="unfinished"/>
-    </message>
-    <message>
-        <location line="+1"/>
-        <source>Export the data in the current tab to a file</source>
-        <translation type="unfinished"/>
-    </message>
-    <message>
-        <location line="+193"/>
-        <source>Backup Wallet</source>
-        <translation type="unfinished"/>
-    </message>
-    <message>
-        <location line="+0"/>
-        <source>Wallet Data (*.dat)</source>
-        <translation type="unfinished"/>
-    </message>
-    <message>
-        <location line="+3"/>
-        <source>Backup Failed</source>
-        <translation type="unfinished"/>
-    </message>
-    <message>
-        <location line="+0"/>
-        <source>There was an error trying to save the wallet data to the new location.</source>
-        <translation type="unfinished"/>
-    </message>
-    <message>
-        <location line="+4"/>
-        <source>Backup Successful</source>
-        <translation type="unfinished"/>
-    </message>
-    <message>
-        <location line="+0"/>
-        <source>The wallet data was successfully saved to the new location.</source>
-        <translation type="unfinished"/>
-    </message>
-</context>
-<context>
-    <name>bitcoin-core</name>
-    <message>
-        <location filename="../bitcoinstrings.cpp" line="+94"/>
-        <source>Peercoin version</source>
-        <translation type="unfinished"/>
-    </message>
-    <message>
-        <location line="+102"/>
-        <source>Usage:</source>
-        <translation type="unfinished"/>
-    </message>
-    <message>
-        <location line="-29"/>
-        <source>Send command to -server or peercoind</source>
-        <translation type="unfinished"/>
-    </message>
-    <message>
-        <location line="-23"/>
-        <source>List commands</source>
-        <translation type="unfinished"/>
-    </message>
-    <message>
-        <location line="-12"/>
-        <source>Get help for a command</source>
-        <translation type="unfinished"/>
-    </message>
-    <message>
-        <location line="+24"/>
-        <source>Options:</source>
-        <translation type="unfinished"/>
-    </message>
-    <message>
-        <location line="+24"/>
-        <source>Specify configuration file (default: peercoin.conf)</source>
-        <translation type="unfinished"/>
-    </message>
-    <message>
-        <location line="+3"/>
-        <source>Specify pid file (default: peercoind.pid)</source>
-        <translation type="unfinished"/>
-    </message>
-    <message>
-        <location line="-1"/>
-        <source>Specify data directory</source>
-        <translation type="unfinished"/>
-    </message>
-    <message>
-        <location line="-9"/>
-        <source>Set database cache size in megabytes (default: 25)</source>
-        <translation type="unfinished"/>
-    </message>
-    <message>
-        <location line="-28"/>
-        <source>Listen for connections on &lt;port&gt; (default: 8333 or testnet: 18333)</source>
-        <translation type="unfinished"/>
-    </message>
-    <message>
-        <location line="+5"/>
-        <source>Maintain at most &lt;n&gt; connections to peers (default: 125)</source>
-        <translation type="unfinished"/>
-    </message>
-    <message>
-        <location line="-48"/>
-        <source>Connect to a node to retrieve peer addresses, and disconnect</source>
-        <translation type="unfinished"/>
-    </message>
-    <message>
-        <location line="+82"/>
-        <source>Specify your own public address</source>
-        <translation type="unfinished"/>
-    </message>
-    <message>
-        <location line="+3"/>
-        <source>Threshold for disconnecting misbehaving peers (default: 100)</source>
-        <translation type="unfinished"/>
-    </message>
-    <message>
-        <location line="-134"/>
-        <source>Number of seconds to keep misbehaving peers from reconnecting (default: 86400)</source>
-        <translation type="unfinished"/>
-    </message>
-    <message>
-        <location line="-29"/>
-        <source>An error occurred while setting up the RPC port %u for listening on IPv4: %s</source>
-        <translation type="unfinished"/>
-    </message>
-    <message>
-        <location line="+27"/>
-        <source>Listen for JSON-RPC connections on &lt;port&gt; (default: 8332 or testnet: 18332)</source>
-        <translation type="unfinished"/>
-    </message>
-    <message>
-        <location line="+37"/>
-        <source>Accept command line and JSON-RPC commands</source>
-        <translation type="unfinished"/>
-    </message>
-    <message>
-        <location line="+76"/>
-        <source>Run in the background as a daemon and accept commands</source>
-        <translation type="unfinished"/>
-    </message>
-    <message>
-        <location line="+37"/>
-        <source>Use the test network</source>
-        <translation type="unfinished"/>
-    </message>
-    <message>
-        <location line="-112"/>
-        <source>Accept connections from outside (default: 1 if no -proxy or -connect)</source>
-        <translation type="unfinished"/>
-    </message>
-    <message>
-        <location line="-80"/>
-        <source>%s, you must set a rpcpassword in the configuration file:
-%s
-It is recommended you use the following random password:
-rpcuser=peercoinrpc
-rpcpassword=%s
-(you do not need to remember this password)
-The username and password MUST NOT be the same.
-If the file does not exist, create it with owner-readable-only file permissions.
-It is also recommended to set alertnotify so you are notified of problems;
-for example: alertnotify=echo %%s | mail -s &quot;Peercoin Alert&quot; admin@foo.com
-</source>
-        <translation type="unfinished"/>
-    </message>
-    <message>
-        <location line="+17"/>
-        <source>An error occurred while setting up the RPC port %u for listening on IPv6, falling back to IPv4: %s</source>
-        <translation type="unfinished"/>
-    </message>
-    <message>
-        <location line="+3"/>
-        <source>Bind to given address and always listen on it. Use [host]:port notation for IPv6</source>
-        <translation type="unfinished"/>
-    </message>
-    <message>
-        <location line="+3"/>
-        <source>Cannot obtain a lock on data directory %s. Peercoin is probably already running.</source>
-        <translation type="unfinished"/>
-    </message>
-    <message>
-        <location line="+3"/>
-        <source>Error: The transaction was rejected! This might happen if some of the coins in your wallet were already spent, such as if you used a copy of wallet.dat and coins were spent in the copy but not marked as spent here.</source>
-        <translation type="unfinished"/>
-    </message>
-    <message>
-        <location line="+4"/>
-        <source>Error: This transaction requires a transaction fee of at least %s because of its amount, complexity, or use of recently received funds!</source>
-        <translation type="unfinished"/>
-    </message>
-    <message>
-        <location line="+3"/>
-        <source>Execute command when a relevant alert is received (%s in cmd is replaced by message)</source>
-        <translation type="unfinished"/>
-    </message>
-    <message>
-        <location line="+3"/>
-        <source>Execute command when a wallet transaction changes (%s in cmd is replaced by TxID)</source>
-        <translation type="unfinished"/>
-    </message>
-    <message>
-        <location line="+11"/>
-        <source>Set maximum size of high-priority/low-fee transactions in bytes (default: 27000)</source>
-        <translation type="unfinished"/>
-    </message>
-    <message>
-        <location line="+6"/>
-        <source>This is a pre-release test build - use at your own risk - do not use for mining or merchant applications</source>
-        <translation type="unfinished"/>
-    </message>
-    <message>
-        <location line="+5"/>
-        <source>Warning: -paytxfee is set very high! This is the transaction fee you will pay if you send a transaction.</source>
-        <translation type="unfinished"/>
-    </message>
-    <message>
-        <location line="+3"/>
-        <source>Warning: Displayed transactions may not be correct! You may need to upgrade, or other nodes may need to upgrade.</source>
-        <translation type="unfinished"/>
-    </message>
-    <message>
-        <location line="+3"/>
-        <source>Warning: Please check that your computer&apos;s date and time are correct! If your clock is wrong Peercoin will not work properly.</source>
-        <translation type="unfinished"/>
-    </message>
-    <message>
-        <location line="+3"/>
-        <source>Warning: error reading wallet.dat! All keys read correctly, but transaction data or address book entries might be missing or incorrect.</source>
-        <translation type="unfinished"/>
-    </message>
-    <message>
-        <location line="+3"/>
-        <source>Warning: wallet.dat corrupt, data salvaged! Original wallet.dat saved as wallet.{timestamp}.bak in %s; if your balance or transactions are incorrect you should restore from a backup.</source>
-        <translation type="unfinished"/>
-    </message>
-    <message>
-        <location line="+14"/>
-        <source>Attempt to recover private keys from a corrupt wallet.dat</source>
-        <translation type="unfinished"/>
-    </message>
-    <message>
-        <location line="+2"/>
-        <source>Block creation options:</source>
-        <translation type="unfinished"/>
-    </message>
-    <message>
-        <location line="+5"/>
-        <source>Connect only to the specified node(s)</source>
-        <translation type="unfinished"/>
-    </message>
-    <message>
-        <location line="+3"/>
-        <source>Corrupted block database detected</source>
-        <translation type="unfinished"/>
-    </message>
-    <message>
-        <location line="+1"/>
-        <source>Discover own IP address (default: 1 when listening and no -externalip)</source>
-        <translation type="unfinished"/>
-    </message>
-    <message>
-        <location line="+1"/>
-        <source>Do you want to rebuild the block database now?</source>
-        <translation type="unfinished"/>
-    </message>
-    <message>
-        <location line="+2"/>
-        <source>Error initializing block database</source>
-        <translation type="unfinished"/>
-    </message>
-    <message>
-        <location line="+1"/>
-        <source>Error initializing wallet database environment %s!</source>
-        <translation type="unfinished"/>
-    </message>
-    <message>
-        <location line="+1"/>
-        <source>Error loading block database</source>
-        <translation type="unfinished"/>
-    </message>
-    <message>
-        <location line="+4"/>
-        <source>Error opening block database</source>
-        <translation type="unfinished"/>
-    </message>
-    <message>
-        <location line="+2"/>
-        <source>Error: Disk space is low!</source>
-        <translation type="unfinished"/>
-    </message>
-    <message>
-        <location line="+1"/>
-        <source>Error: Wallet locked, unable to create transaction!</source>
-        <translation type="unfinished"/>
-    </message>
-    <message>
-        <location line="+1"/>
-        <source>Error: system error: </source>
-        <translation type="unfinished"/>
-    </message>
-    <message>
-        <location line="+1"/>
-        <source>Failed to listen on any port. Use -listen=0 if you want this.</source>
-        <translation type="unfinished"/>
-    </message>
-    <message>
-        <location line="+1"/>
-        <source>Failed to read block info</source>
-        <translation type="unfinished"/>
-    </message>
-    <message>
-        <location line="+1"/>
-        <source>Failed to read block</source>
-        <translation type="unfinished"/>
-    </message>
-    <message>
-        <location line="+1"/>
-        <source>Failed to sync block index</source>
-        <translation type="unfinished"/>
-    </message>
-    <message>
-        <location line="+1"/>
-        <source>Failed to write block index</source>
-        <translation type="unfinished"/>
-    </message>
-    <message>
-        <location line="+1"/>
-        <source>Failed to write block info</source>
-        <translation type="unfinished"/>
-    </message>
-    <message>
-        <location line="+1"/>
-        <source>Failed to write block</source>
-        <translation type="unfinished"/>
-    </message>
-    <message>
-        <location line="+1"/>
-        <source>Failed to write file info</source>
-        <translation type="unfinished"/>
-    </message>
-    <message>
-        <location line="+1"/>
-        <source>Failed to write to coin database</source>
-        <translation type="unfinished"/>
-    </message>
-    <message>
-        <location line="+1"/>
-        <source>Failed to write transaction index</source>
-        <translation type="unfinished"/>
-    </message>
-    <message>
-        <location line="+1"/>
-        <source>Failed to write undo data</source>
-        <translation type="unfinished"/>
-    </message>
-    <message>
-        <location line="+2"/>
-        <source>Find peers using DNS lookup (default: 1 unless -connect)</source>
-        <translation type="unfinished"/>
-    </message>
-    <message>
-        <location line="+1"/>
-        <source>Generate coins (default: 0)</source>
-        <translation type="unfinished"/>
-    </message>
-    <message>
-        <location line="+2"/>
-        <source>How many blocks to check at startup (default: 288, 0 = all)</source>
-        <translation type="unfinished"/>
-    </message>
-    <message>
-        <location line="+1"/>
-        <source>How thorough the block verification is (0-4, default: 3)</source>
-        <translation type="unfinished"/>
-    </message>
-    <message>
-        <location line="+19"/>
-        <source>Not enough file descriptors available.</source>
-        <translation type="unfinished"/>
-    </message>
-    <message>
-        <location line="+8"/>
-        <source>Rebuild block chain index from current blk000??.dat files</source>
-        <translation type="unfinished"/>
-    </message>
-    <message>
-        <location line="+16"/>
-        <source>Set the number of threads to service RPC calls (default: 4)</source>
-        <translation type="unfinished"/>
-    </message>
-    <message>
-        <location line="+26"/>
-        <source>Verifying blocks...</source>
-        <translation type="unfinished"/>
-    </message>
-    <message>
-        <location line="+1"/>
-        <source>Verifying wallet...</source>
-        <translation type="unfinished"/>
-    </message>
-    <message>
-        <location line="-69"/>
-        <source>Imports blocks from external blk000??.dat file</source>
-        <translation type="unfinished"/>
-    </message>
-    <message>
-        <location line="-76"/>
-        <source>Set the number of script verification threads (up to 16, 0 = auto, &lt;0 = leave that many cores free, default: 0)</source>
-        <translation type="unfinished"/>
-    </message>
-    <message>
-        <location line="+77"/>
-        <source>Information</source>
-        <translation type="unfinished"/>
-    </message>
-    <message>
-        <location line="+3"/>
-        <source>Invalid -tor address: &apos;%s&apos;</source>
-        <translation type="unfinished"/>
-    </message>
-    <message>
-        <location line="+1"/>
-        <source>Invalid amount for -minrelaytxfee=&lt;amount&gt;: &apos;%s&apos;</source>
-        <translation type="unfinished"/>
-    </message>
-    <message>
-        <location line="+1"/>
-        <source>Invalid amount for -mintxfee=&lt;amount&gt;: &apos;%s&apos;</source>
-        <translation type="unfinished"/>
-    </message>
-    <message>
-        <location line="+8"/>
-        <source>Maintain a full transaction index (default: 0)</source>
-        <translation type="unfinished"/>
-    </message>
-    <message>
-        <location line="+2"/>
-        <source>Maximum per-connection receive buffer, &lt;n&gt;*1000 bytes (default: 5000)</source>
-        <translation type="unfinished"/>
-    </message>
-    <message>
-        <location line="+1"/>
-        <source>Maximum per-connection send buffer, &lt;n&gt;*1000 bytes (default: 1000)</source>
-        <translation type="unfinished"/>
-    </message>
-    <message>
-        <location line="+2"/>
-        <source>Only accept block chain matching built-in checkpoints (default: 1)</source>
-        <translation type="unfinished"/>
-    </message>
-    <message>
-        <location line="+1"/>
-        <source>Only connect to nodes in network &lt;net&gt; (IPv4, IPv6 or Tor)</source>
-        <translation type="unfinished"/>
-    </message>
-    <message>
-        <location line="+2"/>
-        <source>Output extra debugging information. Implies all other -debug* options</source>
-        <translation type="unfinished"/>
-    </message>
-    <message>
-        <location line="+1"/>
-        <source>Output extra network debugging information</source>
-        <translation type="unfinished"/>
-    </message>
-    <message>
-        <location line="+2"/>
-        <source>Prepend debug output with timestamp</source>
-        <translation type="unfinished"/>
-    </message>
-    <message>
-        <location line="+5"/>
-        <source>SSL options: (see the Bitcoin Wiki for SSL setup instructions)</source>
-        <translation type="unfinished"/>
-    </message>
-    <message>
-        <location line="+1"/>
-        <source>Select the version of socks proxy to use (4-5, default: 5)</source>
-        <translation type="unfinished"/>
-    </message>
-    <message>
-        <location line="+3"/>
-        <source>Send trace/debug info to console instead of debug.log file</source>
-        <translation type="unfinished"/>
-    </message>
-    <message>
-        <location line="+1"/>
-        <source>Send trace/debug info to debugger</source>
-        <translation type="unfinished"/>
-    </message>
-    <message>
-        <location line="+5"/>
-        <source>Set maximum block size in bytes (default: 250000)</source>
-        <translation type="unfinished"/>
-    </message>
-    <message>
-        <location line="+1"/>
-        <source>Set minimum block size in bytes (default: 0)</source>
-        <translation type="unfinished"/>
-    </message>
-    <message>
-        <location line="+2"/>
-        <source>Shrink debug.log file on client startup (default: 1 when no -debug)</source>
-        <translation type="unfinished"/>
-    </message>
-    <message>
-        <location line="+1"/>
-        <source>Signing transaction failed</source>
-        <translation type="unfinished"/>
-    </message>
-    <message>
-        <location line="+2"/>
-        <source>Specify connection timeout in milliseconds (default: 5000)</source>
-        <translation type="unfinished"/>
-    </message>
-    <message>
-        <location line="+4"/>
-        <source>System error: </source>
-        <translation type="unfinished"/>
-    </message>
-    <message>
-        <location line="+4"/>
-        <source>Transaction amount too small</source>
-        <translation type="unfinished"/>
-    </message>
-    <message>
-        <location line="+1"/>
-        <source>Transaction amounts must be positive</source>
-        <translation type="unfinished"/>
-    </message>
-    <message>
-        <location line="+1"/>
-        <source>Transaction too large</source>
-        <translation type="unfinished"/>
-    </message>
-    <message>
-        <location line="+7"/>
-        <source>Use UPnP to map the listening port (default: 0)</source>
-        <translation type="unfinished"/>
-    </message>
-    <message>
-        <location line="+1"/>
-        <source>Use UPnP to map the listening port (default: 1 when listening)</source>
-        <translation type="unfinished"/>
-    </message>
-    <message>
-        <location line="+1"/>
-        <source>Use proxy to reach tor hidden services (default: same as -proxy)</source>
-        <translation type="unfinished"/>
-    </message>
-    <message>
-        <location line="+2"/>
-        <source>Username for JSON-RPC connections</source>
-        <translation type="unfinished"/>
-    </message>
-    <message>
-        <location line="+4"/>
-        <source>Warning</source>
-        <translation type="unfinished"/>
-    </message>
-    <message>
-        <location line="+1"/>
-        <source>Warning: This version is obsolete, upgrade required!</source>
-        <translation type="unfinished"/>
-    </message>
-    <message>
-        <location line="+1"/>
-        <source>You need to rebuild the databases using -reindex to change -txindex</source>
-        <translation type="unfinished"/>
-    </message>
-    <message>
-        <location line="+1"/>
-        <source>wallet.dat corrupt, salvage failed</source>
-        <translation type="unfinished"/>
-    </message>
-    <message>
-        <location line="-50"/>
-        <source>Password for JSON-RPC connections</source>
-        <translation type="unfinished"/>
-    </message>
-    <message>
-        <location line="-67"/>
-        <source>Allow JSON-RPC connections from specified IP address</source>
-        <translation type="unfinished"/>
-    </message>
-    <message>
-        <location line="+76"/>
-        <source>Send commands to node running on &lt;ip&gt; (default: 127.0.0.1)</source>
-        <translation type="unfinished"/>
-    </message>
-    <message>
-        <location line="-120"/>
-        <source>Execute command when the best block changes (%s in cmd is replaced by block hash)</source>
-        <translation type="unfinished"/>
-    </message>
-    <message>
-        <location line="+147"/>
-        <source>Upgrade wallet to latest format</source>
-        <translation type="unfinished"/>
-    </message>
-    <message>
-        <location line="-21"/>
-        <source>Set key pool size to &lt;n&gt; (default: 100)</source>
-        <translation type="unfinished"/>
-    </message>
-    <message>
-        <location line="-12"/>
-        <source>Rescan the block chain for missing wallet transactions</source>
-        <translation type="unfinished"/>
-    </message>
-    <message>
-        <location line="+35"/>
-        <source>Use OpenSSL (https) for JSON-RPC connections</source>
-        <translation type="unfinished"/>
-    </message>
-    <message>
-        <location line="-26"/>
-        <source>Server certificate file (default: server.cert)</source>
-        <translation type="unfinished"/>
-    </message>
-    <message>
-        <location line="+1"/>
-        <source>Server private key (default: server.pem)</source>
-        <translation type="unfinished"/>
-    </message>
-    <message>
-        <location line="-151"/>
-        <source>Acceptable ciphers (default: TLSv1+HIGH:!SSLv2:!aNULL:!eNULL:!AH:!3DES:@STRENGTH)</source>
-        <translation type="unfinished"/>
-    </message>
-    <message>
-        <location line="+165"/>
-        <source>This help message</source>
-        <translation type="unfinished"/>
-    </message>
-    <message>
-        <location line="+6"/>
-        <source>Unable to bind to %s on this computer (bind returned error %d, %s)</source>
-        <translation type="unfinished"/>
-    </message>
-    <message>
-        <location line="-91"/>
-        <source>Connect through socks proxy</source>
-        <translation type="unfinished"/>
-    </message>
-    <message>
-        <location line="-10"/>
-        <source>Allow DNS lookups for -addnode, -seednode and -connect</source>
-        <translation type="unfinished"/>
-    </message>
-    <message>
-        <location line="+55"/>
-        <source>Loading addresses...</source>
-        <translation type="unfinished"/>
-    </message>
-    <message>
-        <location line="-35"/>
-        <source>Error loading wallet.dat: Wallet corrupted</source>
-        <translation type="unfinished"/>
-    </message>
-    <message>
-        <location line="+1"/>
-        <source>Error loading wallet.dat: Wallet requires newer version of Peercoin</source>
-        <translation type="unfinished"/>
-    </message>
-    <message>
-        <location line="+93"/>
-        <source>Wallet needed to be rewritten: restart Peercoin to complete</source>
-        <translation type="unfinished"/>
-    </message>
-    <message>
-        <location line="-95"/>
-        <source>Error loading wallet.dat</source>
-        <translation type="unfinished"/>
-    </message>
-    <message>
-        <location line="+28"/>
-        <source>Invalid -proxy address: &apos;%s&apos;</source>
-        <translation type="unfinished"/>
-    </message>
-    <message>
-        <location line="+56"/>
-        <source>Unknown network specified in -onlynet: &apos;%s&apos;</source>
-        <translation type="unfinished"/>
-    </message>
-    <message>
-        <location line="-1"/>
-        <source>Unknown -socks proxy version requested: %i</source>
-        <translation type="unfinished"/>
-    </message>
-    <message>
-        <location line="-96"/>
-        <source>Cannot resolve -bind address: &apos;%s&apos;</source>
-        <translation type="unfinished"/>
-    </message>
-    <message>
-        <location line="+1"/>
-        <source>Cannot resolve -externalip address: &apos;%s&apos;</source>
-        <translation type="unfinished"/>
-    </message>
-    <message>
-        <location line="+44"/>
-        <source>Invalid amount for -paytxfee=&lt;amount&gt;: &apos;%s&apos;</source>
-        <translation type="unfinished"/>
-    </message>
-    <message>
-        <location line="+1"/>
-        <source>Invalid amount</source>
-        <translation type="unfinished"/>
-    </message>
-    <message>
-        <location line="-6"/>
-        <source>Insufficient funds</source>
-        <translation type="unfinished"/>
-    </message>
-    <message>
-        <location line="+10"/>
-        <source>Loading block index...</source>
-        <translation type="unfinished"/>
-    </message>
-    <message>
-        <location line="-57"/>
-        <source>Add a node to connect to and attempt to keep the connection open</source>
-        <translation type="unfinished"/>
-    </message>
-    <message>
-        <location line="-25"/>
-        <source>Unable to bind to %s on this computer. Peercoin is probably already running.</source>
-        <translation type="unfinished"/>
-    </message>
-    <message>
-        <location line="+64"/>
-        <source>Fee per KB to add to transactions you send</source>
-        <translation type="unfinished"/>
-    </message>
-    <message>
-        <location line="+19"/>
-        <source>Loading wallet...</source>
-        <translation type="unfinished"/>
-    </message>
-    <message>
-        <location line="-52"/>
-        <source>Cannot downgrade wallet</source>
-        <translation type="unfinished"/>
-    </message>
-    <message>
-        <location line="+3"/>
-        <source>Cannot write default address</source>
-        <translation type="unfinished"/>
-    </message>
-    <message>
-        <location line="+64"/>
-        <source>Rescanning...</source>
-        <translation type="unfinished"/>
-    </message>
-    <message>
-        <location line="-57"/>
-        <source>Done loading</source>
-        <translation type="unfinished"/>
-    </message>
-    <message>
-        <location line="+82"/>
-        <source>To use the %s option</source>
-        <translation type="unfinished"/>
-    </message>
-    <message>
-        <location line="-74"/>
-=======
->>>>>>> dac5d68f
         <source>Error</source>
         <translation>Gwall</translation>
     </message>
