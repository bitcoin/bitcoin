--- conflicted
+++ resolved
@@ -78,226 +78,192 @@
 <context>
     <name>BitcoinGUI</name>
     <message>
-<<<<<<< HEAD
+        <source>Sign &amp;message...</source>
+        <translation>Подпиши съобщение...</translation>
+    </message>
+    <message>
+        <source>Synchronizing with network...</source>
+        <translation>Синхронизиране с мрежата...</translation>
+    </message>
+    <message>
+        <source>&amp;Overview</source>
+        <translation>Преглед</translation>
+    </message>
+    <message>
+        <source>Node</source>
+        <translation>Възел</translation>
+    </message>
+    <message>
+        <source>Show general overview of wallet</source>
+        <translation>Покажи общ преглед на портфейла</translation>
+    </message>
+    <message>
+        <source>&amp;Transactions</source>
+        <translation>Транзакции</translation>
+    </message>
+    <message>
+        <source>Browse transaction history</source>
+        <translation>Разгледай история на транзакциите</translation>
+    </message>
+    <message>
+        <source>E&amp;xit</source>
+        <translation>Изход</translation>
+    </message>
+    <message>
+        <source>Quit application</source>
+        <translation>Излез от приложението</translation>
+    </message>
+    <message>
+        <source>&amp;About %1</source>
+        <translation>За %1</translation>
+    </message>
+    <message>
+        <source>Show information about %1</source>
+        <translation>Покажи информация за %1</translation>
+    </message>
+    <message>
+        <source>About &amp;Qt</source>
+        <translation>Относно Qt</translation>
+    </message>
+    <message>
+        <source>Show information about Qt</source>
+        <translation>Покажи информация отностно Qt</translation>
+    </message>
+    <message>
+        <source>&amp;Options...</source>
+        <translation>Настройки...</translation>
+    </message>
+    <message>
+        <source>Modify configuration options for %1</source>
+        <translation>Промени конфигурации за %1</translation>
+    </message>
+    <message>
+        <source>&amp;Encrypt Wallet...</source>
+        <translation>Криптирай портфейл</translation>
+    </message>
+    <message>
+        <source>&amp;Backup Wallet...</source>
+        <translation>Направи резервно копие на портфейла...</translation>
+    </message>
+    <message>
+        <source>&amp;Change Passphrase...</source>
+        <translation>Промени паролата...</translation>
+    </message>
+    <message>
+        <source>&amp;Sending addresses...</source>
+        <translation>Адреси за пращане...</translation>
+    </message>
+    <message>
+        <source>&amp;Receiving addresses...</source>
+        <translation>Адреси за получаване...</translation>
+    </message>
+    <message>
+        <source>Open &amp;URI...</source>
+        <translation>Отвори URI</translation>
+    </message>
+    <message>
+        <source>Reindexing blocks on disk...</source>
+        <translation>Повторно индексиране на блоковете на диска...</translation>
+    </message>
+    </context>
+<context>
+    <name>CoinControlDialog</name>
+    </context>
+<context>
+    <name>EditAddressDialog</name>
+    </context>
+<context>
+    <name>FreespaceChecker</name>
+    </context>
+<context>
+    <name>HelpMessageDialog</name>
+    </context>
+<context>
+    <name>Intro</name>
+    </context>
+<context>
+    <name>OpenURIDialog</name>
+    </context>
+<context>
+    <name>OptionsDialog</name>
+    </context>
+<context>
+    <name>OverviewPage</name>
+    </context>
+<context>
+    <name>PaymentServer</name>
+    </context>
+<context>
+    <name>PeerTableModel</name>
+    </context>
+<context>
+    <name>QObject</name>
+    </context>
+<context>
+    <name>QRImageWidget</name>
+    </context>
+<context>
+    <name>RPCConsole</name>
+    </context>
+<context>
+    <name>ReceiveCoinsDialog</name>
+    </context>
+<context>
+    <name>ReceiveRequestDialog</name>
+    </context>
+<context>
+    <name>RecentRequestsTableModel</name>
+    </context>
+<context>
+    <name>SendCoinsDialog</name>
+    </context>
+<context>
+    <name>SendCoinsEntry</name>
+    </context>
+<context>
+    <name>SendConfirmationDialog</name>
+    </context>
+<context>
+    <name>ShutdownWindow</name>
+    </context>
+<context>
+    <name>SignVerifyMessageDialog</name>
+    </context>
+<context>
+    <name>SplashScreen</name>
+    </context>
+<context>
+    <name>TrafficGraphWidget</name>
+    </context>
+<context>
+    <name>TransactionDesc</name>
+    </context>
+<context>
+    <name>TransactionDescDialog</name>
+    </context>
+<context>
+    <name>TransactionTableModel</name>
+    </context>
+<context>
+    <name>TransactionView</name>
+    </context>
+<context>
+    <name>UnitDisplayStatusBarControl</name>
+    </context>
+<context>
+    <name>WalletFrame</name>
+    </context>
+<context>
+    <name>WalletModel</name>
+    </context>
+<context>
+    <name>WalletView</name>
+    </context>
+<context>
+    <name>bitcoin-core</name>
+    <message>
         <source>Zetacoin Core</source>
         <translation>Биткойн ядро</translation>
     </message>
-    <message>
-        <source>&amp;About Zetacoin Core</source>
-        <translation>За Биткойн ядрото</translation>
-=======
-        <source>Sign &amp;message...</source>
-        <translation>Подпиши съобщение...</translation>
-    </message>
-    <message>
-        <source>Synchronizing with network...</source>
-        <translation>Синхронизиране с мрежата...</translation>
-    </message>
-    <message>
-        <source>&amp;Overview</source>
-        <translation>Преглед</translation>
-    </message>
-    <message>
-        <source>Node</source>
-        <translation>Възел</translation>
-    </message>
-    <message>
-        <source>Show general overview of wallet</source>
-        <translation>Покажи общ преглед на портфейла</translation>
-    </message>
-    <message>
-        <source>&amp;Transactions</source>
-        <translation>Транзакции</translation>
-    </message>
-    <message>
-        <source>Browse transaction history</source>
-        <translation>Разгледай история на транзакциите</translation>
-    </message>
-    <message>
-        <source>E&amp;xit</source>
-        <translation>Изход</translation>
-    </message>
-    <message>
-        <source>Quit application</source>
-        <translation>Излез от приложението</translation>
-    </message>
-    <message>
-        <source>&amp;About %1</source>
-        <translation>За %1</translation>
-    </message>
-    <message>
-        <source>Show information about %1</source>
-        <translation>Покажи информация за %1</translation>
-    </message>
-    <message>
-        <source>About &amp;Qt</source>
-        <translation>Относно Qt</translation>
-    </message>
-    <message>
-        <source>Show information about Qt</source>
-        <translation>Покажи информация отностно Qt</translation>
-    </message>
-    <message>
-        <source>&amp;Options...</source>
-        <translation>Настройки...</translation>
-    </message>
-    <message>
-        <source>Modify configuration options for %1</source>
-        <translation>Промени конфигурации за %1</translation>
-    </message>
-    <message>
-        <source>&amp;Encrypt Wallet...</source>
-        <translation>Криптирай портфейл</translation>
-    </message>
-    <message>
-        <source>&amp;Backup Wallet...</source>
-        <translation>Направи резервно копие на портфейла...</translation>
-    </message>
-    <message>
-        <source>&amp;Change Passphrase...</source>
-        <translation>Промени паролата...</translation>
-    </message>
-    <message>
-        <source>&amp;Sending addresses...</source>
-        <translation>Адреси за пращане...</translation>
-    </message>
-    <message>
-        <source>&amp;Receiving addresses...</source>
-        <translation>Адреси за получаване...</translation>
-    </message>
-    <message>
-        <source>Open &amp;URI...</source>
-        <translation>Отвори URI</translation>
-    </message>
-    <message>
-        <source>Reindexing blocks on disk...</source>
-        <translation>Повторно индексиране на блоковете на диска...</translation>
->>>>>>> 0d719145
-    </message>
-    </context>
-<context>
-    <name>CoinControlDialog</name>
-    </context>
-<context>
-    <name>EditAddressDialog</name>
-    </context>
-<context>
-    <name>FreespaceChecker</name>
-    </context>
-<context>
-    <name>HelpMessageDialog</name>
-<<<<<<< HEAD
-    <message>
-        <source>Zetacoin Core</source>
-        <translation>Биткойн ядро</translation>
-    </message>
-    <message>
-        <source>About Zetacoin Core</source>
-        <translation>За Биткойн ядрото</translation>
-    </message>
-    </context>
-<context>
-    <name>Intro</name>
-    <message>
-        <source>Zetacoin Core</source>
-        <translation>Биткойн ядро</translation>
-    </message>
-=======
-    </context>
-<context>
-    <name>Intro</name>
->>>>>>> 0d719145
-    </context>
-<context>
-    <name>OpenURIDialog</name>
-    </context>
-<context>
-    <name>OptionsDialog</name>
-    </context>
-<context>
-    <name>OverviewPage</name>
-    </context>
-<context>
-    <name>PaymentServer</name>
-    </context>
-<context>
-    <name>PeerTableModel</name>
-    </context>
-<context>
-    <name>QObject</name>
-    </context>
-<context>
-    <name>QRImageWidget</name>
-    </context>
-<context>
-    <name>RPCConsole</name>
-    </context>
-<context>
-    <name>ReceiveCoinsDialog</name>
-    </context>
-<context>
-    <name>ReceiveRequestDialog</name>
-    </context>
-<context>
-    <name>RecentRequestsTableModel</name>
-    </context>
-<context>
-    <name>SendCoinsDialog</name>
-    </context>
-<context>
-    <name>SendCoinsEntry</name>
-    </context>
-<context>
-    <name>SendConfirmationDialog</name>
-    </context>
-<context>
-    <name>ShutdownWindow</name>
-    </context>
-<context>
-    <name>SignVerifyMessageDialog</name>
-    </context>
-<context>
-    <name>SplashScreen</name>
-<<<<<<< HEAD
-    <message>
-        <source>Zetacoin Core</source>
-        <translation>Биткойн ядро</translation>
-    </message>
-=======
->>>>>>> 0d719145
-    </context>
-<context>
-    <name>TrafficGraphWidget</name>
-    </context>
-<context>
-    <name>TransactionDesc</name>
-    </context>
-<context>
-    <name>TransactionDescDialog</name>
-    </context>
-<context>
-    <name>TransactionTableModel</name>
-    </context>
-<context>
-    <name>TransactionView</name>
-    </context>
-<context>
-    <name>UnitDisplayStatusBarControl</name>
-    </context>
-<context>
-    <name>WalletFrame</name>
-    </context>
-<context>
-    <name>WalletModel</name>
-    </context>
-<context>
-    <name>WalletView</name>
-    </context>
-<context>
-    <name>bitcoin-core</name>
-    <message>
-        <source>Bitcoin Core</source>
-        <translation>Биткойн ядро</translation>
-    </message>
     </context>
 </TS>