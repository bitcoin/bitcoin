<TS language="lv_LV" version="2.1">
<context>
    <name>AddressBookPage</name>
    <message>
        <source>Create a new address</source>
        <translation>Izveidot jaunu adresi</translation>
    </message>
    <message>
        <source>&amp;New</source>
        <translation>&amp;Jauns</translation>
    </message>
    <message>
        <source>Copy the currently selected address to the system clipboard</source>
        <translation>Kopēt iezīmēto adresi uz starpliktuvi</translation>
    </message>
    <message>
        <source>&amp;Copy</source>
        <translation>&amp;Kopēt</translation>
    </message>
    <message>
        <source>C&amp;lose</source>
        <translation>&amp;Aizvērt</translation>
    </message>
    <message>
        <source>Delete the currently selected address from the list</source>
        <translation>Izdzēst iezīmētās adreses no saraksta</translation>
    </message>
    <message>
        <source>Export the data in the current tab to a file</source>
        <translation>Datus no tekošā ieliktņa eksportēt uz failu</translation>
    </message>
    <message>
        <source>&amp;Export</source>
        <translation>&amp;Eksportēt</translation>
    </message>
    <message>
        <source>&amp;Delete</source>
        <translation>&amp;Dzēst</translation>
    </message>
<<<<<<< HEAD
    <message>
        <source>Choose the address to send coins to</source>
        <translation>Izvēlies adresi uz kuru sūtīt zetacoins</translation>
    </message>
    <message>
        <source>Choose the address to receive coins with</source>
        <translation>Izvēlies adresi ar kuru saņemt zetacoins</translation>
    </message>
    <message>
        <source>C&amp;hoose</source>
        <translation>&amp;Izvēlēties</translation>
    </message>
    <message>
        <source>Sending addresses</source>
        <translation>Sūtīšanas adreses</translation>
    </message>
    <message>
        <source>Receiving addresses</source>
        <translation>Saņemšanas adreses</translation>
    </message>
    <message>
        <source>These are your Zetacoin addresses for sending payments. Always check the amount and the receiving address before sending coins.</source>
        <translation>Šīs ir jūsu Zetacoin adreses maksājumu sūtīšanai. Vienmēr  pārbaudiet summu un saņēmēja adresi pirms monētu sūtīšanas.</translation>
    </message>
    <message>
        <source>These are your Zetacoin addresses for receiving payments. It is recommended to use a new receiving address for each transaction.</source>
        <translation>Šīs ir jūsu Zetacoin adreses maksājumu saņemšanai. Ir ieteicams katram darījumam izmantot jaunu saņemšanas adresi.</translation>
    </message>
    <message>
        <source>Copy &amp;Label</source>
        <translation>Kopēt &amp;Nosaukumu</translation>
    </message>
    <message>
        <source>&amp;Edit</source>
        <translation>&amp;Rediģēt</translation>
    </message>
    <message>
        <source>Export Address List</source>
        <translation>Eksportēt Adrešu Sarakstu</translation>
    </message>
    <message>
        <source>Comma separated file (*.csv)</source>
        <translation>Fails ar komatu kā atdalītāju (*.csv)</translation>
    </message>
    <message>
        <source>Exporting Failed</source>
        <translation>Eksportēšana Neizdevās</translation>
    </message>
    <message>
        <source>There was an error trying to save the address list to %1. Please try again.</source>
        <translation>Radās kļūda, saglabājot adrešu sarakstu %1. Lūdzu, mēģiniet vēlreiz!</translation>
    </message>
</context>
=======
    </context>
>>>>>>> 0d719145
<context>
    <name>AddressTableModel</name>
    </context>
<context>
    <name>AskPassphraseDialog</name>
    <message>
        <source>Passphrase Dialog</source>
        <translation>Paroles dialogs</translation>
    </message>
    <message>
        <source>Enter passphrase</source>
        <translation>Ierakstiet paroli</translation>
    </message>
    <message>
        <source>New passphrase</source>
        <translation>Jauna parole</translation>
    </message>
    <message>
        <source>Repeat new passphrase</source>
        <translation>Jaunā parole vēlreiz</translation>
    </message>
<<<<<<< HEAD
    <message>
        <source>Encrypt wallet</source>
        <translation>Šifrēt maciņu</translation>
    </message>
    <message>
        <source>This operation needs your wallet passphrase to unlock the wallet.</source>
        <translation>Lai veikto šo darbību, maciņš jāatslēdz ar paroli.</translation>
    </message>
    <message>
        <source>Unlock wallet</source>
        <translation>Atslēgt maciņu</translation>
    </message>
    <message>
        <source>This operation needs your wallet passphrase to decrypt the wallet.</source>
        <translation>Šai darbībai maciņš jāatšifrē ar maciņa paroli.</translation>
    </message>
    <message>
        <source>Decrypt wallet</source>
        <translation>Atšifrēt maciņu</translation>
    </message>
    <message>
        <source>Change passphrase</source>
        <translation>Mainīt paroli</translation>
    </message>
    <message>
        <source>Confirm wallet encryption</source>
        <translation>Apstiprināt maciņa šifrēšanu</translation>
    </message>
    <message>
        <source>Warning: If you encrypt your wallet and lose your passphrase, you will &lt;b&gt;LOSE ALL OF YOUR ZETACOINS&lt;/b&gt;!</source>
        <translation>Brīdinājums: Ja tu nošifrē savu maciņu un pazaudē paroli, tu &lt;b&gt;PAZAUDĒSI VISAS SAVAS ZETACOINS&lt;/b&gt;!</translation>
    </message>
    <message>
        <source>Are you sure you wish to encrypt your wallet?</source>
        <translation>Vai tu tiešām vēlies šifrēt savu maciņu?</translation>
    </message>
    <message>
        <source>Zetacoin Core will close now to finish the encryption process. Remember that encrypting your wallet cannot fully protect your zetacoins from being stolen by malware infecting your computer.</source>
        <translation>Zetacoin Core tiks aizvērts, lai pabeigtu šifrēšansa procesu. Atcerieties, ka jūsu maka šifrēšana nevar pilnībā pasargāt jūsu monētas no to nozagašanas, inficējot datoru ar ļaunprātīgām programmām.</translation>
    </message>
    <message>
        <source>IMPORTANT: Any previous backups you have made of your wallet file should be replaced with the newly generated, encrypted wallet file. For security reasons, previous backups of the unencrypted wallet file will become useless as soon as you start using the new, encrypted wallet.</source>
        <translation>SVARĪGI: Iepriekšējie maka faila dublējumi ir jāaizvieto ar jauno, šifrēto maka failu. Drošības apsvērumu dēļ iepriekšējie nešifrētā maka dublējumi vairs nebūs derīgi, tiklīdz sāksiet izmantot jauno, šifrēto maku.</translation>
    </message>
    <message>
        <source>Warning: The Caps Lock key is on!</source>
        <translation>Brīdinājums: Caps Lock ir ieslēgts!</translation>
    </message>
    <message>
        <source>Wallet encrypted</source>
        <translation>Maciņš nošifrēts</translation>
    </message>
    <message>
        <source>Enter the old passphrase and new passphrase to the wallet.</source>
        <translation>Ievadiet veco un jauno maka paroli.</translation>
    </message>
    <message>
        <source>Wallet encryption failed</source>
        <translation>Maciņa šifrēšana neizdevās</translation>
    </message>
    <message>
        <source>Wallet encryption failed due to an internal error. Your wallet was not encrypted.</source>
        <translation>Maciņa šifrēšana neizdevās programmas kļūdas dēļ. Jūsu maciņš netika šifrēts.</translation>
    </message>
    <message>
        <source>The supplied passphrases do not match.</source>
        <translation>Ievadītās paroles nav vienādas.</translation>
    </message>
    <message>
        <source>Wallet unlock failed</source>
        <translation>Maciņu atšifrēt neizdevās</translation>
    </message>
    <message>
        <source>The passphrase entered for the wallet decryption was incorrect.</source>
        <translation>Maciņa atšifrēšanai ievadītā parole nav pareiza.</translation>
    </message>
    <message>
        <source>Wallet decryption failed</source>
        <translation>Maciņu neizdevās atšifrēt</translation>
    </message>
    <message>
        <source>Wallet passphrase was successfully changed.</source>
        <translation>Maciņa parole tika veiksmīgi nomainīta.</translation>
    </message>
</context>
=======
    </context>
>>>>>>> 0d719145
<context>
    <name>BanTableModel</name>
    </context>
<context>
    <name>BitcoinGUI</name>
    <message>
        <source>Sign &amp;message...</source>
        <translation>Parakstīt &amp;ziņojumu...</translation>
    </message>
    <message>
        <source>Synchronizing with network...</source>
        <translation>Sinhronizācija ar tīklu...</translation>
    </message>
    <message>
        <source>&amp;Overview</source>
        <translation>&amp;Pārskats</translation>
    </message>
    <message>
        <source>Node</source>
        <translation>Node</translation>
    </message>
    <message>
        <source>Show general overview of wallet</source>
        <translation>Rādīt vispārēju maciņa pārskatu</translation>
    </message>
    <message>
        <source>&amp;Transactions</source>
        <translation>&amp;Transakcijas</translation>
    </message>
    <message>
        <source>Browse transaction history</source>
        <translation>Skatīt transakciju vēsturi</translation>
    </message>
    <message>
        <source>E&amp;xit</source>
        <translation>&amp;Iziet</translation>
    </message>
    <message>
        <source>Quit application</source>
        <translation>Aizvērt programmu</translation>
    </message>
    <message>
        <source>About &amp;Qt</source>
        <translation>Par &amp;Qt</translation>
    </message>
    <message>
        <source>Show information about Qt</source>
        <translation>Parādīt informāciju par Qt</translation>
    </message>
    <message>
        <source>&amp;Options...</source>
        <translation>&amp;Iespējas...</translation>
    </message>
    <message>
        <source>&amp;Encrypt Wallet...</source>
        <translation>Šifrēt &amp;maciņu...</translation>
    </message>
    <message>
        <source>&amp;Backup Wallet...</source>
        <translation>&amp;Maciņa Rezerves Kopija...</translation>
    </message>
    <message>
        <source>&amp;Change Passphrase...</source>
        <translation>Mainīt &amp;Paroli...</translation>
    </message>
    <message>
        <source>&amp;Sending addresses...</source>
        <translation>&amp;Sūtīšanas adreses...</translation>
    </message>
    <message>
        <source>&amp;Receiving addresses...</source>
        <translation>Saņemšanas &amp;adreses...</translation>
    </message>
    <message>
        <source>Open &amp;URI...</source>
        <translation>Atvērt &amp;URI...</translation>
    </message>
    <message>
<<<<<<< HEAD
        <source>Zetacoin Core client</source>
        <translation>Zetacoin Core klients</translation>
    </message>
    <message>
        <source>Importing blocks from disk...</source>
        <translation>Importē blokus no diska...</translation>
    </message>
    <message>
=======
>>>>>>> 0d719145
        <source>Reindexing blocks on disk...</source>
        <translation>Bloku reindeksēšana no diska...</translation>
    </message>
    <message>
        <source>Send coins to a Zetacoin address</source>
        <translation>Nosūtīt bitkoinus uz Zetacoin adresi</translation>
    </message>
    <message>
        <source>Backup wallet to another location</source>
        <translation>Izveidot maciņa rezerves kopiju citur</translation>
    </message>
    <message>
        <source>Change the passphrase used for wallet encryption</source>
        <translation>Mainīt maciņa šifrēšanas paroli</translation>
    </message>
    <message>
        <source>&amp;Debug window</source>
        <translation>&amp;Atkļūdošanas logs</translation>
    </message>
    <message>
        <source>Open debugging and diagnostic console</source>
        <translation>Atvērt atkļūdošanas un diagnostikas konsoli</translation>
    </message>
    <message>
        <source>&amp;Verify message...</source>
        <translation>&amp;Pārbaudīt ziņojumu...</translation>
    </message>
    <message>
        <source>Zetacoin</source>
        <translation>Zetacoin</translation>
    </message>
    <message>
        <source>Wallet</source>
        <translation>Maciņš</translation>
    </message>
    <message>
        <source>&amp;Send</source>
        <translation>&amp;Sūtīt</translation>
    </message>
    <message>
        <source>&amp;Receive</source>
        <translation>&amp;Saņemt</translation>
    </message>
    <message>
<<<<<<< HEAD
        <source>Show information about Zetacoin Core</source>
        <translation>Parādīt informāciju par Zetacoin Core</translation>
    </message>
    <message>
=======
>>>>>>> 0d719145
        <source>&amp;Show / Hide</source>
        <translation>&amp;Rādīt / Paslēpt</translation>
    </message>
    <message>
        <source>Show or hide the main Window</source>
        <translation>Parādīt vai paslēpt galveno Logu</translation>
    </message>
    <message>
        <source>Encrypt the private keys that belong to your wallet</source>
        <translation>Šifrēt privātās atslēgas kuras pieder tavam maciņam</translation>
    </message>
    <message>
        <source>Sign messages with your Zetacoin addresses to prove you own them</source>
        <translation>Parakstīt ziņojumus ar savām Zetacoin adresēm lai pierādītu ka tās pieder tev</translation>
    </message>
    <message>
        <source>Verify messages to ensure they were signed with specified Zetacoin addresses</source>
        <translation>Pārbaudīt ziņojumus lai pārliecinātos, ka tie tika parakstīti ar norādītajām Zetacoin adresēm</translation>
    </message>
    <message>
        <source>&amp;File</source>
        <translation>&amp;Fails</translation>
    </message>
    <message>
        <source>&amp;Settings</source>
        <translation>&amp;Uzstādījumi</translation>
    </message>
    <message>
        <source>&amp;Help</source>
        <translation>&amp;Palīdzība</translation>
    </message>
    <message>
        <source>Tabs toolbar</source>
        <translation>Ciļņu rīkjosla</translation>
    </message>
    <message>
<<<<<<< HEAD
        <source>Zetacoin Core</source>
        <translation>Zetacoin Core</translation>
    </message>
    <message>
        <source>Request payments (generates QR codes and zetacoin: URIs)</source>
        <translation>Pieprasīt maksājumus (izveido QR kodu un zetacoin: URIs)</translation>
    </message>
    <message>
        <source>&amp;About Zetacoin Core</source>
        <translation>Par &amp;Zetacoin Core</translation>
    </message>
    <message>
        <source>Open a zetacoin: URI or payment request</source>
        <translation>Atvērt zetacoin URI vai maksājuma pieprasījumu</translation>
=======
        <source>Request payments (generates QR codes and bitcoin: URIs)</source>
        <translation>Pieprasīt maksājumus (izveido QR kodu un bitcoin: URIs)</translation>
    </message>
    <message>
        <source>Open a bitcoin: URI or payment request</source>
        <translation>Atvērt bitcoin URI vai maksājuma pieprasījumu</translation>
>>>>>>> 0d719145
    </message>
    <message>
        <source>&amp;Command-line options</source>
        <translation>&amp;Komandrindas iespējas</translation>
    </message>
    <message>
        <source>No block source available...</source>
        <translation>Nav pieejams neviens bloku avots...</translation>
    </message>
    <message>
        <source>%1 and %2</source>
        <translation>%1 un %2</translation>
    </message>
    <message>
        <source>%1 behind</source>
        <translation>%1 aizmugurē</translation>
    </message>
    <message>
        <source>Transactions after this will not yet be visible.</source>
        <translation>Transakcijas pēc šī vel nebūs redzamas</translation>
    </message>
    <message>
        <source>Error</source>
        <translation>Kļūda</translation>
    </message>
    <message>
        <source>Warning</source>
        <translation>Brīdinājums</translation>
    </message>
    <message>
        <source>Information</source>
        <translation>Informācija</translation>
    </message>
    <message>
        <source>Up to date</source>
        <translation>Sinhronizēts</translation>
    </message>
    <message>
        <source>Catching up...</source>
        <translation>Sinhronizējos...</translation>
    </message>
    <message>
        <source>Sent transaction</source>
        <translation>Transakcija nosūtīta</translation>
    </message>
    <message>
        <source>Incoming transaction</source>
        <translation>Ienākoša transakcija</translation>
    </message>
    <message>
        <source>Wallet is &lt;b&gt;encrypted&lt;/b&gt; and currently &lt;b&gt;unlocked&lt;/b&gt;</source>
        <translation>Maciņš ir &lt;b&gt;šifrēts&lt;/b&gt; un pašlaik &lt;b&gt;atslēgts&lt;/b&gt;</translation>
    </message>
    <message>
        <source>Wallet is &lt;b&gt;encrypted&lt;/b&gt; and currently &lt;b&gt;locked&lt;/b&gt;</source>
        <translation>Maciņš ir &lt;b&gt;šifrēts&lt;/b&gt; un pašlaik &lt;b&gt;slēgts&lt;/b&gt;</translation>
    </message>
</context>
<context>
    <name>CoinControlDialog</name>
    <message>
        <source>Quantity:</source>
        <translation>Daudzums:</translation>
    </message>
    <message>
        <source>Bytes:</source>
        <translation>Baiti:</translation>
    </message>
    <message>
        <source>Amount:</source>
        <translation>Daudzums:</translation>
    </message>
    <message>
        <source>Priority:</source>
        <translation>Prioritāte:</translation>
    </message>
    <message>
        <source>Fee:</source>
        <translation>Maksa:</translation>
    </message>
    <message>
        <source>After Fee:</source>
        <translation>Pēc Maksas:</translation>
    </message>
    <message>
        <source>Change:</source>
        <translation>Atlikums:</translation>
    </message>
    <message>
        <source>(un)select all</source>
        <translation>iezīmēt visus</translation>
    </message>
    <message>
        <source>Tree mode</source>
        <translation>Koka režīms</translation>
    </message>
    <message>
        <source>List mode</source>
        <translation>Saraksta režīms</translation>
    </message>
    <message>
        <source>Amount</source>
        <translation>Daudzums</translation>
    </message>
    <message>
        <source>Date</source>
        <translation>Datums</translation>
    </message>
    <message>
        <source>Confirmations</source>
        <translation>Apstiprinājumi</translation>
    </message>
    <message>
        <source>Confirmed</source>
        <translation>Apstiprināts</translation>
    </message>
    <message>
        <source>Priority</source>
        <translation>Prioritāte</translation>
    </message>
    </context>
<context>
    <name>EditAddressDialog</name>
    <message>
        <source>Edit Address</source>
        <translation>Mainīt adrese</translation>
    </message>
    <message>
        <source>&amp;Label</source>
        <translation>&amp;Nosaukums</translation>
    </message>
    <message>
        <source>&amp;Address</source>
        <translation>&amp;Adrese</translation>
    </message>
<<<<<<< HEAD
    <message>
        <source>New receiving address</source>
        <translation>Jauna saņemšanas adrese</translation>
    </message>
    <message>
        <source>New sending address</source>
        <translation>Jauna nosūtīšanas adrese</translation>
    </message>
    <message>
        <source>Edit receiving address</source>
        <translation>Mainīt saņemšanas adresi</translation>
    </message>
    <message>
        <source>Edit sending address</source>
        <translation>Mainīt nosūtīšanas adresi</translation>
    </message>
    <message>
        <source>The entered address "%1" is already in the address book.</source>
        <translation>Nupat ierakstītā adrese "%1" jau atrodas adrešu grāmatā.</translation>
    </message>
    <message>
        <source>The entered address "%1" is not a valid Zetacoin address.</source>
        <translation>Ierakstītā adrese "%1" nav derīga Zetacoin adrese.</translation>
    </message>
    <message>
        <source>Could not unlock wallet.</source>
        <translation>Nav iespējams atslēgt maciņu.</translation>
    </message>
    <message>
        <source>New key generation failed.</source>
        <translation>Neizdevās ģenerēt jaunu atslēgu.</translation>
    </message>
</context>
=======
    </context>
>>>>>>> 0d719145
<context>
    <name>FreespaceChecker</name>
    <message>
        <source>A new data directory will be created.</source>
        <translation>Tiks izveidota jauna datu mape.</translation>
    </message>
    <message>
        <source>name</source>
        <translation>vārds</translation>
    </message>
    <message>
        <source>Path already exists, and is not a directory.</source>
        <translation>Šāds ceļš jau pastāv un tā nav mape.</translation>
    </message>
    <message>
        <source>Cannot create data directory here.</source>
        <translation>Šeit nevar izveidot datu mapi.</translation>
    </message>
</context>
<context>
    <name>HelpMessageDialog</name>
    <message>
<<<<<<< HEAD
        <source>Zetacoin Core</source>
        <translation>Zetacoin Core</translation>
    </message>
    <message>
=======
>>>>>>> 0d719145
        <source>version</source>
        <translation>versija</translation>
    </message>
    <message>
        <source>(%1-bit)</source>
        <translation>(%1-biti)</translation>
    </message>
    <message>
<<<<<<< HEAD
        <source>About Zetacoin Core</source>
        <translation>Par Zetacoin Core</translation>
    </message>
    <message>
=======
>>>>>>> 0d719145
        <source>Command-line options</source>
        <translation>Komandrindas iespējas</translation>
    </message>
    <message>
        <source>Usage:</source>
        <translation>Lietojums:</translation>
    </message>
    <message>
        <source>command-line options</source>
        <translation>komandrindas izvēles</translation>
    </message>
    </context>
<context>
    <name>Intro</name>
    <message>
        <source>Welcome</source>
        <translation>Sveiciens</translation>
    </message>
    <message>
<<<<<<< HEAD
        <source>Welcome to Zetacoin Core.</source>
        <translation>Sveicināts Zetacoin Core</translation>
    </message>
    <message>
=======
>>>>>>> 0d719145
        <source>Use the default data directory</source>
        <translation>Izmantot noklusēto datu mapi</translation>
    </message>
    <message>
        <source>Use a custom data directory:</source>
        <translation>Izmantot pielāgotu datu mapi:</translation>
    </message>
    <message>
<<<<<<< HEAD
        <source>Zetacoin Core</source>
        <translation>Zetacoin Core</translation>
    </message>
    <message>
=======
>>>>>>> 0d719145
        <source>Error</source>
        <translation>Kļūda</translation>
    </message>
    </context>
<context>
    <name>OpenURIDialog</name>
    <message>
        <source>Open URI</source>
        <translation>Atvērt URI</translation>
    </message>
    <message>
        <source>Open payment request from URI or file</source>
        <translation>Atvērt maksājuma pieprasījumu no URI vai datnes</translation>
    </message>
    <message>
        <source>URI:</source>
        <translation>URI:</translation>
    </message>
    <message>
        <source>Select payment request file</source>
        <translation>Izvēlies maksājuma pieprasījuma datni</translation>
    </message>
    </context>
<context>
    <name>OptionsDialog</name>
    <message>
        <source>Options</source>
        <translation>Iespējas</translation>
    </message>
    <message>
        <source>&amp;Main</source>
        <translation>&amp;Galvenais</translation>
    </message>
    <message>
        <source>Size of &amp;database cache</source>
        <translation>&amp;Datubāzes kešatmiņas izmērs</translation>
    </message>
    <message>
        <source>MB</source>
        <translation>MB</translation>
    </message>
    <message>
        <source>Number of script &amp;verification threads</source>
        <translation>Skriptu &amp;pārbaudes pavedienu skaits</translation>
    </message>
    <message>
        <source>Allow incoming connections</source>
        <translation>Atļaut ienākošos savienojumus</translation>
    </message>
    <message>
        <source>IP address of the proxy (e.g. IPv4: 127.0.0.1 / IPv6: ::1)</source>
        <translation>Starpniekservera IP adrese (piem. IPv4: 127.0.0.1 / IPv6: ::1)</translation>
    </message>
    <message>
        <source>Minimize instead of exit the application when the window is closed. When this option is enabled, the application will be closed only after selecting Exit in the menu.</source>
        <translation>Minimizēt nevis aizvērt aplikāciju, kad logs tiek aizvērts. Kad šī iespēja ir ieslēgta, aplikācija tiks aizvērta, izvēloties Aizvērt izvēlnē.</translation>
    </message>
    <message>
        <source>Third party transaction URLs</source>
        <translation>Trešo personu transakciju URLs</translation>
    </message>
    <message>
        <source>Active command-line options that override above options:</source>
        <translation>Aktīvās komandrindas opcijas, kuras pārspēko šos iestatījumus:</translation>
    </message>
    <message>
        <source>Reset all client options to default.</source>
        <translation>Atiestatīt visus klienta iestatījumus uz noklusējumu.</translation>
    </message>
    <message>
        <source>&amp;Reset Options</source>
        <translation>&amp;Atiestatīt Iestatījumus.</translation>
    </message>
    <message>
        <source>&amp;Network</source>
        <translation>&amp;Tīkls</translation>
    </message>
    <message>
        <source>W&amp;allet</source>
        <translation>&amp;Maciņš</translation>
    </message>
    <message>
        <source>Expert</source>
        <translation>Eksperts</translation>
    </message>
    <message>
        <source>Enable coin &amp;control features</source>
        <translation>Ieslēgt zetacoin &amp;kontroles funkcijas</translation>
    </message>
    <message>
        <source>&amp;Spend unconfirmed change</source>
        <translation>&amp;Tērēt neapstiprinātu atlikumu</translation>
    </message>
    <message>
        <source>Automatically open the Zetacoin client port on the router. This only works when your router supports UPnP and it is enabled.</source>
        <translation>Uz rūtera automātiski atvērt Zetacoin klienta portu. Tas strādā tikai tad, ja rūteris atbalsta UPnP un tas ir ieslēgts.</translation>
    </message>
    <message>
        <source>Map port using &amp;UPnP</source>
        <translation>Kartēt portu, izmantojot &amp;UPnP</translation>
    </message>
    <message>
        <source>Proxy &amp;IP:</source>
        <translation>Starpniekservera &amp;IP:</translation>
    </message>
    <message>
        <source>&amp;Port:</source>
        <translation>&amp;Ports:</translation>
    </message>
    <message>
        <source>Port of the proxy (e.g. 9050)</source>
        <translation>Starpniekservera ports (piem. 9050)</translation>
    </message>
    <message>
        <source>&amp;Window</source>
        <translation>&amp;Logs</translation>
    </message>
    <message>
        <source>Show only a tray icon after minimizing the window.</source>
        <translation>Pēc loga minimizācijas rādīt tikai ikonu sistēmas teknē.</translation>
    </message>
    <message>
        <source>&amp;Minimize to the tray instead of the taskbar</source>
        <translation>&amp;Minimizēt uz sistēmas tekni, nevis rīkjoslu</translation>
    </message>
    <message>
        <source>M&amp;inimize on close</source>
        <translation>M&amp;inimizēt aizverot</translation>
    </message>
    <message>
        <source>&amp;Display</source>
        <translation>&amp;Izskats</translation>
    </message>
    <message>
        <source>User Interface &amp;language:</source>
        <translation>Lietotāja interfeiss un &amp;valoda:</translation>
    </message>
    <message>
        <source>&amp;Unit to show amounts in:</source>
        <translation>&amp;Vienības, kurās attēlot daudzumus:</translation>
    </message>
    <message>
        <source>Choose the default subdivision unit to show in the interface and when sending coins.</source>
        <translation>Izvēlēties dalījuma vienību pēc noklusēšanas, ko izmantot interfeisā un nosūtot bitkoinus.</translation>
    </message>
    <message>
        <source>Whether to show coin control features or not.</source>
        <translation>Vai rādīt Zetacoin kontroles funkcijas vai nē.</translation>
    </message>
    <message>
        <source>&amp;OK</source>
        <translation>&amp;Labi</translation>
    </message>
    <message>
        <source>&amp;Cancel</source>
        <translation>&amp;Atcelt</translation>
    </message>
    <message>
        <source>default</source>
        <translation>pēc noklusēšanas</translation>
    </message>
    <message>
        <source>none</source>
        <translation>neviena</translation>
    </message>
    <message>
        <source>Confirm options reset</source>
        <translation>Apstiprināt iestatījumu atiestatīšanu</translation>
    </message>
    <message>
        <source>The supplied proxy address is invalid.</source>
        <translation>Norādītā starpniekservera adrese nav derīga.</translation>
    </message>
</context>
<context>
    <name>OverviewPage</name>
    <message>
        <source>Form</source>
        <translation>Forma</translation>
    </message>
    <message>
        <source>The displayed information may be out of date. Your wallet automatically synchronizes with the Zetacoin network after a connection is established, but this process has not completed yet.</source>
        <translation>Attēlotā informācija var būt novecojusi. Jūsu maciņš pēc savienojuma izveides automātiski sinhronizējas ar Zetacoin tīklu, taču šis process vēl nav beidzies.</translation>
    </message>
    <message>
        <source>Available:</source>
        <translation>Pieejams:</translation>
    </message>
    <message>
        <source>Your current spendable balance</source>
        <translation>Tava pašreizējā tērējamā bilance</translation>
    </message>
    <message>
        <source>Pending:</source>
        <translation>Neizšķirts:</translation>
    </message>
    <message>
        <source>Total of transactions that have yet to be confirmed, and do not yet count toward the spendable balance</source>
        <translation>Kopējā apstiprināmo transakciju vērtība, vēl nav ieskaitīta tērējamajā bilancē</translation>
    </message>
    <message>
        <source>Immature:</source>
        <translation>Nenobriedušu:</translation>
    </message>
    <message>
        <source>Total:</source>
        <translation>Kopsumma:</translation>
    </message>
    <message>
        <source>Your current total balance</source>
        <translation>Jūsu kopējā tekošā bilance</translation>
    </message>
    </context>
<context>
    <name>PaymentServer</name>
<<<<<<< HEAD
    <message>
        <source>URI handling</source>
        <translation>URI apstrāde</translation>
    </message>
    <message>
        <source>Invalid payment address %1</source>
        <translation>Nederīga maksājuma adrese %1</translation>
    </message>
    <message>
        <source>Payment request rejected</source>
        <translation>Maksājuma pieprasījums noraidīts</translation>
    </message>
    <message>
        <source>Payment request network doesn't match client network.</source>
        <translation>Maksājuma pieprasījuma tīkls neatbilst klienta tīklam.</translation>
    </message>
    <message>
        <source>Payment request error</source>
        <translation>Maksājumu pieprasījuma kļūda</translation>
    </message>
    <message>
        <source>Cannot start zetacoin: click-to-pay handler</source>
        <translation>Nevar palaist Zetacoin: nospied-lai-maksātu apstrādātāju</translation>
    </message>
    <message>
        <source>Refund from %1</source>
        <translation>Atmaksa no %1</translation>
    </message>
    <message>
        <source>Payment acknowledged</source>
        <translation>Maksājums atzīts</translation>
    </message>
    <message>
        <source>Network request error</source>
        <translation>Tīkla pieprasījuma kļūda</translation>
    </message>
</context>
=======
    </context>
>>>>>>> 0d719145
<context>
    <name>PeerTableModel</name>
    </context>
<context>
    <name>QObject</name>
    <message>
        <source>Amount</source>
        <translation>Daudzums</translation>
    </message>
    <message>
        <source>%1 h</source>
        <translation>%1 st</translation>
    </message>
    <message>
        <source>%1 m</source>
        <translation>%1 m</translation>
    </message>
    <message>
        <source>N/A</source>
        <translation>N/A</translation>
    </message>
    </context>
<context>
    <name>QRImageWidget</name>
    </context>
<context>
    <name>RPCConsole</name>
    <message>
        <source>N/A</source>
        <translation>N/A</translation>
    </message>
    <message>
        <source>Client version</source>
        <translation>Klienta versija</translation>
    </message>
    <message>
        <source>&amp;Information</source>
        <translation>&amp;Informācija</translation>
    </message>
    <message>
        <source>Debug window</source>
        <translation>Atkļūdošanas logs</translation>
    </message>
    <message>
        <source>General</source>
        <translation>Vispārējs</translation>
    </message>
    <message>
        <source>Startup time</source>
        <translation>Sākuma laiks</translation>
    </message>
    <message>
        <source>Network</source>
        <translation>Tīkls</translation>
    </message>
    <message>
        <source>Name</source>
        <translation>Vārds</translation>
    </message>
    <message>
        <source>Number of connections</source>
        <translation>Savienojumu skaits</translation>
    </message>
    <message>
        <source>Block chain</source>
        <translation>Bloku virkne</translation>
    </message>
    <message>
        <source>Current number of blocks</source>
        <translation>Pašreizējais bloku skaits</translation>
    </message>
    <message>
        <source>Last block time</source>
        <translation>Pēdējā bloka laiks</translation>
    </message>
    <message>
        <source>&amp;Open</source>
        <translation>&amp;Atvērt</translation>
    </message>
    <message>
        <source>&amp;Console</source>
        <translation>&amp;Konsole</translation>
    </message>
    <message>
        <source>&amp;Network Traffic</source>
        <translation>&amp;Tīkla Satiksme</translation>
    </message>
    <message>
        <source>&amp;Clear</source>
        <translation>&amp;Notīrīt</translation>
    </message>
    <message>
        <source>Totals</source>
        <translation>Kopsummas</translation>
    </message>
    <message>
        <source>In:</source>
        <translation>Ie.:</translation>
    </message>
    <message>
        <source>Out:</source>
        <translation>Iz.:</translation>
    </message>
    <message>
        <source>Debug log file</source>
        <translation>Atkļūdošanas žurnāla datne</translation>
    </message>
    <message>
        <source>Clear console</source>
        <translation>Notīrīt konsoli</translation>
    </message>
    <message>
        <source>Use up and down arrows to navigate history, and &lt;b&gt;Ctrl-L&lt;/b&gt; to clear screen.</source>
        <translation>Izmantojiet bultiņas uz augšu un leju, lai pārvietotos pa vēsturi, un &lt;b&gt;Ctrl-L&lt;/b&gt; ekrāna notīrīšanai.</translation>
    </message>
    <message>
        <source>Type &lt;b&gt;help&lt;/b&gt; for an overview of available commands.</source>
        <translation>Ierakstiet &lt;b&gt;help&lt;/b&gt; lai iegūtu pieejamo komandu sarakstu.</translation>
    </message>
    <message>
        <source>%1 B</source>
        <translation>%1 B</translation>
    </message>
    <message>
        <source>%1 KB</source>
        <translation>%1 KB</translation>
    </message>
    <message>
        <source>%1 MB</source>
        <translation>%1 MB</translation>
    </message>
    <message>
        <source>%1 GB</source>
        <translation>%1 GB</translation>
    </message>
    </context>
<context>
    <name>ReceiveCoinsDialog</name>
    <message>
        <source>&amp;Amount:</source>
        <translation>&amp;Daudzums:</translation>
    </message>
    <message>
        <source>&amp;Label:</source>
        <translation>&amp;Nosaukums:</translation>
    </message>
    <message>
        <source>&amp;Message:</source>
        <translation>&amp;Ziņojums:</translation>
    </message>
    <message>
        <source>R&amp;euse an existing receiving address (not recommended)</source>
        <translation>&amp;Atkārtoti izmantot esošo saņemšanas adresi (nav ieteicams)</translation>
    </message>
    <message>
        <source>Clear all fields of the form.</source>
        <translation>Notīrīt visus laukus formā.</translation>
    </message>
    <message>
        <source>Clear</source>
        <translation>Notīrīt</translation>
    </message>
    <message>
        <source>Requested payments history</source>
        <translation>Pieprasīto maksājumu vēsture</translation>
    </message>
    <message>
        <source>&amp;Request payment</source>
        <translation>&amp;Pieprasīt maksājumu</translation>
    </message>
    <message>
        <source>Show the selected request (does the same as double clicking an entry)</source>
        <translation>Parādīt atlasītos pieprasījumus (tas pats, kas dubultklikšķis uz ieraksta)</translation>
    </message>
    <message>
        <source>Show</source>
        <translation>Rādīt</translation>
    </message>
    <message>
        <source>Remove the selected entries from the list</source>
        <translation>Noņemt atlasītos ierakstus no saraksta.</translation>
    </message>
    <message>
        <source>Remove</source>
        <translation>Noņemt</translation>
    </message>
    </context>
<context>
    <name>ReceiveRequestDialog</name>
    <message>
        <source>QR Code</source>
        <translation>QR Kods</translation>
    </message>
    <message>
        <source>Copy &amp;URI</source>
        <translation>Kopēt &amp;URI</translation>
    </message>
    <message>
        <source>Copy &amp;Address</source>
        <translation>Kopēt &amp;Adresi</translation>
    </message>
    <message>
        <source>&amp;Save Image...</source>
        <translation>&amp;Saglabāt Attēlu...</translation>
    </message>
    </context>
<context>
    <name>RecentRequestsTableModel</name>
    </context>
<context>
    <name>SendCoinsDialog</name>
    <message>
        <source>Send Coins</source>
        <translation>Sūtīt Bitkoinus</translation>
    </message>
    <message>
        <source>Coin Control Features</source>
        <translation>Bitcoin Kontroles Funkcijas</translation>
    </message>
    <message>
        <source>Inputs...</source>
        <translation>Ieejas...</translation>
    </message>
    <message>
        <source>automatically selected</source>
        <translation>automātiski atlasīts</translation>
    </message>
    <message>
<<<<<<< HEAD
        <source>Amount</source>
        <translation>Daudzums</translation>
    </message>
    <message>
        <source>Label</source>
        <translation>Nosaukums</translation>
    </message>
    <message>
        <source>Message</source>
        <translation>Ziņojums</translation>
    </message>
    <message>
        <source>Resulting URI too long, try to reduce the text for label / message.</source>
        <translation>Rezultāta URI pārāk garš, mēģiniet saīsināt nosaukumu vai ziņojumu. </translation>
    </message>
    <message>
        <source>Error encoding URI into QR Code.</source>
        <translation>Kļūda kodējot URI QR kodā.</translation>
    </message>
</context>
<context>
    <name>RecentRequestsTableModel</name>
    <message>
        <source>Date</source>
        <translation>Datums</translation>
    </message>
    <message>
        <source>Label</source>
        <translation>Nosaukums</translation>
    </message>
    <message>
        <source>Message</source>
        <translation>Ziņojums</translation>
    </message>
    <message>
        <source>Amount</source>
        <translation>Daudzums</translation>
    </message>
    <message>
        <source>(no label)</source>
        <translation>(bez nosaukuma)</translation>
    </message>
    <message>
        <source>(no message)</source>
        <translation>(nav ziņojuma)</translation>
    </message>
    <message>
        <source>(no amount)</source>
        <translation>(nav summas)</translation>
    </message>
</context>
<context>
    <name>SendCoinsDialog</name>
    <message>
        <source>Send Coins</source>
        <translation>Sūtīt Bitkoinus</translation>
    </message>
    <message>
        <source>Coin Control Features</source>
        <translation>Zetacoin Kontroles Funkcijas</translation>
    </message>
    <message>
        <source>Inputs...</source>
        <translation>Ieejas...</translation>
    </message>
    <message>
        <source>automatically selected</source>
        <translation>automātiski atlasīts</translation>
    </message>
    <message>
=======
>>>>>>> 0d719145
        <source>Insufficient funds!</source>
        <translation>Nepietiekami līdzekļi!</translation>
    </message>
    <message>
        <source>Quantity:</source>
        <translation>Daudzums:</translation>
    </message>
    <message>
        <source>Bytes:</source>
        <translation>Baiti:</translation>
    </message>
    <message>
        <source>Amount:</source>
        <translation>Daudzums:</translation>
    </message>
    <message>
        <source>Priority:</source>
        <translation>Prioritāte:</translation>
    </message>
    <message>
        <source>Fee:</source>
        <translation>Maksa:</translation>
    </message>
    <message>
        <source>After Fee:</source>
        <translation>Pēc Maksas:</translation>
    </message>
    <message>
        <source>Change:</source>
        <translation>Atlikums:</translation>
    </message>
    <message>
        <source>Custom change address</source>
        <translation>Pielāgota atlikuma adrese</translation>
    </message>
    <message>
        <source>Transaction Fee:</source>
        <translation>Transakcijas maksa:</translation>
    </message>
    <message>
        <source>Send to multiple recipients at once</source>
        <translation>Sūtīt vairākiem saņēmējiem uzreiz</translation>
    </message>
    <message>
        <source>Add &amp;Recipient</source>
        <translation>&amp;Pievienot Saņēmēju</translation>
    </message>
    <message>
        <source>Clear all fields of the form.</source>
        <translation>Notīrīt visus laukus formā.</translation>
    </message>
    <message>
        <source>Clear &amp;All</source>
        <translation>&amp;Notīrīt visu</translation>
    </message>
    <message>
        <source>Balance:</source>
        <translation>Bilance:</translation>
    </message>
    <message>
        <source>Confirm the send action</source>
        <translation>Apstiprināt nosūtīšanu</translation>
    </message>
    <message>
        <source>S&amp;end</source>
        <translation>&amp;Sūtīt</translation>
    </message>
<<<<<<< HEAD
    <message>
        <source>Confirm send coins</source>
        <translation>Apstiprināt bitkoinu sūtīšanu</translation>
    </message>
    <message>
        <source>%1 to %2</source>
        <translation>%1 līdz %2</translation>
    </message>
    <message>
        <source>Copy quantity</source>
        <translation>Kopēt daudzumu</translation>
    </message>
    <message>
        <source>Copy amount</source>
        <translation>Kopēt daudzumu</translation>
    </message>
    <message>
        <source>Copy fee</source>
        <translation>Kopēt maksu</translation>
    </message>
    <message>
        <source>Copy after fee</source>
        <translation>Kopēt pēc maksas</translation>
    </message>
    <message>
        <source>Copy bytes</source>
        <translation>Kopēt baitus</translation>
    </message>
    <message>
        <source>Copy priority</source>
        <translation>Kopēt prioritāti</translation>
    </message>
    <message>
        <source>Copy change</source>
        <translation>Kopēt atlikumu</translation>
    </message>
    <message>
        <source>or</source>
        <translation>vai</translation>
    </message>
    <message>
        <source>The amount to pay must be larger than 0.</source>
        <translation>Nosūtāmajai summai jābūt lielākai par 0.</translation>
    </message>
    <message>
        <source>The amount exceeds your balance.</source>
        <translation>Daudzums pārsniedz pieejamo.</translation>
    </message>
    <message>
        <source>The total exceeds your balance when the %1 transaction fee is included.</source>
        <translation>Kopsumma pārsniedz pieejamo, ja pieskaitīta %1 transakcijas maksa.</translation>
    </message>
    <message>
        <source>Transaction creation failed!</source>
        <translation>Transakcijas izveidošana neizdevās!</translation>
    </message>
    <message>
        <source>Warning: Invalid Zetacoin address</source>
        <translation>Brīdinājums: Nederīga Zetacoin adrese</translation>
    </message>
    <message>
        <source>(no label)</source>
        <translation>(bez nosaukuma)</translation>
    </message>
    <message>
        <source>Warning: Unknown change address</source>
        <translation>Brīdinājums: Nezināma atlikuma adrese</translation>
    </message>
    <message>
        <source>added as transaction fee</source>
        <translation>pievienots kā transakcijas maksa</translation>
    </message>
</context>
=======
    </context>
>>>>>>> 0d719145
<context>
    <name>SendCoinsEntry</name>
    <message>
        <source>A&amp;mount:</source>
        <translation>Apjo&amp;ms</translation>
    </message>
    <message>
        <source>Pay &amp;To:</source>
        <translation>&amp;Saņēmējs:</translation>
    </message>
    <message>
        <source>&amp;Label:</source>
        <translation>&amp;Nosaukums:</translation>
    </message>
    <message>
        <source>Choose previously used address</source>
        <translation>Izvēlies iepriekš izmantoto adresi</translation>
    </message>
    <message>
        <source>This is a normal payment.</source>
        <translation>Šis ir parasts maksājums.</translation>
    </message>
    <message>
        <source>Alt+A</source>
        <translation>Alt+A</translation>
    </message>
    <message>
        <source>Paste address from clipboard</source>
        <translation>ielīmēt adresi no starpliktuves</translation>
    </message>
    <message>
        <source>Alt+P</source>
        <translation>Alt+P</translation>
    </message>
    <message>
        <source>Remove this entry</source>
        <translation>Noņem šo ierakstu</translation>
    </message>
    <message>
        <source>Message:</source>
        <translation>Ziņojums:</translation>
    </message>
    <message>
        <source>Pay To:</source>
        <translation>Maksāt:</translation>
    </message>
    <message>
        <source>Memo:</source>
        <translation>Memo:</translation>
    </message>
    </context>
<context>
    <name>SendConfirmationDialog</name>
    </context>
<context>
    <name>ShutdownWindow</name>
    <message>
<<<<<<< HEAD
        <source>Zetacoin Core is shutting down...</source>
        <translation>Zetacoin Core tiek izslēgta...</translation>
    </message>
    <message>
=======
>>>>>>> 0d719145
        <source>Do not shut down the computer until this window disappears.</source>
        <translation>Neizslēdziet datoru kamēr šis logs nepazūd.</translation>
    </message>
</context>
<context>
    <name>SignVerifyMessageDialog</name>
    <message>
        <source>Signatures - Sign / Verify a Message</source>
        <translation>Paraksti - Parakstīt / Pabaudīt Ziņojumu</translation>
    </message>
    <message>
        <source>&amp;Sign Message</source>
        <translation>Parakstīt &amp;Ziņojumu</translation>
    </message>
    <message>
        <source>Choose previously used address</source>
        <translation>Izvēlies iepriekš izmantoto adresi</translation>
    </message>
    <message>
        <source>Alt+A</source>
        <translation>Alt+A</translation>
    </message>
    <message>
        <source>Paste address from clipboard</source>
        <translation>ielīmēt adresi no starpliktuves</translation>
    </message>
    <message>
        <source>Alt+P</source>
        <translation>Alt+P</translation>
    </message>
    <message>
        <source>Enter the message you want to sign here</source>
        <translation>Šeit ievadi ziņojumu kuru vēlies parakstīt</translation>
    </message>
    <message>
        <source>Signature</source>
        <translation>Paraksts</translation>
    </message>
    <message>
        <source>Copy the current signature to the system clipboard</source>
        <translation>Kopēt parakstu uz sistēmas starpliktuvi</translation>
    </message>
    <message>
        <source>Sign the message to prove you own this Zetacoin address</source>
        <translation>Parakstīt ziņojumu lai pierādītu, ka esi šīs Zetacoin adreses īpašnieks.</translation>
    </message>
    <message>
        <source>Sign &amp;Message</source>
        <translation>Parakstīt &amp;Ziņojumu</translation>
    </message>
    <message>
        <source>Reset all sign message fields</source>
        <translation>Atiestatīt visus laukus</translation>
    </message>
    <message>
        <source>Clear &amp;All</source>
        <translation>&amp;Notīrīt visu</translation>
    </message>
    <message>
        <source>&amp;Verify Message</source>
        <translation>&amp;Pārbaudīt Ziņojumu</translation>
    </message>
    <message>
        <source>Verify &amp;Message</source>
        <translation>&amp;Pārbaudīt Ziņojumu</translation>
    </message>
    <message>
        <source>Reset all verify message fields</source>
        <translation>Atiestatīt visus laukus</translation>
    </message>
    </context>
<context>
    <name>SplashScreen</name>
    <message>
<<<<<<< HEAD
        <source>Zetacoin Core</source>
        <translation>Zetacoin Core</translation>
    </message>
    <message>
        <source>The Zetacoin Core developers</source>
        <translation>Zetacoin Core izstrādātāji</translation>
    </message>
    <message>
=======
>>>>>>> 0d719145
        <source>[testnet]</source>
        <translation>[testnets]</translation>
    </message>
</context>
<context>
    <name>TrafficGraphWidget</name>
    <message>
        <source>KB/s</source>
        <translation>KB/s</translation>
    </message>
</context>
<context>
    <name>TransactionDesc</name>
    </context>
<context>
    <name>TransactionDescDialog</name>
    <message>
        <source>This pane shows a detailed description of the transaction</source>
        <translation>Šis panelis parāda transakcijas detaļas</translation>
    </message>
    </context>
<context>
    <name>TransactionTableModel</name>
    </context>
<context>
    <name>TransactionView</name>
    </context>
<context>
    <name>UnitDisplayStatusBarControl</name>
    </context>
<context>
    <name>WalletFrame</name>
    </context>
<context>
    <name>WalletModel</name>
    </context>
<context>
    <name>WalletView</name>
    </context>
<context>
    <name>bitcoin-core</name>
    <message>
        <source>Options:</source>
        <translation>Iespējas:</translation>
    </message>
    <message>
        <source>Specify data directory</source>
        <translation>Norādiet datu direktoriju</translation>
    </message>
    <message>
        <source>Connect to a node to retrieve peer addresses, and disconnect</source>
        <translation>Pievienoties mezglam, lai iegūtu citu mezglu adreses, un atvienoties</translation>
    </message>
    <message>
        <source>Specify your own public address</source>
        <translation>Norādiet savu publisko adresi</translation>
    </message>
    <message>
        <source>Accept command line and JSON-RPC commands</source>
        <translation>Pieņemt komandrindas un JSON-RPC komandas</translation>
    </message>
    <message>
        <source>Run in the background as a daemon and accept commands</source>
        <translation>Darbināt fonā kā servisu un pieņemt komandas</translation>
    </message>
    <message>
        <source>Bitcoin Core</source>
        <translation>Bitcoin Core</translation>
    </message>
    <message>
        <source>&lt;category&gt; can be:</source>
        <translation>&lt;category&gt; var būt:</translation>
    </message>
    <message>
        <source>Block creation options:</source>
        <translation>Bloka izveidošanas iestatījumi:</translation>
    </message>
    <message>
        <source>Connect only to the specified node(s)</source>
        <translation>Savienoties tikai ar norādītajām nodēm.</translation>
    </message>
    <message>
        <source>Connection options:</source>
        <translation>Savienojuma iestatījumi:</translation>
    </message>
    <message>
        <source>Debugging/Testing options:</source>
        <translation>Atkļūdošanas/Testēšanas iestatījumi:</translation>
    </message>
    <message>
        <source>Error loading block database</source>
        <translation>Kļūda ielādējot bloku datubāzi</translation>
    </message>
    <message>
        <source>Error: Disk space is low!</source>
        <translation>Kļūda: Zema diska vieta!</translation>
    </message>
    <message>
        <source>Importing...</source>
        <translation>Importē...</translation>
    </message>
    <message>
        <source>Verifying blocks...</source>
        <translation>Pārbauda blokus...</translation>
    </message>
    <message>
        <source>Verifying wallet...</source>
        <translation>Pārbauda maciņu...</translation>
    </message>
    <message>
        <source>Wallet options:</source>
        <translation>Maciņa iespējas:</translation>
    </message>
    <message>
        <source>Cannot resolve -whitebind address: '%s'</source>
        <translation>Nevar atrisināt -whitebind adresi: '%s'</translation>
    </message>
    <message>
        <source>Information</source>
        <translation>Informācija</translation>
    </message>
    <message>
        <source>Invalid amount for -maxtxfee=&lt;amount&gt;: '%s'</source>
        <translation>Nederīgs daudzums priekš -maxtxfee=&lt;amount&gt;: '%s'</translation>
    </message>
    <message>
        <source>Invalid amount for -minrelaytxfee=&lt;amount&gt;: '%s'</source>
        <translation>Nederīgs daudzums priekš -minrelaytxfee=&lt;amount&gt;: '%s'</translation>
    </message>
    <message>
        <source>Invalid amount for -mintxfee=&lt;amount&gt;: '%s'</source>
        <translation>Nederīgs daudzums priekš -mintxfee=&lt;amount&gt;: '%s'</translation>
    </message>
    <message>
        <source>RPC server options:</source>
        <translation>RPC servera iestatījumi:</translation>
    </message>
    <message>
        <source>Send trace/debug info to console instead of debug.log file</source>
        <translation>Debug/trace informāciju izvadīt konsolē, nevis debug.log failā</translation>
    </message>
    <message>
        <source>Signing transaction failed</source>
        <translation>Transakcijas parakstīšana neizdevās</translation>
    </message>
    <message>
        <source>Transaction amount too small</source>
        <translation>Transakcijas summa ir pārāk maza</translation>
    </message>
    <message>
        <source>Transaction amounts must be positive</source>
        <translation>Transakcijas summai ir jābūt pozitīvai</translation>
    </message>
    <message>
        <source>Transaction too large</source>
        <translation>Transakcija ir pārāk liela</translation>
    </message>
    <message>
        <source>Username for JSON-RPC connections</source>
        <translation>JSON-RPC savienojumu lietotājvārds</translation>
    </message>
    <message>
        <source>Warning</source>
        <translation>Brīdinājums</translation>
    </message>
    <message>
        <source>Password for JSON-RPC connections</source>
        <translation>JSON-RPC savienojumu parole</translation>
    </message>
    <message>
        <source>Execute command when the best block changes (%s in cmd is replaced by block hash)</source>
        <translation>Izpildīt komandu, kad labāk atbilstošais bloks izmainās (%s cmd aizvieto ar bloka hešu)</translation>
    </message>
    <message>
        <source>Allow DNS lookups for -addnode, -seednode and -connect</source>
        <translation>Atļaut DNS uzmeklēšanu priekš -addnode, -seednode un -connect</translation>
    </message>
    <message>
        <source>Loading addresses...</source>
        <translation>Ielādē adreses...</translation>
    </message>
    <message>
        <source>Invalid -proxy address: '%s'</source>
        <translation>Nederīga -proxy adrese: '%s'</translation>
    </message>
    <message>
        <source>Unknown network specified in -onlynet: '%s'</source>
        <translation>-onlynet komandā norādīts nepazīstams tīkls: '%s'</translation>
    </message>
    <message>
        <source>Insufficient funds</source>
        <translation>Nepietiek bitkoinu</translation>
    </message>
    <message>
        <source>Loading block index...</source>
        <translation>Ielādē bloku indeksu...</translation>
    </message>
    <message>
        <source>Add a node to connect to and attempt to keep the connection open</source>
        <translation>Pievienot mezglu, kam pievienoties un turēt savienojumu atvērtu</translation>
    </message>
    <message>
        <source>Loading wallet...</source>
        <translation>Ielādē maciņu...</translation>
    </message>
    <message>
        <source>Cannot downgrade wallet</source>
        <translation>Nevar maciņa formātu padarīt vecāku</translation>
    </message>
    <message>
        <source>Cannot write default address</source>
        <translation>Nevar ierakstīt adresi pēc noklusēšanas</translation>
    </message>
    <message>
        <source>Rescanning...</source>
        <translation>Skanēju no jauna...</translation>
    </message>
    <message>
        <source>Done loading</source>
        <translation>Ielāde pabeigta</translation>
    </message>
    <message>
        <source>Error</source>
        <translation>Kļūda</translation>
    </message>
</context>
</TS><|MERGE_RESOLUTION|>--- conflicted
+++ resolved
@@ -37,63 +37,7 @@
         <source>&amp;Delete</source>
         <translation>&amp;Dzēst</translation>
     </message>
-<<<<<<< HEAD
-    <message>
-        <source>Choose the address to send coins to</source>
-        <translation>Izvēlies adresi uz kuru sūtīt zetacoins</translation>
-    </message>
-    <message>
-        <source>Choose the address to receive coins with</source>
-        <translation>Izvēlies adresi ar kuru saņemt zetacoins</translation>
-    </message>
-    <message>
-        <source>C&amp;hoose</source>
-        <translation>&amp;Izvēlēties</translation>
-    </message>
-    <message>
-        <source>Sending addresses</source>
-        <translation>Sūtīšanas adreses</translation>
-    </message>
-    <message>
-        <source>Receiving addresses</source>
-        <translation>Saņemšanas adreses</translation>
-    </message>
-    <message>
-        <source>These are your Zetacoin addresses for sending payments. Always check the amount and the receiving address before sending coins.</source>
-        <translation>Šīs ir jūsu Zetacoin adreses maksājumu sūtīšanai. Vienmēr  pārbaudiet summu un saņēmēja adresi pirms monētu sūtīšanas.</translation>
-    </message>
-    <message>
-        <source>These are your Zetacoin addresses for receiving payments. It is recommended to use a new receiving address for each transaction.</source>
-        <translation>Šīs ir jūsu Zetacoin adreses maksājumu saņemšanai. Ir ieteicams katram darījumam izmantot jaunu saņemšanas adresi.</translation>
-    </message>
-    <message>
-        <source>Copy &amp;Label</source>
-        <translation>Kopēt &amp;Nosaukumu</translation>
-    </message>
-    <message>
-        <source>&amp;Edit</source>
-        <translation>&amp;Rediģēt</translation>
-    </message>
-    <message>
-        <source>Export Address List</source>
-        <translation>Eksportēt Adrešu Sarakstu</translation>
-    </message>
-    <message>
-        <source>Comma separated file (*.csv)</source>
-        <translation>Fails ar komatu kā atdalītāju (*.csv)</translation>
-    </message>
-    <message>
-        <source>Exporting Failed</source>
-        <translation>Eksportēšana Neizdevās</translation>
-    </message>
-    <message>
-        <source>There was an error trying to save the address list to %1. Please try again.</source>
-        <translation>Radās kļūda, saglabājot adrešu sarakstu %1. Lūdzu, mēģiniet vēlreiz!</translation>
-    </message>
-</context>
-=======
-    </context>
->>>>>>> 0d719145
+    </context>
 <context>
     <name>AddressTableModel</name>
     </context>
@@ -115,95 +59,7 @@
         <source>Repeat new passphrase</source>
         <translation>Jaunā parole vēlreiz</translation>
     </message>
-<<<<<<< HEAD
-    <message>
-        <source>Encrypt wallet</source>
-        <translation>Šifrēt maciņu</translation>
-    </message>
-    <message>
-        <source>This operation needs your wallet passphrase to unlock the wallet.</source>
-        <translation>Lai veikto šo darbību, maciņš jāatslēdz ar paroli.</translation>
-    </message>
-    <message>
-        <source>Unlock wallet</source>
-        <translation>Atslēgt maciņu</translation>
-    </message>
-    <message>
-        <source>This operation needs your wallet passphrase to decrypt the wallet.</source>
-        <translation>Šai darbībai maciņš jāatšifrē ar maciņa paroli.</translation>
-    </message>
-    <message>
-        <source>Decrypt wallet</source>
-        <translation>Atšifrēt maciņu</translation>
-    </message>
-    <message>
-        <source>Change passphrase</source>
-        <translation>Mainīt paroli</translation>
-    </message>
-    <message>
-        <source>Confirm wallet encryption</source>
-        <translation>Apstiprināt maciņa šifrēšanu</translation>
-    </message>
-    <message>
-        <source>Warning: If you encrypt your wallet and lose your passphrase, you will &lt;b&gt;LOSE ALL OF YOUR ZETACOINS&lt;/b&gt;!</source>
-        <translation>Brīdinājums: Ja tu nošifrē savu maciņu un pazaudē paroli, tu &lt;b&gt;PAZAUDĒSI VISAS SAVAS ZETACOINS&lt;/b&gt;!</translation>
-    </message>
-    <message>
-        <source>Are you sure you wish to encrypt your wallet?</source>
-        <translation>Vai tu tiešām vēlies šifrēt savu maciņu?</translation>
-    </message>
-    <message>
-        <source>Zetacoin Core will close now to finish the encryption process. Remember that encrypting your wallet cannot fully protect your zetacoins from being stolen by malware infecting your computer.</source>
-        <translation>Zetacoin Core tiks aizvērts, lai pabeigtu šifrēšansa procesu. Atcerieties, ka jūsu maka šifrēšana nevar pilnībā pasargāt jūsu monētas no to nozagašanas, inficējot datoru ar ļaunprātīgām programmām.</translation>
-    </message>
-    <message>
-        <source>IMPORTANT: Any previous backups you have made of your wallet file should be replaced with the newly generated, encrypted wallet file. For security reasons, previous backups of the unencrypted wallet file will become useless as soon as you start using the new, encrypted wallet.</source>
-        <translation>SVARĪGI: Iepriekšējie maka faila dublējumi ir jāaizvieto ar jauno, šifrēto maka failu. Drošības apsvērumu dēļ iepriekšējie nešifrētā maka dublējumi vairs nebūs derīgi, tiklīdz sāksiet izmantot jauno, šifrēto maku.</translation>
-    </message>
-    <message>
-        <source>Warning: The Caps Lock key is on!</source>
-        <translation>Brīdinājums: Caps Lock ir ieslēgts!</translation>
-    </message>
-    <message>
-        <source>Wallet encrypted</source>
-        <translation>Maciņš nošifrēts</translation>
-    </message>
-    <message>
-        <source>Enter the old passphrase and new passphrase to the wallet.</source>
-        <translation>Ievadiet veco un jauno maka paroli.</translation>
-    </message>
-    <message>
-        <source>Wallet encryption failed</source>
-        <translation>Maciņa šifrēšana neizdevās</translation>
-    </message>
-    <message>
-        <source>Wallet encryption failed due to an internal error. Your wallet was not encrypted.</source>
-        <translation>Maciņa šifrēšana neizdevās programmas kļūdas dēļ. Jūsu maciņš netika šifrēts.</translation>
-    </message>
-    <message>
-        <source>The supplied passphrases do not match.</source>
-        <translation>Ievadītās paroles nav vienādas.</translation>
-    </message>
-    <message>
-        <source>Wallet unlock failed</source>
-        <translation>Maciņu atšifrēt neizdevās</translation>
-    </message>
-    <message>
-        <source>The passphrase entered for the wallet decryption was incorrect.</source>
-        <translation>Maciņa atšifrēšanai ievadītā parole nav pareiza.</translation>
-    </message>
-    <message>
-        <source>Wallet decryption failed</source>
-        <translation>Maciņu neizdevās atšifrēt</translation>
-    </message>
-    <message>
-        <source>Wallet passphrase was successfully changed.</source>
-        <translation>Maciņa parole tika veiksmīgi nomainīta.</translation>
-    </message>
-</context>
-=======
-    </context>
->>>>>>> 0d719145
+    </context>
 <context>
     <name>BanTableModel</name>
     </context>
@@ -282,17 +138,6 @@
         <translation>Atvērt &amp;URI...</translation>
     </message>
     <message>
-<<<<<<< HEAD
-        <source>Zetacoin Core client</source>
-        <translation>Zetacoin Core klients</translation>
-    </message>
-    <message>
-        <source>Importing blocks from disk...</source>
-        <translation>Importē blokus no diska...</translation>
-    </message>
-    <message>
-=======
->>>>>>> 0d719145
         <source>Reindexing blocks on disk...</source>
         <translation>Bloku reindeksēšana no diska...</translation>
     </message>
@@ -337,13 +182,6 @@
         <translation>&amp;Saņemt</translation>
     </message>
     <message>
-<<<<<<< HEAD
-        <source>Show information about Zetacoin Core</source>
-        <translation>Parādīt informāciju par Zetacoin Core</translation>
-    </message>
-    <message>
-=======
->>>>>>> 0d719145
         <source>&amp;Show / Hide</source>
         <translation>&amp;Rādīt / Paslēpt</translation>
     </message>
@@ -380,1360 +218,1056 @@
         <translation>Ciļņu rīkjosla</translation>
     </message>
     <message>
-<<<<<<< HEAD
+        <source>Request payments (generates QR codes and zetacoin: URIs)</source>
+        <translation>Pieprasīt maksājumus (izveido QR kodu un zetacoin: URIs)</translation>
+    </message>
+    <message>
+        <source>Open a zetacoin: URI or payment request</source>
+        <translation>Atvērt zetacoin URI vai maksājuma pieprasījumu</translation>
+    </message>
+    <message>
+        <source>&amp;Command-line options</source>
+        <translation>&amp;Komandrindas iespējas</translation>
+    </message>
+    <message>
+        <source>No block source available...</source>
+        <translation>Nav pieejams neviens bloku avots...</translation>
+    </message>
+    <message>
+        <source>%1 and %2</source>
+        <translation>%1 un %2</translation>
+    </message>
+    <message>
+        <source>%1 behind</source>
+        <translation>%1 aizmugurē</translation>
+    </message>
+    <message>
+        <source>Transactions after this will not yet be visible.</source>
+        <translation>Transakcijas pēc šī vel nebūs redzamas</translation>
+    </message>
+    <message>
+        <source>Error</source>
+        <translation>Kļūda</translation>
+    </message>
+    <message>
+        <source>Warning</source>
+        <translation>Brīdinājums</translation>
+    </message>
+    <message>
+        <source>Information</source>
+        <translation>Informācija</translation>
+    </message>
+    <message>
+        <source>Up to date</source>
+        <translation>Sinhronizēts</translation>
+    </message>
+    <message>
+        <source>Catching up...</source>
+        <translation>Sinhronizējos...</translation>
+    </message>
+    <message>
+        <source>Sent transaction</source>
+        <translation>Transakcija nosūtīta</translation>
+    </message>
+    <message>
+        <source>Incoming transaction</source>
+        <translation>Ienākoša transakcija</translation>
+    </message>
+    <message>
+        <source>Wallet is &lt;b&gt;encrypted&lt;/b&gt; and currently &lt;b&gt;unlocked&lt;/b&gt;</source>
+        <translation>Maciņš ir &lt;b&gt;šifrēts&lt;/b&gt; un pašlaik &lt;b&gt;atslēgts&lt;/b&gt;</translation>
+    </message>
+    <message>
+        <source>Wallet is &lt;b&gt;encrypted&lt;/b&gt; and currently &lt;b&gt;locked&lt;/b&gt;</source>
+        <translation>Maciņš ir &lt;b&gt;šifrēts&lt;/b&gt; un pašlaik &lt;b&gt;slēgts&lt;/b&gt;</translation>
+    </message>
+</context>
+<context>
+    <name>CoinControlDialog</name>
+    <message>
+        <source>Quantity:</source>
+        <translation>Daudzums:</translation>
+    </message>
+    <message>
+        <source>Bytes:</source>
+        <translation>Baiti:</translation>
+    </message>
+    <message>
+        <source>Amount:</source>
+        <translation>Daudzums:</translation>
+    </message>
+    <message>
+        <source>Priority:</source>
+        <translation>Prioritāte:</translation>
+    </message>
+    <message>
+        <source>Fee:</source>
+        <translation>Maksa:</translation>
+    </message>
+    <message>
+        <source>After Fee:</source>
+        <translation>Pēc Maksas:</translation>
+    </message>
+    <message>
+        <source>Change:</source>
+        <translation>Atlikums:</translation>
+    </message>
+    <message>
+        <source>(un)select all</source>
+        <translation>iezīmēt visus</translation>
+    </message>
+    <message>
+        <source>Tree mode</source>
+        <translation>Koka režīms</translation>
+    </message>
+    <message>
+        <source>List mode</source>
+        <translation>Saraksta režīms</translation>
+    </message>
+    <message>
+        <source>Amount</source>
+        <translation>Daudzums</translation>
+    </message>
+    <message>
+        <source>Date</source>
+        <translation>Datums</translation>
+    </message>
+    <message>
+        <source>Confirmations</source>
+        <translation>Apstiprinājumi</translation>
+    </message>
+    <message>
+        <source>Confirmed</source>
+        <translation>Apstiprināts</translation>
+    </message>
+    <message>
+        <source>Priority</source>
+        <translation>Prioritāte</translation>
+    </message>
+    </context>
+<context>
+    <name>EditAddressDialog</name>
+    <message>
+        <source>Edit Address</source>
+        <translation>Mainīt adrese</translation>
+    </message>
+    <message>
+        <source>&amp;Label</source>
+        <translation>&amp;Nosaukums</translation>
+    </message>
+    <message>
+        <source>&amp;Address</source>
+        <translation>&amp;Adrese</translation>
+    </message>
+    </context>
+<context>
+    <name>FreespaceChecker</name>
+    <message>
+        <source>A new data directory will be created.</source>
+        <translation>Tiks izveidota jauna datu mape.</translation>
+    </message>
+    <message>
+        <source>name</source>
+        <translation>vārds</translation>
+    </message>
+    <message>
+        <source>Path already exists, and is not a directory.</source>
+        <translation>Šāds ceļš jau pastāv un tā nav mape.</translation>
+    </message>
+    <message>
+        <source>Cannot create data directory here.</source>
+        <translation>Šeit nevar izveidot datu mapi.</translation>
+    </message>
+</context>
+<context>
+    <name>HelpMessageDialog</name>
+    <message>
+        <source>version</source>
+        <translation>versija</translation>
+    </message>
+    <message>
+        <source>(%1-bit)</source>
+        <translation>(%1-biti)</translation>
+    </message>
+    <message>
+        <source>Command-line options</source>
+        <translation>Komandrindas iespējas</translation>
+    </message>
+    <message>
+        <source>Usage:</source>
+        <translation>Lietojums:</translation>
+    </message>
+    <message>
+        <source>command-line options</source>
+        <translation>komandrindas izvēles</translation>
+    </message>
+    </context>
+<context>
+    <name>Intro</name>
+    <message>
+        <source>Welcome</source>
+        <translation>Sveiciens</translation>
+    </message>
+    <message>
+        <source>Use the default data directory</source>
+        <translation>Izmantot noklusēto datu mapi</translation>
+    </message>
+    <message>
+        <source>Use a custom data directory:</source>
+        <translation>Izmantot pielāgotu datu mapi:</translation>
+    </message>
+    <message>
+        <source>Error</source>
+        <translation>Kļūda</translation>
+    </message>
+    </context>
+<context>
+    <name>OpenURIDialog</name>
+    <message>
+        <source>Open URI</source>
+        <translation>Atvērt URI</translation>
+    </message>
+    <message>
+        <source>Open payment request from URI or file</source>
+        <translation>Atvērt maksājuma pieprasījumu no URI vai datnes</translation>
+    </message>
+    <message>
+        <source>URI:</source>
+        <translation>URI:</translation>
+    </message>
+    <message>
+        <source>Select payment request file</source>
+        <translation>Izvēlies maksājuma pieprasījuma datni</translation>
+    </message>
+    </context>
+<context>
+    <name>OptionsDialog</name>
+    <message>
+        <source>Options</source>
+        <translation>Iespējas</translation>
+    </message>
+    <message>
+        <source>&amp;Main</source>
+        <translation>&amp;Galvenais</translation>
+    </message>
+    <message>
+        <source>Size of &amp;database cache</source>
+        <translation>&amp;Datubāzes kešatmiņas izmērs</translation>
+    </message>
+    <message>
+        <source>MB</source>
+        <translation>MB</translation>
+    </message>
+    <message>
+        <source>Number of script &amp;verification threads</source>
+        <translation>Skriptu &amp;pārbaudes pavedienu skaits</translation>
+    </message>
+    <message>
+        <source>Allow incoming connections</source>
+        <translation>Atļaut ienākošos savienojumus</translation>
+    </message>
+    <message>
+        <source>IP address of the proxy (e.g. IPv4: 127.0.0.1 / IPv6: ::1)</source>
+        <translation>Starpniekservera IP adrese (piem. IPv4: 127.0.0.1 / IPv6: ::1)</translation>
+    </message>
+    <message>
+        <source>Minimize instead of exit the application when the window is closed. When this option is enabled, the application will be closed only after selecting Exit in the menu.</source>
+        <translation>Minimizēt nevis aizvērt aplikāciju, kad logs tiek aizvērts. Kad šī iespēja ir ieslēgta, aplikācija tiks aizvērta, izvēloties Aizvērt izvēlnē.</translation>
+    </message>
+    <message>
+        <source>Third party transaction URLs</source>
+        <translation>Trešo personu transakciju URLs</translation>
+    </message>
+    <message>
+        <source>Active command-line options that override above options:</source>
+        <translation>Aktīvās komandrindas opcijas, kuras pārspēko šos iestatījumus:</translation>
+    </message>
+    <message>
+        <source>Reset all client options to default.</source>
+        <translation>Atiestatīt visus klienta iestatījumus uz noklusējumu.</translation>
+    </message>
+    <message>
+        <source>&amp;Reset Options</source>
+        <translation>&amp;Atiestatīt Iestatījumus.</translation>
+    </message>
+    <message>
+        <source>&amp;Network</source>
+        <translation>&amp;Tīkls</translation>
+    </message>
+    <message>
+        <source>W&amp;allet</source>
+        <translation>&amp;Maciņš</translation>
+    </message>
+    <message>
+        <source>Expert</source>
+        <translation>Eksperts</translation>
+    </message>
+    <message>
+        <source>Enable coin &amp;control features</source>
+        <translation>Ieslēgt zetacoin &amp;kontroles funkcijas</translation>
+    </message>
+    <message>
+        <source>&amp;Spend unconfirmed change</source>
+        <translation>&amp;Tērēt neapstiprinātu atlikumu</translation>
+    </message>
+    <message>
+        <source>Automatically open the Zetacoin client port on the router. This only works when your router supports UPnP and it is enabled.</source>
+        <translation>Uz rūtera automātiski atvērt Zetacoin klienta portu. Tas strādā tikai tad, ja rūteris atbalsta UPnP un tas ir ieslēgts.</translation>
+    </message>
+    <message>
+        <source>Map port using &amp;UPnP</source>
+        <translation>Kartēt portu, izmantojot &amp;UPnP</translation>
+    </message>
+    <message>
+        <source>Proxy &amp;IP:</source>
+        <translation>Starpniekservera &amp;IP:</translation>
+    </message>
+    <message>
+        <source>&amp;Port:</source>
+        <translation>&amp;Ports:</translation>
+    </message>
+    <message>
+        <source>Port of the proxy (e.g. 9050)</source>
+        <translation>Starpniekservera ports (piem. 9050)</translation>
+    </message>
+    <message>
+        <source>&amp;Window</source>
+        <translation>&amp;Logs</translation>
+    </message>
+    <message>
+        <source>Show only a tray icon after minimizing the window.</source>
+        <translation>Pēc loga minimizācijas rādīt tikai ikonu sistēmas teknē.</translation>
+    </message>
+    <message>
+        <source>&amp;Minimize to the tray instead of the taskbar</source>
+        <translation>&amp;Minimizēt uz sistēmas tekni, nevis rīkjoslu</translation>
+    </message>
+    <message>
+        <source>M&amp;inimize on close</source>
+        <translation>M&amp;inimizēt aizverot</translation>
+    </message>
+    <message>
+        <source>&amp;Display</source>
+        <translation>&amp;Izskats</translation>
+    </message>
+    <message>
+        <source>User Interface &amp;language:</source>
+        <translation>Lietotāja interfeiss un &amp;valoda:</translation>
+    </message>
+    <message>
+        <source>&amp;Unit to show amounts in:</source>
+        <translation>&amp;Vienības, kurās attēlot daudzumus:</translation>
+    </message>
+    <message>
+        <source>Choose the default subdivision unit to show in the interface and when sending coins.</source>
+        <translation>Izvēlēties dalījuma vienību pēc noklusēšanas, ko izmantot interfeisā un nosūtot bitkoinus.</translation>
+    </message>
+    <message>
+        <source>Whether to show coin control features or not.</source>
+        <translation>Vai rādīt Zetacoin kontroles funkcijas vai nē.</translation>
+    </message>
+    <message>
+        <source>&amp;OK</source>
+        <translation>&amp;Labi</translation>
+    </message>
+    <message>
+        <source>&amp;Cancel</source>
+        <translation>&amp;Atcelt</translation>
+    </message>
+    <message>
+        <source>default</source>
+        <translation>pēc noklusēšanas</translation>
+    </message>
+    <message>
+        <source>none</source>
+        <translation>neviena</translation>
+    </message>
+    <message>
+        <source>Confirm options reset</source>
+        <translation>Apstiprināt iestatījumu atiestatīšanu</translation>
+    </message>
+    <message>
+        <source>The supplied proxy address is invalid.</source>
+        <translation>Norādītā starpniekservera adrese nav derīga.</translation>
+    </message>
+</context>
+<context>
+    <name>OverviewPage</name>
+    <message>
+        <source>Form</source>
+        <translation>Forma</translation>
+    </message>
+    <message>
+        <source>The displayed information may be out of date. Your wallet automatically synchronizes with the Zetacoin network after a connection is established, but this process has not completed yet.</source>
+        <translation>Attēlotā informācija var būt novecojusi. Jūsu maciņš pēc savienojuma izveides automātiski sinhronizējas ar Zetacoin tīklu, taču šis process vēl nav beidzies.</translation>
+    </message>
+    <message>
+        <source>Available:</source>
+        <translation>Pieejams:</translation>
+    </message>
+    <message>
+        <source>Your current spendable balance</source>
+        <translation>Tava pašreizējā tērējamā bilance</translation>
+    </message>
+    <message>
+        <source>Pending:</source>
+        <translation>Neizšķirts:</translation>
+    </message>
+    <message>
+        <source>Total of transactions that have yet to be confirmed, and do not yet count toward the spendable balance</source>
+        <translation>Kopējā apstiprināmo transakciju vērtība, vēl nav ieskaitīta tērējamajā bilancē</translation>
+    </message>
+    <message>
+        <source>Immature:</source>
+        <translation>Nenobriedušu:</translation>
+    </message>
+    <message>
+        <source>Total:</source>
+        <translation>Kopsumma:</translation>
+    </message>
+    <message>
+        <source>Your current total balance</source>
+        <translation>Jūsu kopējā tekošā bilance</translation>
+    </message>
+    </context>
+<context>
+    <name>PaymentServer</name>
+    </context>
+<context>
+    <name>PeerTableModel</name>
+    </context>
+<context>
+    <name>QObject</name>
+    <message>
+        <source>Amount</source>
+        <translation>Daudzums</translation>
+    </message>
+    <message>
+        <source>%1 h</source>
+        <translation>%1 st</translation>
+    </message>
+    <message>
+        <source>%1 m</source>
+        <translation>%1 m</translation>
+    </message>
+    <message>
+        <source>N/A</source>
+        <translation>N/A</translation>
+    </message>
+    </context>
+<context>
+    <name>QRImageWidget</name>
+    </context>
+<context>
+    <name>RPCConsole</name>
+    <message>
+        <source>N/A</source>
+        <translation>N/A</translation>
+    </message>
+    <message>
+        <source>Client version</source>
+        <translation>Klienta versija</translation>
+    </message>
+    <message>
+        <source>&amp;Information</source>
+        <translation>&amp;Informācija</translation>
+    </message>
+    <message>
+        <source>Debug window</source>
+        <translation>Atkļūdošanas logs</translation>
+    </message>
+    <message>
+        <source>General</source>
+        <translation>Vispārējs</translation>
+    </message>
+    <message>
+        <source>Startup time</source>
+        <translation>Sākuma laiks</translation>
+    </message>
+    <message>
+        <source>Network</source>
+        <translation>Tīkls</translation>
+    </message>
+    <message>
+        <source>Name</source>
+        <translation>Vārds</translation>
+    </message>
+    <message>
+        <source>Number of connections</source>
+        <translation>Savienojumu skaits</translation>
+    </message>
+    <message>
+        <source>Block chain</source>
+        <translation>Bloku virkne</translation>
+    </message>
+    <message>
+        <source>Current number of blocks</source>
+        <translation>Pašreizējais bloku skaits</translation>
+    </message>
+    <message>
+        <source>Last block time</source>
+        <translation>Pēdējā bloka laiks</translation>
+    </message>
+    <message>
+        <source>&amp;Open</source>
+        <translation>&amp;Atvērt</translation>
+    </message>
+    <message>
+        <source>&amp;Console</source>
+        <translation>&amp;Konsole</translation>
+    </message>
+    <message>
+        <source>&amp;Network Traffic</source>
+        <translation>&amp;Tīkla Satiksme</translation>
+    </message>
+    <message>
+        <source>&amp;Clear</source>
+        <translation>&amp;Notīrīt</translation>
+    </message>
+    <message>
+        <source>Totals</source>
+        <translation>Kopsummas</translation>
+    </message>
+    <message>
+        <source>In:</source>
+        <translation>Ie.:</translation>
+    </message>
+    <message>
+        <source>Out:</source>
+        <translation>Iz.:</translation>
+    </message>
+    <message>
+        <source>Debug log file</source>
+        <translation>Atkļūdošanas žurnāla datne</translation>
+    </message>
+    <message>
+        <source>Clear console</source>
+        <translation>Notīrīt konsoli</translation>
+    </message>
+    <message>
+        <source>Use up and down arrows to navigate history, and &lt;b&gt;Ctrl-L&lt;/b&gt; to clear screen.</source>
+        <translation>Izmantojiet bultiņas uz augšu un leju, lai pārvietotos pa vēsturi, un &lt;b&gt;Ctrl-L&lt;/b&gt; ekrāna notīrīšanai.</translation>
+    </message>
+    <message>
+        <source>Type &lt;b&gt;help&lt;/b&gt; for an overview of available commands.</source>
+        <translation>Ierakstiet &lt;b&gt;help&lt;/b&gt; lai iegūtu pieejamo komandu sarakstu.</translation>
+    </message>
+    <message>
+        <source>%1 B</source>
+        <translation>%1 B</translation>
+    </message>
+    <message>
+        <source>%1 KB</source>
+        <translation>%1 KB</translation>
+    </message>
+    <message>
+        <source>%1 MB</source>
+        <translation>%1 MB</translation>
+    </message>
+    <message>
+        <source>%1 GB</source>
+        <translation>%1 GB</translation>
+    </message>
+    </context>
+<context>
+    <name>ReceiveCoinsDialog</name>
+    <message>
+        <source>&amp;Amount:</source>
+        <translation>&amp;Daudzums:</translation>
+    </message>
+    <message>
+        <source>&amp;Label:</source>
+        <translation>&amp;Nosaukums:</translation>
+    </message>
+    <message>
+        <source>&amp;Message:</source>
+        <translation>&amp;Ziņojums:</translation>
+    </message>
+    <message>
+        <source>R&amp;euse an existing receiving address (not recommended)</source>
+        <translation>&amp;Atkārtoti izmantot esošo saņemšanas adresi (nav ieteicams)</translation>
+    </message>
+    <message>
+        <source>Clear all fields of the form.</source>
+        <translation>Notīrīt visus laukus formā.</translation>
+    </message>
+    <message>
+        <source>Clear</source>
+        <translation>Notīrīt</translation>
+    </message>
+    <message>
+        <source>Requested payments history</source>
+        <translation>Pieprasīto maksājumu vēsture</translation>
+    </message>
+    <message>
+        <source>&amp;Request payment</source>
+        <translation>&amp;Pieprasīt maksājumu</translation>
+    </message>
+    <message>
+        <source>Show the selected request (does the same as double clicking an entry)</source>
+        <translation>Parādīt atlasītos pieprasījumus (tas pats, kas dubultklikšķis uz ieraksta)</translation>
+    </message>
+    <message>
+        <source>Show</source>
+        <translation>Rādīt</translation>
+    </message>
+    <message>
+        <source>Remove the selected entries from the list</source>
+        <translation>Noņemt atlasītos ierakstus no saraksta.</translation>
+    </message>
+    <message>
+        <source>Remove</source>
+        <translation>Noņemt</translation>
+    </message>
+    </context>
+<context>
+    <name>ReceiveRequestDialog</name>
+    <message>
+        <source>QR Code</source>
+        <translation>QR Kods</translation>
+    </message>
+    <message>
+        <source>Copy &amp;URI</source>
+        <translation>Kopēt &amp;URI</translation>
+    </message>
+    <message>
+        <source>Copy &amp;Address</source>
+        <translation>Kopēt &amp;Adresi</translation>
+    </message>
+    <message>
+        <source>&amp;Save Image...</source>
+        <translation>&amp;Saglabāt Attēlu...</translation>
+    </message>
+    </context>
+<context>
+    <name>RecentRequestsTableModel</name>
+    </context>
+<context>
+    <name>SendCoinsDialog</name>
+    <message>
+        <source>Send Coins</source>
+        <translation>Sūtīt Bitkoinus</translation>
+    </message>
+    <message>
+        <source>Coin Control Features</source>
+        <translation>Zetacoin Kontroles Funkcijas</translation>
+    </message>
+    <message>
+        <source>Inputs...</source>
+        <translation>Ieejas...</translation>
+    </message>
+    <message>
+        <source>automatically selected</source>
+        <translation>automātiski atlasīts</translation>
+    </message>
+    <message>
+        <source>Insufficient funds!</source>
+        <translation>Nepietiekami līdzekļi!</translation>
+    </message>
+    <message>
+        <source>Quantity:</source>
+        <translation>Daudzums:</translation>
+    </message>
+    <message>
+        <source>Bytes:</source>
+        <translation>Baiti:</translation>
+    </message>
+    <message>
+        <source>Amount:</source>
+        <translation>Daudzums:</translation>
+    </message>
+    <message>
+        <source>Priority:</source>
+        <translation>Prioritāte:</translation>
+    </message>
+    <message>
+        <source>Fee:</source>
+        <translation>Maksa:</translation>
+    </message>
+    <message>
+        <source>After Fee:</source>
+        <translation>Pēc Maksas:</translation>
+    </message>
+    <message>
+        <source>Change:</source>
+        <translation>Atlikums:</translation>
+    </message>
+    <message>
+        <source>Custom change address</source>
+        <translation>Pielāgota atlikuma adrese</translation>
+    </message>
+    <message>
+        <source>Transaction Fee:</source>
+        <translation>Transakcijas maksa:</translation>
+    </message>
+    <message>
+        <source>Send to multiple recipients at once</source>
+        <translation>Sūtīt vairākiem saņēmējiem uzreiz</translation>
+    </message>
+    <message>
+        <source>Add &amp;Recipient</source>
+        <translation>&amp;Pievienot Saņēmēju</translation>
+    </message>
+    <message>
+        <source>Clear all fields of the form.</source>
+        <translation>Notīrīt visus laukus formā.</translation>
+    </message>
+    <message>
+        <source>Clear &amp;All</source>
+        <translation>&amp;Notīrīt visu</translation>
+    </message>
+    <message>
+        <source>Balance:</source>
+        <translation>Bilance:</translation>
+    </message>
+    <message>
+        <source>Confirm the send action</source>
+        <translation>Apstiprināt nosūtīšanu</translation>
+    </message>
+    <message>
+        <source>S&amp;end</source>
+        <translation>&amp;Sūtīt</translation>
+    </message>
+    </context>
+<context>
+    <name>SendCoinsEntry</name>
+    <message>
+        <source>A&amp;mount:</source>
+        <translation>Apjo&amp;ms</translation>
+    </message>
+    <message>
+        <source>Pay &amp;To:</source>
+        <translation>&amp;Saņēmējs:</translation>
+    </message>
+    <message>
+        <source>&amp;Label:</source>
+        <translation>&amp;Nosaukums:</translation>
+    </message>
+    <message>
+        <source>Choose previously used address</source>
+        <translation>Izvēlies iepriekš izmantoto adresi</translation>
+    </message>
+    <message>
+        <source>This is a normal payment.</source>
+        <translation>Šis ir parasts maksājums.</translation>
+    </message>
+    <message>
+        <source>Alt+A</source>
+        <translation>Alt+A</translation>
+    </message>
+    <message>
+        <source>Paste address from clipboard</source>
+        <translation>ielīmēt adresi no starpliktuves</translation>
+    </message>
+    <message>
+        <source>Alt+P</source>
+        <translation>Alt+P</translation>
+    </message>
+    <message>
+        <source>Remove this entry</source>
+        <translation>Noņem šo ierakstu</translation>
+    </message>
+    <message>
+        <source>Message:</source>
+        <translation>Ziņojums:</translation>
+    </message>
+    <message>
+        <source>Pay To:</source>
+        <translation>Maksāt:</translation>
+    </message>
+    <message>
+        <source>Memo:</source>
+        <translation>Memo:</translation>
+    </message>
+    </context>
+<context>
+    <name>SendConfirmationDialog</name>
+    </context>
+<context>
+    <name>ShutdownWindow</name>
+    <message>
+        <source>Do not shut down the computer until this window disappears.</source>
+        <translation>Neizslēdziet datoru kamēr šis logs nepazūd.</translation>
+    </message>
+</context>
+<context>
+    <name>SignVerifyMessageDialog</name>
+    <message>
+        <source>Signatures - Sign / Verify a Message</source>
+        <translation>Paraksti - Parakstīt / Pabaudīt Ziņojumu</translation>
+    </message>
+    <message>
+        <source>&amp;Sign Message</source>
+        <translation>Parakstīt &amp;Ziņojumu</translation>
+    </message>
+    <message>
+        <source>Choose previously used address</source>
+        <translation>Izvēlies iepriekš izmantoto adresi</translation>
+    </message>
+    <message>
+        <source>Alt+A</source>
+        <translation>Alt+A</translation>
+    </message>
+    <message>
+        <source>Paste address from clipboard</source>
+        <translation>ielīmēt adresi no starpliktuves</translation>
+    </message>
+    <message>
+        <source>Alt+P</source>
+        <translation>Alt+P</translation>
+    </message>
+    <message>
+        <source>Enter the message you want to sign here</source>
+        <translation>Šeit ievadi ziņojumu kuru vēlies parakstīt</translation>
+    </message>
+    <message>
+        <source>Signature</source>
+        <translation>Paraksts</translation>
+    </message>
+    <message>
+        <source>Copy the current signature to the system clipboard</source>
+        <translation>Kopēt parakstu uz sistēmas starpliktuvi</translation>
+    </message>
+    <message>
+        <source>Sign the message to prove you own this Zetacoin address</source>
+        <translation>Parakstīt ziņojumu lai pierādītu, ka esi šīs Zetacoin adreses īpašnieks.</translation>
+    </message>
+    <message>
+        <source>Sign &amp;Message</source>
+        <translation>Parakstīt &amp;Ziņojumu</translation>
+    </message>
+    <message>
+        <source>Reset all sign message fields</source>
+        <translation>Atiestatīt visus laukus</translation>
+    </message>
+    <message>
+        <source>Clear &amp;All</source>
+        <translation>&amp;Notīrīt visu</translation>
+    </message>
+    <message>
+        <source>&amp;Verify Message</source>
+        <translation>&amp;Pārbaudīt Ziņojumu</translation>
+    </message>
+    <message>
+        <source>Verify &amp;Message</source>
+        <translation>&amp;Pārbaudīt Ziņojumu</translation>
+    </message>
+    <message>
+        <source>Reset all verify message fields</source>
+        <translation>Atiestatīt visus laukus</translation>
+    </message>
+    </context>
+<context>
+    <name>SplashScreen</name>
+    <message>
+        <source>[testnet]</source>
+        <translation>[testnets]</translation>
+    </message>
+</context>
+<context>
+    <name>TrafficGraphWidget</name>
+    <message>
+        <source>KB/s</source>
+        <translation>KB/s</translation>
+    </message>
+</context>
+<context>
+    <name>TransactionDesc</name>
+    </context>
+<context>
+    <name>TransactionDescDialog</name>
+    <message>
+        <source>This pane shows a detailed description of the transaction</source>
+        <translation>Šis panelis parāda transakcijas detaļas</translation>
+    </message>
+    </context>
+<context>
+    <name>TransactionTableModel</name>
+    </context>
+<context>
+    <name>TransactionView</name>
+    </context>
+<context>
+    <name>UnitDisplayStatusBarControl</name>
+    </context>
+<context>
+    <name>WalletFrame</name>
+    </context>
+<context>
+    <name>WalletModel</name>
+    </context>
+<context>
+    <name>WalletView</name>
+    </context>
+<context>
+    <name>bitcoin-core</name>
+    <message>
+        <source>Options:</source>
+        <translation>Iespējas:</translation>
+    </message>
+    <message>
+        <source>Specify data directory</source>
+        <translation>Norādiet datu direktoriju</translation>
+    </message>
+    <message>
+        <source>Connect to a node to retrieve peer addresses, and disconnect</source>
+        <translation>Pievienoties mezglam, lai iegūtu citu mezglu adreses, un atvienoties</translation>
+    </message>
+    <message>
+        <source>Specify your own public address</source>
+        <translation>Norādiet savu publisko adresi</translation>
+    </message>
+    <message>
+        <source>Accept command line and JSON-RPC commands</source>
+        <translation>Pieņemt komandrindas un JSON-RPC komandas</translation>
+    </message>
+    <message>
+        <source>Run in the background as a daemon and accept commands</source>
+        <translation>Darbināt fonā kā servisu un pieņemt komandas</translation>
+    </message>
+    <message>
         <source>Zetacoin Core</source>
         <translation>Zetacoin Core</translation>
     </message>
     <message>
-        <source>Request payments (generates QR codes and zetacoin: URIs)</source>
-        <translation>Pieprasīt maksājumus (izveido QR kodu un zetacoin: URIs)</translation>
-    </message>
-    <message>
-        <source>&amp;About Zetacoin Core</source>
-        <translation>Par &amp;Zetacoin Core</translation>
-    </message>
-    <message>
-        <source>Open a zetacoin: URI or payment request</source>
-        <translation>Atvērt zetacoin URI vai maksājuma pieprasījumu</translation>
-=======
-        <source>Request payments (generates QR codes and bitcoin: URIs)</source>
-        <translation>Pieprasīt maksājumus (izveido QR kodu un bitcoin: URIs)</translation>
-    </message>
-    <message>
-        <source>Open a bitcoin: URI or payment request</source>
-        <translation>Atvērt bitcoin URI vai maksājuma pieprasījumu</translation>
->>>>>>> 0d719145
-    </message>
-    <message>
-        <source>&amp;Command-line options</source>
-        <translation>&amp;Komandrindas iespējas</translation>
-    </message>
-    <message>
-        <source>No block source available...</source>
-        <translation>Nav pieejams neviens bloku avots...</translation>
-    </message>
-    <message>
-        <source>%1 and %2</source>
-        <translation>%1 un %2</translation>
-    </message>
-    <message>
-        <source>%1 behind</source>
-        <translation>%1 aizmugurē</translation>
-    </message>
-    <message>
-        <source>Transactions after this will not yet be visible.</source>
-        <translation>Transakcijas pēc šī vel nebūs redzamas</translation>
+        <source>&lt;category&gt; can be:</source>
+        <translation>&lt;category&gt; var būt:</translation>
+    </message>
+    <message>
+        <source>Block creation options:</source>
+        <translation>Bloka izveidošanas iestatījumi:</translation>
+    </message>
+    <message>
+        <source>Connect only to the specified node(s)</source>
+        <translation>Savienoties tikai ar norādītajām nodēm.</translation>
+    </message>
+    <message>
+        <source>Connection options:</source>
+        <translation>Savienojuma iestatījumi:</translation>
+    </message>
+    <message>
+        <source>Debugging/Testing options:</source>
+        <translation>Atkļūdošanas/Testēšanas iestatījumi:</translation>
+    </message>
+    <message>
+        <source>Error loading block database</source>
+        <translation>Kļūda ielādējot bloku datubāzi</translation>
+    </message>
+    <message>
+        <source>Error: Disk space is low!</source>
+        <translation>Kļūda: Zema diska vieta!</translation>
+    </message>
+    <message>
+        <source>Importing...</source>
+        <translation>Importē...</translation>
+    </message>
+    <message>
+        <source>Verifying blocks...</source>
+        <translation>Pārbauda blokus...</translation>
+    </message>
+    <message>
+        <source>Verifying wallet...</source>
+        <translation>Pārbauda maciņu...</translation>
+    </message>
+    <message>
+        <source>Wallet options:</source>
+        <translation>Maciņa iespējas:</translation>
+    </message>
+    <message>
+        <source>Information</source>
+        <translation>Informācija</translation>
+    </message>
+    <message>
+        <source>RPC server options:</source>
+        <translation>RPC servera iestatījumi:</translation>
+    </message>
+    <message>
+        <source>Send trace/debug info to console instead of debug.log file</source>
+        <translation>Debug/trace informāciju izvadīt konsolē, nevis debug.log failā</translation>
+    </message>
+    <message>
+        <source>Signing transaction failed</source>
+        <translation>Transakcijas parakstīšana neizdevās</translation>
+    </message>
+    <message>
+        <source>Transaction amount too small</source>
+        <translation>Transakcijas summa ir pārāk maza</translation>
+    </message>
+    <message>
+        <source>Transaction amounts must be positive</source>
+        <translation>Transakcijas summai ir jābūt pozitīvai</translation>
+    </message>
+    <message>
+        <source>Transaction too large</source>
+        <translation>Transakcija ir pārāk liela</translation>
+    </message>
+    <message>
+        <source>Username for JSON-RPC connections</source>
+        <translation>JSON-RPC savienojumu lietotājvārds</translation>
+    </message>
+    <message>
+        <source>Warning</source>
+        <translation>Brīdinājums</translation>
+    </message>
+    <message>
+        <source>Password for JSON-RPC connections</source>
+        <translation>JSON-RPC savienojumu parole</translation>
+    </message>
+    <message>
+        <source>Execute command when the best block changes (%s in cmd is replaced by block hash)</source>
+        <translation>Izpildīt komandu, kad labāk atbilstošais bloks izmainās (%s cmd aizvieto ar bloka hešu)</translation>
+    </message>
+    <message>
+        <source>Allow DNS lookups for -addnode, -seednode and -connect</source>
+        <translation>Atļaut DNS uzmeklēšanu priekš -addnode, -seednode un -connect</translation>
+    </message>
+    <message>
+        <source>Loading addresses...</source>
+        <translation>Ielādē adreses...</translation>
+    </message>
+    <message>
+        <source>Invalid -proxy address: '%s'</source>
+        <translation>Nederīga -proxy adrese: '%s'</translation>
+    </message>
+    <message>
+        <source>Unknown network specified in -onlynet: '%s'</source>
+        <translation>-onlynet komandā norādīts nepazīstams tīkls: '%s'</translation>
+    </message>
+    <message>
+        <source>Insufficient funds</source>
+        <translation>Nepietiek bitkoinu</translation>
+    </message>
+    <message>
+        <source>Loading block index...</source>
+        <translation>Ielādē bloku indeksu...</translation>
+    </message>
+    <message>
+        <source>Add a node to connect to and attempt to keep the connection open</source>
+        <translation>Pievienot mezglu, kam pievienoties un turēt savienojumu atvērtu</translation>
+    </message>
+    <message>
+        <source>Loading wallet...</source>
+        <translation>Ielādē maciņu...</translation>
+    </message>
+    <message>
+        <source>Cannot downgrade wallet</source>
+        <translation>Nevar maciņa formātu padarīt vecāku</translation>
+    </message>
+    <message>
+        <source>Cannot write default address</source>
+        <translation>Nevar ierakstīt adresi pēc noklusēšanas</translation>
+    </message>
+    <message>
+        <source>Rescanning...</source>
+        <translation>Skanēju no jauna...</translation>
+    </message>
+    <message>
+        <source>Done loading</source>
+        <translation>Ielāde pabeigta</translation>
     </message>
     <message>
         <source>Error</source>
         <translation>Kļūda</translation>
     </message>
-    <message>
-        <source>Warning</source>
-        <translation>Brīdinājums</translation>
-    </message>
-    <message>
-        <source>Information</source>
-        <translation>Informācija</translation>
-    </message>
-    <message>
-        <source>Up to date</source>
-        <translation>Sinhronizēts</translation>
-    </message>
-    <message>
-        <source>Catching up...</source>
-        <translation>Sinhronizējos...</translation>
-    </message>
-    <message>
-        <source>Sent transaction</source>
-        <translation>Transakcija nosūtīta</translation>
-    </message>
-    <message>
-        <source>Incoming transaction</source>
-        <translation>Ienākoša transakcija</translation>
-    </message>
-    <message>
-        <source>Wallet is &lt;b&gt;encrypted&lt;/b&gt; and currently &lt;b&gt;unlocked&lt;/b&gt;</source>
-        <translation>Maciņš ir &lt;b&gt;šifrēts&lt;/b&gt; un pašlaik &lt;b&gt;atslēgts&lt;/b&gt;</translation>
-    </message>
-    <message>
-        <source>Wallet is &lt;b&gt;encrypted&lt;/b&gt; and currently &lt;b&gt;locked&lt;/b&gt;</source>
-        <translation>Maciņš ir &lt;b&gt;šifrēts&lt;/b&gt; un pašlaik &lt;b&gt;slēgts&lt;/b&gt;</translation>
-    </message>
-</context>
-<context>
-    <name>CoinControlDialog</name>
-    <message>
-        <source>Quantity:</source>
-        <translation>Daudzums:</translation>
-    </message>
-    <message>
-        <source>Bytes:</source>
-        <translation>Baiti:</translation>
-    </message>
-    <message>
-        <source>Amount:</source>
-        <translation>Daudzums:</translation>
-    </message>
-    <message>
-        <source>Priority:</source>
-        <translation>Prioritāte:</translation>
-    </message>
-    <message>
-        <source>Fee:</source>
-        <translation>Maksa:</translation>
-    </message>
-    <message>
-        <source>After Fee:</source>
-        <translation>Pēc Maksas:</translation>
-    </message>
-    <message>
-        <source>Change:</source>
-        <translation>Atlikums:</translation>
-    </message>
-    <message>
-        <source>(un)select all</source>
-        <translation>iezīmēt visus</translation>
-    </message>
-    <message>
-        <source>Tree mode</source>
-        <translation>Koka režīms</translation>
-    </message>
-    <message>
-        <source>List mode</source>
-        <translation>Saraksta režīms</translation>
-    </message>
-    <message>
-        <source>Amount</source>
-        <translation>Daudzums</translation>
-    </message>
-    <message>
-        <source>Date</source>
-        <translation>Datums</translation>
-    </message>
-    <message>
-        <source>Confirmations</source>
-        <translation>Apstiprinājumi</translation>
-    </message>
-    <message>
-        <source>Confirmed</source>
-        <translation>Apstiprināts</translation>
-    </message>
-    <message>
-        <source>Priority</source>
-        <translation>Prioritāte</translation>
-    </message>
-    </context>
-<context>
-    <name>EditAddressDialog</name>
-    <message>
-        <source>Edit Address</source>
-        <translation>Mainīt adrese</translation>
-    </message>
-    <message>
-        <source>&amp;Label</source>
-        <translation>&amp;Nosaukums</translation>
-    </message>
-    <message>
-        <source>&amp;Address</source>
-        <translation>&amp;Adrese</translation>
-    </message>
-<<<<<<< HEAD
-    <message>
-        <source>New receiving address</source>
-        <translation>Jauna saņemšanas adrese</translation>
-    </message>
-    <message>
-        <source>New sending address</source>
-        <translation>Jauna nosūtīšanas adrese</translation>
-    </message>
-    <message>
-        <source>Edit receiving address</source>
-        <translation>Mainīt saņemšanas adresi</translation>
-    </message>
-    <message>
-        <source>Edit sending address</source>
-        <translation>Mainīt nosūtīšanas adresi</translation>
-    </message>
-    <message>
-        <source>The entered address "%1" is already in the address book.</source>
-        <translation>Nupat ierakstītā adrese "%1" jau atrodas adrešu grāmatā.</translation>
-    </message>
-    <message>
-        <source>The entered address "%1" is not a valid Zetacoin address.</source>
-        <translation>Ierakstītā adrese "%1" nav derīga Zetacoin adrese.</translation>
-    </message>
-    <message>
-        <source>Could not unlock wallet.</source>
-        <translation>Nav iespējams atslēgt maciņu.</translation>
-    </message>
-    <message>
-        <source>New key generation failed.</source>
-        <translation>Neizdevās ģenerēt jaunu atslēgu.</translation>
-    </message>
-</context>
-=======
-    </context>
->>>>>>> 0d719145
-<context>
-    <name>FreespaceChecker</name>
-    <message>
-        <source>A new data directory will be created.</source>
-        <translation>Tiks izveidota jauna datu mape.</translation>
-    </message>
-    <message>
-        <source>name</source>
-        <translation>vārds</translation>
-    </message>
-    <message>
-        <source>Path already exists, and is not a directory.</source>
-        <translation>Šāds ceļš jau pastāv un tā nav mape.</translation>
-    </message>
-    <message>
-        <source>Cannot create data directory here.</source>
-        <translation>Šeit nevar izveidot datu mapi.</translation>
-    </message>
-</context>
-<context>
-    <name>HelpMessageDialog</name>
-    <message>
-<<<<<<< HEAD
-        <source>Zetacoin Core</source>
-        <translation>Zetacoin Core</translation>
-    </message>
-    <message>
-=======
->>>>>>> 0d719145
-        <source>version</source>
-        <translation>versija</translation>
-    </message>
-    <message>
-        <source>(%1-bit)</source>
-        <translation>(%1-biti)</translation>
-    </message>
-    <message>
-<<<<<<< HEAD
-        <source>About Zetacoin Core</source>
-        <translation>Par Zetacoin Core</translation>
-    </message>
-    <message>
-=======
->>>>>>> 0d719145
-        <source>Command-line options</source>
-        <translation>Komandrindas iespējas</translation>
-    </message>
-    <message>
-        <source>Usage:</source>
-        <translation>Lietojums:</translation>
-    </message>
-    <message>
-        <source>command-line options</source>
-        <translation>komandrindas izvēles</translation>
-    </message>
-    </context>
-<context>
-    <name>Intro</name>
-    <message>
-        <source>Welcome</source>
-        <translation>Sveiciens</translation>
-    </message>
-    <message>
-<<<<<<< HEAD
-        <source>Welcome to Zetacoin Core.</source>
-        <translation>Sveicināts Zetacoin Core</translation>
-    </message>
-    <message>
-=======
->>>>>>> 0d719145
-        <source>Use the default data directory</source>
-        <translation>Izmantot noklusēto datu mapi</translation>
-    </message>
-    <message>
-        <source>Use a custom data directory:</source>
-        <translation>Izmantot pielāgotu datu mapi:</translation>
-    </message>
-    <message>
-<<<<<<< HEAD
-        <source>Zetacoin Core</source>
-        <translation>Zetacoin Core</translation>
-    </message>
-    <message>
-=======
->>>>>>> 0d719145
-        <source>Error</source>
-        <translation>Kļūda</translation>
-    </message>
-    </context>
-<context>
-    <name>OpenURIDialog</name>
-    <message>
-        <source>Open URI</source>
-        <translation>Atvērt URI</translation>
-    </message>
-    <message>
-        <source>Open payment request from URI or file</source>
-        <translation>Atvērt maksājuma pieprasījumu no URI vai datnes</translation>
-    </message>
-    <message>
-        <source>URI:</source>
-        <translation>URI:</translation>
-    </message>
-    <message>
-        <source>Select payment request file</source>
-        <translation>Izvēlies maksājuma pieprasījuma datni</translation>
-    </message>
-    </context>
-<context>
-    <name>OptionsDialog</name>
-    <message>
-        <source>Options</source>
-        <translation>Iespējas</translation>
-    </message>
-    <message>
-        <source>&amp;Main</source>
-        <translation>&amp;Galvenais</translation>
-    </message>
-    <message>
-        <source>Size of &amp;database cache</source>
-        <translation>&amp;Datubāzes kešatmiņas izmērs</translation>
-    </message>
-    <message>
-        <source>MB</source>
-        <translation>MB</translation>
-    </message>
-    <message>
-        <source>Number of script &amp;verification threads</source>
-        <translation>Skriptu &amp;pārbaudes pavedienu skaits</translation>
-    </message>
-    <message>
-        <source>Allow incoming connections</source>
-        <translation>Atļaut ienākošos savienojumus</translation>
-    </message>
-    <message>
-        <source>IP address of the proxy (e.g. IPv4: 127.0.0.1 / IPv6: ::1)</source>
-        <translation>Starpniekservera IP adrese (piem. IPv4: 127.0.0.1 / IPv6: ::1)</translation>
-    </message>
-    <message>
-        <source>Minimize instead of exit the application when the window is closed. When this option is enabled, the application will be closed only after selecting Exit in the menu.</source>
-        <translation>Minimizēt nevis aizvērt aplikāciju, kad logs tiek aizvērts. Kad šī iespēja ir ieslēgta, aplikācija tiks aizvērta, izvēloties Aizvērt izvēlnē.</translation>
-    </message>
-    <message>
-        <source>Third party transaction URLs</source>
-        <translation>Trešo personu transakciju URLs</translation>
-    </message>
-    <message>
-        <source>Active command-line options that override above options:</source>
-        <translation>Aktīvās komandrindas opcijas, kuras pārspēko šos iestatījumus:</translation>
-    </message>
-    <message>
-        <source>Reset all client options to default.</source>
-        <translation>Atiestatīt visus klienta iestatījumus uz noklusējumu.</translation>
-    </message>
-    <message>
-        <source>&amp;Reset Options</source>
-        <translation>&amp;Atiestatīt Iestatījumus.</translation>
-    </message>
-    <message>
-        <source>&amp;Network</source>
-        <translation>&amp;Tīkls</translation>
-    </message>
-    <message>
-        <source>W&amp;allet</source>
-        <translation>&amp;Maciņš</translation>
-    </message>
-    <message>
-        <source>Expert</source>
-        <translation>Eksperts</translation>
-    </message>
-    <message>
-        <source>Enable coin &amp;control features</source>
-        <translation>Ieslēgt zetacoin &amp;kontroles funkcijas</translation>
-    </message>
-    <message>
-        <source>&amp;Spend unconfirmed change</source>
-        <translation>&amp;Tērēt neapstiprinātu atlikumu</translation>
-    </message>
-    <message>
-        <source>Automatically open the Zetacoin client port on the router. This only works when your router supports UPnP and it is enabled.</source>
-        <translation>Uz rūtera automātiski atvērt Zetacoin klienta portu. Tas strādā tikai tad, ja rūteris atbalsta UPnP un tas ir ieslēgts.</translation>
-    </message>
-    <message>
-        <source>Map port using &amp;UPnP</source>
-        <translation>Kartēt portu, izmantojot &amp;UPnP</translation>
-    </message>
-    <message>
-        <source>Proxy &amp;IP:</source>
-        <translation>Starpniekservera &amp;IP:</translation>
-    </message>
-    <message>
-        <source>&amp;Port:</source>
-        <translation>&amp;Ports:</translation>
-    </message>
-    <message>
-        <source>Port of the proxy (e.g. 9050)</source>
-        <translation>Starpniekservera ports (piem. 9050)</translation>
-    </message>
-    <message>
-        <source>&amp;Window</source>
-        <translation>&amp;Logs</translation>
-    </message>
-    <message>
-        <source>Show only a tray icon after minimizing the window.</source>
-        <translation>Pēc loga minimizācijas rādīt tikai ikonu sistēmas teknē.</translation>
-    </message>
-    <message>
-        <source>&amp;Minimize to the tray instead of the taskbar</source>
-        <translation>&amp;Minimizēt uz sistēmas tekni, nevis rīkjoslu</translation>
-    </message>
-    <message>
-        <source>M&amp;inimize on close</source>
-        <translation>M&amp;inimizēt aizverot</translation>
-    </message>
-    <message>
-        <source>&amp;Display</source>
-        <translation>&amp;Izskats</translation>
-    </message>
-    <message>
-        <source>User Interface &amp;language:</source>
-        <translation>Lietotāja interfeiss un &amp;valoda:</translation>
-    </message>
-    <message>
-        <source>&amp;Unit to show amounts in:</source>
-        <translation>&amp;Vienības, kurās attēlot daudzumus:</translation>
-    </message>
-    <message>
-        <source>Choose the default subdivision unit to show in the interface and when sending coins.</source>
-        <translation>Izvēlēties dalījuma vienību pēc noklusēšanas, ko izmantot interfeisā un nosūtot bitkoinus.</translation>
-    </message>
-    <message>
-        <source>Whether to show coin control features or not.</source>
-        <translation>Vai rādīt Zetacoin kontroles funkcijas vai nē.</translation>
-    </message>
-    <message>
-        <source>&amp;OK</source>
-        <translation>&amp;Labi</translation>
-    </message>
-    <message>
-        <source>&amp;Cancel</source>
-        <translation>&amp;Atcelt</translation>
-    </message>
-    <message>
-        <source>default</source>
-        <translation>pēc noklusēšanas</translation>
-    </message>
-    <message>
-        <source>none</source>
-        <translation>neviena</translation>
-    </message>
-    <message>
-        <source>Confirm options reset</source>
-        <translation>Apstiprināt iestatījumu atiestatīšanu</translation>
-    </message>
-    <message>
-        <source>The supplied proxy address is invalid.</source>
-        <translation>Norādītā starpniekservera adrese nav derīga.</translation>
-    </message>
-</context>
-<context>
-    <name>OverviewPage</name>
-    <message>
-        <source>Form</source>
-        <translation>Forma</translation>
-    </message>
-    <message>
-        <source>The displayed information may be out of date. Your wallet automatically synchronizes with the Zetacoin network after a connection is established, but this process has not completed yet.</source>
-        <translation>Attēlotā informācija var būt novecojusi. Jūsu maciņš pēc savienojuma izveides automātiski sinhronizējas ar Zetacoin tīklu, taču šis process vēl nav beidzies.</translation>
-    </message>
-    <message>
-        <source>Available:</source>
-        <translation>Pieejams:</translation>
-    </message>
-    <message>
-        <source>Your current spendable balance</source>
-        <translation>Tava pašreizējā tērējamā bilance</translation>
-    </message>
-    <message>
-        <source>Pending:</source>
-        <translation>Neizšķirts:</translation>
-    </message>
-    <message>
-        <source>Total of transactions that have yet to be confirmed, and do not yet count toward the spendable balance</source>
-        <translation>Kopējā apstiprināmo transakciju vērtība, vēl nav ieskaitīta tērējamajā bilancē</translation>
-    </message>
-    <message>
-        <source>Immature:</source>
-        <translation>Nenobriedušu:</translation>
-    </message>
-    <message>
-        <source>Total:</source>
-        <translation>Kopsumma:</translation>
-    </message>
-    <message>
-        <source>Your current total balance</source>
-        <translation>Jūsu kopējā tekošā bilance</translation>
-    </message>
-    </context>
-<context>
-    <name>PaymentServer</name>
-<<<<<<< HEAD
-    <message>
-        <source>URI handling</source>
-        <translation>URI apstrāde</translation>
-    </message>
-    <message>
-        <source>Invalid payment address %1</source>
-        <translation>Nederīga maksājuma adrese %1</translation>
-    </message>
-    <message>
-        <source>Payment request rejected</source>
-        <translation>Maksājuma pieprasījums noraidīts</translation>
-    </message>
-    <message>
-        <source>Payment request network doesn't match client network.</source>
-        <translation>Maksājuma pieprasījuma tīkls neatbilst klienta tīklam.</translation>
-    </message>
-    <message>
-        <source>Payment request error</source>
-        <translation>Maksājumu pieprasījuma kļūda</translation>
-    </message>
-    <message>
-        <source>Cannot start zetacoin: click-to-pay handler</source>
-        <translation>Nevar palaist Zetacoin: nospied-lai-maksātu apstrādātāju</translation>
-    </message>
-    <message>
-        <source>Refund from %1</source>
-        <translation>Atmaksa no %1</translation>
-    </message>
-    <message>
-        <source>Payment acknowledged</source>
-        <translation>Maksājums atzīts</translation>
-    </message>
-    <message>
-        <source>Network request error</source>
-        <translation>Tīkla pieprasījuma kļūda</translation>
-    </message>
-</context>
-=======
-    </context>
->>>>>>> 0d719145
-<context>
-    <name>PeerTableModel</name>
-    </context>
-<context>
-    <name>QObject</name>
-    <message>
-        <source>Amount</source>
-        <translation>Daudzums</translation>
-    </message>
-    <message>
-        <source>%1 h</source>
-        <translation>%1 st</translation>
-    </message>
-    <message>
-        <source>%1 m</source>
-        <translation>%1 m</translation>
-    </message>
-    <message>
-        <source>N/A</source>
-        <translation>N/A</translation>
-    </message>
-    </context>
-<context>
-    <name>QRImageWidget</name>
-    </context>
-<context>
-    <name>RPCConsole</name>
-    <message>
-        <source>N/A</source>
-        <translation>N/A</translation>
-    </message>
-    <message>
-        <source>Client version</source>
-        <translation>Klienta versija</translation>
-    </message>
-    <message>
-        <source>&amp;Information</source>
-        <translation>&amp;Informācija</translation>
-    </message>
-    <message>
-        <source>Debug window</source>
-        <translation>Atkļūdošanas logs</translation>
-    </message>
-    <message>
-        <source>General</source>
-        <translation>Vispārējs</translation>
-    </message>
-    <message>
-        <source>Startup time</source>
-        <translation>Sākuma laiks</translation>
-    </message>
-    <message>
-        <source>Network</source>
-        <translation>Tīkls</translation>
-    </message>
-    <message>
-        <source>Name</source>
-        <translation>Vārds</translation>
-    </message>
-    <message>
-        <source>Number of connections</source>
-        <translation>Savienojumu skaits</translation>
-    </message>
-    <message>
-        <source>Block chain</source>
-        <translation>Bloku virkne</translation>
-    </message>
-    <message>
-        <source>Current number of blocks</source>
-        <translation>Pašreizējais bloku skaits</translation>
-    </message>
-    <message>
-        <source>Last block time</source>
-        <translation>Pēdējā bloka laiks</translation>
-    </message>
-    <message>
-        <source>&amp;Open</source>
-        <translation>&amp;Atvērt</translation>
-    </message>
-    <message>
-        <source>&amp;Console</source>
-        <translation>&amp;Konsole</translation>
-    </message>
-    <message>
-        <source>&amp;Network Traffic</source>
-        <translation>&amp;Tīkla Satiksme</translation>
-    </message>
-    <message>
-        <source>&amp;Clear</source>
-        <translation>&amp;Notīrīt</translation>
-    </message>
-    <message>
-        <source>Totals</source>
-        <translation>Kopsummas</translation>
-    </message>
-    <message>
-        <source>In:</source>
-        <translation>Ie.:</translation>
-    </message>
-    <message>
-        <source>Out:</source>
-        <translation>Iz.:</translation>
-    </message>
-    <message>
-        <source>Debug log file</source>
-        <translation>Atkļūdošanas žurnāla datne</translation>
-    </message>
-    <message>
-        <source>Clear console</source>
-        <translation>Notīrīt konsoli</translation>
-    </message>
-    <message>
-        <source>Use up and down arrows to navigate history, and &lt;b&gt;Ctrl-L&lt;/b&gt; to clear screen.</source>
-        <translation>Izmantojiet bultiņas uz augšu un leju, lai pārvietotos pa vēsturi, un &lt;b&gt;Ctrl-L&lt;/b&gt; ekrāna notīrīšanai.</translation>
-    </message>
-    <message>
-        <source>Type &lt;b&gt;help&lt;/b&gt; for an overview of available commands.</source>
-        <translation>Ierakstiet &lt;b&gt;help&lt;/b&gt; lai iegūtu pieejamo komandu sarakstu.</translation>
-    </message>
-    <message>
-        <source>%1 B</source>
-        <translation>%1 B</translation>
-    </message>
-    <message>
-        <source>%1 KB</source>
-        <translation>%1 KB</translation>
-    </message>
-    <message>
-        <source>%1 MB</source>
-        <translation>%1 MB</translation>
-    </message>
-    <message>
-        <source>%1 GB</source>
-        <translation>%1 GB</translation>
-    </message>
-    </context>
-<context>
-    <name>ReceiveCoinsDialog</name>
-    <message>
-        <source>&amp;Amount:</source>
-        <translation>&amp;Daudzums:</translation>
-    </message>
-    <message>
-        <source>&amp;Label:</source>
-        <translation>&amp;Nosaukums:</translation>
-    </message>
-    <message>
-        <source>&amp;Message:</source>
-        <translation>&amp;Ziņojums:</translation>
-    </message>
-    <message>
-        <source>R&amp;euse an existing receiving address (not recommended)</source>
-        <translation>&amp;Atkārtoti izmantot esošo saņemšanas adresi (nav ieteicams)</translation>
-    </message>
-    <message>
-        <source>Clear all fields of the form.</source>
-        <translation>Notīrīt visus laukus formā.</translation>
-    </message>
-    <message>
-        <source>Clear</source>
-        <translation>Notīrīt</translation>
-    </message>
-    <message>
-        <source>Requested payments history</source>
-        <translation>Pieprasīto maksājumu vēsture</translation>
-    </message>
-    <message>
-        <source>&amp;Request payment</source>
-        <translation>&amp;Pieprasīt maksājumu</translation>
-    </message>
-    <message>
-        <source>Show the selected request (does the same as double clicking an entry)</source>
-        <translation>Parādīt atlasītos pieprasījumus (tas pats, kas dubultklikšķis uz ieraksta)</translation>
-    </message>
-    <message>
-        <source>Show</source>
-        <translation>Rādīt</translation>
-    </message>
-    <message>
-        <source>Remove the selected entries from the list</source>
-        <translation>Noņemt atlasītos ierakstus no saraksta.</translation>
-    </message>
-    <message>
-        <source>Remove</source>
-        <translation>Noņemt</translation>
-    </message>
-    </context>
-<context>
-    <name>ReceiveRequestDialog</name>
-    <message>
-        <source>QR Code</source>
-        <translation>QR Kods</translation>
-    </message>
-    <message>
-        <source>Copy &amp;URI</source>
-        <translation>Kopēt &amp;URI</translation>
-    </message>
-    <message>
-        <source>Copy &amp;Address</source>
-        <translation>Kopēt &amp;Adresi</translation>
-    </message>
-    <message>
-        <source>&amp;Save Image...</source>
-        <translation>&amp;Saglabāt Attēlu...</translation>
-    </message>
-    </context>
-<context>
-    <name>RecentRequestsTableModel</name>
-    </context>
-<context>
-    <name>SendCoinsDialog</name>
-    <message>
-        <source>Send Coins</source>
-        <translation>Sūtīt Bitkoinus</translation>
-    </message>
-    <message>
-        <source>Coin Control Features</source>
-        <translation>Bitcoin Kontroles Funkcijas</translation>
-    </message>
-    <message>
-        <source>Inputs...</source>
-        <translation>Ieejas...</translation>
-    </message>
-    <message>
-        <source>automatically selected</source>
-        <translation>automātiski atlasīts</translation>
-    </message>
-    <message>
-<<<<<<< HEAD
-        <source>Amount</source>
-        <translation>Daudzums</translation>
-    </message>
-    <message>
-        <source>Label</source>
-        <translation>Nosaukums</translation>
-    </message>
-    <message>
-        <source>Message</source>
-        <translation>Ziņojums</translation>
-    </message>
-    <message>
-        <source>Resulting URI too long, try to reduce the text for label / message.</source>
-        <translation>Rezultāta URI pārāk garš, mēģiniet saīsināt nosaukumu vai ziņojumu. </translation>
-    </message>
-    <message>
-        <source>Error encoding URI into QR Code.</source>
-        <translation>Kļūda kodējot URI QR kodā.</translation>
-    </message>
-</context>
-<context>
-    <name>RecentRequestsTableModel</name>
-    <message>
-        <source>Date</source>
-        <translation>Datums</translation>
-    </message>
-    <message>
-        <source>Label</source>
-        <translation>Nosaukums</translation>
-    </message>
-    <message>
-        <source>Message</source>
-        <translation>Ziņojums</translation>
-    </message>
-    <message>
-        <source>Amount</source>
-        <translation>Daudzums</translation>
-    </message>
-    <message>
-        <source>(no label)</source>
-        <translation>(bez nosaukuma)</translation>
-    </message>
-    <message>
-        <source>(no message)</source>
-        <translation>(nav ziņojuma)</translation>
-    </message>
-    <message>
-        <source>(no amount)</source>
-        <translation>(nav summas)</translation>
-    </message>
-</context>
-<context>
-    <name>SendCoinsDialog</name>
-    <message>
-        <source>Send Coins</source>
-        <translation>Sūtīt Bitkoinus</translation>
-    </message>
-    <message>
-        <source>Coin Control Features</source>
-        <translation>Zetacoin Kontroles Funkcijas</translation>
-    </message>
-    <message>
-        <source>Inputs...</source>
-        <translation>Ieejas...</translation>
-    </message>
-    <message>
-        <source>automatically selected</source>
-        <translation>automātiski atlasīts</translation>
-    </message>
-    <message>
-=======
->>>>>>> 0d719145
-        <source>Insufficient funds!</source>
-        <translation>Nepietiekami līdzekļi!</translation>
-    </message>
-    <message>
-        <source>Quantity:</source>
-        <translation>Daudzums:</translation>
-    </message>
-    <message>
-        <source>Bytes:</source>
-        <translation>Baiti:</translation>
-    </message>
-    <message>
-        <source>Amount:</source>
-        <translation>Daudzums:</translation>
-    </message>
-    <message>
-        <source>Priority:</source>
-        <translation>Prioritāte:</translation>
-    </message>
-    <message>
-        <source>Fee:</source>
-        <translation>Maksa:</translation>
-    </message>
-    <message>
-        <source>After Fee:</source>
-        <translation>Pēc Maksas:</translation>
-    </message>
-    <message>
-        <source>Change:</source>
-        <translation>Atlikums:</translation>
-    </message>
-    <message>
-        <source>Custom change address</source>
-        <translation>Pielāgota atlikuma adrese</translation>
-    </message>
-    <message>
-        <source>Transaction Fee:</source>
-        <translation>Transakcijas maksa:</translation>
-    </message>
-    <message>
-        <source>Send to multiple recipients at once</source>
-        <translation>Sūtīt vairākiem saņēmējiem uzreiz</translation>
-    </message>
-    <message>
-        <source>Add &amp;Recipient</source>
-        <translation>&amp;Pievienot Saņēmēju</translation>
-    </message>
-    <message>
-        <source>Clear all fields of the form.</source>
-        <translation>Notīrīt visus laukus formā.</translation>
-    </message>
-    <message>
-        <source>Clear &amp;All</source>
-        <translation>&amp;Notīrīt visu</translation>
-    </message>
-    <message>
-        <source>Balance:</source>
-        <translation>Bilance:</translation>
-    </message>
-    <message>
-        <source>Confirm the send action</source>
-        <translation>Apstiprināt nosūtīšanu</translation>
-    </message>
-    <message>
-        <source>S&amp;end</source>
-        <translation>&amp;Sūtīt</translation>
-    </message>
-<<<<<<< HEAD
-    <message>
-        <source>Confirm send coins</source>
-        <translation>Apstiprināt bitkoinu sūtīšanu</translation>
-    </message>
-    <message>
-        <source>%1 to %2</source>
-        <translation>%1 līdz %2</translation>
-    </message>
-    <message>
-        <source>Copy quantity</source>
-        <translation>Kopēt daudzumu</translation>
-    </message>
-    <message>
-        <source>Copy amount</source>
-        <translation>Kopēt daudzumu</translation>
-    </message>
-    <message>
-        <source>Copy fee</source>
-        <translation>Kopēt maksu</translation>
-    </message>
-    <message>
-        <source>Copy after fee</source>
-        <translation>Kopēt pēc maksas</translation>
-    </message>
-    <message>
-        <source>Copy bytes</source>
-        <translation>Kopēt baitus</translation>
-    </message>
-    <message>
-        <source>Copy priority</source>
-        <translation>Kopēt prioritāti</translation>
-    </message>
-    <message>
-        <source>Copy change</source>
-        <translation>Kopēt atlikumu</translation>
-    </message>
-    <message>
-        <source>or</source>
-        <translation>vai</translation>
-    </message>
-    <message>
-        <source>The amount to pay must be larger than 0.</source>
-        <translation>Nosūtāmajai summai jābūt lielākai par 0.</translation>
-    </message>
-    <message>
-        <source>The amount exceeds your balance.</source>
-        <translation>Daudzums pārsniedz pieejamo.</translation>
-    </message>
-    <message>
-        <source>The total exceeds your balance when the %1 transaction fee is included.</source>
-        <translation>Kopsumma pārsniedz pieejamo, ja pieskaitīta %1 transakcijas maksa.</translation>
-    </message>
-    <message>
-        <source>Transaction creation failed!</source>
-        <translation>Transakcijas izveidošana neizdevās!</translation>
-    </message>
-    <message>
-        <source>Warning: Invalid Zetacoin address</source>
-        <translation>Brīdinājums: Nederīga Zetacoin adrese</translation>
-    </message>
-    <message>
-        <source>(no label)</source>
-        <translation>(bez nosaukuma)</translation>
-    </message>
-    <message>
-        <source>Warning: Unknown change address</source>
-        <translation>Brīdinājums: Nezināma atlikuma adrese</translation>
-    </message>
-    <message>
-        <source>added as transaction fee</source>
-        <translation>pievienots kā transakcijas maksa</translation>
-    </message>
-</context>
-=======
-    </context>
->>>>>>> 0d719145
-<context>
-    <name>SendCoinsEntry</name>
-    <message>
-        <source>A&amp;mount:</source>
-        <translation>Apjo&amp;ms</translation>
-    </message>
-    <message>
-        <source>Pay &amp;To:</source>
-        <translation>&amp;Saņēmējs:</translation>
-    </message>
-    <message>
-        <source>&amp;Label:</source>
-        <translation>&amp;Nosaukums:</translation>
-    </message>
-    <message>
-        <source>Choose previously used address</source>
-        <translation>Izvēlies iepriekš izmantoto adresi</translation>
-    </message>
-    <message>
-        <source>This is a normal payment.</source>
-        <translation>Šis ir parasts maksājums.</translation>
-    </message>
-    <message>
-        <source>Alt+A</source>
-        <translation>Alt+A</translation>
-    </message>
-    <message>
-        <source>Paste address from clipboard</source>
-        <translation>ielīmēt adresi no starpliktuves</translation>
-    </message>
-    <message>
-        <source>Alt+P</source>
-        <translation>Alt+P</translation>
-    </message>
-    <message>
-        <source>Remove this entry</source>
-        <translation>Noņem šo ierakstu</translation>
-    </message>
-    <message>
-        <source>Message:</source>
-        <translation>Ziņojums:</translation>
-    </message>
-    <message>
-        <source>Pay To:</source>
-        <translation>Maksāt:</translation>
-    </message>
-    <message>
-        <source>Memo:</source>
-        <translation>Memo:</translation>
-    </message>
-    </context>
-<context>
-    <name>SendConfirmationDialog</name>
-    </context>
-<context>
-    <name>ShutdownWindow</name>
-    <message>
-<<<<<<< HEAD
-        <source>Zetacoin Core is shutting down...</source>
-        <translation>Zetacoin Core tiek izslēgta...</translation>
-    </message>
-    <message>
-=======
->>>>>>> 0d719145
-        <source>Do not shut down the computer until this window disappears.</source>
-        <translation>Neizslēdziet datoru kamēr šis logs nepazūd.</translation>
-    </message>
-</context>
-<context>
-    <name>SignVerifyMessageDialog</name>
-    <message>
-        <source>Signatures - Sign / Verify a Message</source>
-        <translation>Paraksti - Parakstīt / Pabaudīt Ziņojumu</translation>
-    </message>
-    <message>
-        <source>&amp;Sign Message</source>
-        <translation>Parakstīt &amp;Ziņojumu</translation>
-    </message>
-    <message>
-        <source>Choose previously used address</source>
-        <translation>Izvēlies iepriekš izmantoto adresi</translation>
-    </message>
-    <message>
-        <source>Alt+A</source>
-        <translation>Alt+A</translation>
-    </message>
-    <message>
-        <source>Paste address from clipboard</source>
-        <translation>ielīmēt adresi no starpliktuves</translation>
-    </message>
-    <message>
-        <source>Alt+P</source>
-        <translation>Alt+P</translation>
-    </message>
-    <message>
-        <source>Enter the message you want to sign here</source>
-        <translation>Šeit ievadi ziņojumu kuru vēlies parakstīt</translation>
-    </message>
-    <message>
-        <source>Signature</source>
-        <translation>Paraksts</translation>
-    </message>
-    <message>
-        <source>Copy the current signature to the system clipboard</source>
-        <translation>Kopēt parakstu uz sistēmas starpliktuvi</translation>
-    </message>
-    <message>
-        <source>Sign the message to prove you own this Zetacoin address</source>
-        <translation>Parakstīt ziņojumu lai pierādītu, ka esi šīs Zetacoin adreses īpašnieks.</translation>
-    </message>
-    <message>
-        <source>Sign &amp;Message</source>
-        <translation>Parakstīt &amp;Ziņojumu</translation>
-    </message>
-    <message>
-        <source>Reset all sign message fields</source>
-        <translation>Atiestatīt visus laukus</translation>
-    </message>
-    <message>
-        <source>Clear &amp;All</source>
-        <translation>&amp;Notīrīt visu</translation>
-    </message>
-    <message>
-        <source>&amp;Verify Message</source>
-        <translation>&amp;Pārbaudīt Ziņojumu</translation>
-    </message>
-    <message>
-        <source>Verify &amp;Message</source>
-        <translation>&amp;Pārbaudīt Ziņojumu</translation>
-    </message>
-    <message>
-        <source>Reset all verify message fields</source>
-        <translation>Atiestatīt visus laukus</translation>
-    </message>
-    </context>
-<context>
-    <name>SplashScreen</name>
-    <message>
-<<<<<<< HEAD
-        <source>Zetacoin Core</source>
-        <translation>Zetacoin Core</translation>
-    </message>
-    <message>
-        <source>The Zetacoin Core developers</source>
-        <translation>Zetacoin Core izstrādātāji</translation>
-    </message>
-    <message>
-=======
->>>>>>> 0d719145
-        <source>[testnet]</source>
-        <translation>[testnets]</translation>
-    </message>
-</context>
-<context>
-    <name>TrafficGraphWidget</name>
-    <message>
-        <source>KB/s</source>
-        <translation>KB/s</translation>
-    </message>
-</context>
-<context>
-    <name>TransactionDesc</name>
-    </context>
-<context>
-    <name>TransactionDescDialog</name>
-    <message>
-        <source>This pane shows a detailed description of the transaction</source>
-        <translation>Šis panelis parāda transakcijas detaļas</translation>
-    </message>
-    </context>
-<context>
-    <name>TransactionTableModel</name>
-    </context>
-<context>
-    <name>TransactionView</name>
-    </context>
-<context>
-    <name>UnitDisplayStatusBarControl</name>
-    </context>
-<context>
-    <name>WalletFrame</name>
-    </context>
-<context>
-    <name>WalletModel</name>
-    </context>
-<context>
-    <name>WalletView</name>
-    </context>
-<context>
-    <name>bitcoin-core</name>
-    <message>
-        <source>Options:</source>
-        <translation>Iespējas:</translation>
-    </message>
-    <message>
-        <source>Specify data directory</source>
-        <translation>Norādiet datu direktoriju</translation>
-    </message>
-    <message>
-        <source>Connect to a node to retrieve peer addresses, and disconnect</source>
-        <translation>Pievienoties mezglam, lai iegūtu citu mezglu adreses, un atvienoties</translation>
-    </message>
-    <message>
-        <source>Specify your own public address</source>
-        <translation>Norādiet savu publisko adresi</translation>
-    </message>
-    <message>
-        <source>Accept command line and JSON-RPC commands</source>
-        <translation>Pieņemt komandrindas un JSON-RPC komandas</translation>
-    </message>
-    <message>
-        <source>Run in the background as a daemon and accept commands</source>
-        <translation>Darbināt fonā kā servisu un pieņemt komandas</translation>
-    </message>
-    <message>
-        <source>Bitcoin Core</source>
-        <translation>Bitcoin Core</translation>
-    </message>
-    <message>
-        <source>&lt;category&gt; can be:</source>
-        <translation>&lt;category&gt; var būt:</translation>
-    </message>
-    <message>
-        <source>Block creation options:</source>
-        <translation>Bloka izveidošanas iestatījumi:</translation>
-    </message>
-    <message>
-        <source>Connect only to the specified node(s)</source>
-        <translation>Savienoties tikai ar norādītajām nodēm.</translation>
-    </message>
-    <message>
-        <source>Connection options:</source>
-        <translation>Savienojuma iestatījumi:</translation>
-    </message>
-    <message>
-        <source>Debugging/Testing options:</source>
-        <translation>Atkļūdošanas/Testēšanas iestatījumi:</translation>
-    </message>
-    <message>
-        <source>Error loading block database</source>
-        <translation>Kļūda ielādējot bloku datubāzi</translation>
-    </message>
-    <message>
-        <source>Error: Disk space is low!</source>
-        <translation>Kļūda: Zema diska vieta!</translation>
-    </message>
-    <message>
-        <source>Importing...</source>
-        <translation>Importē...</translation>
-    </message>
-    <message>
-        <source>Verifying blocks...</source>
-        <translation>Pārbauda blokus...</translation>
-    </message>
-    <message>
-        <source>Verifying wallet...</source>
-        <translation>Pārbauda maciņu...</translation>
-    </message>
-    <message>
-        <source>Wallet options:</source>
-        <translation>Maciņa iespējas:</translation>
-    </message>
-    <message>
-        <source>Cannot resolve -whitebind address: '%s'</source>
-        <translation>Nevar atrisināt -whitebind adresi: '%s'</translation>
-    </message>
-    <message>
-        <source>Information</source>
-        <translation>Informācija</translation>
-    </message>
-    <message>
-        <source>Invalid amount for -maxtxfee=&lt;amount&gt;: '%s'</source>
-        <translation>Nederīgs daudzums priekš -maxtxfee=&lt;amount&gt;: '%s'</translation>
-    </message>
-    <message>
-        <source>Invalid amount for -minrelaytxfee=&lt;amount&gt;: '%s'</source>
-        <translation>Nederīgs daudzums priekš -minrelaytxfee=&lt;amount&gt;: '%s'</translation>
-    </message>
-    <message>
-        <source>Invalid amount for -mintxfee=&lt;amount&gt;: '%s'</source>
-        <translation>Nederīgs daudzums priekš -mintxfee=&lt;amount&gt;: '%s'</translation>
-    </message>
-    <message>
-        <source>RPC server options:</source>
-        <translation>RPC servera iestatījumi:</translation>
-    </message>
-    <message>
-        <source>Send trace/debug info to console instead of debug.log file</source>
-        <translation>Debug/trace informāciju izvadīt konsolē, nevis debug.log failā</translation>
-    </message>
-    <message>
-        <source>Signing transaction failed</source>
-        <translation>Transakcijas parakstīšana neizdevās</translation>
-    </message>
-    <message>
-        <source>Transaction amount too small</source>
-        <translation>Transakcijas summa ir pārāk maza</translation>
-    </message>
-    <message>
-        <source>Transaction amounts must be positive</source>
-        <translation>Transakcijas summai ir jābūt pozitīvai</translation>
-    </message>
-    <message>
-        <source>Transaction too large</source>
-        <translation>Transakcija ir pārāk liela</translation>
-    </message>
-    <message>
-        <source>Username for JSON-RPC connections</source>
-        <translation>JSON-RPC savienojumu lietotājvārds</translation>
-    </message>
-    <message>
-        <source>Warning</source>
-        <translation>Brīdinājums</translation>
-    </message>
-    <message>
-        <source>Password for JSON-RPC connections</source>
-        <translation>JSON-RPC savienojumu parole</translation>
-    </message>
-    <message>
-        <source>Execute command when the best block changes (%s in cmd is replaced by block hash)</source>
-        <translation>Izpildīt komandu, kad labāk atbilstošais bloks izmainās (%s cmd aizvieto ar bloka hešu)</translation>
-    </message>
-    <message>
-        <source>Allow DNS lookups for -addnode, -seednode and -connect</source>
-        <translation>Atļaut DNS uzmeklēšanu priekš -addnode, -seednode un -connect</translation>
-    </message>
-    <message>
-        <source>Loading addresses...</source>
-        <translation>Ielādē adreses...</translation>
-    </message>
-    <message>
-        <source>Invalid -proxy address: '%s'</source>
-        <translation>Nederīga -proxy adrese: '%s'</translation>
-    </message>
-    <message>
-        <source>Unknown network specified in -onlynet: '%s'</source>
-        <translation>-onlynet komandā norādīts nepazīstams tīkls: '%s'</translation>
-    </message>
-    <message>
-        <source>Insufficient funds</source>
-        <translation>Nepietiek bitkoinu</translation>
-    </message>
-    <message>
-        <source>Loading block index...</source>
-        <translation>Ielādē bloku indeksu...</translation>
-    </message>
-    <message>
-        <source>Add a node to connect to and attempt to keep the connection open</source>
-        <translation>Pievienot mezglu, kam pievienoties un turēt savienojumu atvērtu</translation>
-    </message>
-    <message>
-        <source>Loading wallet...</source>
-        <translation>Ielādē maciņu...</translation>
-    </message>
-    <message>
-        <source>Cannot downgrade wallet</source>
-        <translation>Nevar maciņa formātu padarīt vecāku</translation>
-    </message>
-    <message>
-        <source>Cannot write default address</source>
-        <translation>Nevar ierakstīt adresi pēc noklusēšanas</translation>
-    </message>
-    <message>
-        <source>Rescanning...</source>
-        <translation>Skanēju no jauna...</translation>
-    </message>
-    <message>
-        <source>Done loading</source>
-        <translation>Ielāde pabeigta</translation>
-    </message>
-    <message>
-        <source>Error</source>
-        <translation>Kļūda</translation>
-    </message>
 </context>
 </TS>