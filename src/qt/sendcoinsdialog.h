// Copyright (c) 2011-2021 The Bitcoin Core developers
// Distributed under the MIT software license, see the accompanying
// file COPYING or http://www.opensource.org/licenses/mit-license.php.

#ifndef BITCOIN_QT_SENDCOINSDIALOG_H
#define BITCOIN_QT_SENDCOINSDIALOG_H

#include <qt/walletmodel.h>

#include <QDialog>
#include <QMessageBox>
#include <QString>
#include <QTimer>

class ClientModel;
class PlatformStyle;
class SendCoinsEntry;
class SendCoinsRecipient;
enum class SynchronizationState;
namespace wallet {
class CCoinControl;
} // namespace wallet

namespace Ui {
    class SendCoinsDialog;
}

QT_BEGIN_NAMESPACE
class QUrl;
QT_END_NAMESPACE

/** Dialog for sending bitcoins */
class SendCoinsDialog : public QDialog
{
    Q_OBJECT

public:
    explicit SendCoinsDialog(const PlatformStyle *platformStyle, QWidget *parent = nullptr);
    ~SendCoinsDialog();

    void setClientModel(ClientModel *clientModel);
    void setModel(WalletModel *model);

    /** Set up the tab chain manually, as Qt messes up the tab chain by default in some cases (issue https://bugreports.qt-project.org/browse/QTBUG-10907).
     */
    QWidget *setupTabChain(QWidget *prev);

    void setAddress(const QString &address);
    void pasteEntry(const SendCoinsRecipient &rv);
    bool handlePaymentRequest(const SendCoinsRecipient &recipient);

public Q_SLOTS:
    void clear();
    void reject() override;
    void accept() override;
    SendCoinsEntry *addEntry();
    void updateTabsAndLabels();
    void setBalance(const interfaces::WalletBalances& balances);

Q_SIGNALS:
    void coinsSent(const uint256& txid);

private:
    Ui::SendCoinsDialog *ui;
    ClientModel *clientModel;
    WalletModel *model;
    std::unique_ptr<wallet::CCoinControl> m_coin_control;
    std::unique_ptr<WalletModelTransaction> m_current_transaction;
    bool fNewRecipientAllowed;
    bool fFeeMinimized;
    const PlatformStyle *platformStyle;

    // Copy PSBT to clipboard and offer to save it.
    void presentPSBT(PartiallySignedTransaction& psbt);
    // Process WalletModel::SendCoinsReturn and generate a pair consisting
    // of a message and message flags for use in Q_EMIT message().
    // Additional parameter msgArg can be used via .arg(msgArg).
    void processSendCoinsReturn(const WalletModel::SendCoinsReturn &sendCoinsReturn, const QString &msgArg = QString());
    void minimizeFeeSection(bool fMinimize);
    // Format confirmation message
    bool PrepareSendText(QString& question_string, QString& informative_text, QString& detailed_text);
    /* Sign PSBT using external signer.
     *
     * @param[in,out] psbtx the PSBT to sign
     * @param[in,out] mtx needed to attempt to finalize
     * @param[in,out] complete whether the PSBT is complete (a successfully signed multisig transaction may not be complete)
     *
     * @returns false if any failure occurred, which may include the user rejection of a transaction on the device.
     */
    bool signWithExternalSigner(PartiallySignedTransaction& psbt, CMutableTransaction& mtx, bool& complete);
    void updateFeeMinimizedLabel();
    void updateCoinControlState();

private Q_SLOTS:
    void sendButtonClicked(bool checked);
    void on_buttonChooseFee_clicked();
    void on_buttonMinimizeFee_clicked();
    void removeEntry(SendCoinsEntry* entry);
    void useAvailableBalance(SendCoinsEntry* entry);
    void updateDisplayUnit();
    void coinControlFeatureChanged(bool);
    void coinControlButtonClicked();
    void coinControlChangeChecked(int);
    void coinControlChangeEdited(const QString &);
    void coinControlUpdateLabels();
    void coinControlClipboardQuantity();
    void coinControlClipboardAmount();
    void coinControlClipboardFee();
    void coinControlClipboardAfterFee();
    void coinControlClipboardBytes();
    void coinControlClipboardLowOutput();
    void coinControlClipboardChange();
    void updateFeeSectionControls();
    void updateNumberOfBlocks(int count, const QDateTime& blockDate, double nVerificationProgress, bool headers, SynchronizationState sync_state);
    void updateSmartFeeLabel();

Q_SIGNALS:
    // Fired when a message should be reported to the user
    void message(const QString &title, const QString &message, unsigned int style);
};


#define SEND_CONFIRM_DELAY   3

class SendConfirmationDialog : public QMessageBox
{
    Q_OBJECT

public:
<<<<<<< HEAD
    SendConfirmationDialog(const QString& title, const QString& text, const QString& informative_text = "", const QString& detailed_text = "", int secDelay = SEND_CONFIRM_DELAY, const QString& confirmText = "", QWidget* parent = nullptr);
=======
    SendConfirmationDialog(const QString& title, const QString& text, const QString& informative_text = "", const QString& detailed_text = "", int secDelay = SEND_CONFIRM_DELAY, bool enable_send = true, bool always_show_unsigned = true, QWidget* parent = nullptr);
    /* Returns QMessageBox::Cancel, QMessageBox::Yes when "Send" is
       clicked and QMessageBox::Save when "Create Unsigned" is clicked. */
>>>>>>> f6a356d2
    int exec() override;

private Q_SLOTS:
    void countDown();
    void updateButtons();

private:
    QAbstractButton *yesButton;
    QAbstractButton *m_psbt_button;
    QTimer countDownTimer;
    int secDelay;
    QString confirmButtonText{tr("Send")};
    bool m_enable_send;
    QString m_psbt_button_text{tr("Create Unsigned")};
};

#endif // BITCOIN_QT_SENDCOINSDIALOG_H<|MERGE_RESOLUTION|>--- conflicted
+++ resolved
@@ -127,13 +127,9 @@
     Q_OBJECT
 
 public:
-<<<<<<< HEAD
-    SendConfirmationDialog(const QString& title, const QString& text, const QString& informative_text = "", const QString& detailed_text = "", int secDelay = SEND_CONFIRM_DELAY, const QString& confirmText = "", QWidget* parent = nullptr);
-=======
     SendConfirmationDialog(const QString& title, const QString& text, const QString& informative_text = "", const QString& detailed_text = "", int secDelay = SEND_CONFIRM_DELAY, bool enable_send = true, bool always_show_unsigned = true, QWidget* parent = nullptr);
     /* Returns QMessageBox::Cancel, QMessageBox::Yes when "Send" is
        clicked and QMessageBox::Save when "Create Unsigned" is clicked. */
->>>>>>> f6a356d2
     int exec() override;
 
 private Q_SLOTS:
