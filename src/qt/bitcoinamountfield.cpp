// Copyright (c) 2011-2017 The Bitcoin Core developers
// Distributed under the MIT software license, see the accompanying
// file COPYING or http://www.opensource.org/licenses/mit-license.php.

#include <qt/bitcoinamountfield.h>

#include <qt/bitcoinunits.h>
#include <qt/guiconstants.h>
#include <qt/qvaluecombobox.h>

#include <QApplication>
#include <QAbstractSpinBox>
#include <QHBoxLayout>
#include <QKeyEvent>
#include <QLineEdit>

/** QSpinBox that uses fixed-point numbers internally and uses our own
 * formatting/parsing functions.
 */
class AmountSpinBox: public QAbstractSpinBox
{
    Q_OBJECT

public:
    explicit AmountSpinBox(QWidget *parent):
        QAbstractSpinBox(parent),
        currentUnit(BitcoinUnits::BTC),
        singleStep(100000) // satoshis
    {
        setAlignment(Qt::AlignRight);

        connect(lineEdit(), SIGNAL(textEdited(QString)), this, SIGNAL(valueChanged()));
    }

    QValidator::State validate(QString &text, int &pos) const
    {
        if(text.isEmpty())
            return QValidator::Intermediate;
        bool valid = false;
        parse(text, &valid);
        /* Make sure we return Intermediate so that fixup() is called on defocus */
        return valid ? QValidator::Intermediate : QValidator::Invalid;
    }

    void fixup(QString &input) const
    {
        bool valid = false;
        CAmount val = parse(input, &valid);
        if(valid)
        {
            input = BitcoinUnits::format(currentUnit, val, false, BitcoinUnits::separatorAlways);
            lineEdit()->setText(input);
        }
    }

    CAmount value(bool *valid_out=0) const
    {
        return parse(text(), valid_out);
    }

    void setValue(const CAmount& value)
    {
        lineEdit()->setText(BitcoinUnits::format(currentUnit, value, false, BitcoinUnits::separatorAlways));
        Q_EMIT valueChanged();
    }

    void stepBy(int steps)
    {
        bool valid = false;
        CAmount val = value(&valid);
        val = val + steps * singleStep;
        val = qMin(qMax(val, CAmount(0)), BitcoinUnits::maxMoney());
        setValue(val);
    }

    void setDisplayUnit(int unit)
    {
        bool valid = false;
        CAmount val = value(&valid);

        currentUnit = unit;

        if(valid)
            setValue(val);
        else
            clear();
    }

    void setSingleStep(const CAmount& step)
    {
        singleStep = step;
    }

    QSize minimumSizeHint() const
    {
        if(cachedMinimumSizeHint.isEmpty())
        {
            ensurePolished();

            const QFontMetrics fm(fontMetrics());
            int h = lineEdit()->minimumSizeHint().height();
            int w = fm.width(BitcoinUnits::format(BitcoinUnits::BTC, BitcoinUnits::maxMoney(), false, BitcoinUnits::separatorAlways));
            w += 2; // cursor blinking space

            QStyleOptionSpinBox opt;
            initStyleOption(&opt);
            QSize hint(w, h);
            QSize extra(35, 6);
            opt.rect.setSize(hint + extra);
            extra += hint - style()->subControlRect(QStyle::CC_SpinBox, &opt,
                                                    QStyle::SC_SpinBoxEditField, this).size();
            // get closer to final result by repeating the calculation
            opt.rect.setSize(hint + extra);
            extra += hint - style()->subControlRect(QStyle::CC_SpinBox, &opt,
                                                    QStyle::SC_SpinBoxEditField, this).size();
            hint += extra;
            hint.setHeight(h);

            opt.rect = rect();

            cachedMinimumSizeHint = style()->sizeFromContents(QStyle::CT_SpinBox, &opt, hint, this)
                                    .expandedTo(QApplication::globalStrut());
        }
        return cachedMinimumSizeHint;
    }

private:
    int currentUnit;
    CAmount singleStep;
    mutable QSize cachedMinimumSizeHint;

    /**
     * Parse a string into a number of base monetary units and
     * return validity.
     * @note Must return 0 if !valid.
     */
    CAmount parse(const QString &text, bool *valid_out=0) const
    {
        CAmount val = 0;
        bool valid = BitcoinUnits::parse(currentUnit, text, &val);
        if(valid)
        {
            if(val < 0 || val > BitcoinUnits::maxMoney())
                valid = false;
        }
        if(valid_out)
            *valid_out = valid;
        return valid ? val : 0;
    }

protected:
    bool event(QEvent *event)
    {
        if (event->type() == QEvent::KeyPress || event->type() == QEvent::KeyRelease)
        {
            QKeyEvent *keyEvent = static_cast<QKeyEvent *>(event);
            if (keyEvent->key() == Qt::Key_Comma)
            {
                // Translate a comma into a period
                QKeyEvent periodKeyEvent(event->type(), Qt::Key_Period, keyEvent->modifiers(), ".", keyEvent->isAutoRepeat(), keyEvent->count());
                return QAbstractSpinBox::event(&periodKeyEvent);
            }
        }
        return QAbstractSpinBox::event(event);
    }

    StepEnabled stepEnabled() const
    {
        if (isReadOnly()) // Disable steps when AmountSpinBox is read-only
            return StepNone;
        if (text().isEmpty()) // Allow step-up with empty field
            return StepUpEnabled;

        StepEnabled rv = 0;
        bool valid = false;
        CAmount val = value(&valid);
        if(valid)
        {
            if(val > 0)
                rv |= StepDownEnabled;
            if(val < BitcoinUnits::maxMoney())
                rv |= StepUpEnabled;
        }
        return rv;
    }

Q_SIGNALS:
    void valueChanged();
};

#include <qt/bitcoinamountfield.moc>

BitcoinAmountField::BitcoinAmountField(QWidget *parent) :
    QWidget(parent),
    amount(0)
{
    amount = new AmountSpinBox(this);
    amount->setLocale(QLocale::c());
    amount->installEventFilter(this);
    amount->setMaximumWidth(170);
<<<<<<< HEAD
    amount->setSingleStep(1.0);
=======
>>>>>>> dac5d68f

    QHBoxLayout *layout = new QHBoxLayout(this);
    layout->addWidget(amount);
    unit = new QValueComboBox(this);
    unit->setModel(new BitcoinUnits(this));
    layout->addWidget(unit);
    layout->addStretch(1);
    layout->setContentsMargins(0,0,0,0);

    setLayout(layout);

    setFocusPolicy(Qt::TabFocus);
    setFocusProxy(amount);

    // If one if the widgets changes, the combined content changes as well
    connect(amount, SIGNAL(valueChanged()), this, SIGNAL(valueChanged()));
    connect(unit, SIGNAL(currentIndexChanged(int)), this, SLOT(unitChanged(int)));

    // Set default based on configuration
    unitChanged(unit->currentIndex());
}

void BitcoinAmountField::clear()
{
    amount->clear();
    unit->setCurrentIndex(0);
}

void BitcoinAmountField::setEnabled(bool fEnabled)
{
    amount->setEnabled(fEnabled);
    unit->setEnabled(fEnabled);
}

bool BitcoinAmountField::validate()
{
    bool valid = false;
    value(&valid);
    setValid(valid);
    return valid;
}

void BitcoinAmountField::setValid(bool valid)
{
    if (valid)
        amount->setStyleSheet("");
    else
        amount->setStyleSheet(STYLE_INVALID);
}

bool BitcoinAmountField::eventFilter(QObject *object, QEvent *event)
{
    if (event->type() == QEvent::FocusIn)
    {
        // Clear invalid flag on focus
        setValid(true);
    }
    return QWidget::eventFilter(object, event);
}

QWidget *BitcoinAmountField::setupTabChain(QWidget *prev)
{
    QWidget::setTabOrder(prev, amount);
    QWidget::setTabOrder(amount, unit);
    return unit;
}

CAmount BitcoinAmountField::value(bool *valid_out) const
{
    return amount->value(valid_out);
}

void BitcoinAmountField::setValue(const CAmount& value)
{
    amount->setValue(value);
}

void BitcoinAmountField::setReadOnly(bool fReadOnly)
{
    amount->setReadOnly(fReadOnly);
}

void BitcoinAmountField::unitChanged(int idx)
{
    // Use description tooltip for current unit for the combobox
    unit->setToolTip(unit->itemData(idx, Qt::ToolTipRole).toString());

    // Determine new unit ID
    int newUnit = unit->itemData(idx, BitcoinUnits::UnitRole).toInt();

    amount->setDisplayUnit(newUnit);
}

void BitcoinAmountField::setDisplayUnit(int newUnit)
{
    unit->setValue(newUnit);
}

void BitcoinAmountField::setSingleStep(const CAmount& step)
{
    amount->setSingleStep(step);
}<|MERGE_RESOLUTION|>--- conflicted
+++ resolved
@@ -198,10 +198,6 @@
     amount->setLocale(QLocale::c());
     amount->installEventFilter(this);
     amount->setMaximumWidth(170);
-<<<<<<< HEAD
-    amount->setSingleStep(1.0);
-=======
->>>>>>> dac5d68f
 
     QHBoxLayout *layout = new QHBoxLayout(this);
     layout->addWidget(amount);
