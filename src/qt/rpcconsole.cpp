--- conflicted
+++ resolved
@@ -544,15 +544,6 @@
 
     // Set default style sheet
     QFontInfo fixedFontInfo(GUIUtil::fixedPitchFont());
-<<<<<<< HEAD
-    // Try to make fixed font adequately large on different OS
-#ifdef WIN32
-    QString ptSize = QString("%1pt").arg(QFontInfo(QFont()).pointSize() * 10 / 8);
-#else
-    QString ptSize = QString("%1pt").arg(QFontInfo(QFont()).pointSize() * 8.5 / 9);
-#endif
-=======
->>>>>>> 0d719145
     ui->messagesWidget->document()->setDefaultStyleSheet(
         QString(
                 "table { }"
@@ -564,11 +555,7 @@
             ).arg(fixedFontInfo.family(), QString("%1pt").arg(consoleFontSize))
         );
 
-<<<<<<< HEAD
-    message(CMD_REPLY, (tr("Welcome to the Zetacoin Core RPC console.") + "<br>" +
-=======
     message(CMD_REPLY, (tr("Welcome to the %1 RPC console.").arg(tr(PACKAGE_NAME)) + "<br>" +
->>>>>>> 0d719145
                         tr("Use up and down arrows to navigate history, and <b>Ctrl-L</b> to clear screen.") + "<br>" +
                         tr("Type <b>help</b> for an overview of available commands.")), true);
 }
