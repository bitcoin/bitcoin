<?xml version="1.0" encoding="UTF-8"?>
<ui version="4.0">
 <class>OptionsDialog</class>
 <widget class="QDialog" name="OptionsDialog">
  <property name="geometry">
   <rect>
    <x>0</x>
    <y>0</y>
    <width>560</width>
    <height>440</height>
   </rect>
  </property>
  <property name="windowTitle">
   <string>Options</string>
  </property>
  <property name="modal">
   <bool>true</bool>
  </property>
  <layout class="QVBoxLayout" name="verticalLayout">
   <item>
    <widget class="QTabWidget" name="tabWidget">
     <property name="currentIndex">
      <number>0</number>
     </property>
     <widget class="QWidget" name="tabMain">
      <attribute name="title">
       <string>&amp;Main</string>
      </attribute>
      <layout class="QVBoxLayout" name="verticalLayout_Main">
       <item>
        <widget class="QCheckBox" name="bitcoinAtStartup">
         <property name="toolTip">
<<<<<<< HEAD
          <string>Automatically start Peercoin after logging in to the system.</string>
         </property>
         <property name="text">
          <string>&amp;Start Peercoin on system login</string>
=======
          <string>Automatically start %1 after logging in to the system.</string>
         </property>
         <property name="text">
          <string>&amp;Start %1 on system login</string>
>>>>>>> dac5d68f
         </property>
        </widget>
       </item>
       <item>
<<<<<<< HEAD
        <widget class="QCheckBox" name="checkpointEnforce">
         <property name="toolTip">
          <string>Check this box to follow the centrally issued checkpoints.</string>
         </property>
         <property name="text">
          <string>Enforce checkpoints</string>
         </property>
        </widget>
=======
        <layout class="QHBoxLayout" name="horizontalLayout_2_Main">
         <item>
          <widget class="QLabel" name="databaseCacheLabel">
           <property name="text">
            <string>Size of &amp;database cache</string>
           </property>
           <property name="textFormat">
            <enum>Qt::PlainText</enum>
           </property>
           <property name="buddy">
            <cstring>databaseCache</cstring>
           </property>
          </widget>
         </item>
         <item>
          <widget class="QSpinBox" name="databaseCache"/>
         </item>
         <item>
          <widget class="QLabel" name="databaseCacheUnitLabel">
           <property name="text">
            <string>MB</string>
           </property>
           <property name="textFormat">
            <enum>Qt::PlainText</enum>
           </property>
          </widget>
         </item>
         <item>
          <spacer name="horizontalSpacer_2_Main">
           <property name="orientation">
            <enum>Qt::Horizontal</enum>
           </property>
           <property name="sizeHint" stdset="0">
            <size>
             <width>40</width>
             <height>20</height>
            </size>
           </property>
          </spacer>
         </item>
        </layout>
       </item>
       <item>
        <layout class="QHBoxLayout" name="horizontalLayout_3_Main">
         <item>
          <widget class="QLabel" name="threadsScriptVerifLabel">
           <property name="text">
            <string>Number of script &amp;verification threads</string>
           </property>
           <property name="textFormat">
            <enum>Qt::PlainText</enum>
           </property>
           <property name="buddy">
            <cstring>threadsScriptVerif</cstring>
           </property>
          </widget>
         </item>
         <item>
          <widget class="QSpinBox" name="threadsScriptVerif">
           <property name="toolTip">
            <string>(0 = auto, &lt;0 = leave that many cores free)</string>
           </property>
          </widget>
         </item>
         <item>
          <spacer name="horizontalSpacer_3_Main">
           <property name="orientation">
            <enum>Qt::Horizontal</enum>
           </property>
           <property name="sizeHint" stdset="0">
            <size>
             <width>40</width>
             <height>20</height>
            </size>
           </property>
          </spacer>
         </item>
        </layout>
>>>>>>> dac5d68f
       </item>
       <item>
        <spacer name="verticalSpacer_Main">
         <property name="orientation">
          <enum>Qt::Vertical</enum>
         </property>
         <property name="sizeHint" stdset="0">
          <size>
           <width>20</width>
           <height>40</height>
          </size>
         </property>
        </spacer>
       </item>
      </layout>
     </widget>
     <widget class="QWidget" name="tabWallet">
      <attribute name="title">
       <string>W&amp;allet</string>
      </attribute>
      <layout class="QVBoxLayout" name="verticalLayout_Wallet">
       <item>
        <widget class="QGroupBox" name="groupBox">
         <property name="title">
          <string>Expert</string>
         </property>
         <layout class="QVBoxLayout" name="verticalLayout_2">
          <item>
           <widget class="QCheckBox" name="coinControlFeatures">
            <property name="toolTip">
             <string>Whether to show coin control features or not.</string>
            </property>
            <property name="text">
             <string>Enable coin &amp;control features</string>
            </property>
           </widget>
          </item>
          <item>
           <widget class="QCheckBox" name="spendZeroConfChange">
            <property name="toolTip">
             <string>If you disable the spending of unconfirmed change, the change from a transaction cannot be used until that transaction has at least one confirmation. This also affects how your balance is computed.</string>
            </property>
            <property name="text">
             <string>&amp;Spend unconfirmed change</string>
            </property>
           </widget>
          </item>
         </layout>
        </widget>
       </item>
       <item>
        <spacer name="verticalSpacer_Wallet">
         <property name="orientation">
          <enum>Qt::Vertical</enum>
         </property>
         <property name="sizeHint" stdset="0">
          <size>
           <width>20</width>
           <height>40</height>
          </size>
         </property>
        </spacer>
       </item>
      </layout>
     </widget>
     <widget class="QWidget" name="tabNetwork">
      <attribute name="title">
       <string>&amp;Network</string>
      </attribute>
      <layout class="QVBoxLayout" name="verticalLayout_Network">
       <item>
        <widget class="QCheckBox" name="mapPortUpnp">
         <property name="toolTip">
          <string>Automatically open the Peercoin client port on the router. This only works when your router supports UPnP and it is enabled.</string>
         </property>
         <property name="text">
          <string>Map port using &amp;UPnP</string>
         </property>
        </widget>
       </item>
       <item>
        <widget class="QCheckBox" name="allowIncoming">
         <property name="toolTip">
          <string>Accept connections from outside.</string>
         </property>
         <property name="text">
          <string>Allow incomin&amp;g connections</string>
         </property>
        </widget>
       </item>
       <item>
        <widget class="QCheckBox" name="connectSocks">
         <property name="toolTip">
<<<<<<< HEAD
          <string>Connect to the Peercoin network through a SOCKS proxy (e.g. when connecting through Tor).</string>
=======
          <string>Connect to the Bitcoin network through a SOCKS5 proxy.</string>
>>>>>>> dac5d68f
         </property>
         <property name="text">
          <string>&amp;Connect through SOCKS5 proxy (default proxy):</string>
         </property>
        </widget>
       </item>
       <item>
        <layout class="QHBoxLayout" name="horizontalLayout_1_Network">
         <item>
          <widget class="QLabel" name="proxyIpLabel">
           <property name="text">
            <string>Proxy &amp;IP:</string>
           </property>
           <property name="textFormat">
            <enum>Qt::PlainText</enum>
           </property>
           <property name="buddy">
            <cstring>proxyIp</cstring>
           </property>
          </widget>
         </item>
         <item>
          <widget class="QValidatedLineEdit" name="proxyIp">
           <property name="minimumSize">
            <size>
             <width>140</width>
             <height>0</height>
            </size>
           </property>
           <property name="maximumSize">
            <size>
             <width>140</width>
             <height>16777215</height>
            </size>
           </property>
           <property name="toolTip">
            <string>IP address of the proxy (e.g. IPv4: 127.0.0.1 / IPv6: ::1)</string>
           </property>
          </widget>
         </item>
         <item>
          <widget class="QLabel" name="proxyPortLabel">
           <property name="text">
            <string>&amp;Port:</string>
           </property>
           <property name="textFormat">
            <enum>Qt::PlainText</enum>
           </property>
           <property name="buddy">
            <cstring>proxyPort</cstring>
           </property>
          </widget>
         </item>
         <item>
          <widget class="QLineEdit" name="proxyPort">
           <property name="minimumSize">
            <size>
             <width>55</width>
             <height>0</height>
            </size>
           </property>
           <property name="maximumSize">
            <size>
             <width>55</width>
             <height>16777215</height>
            </size>
           </property>
           <property name="toolTip">
            <string>Port of the proxy (e.g. 9050)</string>
           </property>
          </widget>
         </item>
         <item>
          <spacer name="horizontalSpacer_1_Network">
           <property name="orientation">
            <enum>Qt::Horizontal</enum>
           </property>
           <property name="sizeHint" stdset="0">
            <size>
             <width>40</width>
             <height>20</height>
            </size>
           </property>
          </spacer>
         </item>
        </layout>
       </item>
       <item>
        <layout class="QHBoxLayout" name="horizontalLayout_2_Network">
         <item>
          <widget class="QLabel" name="proxyActiveNets">
           <property name="text">
            <string>Used for reaching peers via:</string>
           </property>
           <property name="textFormat">
            <enum>Qt::PlainText</enum>
           </property>
          </widget>
         </item>
         <item>
          <widget class="QCheckBox" name="proxyReachIPv4">
           <property name="enabled">
            <bool>false</bool>
           </property>
           <property name="toolTip">
            <string>Shows if the supplied default SOCKS5 proxy is used to reach peers via this network type.</string>
           </property>
           <property name="text">
            <string/>
           </property>
          </widget>
         </item>
         <item>
          <widget class="QLabel" name="proxyReachIPv4Label">
           <property name="text">
            <string>IPv4</string>
           </property>
           <property name="textFormat">
            <enum>Qt::PlainText</enum>
           </property>
          </widget>
         </item>
         <item>
          <widget class="QCheckBox" name="proxyReachIPv6">
           <property name="enabled">
            <bool>false</bool>
           </property>
           <property name="toolTip">
            <string>Shows if the supplied default SOCKS5 proxy is used to reach peers via this network type.</string>
           </property>
           <property name="text">
            <string/>
           </property>
          </widget>
         </item>
         <item>
          <widget class="QLabel" name="proxyReachIPv6Label">
           <property name="text">
            <string>IPv6</string>
           </property>
           <property name="textFormat">
            <enum>Qt::PlainText</enum>
           </property>
          </widget>
         </item>
         <item>
          <widget class="QCheckBox" name="proxyReachTor">
           <property name="enabled">
            <bool>false</bool>
           </property>
           <property name="toolTip">
            <string>Shows if the supplied default SOCKS5 proxy is used to reach peers via this network type.</string>
           </property>
           <property name="text">
            <string/>
           </property>
          </widget>
         </item>
         <item>
          <widget class="QLabel" name="proxyReachTorLabel">
           <property name="text">
            <string>Tor</string>
           </property>
           <property name="textFormat">
            <enum>Qt::PlainText</enum>
           </property>
          </widget>
         </item>
         <item>
          <spacer name="horizontalSpacer_2_Network">
           <property name="orientation">
            <enum>Qt::Horizontal</enum>
           </property>
           <property name="sizeHint" stdset="0">
            <size>
             <width>40</width>
             <height>20</height>
            </size>
           </property>
          </spacer>
         </item>
        </layout>
       </item>
       <item>
        <widget class="QCheckBox" name="connectSocksTor">
         <property name="toolTip">
          <string>Connect to the Bitcoin network through a separate SOCKS5 proxy for Tor hidden services.</string>
         </property>
         <property name="text">
          <string>Use separate SOCKS&amp;5 proxy to reach peers via Tor hidden services:</string>
         </property>
        </widget>
       </item>
       <item>
        <layout class="QHBoxLayout" name="horizontalLayout_3_Network">
         <item>
          <widget class="QLabel" name="proxyIpTorLabel">
           <property name="text">
            <string>Proxy &amp;IP:</string>
           </property>
           <property name="textFormat">
            <enum>Qt::PlainText</enum>
           </property>
           <property name="buddy">
            <cstring>proxyIpTor</cstring>
           </property>
          </widget>
         </item>
         <item>
          <widget class="QValidatedLineEdit" name="proxyIpTor">
           <property name="minimumSize">
            <size>
             <width>140</width>
             <height>0</height>
            </size>
           </property>
           <property name="maximumSize">
            <size>
             <width>140</width>
             <height>16777215</height>
            </size>
           </property>
           <property name="toolTip">
            <string>IP address of the proxy (e.g. IPv4: 127.0.0.1 / IPv6: ::1)</string>
           </property>
          </widget>
         </item>
         <item>
          <widget class="QLabel" name="proxyPortTorLabel">
           <property name="text">
            <string>&amp;Port:</string>
           </property>
           <property name="textFormat">
            <enum>Qt::PlainText</enum>
           </property>
           <property name="buddy">
            <cstring>proxyPortTor</cstring>
           </property>
          </widget>
         </item>
         <item>
          <widget class="QLineEdit" name="proxyPortTor">
           <property name="minimumSize">
            <size>
             <width>55</width>
             <height>0</height>
            </size>
           </property>
           <property name="maximumSize">
            <size>
             <width>55</width>
             <height>16777215</height>
            </size>
           </property>
           <property name="toolTip">
            <string>Port of the proxy (e.g. 9050)</string>
           </property>
          </widget>
         </item>
         <item>
          <spacer name="horizontalSpacer_4_Network">
           <property name="orientation">
            <enum>Qt::Horizontal</enum>
           </property>
           <property name="sizeHint" stdset="0">
            <size>
             <width>40</width>
             <height>20</height>
            </size>
           </property>
          </spacer>
         </item>
        </layout>
       </item>
       <item>
        <spacer name="verticalSpacer_Network">
         <property name="orientation">
          <enum>Qt::Vertical</enum>
         </property>
         <property name="sizeHint" stdset="0">
          <size>
           <width>20</width>
           <height>40</height>
          </size>
         </property>
        </spacer>
       </item>
      </layout>
     </widget>
     <widget class="QWidget" name="tabWindow">
      <attribute name="title">
       <string>&amp;Window</string>
      </attribute>
      <layout class="QVBoxLayout" name="verticalLayout_Window">
       <item>
        <widget class="QCheckBox" name="hideTrayIcon">
         <property name="toolTip">
          <string>Hide the icon from the system tray.</string>
         </property>
         <property name="text">
          <string>&amp;Hide tray icon</string>
         </property>
        </widget>
       </item>
       <item>
        <widget class="QCheckBox" name="minimizeToTray">
         <property name="toolTip">
          <string>Show only a tray icon after minimizing the window.</string>
         </property>
         <property name="text">
          <string>&amp;Minimize to the tray instead of the taskbar</string>
         </property>
        </widget>
       </item>
       <item>
        <widget class="QCheckBox" name="minimizeOnClose">
         <property name="toolTip">
          <string>Minimize instead of exit the application when the window is closed. When this option is enabled, the application will be closed only after selecting Exit in the menu.</string>
         </property>
         <property name="text">
          <string>M&amp;inimize on close</string>
         </property>
        </widget>
       </item>
       <item>
        <spacer name="verticalSpacer_Window">
         <property name="orientation">
          <enum>Qt::Vertical</enum>
         </property>
         <property name="sizeHint" stdset="0">
          <size>
           <width>20</width>
           <height>40</height>
          </size>
         </property>
        </spacer>
       </item>
      </layout>
     </widget>
     <widget class="QWidget" name="tabDisplay">
      <attribute name="title">
       <string>&amp;Display</string>
      </attribute>
      <layout class="QVBoxLayout" name="verticalLayout_Display">
       <item>
        <layout class="QHBoxLayout" name="horizontalLayout_1_Display">
         <item>
          <widget class="QLabel" name="langLabel">
           <property name="text">
            <string>User Interface &amp;language:</string>
           </property>
           <property name="textFormat">
            <enum>Qt::PlainText</enum>
           </property>
           <property name="buddy">
            <cstring>lang</cstring>
           </property>
          </widget>
         </item>
         <item>
          <widget class="QValueComboBox" name="lang">
           <property name="toolTip">
<<<<<<< HEAD
            <string>The user interface language can be set here. This setting will take effect after restarting Peercoin.</string>
=======
            <string>The user interface language can be set here. This setting will take effect after restarting %1.</string>
>>>>>>> dac5d68f
           </property>
          </widget>
         </item>
        </layout>
       </item>
       <item>
        <layout class="QHBoxLayout" name="horizontalLayout_2_Display">
         <item>
          <widget class="QLabel" name="unitLabel">
           <property name="text">
            <string>&amp;Unit to show amounts in:</string>
           </property>
           <property name="textFormat">
            <enum>Qt::PlainText</enum>
           </property>
           <property name="buddy">
            <cstring>unit</cstring>
           </property>
          </widget>
         </item>
         <item>
          <widget class="QValueComboBox" name="unit">
           <property name="toolTip">
            <string>Choose the default subdivision unit to show in the interface and when sending coins.</string>
           </property>
          </widget>
         </item>
        </layout>
       </item>
       <item>
<<<<<<< HEAD
        <widget class="QCheckBox" name="displayAddresses">
         <property name="toolTip">
          <string>Whether to show Peercoin addresses in the transaction list or not.</string>
         </property>
         <property name="text">
          <string>&amp;Display addresses in transaction list</string>
         </property>
        </widget>
=======
        <layout class="QHBoxLayout" name="horizontalLayout_3_Display">
         <item>
          <widget class="QLabel" name="thirdPartyTxUrlsLabel">
           <property name="toolTip">
            <string>Third party URLs (e.g. a block explorer) that appear in the transactions tab as context menu items. %s in the URL is replaced by transaction hash. Multiple URLs are separated by vertical bar |.</string>
           </property>
           <property name="text">
            <string>&amp;Third party transaction URLs</string>
           </property>
           <property name="buddy">
            <cstring>thirdPartyTxUrls</cstring>
           </property>
          </widget>
         </item>
         <item>
          <widget class="QLineEdit" name="thirdPartyTxUrls">
           <property name="toolTip">
            <string>Third party URLs (e.g. a block explorer) that appear in the transactions tab as context menu items. %s in the URL is replaced by transaction hash. Multiple URLs are separated by vertical bar |.</string>
           </property>
          </widget>
         </item>
        </layout>
>>>>>>> dac5d68f
       </item>
       <item>
         <widget class="QCheckBox" name="coinControlFeatures">
           <property name="toolTip">
            <string>Whether to show coin control features or not.</string>
           </property>
           <property name="text">
            <string>Display coin &amp;control features (experts only!)</string>
           </property>
         </widget>
       </item>
       <item>
        <spacer name="verticalSpacer_Display">
         <property name="orientation">
          <enum>Qt::Vertical</enum>
         </property>
         <property name="sizeHint" stdset="0">
          <size>
           <width>20</width>
           <height>40</height>
          </size>
         </property>
        </spacer>
       </item>
      </layout>
     </widget>
    </widget>
   </item>
   <item>
    <widget class="QFrame" name="frame">
     <layout class="QVBoxLayout" name="verticalLayout_Bottom">
      <item>
       <layout class="QHBoxLayout" name="horizontalLayout_Bottom">
        <item>
         <widget class="QLabel" name="overriddenByCommandLineInfoLabel">
          <property name="text">
           <string>Active command-line options that override above options:</string>
          </property>
          <property name="textFormat">
           <enum>Qt::PlainText</enum>
          </property>
         </widget>
        </item>
        <item>
         <spacer name="horizontalSpacer_Bottom">
          <property name="orientation">
           <enum>Qt::Horizontal</enum>
          </property>
          <property name="sizeHint" stdset="0">
           <size>
            <width>40</width>
            <height>20</height>
           </size>
          </property>
         </spacer>
        </item>
       </layout>
      </item>
      <item>
       <widget class="QLabel" name="overriddenByCommandLineLabel">
        <property name="text">
         <string/>
        </property>
        <property name="textFormat">
         <enum>Qt::PlainText</enum>
        </property>
        <property name="wordWrap">
         <bool>true</bool>
        </property>
       </widget>
      </item>
     </layout>
    </widget>
   </item>
   <item>
    <layout class="QHBoxLayout" name="horizontalLayout_Buttons">
     <item>
      <layout class="QVBoxLayout" name="verticalLayout_Buttons">
       <item>
        <widget class="QPushButton" name="openBitcoinConfButton">
         <property name="toolTip">
          <string>Open the %1 configuration file from the working directory.</string>
         </property>
         <property name="text">
          <string>Open Configuration File</string>
         </property>
         <property name="autoDefault">
          <bool>false</bool>
         </property>
        </widget>
       </item>
       <item>
        <widget class="QPushButton" name="resetButton">
         <property name="toolTip">
          <string>Reset all client options to default.</string>
         </property>
         <property name="text">
          <string>&amp;Reset Options</string>
         </property>
         <property name="autoDefault">
          <bool>false</bool>
         </property>
        </widget>
       </item>
      </layout>
     </item>
     <item>
      <spacer name="horizontalSpacer_1">
       <property name="orientation">
        <enum>Qt::Horizontal</enum>
       </property>
       <property name="sizeHint" stdset="0">
        <size>
         <width>40</width>
         <height>48</height>
        </size>
       </property>
      </spacer>
     </item>
     <item>
      <widget class="QLabel" name="statusLabel">
       <property name="minimumSize">
        <size>
         <width>200</width>
         <height>0</height>
        </size>
       </property>
       <property name="font">
        <font>
         <weight>75</weight>
         <bold>true</bold>
        </font>
       </property>
       <property name="text">
        <string/>
       </property>
       <property name="textFormat">
        <enum>Qt::PlainText</enum>
       </property>
       <property name="wordWrap">
        <bool>true</bool>
       </property>
      </widget>
     </item>
     <item>
      <spacer name="horizontalSpacer_2">
       <property name="orientation">
        <enum>Qt::Horizontal</enum>
       </property>
       <property name="sizeHint" stdset="0">
        <size>
         <width>40</width>
         <height>48</height>
        </size>
       </property>
      </spacer>
     </item>
     <item>
      <layout class="QVBoxLayout" name="verticalLayout_4">
       <item>
        <spacer name="verticalSpacer">
         <property name="orientation">
          <enum>Qt::Vertical</enum>
         </property>
         <property name="sizeHint" stdset="0">
          <size>
           <width>20</width>
           <height>40</height>
          </size>
         </property>
        </spacer>
       </item>
       <item>
        <layout class="QHBoxLayout" name="horizontalLayout">
         <item>
          <widget class="QPushButton" name="okButton">
           <property name="text">
            <string>&amp;OK</string>
           </property>
           <property name="autoDefault">
            <bool>false</bool>
           </property>
           <property name="default">
            <bool>true</bool>
           </property>
          </widget>
         </item>
         <item>
          <widget class="QPushButton" name="cancelButton">
           <property name="text">
            <string>&amp;Cancel</string>
           </property>
           <property name="autoDefault">
            <bool>false</bool>
           </property>
          </widget>
         </item>
        </layout>
       </item>
      </layout>
     </item>
    </layout>
   </item>
  </layout>
 </widget>
 <customwidgets>
  <customwidget>
   <class>QValidatedLineEdit</class>
   <extends>QLineEdit</extends>
   <header>qt/qvalidatedlineedit.h</header>
  </customwidget>
  <customwidget>
   <class>QValueComboBox</class>
   <extends>QComboBox</extends>
   <header>qt/qvaluecombobox.h</header>
  </customwidget>
 </customwidgets>
 <resources/>
 <connections/>
</ui><|MERGE_RESOLUTION|>--- conflicted
+++ resolved
@@ -30,31 +30,14 @@
        <item>
         <widget class="QCheckBox" name="bitcoinAtStartup">
          <property name="toolTip">
-<<<<<<< HEAD
-          <string>Automatically start Peercoin after logging in to the system.</string>
-         </property>
-         <property name="text">
-          <string>&amp;Start Peercoin on system login</string>
-=======
           <string>Automatically start %1 after logging in to the system.</string>
          </property>
          <property name="text">
           <string>&amp;Start %1 on system login</string>
->>>>>>> dac5d68f
-         </property>
-        </widget>
-       </item>
-       <item>
-<<<<<<< HEAD
-        <widget class="QCheckBox" name="checkpointEnforce">
-         <property name="toolTip">
-          <string>Check this box to follow the centrally issued checkpoints.</string>
-         </property>
-         <property name="text">
-          <string>Enforce checkpoints</string>
-         </property>
-        </widget>
-=======
+         </property>
+        </widget>
+       </item>
+       <item>
         <layout class="QHBoxLayout" name="horizontalLayout_2_Main">
          <item>
           <widget class="QLabel" name="databaseCacheLabel">
@@ -133,7 +116,6 @@
           </spacer>
          </item>
         </layout>
->>>>>>> dac5d68f
        </item>
        <item>
         <spacer name="verticalSpacer_Main">
@@ -207,7 +189,7 @@
        <item>
         <widget class="QCheckBox" name="mapPortUpnp">
          <property name="toolTip">
-          <string>Automatically open the Peercoin client port on the router. This only works when your router supports UPnP and it is enabled.</string>
+          <string>Automatically open the Bitcoin client port on the router. This only works when your router supports UPnP and it is enabled.</string>
          </property>
          <property name="text">
           <string>Map port using &amp;UPnP</string>
@@ -227,11 +209,7 @@
        <item>
         <widget class="QCheckBox" name="connectSocks">
          <property name="toolTip">
-<<<<<<< HEAD
-          <string>Connect to the Peercoin network through a SOCKS proxy (e.g. when connecting through Tor).</string>
-=======
           <string>Connect to the Bitcoin network through a SOCKS5 proxy.</string>
->>>>>>> dac5d68f
          </property>
          <property name="text">
           <string>&amp;Connect through SOCKS5 proxy (default proxy):</string>
@@ -594,11 +572,7 @@
          <item>
           <widget class="QValueComboBox" name="lang">
            <property name="toolTip">
-<<<<<<< HEAD
-            <string>The user interface language can be set here. This setting will take effect after restarting Peercoin.</string>
-=======
             <string>The user interface language can be set here. This setting will take effect after restarting %1.</string>
->>>>>>> dac5d68f
            </property>
           </widget>
          </item>
@@ -629,16 +603,6 @@
         </layout>
        </item>
        <item>
-<<<<<<< HEAD
-        <widget class="QCheckBox" name="displayAddresses">
-         <property name="toolTip">
-          <string>Whether to show Peercoin addresses in the transaction list or not.</string>
-         </property>
-         <property name="text">
-          <string>&amp;Display addresses in transaction list</string>
-         </property>
-        </widget>
-=======
         <layout class="QHBoxLayout" name="horizontalLayout_3_Display">
          <item>
           <widget class="QLabel" name="thirdPartyTxUrlsLabel">
@@ -661,17 +625,6 @@
           </widget>
          </item>
         </layout>
->>>>>>> dac5d68f
-       </item>
-       <item>
-         <widget class="QCheckBox" name="coinControlFeatures">
-           <property name="toolTip">
-            <string>Whether to show coin control features or not.</string>
-           </property>
-           <property name="text">
-            <string>Display coin &amp;control features (experts only!)</string>
-           </property>
-         </widget>
        </item>
        <item>
         <spacer name="verticalSpacer_Display">
