<?xml version="1.0" encoding="UTF-8"?>
<ui version="4.0">
 <class>OptionsDialog</class>
 <widget class="QDialog" name="OptionsDialog">
  <property name="geometry">
   <rect>
    <x>0</x>
    <y>0</y>
    <width>560</width>
    <height>440</height>
   </rect>
  </property>
  <property name="windowTitle">
   <string>Options</string>
  </property>
  <property name="modal">
   <bool>true</bool>
  </property>
  <layout class="QVBoxLayout" name="verticalLayout">
   <item>
    <widget class="QTabWidget" name="tabWidget">
     <property name="currentIndex">
      <number>0</number>
     </property>
     <widget class="QWidget" name="tabMain">
      <attribute name="title">
       <string>&amp;Main</string>
      </attribute>
      <layout class="QVBoxLayout" name="verticalLayout_Main">
       <item>
        <widget class="QCheckBox" name="iopAtStartup">
         <property name="toolTip">
          <string>Automatically start %1 after logging in to the system.</string>
         </property>
         <property name="text">
          <string>&amp;Start %1 on system login</string>
         </property>
        </widget>
       </item>
       <item>
        <layout class="QHBoxLayout" name="horizontalLayout_2_Main">
         <item>
          <widget class="QLabel" name="databaseCacheLabel">
           <property name="text">
            <string>Size of &amp;database cache</string>
           </property>
           <property name="textFormat">
            <enum>Qt::PlainText</enum>
           </property>
           <property name="buddy">
            <cstring>databaseCache</cstring>
           </property>
          </widget>
         </item>
         <item>
          <widget class="QSpinBox" name="databaseCache"/>
         </item>
         <item>
          <widget class="QLabel" name="databaseCacheUnitLabel">
           <property name="text">
            <string>MB</string>
           </property>
           <property name="textFormat">
            <enum>Qt::PlainText</enum>
           </property>
          </widget>
         </item>
         <item>
          <spacer name="horizontalSpacer_2_Main">
           <property name="orientation">
            <enum>Qt::Horizontal</enum>
           </property>
           <property name="sizeHint" stdset="0">
            <size>
             <width>40</width>
             <height>20</height>
            </size>
           </property>
          </spacer>
         </item>
        </layout>
       </item>
       <item>
        <layout class="QHBoxLayout" name="horizontalLayout_3_Main">
         <item>
          <widget class="QLabel" name="threadsScriptVerifLabel">
           <property name="text">
            <string>Number of script &amp;verification threads</string>
           </property>
           <property name="textFormat">
            <enum>Qt::PlainText</enum>
           </property>
           <property name="buddy">
            <cstring>threadsScriptVerif</cstring>
           </property>
          </widget>
         </item>
         <item>
          <widget class="QSpinBox" name="threadsScriptVerif">
           <property name="toolTip">
            <string>(0 = auto, &lt;0 = leave that many cores free)</string>
           </property>
          </widget>
         </item>
         <item>
          <spacer name="horizontalSpacer_3_Main">
           <property name="orientation">
            <enum>Qt::Horizontal</enum>
           </property>
           <property name="sizeHint" stdset="0">
            <size>
             <width>40</width>
             <height>20</height>
            </size>
           </property>
          </spacer>
         </item>
        </layout>
       </item>
       <item>
        <spacer name="verticalSpacer_Main">
         <property name="orientation">
          <enum>Qt::Vertical</enum>
         </property>
         <property name="sizeHint" stdset="0">
          <size>
           <width>20</width>
           <height>40</height>
          </size>
         </property>
        </spacer>
       </item>
      </layout>
     </widget>
     <widget class="QWidget" name="tabWallet">
      <attribute name="title">
       <string>W&amp;allet</string>
      </attribute>
      <layout class="QVBoxLayout" name="verticalLayout_Wallet">
       <item>
        <widget class="QGroupBox" name="groupBox">
         <property name="title">
          <string>Expert</string>
         </property>
         <layout class="QVBoxLayout" name="verticalLayout_2">
          <item>
           <widget class="QCheckBox" name="coinControlFeatures">
            <property name="toolTip">
             <string>Whether to show coin control features or not.</string>
            </property>
            <property name="text">
             <string>Enable coin &amp;control features</string>
            </property>
           </widget>
          </item>
          <item>
           <widget class="QCheckBox" name="spendZeroConfChange">
            <property name="toolTip">
             <string>If you disable the spending of unconfirmed change, the change from a transaction cannot be used until that transaction has at least one confirmation. This also affects how your balance is computed.</string>
            </property>
            <property name="text">
             <string>&amp;Spend unconfirmed change</string>
            </property>
           </widget>
          </item>
         </layout>
        </widget>
       </item>
       <item>
        <spacer name="verticalSpacer_Wallet">
         <property name="orientation">
          <enum>Qt::Vertical</enum>
         </property>
         <property name="sizeHint" stdset="0">
          <size>
           <width>20</width>
           <height>40</height>
          </size>
         </property>
        </spacer>
       </item>
      </layout>
     </widget>
     <widget class="QWidget" name="tabMining">
      <attribute name="title">
       <string>M&amp;ining</string>
      </attribute>
      <layout class="QVBoxLayout" name="verticalLayout_Mining">
       <item>
        <widget class="QGroupBox" name="groupBox1">
         <property name="title">
          <string>iop.conf</string>
         </property>
         <layout class="QVBoxLayout" name="verticalLayout_3">
          <item>
           <widget class="QCheckBox" name="mineCheckbox">
            <property name="toolTip">
             <string>Whether the client should mine or not.</string>
            </property>
            <property name="text">
             <string>Enable mi&amp;ning</string>
            </property>
           </widget>
          </item>
          <item>
          <layout class="QHBoxLayout" name="horizontalLayout_1_Mining">
            <item>
                <widget class="QLabel" name="mineWhiteListAddrLabel">
                <property name="text">
                    <string>Whitelisted miner a&amp;dress:</string>
                </property>
                <property name="textFormat">
                    <enum>Qt::PlainText</enum>
                </property>
                <property name="buddy">
                    <cstring>mineWhiteListAddr</cstring>
                </property>
                </widget>
            </item>
            <item>
                <widget class="QValidatedLineEdit" name="mineWhiteListAddr">
                    <property name="toolTip">
                        <string>The whitelisted miner adress</string>
                    </property>
                </widget>
            </item>
            
          </layout>
          </item>
          <item>
          <layout class="QHBoxLayout" name="horizontalLayout_2_Mining">
            <item>
            <widget class="QLabel" name="mineThreadsLabel">
            <property name="text">
                <string>Number of mining &amp;threads</string>
            </property>
            <property name="textFormat">
                <enum>Qt::PlainText</enum>
            </property>
            <property name="buddy">
                <cstring>mineThreads</cstring>
            </property>
            </widget>
            </item>
            <item>
            <widget class="QSpinBox" name="mineThreads">
            <property name="toolTip">
                <string>Threads to mine.</string>
            </property>
            </widget>
            </item>
            <item>
            <spacer name="horizontalSpacer_2_Mining">
            <property name="orientation">
                <enum>Qt::Horizontal</enum>
            </property>
            <property name="sizeHint" stdset="0">
                <size>
                <width>40</width>
                <height>20</height>
                </size>
            </property>
            </spacer>
            </item>
           </layout>
           </item>
         </layout>
        </widget>
       </item>
       <item>
        <spacer name="verticalSpacer_Mining">
         <property name="orientation">
          <enum>Qt::Vertical</enum>
         </property>
         <property name="sizeHint" stdset="0">
          <size>
           <width>20</width>
           <height>40</height>
          </size>
         </property>
        </spacer>
       </item>
      </layout>
     </widget>
     <widget class="QWidget" name="tabNetwork">
      <attribute name="title">
       <string>&amp;Network</string>
      </attribute>
      <layout class="QVBoxLayout" name="verticalLayout_Network">
       <item>
        <widget class="QCheckBox" name="mapPortUpnp">
         <property name="toolTip">
          <string>Automatically open the IoP client port on the router. This only works when your router supports UPnP and it is enabled.</string>
         </property>
         <property name="text">
          <string>Map port using &amp;UPnP</string>
         </property>
        </widget>
       </item>
       <item>
        <widget class="QCheckBox" name="allowIncoming">
         <property name="toolTip">
          <string>Accept connections from outside</string>
         </property>
         <property name="text">
          <string>Allow incoming connections</string>
         </property>
        </widget>
       </item>
       <item>
        <widget class="QCheckBox" name="connectSocks">
         <property name="toolTip">
          <string>Connect to the IoP network through a SOCKS5 proxy.</string>
         </property>
         <property name="text">
          <string>&amp;Connect through SOCKS5 proxy (default proxy):</string>
         </property>
        </widget>
       </item>
       <item>
        <layout class="QHBoxLayout" name="horizontalLayout_1_Network">
         <item>
          <widget class="QLabel" name="proxyIpLabel">
           <property name="text">
            <string>Proxy &amp;IP:</string>
           </property>
           <property name="textFormat">
            <enum>Qt::PlainText</enum>
           </property>
           <property name="buddy">
            <cstring>proxyIp</cstring>
           </property>
          </widget>
         </item>
         <item>
          <widget class="QValidatedLineEdit" name="proxyIp">
           <property name="minimumSize">
            <size>
             <width>140</width>
             <height>0</height>
            </size>
           </property>
           <property name="maximumSize">
            <size>
             <width>140</width>
             <height>16777215</height>
            </size>
           </property>
           <property name="toolTip">
            <string>IP address of the proxy (e.g. IPv4: 127.0.0.1 / IPv6: ::1)</string>
           </property>
          </widget>
         </item>
         <item>
          <widget class="QLabel" name="proxyPortLabel">
           <property name="text">
            <string>&amp;Port:</string>
           </property>
           <property name="textFormat">
            <enum>Qt::PlainText</enum>
           </property>
           <property name="buddy">
            <cstring>proxyPort</cstring>
           </property>
          </widget>
         </item>
         <item>
          <widget class="QLineEdit" name="proxyPort">
           <property name="minimumSize">
            <size>
             <width>55</width>
             <height>0</height>
            </size>
           </property>
           <property name="maximumSize">
            <size>
             <width>55</width>
             <height>16777215</height>
            </size>
           </property>
           <property name="toolTip">
            <string>Port of the proxy (e.g. 9050)</string>
           </property>
          </widget>
         </item>
         <item>
          <spacer name="horizontalSpacer_1_Network">
           <property name="orientation">
            <enum>Qt::Horizontal</enum>
           </property>
           <property name="sizeHint" stdset="0">
            <size>
             <width>40</width>
             <height>20</height>
            </size>
           </property>
          </spacer>
         </item>
        </layout>
       </item>
       <item>
        <layout class="QHBoxLayout" name="horizontalLayout_2_Network">
         <item>
          <widget class="QLabel" name="proxyActiveNets">
           <property name="text">
            <string>Used for reaching peers via:</string>
           </property>
           <property name="textFormat">
            <enum>Qt::PlainText</enum>
           </property>
          </widget>
         </item>
         <item>
          <widget class="QCheckBox" name="proxyReachIPv4">
           <property name="enabled">
            <bool>false</bool>
           </property>
           <property name="toolTip">
            <string>Shows if the supplied default SOCKS5 proxy is used to reach peers via this network type.</string>
           </property>
           <property name="text">
            <string/>
           </property>
          </widget>
         </item>
         <item>
          <widget class="QLabel" name="proxyReachIPv4Label">
           <property name="text">
            <string>IPv4</string>
           </property>
           <property name="textFormat">
            <enum>Qt::PlainText</enum>
           </property>
          </widget>
         </item>
         <item>
          <widget class="QCheckBox" name="proxyReachIPv6">
           <property name="enabled">
            <bool>false</bool>
           </property>
           <property name="toolTip">
            <string>Shows if the supplied default SOCKS5 proxy is used to reach peers via this network type.</string>
           </property>
           <property name="text">
            <string/>
           </property>
          </widget>
         </item>
         <item>
          <widget class="QLabel" name="proxyReachIPv6Label">
           <property name="text">
            <string>IPv6</string>
           </property>
           <property name="textFormat">
            <enum>Qt::PlainText</enum>
           </property>
          </widget>
         </item>
         <item>
          <widget class="QCheckBox" name="proxyReachTor">
           <property name="enabled">
            <bool>false</bool>
           </property>
           <property name="toolTip">
            <string>Shows if the supplied default SOCKS5 proxy is used to reach peers via this network type.</string>
           </property>
           <property name="text">
            <string/>
           </property>
          </widget>
         </item>
         <item>
          <widget class="QLabel" name="proxyReachTorLabel">
           <property name="text">
            <string>Tor</string>
           </property>
           <property name="textFormat">
            <enum>Qt::PlainText</enum>
           </property>
          </widget>
         </item>
         <item>
          <spacer name="horizontalSpacer_2_Network">
           <property name="orientation">
            <enum>Qt::Horizontal</enum>
           </property>
           <property name="sizeHint" stdset="0">
            <size>
             <width>40</width>
             <height>20</height>
            </size>
           </property>
          </spacer>
         </item>
        </layout>
       </item>
       <item>
        <widget class="QCheckBox" name="connectSocksTor">
         <property name="toolTip">
          <string>Connect to the IoP network through a separate SOCKS5 proxy for Tor hidden services.</string>
         </property>
         <property name="text">
          <string>Use separate SOCKS5 proxy to reach peers via Tor hidden services:</string>
         </property>
        </widget>
       </item>
       <item>
        <layout class="QHBoxLayout" name="horizontalLayout_3_Network">
         <item>
          <widget class="QLabel" name="proxyIpTorLabel">
           <property name="text">
            <string>Proxy &amp;IP:</string>
           </property>
           <property name="textFormat">
            <enum>Qt::PlainText</enum>
           </property>
           <property name="buddy">
            <cstring>proxyIpTor</cstring>
           </property>
          </widget>
         </item>
         <item>
          <widget class="QValidatedLineEdit" name="proxyIpTor">
           <property name="minimumSize">
            <size>
             <width>140</width>
             <height>0</height>
            </size>
           </property>
           <property name="maximumSize">
            <size>
             <width>140</width>
             <height>16777215</height>
            </size>
           </property>
           <property name="toolTip">
            <string>IP address of the proxy (e.g. IPv4: 127.0.0.1 / IPv6: ::1)</string>
           </property>
          </widget>
         </item>
         <item>
          <widget class="QLabel" name="proxyPortTorLabel">
           <property name="text">
            <string>&amp;Port:</string>
           </property>
           <property name="textFormat">
            <enum>Qt::PlainText</enum>
           </property>
           <property name="buddy">
            <cstring>proxyPortTor</cstring>
           </property>
          </widget>
         </item>
         <item>
          <widget class="QLineEdit" name="proxyPortTor">
           <property name="minimumSize">
            <size>
             <width>55</width>
             <height>0</height>
            </size>
           </property>
           <property name="maximumSize">
            <size>
             <width>55</width>
             <height>16777215</height>
            </size>
           </property>
           <property name="toolTip">
            <string>Port of the proxy (e.g. 9050)</string>
           </property>
          </widget>
         </item>
         <item>
          <spacer name="horizontalSpacer_4_Network">
           <property name="orientation">
            <enum>Qt::Horizontal</enum>
           </property>
           <property name="sizeHint" stdset="0">
            <size>
             <width>40</width>
             <height>20</height>
            </size>
           </property>
          </spacer>
         </item>
        </layout>
       </item>
       <item>
        <spacer name="verticalSpacer_Network">
         <property name="orientation">
          <enum>Qt::Vertical</enum>
         </property>
         <property name="sizeHint" stdset="0">
          <size>
           <width>20</width>
           <height>40</height>
          </size>
         </property>
        </spacer>
       </item>
      </layout>
     </widget>
     <widget class="QWidget" name="tabWindow">
      <attribute name="title">
       <string>&amp;Window</string>
      </attribute>
      <layout class="QVBoxLayout" name="verticalLayout_Window">
       <item>
        <widget class="QCheckBox" name="hideTrayIcon">
         <property name="toolTip">
          <string>&amp;Hide the icon from the system tray.</string>
         </property>
         <property name="text">
          <string>Hide tray icon</string>
         </property>
        </widget>
       </item>
       <item>
        <widget class="QCheckBox" name="minimizeToTray">
         <property name="toolTip">
          <string>Show only a tray icon after minimizing the window.</string>
         </property>
         <property name="text">
          <string>&amp;Minimize to the tray instead of the taskbar</string>
         </property>
        </widget>
       </item>
       <item>
        <widget class="QCheckBox" name="minimizeOnClose">
         <property name="toolTip">
          <string>Minimize instead of exit the application when the window is closed. When this option is enabled, the application will be closed only after selecting Exit in the menu.</string>
         </property>
         <property name="text">
          <string>M&amp;inimize on close</string>
         </property>
        </widget>
       </item>
       <item>
        <spacer name="verticalSpacer_Window">
         <property name="orientation">
          <enum>Qt::Vertical</enum>
         </property>
         <property name="sizeHint" stdset="0">
          <size>
           <width>20</width>
           <height>40</height>
          </size>
         </property>
        </spacer>
       </item>
      </layout>
     </widget>
     <widget class="QWidget" name="tabDisplay">
      <attribute name="title">
       <string>&amp;Display</string>
      </attribute>
      <layout class="QVBoxLayout" name="verticalLayout_Display">
       <item>
        <layout class="QHBoxLayout" name="horizontalLayout_1_Display">
         <item>
          <widget class="QLabel" name="langLabel">
           <property name="text">
            <string>User Interface &amp;language:</string>
           </property>
           <property name="textFormat">
            <enum>Qt::PlainText</enum>
           </property>
           <property name="buddy">
            <cstring>lang</cstring>
           </property>
          </widget>
         </item>
         <item>
          <widget class="QValueComboBox" name="lang">
           <property name="toolTip">
            <string>The user interface language can be set here. This setting will take effect after restarting %1.</string>
           </property>
          </widget>
         </item>
        </layout>
       </item>
       <item>
        <layout class="QHBoxLayout" name="horizontalLayout_2_Display">
         <item>
          <widget class="QLabel" name="unitLabel">
           <property name="text">
            <string>&amp;Unit to show amounts in:</string>
           </property>
           <property name="textFormat">
            <enum>Qt::PlainText</enum>
           </property>
           <property name="buddy">
            <cstring>unit</cstring>
           </property>
          </widget>
         </item>
         <item>
          <widget class="QValueComboBox" name="unit">
           <property name="toolTip">
            <string>Choose the default subdivision unit to show in the interface and when sending coins.</string>
           </property>
          </widget>
         </item>
        </layout>
       </item>
       <item>
        <layout class="QHBoxLayout" name="horizontalLayout_3_Display">
         <item>
          <widget class="QLabel" name="thirdPartyTxUrlsLabel">
           <property name="toolTip">
            <string>Third party URLs (e.g. a block explorer) that appear in the transactions tab as context menu items. %s in the URL is replaced by transaction hash. Multiple URLs are separated by vertical bar |.</string>
           </property>
           <property name="text">
            <string>Third party transaction URLs</string>
           </property>
           <property name="buddy">
            <cstring>thirdPartyTxUrls</cstring>
           </property>
          </widget>
         </item>
         <item>
          <widget class="QLineEdit" name="thirdPartyTxUrls">
           <property name="toolTip">
            <string>Third party URLs (e.g. a block explorer) that appear in the transactions tab as context menu items. %s in the URL is replaced by transaction hash. Multiple URLs are separated by vertical bar |.</string>
           </property>
          </widget>
         </item>
        </layout>
       </item>
       <item>
        <layout class="QHBoxLayout" name="horizontalLayout_4_Display">
         <item>
          <widget class="QLabel" name="ThemeLabel">
           <property name="text">
            <string>&amp;Theme:</string>
           </property>
           <property name="textFormat">
            <enum>Qt::PlainText</enum>
           </property>
           <property name="buddy">
            <cstring>theme</cstring>
           </property>
          </widget>
         </item>
         <item>
          <widget class="QValueComboBox" name="theme">
           <property name="toolTip">
<<<<<<< HEAD
            <string>Choose the color theme to use.</string>
=======
            <string>theme</string>
>>>>>>> ba9ed4d3
           </property>
          </widget>
         </item>
        </layout>
    </item>
       <item>
        <spacer name="verticalSpacer_Display">
         <property name="orientation">
          <enum>Qt::Vertical</enum>
         </property>
         <property name="sizeHint" stdset="0">
          <size>
           <width>20</width>
           <height>40</height>
          </size>
         </property>
        </spacer>
       </item>
      </layout>
     </widget>
    </widget>
   </item>
   <item>
    <widget class="QFrame" name="frame">
     <layout class="QVBoxLayout" name="verticalLayout_Bottom">
      <item>
       <layout class="QHBoxLayout" name="horizontalLayout_Bottom">
        <item>
         <widget class="QLabel" name="overriddenByCommandLineInfoLabel">
          <property name="text">
           <string>Active command-line options that override above options:</string>
          </property>
          <property name="textFormat">
           <enum>Qt::PlainText</enum>
          </property>
         </widget>
        </item>
        <item>
         <spacer name="horizontalSpacer_Bottom">
          <property name="orientation">
           <enum>Qt::Horizontal</enum>
          </property>
          <property name="sizeHint" stdset="0">
           <size>
            <width>40</width>
            <height>20</height>
           </size>
          </property>
         </spacer>
        </item>
       </layout>
      </item>
      <item>
       <widget class="QLabel" name="overriddenByCommandLineLabel">
        <property name="text">
         <string/>
        </property>
        <property name="textFormat">
         <enum>Qt::PlainText</enum>
        </property>
        <property name="wordWrap">
         <bool>true</bool>
        </property>
       </widget>
      </item>
     </layout>
    </widget>
   </item>
   <item>
    <layout class="QHBoxLayout" name="horizontalLayout_Buttons">
     <item>
      <layout class="QVBoxLayout" name="verticalLayout_Buttons">
       <item>
        <widget class="QPushButton" name="openIoPConfButton">
         <property name="toolTip">
          <string>Open the %1 configuration file from the working directory.</string>
         </property>
         <property name="text">
          <string>Open Configuration File</string>
         </property>
         <property name="autoDefault">
          <bool>false</bool>
         </property>
        </widget>
       </item>
       <item>
        <widget class="QPushButton" name="resetButton">
         <property name="toolTip">
          <string>Reset all client options to default.</string>
         </property>
         <property name="text">
          <string>&amp;Reset Options</string>
         </property>
         <property name="autoDefault">
          <bool>false</bool>
         </property>
        </widget>
       </item>
      </layout>
     </item>
     <item>
      <spacer name="horizontalSpacer_1">
       <property name="orientation">
        <enum>Qt::Horizontal</enum>
       </property>
       <property name="sizeHint" stdset="0">
        <size>
         <width>40</width>
         <height>48</height>
        </size>
       </property>
      </spacer>
     </item>
     <item>
      <widget class="QLabel" name="statusLabel">
       <property name="minimumSize">
        <size>
         <width>200</width>
         <height>0</height>
        </size>
       </property>
       <property name="font">
        <font>
         <weight>75</weight>
         <bold>true</bold>
        </font>
       </property>
       <property name="text">
        <string/>
       </property>
       <property name="textFormat">
        <enum>Qt::PlainText</enum>
       </property>
       <property name="wordWrap">
        <bool>true</bool>
       </property>
      </widget>
     </item>
     <item>
      <spacer name="horizontalSpacer_2">
       <property name="orientation">
        <enum>Qt::Horizontal</enum>
       </property>
       <property name="sizeHint" stdset="0">
        <size>
         <width>40</width>
         <height>48</height>
        </size>
       </property>
      </spacer>
     </item>
     <item>
      <layout class="QVBoxLayout" name="verticalLayout_4">
       <item>
        <spacer name="verticalSpacer">
         <property name="orientation">
          <enum>Qt::Vertical</enum>
         </property>
         <property name="sizeHint" stdset="0">
          <size>
           <width>20</width>
           <height>40</height>
          </size>
         </property>
        </spacer>
       </item>
       <item>
        <layout class="QHBoxLayout" name="horizontalLayout">
         <item>
          <widget class="QPushButton" name="okButton">
           <property name="text">
            <string>&amp;OK</string>
           </property>
           <property name="autoDefault">
            <bool>false</bool>
           </property>
           <property name="default">
            <bool>true</bool>
           </property>
          </widget>
         </item>
         <item>
          <widget class="QPushButton" name="cancelButton">
           <property name="text">
            <string>&amp;Cancel</string>
           </property>
           <property name="autoDefault">
            <bool>false</bool>
           </property>
          </widget>
         </item>
        </layout>
       </item>
      </layout>
     </item>
    </layout>
   </item>
  </layout>
 </widget>
 <customwidgets>
  <customwidget>
   <class>QValidatedLineEdit</class>
   <extends>QLineEdit</extends>
   <header>qvalidatedlineedit.h</header>
  </customwidget>
  <customwidget>
   <class>QValueComboBox</class>
   <extends>QComboBox</extends>
   <header>qvaluecombobox.h</header>
  </customwidget>
 </customwidgets>
 <resources/>
 <connections/>
</ui><|MERGE_RESOLUTION|>--- conflicted
+++ resolved
@@ -745,11 +745,7 @@
          <item>
           <widget class="QValueComboBox" name="theme">
            <property name="toolTip">
-<<<<<<< HEAD
             <string>Choose the color theme to use.</string>
-=======
-            <string>theme</string>
->>>>>>> ba9ed4d3
            </property>
           </widget>
          </item>
