// Copyright (c) 2011-2017 The Bitcoin Core developers
// Distributed under the MIT software license, see the accompanying
// file COPYING or http://www.opensource.org/licenses/mit-license.php.

#include <qt/addresstablemodel.h>

#include <qt/guiutil.h>
#include <qt/walletmodel.h>

#include <key_io.h>
#include <wallet/wallet.h>
#include <wallet/hdwallet.h>
#include <wallet/rpchdwallet.h>
#include <rpc/rpcutil.h>
#include <util.h>
#include <univalue.h>

<<<<<<< HEAD

#include <QMessageBox>
=======
>>>>>>> 243c9bb7
#include <QFont>
#include <QDebug>

const QString AddressTableModel::Send = "S";
const QString AddressTableModel::Receive = "R";

struct AddressTableEntry
{
    enum Type {
        Sending,
        Receiving,
        Hidden /* QSortFilterProxyModel will filter these out */
    };

    Type type;
    QString label;
    QString address;

    AddressTableEntry() {}
    AddressTableEntry(Type _type, const QString &_label, const QString &_address):
        type(_type), label(_label), address(_address) {}
};

struct AddressTableEntryLessThan
{
    bool operator()(const AddressTableEntry &a, const AddressTableEntry &b) const
    {
        return a.address < b.address;
    }
    bool operator()(const AddressTableEntry &a, const QString &b) const
    {
        return a.address < b;
    }
    bool operator()(const QString &a, const AddressTableEntry &b) const
    {
        return a < b.address;
    }
};

/* Determine address type from address purpose */
static AddressTableEntry::Type translateTransactionType(const QString &strPurpose, bool isMine)
{
    AddressTableEntry::Type addressType = AddressTableEntry::Hidden;
    // "refund" addresses aren't shown, and change addresses aren't in mapAddressBook at all.
    if (strPurpose == "send")
        addressType = AddressTableEntry::Sending;
    else if (strPurpose == "receive")
        addressType = AddressTableEntry::Receiving;
    else if (strPurpose == "unknown" || strPurpose == "") // if purpose not set, guess
        addressType = (isMine ? AddressTableEntry::Receiving : AddressTableEntry::Sending);
    return addressType;
}

// Private implementation
class AddressTablePriv
{
public:
    CWallet *wallet;
    QList<AddressTableEntry> cachedAddressTable;
    AddressTableModel *parent;

    AddressTablePriv(CWallet *_wallet, AddressTableModel *_parent):
        wallet(_wallet), parent(_parent) {}

    void refreshAddressTable()
    {
        cachedAddressTable.clear();
        {
            LOCK(wallet->cs_wallet);
            for (const std::pair<CTxDestination, CAddressBookData>& item : wallet->mapAddressBook)
            {
                const CBitcoinAddress address(item.first, item.second.fBech32);
                bool fMine = IsMine(*wallet, item.first);
                AddressTableEntry::Type addressType = translateTransactionType(
                        QString::fromStdString(item.second.purpose), fMine);
                const std::string& strName = item.second.name;

                cachedAddressTable.append(AddressTableEntry(addressType,
                                  QString::fromStdString(strName),
                                  //QString::fromStdString(EncodeDestination(address))));
                                  QString::fromStdString(address.ToString())));
            }
        }
        // qLowerBound() and qUpperBound() require our cachedAddressTable list to be sorted in asc order
        // Even though the map is already sorted this re-sorting step is needed because the originating map
        // is sorted by binary address, not by base58() address.
        qSort(cachedAddressTable.begin(), cachedAddressTable.end(), AddressTableEntryLessThan());
    }

    void updateEntry(const QString &address, const QString &label, bool isMine, const QString &purpose, int status)
    {
        // Find address / label in model
        QList<AddressTableEntry>::iterator lower = qLowerBound(
            cachedAddressTable.begin(), cachedAddressTable.end(), address, AddressTableEntryLessThan());
        QList<AddressTableEntry>::iterator upper = qUpperBound(
            cachedAddressTable.begin(), cachedAddressTable.end(), address, AddressTableEntryLessThan());
        int lowerIndex = (lower - cachedAddressTable.begin());
        int upperIndex = (upper - cachedAddressTable.begin());
        bool inModel = (lower != upper);
        AddressTableEntry::Type newEntryType = translateTransactionType(purpose, isMine);

        switch(status)
        {
        case CT_REPLACE:
        case CT_NEW:
            if(inModel)
            {
                qWarning() << "AddressTablePriv::updateEntry: Warning: Got CT_NEW, but entry is already in model";
                break;
            }
            parent->beginInsertRows(QModelIndex(), lowerIndex, lowerIndex);
            cachedAddressTable.insert(lowerIndex, AddressTableEntry(newEntryType, label, address));
            parent->endInsertRows();
            break;
        case CT_UPDATED:
            if(!inModel)
            {
                qWarning() << "AddressTablePriv::updateEntry: Warning: Got CT_UPDATED, but entry is not in model";
                break;
            }
            lower->type = newEntryType;
            lower->label = label;
            parent->emitDataChanged(lowerIndex);
            break;
        case CT_DELETED:
            if(!inModel)
            {
                qWarning() << "AddressTablePriv::updateEntry: Warning: Got CT_DELETED, but entry is not in model";
                break;
            }
            parent->beginRemoveRows(QModelIndex(), lowerIndex, upperIndex-1);
            cachedAddressTable.erase(lower, upper);
            parent->endRemoveRows();
            break;
        }
    }

    int size()
    {
        return cachedAddressTable.size();
    }

    AddressTableEntry *index(int idx)
    {
        if(idx >= 0 && idx < cachedAddressTable.size())
        {
            return &cachedAddressTable[idx];
        }
        else
        {
            return 0;
        }
    }
};

AddressTableModel::AddressTableModel(CWallet *_wallet, WalletModel *parent) :
    QAbstractTableModel(parent),walletModel(parent),wallet(_wallet),priv(0)
{
    columns << tr("Label") << tr("Address");
    priv = new AddressTablePriv(wallet, this);
    priv->refreshAddressTable();
}

AddressTableModel::~AddressTableModel()
{
    delete priv;
}

int AddressTableModel::rowCount(const QModelIndex &parent) const
{
    Q_UNUSED(parent);
    return priv->size();
}

int AddressTableModel::columnCount(const QModelIndex &parent) const
{
    Q_UNUSED(parent);
    return columns.length();
}

QVariant AddressTableModel::data(const QModelIndex &index, int role) const
{
    if(!index.isValid())
        return QVariant();

    AddressTableEntry *rec = static_cast<AddressTableEntry*>(index.internalPointer());

    if(role == Qt::DisplayRole || role == Qt::EditRole)
    {
        switch(index.column())
        {
        case Label:
            if(rec->label.isEmpty() && role == Qt::DisplayRole)
            {
                return tr("(no label)");
            }
            else
            {
                return rec->label;
            }
        case Address:
            return rec->address;
        }
    }
    else if (role == Qt::FontRole)
    {
        QFont font;
        if(index.column() == Address)
        {
            font = GUIUtil::fixedPitchFont();
        }
        return font;
    }
    else if (role == TypeRole)
    {
        switch(rec->type)
        {
        case AddressTableEntry::Sending:
            return Send;
        case AddressTableEntry::Receiving:
            return Receive;
        default: break;
        }
    }
    return QVariant();
}

bool AddressTableModel::setData(const QModelIndex &index, const QVariant &value, int role)
{
    if(!index.isValid())
        return false;
    AddressTableEntry *rec = static_cast<AddressTableEntry*>(index.internalPointer());
    std::string strPurpose = (rec->type == AddressTableEntry::Sending ? "send" : "receive");
    editStatus = OK;

    if(role == Qt::EditRole)
    {
        LOCK(wallet->cs_wallet); /* For SetAddressBook / DelAddressBook */
        CTxDestination curAddress = DecodeDestination(rec->address.toStdString());
        if(index.column() == Label)
        {
            // Do nothing, if old label == new label
            if(rec->label == value.toString())
            {
                editStatus = NO_CHANGES;
                return false;
            }
            wallet->SetAddressBook(curAddress, value.toString().toStdString(), strPurpose);
        } else if(index.column() == Address) {
            CTxDestination newAddress = DecodeDestination(value.toString().toStdString());
            // Refuse to set invalid address, set error status and return false
            if(boost::get<CNoDestination>(&newAddress))
            {
                editStatus = INVALID_ADDRESS;
                return false;
            }
            // Do nothing, if old address == new address
            else if(newAddress == curAddress)
            {
                editStatus = NO_CHANGES;
                return false;
            }
            // Check for duplicate addresses to prevent accidental deletion of addresses, if you try
            // to paste an existing address over another address (with a different label)
            else if(wallet->mapAddressBook.count(newAddress))
            {
                editStatus = DUPLICATE_ADDRESS;
                return false;
            }
            // Double-check that we're not overwriting a receiving address
            else if(rec->type == AddressTableEntry::Sending)
            {
                // Remove old entry
                wallet->DelAddressBook(curAddress);
                // Add new entry with new address
                wallet->SetAddressBook(newAddress, rec->label.toStdString(), strPurpose);
            }
        }
        return true;
    }
    return false;
}

QVariant AddressTableModel::headerData(int section, Qt::Orientation orientation, int role) const
{
    if(orientation == Qt::Horizontal)
    {
        if(role == Qt::DisplayRole && section < columns.size())
        {
            return columns[section];
        }
    }
    return QVariant();
}

Qt::ItemFlags AddressTableModel::flags(const QModelIndex &index) const
{
    if(!index.isValid())
        return 0;
    AddressTableEntry *rec = static_cast<AddressTableEntry*>(index.internalPointer());

    Qt::ItemFlags retval = Qt::ItemIsSelectable | Qt::ItemIsEnabled;
    // Can edit address and label for sending addresses,
    // and only label for receiving addresses.
    if(rec->type == AddressTableEntry::Sending ||
      (rec->type == AddressTableEntry::Receiving && index.column()==Label))
    {
        retval |= Qt::ItemIsEditable;
    }
    return retval;
}

QModelIndex AddressTableModel::index(int row, int column, const QModelIndex &parent) const
{
    Q_UNUSED(parent);
    AddressTableEntry *data = priv->index(row);
    if(data)
    {
        return createIndex(row, column, priv->index(row));
    }
    else
    {
        return QModelIndex();
    }
}

void AddressTableModel::updateEntry(const QString &address,
        const QString &label, bool isMine, const QString &purpose, int status)
{
    // Update address book model from Bitcoin core
    priv->updateEntry(address, label, isMine, purpose, status);
}

QString AddressTableModel::addRow(const QString &type, const QString &label, const QString &address, const OutputType address_type, AddrType addrType)
{
    std::string strLabel = label.toStdString();
    std::string strAddress = address.toStdString();

    editStatus = OK;

    if(type == Send)
    {
        if(!walletModel->validateAddress(address))
        {
            editStatus = INVALID_ADDRESS;
            return QString();
        }
        // Check for duplicate addresses
        {
            LOCK(wallet->cs_wallet);
            if(wallet->mapAddressBook.count(DecodeDestination(strAddress)))
            {
                editStatus = DUPLICATE_ADDRESS;
                return QString();
            }
        }
    }
    else if(type == Receive)
    {
        // Generate a new address to associate with given label

        QString sCommand;
        switch (addrType)
        {
            case ADDR_STEALTH:
                sCommand = "getnewstealthaddress ";
                sCommand += "\""+label+ "\" ";
                sCommand += " 0 ";
                sCommand += " 0 ";
                sCommand += (address_type == OUTPUT_TYPE_BECH32) ? " true " : " false ";
                break;
            case ADDR_EXT:
                sCommand = "getnewextaddress ";
                sCommand += "\""+label+ "\" ";
                sCommand += " \"\" ";
                sCommand += (address_type == OUTPUT_TYPE_BECH32) ? " true " : " false ";
                break;
            default:
                sCommand = "getnewaddress ";
                sCommand += "\""+label+ "\" ";
                sCommand += (address_type == OUTPUT_TYPE_BECH32) ? " true " : " false ";
                sCommand += " false ";
                sCommand += (addrType == ADDR_STANDARD256) ? " true " : " false ";
                break;
        };

        // "account", "bech32", "hardened", "256bit"



        UniValue rv;
        if (!walletModel->tryCallRpc(sCommand, rv))
            return QString();
        return QString::fromStdString(rv.get_str());
    }
    else
    {
        return QString();
    }

    // Add entry
    wallet->SetAddressBook(DecodeDestination(strAddress), strLabel,
                           (type == Send ? "send" : "receive"));
    return QString::fromStdString(strAddress);
}

bool AddressTableModel::removeRows(int row, int count, const QModelIndex &parent)
{
    Q_UNUSED(parent);
    AddressTableEntry *rec = priv->index(row);
    if(count != 1 || !rec || rec->type == AddressTableEntry::Receiving)
    {
        // Can only remove one row at a time, and cannot remove rows not in model.
        // Also refuse to remove receiving addresses.
        return false;
    }
    wallet->DelAddressBook(DecodeDestination(rec->address.toStdString()));
    return true;
}

/* Look up label for address in address book, if not found return empty string.
 */
QString AddressTableModel::labelForAddress(const QString &address) const
{
    {
        LOCK(wallet->cs_wallet);
        CTxDestination destination = DecodeDestination(address.toStdString());
        std::map<CTxDestination, CAddressBookData>::iterator mi = wallet->mapAddressBook.find(destination);
        if (mi != wallet->mapAddressBook.end())
        {
            return QString::fromStdString(mi->second.name);
        }
    }
    return QString();
}

int AddressTableModel::lookupAddress(const QString &address) const
{
    QModelIndexList lst = match(index(0, Address, QModelIndex()),
                                Qt::EditRole, address, 1, Qt::MatchExactly);
    if(lst.isEmpty())
    {
        return -1;
    }
    else
    {
        return lst.at(0).row();
    }
}

OutputType AddressTableModel::GetDefaultAddressType() const { return wallet->m_default_address_type; };

void AddressTableModel::emitDataChanged(int idx)
{
    Q_EMIT dataChanged(index(idx, 0, QModelIndex()), index(idx, columns.length()-1, QModelIndex()));
}

void AddressTableModel::warningBox(QString msg)
{
    qWarning() << msg;
    QPair<QString, CClientUIInterface::MessageBoxFlags> msgParams;
    msgParams.second = CClientUIInterface::MSG_WARNING;
    msgParams.first = msg;

    Q_EMIT walletModel->message(tr("Address Table"), msgParams.first, msgParams.second);
}<|MERGE_RESOLUTION|>--- conflicted
+++ resolved
@@ -15,13 +15,10 @@
 #include <util.h>
 #include <univalue.h>
 
-<<<<<<< HEAD
-
-#include <QMessageBox>
-=======
->>>>>>> 243c9bb7
 #include <QFont>
 #include <QDebug>
+
+#include <QMessageBox>
 
 const QString AddressTableModel::Send = "S";
 const QString AddressTableModel::Receive = "R";
@@ -389,18 +386,18 @@
                 sCommand += "\""+label+ "\" ";
                 sCommand += " 0 ";
                 sCommand += " 0 ";
-                sCommand += (address_type == OUTPUT_TYPE_BECH32) ? " true " : " false ";
+                sCommand += (address_type == OutputType::BECH32) ? " true " : " false ";
                 break;
             case ADDR_EXT:
                 sCommand = "getnewextaddress ";
                 sCommand += "\""+label+ "\" ";
                 sCommand += " \"\" ";
-                sCommand += (address_type == OUTPUT_TYPE_BECH32) ? " true " : " false ";
+                sCommand += (address_type == OutputType::BECH32) ? " true " : " false ";
                 break;
             default:
                 sCommand = "getnewaddress ";
                 sCommand += "\""+label+ "\" ";
-                sCommand += (address_type == OUTPUT_TYPE_BECH32) ? " true " : " false ";
+                sCommand += (address_type == OutputType::BECH32) ? " true " : " false ";
                 sCommand += " false ";
                 sCommand += (addrType == ADDR_STANDARD256) ? " true " : " false ";
                 break;
