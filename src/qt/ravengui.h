--- conflicted
+++ resolved
@@ -191,14 +191,10 @@
     bool handlePaymentRequest(const SendCoinsRecipient& recipient);
 
     /** Show incoming transaction notification for new transactions. */
-<<<<<<< HEAD
-    void incomingTransaction(const QString& date, int unit, const CAmount& amount, const QString& type, const QString& address, const QString& label);
+    void incomingTransaction(const QString& date, int unit, const CAmount& amount, const QString& type, const QString& address, const QString& label, const QString& assetName);
 
     /** Show the assets button if assets are active */
     void checkAssets();
-=======
-    void incomingTransaction(const QString& date, int unit, const CAmount& amount, const QString& type, const QString& address, const QString& label, const QString& assetName);
->>>>>>> fbd21974
 #endif // ENABLE_WALLET
 
 private Q_SLOTS:
