// Copyright (c) 2011-2019 The Bitcoin Core developers
// Distributed under the MIT software license, see the accompanying
// file COPYING or http://www.opensource.org/licenses/mit-license.php.

#include <qt/bitcoingui.h>

#include <qt/bitcoinunits.h>
#include <qt/clientmodel.h>
#include <qt/guiconstants.h>
#include <qt/guiutil.h>
#include <qt/modaloverlay.h>
#include <qt/networkstyle.h>
#include <qt/notificator.h>
#include <qt/openuridialog.h>
#include <qt/optionsdialog.h>
#include <qt/optionsmodel.h>
#include <qt/platformstyle.h>
#include <qt/rpcconsole.h>
#include <qt/utilitydialog.h>

#ifdef ENABLE_WALLET
#include <qt/walletcontroller.h>
#include <qt/walletframe.h>
#include <qt/walletmodel.h>
#include <qt/walletview.h>
#endif // ENABLE_WALLET

#ifdef Q_OS_MAC
#include <qt/macdockiconhandler.h>
#endif

#include <chain.h>
#include <chainparams.h>
#include <interfaces/handler.h>
#include <interfaces/node.h>
#include <ui_interface.h>
#include <util/system.h>

#include <iostream>
#include <memory>

#include <QAction>
#include <QApplication>
#include <QComboBox>
#include <QDateTime>
#include <QDesktopWidget>
#include <QDragEnterEvent>
#include <QIcon>
#include <QLabel>
#include <QListWidget>
#include <QMenu>
#include <QMenuBar>
#include <QMenu>
#include <QMessageBox>
#include <QMimeData>
#include <QProgressDialog>
#include <QSettings>
#include <QShortcut>
#include <QStackedWidget>
#include <QStatusBar>
#include <QStyle>
#include <QSystemTrayIcon>
#include <QTimer>
#include <QToolBar>
#include <QUrlQuery>
#include <QVBoxLayout>
#include <QWindow>


const std::string BitcoinGUI::DEFAULT_UIPLATFORM =
#if defined(Q_OS_MAC)
        "macosx"
#elif defined(Q_OS_WIN)
        "windows"
#else
        "other"
#endif
        ;

BitcoinGUI::BitcoinGUI(interfaces::Node& node, const PlatformStyle *_platformStyle, const NetworkStyle *networkStyle, QWidget *parent) :
    QMainWindow(parent),
<<<<<<< HEAD
    clientModel(0),
    walletFrame(0),
    unitDisplayControl(0),
    labelEncryptionIcon(0),
    labelConnectionsIcon(0),
    labelBlocksIcon(0),
    labelOmniPendingIcon(0),
    labelOmniPendingText(0),
    progressBarLabel(0),
    progressBar(0),
    progressDialog(0),
    appMenuBar(0),
    overviewAction(0),
    historyAction(0),
    quitAction(0),
    sendCoinsAction(0),
    sendCoinsMenuAction(0),
    usedSendingAddressesAction(0),
    usedReceivingAddressesAction(0),
    signMessageAction(0),
    verifyMessageAction(0),
    aboutAction(0),
    receiveCoinsAction(0),
    receiveCoinsMenuAction(0),
    optionsAction(0),
    toggleHideAction(0),
    encryptWalletAction(0),
    backupWalletAction(0),
    changePassphraseAction(0),
    aboutQtAction(0),
    openRPCConsoleAction(0),
    openAction(0),
    showHelpMessageAction(0),
    trayIcon(0),
    trayIconMenu(0),
    notificator(0),
    rpcConsole(0),
    helpMessageDialog(0),
    prevBlocks(0),
    spinnerFrame(0),
    platformStyle(platformStyle)
{
    GUIUtil::restoreWindowGeometry("nWindow", QSize(850, 550), this);

    QString windowTitle = tr(PACKAGE_NAME) + " - ";
#ifdef ENABLE_WALLET
    /* if compiled with wallet support, -disablewallet can still disable the wallet */
    enableWallet = !GetBoolArg("-disablewallet", false);
#else
    enableWallet = false;
#endif // ENABLE_WALLET
    if(enableWallet)
    {
        windowTitle += tr("Wallet");
    } else {
        windowTitle += tr("Node");
=======
    m_node(node),
    trayIconMenu{new QMenu()},
    platformStyle(_platformStyle),
    m_network_style(networkStyle)
{
    QSettings settings;
    if (!restoreGeometry(settings.value("MainWindowGeometry").toByteArray())) {
        // Restore failed (perhaps missing setting), center the window
        move(QApplication::desktop()->availableGeometry().center() - frameGeometry().center());
>>>>>>> be92be56
    }

#ifdef ENABLE_WALLET
    enableWallet = WalletModel::isWalletEnabled();
#endif // ENABLE_WALLET
    QApplication::setWindowIcon(m_network_style->getTrayAndWindowIcon());
    setWindowIcon(m_network_style->getTrayAndWindowIcon());
    updateWindowTitle();

    rpcConsole = new RPCConsole(node, _platformStyle, nullptr);
    helpMessageDialog = new HelpMessageDialog(node, this, false);
#ifdef ENABLE_WALLET
    if(enableWallet)
    {
        /** Create wallet frame and make it the central widget */
        walletFrame = new WalletFrame(_platformStyle, this);
        setCentralWidget(walletFrame);
    } else
#endif // ENABLE_WALLET
    {
        /* When compiled without wallet or -disablewallet is provided,
         * the central widget is the rpc console.
         */
        setCentralWidget(rpcConsole);
        Q_EMIT consoleShown(rpcConsole);
    }

    // Accept D&D of URIs
    setAcceptDrops(true);

    // Create actions for the toolbar, menu bar and tray/dock icon
    // Needs walletFrame to be initialized
    createActions();

    // Create application menu bar
    createMenuBar();

    // Create the toolbars
    createToolBars();

    // Create system tray icon and notification
    if (QSystemTrayIcon::isSystemTrayAvailable()) {
        createTrayIcon();
    }
    notificator = new Notificator(QApplication::applicationName(), trayIcon, this);

    // Create status bar
    statusBar();

    // Disable size grip because it looks ugly and nobody needs it
    statusBar()->setSizeGripEnabled(false);

    // Status bar notification icons
    QFrame *frameBlocks = new QFrame();
    frameBlocks->setContentsMargins(0,0,0,0);
    frameBlocks->setSizePolicy(QSizePolicy::Fixed, QSizePolicy::Preferred);
    QHBoxLayout *frameBlocksLayout = new QHBoxLayout(frameBlocks);
    frameBlocksLayout->setContentsMargins(3,0,3,0);
    frameBlocksLayout->setSpacing(3);
    unitDisplayControl = new UnitDisplayStatusBarControl(platformStyle);
    labelWalletEncryptionIcon = new QLabel();
    labelWalletHDStatusIcon = new QLabel();
    labelProxyIcon = new GUIUtil::ClickableLabel();
    connectionsControl = new GUIUtil::ClickableLabel();
    labelBlocksIcon = new GUIUtil::ClickableLabel();
    if(enableWallet)
    {
        frameBlocksLayout->addStretch();
        frameBlocksLayout->addWidget(unitDisplayControl);
        frameBlocksLayout->addStretch();
        frameBlocksLayout->addWidget(labelWalletEncryptionIcon);
        frameBlocksLayout->addWidget(labelWalletHDStatusIcon);
    }
    frameBlocksLayout->addWidget(labelProxyIcon);
    frameBlocksLayout->addStretch();
    frameBlocksLayout->addWidget(connectionsControl);
    frameBlocksLayout->addStretch();
    frameBlocksLayout->addWidget(labelBlocksIcon);
    frameBlocksLayout->addStretch();

    // Notification for pending transactions
    QFrame *framePending = new QFrame();
    framePending->setContentsMargins(0,0,0,0);
    framePending->setSizePolicy(QSizePolicy::Fixed, QSizePolicy::Preferred);
    QHBoxLayout *framePendingLayout = new QHBoxLayout(framePending);
    framePendingLayout->setContentsMargins(3,0,3,0);
    framePendingLayout->setSpacing(3);
    framePendingLayout->addStretch();
    labelOmniPendingIcon = new QLabel();
    labelOmniPendingText = new QLabel("You have Omni transactions awaiting confirmation.");
    framePendingLayout->addWidget(labelOmniPendingIcon);
    framePendingLayout->addWidget(labelOmniPendingText);
    framePendingLayout->addStretch();
    labelOmniPendingIcon->hide();
    labelOmniPendingText->hide();

    // Progress bar and label for blocks download
    progressBarLabel = new QLabel();
    progressBarLabel->setVisible(false);
    progressBar = new GUIUtil::ProgressBar();
    progressBar->setAlignment(Qt::AlignCenter);
    progressBar->setVisible(false);

    // Override style sheet for progress bar for styles that have a segmented progress bar,
    // as they make the text unreadable (workaround for issue #1071)
    // See https://doc.qt.io/qt-5/gallery.html
    QString curStyle = QApplication::style()->metaObject()->className();
    if(curStyle == "QWindowsStyle" || curStyle == "QWindowsXPStyle")
    {
        progressBar->setStyleSheet("QProgressBar { background-color: #e8e8e8; border: 1px solid grey; border-radius: 7px; padding: 1px; text-align: center; } QProgressBar::chunk { background: QLinearGradient(x1: 0, y1: 0, x2: 1, y2: 0, stop: 0 #FF8000, stop: 1 orange); border-radius: 7px; margin: 0px; }");
    }

    statusBar()->addWidget(framePending);
    statusBar()->addWidget(progressBarLabel);
    statusBar()->addWidget(progressBar);
    statusBar()->addPermanentWidget(frameBlocks);

    // Install event filter to be able to catch status tip events (QEvent::StatusTip)
    this->installEventFilter(this);

    // Initially wallet actions should be disabled
    setWalletActionsEnabled(false);

    // Subscribe to notifications from core
    subscribeToCoreSignals();

    connect(connectionsControl, &GUIUtil::ClickableLabel::clicked, [this] {
        m_node.setNetworkActive(!m_node.getNetworkActive());
    });
    connect(labelProxyIcon, &GUIUtil::ClickableLabel::clicked, [this] {
        openOptionsDialogWithTab(OptionsDialog::TAB_NETWORK);
    });

    modalOverlay = new ModalOverlay(this->centralWidget());
#ifdef ENABLE_WALLET
    if(enableWallet) {
        connect(walletFrame, &WalletFrame::requestedSyncWarningInfo, this, &BitcoinGUI::showModalOverlay);
        connect(labelBlocksIcon, &GUIUtil::ClickableLabel::clicked, this, &BitcoinGUI::showModalOverlay);
        connect(progressBar, &GUIUtil::ClickableProgressBar::clicked, this, &BitcoinGUI::showModalOverlay);
    }
#endif

#ifdef Q_OS_MAC
    m_app_nap_inhibitor = new CAppNapInhibitor;
#endif
}

BitcoinGUI::~BitcoinGUI()
{
    // Unsubscribe from notifications from core
    unsubscribeFromCoreSignals();

    QSettings settings;
    settings.setValue("MainWindowGeometry", saveGeometry());
    if(trayIcon) // Hide tray icon, as deleting will let it linger until quit (on Ubuntu)
        trayIcon->hide();
#ifdef Q_OS_MAC
    delete m_app_nap_inhibitor;
    delete appMenuBar;
    MacDockIconHandler::cleanup();
#endif

    delete rpcConsole;
}

void BitcoinGUI::createActions()
{
    QActionGroup *tabGroup = new QActionGroup(this);

    overviewAction = new QAction(platformStyle->SingleColorIcon(":/icons/overview"), tr("&Overview"), this);
    overviewAction->setStatusTip(tr("Show general overview of wallet"));
    overviewAction->setToolTip(overviewAction->statusTip());
    overviewAction->setCheckable(true);
    overviewAction->setShortcut(QKeySequence(Qt::ALT + Qt::Key_1));
    tabGroup->addAction(overviewAction);

    balancesAction = new QAction(platformStyle->SingleColorIcon(":/icons/balances"), tr("&Balances"), this);
    balancesAction->setStatusTip(tr("Show Omni Layer balances"));
    balancesAction->setToolTip(balancesAction->statusTip());
    balancesAction->setCheckable(true);
    balancesAction->setShortcut(QKeySequence(Qt::ALT + Qt::Key_2));
    tabGroup->addAction(balancesAction);

    sendCoinsAction = new QAction(platformStyle->SingleColorIcon(":/icons/send"), tr("&Send"), this);
    sendCoinsAction->setStatusTip(tr("Send Omni Layer and Bitcoin transactions"));
    sendCoinsAction->setToolTip(sendCoinsAction->statusTip());
    sendCoinsAction->setCheckable(true);
    sendCoinsAction->setShortcut(QKeySequence(Qt::ALT + Qt::Key_3));
    tabGroup->addAction(sendCoinsAction);

    sendCoinsMenuAction = new QAction(platformStyle->TextColorIcon(":/icons/send"), sendCoinsAction->text(), this);
    sendCoinsMenuAction->setStatusTip(sendCoinsAction->statusTip());
    sendCoinsMenuAction->setToolTip(sendCoinsMenuAction->statusTip());

    receiveCoinsAction = new QAction(platformStyle->SingleColorIcon(":/icons/receiving_addresses"), tr("&Receive"), this);
    receiveCoinsAction->setStatusTip(tr("Request payments (generates QR codes and bitcoin: URIs)"));
    receiveCoinsAction->setToolTip(receiveCoinsAction->statusTip());
    receiveCoinsAction->setCheckable(true);
    receiveCoinsAction->setShortcut(QKeySequence(Qt::ALT + Qt::Key_4));
    tabGroup->addAction(receiveCoinsAction);

    receiveCoinsMenuAction = new QAction(platformStyle->TextColorIcon(":/icons/receiving_addresses"), receiveCoinsAction->text(), this);
    receiveCoinsMenuAction->setStatusTip(receiveCoinsAction->statusTip());
    receiveCoinsMenuAction->setToolTip(receiveCoinsMenuAction->statusTip());

    /** Exchange UI is disabled (incomplete) in this version
    exchangeAction = new QAction(platformStyle->SingleColorIcon(":/icons/exchange"), tr("&Exchange"), this);
    exchangeAction->setStatusTip(tr("Trade properties on the distributed exchange"));
    exchangeAction->setToolTip(exchangeAction->statusTip());
    exchangeAction->setCheckable(true);
    exchangeAction->setShortcut(QKeySequence(Qt::ALT + Qt::Key_5));
    tabGroup->addAction(exchangeAction);
    **/

    historyAction = new QAction(platformStyle->SingleColorIcon(":/icons/history"), tr("&Transactions"), this);
    historyAction->setStatusTip(tr("Browse transaction history"));
    historyAction->setToolTip(historyAction->statusTip());
    historyAction->setCheckable(true);
    historyAction->setShortcut(QKeySequence(Qt::ALT + Qt::Key_6));
    tabGroup->addAction(historyAction);

    toolboxAction = new QAction(platformStyle->SingleColorIcon(":/icons/tools"), tr("&Toolbox"), this);
    toolboxAction->setStatusTip(tr("Tools to obtain varions Omni Layer information and transaction information"));
    toolboxAction->setToolTip(toolboxAction->statusTip());
    toolboxAction->setCheckable(true);
    toolboxAction->setShortcut(QKeySequence(Qt::ALT + Qt::Key_7));
    tabGroup->addAction(toolboxAction);


#ifdef ENABLE_WALLET
    // These showNormalIfMinimized are needed because Send Coins and Receive Coins
    // can be triggered from the tray menu, and need to show the GUI to be useful.
<<<<<<< HEAD
    connect(overviewAction, SIGNAL(triggered()), this, SLOT(showNormalIfMinimized()));
    connect(overviewAction, SIGNAL(triggered()), this, SLOT(gotoOverviewPage()));
    connect(balancesAction, SIGNAL(triggered()), this, SLOT(showNormalIfMinimized()));
    connect(balancesAction, SIGNAL(triggered()), this, SLOT(gotoBalancesPage()));
    connect(sendCoinsAction, SIGNAL(triggered()), this, SLOT(showNormalIfMinimized()));
    connect(sendCoinsAction, SIGNAL(triggered()), this, SLOT(gotoSendCoinsPage()));
    connect(sendCoinsMenuAction, SIGNAL(triggered()), this, SLOT(showNormalIfMinimized()));
    connect(sendCoinsMenuAction, SIGNAL(triggered()), this, SLOT(gotoSendCoinsPage()));
    connect(receiveCoinsAction, SIGNAL(triggered()), this, SLOT(showNormalIfMinimized()));
    connect(receiveCoinsAction, SIGNAL(triggered()), this, SLOT(gotoReceiveCoinsPage()));
    connect(receiveCoinsMenuAction, SIGNAL(triggered()), this, SLOT(showNormalIfMinimized()));
    connect(receiveCoinsMenuAction, SIGNAL(triggered()), this, SLOT(gotoReceiveCoinsPage()));
    connect(historyAction, SIGNAL(triggered()), this, SLOT(showNormalIfMinimized()));
    connect(historyAction, SIGNAL(triggered()), this, SLOT(gotoHistoryPage()));
    /** Trading UI is disabled in this version
    connect(exchangeAction, SIGNAL(triggered()), this, SLOT(showNormalIfMinimized()));
    connect(exchangeAction, SIGNAL(triggered()), this, SLOT(gotoExchangePage()));
    **/
    connect(toolboxAction, SIGNAL(triggered()), this, SLOT(showNormalIfMinimized()));
    connect(toolboxAction, SIGNAL(triggered()), this, SLOT(gotoToolboxPage()));
=======
    connect(overviewAction, &QAction::triggered, [this]{ showNormalIfMinimized(); });
    connect(overviewAction, &QAction::triggered, this, &BitcoinGUI::gotoOverviewPage);
    connect(sendCoinsAction, &QAction::triggered, [this]{ showNormalIfMinimized(); });
    connect(sendCoinsAction, &QAction::triggered, [this]{ gotoSendCoinsPage(); });
    connect(sendCoinsMenuAction, &QAction::triggered, [this]{ showNormalIfMinimized(); });
    connect(sendCoinsMenuAction, &QAction::triggered, [this]{ gotoSendCoinsPage(); });
    connect(receiveCoinsAction, &QAction::triggered, [this]{ showNormalIfMinimized(); });
    connect(receiveCoinsAction, &QAction::triggered, this, &BitcoinGUI::gotoReceiveCoinsPage);
    connect(receiveCoinsMenuAction, &QAction::triggered, [this]{ showNormalIfMinimized(); });
    connect(receiveCoinsMenuAction, &QAction::triggered, this, &BitcoinGUI::gotoReceiveCoinsPage);
    connect(historyAction, &QAction::triggered, [this]{ showNormalIfMinimized(); });
    connect(historyAction, &QAction::triggered, this, &BitcoinGUI::gotoHistoryPage);
>>>>>>> be92be56
#endif // ENABLE_WALLET

    quitAction = new QAction(platformStyle->TextColorIcon(":/icons/quit"), tr("E&xit"), this);
    quitAction->setStatusTip(tr("Quit application"));
    quitAction->setShortcut(QKeySequence(Qt::CTRL + Qt::Key_Q));
    quitAction->setMenuRole(QAction::QuitRole);
    aboutAction = new QAction(platformStyle->TextColorIcon(":/icons/about"), tr("&About %1").arg(tr(PACKAGE_NAME)), this);
    aboutAction->setStatusTip(tr("Show information about %1").arg(tr(PACKAGE_NAME)));
    aboutAction->setMenuRole(QAction::AboutRole);
    aboutAction->setEnabled(false);
    aboutQtAction = new QAction(platformStyle->TextColorIcon(":/icons/about_qt"), tr("About &Qt"), this);
    aboutQtAction->setStatusTip(tr("Show information about Qt"));
    aboutQtAction->setMenuRole(QAction::AboutQtRole);
    optionsAction = new QAction(platformStyle->TextColorIcon(":/icons/options"), tr("&Options..."), this);
    optionsAction->setStatusTip(tr("Modify configuration options for %1").arg(tr(PACKAGE_NAME)));
    optionsAction->setMenuRole(QAction::PreferencesRole);
    optionsAction->setEnabled(false);
    toggleHideAction = new QAction(platformStyle->TextColorIcon(":/icons/about"), tr("&Show / Hide"), this);
    toggleHideAction->setStatusTip(tr("Show or hide the main Window"));

    encryptWalletAction = new QAction(platformStyle->TextColorIcon(":/icons/lock_closed"), tr("&Encrypt Wallet..."), this);
    encryptWalletAction->setStatusTip(tr("Encrypt the private keys that belong to your wallet"));
    encryptWalletAction->setCheckable(true);
    backupWalletAction = new QAction(platformStyle->TextColorIcon(":/icons/filesave"), tr("&Backup Wallet..."), this);
    backupWalletAction->setStatusTip(tr("Backup wallet to another location"));
    changePassphraseAction = new QAction(platformStyle->TextColorIcon(":/icons/key"), tr("&Change Passphrase..."), this);
    changePassphraseAction->setStatusTip(tr("Change the passphrase used for wallet encryption"));
    signMessageAction = new QAction(platformStyle->TextColorIcon(":/icons/edit"), tr("Sign &message..."), this);
    signMessageAction->setStatusTip(tr("Sign messages with your Bitcoin addresses to prove you own them"));
    verifyMessageAction = new QAction(platformStyle->TextColorIcon(":/icons/verify"), tr("&Verify message..."), this);
    verifyMessageAction->setStatusTip(tr("Verify messages to ensure they were signed with specified Bitcoin addresses"));

    openRPCConsoleAction = new QAction(platformStyle->TextColorIcon(":/icons/debugwindow"), tr("&Debug window"), this);
    openRPCConsoleAction->setStatusTip(tr("Open debugging and diagnostic console"));
    // initially disable the debug window menu item
    openRPCConsoleAction->setEnabled(false);
    openRPCConsoleAction->setObjectName("openRPCConsoleAction");

    usedSendingAddressesAction = new QAction(platformStyle->TextColorIcon(":/icons/address-book"), tr("&Sending addresses"), this);
    usedSendingAddressesAction->setStatusTip(tr("Show the list of used sending addresses and labels"));
    usedReceivingAddressesAction = new QAction(platformStyle->TextColorIcon(":/icons/address-book"), tr("&Receiving addresses"), this);
    usedReceivingAddressesAction->setStatusTip(tr("Show the list of used receiving addresses and labels"));

    openAction = new QAction(platformStyle->TextColorIcon(":/icons/open"), tr("Open &URI..."), this);
    openAction->setStatusTip(tr("Open a bitcoin: URI or payment request"));

    m_open_wallet_action = new QAction(tr("Open Wallet"), this);
    m_open_wallet_action->setMenu(new QMenu(this));
    m_open_wallet_action->setStatusTip(tr("Open a wallet"));

    m_close_wallet_action = new QAction(tr("Close Wallet..."), this);
    m_close_wallet_action->setStatusTip(tr("Close wallet"));

    showHelpMessageAction = new QAction(platformStyle->TextColorIcon(":/icons/info"), tr("&Command-line options"), this);
    showHelpMessageAction->setMenuRole(QAction::NoRole);
    showHelpMessageAction->setStatusTip(tr("Show the %1 help message to get a list with possible Omni Core command-line options").arg(tr(PACKAGE_NAME)));

    connect(quitAction, &QAction::triggered, qApp, QApplication::quit);
    connect(aboutAction, &QAction::triggered, this, &BitcoinGUI::aboutClicked);
    connect(aboutQtAction, &QAction::triggered, qApp, QApplication::aboutQt);
    connect(optionsAction, &QAction::triggered, this, &BitcoinGUI::optionsClicked);
    connect(toggleHideAction, &QAction::triggered, this, &BitcoinGUI::toggleHidden);
    connect(showHelpMessageAction, &QAction::triggered, this, &BitcoinGUI::showHelpMessageClicked);
    connect(openRPCConsoleAction, &QAction::triggered, this, &BitcoinGUI::showDebugWindow);
    // prevents an open debug window from becoming stuck/unusable on client shutdown
    connect(quitAction, &QAction::triggered, rpcConsole, &QWidget::hide);

#ifdef ENABLE_WALLET
    if(walletFrame)
    {
        connect(encryptWalletAction, &QAction::triggered, walletFrame, &WalletFrame::encryptWallet);
        connect(backupWalletAction, &QAction::triggered, walletFrame, &WalletFrame::backupWallet);
        connect(changePassphraseAction, &QAction::triggered, walletFrame, &WalletFrame::changePassphrase);
        connect(signMessageAction, &QAction::triggered, [this]{ showNormalIfMinimized(); });
        connect(signMessageAction, &QAction::triggered, [this]{ gotoSignMessageTab(); });
        connect(verifyMessageAction, &QAction::triggered, [this]{ showNormalIfMinimized(); });
        connect(verifyMessageAction, &QAction::triggered, [this]{ gotoVerifyMessageTab(); });
        connect(usedSendingAddressesAction, &QAction::triggered, walletFrame, &WalletFrame::usedSendingAddresses);
        connect(usedReceivingAddressesAction, &QAction::triggered, walletFrame, &WalletFrame::usedReceivingAddresses);
        connect(openAction, &QAction::triggered, this, &BitcoinGUI::openClicked);
        connect(m_open_wallet_action->menu(), &QMenu::aboutToShow, [this] {
            m_open_wallet_action->menu()->clear();
            for (std::string path : m_wallet_controller->getWalletsAvailableToOpen()) {
                QString name = path.empty() ? QString("["+tr("default wallet")+"]") : QString::fromStdString(path);
                QAction* action = m_open_wallet_action->menu()->addAction(name);
                connect(action, &QAction::triggered, [this, name, path] {
                    OpenWalletActivity* activity = m_wallet_controller->openWallet(path);

                    QProgressDialog* dialog = new QProgressDialog(this);
                    dialog->setLabelText(tr("Opening Wallet <b>%1</b>...").arg(name.toHtmlEscaped()));
                    dialog->setRange(0, 0);
                    dialog->setCancelButton(nullptr);
                    dialog->setWindowModality(Qt::ApplicationModal);
                    dialog->show();

                    connect(activity, &OpenWalletActivity::message, this, [this] (QMessageBox::Icon icon, QString text) {
                        QMessageBox box;
                        box.setIcon(icon);
                        box.setText(tr("Open Wallet Failed"));
                        box.setInformativeText(text);
                        box.setStandardButtons(QMessageBox::Ok);
                        box.setDefaultButton(QMessageBox::Ok);
                        connect(this, &QObject::destroyed, &box, &QDialog::accept);
                        box.exec();
                    });
                    connect(activity, &OpenWalletActivity::opened, this, &BitcoinGUI::setCurrentWallet);
                    connect(activity, &OpenWalletActivity::finished, activity, &QObject::deleteLater);
                    connect(activity, &OpenWalletActivity::finished, dialog, &QObject::deleteLater);
                    bool invoked = QMetaObject::invokeMethod(activity, "open");
                    assert(invoked);
                });
            }
        });
        connect(m_close_wallet_action, &QAction::triggered, [this] {
            m_wallet_controller->closeWallet(walletFrame->currentWalletModel(), this);
        });
    }
#endif // ENABLE_WALLET

    connect(new QShortcut(QKeySequence(Qt::CTRL + Qt::SHIFT + Qt::Key_C), this), &QShortcut::activated, this, &BitcoinGUI::showDebugWindowActivateConsole);
    connect(new QShortcut(QKeySequence(Qt::CTRL + Qt::SHIFT + Qt::Key_D), this), &QShortcut::activated, this, &BitcoinGUI::showDebugWindow);
}

void BitcoinGUI::createMenuBar()
{
#ifdef Q_OS_MAC
    // Create a decoupled menu bar on Mac which stays even if the window is closed
    appMenuBar = new QMenuBar();
#else
    // Get the main window's menu bar on other platforms
    appMenuBar = menuBar();
#endif

    // Configure the menus
    QMenu *file = appMenuBar->addMenu(tr("&File"));
    if(walletFrame)
    {
        file->addAction(m_open_wallet_action);
        file->addAction(m_close_wallet_action);
        file->addSeparator();
        file->addAction(openAction);
        file->addAction(backupWalletAction);
        file->addAction(signMessageAction);
        file->addAction(verifyMessageAction);
        file->addSeparator();
    }
    file->addAction(quitAction);

    QMenu *settings = appMenuBar->addMenu(tr("&Settings"));
    if(walletFrame)
    {
        settings->addAction(encryptWalletAction);
        settings->addAction(changePassphraseAction);
        settings->addSeparator();
    }
    settings->addAction(optionsAction);

    QMenu* window_menu = appMenuBar->addMenu(tr("&Window"));

    QAction* minimize_action = window_menu->addAction(tr("Minimize"));
    minimize_action->setShortcut(QKeySequence(Qt::CTRL + Qt::Key_M));
    connect(minimize_action, &QAction::triggered, [] {
        qApp->focusWindow()->showMinimized();
    });
    connect(qApp, &QApplication::focusWindowChanged, [minimize_action] (QWindow* window) {
        minimize_action->setEnabled(window != nullptr && (window->flags() & Qt::Dialog) != Qt::Dialog && window->windowState() != Qt::WindowMinimized);
    });

#ifdef Q_OS_MAC
    QAction* zoom_action = window_menu->addAction(tr("Zoom"));
    connect(zoom_action, &QAction::triggered, [] {
        QWindow* window = qApp->focusWindow();
        if (window->windowState() != Qt::WindowMaximized) {
            window->showMaximized();
        } else {
            window->showNormal();
        }
    });

    connect(qApp, &QApplication::focusWindowChanged, [zoom_action] (QWindow* window) {
        zoom_action->setEnabled(window != nullptr);
    });
#else
    QAction* restore_action = window_menu->addAction(tr("Restore"));
    connect(restore_action, &QAction::triggered, [] {
        qApp->focusWindow()->showNormal();
    });

    connect(qApp, &QApplication::focusWindowChanged, [restore_action] (QWindow* window) {
        restore_action->setEnabled(window != nullptr);
    });
#endif

    if (walletFrame) {
        window_menu->addSeparator();
        QAction* main_window_action = window_menu->addAction(tr("Main Window"));
        connect(main_window_action, &QAction::triggered, [this] {
            GUIUtil::bringToFront(this);
        });

        window_menu->addSeparator();
        window_menu->addAction(usedSendingAddressesAction);
        window_menu->addAction(usedReceivingAddressesAction);
    }

    window_menu->addSeparator();
    for (RPCConsole::TabTypes tab_type : rpcConsole->tabs()) {
        QAction* tab_action = window_menu->addAction(rpcConsole->tabTitle(tab_type));
        connect(tab_action, &QAction::triggered, [this, tab_type] {
            rpcConsole->setTabFocus(tab_type);
            showDebugWindow();
        });
    }

    QMenu *help = appMenuBar->addMenu(tr("&Help"));
    help->addAction(showHelpMessageAction);
    help->addSeparator();
    help->addAction(aboutAction);
    help->addAction(aboutQtAction);
}

void BitcoinGUI::createToolBars()
{
    if(walletFrame)
    {
        QToolBar *toolbar = addToolBar(tr("Tabs toolbar"));
        appToolBar = toolbar;
        toolbar->setContextMenuPolicy(Qt::PreventContextMenu);
        toolbar->setMovable(false);
        toolbar->setToolButtonStyle(Qt::ToolButtonTextBesideIcon);
        toolbar->addAction(overviewAction);
        toolbar->addAction(balancesAction);
        toolbar->addAction(sendCoinsAction);
        toolbar->addAction(receiveCoinsAction);
        // toolbar->addAction(exchangeAction);
        toolbar->addAction(historyAction);
        toolbar->addAction(toolboxAction);
        overviewAction->setChecked(true);

#ifdef ENABLE_WALLET
        QWidget *spacer = new QWidget();
        spacer->setSizePolicy(QSizePolicy::Expanding, QSizePolicy::Expanding);
        toolbar->addWidget(spacer);

        m_wallet_selector = new QComboBox();
        m_wallet_selector->setSizeAdjustPolicy(QComboBox::AdjustToContents);
        connect(m_wallet_selector, static_cast<void (QComboBox::*)(int)>(&QComboBox::currentIndexChanged), this, &BitcoinGUI::setCurrentWalletBySelectorIndex);

        m_wallet_selector_label = new QLabel();
        m_wallet_selector_label->setText(tr("Wallet:") + " ");
        m_wallet_selector_label->setBuddy(m_wallet_selector);

        m_wallet_selector_label_action = appToolBar->addWidget(m_wallet_selector_label);
        m_wallet_selector_action = appToolBar->addWidget(m_wallet_selector);

        m_wallet_selector_label_action->setVisible(false);
        m_wallet_selector_action->setVisible(false);
#endif
    }
}

void BitcoinGUI::setClientModel(ClientModel *_clientModel)
{
    this->clientModel = _clientModel;
    if(_clientModel)
    {
        // Create system tray menu (or setup the dock menu) that late to prevent users from calling actions,
        // while the client has not yet fully loaded
        createTrayIconMenu();

        // Keep up to date with client
        updateNetworkState();
        connect(_clientModel, &ClientModel::numConnectionsChanged, this, &BitcoinGUI::setNumConnections);
        connect(_clientModel, &ClientModel::networkActiveChanged, this, &BitcoinGUI::setNetworkActive);

        modalOverlay->setKnownBestHeight(_clientModel->getHeaderTipHeight(), QDateTime::fromTime_t(_clientModel->getHeaderTipTime()));
        setNumBlocks(m_node.getNumBlocks(), QDateTime::fromTime_t(m_node.getLastBlockTime()), m_node.getVerificationProgress(), false);
        connect(_clientModel, &ClientModel::numBlocksChanged, this, &BitcoinGUI::setNumBlocks);

        // Receive and report messages from client model
        connect(_clientModel, &ClientModel::message, [this](const QString &title, const QString &message, unsigned int style){
            this->message(title, message, style);
        });

        // Show progress dialog
        connect(_clientModel, &ClientModel::showProgress, this, &BitcoinGUI::showProgress);

        rpcConsole->setClientModel(_clientModel);

        updateProxyIcon();

<<<<<<< HEAD
        // Update Omni pending status
        connect(clientModel, SIGNAL(refreshOmniPending(bool)), this, SLOT(setOmniPendingStatus(bool)));

        rpcConsole->setClientModel(clientModel);
=======
>>>>>>> be92be56
#ifdef ENABLE_WALLET
        if(walletFrame)
        {
            walletFrame->setClientModel(_clientModel);
        }
#endif // ENABLE_WALLET
<<<<<<< HEAD
        unitDisplayControl->setOptionsModel(clientModel->getOptionsModel());

        OptionsModel* optionsModel = clientModel->getOptionsModel();
        if(optionsModel)
        {
            // be aware of the tray icon disable state change reported by the OptionsModel object.
            connect(optionsModel,SIGNAL(hideTrayIconChanged(bool)),this,SLOT(setTrayIconVisible(bool)));
=======
        unitDisplayControl->setOptionsModel(_clientModel->getOptionsModel());

        OptionsModel* optionsModel = _clientModel->getOptionsModel();
        if (optionsModel && trayIcon) {
            // be aware of the tray icon disable state change reported by the OptionsModel object.
            connect(optionsModel, &OptionsModel::hideTrayIconChanged, this, &BitcoinGUI::setTrayIconVisible);
>>>>>>> be92be56

            // initialize the disable state of the tray icon with the current value in the model.
            setTrayIconVisible(optionsModel->getHideTrayIcon());
        }
    } else {
        // Disable possibility to show main window via action
        toggleHideAction->setEnabled(false);
        if(trayIconMenu)
        {
            // Disable context menu on tray icon
            trayIconMenu->clear();
        }
        // Propagate cleared model to child objects
        rpcConsole->setClientModel(nullptr);
#ifdef ENABLE_WALLET
<<<<<<< HEAD
        walletFrame->setClientModel(nullptr);
=======
        if (walletFrame)
        {
            walletFrame->setClientModel(nullptr);
        }
>>>>>>> be92be56
#endif // ENABLE_WALLET
        unitDisplayControl->setOptionsModel(nullptr);
    }
}

#ifdef ENABLE_WALLET
void BitcoinGUI::setWalletController(WalletController* wallet_controller)
{
    assert(!m_wallet_controller);
    assert(wallet_controller);

    m_wallet_controller = wallet_controller;

    connect(wallet_controller, &WalletController::walletAdded, this, &BitcoinGUI::addWallet);
    connect(wallet_controller, &WalletController::walletRemoved, this, &BitcoinGUI::removeWallet);

    for (WalletModel* wallet_model : m_wallet_controller->getWallets()) {
        addWallet(wallet_model);
    }
}

void BitcoinGUI::addWallet(WalletModel* walletModel)
{
    if (!walletFrame) return;
    const QString display_name = walletModel->getDisplayName();
    setWalletActionsEnabled(true);
    rpcConsole->addWallet(walletModel);
    walletFrame->addWallet(walletModel);
    m_wallet_selector->addItem(display_name, QVariant::fromValue(walletModel));
    if (m_wallet_selector->count() == 2) {
        m_wallet_selector_label_action->setVisible(true);
        m_wallet_selector_action->setVisible(true);
    }
}

void BitcoinGUI::removeWallet(WalletModel* walletModel)
{
    if (!walletFrame) return;
    int index = m_wallet_selector->findData(QVariant::fromValue(walletModel));
    m_wallet_selector->removeItem(index);
    if (m_wallet_selector->count() == 0) {
        setWalletActionsEnabled(false);
    } else if (m_wallet_selector->count() == 1) {
        m_wallet_selector_label_action->setVisible(false);
        m_wallet_selector_action->setVisible(false);
    }
    rpcConsole->removeWallet(walletModel);
    walletFrame->removeWallet(walletModel);
    updateWindowTitle();
}

void BitcoinGUI::setCurrentWallet(WalletModel* wallet_model)
{
    if (!walletFrame) return;
    walletFrame->setCurrentWallet(wallet_model);
    for (int index = 0; index < m_wallet_selector->count(); ++index) {
        if (m_wallet_selector->itemData(index).value<WalletModel*>() == wallet_model) {
            m_wallet_selector->setCurrentIndex(index);
            break;
        }
    }
    updateWindowTitle();
}

void BitcoinGUI::setCurrentWalletBySelectorIndex(int index)
{
    WalletModel* wallet_model = m_wallet_selector->itemData(index).value<WalletModel*>();
    if (wallet_model) setCurrentWallet(wallet_model);
}

void BitcoinGUI::removeAllWallets()
{
    if(!walletFrame)
        return;
    setWalletActionsEnabled(false);
    walletFrame->removeAllWallets();
}
#endif // ENABLE_WALLET

void BitcoinGUI::setWalletActionsEnabled(bool enabled)
{
    overviewAction->setEnabled(enabled);
    balancesAction->setEnabled(enabled);
    sendCoinsAction->setEnabled(enabled);
    sendCoinsMenuAction->setEnabled(enabled);
    receiveCoinsAction->setEnabled(enabled);
    receiveCoinsMenuAction->setEnabled(enabled);
    // exchangeAction->setEnabled(enabled);
    historyAction->setEnabled(enabled);
    toolboxAction->setEnabled(enabled);
    encryptWalletAction->setEnabled(enabled);
    backupWalletAction->setEnabled(enabled);
    changePassphraseAction->setEnabled(enabled);
    signMessageAction->setEnabled(enabled);
    verifyMessageAction->setEnabled(enabled);
    usedSendingAddressesAction->setEnabled(enabled);
    usedReceivingAddressesAction->setEnabled(enabled);
    openAction->setEnabled(enabled);
    m_close_wallet_action->setEnabled(enabled);
}

void BitcoinGUI::createTrayIcon()
{
    assert(QSystemTrayIcon::isSystemTrayAvailable());

#ifndef Q_OS_MAC
    if (QSystemTrayIcon::isSystemTrayAvailable()) {
        trayIcon = new QSystemTrayIcon(m_network_style->getTrayAndWindowIcon(), this);
        QString toolTip = tr("%1 client").arg(tr(PACKAGE_NAME)) + " " + m_network_style->getTitleAddText();
        trayIcon->setToolTip(toolTip);
    }
#endif
}

void BitcoinGUI::createTrayIconMenu()
{
#ifndef Q_OS_MAC
    // return if trayIcon is unset (only on non-macOSes)
    if (!trayIcon)
        return;

    trayIcon->setContextMenu(trayIconMenu.get());
    connect(trayIcon, &QSystemTrayIcon::activated, this, &BitcoinGUI::trayIconActivated);
#else
    // Note: On macOS, the Dock icon is used to provide the tray's functionality.
    MacDockIconHandler *dockIconHandler = MacDockIconHandler::instance();
    connect(dockIconHandler, &MacDockIconHandler::dockIconClicked, this, &BitcoinGUI::macosDockIconActivated);
    trayIconMenu->setAsDockMenu();
#endif

    // Configuration of the tray icon (or Dock icon) menu
#ifndef Q_OS_MAC
    // Note: On macOS, the Dock icon's menu already has Show / Hide action.
    trayIconMenu->addAction(toggleHideAction);
    trayIconMenu->addSeparator();
#endif
    if (enableWallet) {
        trayIconMenu->addAction(sendCoinsMenuAction);
        trayIconMenu->addAction(receiveCoinsMenuAction);
        trayIconMenu->addSeparator();
        trayIconMenu->addAction(signMessageAction);
        trayIconMenu->addAction(verifyMessageAction);
        trayIconMenu->addSeparator();
        trayIconMenu->addAction(openRPCConsoleAction);
    }
    trayIconMenu->addAction(optionsAction);
#ifndef Q_OS_MAC // This is built-in on macOS
    trayIconMenu->addSeparator();
    trayIconMenu->addAction(quitAction);
#endif
}

#ifndef Q_OS_MAC
void BitcoinGUI::trayIconActivated(QSystemTrayIcon::ActivationReason reason)
{
    if(reason == QSystemTrayIcon::Trigger)
    {
        // Click on system tray icon triggers show/hide of the main window
        toggleHidden();
    }
}
#else
void BitcoinGUI::macosDockIconActivated()
{
    show();
    activateWindow();
}
#endif

void BitcoinGUI::optionsClicked()
{
    openOptionsDialogWithTab(OptionsDialog::TAB_MAIN);
}

void BitcoinGUI::aboutClicked()
{
    if(!clientModel)
        return;

    HelpMessageDialog dlg(m_node, this, true);
    dlg.exec();
}

void BitcoinGUI::showDebugWindow()
{
    GUIUtil::bringToFront(rpcConsole);
    Q_EMIT consoleShown(rpcConsole);
}

void BitcoinGUI::showDebugWindowActivateConsole()
{
    rpcConsole->setTabFocus(RPCConsole::TAB_CONSOLE);
    showDebugWindow();
}

void BitcoinGUI::showHelpMessageClicked()
{
    helpMessageDialog->show();
}

#ifdef ENABLE_WALLET
void BitcoinGUI::openClicked()
{
    OpenURIDialog dlg(this);
    if(dlg.exec())
    {
        Q_EMIT receivedURI(dlg.getURI());
    }
}

void BitcoinGUI::gotoOverviewPage()
{
    overviewAction->setChecked(true);
    if (walletFrame) walletFrame->gotoOverviewPage();
}

void BitcoinGUI::gotoBalancesPage()
{
    balancesAction->setChecked(true);
    if (walletFrame) walletFrame->gotoBalancesPage();
}

void BitcoinGUI::gotoHistoryPage()
{
    historyAction->setChecked(true);
    if (walletFrame) walletFrame->gotoHistoryPage();
}

void BitcoinGUI::gotoOmniHistoryTab()
{
    historyAction->setChecked(true);
    if (walletFrame) walletFrame->gotoOmniHistoryTab();
}

void BitcoinGUI::gotoBitcoinHistoryTab()
{
    historyAction->setChecked(true);
    if (walletFrame) walletFrame->gotoBitcoinHistoryTab();
}

void BitcoinGUI::gotoToolboxPage()
{
    toolboxAction->setChecked(true);
    if (walletFrame) walletFrame->gotoToolboxPage();
}

void BitcoinGUI::gotoReceiveCoinsPage()
{
    receiveCoinsAction->setChecked(true);
    if (walletFrame) walletFrame->gotoReceiveCoinsPage();
}

void BitcoinGUI::gotoExchangePage()
{
    exchangeAction->setChecked(true);
    if (walletFrame) walletFrame->gotoExchangePage();
}

void BitcoinGUI::gotoSendCoinsPage(QString addr)
{
    sendCoinsAction->setChecked(true);
    if (walletFrame) walletFrame->gotoSendCoinsPage(addr);
}

void BitcoinGUI::gotoSignMessageTab(QString addr)
{
    if (walletFrame) walletFrame->gotoSignMessageTab(addr);
}

void BitcoinGUI::gotoVerifyMessageTab(QString addr)
{
    if (walletFrame) walletFrame->gotoVerifyMessageTab(addr);
}
#endif // ENABLE_WALLET

void BitcoinGUI::updateNetworkState()
{
    int count = clientModel->getNumConnections();
    QString icon;
    switch(count)
    {
    case 0: icon = ":/icons/connect_0"; break;
    case 1: case 2: case 3: icon = ":/icons/connect_1"; break;
    case 4: case 5: case 6: icon = ":/icons/connect_2"; break;
    case 7: case 8: case 9: icon = ":/icons/connect_3"; break;
    default: icon = ":/icons/connect_4"; break;
    }

    QString tooltip;

    if (m_node.getNetworkActive()) {
        tooltip = tr("%n active connection(s) to Bitcoin network", "", count) + QString(".<br>") + tr("Click to disable network activity.");
    } else {
        tooltip = tr("Network activity disabled.") + QString("<br>") + tr("Click to enable network activity again.");
        icon = ":/icons/network_disabled";
    }

    // Don't word-wrap this (fixed-width) tooltip
    tooltip = QString("<nobr>") + tooltip + QString("</nobr>");
    connectionsControl->setToolTip(tooltip);

    connectionsControl->setPixmap(platformStyle->SingleColorIcon(icon).pixmap(STATUSBAR_ICONSIZE,STATUSBAR_ICONSIZE));
}

void BitcoinGUI::setNumConnections(int count)
{
    updateNetworkState();
}

void BitcoinGUI::setNetworkActive(bool networkActive)
{
    updateNetworkState();
}

void BitcoinGUI::updateHeadersSyncProgressLabel()
{
    int64_t headersTipTime = clientModel->getHeaderTipTime();
    int headersTipHeight = clientModel->getHeaderTipHeight();
    int estHeadersLeft = (GetTime() - headersTipTime) / Params().GetConsensus().nPowTargetSpacing;
    if (estHeadersLeft > HEADER_HEIGHT_DELTA_SYNC)
        progressBarLabel->setText(tr("Syncing Headers (%1%)...").arg(QString::number(100.0 / (headersTipHeight+estHeadersLeft)*headersTipHeight, 'f', 1)));
}

void BitcoinGUI::openOptionsDialogWithTab(OptionsDialog::Tab tab)
{
    if (!clientModel || !clientModel->getOptionsModel())
        return;

    OptionsDialog dlg(this, enableWallet);
    dlg.setCurrentTab(tab);
    dlg.setModel(clientModel->getOptionsModel());
    dlg.exec();
}

void BitcoinGUI::setNumBlocks(int count, const QDateTime& blockDate, double nVerificationProgress, bool header)
{
// Disabling macOS App Nap on initial sync, disk and reindex operations.
#ifdef Q_OS_MAC
    (m_node.isInitialBlockDownload() || m_node.getReindex() || m_node.getImporting()) ? m_app_nap_inhibitor->disableAppNap() : m_app_nap_inhibitor->enableAppNap();
#endif

    if (modalOverlay)
    {
        if (header)
            modalOverlay->setKnownBestHeight(count, blockDate);
        else
            modalOverlay->tipUpdate(count, blockDate, nVerificationProgress);
    }
    if (!clientModel)
        return;

    // Prevent orphan statusbar messages (e.g. hover Quit in main menu, wait until chain-sync starts -> garbled text)
    statusBar()->clearMessage();

    // Acquire current block source
    enum BlockSource blockSource = clientModel->getBlockSource();
    switch (blockSource) {
        case BlockSource::NETWORK:
            if (header) {
                updateHeadersSyncProgressLabel();
                return;
            }
            progressBarLabel->setText(tr("Synchronizing with network..."));
            updateHeadersSyncProgressLabel();
            break;
        case BlockSource::DISK:
            if (header) {
                progressBarLabel->setText(tr("Indexing blocks on disk..."));
            } else {
                progressBarLabel->setText(tr("Processing blocks on disk..."));
            }
            break;
        case BlockSource::REINDEX:
            progressBarLabel->setText(tr("Reindexing blocks on disk..."));
            break;
        case BlockSource::NONE:
            if (header) {
                return;
            }
            progressBarLabel->setText(tr("Connecting to peers..."));
            break;
    }

    QString tooltip;

    QDateTime currentDate = QDateTime::currentDateTime();
    qint64 secs = blockDate.secsTo(currentDate);

    tooltip = tr("Processed %n block(s) of transaction history.", "", count);

    // Set icon state: spinning if catching up, tick otherwise
    if (secs < MAX_BLOCK_TIME_GAP) {
        tooltip = tr("Up to date") + QString(".<br>") + tooltip;
        labelBlocksIcon->setPixmap(platformStyle->SingleColorIcon(":/icons/synced").pixmap(STATUSBAR_ICONSIZE, STATUSBAR_ICONSIZE));

#ifdef ENABLE_WALLET
        if(walletFrame)
        {
            walletFrame->showOutOfSyncWarning(false);
            modalOverlay->showHide(true, true);
        }
#endif // ENABLE_WALLET

        progressBarLabel->setVisible(false);
        progressBar->setVisible(false);
    }
    else
    {
        QString timeBehindText = GUIUtil::formatNiceTimeOffset(secs);

        progressBarLabel->setVisible(true);
        progressBar->setFormat(tr("%1 behind").arg(timeBehindText));
        progressBar->setMaximum(1000000000);
        progressBar->setValue(nVerificationProgress * 1000000000.0 + 0.5);
        progressBar->setVisible(true);

        tooltip = tr("Catching up...") + QString("<br>") + tooltip;
        if(count != prevBlocks)
        {
            labelBlocksIcon->setPixmap(platformStyle->SingleColorIcon(QString(
                ":/movies/spinner-%1").arg(spinnerFrame, 3, 10, QChar('0')))
                .pixmap(STATUSBAR_ICONSIZE, STATUSBAR_ICONSIZE));
            spinnerFrame = (spinnerFrame + 1) % SPINNER_FRAMES;
        }
        prevBlocks = count;

#ifdef ENABLE_WALLET
        if(walletFrame)
        {
            walletFrame->showOutOfSyncWarning(true);
            modalOverlay->showHide();
        }
#endif // ENABLE_WALLET

        tooltip += QString("<br>");
        tooltip += tr("Last received block was generated %1 ago.").arg(timeBehindText);
        tooltip += QString("<br>");
        tooltip += tr("Transactions after this will not yet be visible.");
    }

    // Don't word-wrap this (fixed-width) tooltip
    tooltip = QString("<nobr>") + tooltip + QString("</nobr>");

    labelBlocksIcon->setToolTip(tooltip);
    progressBarLabel->setToolTip(tooltip);
    progressBar->setToolTip(tooltip);
}

void BitcoinGUI::message(const QString &title, const QString &message, unsigned int style, bool *ret)
{
    QString strTitle = tr("Omni Core"); // default title
    // Default to information icon
    int nMBoxIcon = QMessageBox::Information;
    int nNotifyIcon = Notificator::Information;

    QString msgType;

    // Prefer supplied title over style based title
    if (!title.isEmpty()) {
        msgType = title;
    }
    else {
        switch (style) {
        case CClientUIInterface::MSG_ERROR:
            msgType = tr("Error");
            break;
        case CClientUIInterface::MSG_WARNING:
            msgType = tr("Warning");
            break;
        case CClientUIInterface::MSG_INFORMATION:
            msgType = tr("Information");
            break;
        default:
            break;
        }
    }
    // Append title to "Bitcoin - "
    if (!msgType.isEmpty())
        strTitle += " - " + msgType;

    // Check for error/warning icon
    if (style & CClientUIInterface::ICON_ERROR) {
        nMBoxIcon = QMessageBox::Critical;
        nNotifyIcon = Notificator::Critical;
    }
    else if (style & CClientUIInterface::ICON_WARNING) {
        nMBoxIcon = QMessageBox::Warning;
        nNotifyIcon = Notificator::Warning;
    }

    // Display message
    if (style & CClientUIInterface::MODAL) {
        // Check for buttons, use OK as default, if none was supplied
        QMessageBox::StandardButton buttons;
        if (!(buttons = (QMessageBox::StandardButton)(style & CClientUIInterface::BTN_MASK)))
            buttons = QMessageBox::Ok;

        showNormalIfMinimized();
        QMessageBox mBox(static_cast<QMessageBox::Icon>(nMBoxIcon), strTitle, message, buttons, this);
        mBox.setTextFormat(Qt::PlainText);
        int r = mBox.exec();
        if (ret != nullptr)
            *ret = r == QMessageBox::Ok;
    }
    else
        notificator->notify(static_cast<Notificator::Class>(nNotifyIcon), strTitle, message);
}

void BitcoinGUI::changeEvent(QEvent *e)
{
    QMainWindow::changeEvent(e);
#ifndef Q_OS_MAC // Ignored on Mac
    if(e->type() == QEvent::WindowStateChange)
    {
        if(clientModel && clientModel->getOptionsModel() && clientModel->getOptionsModel()->getMinimizeToTray())
        {
            QWindowStateChangeEvent *wsevt = static_cast<QWindowStateChangeEvent*>(e);
            if(!(wsevt->oldState() & Qt::WindowMinimized) && isMinimized())
            {
                QTimer::singleShot(0, this, &BitcoinGUI::hide);
                e->ignore();
            }
            else if((wsevt->oldState() & Qt::WindowMinimized) && !isMinimized())
            {
                QTimer::singleShot(0, this, &BitcoinGUI::show);
                e->ignore();
            }
        }
    }
#endif
}

void BitcoinGUI::closeEvent(QCloseEvent *event)
{
#ifndef Q_OS_MAC // Ignored on Mac
    if(clientModel && clientModel->getOptionsModel())
    {
        if(!clientModel->getOptionsModel()->getMinimizeOnClose())
        {
            // close rpcConsole in case it was open to make some space for the shutdown window
            rpcConsole->close();

            QApplication::quit();
        }
        else
        {
            QMainWindow::showMinimized();
            event->ignore();
        }
    }
#else
    QMainWindow::closeEvent(event);
#endif
}

void BitcoinGUI::showEvent(QShowEvent *event)
{
    // enable the debug window when the main window shows up
    openRPCConsoleAction->setEnabled(true);
    aboutAction->setEnabled(true);
    optionsAction->setEnabled(true);
}

#ifdef ENABLE_WALLET
void BitcoinGUI::incomingTransaction(const QString& date, int unit, const CAmount& amount, const QString& type, const QString& address, const QString& label, const QString& walletName)
{
    // On new transaction, make an info balloon
    QString msg = tr("Date: %1\n").arg(date) +
                  tr("Amount: %1\n").arg(BitcoinUnits::formatWithUnit(unit, amount, true));
    if (m_node.getWallets().size() > 1 && !walletName.isEmpty()) {
        msg += tr("Wallet: %1\n").arg(walletName);
    }
    msg += tr("Type: %1\n").arg(type);
    if (!label.isEmpty())
        msg += tr("Label: %1\n").arg(label);
    else if (!address.isEmpty())
        msg += tr("Address: %1\n").arg(address);
    message((amount)<0 ? tr("Sent transaction") : tr("Incoming transaction"),
             msg, CClientUIInterface::MSG_INFORMATION);
}
#endif // ENABLE_WALLET

void BitcoinGUI::dragEnterEvent(QDragEnterEvent *event)
{
    // Accept only URIs
    if(event->mimeData()->hasUrls())
        event->acceptProposedAction();
}

void BitcoinGUI::dropEvent(QDropEvent *event)
{
    if(event->mimeData()->hasUrls())
    {
        for (const QUrl &uri : event->mimeData()->urls())
        {
            Q_EMIT receivedURI(uri.toString());
        }
    }
    event->acceptProposedAction();
}

bool BitcoinGUI::eventFilter(QObject *object, QEvent *event)
{
    // Catch status tip events
    if (event->type() == QEvent::StatusTip)
    {
        // Prevent adding text from setStatusTip(), if we currently use the status bar for displaying other stuff
        if (progressBarLabel->isVisible() || progressBar->isVisible())
            return true;
    }
    return QMainWindow::eventFilter(object, event);
}

#ifdef ENABLE_WALLET
bool BitcoinGUI::handlePaymentRequest(const SendCoinsRecipient& recipient)
{
    // URI has to be valid
    if (walletFrame && walletFrame->handlePaymentRequest(recipient))
    {
        showNormalIfMinimized();
        gotoSendCoinsPage();
        return true;
    }
    return false;
}

<<<<<<< HEAD
void BitcoinGUI::setOmniPendingStatus(bool pending)
{
    if (!pending) {
        labelOmniPendingIcon->hide();
        labelOmniPendingText->hide();
    } else {
        labelOmniPendingIcon->show();
        labelOmniPendingText->show();
        labelOmniPendingIcon->setPixmap(QIcon(":/icons/omni_hourglass").pixmap(STATUSBAR_ICONSIZE,STATUSBAR_ICONSIZE));
        labelOmniPendingIcon->setToolTip(tr("You have Omni transactions awaiting confirmation."));
    }
=======
void BitcoinGUI::setHDStatus(bool privkeyDisabled, int hdEnabled)
{
    labelWalletHDStatusIcon->setPixmap(platformStyle->SingleColorIcon(privkeyDisabled ? ":/icons/eye" : hdEnabled ? ":/icons/hd_enabled" : ":/icons/hd_disabled").pixmap(STATUSBAR_ICONSIZE,STATUSBAR_ICONSIZE));
    labelWalletHDStatusIcon->setToolTip(privkeyDisabled ? tr("Private key <b>disabled</b>") : hdEnabled ? tr("HD key generation is <b>enabled</b>") : tr("HD key generation is <b>disabled</b>"));

    // eventually disable the QLabel to set its opacity to 50%
    labelWalletHDStatusIcon->setEnabled(hdEnabled);
>>>>>>> be92be56
}

void BitcoinGUI::setEncryptionStatus(int status)
{
    switch(status)
    {
    case WalletModel::Unencrypted:
        labelWalletEncryptionIcon->hide();
        encryptWalletAction->setChecked(false);
        changePassphraseAction->setEnabled(false);
        encryptWalletAction->setEnabled(true);
        break;
    case WalletModel::Unlocked:
        labelWalletEncryptionIcon->show();
        labelWalletEncryptionIcon->setPixmap(platformStyle->SingleColorIcon(":/icons/lock_open").pixmap(STATUSBAR_ICONSIZE,STATUSBAR_ICONSIZE));
        labelWalletEncryptionIcon->setToolTip(tr("Wallet is <b>encrypted</b> and currently <b>unlocked</b>"));
        encryptWalletAction->setChecked(true);
        changePassphraseAction->setEnabled(true);
        encryptWalletAction->setEnabled(false); // TODO: decrypt currently not supported
        break;
    case WalletModel::Locked:
        labelWalletEncryptionIcon->show();
        labelWalletEncryptionIcon->setPixmap(platformStyle->SingleColorIcon(":/icons/lock_closed").pixmap(STATUSBAR_ICONSIZE,STATUSBAR_ICONSIZE));
        labelWalletEncryptionIcon->setToolTip(tr("Wallet is <b>encrypted</b> and currently <b>locked</b>"));
        encryptWalletAction->setChecked(true);
        changePassphraseAction->setEnabled(true);
        encryptWalletAction->setEnabled(false); // TODO: decrypt currently not supported
        break;
    }
}

void BitcoinGUI::updateWalletStatus()
{
    if (!walletFrame) {
        return;
    }
    WalletView * const walletView = walletFrame->currentWalletView();
    if (!walletView) {
        return;
    }
    WalletModel * const walletModel = walletView->getWalletModel();
    setEncryptionStatus(walletModel->getEncryptionStatus());
    setHDStatus(walletModel->privateKeysDisabled(), walletModel->wallet().hdEnabled());
}
#endif // ENABLE_WALLET

void BitcoinGUI::updateProxyIcon()
{
    std::string ip_port;
    bool proxy_enabled = clientModel->getProxyInfo(ip_port);

    if (proxy_enabled) {
        if (labelProxyIcon->pixmap() == nullptr) {
            QString ip_port_q = QString::fromStdString(ip_port);
            labelProxyIcon->setPixmap(platformStyle->SingleColorIcon(":/icons/proxy").pixmap(STATUSBAR_ICONSIZE, STATUSBAR_ICONSIZE));
            labelProxyIcon->setToolTip(tr("Proxy is <b>enabled</b>: %1").arg(ip_port_q));
        } else {
            labelProxyIcon->show();
        }
    } else {
        labelProxyIcon->hide();
    }
}

void BitcoinGUI::updateWindowTitle()
{
    QString window_title = tr(PACKAGE_NAME);
#ifdef ENABLE_WALLET
    if (walletFrame) {
        WalletModel* const wallet_model = walletFrame->currentWalletModel();
        if (wallet_model && !wallet_model->getWalletName().isEmpty()) {
            window_title += " - " + wallet_model->getDisplayName();
        }
    }
#endif
    if (!m_network_style->getTitleAddText().isEmpty()) {
        window_title += " - " + m_network_style->getTitleAddText();
    }
    setWindowTitle(window_title);
}

void BitcoinGUI::showNormalIfMinimized(bool fToggleHidden)
{
    if(!clientModel)
        return;

    if (!isHidden() && !isMinimized() && !GUIUtil::isObscured(this) && fToggleHidden) {
        hide();
    } else {
        GUIUtil::bringToFront(this);
    }
}

void BitcoinGUI::toggleHidden()
{
    showNormalIfMinimized(true);
}

void BitcoinGUI::detectShutdown()
{
    if (m_node.shutdownRequested())
    {
        if(rpcConsole)
            rpcConsole->hide();
        qApp->quit();
    }
}

void BitcoinGUI::showProgress(const QString &title, int nProgress)
{
    if (nProgress == 0) {
        progressDialog = new QProgressDialog(title, QString(), 0, 100);
        GUIUtil::PolishProgressDialog(progressDialog);
        progressDialog->setWindowModality(Qt::ApplicationModal);
        progressDialog->setMinimumDuration(0);
        progressDialog->setAutoClose(false);
        progressDialog->setValue(0);
    } else if (nProgress == 100) {
        if (progressDialog) {
            progressDialog->close();
            progressDialog->deleteLater();
        }
    } else if (progressDialog) {
        progressDialog->setValue(nProgress);
    }
}

void BitcoinGUI::setTrayIconVisible(bool fHideTrayIcon)
{
    if (trayIcon)
    {
        trayIcon->setVisible(!fHideTrayIcon);
    }
}

void BitcoinGUI::showModalOverlay()
{
    if (modalOverlay && (progressBar->isVisible() || modalOverlay->isLayerVisible()))
        modalOverlay->toggleVisibility();
}

static bool ThreadSafeMessageBox(BitcoinGUI* gui, const std::string& message, const std::string& caption, unsigned int style)
{
    bool modal = (style & CClientUIInterface::MODAL);
    // The SECURE flag has no effect in the Qt GUI.
    // bool secure = (style & CClientUIInterface::SECURE);
    style &= ~CClientUIInterface::SECURE;
    bool ret = false;
    // In case of modal message, use blocking connection to wait for user to click a button
    QMetaObject::invokeMethod(gui, "message",
                               modal ? GUIUtil::blockingGUIThreadConnection() : Qt::QueuedConnection,
                               Q_ARG(QString, QString::fromStdString(caption)),
                               Q_ARG(QString, QString::fromStdString(message)),
                               Q_ARG(unsigned int, style),
                               Q_ARG(bool*, &ret));
    return ret;
}

void BitcoinGUI::subscribeToCoreSignals()
{
    // Connect signals to client
    m_handler_message_box = m_node.handleMessageBox(std::bind(ThreadSafeMessageBox, this, std::placeholders::_1, std::placeholders::_2, std::placeholders::_3));
    m_handler_question = m_node.handleQuestion(std::bind(ThreadSafeMessageBox, this, std::placeholders::_1, std::placeholders::_3, std::placeholders::_4));
}

void BitcoinGUI::unsubscribeFromCoreSignals()
{
    // Disconnect signals from client
    m_handler_message_box->disconnect();
    m_handler_question->disconnect();
}

UnitDisplayStatusBarControl::UnitDisplayStatusBarControl(const PlatformStyle *platformStyle) :
    optionsModel(nullptr),
    menu(nullptr)
{
    createContextMenu();
    setToolTip(tr("Unit to show amounts in. Click to select another unit."));
    QList<BitcoinUnits::Unit> units = BitcoinUnits::availableUnits();
    int max_width = 0;
    const QFontMetrics fm(font());
    for (const BitcoinUnits::Unit unit : units)
    {
        max_width = qMax(max_width, fm.width(BitcoinUnits::longName(unit)));
    }
    setMinimumSize(max_width, 0);
    setAlignment(Qt::AlignRight | Qt::AlignVCenter);
    setStyleSheet(QString("QLabel { color : %1 }").arg(platformStyle->SingleColor().name()));
}

/** So that it responds to button clicks */
void UnitDisplayStatusBarControl::mousePressEvent(QMouseEvent *event)
{
    onDisplayUnitsClicked(event->pos());
}

/** Creates context menu, its actions, and wires up all the relevant signals for mouse events. */
void UnitDisplayStatusBarControl::createContextMenu()
{
    menu = new QMenu(this);
<<<<<<< HEAD
    Q_FOREACH(BitcoinUnits::Unit u, BitcoinUnits::availableUnits())
=======
    for (const BitcoinUnits::Unit u : BitcoinUnits::availableUnits())
>>>>>>> be92be56
    {
        QAction *menuAction = new QAction(QString(BitcoinUnits::longName(u)), this);
        menuAction->setData(QVariant(u));
        menu->addAction(menuAction);
    }
    connect(menu, &QMenu::triggered, this, &UnitDisplayStatusBarControl::onMenuSelection);
}

/** Lets the control know about the Options Model (and its signals) */
void UnitDisplayStatusBarControl::setOptionsModel(OptionsModel *_optionsModel)
{
    if (_optionsModel)
    {
        this->optionsModel = _optionsModel;

        // be aware of a display unit change reported by the OptionsModel object.
        connect(_optionsModel, &OptionsModel::displayUnitChanged, this, &UnitDisplayStatusBarControl::updateDisplayUnit);

        // initialize the display units label with the current value in the model.
        updateDisplayUnit(_optionsModel->getDisplayUnit());
    }
}

/** When Display Units are changed on OptionsModel it will refresh the display text of the control on the status bar */
void UnitDisplayStatusBarControl::updateDisplayUnit(int newUnits)
{
    setText(BitcoinUnits::longName(newUnits));
}

/** Shows context menu with Display Unit options by the mouse coordinates */
void UnitDisplayStatusBarControl::onDisplayUnitsClicked(const QPoint& point)
{
    QPoint globalPos = mapToGlobal(point);
    menu->exec(globalPos);
}

/** Tells underlying optionsModel to update its current display unit. */
void UnitDisplayStatusBarControl::onMenuSelection(QAction* action)
{
    if (action)
    {
        optionsModel->setDisplayUnit(action->data());
    }
}<|MERGE_RESOLUTION|>--- conflicted
+++ resolved
@@ -45,12 +45,9 @@
 #include <QDateTime>
 #include <QDesktopWidget>
 #include <QDragEnterEvent>
-#include <QIcon>
-#include <QLabel>
 #include <QListWidget>
 #include <QMenu>
 #include <QMenuBar>
-#include <QMenu>
 #include <QMessageBox>
 #include <QMimeData>
 #include <QProgressDialog>
@@ -79,64 +76,6 @@
 
 BitcoinGUI::BitcoinGUI(interfaces::Node& node, const PlatformStyle *_platformStyle, const NetworkStyle *networkStyle, QWidget *parent) :
     QMainWindow(parent),
-<<<<<<< HEAD
-    clientModel(0),
-    walletFrame(0),
-    unitDisplayControl(0),
-    labelEncryptionIcon(0),
-    labelConnectionsIcon(0),
-    labelBlocksIcon(0),
-    labelOmniPendingIcon(0),
-    labelOmniPendingText(0),
-    progressBarLabel(0),
-    progressBar(0),
-    progressDialog(0),
-    appMenuBar(0),
-    overviewAction(0),
-    historyAction(0),
-    quitAction(0),
-    sendCoinsAction(0),
-    sendCoinsMenuAction(0),
-    usedSendingAddressesAction(0),
-    usedReceivingAddressesAction(0),
-    signMessageAction(0),
-    verifyMessageAction(0),
-    aboutAction(0),
-    receiveCoinsAction(0),
-    receiveCoinsMenuAction(0),
-    optionsAction(0),
-    toggleHideAction(0),
-    encryptWalletAction(0),
-    backupWalletAction(0),
-    changePassphraseAction(0),
-    aboutQtAction(0),
-    openRPCConsoleAction(0),
-    openAction(0),
-    showHelpMessageAction(0),
-    trayIcon(0),
-    trayIconMenu(0),
-    notificator(0),
-    rpcConsole(0),
-    helpMessageDialog(0),
-    prevBlocks(0),
-    spinnerFrame(0),
-    platformStyle(platformStyle)
-{
-    GUIUtil::restoreWindowGeometry("nWindow", QSize(850, 550), this);
-
-    QString windowTitle = tr(PACKAGE_NAME) + " - ";
-#ifdef ENABLE_WALLET
-    /* if compiled with wallet support, -disablewallet can still disable the wallet */
-    enableWallet = !GetBoolArg("-disablewallet", false);
-#else
-    enableWallet = false;
-#endif // ENABLE_WALLET
-    if(enableWallet)
-    {
-        windowTitle += tr("Wallet");
-    } else {
-        windowTitle += tr("Node");
-=======
     m_node(node),
     trayIconMenu{new QMenu()},
     platformStyle(_platformStyle),
@@ -146,7 +85,6 @@
     if (!restoreGeometry(settings.value("MainWindowGeometry").toByteArray())) {
         // Restore failed (perhaps missing setting), center the window
         move(QApplication::desktop()->availableGeometry().center() - frameGeometry().center());
->>>>>>> be92be56
     }
 
 #ifdef ENABLE_WALLET
@@ -227,22 +165,6 @@
     frameBlocksLayout->addWidget(labelBlocksIcon);
     frameBlocksLayout->addStretch();
 
-    // Notification for pending transactions
-    QFrame *framePending = new QFrame();
-    framePending->setContentsMargins(0,0,0,0);
-    framePending->setSizePolicy(QSizePolicy::Fixed, QSizePolicy::Preferred);
-    QHBoxLayout *framePendingLayout = new QHBoxLayout(framePending);
-    framePendingLayout->setContentsMargins(3,0,3,0);
-    framePendingLayout->setSpacing(3);
-    framePendingLayout->addStretch();
-    labelOmniPendingIcon = new QLabel();
-    labelOmniPendingText = new QLabel("You have Omni transactions awaiting confirmation.");
-    framePendingLayout->addWidget(labelOmniPendingIcon);
-    framePendingLayout->addWidget(labelOmniPendingText);
-    framePendingLayout->addStretch();
-    labelOmniPendingIcon->hide();
-    labelOmniPendingText->hide();
-
     // Progress bar and label for blocks download
     progressBarLabel = new QLabel();
     progressBarLabel->setVisible(false);
@@ -259,7 +181,6 @@
         progressBar->setStyleSheet("QProgressBar { background-color: #e8e8e8; border: 1px solid grey; border-radius: 7px; padding: 1px; text-align: center; } QProgressBar::chunk { background: QLinearGradient(x1: 0, y1: 0, x2: 1, y2: 0, stop: 0 #FF8000, stop: 1 orange); border-radius: 7px; margin: 0px; }");
     }
 
-    statusBar()->addWidget(framePending);
     statusBar()->addWidget(progressBarLabel);
     statusBar()->addWidget(progressBar);
     statusBar()->addPermanentWidget(frameBlocks);
@@ -323,18 +244,11 @@
     overviewAction->setShortcut(QKeySequence(Qt::ALT + Qt::Key_1));
     tabGroup->addAction(overviewAction);
 
-    balancesAction = new QAction(platformStyle->SingleColorIcon(":/icons/balances"), tr("&Balances"), this);
-    balancesAction->setStatusTip(tr("Show Omni Layer balances"));
-    balancesAction->setToolTip(balancesAction->statusTip());
-    balancesAction->setCheckable(true);
-    balancesAction->setShortcut(QKeySequence(Qt::ALT + Qt::Key_2));
-    tabGroup->addAction(balancesAction);
-
     sendCoinsAction = new QAction(platformStyle->SingleColorIcon(":/icons/send"), tr("&Send"), this);
-    sendCoinsAction->setStatusTip(tr("Send Omni Layer and Bitcoin transactions"));
+    sendCoinsAction->setStatusTip(tr("Send coins to a Bitcoin address"));
     sendCoinsAction->setToolTip(sendCoinsAction->statusTip());
     sendCoinsAction->setCheckable(true);
-    sendCoinsAction->setShortcut(QKeySequence(Qt::ALT + Qt::Key_3));
+    sendCoinsAction->setShortcut(QKeySequence(Qt::ALT + Qt::Key_2));
     tabGroup->addAction(sendCoinsAction);
 
     sendCoinsMenuAction = new QAction(platformStyle->TextColorIcon(":/icons/send"), sendCoinsAction->text(), this);
@@ -345,62 +259,23 @@
     receiveCoinsAction->setStatusTip(tr("Request payments (generates QR codes and bitcoin: URIs)"));
     receiveCoinsAction->setToolTip(receiveCoinsAction->statusTip());
     receiveCoinsAction->setCheckable(true);
-    receiveCoinsAction->setShortcut(QKeySequence(Qt::ALT + Qt::Key_4));
+    receiveCoinsAction->setShortcut(QKeySequence(Qt::ALT + Qt::Key_3));
     tabGroup->addAction(receiveCoinsAction);
 
     receiveCoinsMenuAction = new QAction(platformStyle->TextColorIcon(":/icons/receiving_addresses"), receiveCoinsAction->text(), this);
     receiveCoinsMenuAction->setStatusTip(receiveCoinsAction->statusTip());
     receiveCoinsMenuAction->setToolTip(receiveCoinsMenuAction->statusTip());
-
-    /** Exchange UI is disabled (incomplete) in this version
-    exchangeAction = new QAction(platformStyle->SingleColorIcon(":/icons/exchange"), tr("&Exchange"), this);
-    exchangeAction->setStatusTip(tr("Trade properties on the distributed exchange"));
-    exchangeAction->setToolTip(exchangeAction->statusTip());
-    exchangeAction->setCheckable(true);
-    exchangeAction->setShortcut(QKeySequence(Qt::ALT + Qt::Key_5));
-    tabGroup->addAction(exchangeAction);
-    **/
 
     historyAction = new QAction(platformStyle->SingleColorIcon(":/icons/history"), tr("&Transactions"), this);
     historyAction->setStatusTip(tr("Browse transaction history"));
     historyAction->setToolTip(historyAction->statusTip());
     historyAction->setCheckable(true);
-    historyAction->setShortcut(QKeySequence(Qt::ALT + Qt::Key_6));
+    historyAction->setShortcut(QKeySequence(Qt::ALT + Qt::Key_4));
     tabGroup->addAction(historyAction);
-
-    toolboxAction = new QAction(platformStyle->SingleColorIcon(":/icons/tools"), tr("&Toolbox"), this);
-    toolboxAction->setStatusTip(tr("Tools to obtain varions Omni Layer information and transaction information"));
-    toolboxAction->setToolTip(toolboxAction->statusTip());
-    toolboxAction->setCheckable(true);
-    toolboxAction->setShortcut(QKeySequence(Qt::ALT + Qt::Key_7));
-    tabGroup->addAction(toolboxAction);
-
 
 #ifdef ENABLE_WALLET
     // These showNormalIfMinimized are needed because Send Coins and Receive Coins
     // can be triggered from the tray menu, and need to show the GUI to be useful.
-<<<<<<< HEAD
-    connect(overviewAction, SIGNAL(triggered()), this, SLOT(showNormalIfMinimized()));
-    connect(overviewAction, SIGNAL(triggered()), this, SLOT(gotoOverviewPage()));
-    connect(balancesAction, SIGNAL(triggered()), this, SLOT(showNormalIfMinimized()));
-    connect(balancesAction, SIGNAL(triggered()), this, SLOT(gotoBalancesPage()));
-    connect(sendCoinsAction, SIGNAL(triggered()), this, SLOT(showNormalIfMinimized()));
-    connect(sendCoinsAction, SIGNAL(triggered()), this, SLOT(gotoSendCoinsPage()));
-    connect(sendCoinsMenuAction, SIGNAL(triggered()), this, SLOT(showNormalIfMinimized()));
-    connect(sendCoinsMenuAction, SIGNAL(triggered()), this, SLOT(gotoSendCoinsPage()));
-    connect(receiveCoinsAction, SIGNAL(triggered()), this, SLOT(showNormalIfMinimized()));
-    connect(receiveCoinsAction, SIGNAL(triggered()), this, SLOT(gotoReceiveCoinsPage()));
-    connect(receiveCoinsMenuAction, SIGNAL(triggered()), this, SLOT(showNormalIfMinimized()));
-    connect(receiveCoinsMenuAction, SIGNAL(triggered()), this, SLOT(gotoReceiveCoinsPage()));
-    connect(historyAction, SIGNAL(triggered()), this, SLOT(showNormalIfMinimized()));
-    connect(historyAction, SIGNAL(triggered()), this, SLOT(gotoHistoryPage()));
-    /** Trading UI is disabled in this version
-    connect(exchangeAction, SIGNAL(triggered()), this, SLOT(showNormalIfMinimized()));
-    connect(exchangeAction, SIGNAL(triggered()), this, SLOT(gotoExchangePage()));
-    **/
-    connect(toolboxAction, SIGNAL(triggered()), this, SLOT(showNormalIfMinimized()));
-    connect(toolboxAction, SIGNAL(triggered()), this, SLOT(gotoToolboxPage()));
-=======
     connect(overviewAction, &QAction::triggered, [this]{ showNormalIfMinimized(); });
     connect(overviewAction, &QAction::triggered, this, &BitcoinGUI::gotoOverviewPage);
     connect(sendCoinsAction, &QAction::triggered, [this]{ showNormalIfMinimized(); });
@@ -413,7 +288,6 @@
     connect(receiveCoinsMenuAction, &QAction::triggered, this, &BitcoinGUI::gotoReceiveCoinsPage);
     connect(historyAction, &QAction::triggered, [this]{ showNormalIfMinimized(); });
     connect(historyAction, &QAction::triggered, this, &BitcoinGUI::gotoHistoryPage);
->>>>>>> be92be56
 #endif // ENABLE_WALLET
 
     quitAction = new QAction(platformStyle->TextColorIcon(":/icons/quit"), tr("E&xit"), this);
@@ -469,7 +343,7 @@
 
     showHelpMessageAction = new QAction(platformStyle->TextColorIcon(":/icons/info"), tr("&Command-line options"), this);
     showHelpMessageAction->setMenuRole(QAction::NoRole);
-    showHelpMessageAction->setStatusTip(tr("Show the %1 help message to get a list with possible Omni Core command-line options").arg(tr(PACKAGE_NAME)));
+    showHelpMessageAction->setStatusTip(tr("Show the %1 help message to get a list with possible Bitcoin command-line options").arg(tr(PACKAGE_NAME)));
 
     connect(quitAction, &QAction::triggered, qApp, QApplication::quit);
     connect(aboutAction, &QAction::triggered, this, &BitcoinGUI::aboutClicked);
@@ -645,12 +519,9 @@
         toolbar->setMovable(false);
         toolbar->setToolButtonStyle(Qt::ToolButtonTextBesideIcon);
         toolbar->addAction(overviewAction);
-        toolbar->addAction(balancesAction);
         toolbar->addAction(sendCoinsAction);
         toolbar->addAction(receiveCoinsAction);
-        // toolbar->addAction(exchangeAction);
         toolbar->addAction(historyAction);
-        toolbar->addAction(toolboxAction);
         overviewAction->setChecked(true);
 
 #ifdef ENABLE_WALLET
@@ -705,35 +576,18 @@
 
         updateProxyIcon();
 
-<<<<<<< HEAD
-        // Update Omni pending status
-        connect(clientModel, SIGNAL(refreshOmniPending(bool)), this, SLOT(setOmniPendingStatus(bool)));
-
-        rpcConsole->setClientModel(clientModel);
-=======
->>>>>>> be92be56
 #ifdef ENABLE_WALLET
         if(walletFrame)
         {
             walletFrame->setClientModel(_clientModel);
         }
 #endif // ENABLE_WALLET
-<<<<<<< HEAD
-        unitDisplayControl->setOptionsModel(clientModel->getOptionsModel());
-
-        OptionsModel* optionsModel = clientModel->getOptionsModel();
-        if(optionsModel)
-        {
-            // be aware of the tray icon disable state change reported by the OptionsModel object.
-            connect(optionsModel,SIGNAL(hideTrayIconChanged(bool)),this,SLOT(setTrayIconVisible(bool)));
-=======
         unitDisplayControl->setOptionsModel(_clientModel->getOptionsModel());
 
         OptionsModel* optionsModel = _clientModel->getOptionsModel();
         if (optionsModel && trayIcon) {
             // be aware of the tray icon disable state change reported by the OptionsModel object.
             connect(optionsModel, &OptionsModel::hideTrayIconChanged, this, &BitcoinGUI::setTrayIconVisible);
->>>>>>> be92be56
 
             // initialize the disable state of the tray icon with the current value in the model.
             setTrayIconVisible(optionsModel->getHideTrayIcon());
@@ -749,14 +603,10 @@
         // Propagate cleared model to child objects
         rpcConsole->setClientModel(nullptr);
 #ifdef ENABLE_WALLET
-<<<<<<< HEAD
-        walletFrame->setClientModel(nullptr);
-=======
         if (walletFrame)
         {
             walletFrame->setClientModel(nullptr);
         }
->>>>>>> be92be56
 #endif // ENABLE_WALLET
         unitDisplayControl->setOptionsModel(nullptr);
     }
@@ -839,14 +689,11 @@
 void BitcoinGUI::setWalletActionsEnabled(bool enabled)
 {
     overviewAction->setEnabled(enabled);
-    balancesAction->setEnabled(enabled);
     sendCoinsAction->setEnabled(enabled);
     sendCoinsMenuAction->setEnabled(enabled);
     receiveCoinsAction->setEnabled(enabled);
     receiveCoinsMenuAction->setEnabled(enabled);
-    // exchangeAction->setEnabled(enabled);
     historyAction->setEnabled(enabled);
-    toolboxAction->setEnabled(enabled);
     encryptWalletAction->setEnabled(enabled);
     backupWalletAction->setEnabled(enabled);
     changePassphraseAction->setEnabled(enabled);
@@ -973,46 +820,16 @@
     if (walletFrame) walletFrame->gotoOverviewPage();
 }
 
-void BitcoinGUI::gotoBalancesPage()
-{
-    balancesAction->setChecked(true);
-    if (walletFrame) walletFrame->gotoBalancesPage();
-}
-
 void BitcoinGUI::gotoHistoryPage()
 {
     historyAction->setChecked(true);
     if (walletFrame) walletFrame->gotoHistoryPage();
 }
 
-void BitcoinGUI::gotoOmniHistoryTab()
-{
-    historyAction->setChecked(true);
-    if (walletFrame) walletFrame->gotoOmniHistoryTab();
-}
-
-void BitcoinGUI::gotoBitcoinHistoryTab()
-{
-    historyAction->setChecked(true);
-    if (walletFrame) walletFrame->gotoBitcoinHistoryTab();
-}
-
-void BitcoinGUI::gotoToolboxPage()
-{
-    toolboxAction->setChecked(true);
-    if (walletFrame) walletFrame->gotoToolboxPage();
-}
-
 void BitcoinGUI::gotoReceiveCoinsPage()
 {
     receiveCoinsAction->setChecked(true);
     if (walletFrame) walletFrame->gotoReceiveCoinsPage();
-}
-
-void BitcoinGUI::gotoExchangePage()
-{
-    exchangeAction->setChecked(true);
-    if (walletFrame) walletFrame->gotoExchangePage();
 }
 
 void BitcoinGUI::gotoSendCoinsPage(QString addr)
@@ -1207,7 +1024,7 @@
 
 void BitcoinGUI::message(const QString &title, const QString &message, unsigned int style, bool *ret)
 {
-    QString strTitle = tr("Omni Core"); // default title
+    QString strTitle = tr("Bitcoin"); // default title
     // Default to information icon
     int nMBoxIcon = QMessageBox::Information;
     int nNotifyIcon = Notificator::Information;
@@ -1383,19 +1200,6 @@
     return false;
 }
 
-<<<<<<< HEAD
-void BitcoinGUI::setOmniPendingStatus(bool pending)
-{
-    if (!pending) {
-        labelOmniPendingIcon->hide();
-        labelOmniPendingText->hide();
-    } else {
-        labelOmniPendingIcon->show();
-        labelOmniPendingText->show();
-        labelOmniPendingIcon->setPixmap(QIcon(":/icons/omni_hourglass").pixmap(STATUSBAR_ICONSIZE,STATUSBAR_ICONSIZE));
-        labelOmniPendingIcon->setToolTip(tr("You have Omni transactions awaiting confirmation."));
-    }
-=======
 void BitcoinGUI::setHDStatus(bool privkeyDisabled, int hdEnabled)
 {
     labelWalletHDStatusIcon->setPixmap(platformStyle->SingleColorIcon(privkeyDisabled ? ":/icons/eye" : hdEnabled ? ":/icons/hd_enabled" : ":/icons/hd_disabled").pixmap(STATUSBAR_ICONSIZE,STATUSBAR_ICONSIZE));
@@ -1403,7 +1207,6 @@
 
     // eventually disable the QLabel to set its opacity to 50%
     labelWalletHDStatusIcon->setEnabled(hdEnabled);
->>>>>>> be92be56
 }
 
 void BitcoinGUI::setEncryptionStatus(int status)
@@ -1604,11 +1407,7 @@
 void UnitDisplayStatusBarControl::createContextMenu()
 {
     menu = new QMenu(this);
-<<<<<<< HEAD
-    Q_FOREACH(BitcoinUnits::Unit u, BitcoinUnits::availableUnits())
-=======
     for (const BitcoinUnits::Unit u : BitcoinUnits::availableUnits())
->>>>>>> be92be56
     {
         QAction *menuAction = new QAction(QString(BitcoinUnits::longName(u)), this);
         menuAction->setData(QVariant(u));
