--- conflicted
+++ resolved
@@ -76,9 +76,6 @@
     QString formatClientStartupTime() const;
     QString dataDir() const;
 
-    bool tryLockOmniStateChanged();
-    bool tryLockOmniBalanceChanged();
-
 private:
     OptionsModel *optionsModel;
     PeerTableModel *peerTableModel;
@@ -89,23 +86,12 @@
     void subscribeToCoreSignals();
     void unsubscribeFromCoreSignals();
 
-<<<<<<< HEAD
-    bool lockedOmniStateChanged;
-    bool lockedOmniBalanceChanged;
-
-signals:
-=======
 Q_SIGNALS:
->>>>>>> 9460771a
     void numConnectionsChanged(int count);
     void numBlocksChanged(int count, const QDateTime& blockDate, double nVerificationProgress, bool header);
     void mempoolSizeChanged(long count, size_t mempoolSizeInBytes);
     void alertsChanged(const QString &warnings);
     void bytesChanged(quint64 totalBytesIn, quint64 totalBytesOut);
-    void reinitOmniState();
-    void refreshOmniState();
-    void refreshOmniBalance();
-    void refreshOmniPending(bool pending);
 
     //! Fired when a message should be reported to the user
     void message(const QString &title, const QString &message, unsigned int style);
@@ -116,16 +102,8 @@
 public Q_SLOTS:
     void updateTimer();
     void updateNumConnections(int numConnections);
-<<<<<<< HEAD
-    void updateAlert(const QString &hash, int status);
-    void invalidateOmniState();
-    void updateOmniState();
-    void updateOmniBalance();
-    void updateOmniPending(bool pending);
-=======
     void updateAlert();
     void updateBanlist();
->>>>>>> 9460771a
 };
 
 #endif // BITCOIN_QT_CLIENTMODEL_H