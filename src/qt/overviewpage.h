--- conflicted
+++ resolved
@@ -38,13 +38,9 @@
     void showOutOfSyncWarning(bool fShow);
 
 public Q_SLOTS:
-<<<<<<< HEAD
     void setReservedBalance(CAmount reservedBalance);
 
-    void setBalance(const interface::WalletBalances& balances);
-=======
     void setBalance(const interfaces::WalletBalances& balances);
->>>>>>> 048ac832
 
 Q_SIGNALS:
     void transactionClicked(const QModelIndex &index);
@@ -54,12 +50,8 @@
     Ui::OverviewPage *ui;
     ClientModel *clientModel;
     WalletModel *walletModel;
-<<<<<<< HEAD
-    interface::WalletBalances m_balances;
+    interfaces::WalletBalances m_balances;
     CAmount m_reservedBalance;
-=======
-    interfaces::WalletBalances m_balances;
->>>>>>> 048ac832
 
     TxViewDelegate *txdelegate;
     std::unique_ptr<TransactionFilterProxy> filter;
