--- conflicted
+++ resolved
@@ -200,17 +200,6 @@
 
 bool parseBitcoinURI(QString uri, SendCoinsRecipient *out)
 {
-<<<<<<< HEAD
-    // Convert bitcoin:// to bitcoin:
-    //
-    //    Cannot handle this later, because bitcoin:// will cause Qt to see the part after // as host,
-    //    which will lower-case it (and thus invalidate the address).
-    if(uri.startsWith("particl://", Qt::CaseInsensitive))
-    {
-        uri.replace(0, 10, "particl:");
-    }
-=======
->>>>>>> 243c9bb7
     QUrl uriInstance(uri);
     return parseBitcoinURI(uriInstance, out);
 }
@@ -418,12 +407,12 @@
 
     /* Create the file */
     boost::filesystem::ofstream configFile(pathConfig, std::ios_base::app);
-    
+
     if (!configFile.good())
         return false;
-    
+
     configFile.close();
-    
+
     /* Open bitcoin.conf with the associated application */
     return QDesktopServices::openUrl(QUrl::fromLocalFile(boostPathToQString(pathConfig)));
 }
@@ -782,7 +771,7 @@
     if (listSnapshot == nullptr) {
         return nullptr;
     }
-    
+
     // loop through the list of startup items and try to find the bitcoin app
     for(int i = 0; i < CFArrayGetCount(listSnapshot); i++) {
         LSSharedFileListItemRef item = (LSSharedFileListItemRef)CFArrayGetValueAtIndex(listSnapshot, i);
@@ -810,7 +799,7 @@
             CFRelease(currentItemURL);
         }
     }
-    
+
     CFRelease(listSnapshot);
     return nullptr;
 }
@@ -821,7 +810,7 @@
     if (bitcoinAppUrl == nullptr) {
         return false;
     }
-    
+
     LSSharedFileListRef loginItems = LSSharedFileListCreate(nullptr, kLSSharedFileListSessionLoginItems, nullptr);
     LSSharedFileListItemRef foundItem = findStartupItemInList(loginItems, bitcoinAppUrl);
 
@@ -835,7 +824,7 @@
     if (bitcoinAppUrl == nullptr) {
         return false;
     }
-    
+
     LSSharedFileListRef loginItems = LSSharedFileListCreate(nullptr, kLSSharedFileListSessionLoginItems, nullptr);
     LSSharedFileListItemRef foundItem = findStartupItemInList(loginItems, bitcoinAppUrl);
 
@@ -847,7 +836,7 @@
         // remove item
         LSSharedFileListItemRemove(loginItems, foundItem);
     }
-    
+
     CFRelease(bitcoinAppUrl);
     return true;
 }
@@ -1011,7 +1000,7 @@
 {
     Q_EMIT clicked(event->pos());
 }
-    
+
 void ClickableProgressBar::mouseReleaseEvent(QMouseEvent *event)
 {
     Q_EMIT clicked(event->pos());
