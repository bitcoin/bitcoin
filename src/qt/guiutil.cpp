--- conflicted
+++ resolved
@@ -757,15 +757,10 @@
         optionFile << "[Desktop Entry]\n";
         optionFile << "Type=Application\n";
         if (chain == CBaseChainParams::MAIN)
-            optionFile << "Name=Bitcoin\n";
+            optionFile << "Name=Particl\n";
         else
-<<<<<<< HEAD
             optionFile << strprintf("Name=Particl (%s)\n", chain);
-        optionFile << "Exec=" << pszExePath << strprintf(" -min -testnet=%d -regtest=%d\n", GetBoolArg("-testnet", false), GetBoolArg("-regtest", false));
-=======
-            optionFile << strprintf("Name=Bitcoin (%s)\n", chain);
         optionFile << "Exec=" << pszExePath << strprintf(" -min -testnet=%d -regtest=%d\n", gArgs.GetBoolArg("-testnet", false), gArgs.GetBoolArg("-regtest", false));
->>>>>>> 0d3e8183
         optionFile << "Terminal=false\n";
         optionFile << "Hidden=false\n";
         optionFile.close();
