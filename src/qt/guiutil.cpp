// Copyright (c) 2011-2016 The Bitcoin Core developers
// Copyright (c) 2017 The Raven Core developers
// Distributed under the MIT software license, see the accompanying
// file COPYING or http://www.opensource.org/licenses/mit-license.php.

#include "guiutil.h"

#include "ravenaddressvalidator.h"
#include "ravenunits.h"
#include "qvalidatedlineedit.h"
#include "walletmodel.h"

#include "fs.h"
#include "primitives/transaction.h"
#include "init.h"
#include "policy/policy.h"
#include "protocol.h"
#include "script/script.h"
#include "script/standard.h"
#include "util.h"

#ifdef WIN32
#ifdef _WIN32_WINNT
#undef _WIN32_WINNT
#endif
#define _WIN32_WINNT 0x0501
#ifdef _WIN32_IE
#undef _WIN32_IE
#endif
#define _WIN32_IE 0x0501
#define WIN32_LEAN_AND_MEAN 1
#ifndef NOMINMAX
#define NOMINMAX
#endif
#include "shellapi.h"
#include "shlobj.h"
#include "shlwapi.h"
#endif

#include <boost/scoped_array.hpp>

#include <QAbstractItemView>
#include <QApplication>
#include <QClipboard>
#include <QDateTime>
#include <QDesktopServices>
#include <QDesktopWidget>
#include <QDoubleValidator>
#include <QFileDialog>
#include <QFont>
#include <QLineEdit>
#include <QSettings>
#include <QTextDocument> // for Qt::mightBeRichText
#include <QThread>
#include <QMouseEvent>

#if QT_VERSION < 0x050000
#include <QUrl>
#else
#include <QUrlQuery>
#endif

#if QT_VERSION >= 0x50200
#include <QFontDatabase>
#endif

static fs::detail::utf8_codecvt_facet utf8;

#if defined(Q_OS_MAC)
extern double NSAppKitVersionNumber;
#if !defined(NSAppKitVersionNumber10_8)
#define NSAppKitVersionNumber10_8 1187
#endif
#if !defined(NSAppKitVersionNumber10_9)
#define NSAppKitVersionNumber10_9 1265
#endif
#endif

namespace GUIUtil {

QString dateTimeStr(const QDateTime &date)
{
    return date.date().toString(Qt::SystemLocaleShortDate) + QString(" ") + date.toString("hh:mm");
}

QString dateTimeStr(qint64 nTime)
{
    return dateTimeStr(QDateTime::fromTime_t((qint32)nTime));
}

QFont fixedPitchFont()
{
#if QT_VERSION >= 0x50200
    return QFontDatabase::systemFont(QFontDatabase::FixedFont);
#else
    QFont font("Monospace");
#if QT_VERSION >= 0x040800
    font.setStyleHint(QFont::Monospace);
#else
    font.setStyleHint(QFont::TypeWriter);
#endif
    return font;
#endif
}

// Just some dummy data to generate an convincing random-looking (but consistent) address
static const uint8_t dummydata[] = {0xeb,0x15,0x23,0x1d,0xfc,0xeb,0x60,0x92,0x58,0x86,0xb6,0x7d,0x06,0x52,0x99,0x92,0x59,0x15,0xae,0xb1,0x72,0xc0,0x66,0x47};

// Generate a dummy address with invalid CRC, starting with the network prefix.
static std::string DummyAddress(const CChainParams &params)
{
    std::vector<unsigned char> sourcedata = params.Base58Prefix(CChainParams::PUBKEY_ADDRESS);
    sourcedata.insert(sourcedata.end(), dummydata, dummydata + sizeof(dummydata));
    for(int i=0; i<256; ++i) { // Try every trailing byte
        std::string s = EncodeBase58(sourcedata.data(), sourcedata.data() + sourcedata.size());
        if (!IsValidDestinationString(s)) {
            return s;
        }
        sourcedata[sourcedata.size()-1] += 1;
    }
    return "";
}

void setupAddressWidget(QValidatedLineEdit *widget, QWidget *parent)
{
    parent->setFocusProxy(widget);

    widget->setFont(fixedPitchFont());
#if QT_VERSION >= 0x040700
    // We don't want translators to use own addresses in translations
    // and this is the only place, where this address is supplied.
    widget->setPlaceholderText(QObject::tr("Enter a Raven address (e.g. %1)").arg(
        QString::fromStdString(DummyAddress(Params()))));
#endif
    widget->setValidator(new RavenAddressEntryValidator(parent));
    widget->setCheckValidator(new RavenAddressCheckValidator(parent));
}

void setupAmountWidget(QLineEdit *widget, QWidget *parent)
{
    QDoubleValidator *amountValidator = new QDoubleValidator(parent);
    amountValidator->setDecimals(8);
    amountValidator->setBottom(0.0);
    widget->setValidator(amountValidator);
    widget->setAlignment(Qt::AlignRight|Qt::AlignVCenter);
}

bool parseRavenURI(const QUrl &uri, SendCoinsRecipient *out)
{
    // return if URI is not valid or is no raven: URI
    if(!uri.isValid() || uri.scheme() != QString("raven"))
        return false;

    SendCoinsRecipient rv;
    rv.address = uri.path();
    // Trim any following forward slash which may have been added by the OS
    if (rv.address.endsWith("/")) {
        rv.address.truncate(rv.address.length() - 1);
    }
    rv.amount = 0;

#if QT_VERSION < 0x050000
    QList<QPair<QString, QString> > items = uri.queryItems();
#else
    QUrlQuery uriQuery(uri);
    QList<QPair<QString, QString> > items = uriQuery.queryItems();
#endif
    for (QList<QPair<QString, QString> >::iterator i = items.begin(); i != items.end(); i++)
    {
        bool fShouldReturnFalse = false;
        if (i->first.startsWith("req-"))
        {
            i->first.remove(0, 4);
            fShouldReturnFalse = true;
        }

        if (i->first == "label")
        {
            rv.label = i->second;
            fShouldReturnFalse = false;
        }
        if (i->first == "message")
        {
            rv.message = i->second;
            fShouldReturnFalse = false;
        }
        else if (i->first == "amount")
        {
            if(!i->second.isEmpty())
            {
                if(!RavenUnits::parse(RavenUnits::RVN, i->second, &rv.amount))
                {
                    return false;
                }
            }
            fShouldReturnFalse = false;
        }

        if (fShouldReturnFalse)
            return false;
    }
    if(out)
    {
        *out = rv;
    }
    return true;
}

bool parseRavenURI(QString uri, SendCoinsRecipient *out)
{
    // Convert raven:// to raven:
    //
    //    Cannot handle this later, because raven:// will cause Qt to see the part after // as host,
    //    which will lower-case it (and thus invalidate the address).
    if(uri.startsWith("raven://", Qt::CaseInsensitive))
    {
        uri.replace(0, 10, "raven:");
    }
    QUrl uriInstance(uri);
    return parseRavenURI(uriInstance, out);
}

QString formatRavenURI(const SendCoinsRecipient &info)
{
    QString ret = QString("raven:%1").arg(info.address);
    int paramCount = 0;

    if (info.amount)
    {
        ret += QString("?amount=%1").arg(RavenUnits::format(RavenUnits::RVN, info.amount, false, RavenUnits::separatorNever));
        paramCount++;
    }

    if (!info.label.isEmpty())
    {
        QString lbl(QUrl::toPercentEncoding(info.label));
        ret += QString("%1label=%2").arg(paramCount == 0 ? "?" : "&").arg(lbl);
        paramCount++;
    }

    if (!info.message.isEmpty())
    {
        QString msg(QUrl::toPercentEncoding(info.message));
        ret += QString("%1message=%2").arg(paramCount == 0 ? "?" : "&").arg(msg);
        paramCount++;
    }

    return ret;
}

bool isDust(const QString& address, const CAmount& amount)
{
    CTxDestination dest = DecodeDestination(address.toStdString());
    CScript script = GetScriptForDestination(dest);
    CTxOut txOut(amount, script);
    return IsDust(txOut, ::dustRelayFee);
}

QString HtmlEscape(const QString& str, bool fMultiLine)
{
#if QT_VERSION < 0x050000
    QString escaped = Qt::escape(str);
#else
    QString escaped = str.toHtmlEscaped();
#endif
    if(fMultiLine)
    {
        escaped = escaped.replace("\n", "<br>\n");
    }
    return escaped;
}

QString HtmlEscape(const std::string& str, bool fMultiLine)
{
    return HtmlEscape(QString::fromStdString(str), fMultiLine);
}

void copyEntryData(QAbstractItemView *view, int column, int role)
{
    if(!view || !view->selectionModel())
        return;
    QModelIndexList selection = view->selectionModel()->selectedRows(column);

    if(!selection.isEmpty())
    {
        // Copy first item
        setClipboard(selection.at(0).data(role).toString());
    }
}

QList<QModelIndex> getEntryData(QAbstractItemView *view, int column)
{
    if(!view || !view->selectionModel())
        return QList<QModelIndex>();
    return view->selectionModel()->selectedRows(column);
}

QString getSaveFileName(QWidget *parent, const QString &caption, const QString &dir,
    const QString &filter,
    QString *selectedSuffixOut)
{
    QString selectedFilter;
    QString myDir;
    if(dir.isEmpty()) // Default to user documents location
    {
#if QT_VERSION < 0x050000
        myDir = QDesktopServices::storageLocation(QDesktopServices::DocumentsLocation);
#else
        myDir = QStandardPaths::writableLocation(QStandardPaths::DocumentsLocation);
#endif
    }
    else
    {
        myDir = dir;
    }
    /* Directly convert path to native OS path separators */
    QString result = QDir::toNativeSeparators(QFileDialog::getSaveFileName(parent, caption, myDir, filter, &selectedFilter));

    /* Extract first suffix from filter pattern "Description (*.foo)" or "Description (*.foo *.bar ...) */
    QRegExp filter_re(".* \\(\\*\\.(.*)[ \\)]");
    QString selectedSuffix;
    if(filter_re.exactMatch(selectedFilter))
    {
        selectedSuffix = filter_re.cap(1);
    }

    /* Add suffix if needed */
    QFileInfo info(result);
    if(!result.isEmpty())
    {
        if(info.suffix().isEmpty() && !selectedSuffix.isEmpty())
        {
            /* No suffix specified, add selected suffix */
            if(!result.endsWith("."))
                result.append(".");
            result.append(selectedSuffix);
        }
    }

    /* Return selected suffix if asked to */
    if(selectedSuffixOut)
    {
        *selectedSuffixOut = selectedSuffix;
    }
    return result;
}

QString getOpenFileName(QWidget *parent, const QString &caption, const QString &dir,
    const QString &filter,
    QString *selectedSuffixOut)
{
    QString selectedFilter;
    QString myDir;
    if(dir.isEmpty()) // Default to user documents location
    {
#if QT_VERSION < 0x050000
        myDir = QDesktopServices::storageLocation(QDesktopServices::DocumentsLocation);
#else
        myDir = QStandardPaths::writableLocation(QStandardPaths::DocumentsLocation);
#endif
    }
    else
    {
        myDir = dir;
    }
    /* Directly convert path to native OS path separators */
    QString result = QDir::toNativeSeparators(QFileDialog::getOpenFileName(parent, caption, myDir, filter, &selectedFilter));

    if(selectedSuffixOut)
    {
        /* Extract first suffix from filter pattern "Description (*.foo)" or "Description (*.foo *.bar ...) */
        QRegExp filter_re(".* \\(\\*\\.(.*)[ \\)]");
        QString selectedSuffix;
        if(filter_re.exactMatch(selectedFilter))
        {
            selectedSuffix = filter_re.cap(1);
        }
        *selectedSuffixOut = selectedSuffix;
    }
    return result;
}

Qt::ConnectionType blockingGUIThreadConnection()
{
    if(QThread::currentThread() != qApp->thread())
    {
        return Qt::BlockingQueuedConnection;
    }
    else
    {
        return Qt::DirectConnection;
    }
}

bool checkPoint(const QPoint &p, const QWidget *w)
{
    QWidget *atW = QApplication::widgetAt(w->mapToGlobal(p));
    if (!atW) return false;
    return atW->topLevelWidget() == w;
}

bool isObscured(QWidget *w)
{
    return !(checkPoint(QPoint(0, 0), w)
        && checkPoint(QPoint(w->width() - 1, 0), w)
        && checkPoint(QPoint(0, w->height() - 1), w)
        && checkPoint(QPoint(w->width() - 1, w->height() - 1), w)
        && checkPoint(QPoint(w->width() / 2, w->height() / 2), w));
}

void openDebugLogfile()
{
    fs::path pathDebug = GetDataDir() / "debug.log";

    /* Open debug.log with the associated application */
    if (fs::exists(pathDebug))
        QDesktopServices::openUrl(QUrl::fromLocalFile(boostPathToQString(pathDebug)));
}

bool openRavenConf()
{
    boost::filesystem::path pathConfig = GetConfigFile(RAVEN_CONF_FILENAME);

    /* Create the file */
    boost::filesystem::ofstream configFile(pathConfig, std::ios_base::app);

    if (!configFile.good())
        return false;

    configFile.close();
<<<<<<< HEAD

=======
    
>>>>>>> b3e24e4e
    /* Open raven.conf with the associated application */
    return QDesktopServices::openUrl(QUrl::fromLocalFile(boostPathToQString(pathConfig)));
}

void SubstituteFonts(const QString& language)
{
#if defined(Q_OS_MAC)
// Background:
// OSX's default font changed in 10.9 and Qt is unable to find it with its
// usual fallback methods when building against the 10.7 sdk or lower.
// The 10.8 SDK added a function to let it find the correct fallback font.
// If this fallback is not properly loaded, some characters may fail to
// render correctly.
//
// The same thing happened with 10.10. .Helvetica Neue DeskInterface is now default.
//
// Solution: If building with the 10.7 SDK or lower and the user's platform
// is 10.9 or higher at runtime, substitute the correct font. This needs to
// happen before the QApplication is created.
#if defined(MAC_OS_X_VERSION_MAX_ALLOWED) && MAC_OS_X_VERSION_MAX_ALLOWED < MAC_OS_X_VERSION_10_8
    if (floor(NSAppKitVersionNumber) > NSAppKitVersionNumber10_8)
    {
        if (floor(NSAppKitVersionNumber) <= NSAppKitVersionNumber10_9)
            /* On a 10.9 - 10.9.x system */
            QFont::insertSubstitution(".Lucida Grande UI", "Lucida Grande");
        else
        {
            /* 10.10 or later system */
            if (language == "zh_CN" || language == "zh_TW" || language == "zh_HK") // traditional or simplified Chinese
              QFont::insertSubstitution(".Helvetica Neue DeskInterface", "Heiti SC");
            else if (language == "ja") // Japanese
              QFont::insertSubstitution(".Helvetica Neue DeskInterface", "Songti SC");
            else
              QFont::insertSubstitution(".Helvetica Neue DeskInterface", "Lucida Grande");
        }
    }
#endif
#endif
}

ToolTipToRichTextFilter::ToolTipToRichTextFilter(int _size_threshold, QObject *parent) :
    QObject(parent),
    size_threshold(_size_threshold)
{

}

bool ToolTipToRichTextFilter::eventFilter(QObject *obj, QEvent *evt)
{
    if(evt->type() == QEvent::ToolTipChange)
    {
        QWidget *widget = static_cast<QWidget*>(obj);
        QString tooltip = widget->toolTip();
        if(tooltip.size() > size_threshold && !tooltip.startsWith("<qt") && !Qt::mightBeRichText(tooltip))
        {
            // Envelop with <qt></qt> to make sure Qt detects this as rich text
            // Escape the current message as HTML and replace \n by <br>
            tooltip = "<qt>" + HtmlEscape(tooltip, true) + "</qt>";
            widget->setToolTip(tooltip);
            return true;
        }
    }
    return QObject::eventFilter(obj, evt);
}

void TableViewLastColumnResizingFixer::connectViewHeadersSignals()
{
    connect(tableView->horizontalHeader(), SIGNAL(sectionResized(int,int,int)), this, SLOT(on_sectionResized(int,int,int)));
    connect(tableView->horizontalHeader(), SIGNAL(geometriesChanged()), this, SLOT(on_geometriesChanged()));
}

// We need to disconnect these while handling the resize events, otherwise we can enter infinite loops.
void TableViewLastColumnResizingFixer::disconnectViewHeadersSignals()
{
    disconnect(tableView->horizontalHeader(), SIGNAL(sectionResized(int,int,int)), this, SLOT(on_sectionResized(int,int,int)));
    disconnect(tableView->horizontalHeader(), SIGNAL(geometriesChanged()), this, SLOT(on_geometriesChanged()));
}

// Setup the resize mode, handles compatibility for Qt5 and below as the method signatures changed.
// Refactored here for readability.
void TableViewLastColumnResizingFixer::setViewHeaderResizeMode(int logicalIndex, QHeaderView::ResizeMode resizeMode)
{
#if QT_VERSION < 0x050000
    tableView->horizontalHeader()->setResizeMode(logicalIndex, resizeMode);
#else
    tableView->horizontalHeader()->setSectionResizeMode(logicalIndex, resizeMode);
#endif
}

void TableViewLastColumnResizingFixer::resizeColumn(int nColumnIndex, int width)
{
    tableView->setColumnWidth(nColumnIndex, width);
    tableView->horizontalHeader()->resizeSection(nColumnIndex, width);
}

int TableViewLastColumnResizingFixer::getColumnsWidth()
{
    int nColumnsWidthSum = 0;
    for (int i = 0; i < columnCount; i++)
    {
        nColumnsWidthSum += tableView->horizontalHeader()->sectionSize(i);
    }
    return nColumnsWidthSum;
}

int TableViewLastColumnResizingFixer::getAvailableWidthForColumn(int column)
{
    int nResult = lastColumnMinimumWidth;
    int nTableWidth = tableView->horizontalHeader()->width();

    if (nTableWidth > 0)
    {
        int nOtherColsWidth = getColumnsWidth() - tableView->horizontalHeader()->sectionSize(column);
        nResult = std::max(nResult, nTableWidth - nOtherColsWidth);
    }

    return nResult;
}

// Make sure we don't make the columns wider than the table's viewport width.
void TableViewLastColumnResizingFixer::adjustTableColumnsWidth()
{
    disconnectViewHeadersSignals();
    resizeColumn(lastColumnIndex, getAvailableWidthForColumn(lastColumnIndex));
    connectViewHeadersSignals();

    int nTableWidth = tableView->horizontalHeader()->width();
    int nColsWidth = getColumnsWidth();
    if (nColsWidth > nTableWidth)
    {
        resizeColumn(secondToLastColumnIndex,getAvailableWidthForColumn(secondToLastColumnIndex));
    }
}

// Make column use all the space available, useful during window resizing.
void TableViewLastColumnResizingFixer::stretchColumnWidth(int column)
{
    disconnectViewHeadersSignals();
    resizeColumn(column, getAvailableWidthForColumn(column));
    connectViewHeadersSignals();
}

// When a section is resized this is a slot-proxy for ajustAmountColumnWidth().
void TableViewLastColumnResizingFixer::on_sectionResized(int logicalIndex, int oldSize, int newSize)
{
    adjustTableColumnsWidth();
    int remainingWidth = getAvailableWidthForColumn(logicalIndex);
    if (newSize > remainingWidth)
    {
       resizeColumn(logicalIndex, remainingWidth);
    }
}

// When the table's geometry is ready, we manually perform the stretch of the "Message" column,
// as the "Stretch" resize mode does not allow for interactive resizing.
void TableViewLastColumnResizingFixer::on_geometriesChanged()
{
    if ((getColumnsWidth() - this->tableView->horizontalHeader()->width()) != 0)
    {
        disconnectViewHeadersSignals();
        resizeColumn(secondToLastColumnIndex, getAvailableWidthForColumn(secondToLastColumnIndex));
        connectViewHeadersSignals();
    }
}

/**
 * Initializes all internal variables and prepares the
 * the resize modes of the last 2 columns of the table and
 */
TableViewLastColumnResizingFixer::TableViewLastColumnResizingFixer(QTableView* table, int lastColMinimumWidth, int allColsMinimumWidth, QObject *parent) :
    QObject(parent),
    tableView(table),
    lastColumnMinimumWidth(lastColMinimumWidth),
    allColumnsMinimumWidth(allColsMinimumWidth)
{
    columnCount = tableView->horizontalHeader()->count();
    lastColumnIndex = columnCount - 1;
    secondToLastColumnIndex = columnCount - 2;
    tableView->horizontalHeader()->setMinimumSectionSize(allColumnsMinimumWidth);
    setViewHeaderResizeMode(secondToLastColumnIndex, QHeaderView::Interactive);
    setViewHeaderResizeMode(lastColumnIndex, QHeaderView::Interactive);
}

#ifdef WIN32
fs::path static StartupShortcutPath()
{
    std::string chain = ChainNameFromCommandLine();
    if (chain == CBaseChainParams::MAIN)
        return GetSpecialFolderPath(CSIDL_STARTUP) / "Raven.lnk";
    if (chain == CBaseChainParams::TESTNET) // Remove this special case when CBaseChainParams::TESTNET = "testnet4"
        return GetSpecialFolderPath(CSIDL_STARTUP) / "Raven (testnet).lnk";
    return GetSpecialFolderPath(CSIDL_STARTUP) / strprintf("Raven (%s).lnk", chain);
}

bool GetStartOnSystemStartup()
{
    // check for Raven*.lnk
    return fs::exists(StartupShortcutPath());
}

bool SetStartOnSystemStartup(bool fAutoStart)
{
    // If the shortcut exists already, remove it for updating
    fs::remove(StartupShortcutPath());

    if (fAutoStart)
    {
        CoInitialize(nullptr);

        // Get a pointer to the IShellLink interface.
        IShellLink* psl = nullptr;
        HRESULT hres = CoCreateInstance(CLSID_ShellLink, nullptr,
            CLSCTX_INPROC_SERVER, IID_IShellLink,
            reinterpret_cast<void**>(&psl));

        if (SUCCEEDED(hres))
        {
            // Get the current executable path
            TCHAR pszExePath[MAX_PATH];
            GetModuleFileName(nullptr, pszExePath, sizeof(pszExePath));

            // Start client minimized
            QString strArgs = "-min";
            // Set -testnet /-regtest options
            strArgs += QString::fromStdString(strprintf(" -testnet=%d -regtest=%d", gArgs.GetBoolArg("-testnet", false), gArgs.GetBoolArg("-regtest", false)));

#ifdef UNICODE
            boost::scoped_array<TCHAR> args(new TCHAR[strArgs.length() + 1]);
            // Convert the QString to TCHAR*
            strArgs.toWCharArray(args.get());
            // Add missing '\0'-termination to string
            args[strArgs.length()] = '\0';
#endif

            // Set the path to the shortcut target
            psl->SetPath(pszExePath);
            PathRemoveFileSpec(pszExePath);
            psl->SetWorkingDirectory(pszExePath);
            psl->SetShowCmd(SW_SHOWMINNOACTIVE);
#ifndef UNICODE
            psl->SetArguments(strArgs.toStdString().c_str());
#else
            psl->SetArguments(args.get());
#endif

            // Query IShellLink for the IPersistFile interface for
            // saving the shortcut in persistent storage.
            IPersistFile* ppf = nullptr;
            hres = psl->QueryInterface(IID_IPersistFile, reinterpret_cast<void**>(&ppf));
            if (SUCCEEDED(hres))
            {
                WCHAR pwsz[MAX_PATH];
                // Ensure that the string is ANSI.
                MultiByteToWideChar(CP_ACP, 0, StartupShortcutPath().string().c_str(), -1, pwsz, MAX_PATH);
                // Save the link by calling IPersistFile::Save.
                hres = ppf->Save(pwsz, TRUE);
                ppf->Release();
                psl->Release();
                CoUninitialize();
                return true;
            }
            psl->Release();
        }
        CoUninitialize();
        return false;
    }
    return true;
}
#elif defined(Q_OS_LINUX)

// Follow the Desktop Application Autostart Spec:
// http://standards.freedesktop.org/autostart-spec/autostart-spec-latest.html

fs::path static GetAutostartDir()
{
    char* pszConfigHome = getenv("XDG_CONFIG_HOME");
    if (pszConfigHome) return fs::path(pszConfigHome) / "autostart";
    char* pszHome = getenv("HOME");
    if (pszHome) return fs::path(pszHome) / ".config" / "autostart";
    return fs::path();
}

fs::path static GetAutostartFilePath()
{
    std::string chain = ChainNameFromCommandLine();
    if (chain == CBaseChainParams::MAIN)
        return GetAutostartDir() / "raven.desktop";
    return GetAutostartDir() / strprintf("raven-%s.lnk", chain);
}

bool GetStartOnSystemStartup()
{
    fs::ifstream optionFile(GetAutostartFilePath());
    if (!optionFile.good())
        return false;
    // Scan through file for "Hidden=true":
    std::string line;
    while (!optionFile.eof())
    {
        getline(optionFile, line);
        if (line.find("Hidden") != std::string::npos &&
            line.find("true") != std::string::npos)
            return false;
    }
    optionFile.close();

    return true;
}

bool SetStartOnSystemStartup(bool fAutoStart)
{
    if (!fAutoStart)
        fs::remove(GetAutostartFilePath());
    else
    {
        char pszExePath[MAX_PATH+1];
        ssize_t r = readlink("/proc/self/exe", pszExePath, sizeof(pszExePath) - 1);
        if (r == -1)
            return false;
        pszExePath[r] = '\0';

        fs::create_directories(GetAutostartDir());

        fs::ofstream optionFile(GetAutostartFilePath(), std::ios_base::out|std::ios_base::trunc);
        if (!optionFile.good())
            return false;
        std::string chain = ChainNameFromCommandLine();
        // Write a raven.desktop file to the autostart directory:
        optionFile << "[Desktop Entry]\n";
        optionFile << "Type=Application\n";
        if (chain == CBaseChainParams::MAIN)
            optionFile << "Name=Raven\n";
        else
            optionFile << strprintf("Name=Raven (%s)\n", chain);
        optionFile << "Exec=" << pszExePath << strprintf(" -min -testnet=%d -regtest=%d\n", gArgs.GetBoolArg("-testnet", false), gArgs.GetBoolArg("-regtest", false));
        optionFile << "Terminal=false\n";
        optionFile << "Hidden=false\n";
        optionFile.close();
    }
    return true;
}


#elif defined(Q_OS_MAC)
#pragma GCC diagnostic push
#pragma GCC diagnostic ignored "-Wdeprecated-declarations"
// based on: https://github.com/Mozketo/LaunchAtLoginController/blob/master/LaunchAtLoginController.m

#include <CoreFoundation/CoreFoundation.h>
#include <CoreServices/CoreServices.h>

LSSharedFileListItemRef findStartupItemInList(LSSharedFileListRef list, CFURLRef findUrl);
LSSharedFileListItemRef findStartupItemInList(LSSharedFileListRef list, CFURLRef findUrl)
{
    CFArrayRef listSnapshot = LSSharedFileListCopySnapshot(list, nullptr);
    if (listSnapshot == nullptr) {
        return nullptr;
    }
<<<<<<< HEAD

=======
    
>>>>>>> b3e24e4e
    // loop through the list of startup items and try to find the raven app
    for(int i = 0; i < CFArrayGetCount(listSnapshot); i++) {
        LSSharedFileListItemRef item = (LSSharedFileListItemRef)CFArrayGetValueAtIndex(listSnapshot, i);
        UInt32 resolutionFlags = kLSSharedFileListNoUserInteraction | kLSSharedFileListDoNotMountVolumes;
        CFURLRef currentItemURL = nullptr;

#if defined(MAC_OS_X_VERSION_MAX_ALLOWED) && MAC_OS_X_VERSION_MAX_ALLOWED >= 10100
        if(&LSSharedFileListItemCopyResolvedURL)
            currentItemURL = LSSharedFileListItemCopyResolvedURL(item, resolutionFlags, nullptr);
#if defined(MAC_OS_X_VERSION_MIN_REQUIRED) && MAC_OS_X_VERSION_MIN_REQUIRED < 10100
        else
            LSSharedFileListItemResolve(item, resolutionFlags, &currentItemURL, nullptr);
#endif
#else
        LSSharedFileListItemResolve(item, resolutionFlags, &currentItemURL, nullptr);
#endif

        if(currentItemURL) {
            if (CFEqual(currentItemURL, findUrl)) {
                // found
                CFRelease(listSnapshot);
                CFRelease(currentItemURL);
                return item;
            }
            CFRelease(currentItemURL);
        }
    }
<<<<<<< HEAD

=======
    
>>>>>>> b3e24e4e
    CFRelease(listSnapshot);
    return nullptr;
}

bool GetStartOnSystemStartup()
{
    CFURLRef ravenAppUrl = CFBundleCopyBundleURL(CFBundleGetMainBundle());
    if (ravenAppUrl == nullptr) {
        return false;
    }
<<<<<<< HEAD

=======
    
>>>>>>> b3e24e4e
    LSSharedFileListRef loginItems = LSSharedFileListCreate(nullptr, kLSSharedFileListSessionLoginItems, nullptr);
    LSSharedFileListItemRef foundItem = findStartupItemInList(loginItems, ravenAppUrl);

    CFRelease(ravenAppUrl);
    return !!foundItem; // return boolified object
}

bool SetStartOnSystemStartup(bool fAutoStart)
{
    CFURLRef ravenAppUrl = CFBundleCopyBundleURL(CFBundleGetMainBundle());
    if (ravenAppUrl == nullptr) {
        return false;
    }
<<<<<<< HEAD

=======
    
>>>>>>> b3e24e4e
    LSSharedFileListRef loginItems = LSSharedFileListCreate(nullptr, kLSSharedFileListSessionLoginItems, nullptr);
    LSSharedFileListItemRef foundItem = findStartupItemInList(loginItems, ravenAppUrl);

    if(fAutoStart && !foundItem) {
        // add raven app to startup item list
        LSSharedFileListInsertItemURL(loginItems, kLSSharedFileListItemBeforeFirst, nullptr, nullptr, ravenAppUrl, nullptr, nullptr);
    }
    else if(!fAutoStart && foundItem) {
        // remove item
        LSSharedFileListItemRemove(loginItems, foundItem);
    }
<<<<<<< HEAD

=======
    
>>>>>>> b3e24e4e
    CFRelease(ravenAppUrl);
    return true;
}
#pragma GCC diagnostic pop
#else

bool GetStartOnSystemStartup() { return false; }
bool SetStartOnSystemStartup(bool fAutoStart) { return false; }

#endif

void setClipboard(const QString& str)
{
    QApplication::clipboard()->setText(str, QClipboard::Clipboard);
    QApplication::clipboard()->setText(str, QClipboard::Selection);
}

fs::path qstringToBoostPath(const QString &path)
{
    return fs::path(path.toStdString(), utf8);
}

QString boostPathToQString(const fs::path &path)
{
    return QString::fromStdString(path.string(utf8));
}

QString formatDurationStr(int secs)
{
    QStringList strList;
    int days = secs / 86400;
    int hours = (secs % 86400) / 3600;
    int mins = (secs % 3600) / 60;
    int seconds = secs % 60;

    if (days)
        strList.append(QString(QObject::tr("%1 d")).arg(days));
    if (hours)
        strList.append(QString(QObject::tr("%1 h")).arg(hours));
    if (mins)
        strList.append(QString(QObject::tr("%1 m")).arg(mins));
    if (seconds || (!days && !hours && !mins))
        strList.append(QString(QObject::tr("%1 s")).arg(seconds));

    return strList.join(" ");
}

QString formatServicesStr(quint64 mask)
{
    QStringList strList;

    // Just scan the last 8 bits for now.
    for (int i = 0; i < 8; i++) {
        uint64_t check = 1 << i;
        if (mask & check)
        {
            switch (check)
            {
            case NODE_NETWORK:
                strList.append("NETWORK");
                break;
            case NODE_GETUTXO:
                strList.append("GETUTXO");
                break;
            case NODE_BLOOM:
                strList.append("BLOOM");
                break;
            case NODE_WITNESS:
                strList.append("WITNESS");
                break;
            case NODE_XTHIN:
                strList.append("XTHIN");
                break;
            default:
                strList.append(QString("%1[%2]").arg("UNKNOWN").arg(check));
            }
        }
    }

    if (strList.size())
        return strList.join(" & ");
    else
        return QObject::tr("None");
}

QString formatPingTime(double dPingTime)
{
    return (dPingTime == std::numeric_limits<int64_t>::max()/1e6 || dPingTime == 0) ? QObject::tr("N/A") : QString(QObject::tr("%1 ms")).arg(QString::number((int)(dPingTime * 1000), 10));
}

QString formatTimeOffset(int64_t nTimeOffset)
{
  return QString(QObject::tr("%1 s")).arg(QString::number((int)nTimeOffset, 10));
}

QString formatNiceTimeOffset(qint64 secs)
{
    // Represent time from last generated block in human readable text
    QString timeBehindText;
    const int HOUR_IN_SECONDS = 60*60;
    const int DAY_IN_SECONDS = 24*60*60;
    const int WEEK_IN_SECONDS = 7*24*60*60;
    const int YEAR_IN_SECONDS = 31556952; // Average length of year in Gregorian calendar
    if(secs < 60)
    {
        timeBehindText = QObject::tr("%n second(s)","",secs);
    }
    else if(secs < 2*HOUR_IN_SECONDS)
    {
        timeBehindText = QObject::tr("%n minute(s)","",secs/60);
    }
    else if(secs < 2*DAY_IN_SECONDS)
    {
        timeBehindText = QObject::tr("%n hour(s)","",secs/HOUR_IN_SECONDS);
    }
    else if(secs < 2*WEEK_IN_SECONDS)
    {
        timeBehindText = QObject::tr("%n day(s)","",secs/DAY_IN_SECONDS);
    }
    else if(secs < YEAR_IN_SECONDS)
    {
        timeBehindText = QObject::tr("%n week(s)","",secs/WEEK_IN_SECONDS);
    }
    else
    {
        qint64 years = secs / YEAR_IN_SECONDS;
        qint64 remainder = secs % YEAR_IN_SECONDS;
        timeBehindText = QObject::tr("%1 and %2").arg(QObject::tr("%n year(s)", "", years)).arg(QObject::tr("%n week(s)","", remainder/WEEK_IN_SECONDS));
    }
    return timeBehindText;
}

QString formatBytes(uint64_t bytes)
{
    if(bytes < 1024)
        return QString(QObject::tr("%1 B")).arg(bytes);
    if(bytes < 1024 * 1024)
        return QString(QObject::tr("%1 KB")).arg(bytes / 1024);
    if(bytes < 1024 * 1024 * 1024)
        return QString(QObject::tr("%1 MB")).arg(bytes / 1024 / 1024);

    return QString(QObject::tr("%1 GB")).arg(bytes / 1024 / 1024 / 1024);
}

void ClickableLabel::mouseReleaseEvent(QMouseEvent *event)
{
    Q_EMIT clicked(event->pos());
}

void ClickableProgressBar::mouseReleaseEvent(QMouseEvent *event)
{
    Q_EMIT clicked(event->pos());
}

} // namespace GUIUtil<|MERGE_RESOLUTION|>--- conflicted
+++ resolved
@@ -428,11 +428,7 @@
         return false;
 
     configFile.close();
-<<<<<<< HEAD
-
-=======
     
->>>>>>> b3e24e4e
     /* Open raven.conf with the associated application */
     return QDesktopServices::openUrl(QUrl::fromLocalFile(boostPathToQString(pathConfig)));
 }
@@ -791,11 +787,7 @@
     if (listSnapshot == nullptr) {
         return nullptr;
     }
-<<<<<<< HEAD
-
-=======
     
->>>>>>> b3e24e4e
     // loop through the list of startup items and try to find the raven app
     for(int i = 0; i < CFArrayGetCount(listSnapshot); i++) {
         LSSharedFileListItemRef item = (LSSharedFileListItemRef)CFArrayGetValueAtIndex(listSnapshot, i);
@@ -823,11 +815,7 @@
             CFRelease(currentItemURL);
         }
     }
-<<<<<<< HEAD
-
-=======
     
->>>>>>> b3e24e4e
     CFRelease(listSnapshot);
     return nullptr;
 }
@@ -838,11 +826,7 @@
     if (ravenAppUrl == nullptr) {
         return false;
     }
-<<<<<<< HEAD
-
-=======
     
->>>>>>> b3e24e4e
     LSSharedFileListRef loginItems = LSSharedFileListCreate(nullptr, kLSSharedFileListSessionLoginItems, nullptr);
     LSSharedFileListItemRef foundItem = findStartupItemInList(loginItems, ravenAppUrl);
 
@@ -856,11 +840,7 @@
     if (ravenAppUrl == nullptr) {
         return false;
     }
-<<<<<<< HEAD
-
-=======
     
->>>>>>> b3e24e4e
     LSSharedFileListRef loginItems = LSSharedFileListCreate(nullptr, kLSSharedFileListSessionLoginItems, nullptr);
     LSSharedFileListItemRef foundItem = findStartupItemInList(loginItems, ravenAppUrl);
 
@@ -872,11 +852,7 @@
         // remove item
         LSSharedFileListItemRemove(loginItems, foundItem);
     }
-<<<<<<< HEAD
-
-=======
     
->>>>>>> b3e24e4e
     CFRelease(ravenAppUrl);
     return true;
 }
