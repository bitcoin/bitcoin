// Copyright (c) 2011-2014 The Bitcoin developers
// Distributed under the MIT/X11 software license, see the accompanying
// file COPYING or http://www.opensource.org/licenses/mit-license.php.

#include "metadexdialog.h"
#include "ui_metadexdialog.h"

#include "omnicore_qtutils.h"

#include "clientmodel.h"
#include "walletmodel.h"

#include "omnicore/createpayload.h"
#include "omnicore/errors.h"
#include "omnicore/mdex.h"
#include "omnicore/omnicore.h"
#include "omnicore/parse_string.h"
#include "omnicore/pending.h"
#include "omnicore/sp.h"

#include "amount.h"
#include "sync.h"
#include "uint256.h"
#include "wallet_ismine.h"

#include <boost/lexical_cast.hpp>

#include <stdint.h>
#include <map>
#include <sstream>
#include <string>
#include <vector>

#include <QAbstractItemView>
#include <QDialog>
#include <QDateTime>
#include <QFont>
#include <QHeaderView>
#include <QMessageBox>
#include <QString>
#include <QTableWidgetItem>
#include <QWidget>

using std::ostringstream;
using std::string;

using namespace mastercore;

MetaDExDialog::MetaDExDialog(QWidget *parent) :
    QDialog(parent),
    ui(new Ui::MetaDExDialog),
    clientModel(0),
    walletModel(0),
    global_metadex_market(3)
{
    ui->setupUi(this);

    //prep lists
    ui->buyList->setColumnCount(3);
    ui->sellList->setColumnCount(3);
    ui->buyList->verticalHeader()->setVisible(false);
    #if QT_VERSION < 0x050000
        ui->buyList->horizontalHeader()->setResizeMode(QHeaderView::Stretch);
    #else
        ui->buyList->horizontalHeader()->setSectionResizeMode(QHeaderView::Stretch);
    #endif
    ui->buyList->setShowGrid(false);
    ui->buyList->setEditTriggers(QAbstractItemView::NoEditTriggers);
    ui->buyList->setSelectionMode(QAbstractItemView::NoSelection);
    ui->buyList->setFocusPolicy(Qt::NoFocus);
    ui->buyList->setAlternatingRowColors(true);
    ui->sellList->verticalHeader()->setVisible(false);
    #if QT_VERSION < 0x050000
        ui->sellList->horizontalHeader()->setResizeMode(QHeaderView::Stretch);
    #else
        ui->sellList->horizontalHeader()->setSectionResizeMode(QHeaderView::Stretch);
    #endif
    ui->sellList->setShowGrid(false);
    ui->sellList->setEditTriggers(QAbstractItemView::NoEditTriggers);
    ui->sellList->setSelectionMode(QAbstractItemView::NoSelection);
    ui->sellList->setFocusPolicy(Qt::NoFocus);
    ui->sellList->setAlternatingRowColors(true);

    connect(ui->switchButton, SIGNAL(clicked()), this, SLOT(switchButtonClicked()));
    connect(ui->buyButton, SIGNAL(clicked()), this, SLOT(buyTrade()));
    connect(ui->sellButton, SIGNAL(clicked()), this, SLOT(sellTrade()));
    connect(ui->sellAddressCombo, SIGNAL(activated(int)), this, SLOT(sellAddressComboBoxChanged(int)));
    connect(ui->buyAddressCombo, SIGNAL(activated(int)), this, SLOT(buyAddressComboBoxChanged(int)));
    connect(ui->sellAmountLE, SIGNAL(textEdited(const QString &)), this, SLOT(recalcSellTotal()));
    connect(ui->sellPriceLE, SIGNAL(textEdited(const QString &)), this, SLOT(recalcSellTotal()));
    connect(ui->buyAmountLE, SIGNAL(textEdited(const QString &)), this, SLOT(recalcBuyTotal()));
    connect(ui->buyPriceLE, SIGNAL(textEdited(const QString &)), this, SLOT(recalcBuyTotal()));
    connect(ui->sellList, SIGNAL(cellClicked(int,int)), this, SLOT(sellClicked(int,int)));
    connect(ui->buyList, SIGNAL(cellClicked(int,int)), this, SLOT(buyClicked(int,int)));

    FullRefresh();

}

MetaDExDialog::~MetaDExDialog()
{
    delete ui;
}

void MetaDExDialog::setClientModel(ClientModel *model)
{
    this->clientModel = model;
    if (NULL != model) {
        connect(model, SIGNAL(refreshOmniState()), this, SLOT(OrderRefresh()));
        connect(model, SIGNAL(refreshOmniBalance()), this, SLOT(BalanceOrderRefresh()));
        connect(model, SIGNAL(reinitOmniState()), this, SLOT(FullRefresh()));
    }
}

void MetaDExDialog::setWalletModel(WalletModel *model)
{
    // use wallet model to get visibility into BTC balance changes for fees
    this->walletModel = model;
    if (model != NULL) {
       connect(model, SIGNAL(balanceChanged(CAmount,CAmount,CAmount,CAmount,CAmount,CAmount)), this, SLOT(UpdateBalances()));
    }
}

void MetaDExDialog::PopulateAddresses()
{
    uint32_t propertyId = global_metadex_market;
    bool testeco = false;
    if (propertyId >= TEST_ECO_PROPERTY_1) testeco = true;

    // get currently selected addresses
    QString currentSetBuyAddress = ui->buyAddressCombo->currentText();
    QString currentSetSellAddress = ui->sellAddressCombo->currentText();

    // clear address selectors
    ui->buyAddressCombo->clear();
    ui->sellAddressCombo->clear();

    // populate buy and sell addresses
    for (std::map<string, CMPTally>::iterator my_it = mp_tally_map.begin(); my_it != mp_tally_map.end(); ++my_it) {
        string address = (my_it->first).c_str();
        unsigned int id;
        (my_it->second).init();
        while (0 != (id = (my_it->second).next())) {
            if (id == propertyId) {
                if (!getUserAvailableMPbalance(address, propertyId)) continue; // ignore this address, has no available balance to spend
                if (IsMyAddress(address) == ISMINE_SPENDABLE) ui->sellAddressCombo->addItem((my_it->first).c_str()); // only include wallet addresses
            }
            if (id == OMNI_PROPERTY_MSC && !testeco) {
                if (!getUserAvailableMPbalance(address, OMNI_PROPERTY_MSC)) continue;
                if (IsMyAddress(address) == ISMINE_SPENDABLE) ui->buyAddressCombo->addItem((my_it->first).c_str());
            }
            if (id == OMNI_PROPERTY_TMSC && testeco) {
                if (!getUserAvailableMPbalance(address, OMNI_PROPERTY_TMSC)) continue;
                if (IsMyAddress(address) == ISMINE_SPENDABLE) ui->buyAddressCombo->addItem((my_it->first).c_str());
            }
        }
    }

    // attempt to set buy and sell addresses back to values before refresh - may not be possible if it's a new market
    int sellIdx = ui->sellAddressCombo->findText(currentSetSellAddress);
    if (sellIdx != -1) { ui->sellAddressCombo->setCurrentIndex(sellIdx); }
    int buyIdx = ui->buyAddressCombo->findText(currentSetBuyAddress);
    if (buyIdx != -1) { ui->buyAddressCombo->setCurrentIndex(buyIdx); }

    // update balances
    UpdateBalances();
}

void MetaDExDialog::BalanceOrderRefresh()
{
    // balances have been updated, there may be a new address
    PopulateAddresses();
    // refresh orders
    OrderRefresh();
}

void MetaDExDialog::OrderRefresh()
{
    UpdateOffers();
}

// Executed when the switch market button is clicked
void MetaDExDialog::SwitchMarket()
{
    // perform some checks on the input data before attempting to switch market
    int64_t searchPropertyId = 0;
    string searchText = ui->switchLineEdit->text().toStdString();
    // check for empty field
    if (searchText.empty()) {
        QMessageBox::critical( this, "Unable to switch market",
        "You must enter a property ID to switch the market." );
        return;
    }
    // check that we can cast the field to numerical OK
    try {
        searchPropertyId = boost::lexical_cast<int64_t>(searchText);
    } catch(const boost::bad_lexical_cast &e) { // error casting, searchText likely not numerical
        QMessageBox::critical( this, "Unable to switch market",
        "The property ID entered was not a valid number." );
        return;
    }
    // check that the value is in range
    if ((searchPropertyId < 0) || (searchPropertyId > 4294967295L)) {
        QMessageBox::critical( this, "Unable to switch market",
        "The property ID entered is outside the allowed range." );
        return;
    }
    // check that not trying to trade primary for primary (eg market 1 or 2)
    if ((searchPropertyId == 1) || (searchPropertyId == 2)) {
        QMessageBox::critical( this, "Unable to switch market",
        "You cannot trade MSC/TMSC against itself." );
        return;
    }
    // check that the property exists
    bool spExists = _my_sps->hasSP(searchPropertyId);
    if (!spExists) {
        QMessageBox::critical( this, "Unable to switch market",
        "The property ID entered was not found." );
        return;
    }

    // with checks complete change the market to the entered property ID and perform a full refresh
    global_metadex_market = searchPropertyId;
    ui->buyAmountLE->clear();
    ui->buyPriceLE->clear();
    ui->sellAmountLE->clear();
    ui->sellPriceLE->clear();
    FullRefresh();
}

/**
 * When a row on the buy side is clicked, populate the sell fields to allow easy selling into the offer accordingly
 */
void MetaDExDialog::buyClicked(int row, int col)
{
    // Populate the sell price field with the price clicked
    QTableWidgetItem* priceCell = ui->buyList->item(row,2);
    ui->sellPriceLE->setText(priceCell->text());

    // If the cheapest price is not chosen, make the assumption that user wants to sell down to that price point
    if (row != 0) {
        int64_t totalAmount = 0;
        bool divisible = isPropertyDivisible(global_metadex_market);
        for (int i = 0; i <= row; i++) {
            QTableWidgetItem* amountCell = ui->buyList->item(i,1);
            int64_t amount = StrToInt64(amountCell->text().toStdString(), divisible);
            totalAmount += amount;
        }
        if (divisible) {
            ui->sellAmountLE->setText(QString::fromStdString(FormatDivisibleShortMP(totalAmount)));
        } else {
            ui->sellAmountLE->setText(QString::fromStdString(FormatIndivisibleMP(totalAmount)));
        }
    } else {
        QTableWidgetItem* amountCell = ui->buyList->item(row,1);
        ui->sellAmountLE->setText(amountCell->text());
    }

    // Update the total
    recalcTotal(false);
}

/**
 * When a row on the sell side is clicked, populate the buy fields to allow easy buying into the offer accordingly
 */
void MetaDExDialog::sellClicked(int row, int col)
{
    // Populate the buy price field with the price clicked
    QTableWidgetItem* priceCell = ui->sellList->item(row,0);
    ui->buyPriceLE->setText(priceCell->text());

    // If the cheapest price is not chosen, make the assumption that user wants to buy all available up to that price point
    if (row != 0) {
        int64_t totalAmount = 0;
        bool divisible = isPropertyDivisible(global_metadex_market);
        for (int i = 0; i <= row; i++) {
            QTableWidgetItem* amountCell = ui->sellList->item(i,1);
            int64_t amount = StrToInt64(amountCell->text().toStdString(), divisible);
            totalAmount += amount;
        }
        if (divisible) {
            ui->buyAmountLE->setText(QString::fromStdString(FormatDivisibleShortMP(totalAmount)));
        } else {
            ui->buyAmountLE->setText(QString::fromStdString(FormatIndivisibleMP(totalAmount)));
        }
    } else {
        QTableWidgetItem* amountCell = ui->sellList->item(row,1);
        ui->buyAmountLE->setText(amountCell->text());
    }

    // Update the total
    recalcTotal(true);
}

// This function adds a row to the buy or sell offer list
void MetaDExDialog::AddRow(bool useBuyList, bool includesMe, const string& price, const string& available, const string& total)
{
    int workingRow;
    if (useBuyList) {
        workingRow = ui->buyList->rowCount();
        ui->buyList->insertRow(workingRow);
    } else {
        workingRow = ui->sellList->rowCount();
        ui->sellList->insertRow(workingRow);
    }
    QTableWidgetItem *priceCell = new QTableWidgetItem(QString::fromStdString(price));
    QTableWidgetItem *availableCell = new QTableWidgetItem(QString::fromStdString(available));
    QTableWidgetItem *totalCell = new QTableWidgetItem(QString::fromStdString(total));
    if(includesMe) {
        QFont font;
        font.setBold(true);
        priceCell->setFont(font);
        availableCell->setFont(font);
        totalCell->setFont(font);
    }
    if (useBuyList) {
        priceCell->setTextAlignment(Qt::AlignRight + Qt::AlignVCenter);
        availableCell->setTextAlignment(Qt::AlignRight + Qt::AlignVCenter);
        totalCell->setTextAlignment(Qt::AlignRight + Qt::AlignVCenter);
        ui->buyList->setItem(workingRow, 0, totalCell);
        ui->buyList->setItem(workingRow, 1, availableCell);
        ui->buyList->setItem(workingRow, 2, priceCell);
    } else {
        priceCell->setTextAlignment(Qt::AlignLeft + Qt::AlignVCenter);
        availableCell->setTextAlignment(Qt::AlignLeft + Qt::AlignVCenter);
        totalCell->setTextAlignment(Qt::AlignLeft + Qt::AlignVCenter);
        ui->sellList->setItem(workingRow, 0, priceCell);
        ui->sellList->setItem(workingRow, 1, availableCell);
        ui->sellList->setItem(workingRow, 2, totalCell);
    }
}

void MetaDExDialog::UpdateBalances()
{
    // update the balances for the buy and sell addreses
    UpdateBuyAddressBalance();
    UpdateSellAddressBalance();
}

// This function loops through the MetaDEx and updates the list of buy/sell offers
void MetaDExDialog::UpdateOffers()
{
    for (int useBuyList = 0; useBuyList < 2; ++useBuyList) {
        if (useBuyList) { ui->buyList->setRowCount(0); } else { ui->sellList->setRowCount(0); }
        bool testeco = isTestEcosystemProperty(global_metadex_market);
        for (md_PropertiesMap::iterator my_it = metadex.begin(); my_it != metadex.end(); ++my_it) {
            if ((!useBuyList) && (my_it->first != global_metadex_market)) { continue; } // not the property we're looking for, don't waste any more work
            if ((useBuyList) && (((!testeco) && (my_it->first != OMNI_PROPERTY_MSC)) || ((testeco) && (my_it->first != OMNI_PROPERTY_TMSC)))) continue;
            md_PricesMap & prices = my_it->second;
            for (md_PricesMap::iterator it = prices.begin(); it != prices.end(); ++it) { // loop through the sell prices for the property
                std::string unitPriceStr;
                int64_t available = 0, total = 0;
                bool includesMe = false;
                md_Set & indexes = (it->second);
                for (md_Set::iterator it = indexes.begin(); it != indexes.end(); ++it) { // multiple sell offers can exist at the same price, sum them for the UI
                    const CMPMetaDEx& obj = *it;
                    if (obj.displayUnitPrice() == "0.00000000") continue; // hide trades that have a lower than 0.00000001 MSC unit price
                    if(IsMyAddress(obj.getAddr())) includesMe = true;
                    unitPriceStr = obj.displayUnitPrice();
                    if (useBuyList) {
                        if (obj.getDesProperty()==global_metadex_market) {
                            available += obj.getAmountDesired();
                            total += obj.getAmountForSale();
                        }
                    } else {
                        if ( ((testeco) && (obj.getDesProperty() == 2)) || ((!testeco) && (obj.getDesProperty() == 1)) ) {
                            available += obj.getAmountForSale();
                            total += obj.getAmountDesired();
                        }
                    }
                }
                if ((available > 0) && (total > 0)) { // if there are any available at this price, add to the sell list
                    string strAvail;
                    if (isPropertyDivisible(global_metadex_market)) { strAvail = FormatDivisibleShortMP(available); } else { strAvail = FormatIndivisibleMP(available); }
                    AddRow(useBuyList, includesMe, StripTrailingZeros(unitPriceStr), strAvail, FormatDivisibleShortMP(total));
                }
            }
        }
    }
}

// This function updates the balance for the currently selected sell address
void MetaDExDialog::UpdateSellAddressBalance()
{
    QString currentSetSellAddress = ui->sellAddressCombo->currentText();
    if (currentSetSellAddress.isEmpty()) {
        ui->yourSellBalanceLabel->setText(QString::fromStdString("Your balance: N/A"));
        ui->sellAddressFeeWarningLabel->setVisible(false);
    } else {
        unsigned int propertyId = global_metadex_market;
        int64_t balanceAvailable = getUserAvailableMPbalance(currentSetSellAddress.toStdString(), propertyId);
        string sellBalStr;
        if (isPropertyDivisible(propertyId)) { sellBalStr = FormatDivisibleMP(balanceAvailable); } else { sellBalStr = FormatIndivisibleMP(balanceAvailable); }
        ui->yourSellBalanceLabel->setText(QString::fromStdString("Your balance: " + sellBalStr + " SPT"));
        // warning label will be lit if insufficient fees for MetaDEx payload (28 bytes)
        if (feeCheck(currentSetSellAddress.toStdString(), 28)) {
            ui->sellAddressFeeWarningLabel->setVisible(false);
        } else {
            ui->sellAddressFeeWarningLabel->setText("WARNING: The address is low on BTC for transaction fees.");
            ui->sellAddressFeeWarningLabel->setVisible(true);
        }
    }
}

// This function updates the balance for the currently selected buy address
void MetaDExDialog::UpdateBuyAddressBalance()
{
    QString currentSetBuyAddress = ui->buyAddressCombo->currentText();
    if (currentSetBuyAddress.isEmpty()) {
        ui->yourBuyBalanceLabel->setText(QString::fromStdString("Your balance: N/A"));
        ui->buyAddressFeeWarningLabel->setVisible(false);
    } else {
        unsigned int propertyId = OMNI_PROPERTY_MSC;
        if (global_metadex_market >= TEST_ECO_PROPERTY_1) propertyId = OMNI_PROPERTY_TMSC;
        int64_t balanceAvailable = getUserAvailableMPbalance(currentSetBuyAddress.toStdString(), propertyId);
        ui->yourBuyBalanceLabel->setText(QString::fromStdString("Your balance: " + FormatDivisibleMP(balanceAvailable) + getTokenLabel(propertyId)));
        // warning label will be lit if insufficient fees for MetaDEx payload (28 bytes)
        if (feeCheck(currentSetBuyAddress.toStdString(), 28)) {
            ui->buyAddressFeeWarningLabel->setVisible(false);
        } else {
            ui->buyAddressFeeWarningLabel->setText("WARNING: The address is low on BTC for transaction fees.");
            ui->buyAddressFeeWarningLabel->setVisible(true);
        }
    }
}

// This function performs a full refresh of all elements - for example when switching markets
void MetaDExDialog::FullRefresh()
{
    // populate market information
    unsigned int propertyId = global_metadex_market;
    string propNameStr = getPropertyName(propertyId);
    bool testeco = false;
    if (propertyId >= TEST_ECO_PROPERTY_1) testeco = true;
    if(testeco) {
        ui->marketLabel->setText(QString::fromStdString("Trade " + propNameStr + " (#" + FormatIndivisibleMP(propertyId) + ") for Test Mastercoin"));
    } else {
        ui->marketLabel->setText(QString::fromStdString("Trade " + propNameStr + " (#" + FormatIndivisibleMP(propertyId) + ") for Mastercoin"));
    }

<<<<<<< HEAD
    // TODO: take a look at locks, what do we need here?
    LOCK(cs_tally);
=======
    // get currently selected addresses
    QString currentSetBuyAddress = ui->buyAddressCombo->currentText();
    QString currentSetSellAddress = ui->sellAddressCombo->currentText();

    // clear address selectors
    ui->buyAddressCombo->clear();
    ui->sellAddressCombo->clear();
>>>>>>> 556fd425

    // update form labels to reflect market
    std::string primaryToken;
    if (testeco) { primaryToken = "TMSC"; } else { primaryToken = "MSC"; }
    ui->exchangeLabel->setText("Exchange - SP#" + QString::fromStdString(FormatIndivisibleMP(propertyId) + "/" + primaryToken));
    ui->buyTotalLabel->setText("0.00000000 " + QString::fromStdString(primaryToken));
    ui->sellTotalLabel->setText("0.00000000 " + QString::fromStdString(primaryToken));
    ui->sellTM->setText(QString::fromStdString(primaryToken));
    ui->buyTM->setText(QString::fromStdString(primaryToken));
    ui->buyList->setHorizontalHeaderItem(0, new QTableWidgetItem("Total " + QString::fromStdString(primaryToken)));
    ui->buyList->setHorizontalHeaderItem(1, new QTableWidgetItem("Total SP#" + QString::fromStdString(FormatIndivisibleMP(global_metadex_market))));
    ui->buyList->setHorizontalHeaderItem(2, new QTableWidgetItem("Unit Price (" + QString::fromStdString(primaryToken) + ")"));
    ui->sellList->setHorizontalHeaderItem(0, new QTableWidgetItem("Unit Price (" + QString::fromStdString(primaryToken) + ")"));
    ui->sellList->setHorizontalHeaderItem(1, new QTableWidgetItem("Total SP#" + QString::fromStdString(FormatIndivisibleMP(global_metadex_market))));
    ui->sellList->setHorizontalHeaderItem(2, new QTableWidgetItem("Total " + QString::fromStdString(primaryToken)));
    ui->buyMarketLabel->setText("BUY SP#" + QString::fromStdString(FormatIndivisibleMP(propertyId)));
    ui->sellMarketLabel->setText("SELL SP#" + QString::fromStdString(FormatIndivisibleMP(propertyId)));
    ui->sellButton->setText("Sell SP#" + QString::fromStdString(FormatIndivisibleMP(propertyId)));
    ui->buyButton->setText("Buy SP#" + QString::fromStdString(FormatIndivisibleMP(propertyId)));

<<<<<<< HEAD
    // populate buy and sell addresses
    PopulateAddresses();
=======
    {
        LOCK(cs_tally);

        // populate buy and sell addresses
        for (std::map<string, CMPTally>::iterator my_it = mp_tally_map.begin(); my_it != mp_tally_map.end(); ++my_it) {
            const std::string& address = my_it->first;
            CMPTally& tally = my_it->second;
            uint32_t id = 0;
            tally.init();
            while (0 != (id = tally.next())) {
                if (id == propertyId) {
                    if (!getUserAvailableMPbalance(address, propertyId)) continue; // ignore this address, has no available balance to spend
                    if (IsMyAddress(address) == ISMINE_SPENDABLE) ui->sellAddressCombo->addItem(address.c_str()); // only include wallet addresses
                }
                if (id == OMNI_PROPERTY_MSC && !testeco) {
                    if (!getUserAvailableMPbalance(address, OMNI_PROPERTY_MSC)) continue; // ignore this address, has no available balance to spend
                    if (IsMyAddress(address) == ISMINE_SPENDABLE) ui->buyAddressCombo->addItem(address.c_str());
                }
                if (id == OMNI_PROPERTY_TMSC && testeco) {
                    if (!getUserAvailableMPbalance(address, OMNI_PROPERTY_TMSC)) continue; // ignore this address, has no available balance to spend
                    if (IsMyAddress(address) == ISMINE_SPENDABLE) ui->buyAddressCombo->addItem(address.c_str());
                }
            }
        }
    }

    // attempt to set buy and sell addresses back to values before refresh - may not be possible if it's a new market
    int sellIdx = ui->sellAddressCombo->findText(currentSetSellAddress);
    if (sellIdx != -1) { ui->sellAddressCombo->setCurrentIndex(sellIdx); } // -1 means the new prop doesn't have the previously selected address
    int buyIdx = ui->buyAddressCombo->findText(currentSetBuyAddress);
    if (buyIdx != -1) { ui->buyAddressCombo->setCurrentIndex(buyIdx); }

    // update the balances for the buy and sell addreses
    UpdateBuyAddressBalance();
    UpdateSellAddressBalance();
>>>>>>> 556fd425

    // update the buy and sell offers
    UpdateOffers();
}

void MetaDExDialog::buyAddressComboBoxChanged(int idx)
{
    UpdateBuyAddressBalance();
}

void MetaDExDialog::sellAddressComboBoxChanged(int idx)
{
    UpdateSellAddressBalance();
}

void MetaDExDialog::switchButtonClicked()
{
    SwitchMarket();
}

void MetaDExDialog::sellTrade()
{
    sendTrade(true);
}

void MetaDExDialog::buyTrade()
{
    sendTrade(false);
}

void MetaDExDialog::recalcBuyTotal()
{
    recalcTotal(true);
}

void MetaDExDialog::recalcSellTotal()
{
    recalcTotal(false);
}

// This function recalulates a total price display from user fields
void MetaDExDialog::recalcTotal(bool useBuyFields)
{
    unsigned int propertyId = global_metadex_market;
    bool divisible = isPropertyDivisible(propertyId);
    bool testeco = isTestEcosystemProperty(propertyId);
    int64_t price = 0, amount = 0;
    int64_t totalPrice = 0;

    if (useBuyFields) {
        amount = StrToInt64(ui->buyAmountLE->text().toStdString(),divisible);
        price = StrToInt64(ui->buyPriceLE->text().toStdString(),true);
    } else {
        amount = StrToInt64(ui->sellAmountLE->text().toStdString(),divisible);
        price = StrToInt64(ui->sellPriceLE->text().toStdString(),true);
    }
    totalPrice = amount * price;

    // error and overflow detection
    if (0 >= amount || 0 >= price || totalPrice < amount || totalPrice < price || (totalPrice / amount != price)) {
        if (useBuyFields) { ui->buyTotalLabel->setText("N/A"); return; } else { ui->sellTotalLabel->setText("N/A"); return; }
    }

    if (divisible) totalPrice = totalPrice/COIN;
    QString totalLabel = QString::fromStdString(FormatDivisibleMP(totalPrice));
    if (testeco) {
        if (useBuyFields) { ui->buyTotalLabel->setText(totalLabel + " TMSC"); } else { ui->sellTotalLabel->setText(totalLabel + " TMSC"); }
    } else {
        if (useBuyFields) { ui->buyTotalLabel->setText(totalLabel + " MSC"); } else { ui->sellTotalLabel->setText(totalLabel + " MSC"); }
    }
}

void MetaDExDialog::sendTrade(bool sell)
{
    unsigned int propertyId = global_metadex_market;
    bool divisible = isPropertyDivisible(propertyId);
    bool testeco = false;
    if (propertyId >= TEST_ECO_PROPERTY_1) testeco = true;

    // obtain the selected sender address
    string strFromAddress;
    if (!sell) { strFromAddress = ui->buyAddressCombo->currentText().toStdString(); } else { strFromAddress = ui->sellAddressCombo->currentText().toStdString(); }

    // warn if we have to truncate the amount due to a decimal amount for an indivisible property, but allow send to continue
    string strAmount;
    if (!sell) { strAmount = ui->buyAmountLE->text().toStdString(); } else { strAmount = ui->sellAmountLE->text().toStdString(); }
    if (!divisible) {
        size_t pos = strAmount.find(".");
        if (pos!=std::string::npos) {
            string tmpStrAmount = strAmount.substr(0,pos);
            string strMsgText = "The amount entered contains a decimal however the property being transacted is indivisible.\n\nThe amount entered will be truncated as follows:\n";
            strMsgText += "Original amount entered: " + strAmount + "\nAmount that will be used: " + tmpStrAmount + "\n\n";
            strMsgText += "Do you still wish to proceed with the transaction?";
            QString msgText = QString::fromStdString(strMsgText);
            QMessageBox::StandardButton responseClick;
            responseClick = QMessageBox::question(this, "Amount truncation warning", msgText, QMessageBox::Yes|QMessageBox::No);
            if (responseClick == QMessageBox::No) {
                QMessageBox::critical( this, "MetaDEx transaction cancelled",
                "The MetaDEx transaction has been cancelled.\n\nPlease double-check the transction details thoroughly before retrying your transaction." );
                return;
            }
            strAmount = tmpStrAmount;
            if (!sell) { ui->buyAmountLE->setText(QString::fromStdString(strAmount)); } else { ui->sellAmountLE->setText(QString::fromStdString(strAmount)); }
        }
    }

    // use strToInt64 function to get the amounts, using divisibility of the property
    int64_t amountDes;
    int64_t amountSell;
    int64_t price;
    unsigned int propertyIdDes;
    unsigned int propertyIdSell;
    if(sell) {
        amountSell = StrToInt64(ui->sellAmountLE->text().toStdString(),divisible);
        price = StrToInt64(ui->sellPriceLE->text().toStdString(),true);
        if(divisible) { amountDes = (amountSell * price)/COIN; } else { amountDes = amountSell * price; }
        if(testeco) { propertyIdDes = 2; } else { propertyIdDes = 1; }
        propertyIdSell = global_metadex_market;
    } else {
        amountDes = StrToInt64(ui->buyAmountLE->text().toStdString(),divisible);
        price = StrToInt64(ui->buyPriceLE->text().toStdString(),true);
        if(divisible) { amountSell = (amountDes * price)/COIN; } else { amountSell = amountDes * price; }
        if(testeco) { propertyIdSell = 2; } else { propertyIdSell = 1; }
        propertyIdDes = global_metadex_market;
    }
    if ((0>=amountDes) || (0>=amountSell) || (0>=propertyIdDes) || (0>=propertyIdSell)) {
        QMessageBox::critical( this, "Unable to send MetaDEx transaction",
        "The amount entered is not valid.\n\nPlease double-check the transction details thoroughly before retrying your transaction." );
        return;
    }

    // check if sending address has enough funds
    int64_t balanceAvailable = 0;
    balanceAvailable = getUserAvailableMPbalance(strFromAddress, propertyIdSell);
    if (amountSell>balanceAvailable) {
        QMessageBox::critical( this, "Unable to send MetaDEx transaction",
        "The selected sending address does not have a sufficient balance to cover the amount entered.\n\nPlease double-check the transction details thoroughly before retrying your transaction." );
        return;
    }

    // check if wallet is still syncing, as this will currently cause a lockup if we try to send - compare our chain to peers to see if we're up to date
    // Bitcoin Core devs have removed GetNumBlocksOfPeers, switching to a time based best guess scenario
    uint32_t intBlockDate = GetLatestBlockTime();  // uint32, not using time_t for portability
    QDateTime currentDate = QDateTime::currentDateTime();
    int secs = QDateTime::fromTime_t(intBlockDate).secsTo(currentDate);
    if(secs > 90*60) {
        QMessageBox::critical( this, "Unable to send MetaDEx transaction",
        "The client is still synchronizing.  Sending transactions can currently be performed only when the client has completed synchronizing." );
        return;
    }

    // validation checks all look ok, let's throw up a confirmation dialog
    string strMsgText = "You are about to send the following MetaDEx transaction, please check the details thoroughly:\n\n";
    string spNum = static_cast<ostringstream*>( &(ostringstream() << propertyId) )->str();
    string propDetails = "#" + spNum;
    string buyStr;
    string sellStr;
    if (!sell) strMsgText += "Your buy will be inverted into a sell offer.\n\n";
    strMsgText += "Type: Trade Request\nFrom: " + strFromAddress + "\n\n";
    if (!sell) { // clicked buy
        if (divisible) { buyStr = FormatDivisibleMP(amountDes); } else { buyStr = FormatIndivisibleMP(amountDes); }
        buyStr += "   SPT " + propDetails + "";
        sellStr = FormatDivisibleMP(amountSell);
        if (testeco) { sellStr += "   TMSC"; } else { sellStr += "   MSC"; }
        strMsgText += "Buying: " + buyStr + "\nPrice: " + FormatDivisibleMP(price) + "   SP" + propDetails + "/";
        if (testeco) { strMsgText += "TMSC"; } else { strMsgText += "MSC"; }
        strMsgText += "\nTotal: " + sellStr;
    } else { // clicked sell
        buyStr = FormatDivisibleMP(amountDes);
        if (divisible) { sellStr = FormatDivisibleMP(amountSell); } else { sellStr = FormatIndivisibleMP(amountSell); }
        if (testeco) { buyStr += "   TMSC"; } else { buyStr += "   MSC"; }
        sellStr += "   SPT " + propDetails + "";
        strMsgText += "Selling: " + sellStr + "\nPrice: " + FormatDivisibleMP(price) + "   SP" + propDetails + "/";
        if (testeco) { strMsgText += "TMSC"; } else { strMsgText += "MSC"; }
        strMsgText += "\nTotal: " + buyStr;
    }
    strMsgText += "\n\nAre you sure you wish to send this transaction?";
    QString msgText = QString::fromStdString(strMsgText);
    QMessageBox::StandardButton responseClick;
    responseClick = QMessageBox::question(this, "Confirm MetaDEx transaction", msgText, QMessageBox::Yes|QMessageBox::No);
    if (responseClick == QMessageBox::No)
    {
        QMessageBox::critical( this, "MetaDEx transaction cancelled",
        "The transaction has been cancelled.\n\nPlease double-check the transction details thoroughly before retrying your transaction." );
        return;
    }

    // unlock the wallet
    WalletModel::UnlockContext ctx(walletModel->requestUnlock());
    if(!ctx.isValid())
    {
        // Unlock wallet was cancelled/failed
        QMessageBox::critical( this, "MetaDEx transaction failed",
        "The transaction has been cancelled.\n\nThe wallet unlock process must be completed to send a transaction." );
        return;
    }

    // create a payload for the transaction
    std::vector<unsigned char> payload = CreatePayload_MetaDExTrade(propertyIdSell, amountSell, propertyIdDes, amountDes);

    // request the wallet build the transaction (and if needed commit it)
    uint256 txid = 0;
    std::string rawHex;
    int result = ClassAgnosticWalletTXBuilder(strFromAddress, "", "", 0, payload, txid, rawHex, autoCommit);

    // check error and return the txid (or raw hex depending on autocommit)
    if (result != 0) {
        string strError = error_str(result);
        QMessageBox::critical( this, "MetaDEx transaction failed",
        "The MetaDEx transaction has failed.\n\nThe error code was: " + QString::number(result) + "\nThe error message was:\n" + QString::fromStdString(strError));
        return;
    } else {
        if (!autoCommit) {
            PopulateSimpleDialog(rawHex, "Raw Hex (auto commit is disabled)", "Raw transaction hex");
        } else {
            PendingAdd(txid, strFromAddress, "", MSC_TYPE_METADEX_TRADE, propertyIdSell, amountSell, propertyIdDes, amountDes, 1);
            PopulateTXSentDialog(txid.GetHex());
        }
    }
}


<|MERGE_RESOLUTION|>--- conflicted
+++ resolved
@@ -123,6 +123,8 @@
 
 void MetaDExDialog::PopulateAddresses()
 {
+    LOCK(cs_tally);
+
     uint32_t propertyId = global_metadex_market;
     bool testeco = false;
     if (propertyId >= TEST_ECO_PROPERTY_1) testeco = true;
@@ -438,19 +440,6 @@
         ui->marketLabel->setText(QString::fromStdString("Trade " + propNameStr + " (#" + FormatIndivisibleMP(propertyId) + ") for Mastercoin"));
     }
 
-<<<<<<< HEAD
-    // TODO: take a look at locks, what do we need here?
-    LOCK(cs_tally);
-=======
-    // get currently selected addresses
-    QString currentSetBuyAddress = ui->buyAddressCombo->currentText();
-    QString currentSetSellAddress = ui->sellAddressCombo->currentText();
-
-    // clear address selectors
-    ui->buyAddressCombo->clear();
-    ui->sellAddressCombo->clear();
->>>>>>> 556fd425
-
     // update form labels to reflect market
     std::string primaryToken;
     if (testeco) { primaryToken = "TMSC"; } else { primaryToken = "MSC"; }
@@ -470,46 +459,8 @@
     ui->sellButton->setText("Sell SP#" + QString::fromStdString(FormatIndivisibleMP(propertyId)));
     ui->buyButton->setText("Buy SP#" + QString::fromStdString(FormatIndivisibleMP(propertyId)));
 
-<<<<<<< HEAD
     // populate buy and sell addresses
     PopulateAddresses();
-=======
-    {
-        LOCK(cs_tally);
-
-        // populate buy and sell addresses
-        for (std::map<string, CMPTally>::iterator my_it = mp_tally_map.begin(); my_it != mp_tally_map.end(); ++my_it) {
-            const std::string& address = my_it->first;
-            CMPTally& tally = my_it->second;
-            uint32_t id = 0;
-            tally.init();
-            while (0 != (id = tally.next())) {
-                if (id == propertyId) {
-                    if (!getUserAvailableMPbalance(address, propertyId)) continue; // ignore this address, has no available balance to spend
-                    if (IsMyAddress(address) == ISMINE_SPENDABLE) ui->sellAddressCombo->addItem(address.c_str()); // only include wallet addresses
-                }
-                if (id == OMNI_PROPERTY_MSC && !testeco) {
-                    if (!getUserAvailableMPbalance(address, OMNI_PROPERTY_MSC)) continue; // ignore this address, has no available balance to spend
-                    if (IsMyAddress(address) == ISMINE_SPENDABLE) ui->buyAddressCombo->addItem(address.c_str());
-                }
-                if (id == OMNI_PROPERTY_TMSC && testeco) {
-                    if (!getUserAvailableMPbalance(address, OMNI_PROPERTY_TMSC)) continue; // ignore this address, has no available balance to spend
-                    if (IsMyAddress(address) == ISMINE_SPENDABLE) ui->buyAddressCombo->addItem(address.c_str());
-                }
-            }
-        }
-    }
-
-    // attempt to set buy and sell addresses back to values before refresh - may not be possible if it's a new market
-    int sellIdx = ui->sellAddressCombo->findText(currentSetSellAddress);
-    if (sellIdx != -1) { ui->sellAddressCombo->setCurrentIndex(sellIdx); } // -1 means the new prop doesn't have the previously selected address
-    int buyIdx = ui->buyAddressCombo->findText(currentSetBuyAddress);
-    if (buyIdx != -1) { ui->buyAddressCombo->setCurrentIndex(buyIdx); }
-
-    // update the balances for the buy and sell addreses
-    UpdateBuyAddressBalance();
-    UpdateSellAddressBalance();
->>>>>>> 556fd425
 
     // update the buy and sell offers
     UpdateOffers();
