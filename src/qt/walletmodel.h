// Copyright (c) 2011-2017 The Bitcoin Core developers
// Distributed under the MIT software license, see the accompanying
// file COPYING or http://www.opensource.org/licenses/mit-license.php.

#ifndef BITCOIN_QT_WALLETMODEL_H
#define BITCOIN_QT_WALLETMODEL_H

#include <amount.h>
#include <key.h>
#include <serialize.h>
#include <script/standard.h>

#include <qt/paymentrequestplus.h>
#include <qt/walletmodeltransaction.h>
#include <amount.h>

#include <interface/wallet.h>
#include <support/allocators/secure.h>


#include <map>
#include <vector>

#include <QObject>
#include <QMessageBox>

enum class OutputType;

class AddressTableModel;
class OptionsModel;
class PlatformStyle;
class RecentRequestsTableModel;
class TransactionTableModel;
class WalletModelTransaction;

class CCoinControl;
class CKeyID;
class COutPoint;
class COutput;
class CCoinControlEntry;
class CPubKey;
class uint256;
class CHDWallet;
class UniValue;

namespace interface {
class Node;
} // namespace interface

QT_BEGIN_NAMESPACE
class QTimer;
QT_END_NAMESPACE

extern void LockWallet(CWallet* pWallet);

class SendCoinsRecipient
{
public:
    explicit SendCoinsRecipient() : amount(0), fSubtractFeeFromAmount(false), nVersion(SendCoinsRecipient::CURRENT_VERSION) { }
    explicit SendCoinsRecipient(const QString &addr, const QString &_label, const CAmount& _amount, const QString &_message):
        address(addr), label(_label), amount(_amount), message(_message), fSubtractFeeFromAmount(false), nVersion(SendCoinsRecipient::CURRENT_VERSION) {}

    // If from an unauthenticated payment request, this is used for storing
    // the addresses, e.g. address-A<br />address-B<br />address-C.
    // Info: As we don't need to process addresses in here when using
    // payment requests, we can abuse it for displaying an address list.
    // Todo: This is a hack, should be replaced with a cleaner solution!
    QString address;
    QString label;
    CAmount amount;
    // If from a payment request, this is used for storing the memo
    QString message;

    QString narration;

    // If from a payment request, paymentRequest.IsInitialized() will be true
    PaymentRequestPlus paymentRequest;
    // Empty if no authentication or invalid signature/cert/etc.
    QString authenticatedMerchant;

    bool fSubtractFeeFromAmount; // memory only

    static const int CURRENT_VERSION = 1;
    int nVersion;

    ADD_SERIALIZE_METHODS;

    template <typename Stream, typename Operation>
    inline void SerializationOp(Stream& s, Operation ser_action) {
        std::string sAddress = address.toStdString();
        std::string sLabel = label.toStdString();
        std::string sMessage = message.toStdString();
        std::string sPaymentRequest;
        if (!ser_action.ForRead() && paymentRequest.IsInitialized())
            paymentRequest.SerializeToString(&sPaymentRequest);
        std::string sAuthenticatedMerchant = authenticatedMerchant.toStdString();

        READWRITE(this->nVersion);
        READWRITE(sAddress);
        READWRITE(sLabel);
        READWRITE(amount);
        READWRITE(sMessage);
        READWRITE(sPaymentRequest);
        READWRITE(sAuthenticatedMerchant);

        if (ser_action.ForRead())
        {
            address = QString::fromStdString(sAddress);
            label = QString::fromStdString(sLabel);
            message = QString::fromStdString(sMessage);
            if (!sPaymentRequest.empty())
                paymentRequest.parse(QByteArray::fromRawData(sPaymentRequest.data(), sPaymentRequest.size()));
            authenticatedMerchant = QString::fromStdString(sAuthenticatedMerchant);
        }
    }
};

/** Interface to Bitcoin wallet from Qt view code. */
class WalletModel : public QObject
{
    Q_OBJECT

public:
    explicit WalletModel(std::unique_ptr<interface::Wallet> wallet, interface::Node& node, const PlatformStyle *platformStyle, OptionsModel *optionsModel, QObject *parent = 0);
    ~WalletModel();

    enum StatusCode // Returned by sendCoins
    {
        OK,
        InvalidAmount,
        InvalidAddress,
        AmountExceedsBalance,
        AmountWithFeeExceedsBalance,
        DuplicateAddress,
        TransactionCreationFailed, // Error returned when wallet is still locked
        TransactionCommitFailed,
        AbsurdFee,
        PaymentRequestExpired
    };

    enum EncryptionStatus
    {
        Unencrypted,  // !wallet->IsCrypted()
        Locked,       // wallet->IsCrypted() && wallet->IsLocked()
        Unlocked,     // wallet->IsCrypted() && !wallet->IsLocked()
        UnlockedForStaking
    };

    OptionsModel *getOptionsModel();
    AddressTableModel *getAddressTableModel();
    TransactionTableModel *getTransactionTableModel();
    RecentRequestsTableModel *getRecentRequestsTableModel();

<<<<<<< HEAD
    CWallet *getWallet() const { return wallet; };

    CAmount getBalance(const CCoinControl *coinControl = nullptr) const;
    CAmount getAnonBalance(const CCoinControl *coinControl = nullptr) const;
    CAmount getBlindBalance(const CCoinControl *coinControl = nullptr) const;
    CAmount getUnconfirmedBalance() const;
    CAmount getImmatureBalance() const;
    bool haveWatchOnly() const;
    CAmount getWatchBalance() const;
    CAmount getWatchUnconfirmedBalance() const;
    CAmount getWatchImmatureBalance() const;
=======
>>>>>>> 5f0c6a7b
    EncryptionStatus getEncryptionStatus() const;

    // Check address for validity
    bool validateAddress(const QString &address);

    // Return status record for SendCoins, contains error id + information
    struct SendCoinsReturn
    {
        SendCoinsReturn(StatusCode _status = OK, QString _reasonCommitFailed = "")
            : status(_status),
              reasonCommitFailed(_reasonCommitFailed)
        {
        }
        StatusCode status;
        QString reasonCommitFailed;
    };

    // prepare transaction for getting txfee before sending coins
    SendCoinsReturn prepareTransaction(WalletModelTransaction &transaction, const CCoinControl& coinControl);

    // Send coins to a list of recipients
    SendCoinsReturn sendCoins(WalletModelTransaction &transaction);

    // Wallet encryption
    bool setWalletEncrypted(bool encrypted, const SecureString &passphrase);
    // Passphrase only needed when unlocking
    bool setWalletLocked(bool locked, const SecureString &passPhrase=SecureString(), bool stakingOnly=false);
    bool changePassphrase(const SecureString &oldPass, const SecureString &newPass);

    // RAI object for unlocking wallet, returned by requestUnlock()
    class UnlockContext
    {
    public:
        UnlockContext(WalletModel *wallet, bool valid, bool relock);
        ~UnlockContext();

        bool isValid() const { return valid; }

        // Copy operator and constructor transfer the context
        UnlockContext(const UnlockContext& obj) { CopyFrom(obj); }
        UnlockContext& operator=(const UnlockContext& rhs) { CopyFrom(rhs); return *this; }
    private:
        WalletModel *wallet;
        bool valid;
        mutable bool relock; // mutable, as it can be set to false by copying

        void CopyFrom(const UnlockContext& rhs);
    };

    UnlockContext requestUnlock();

<<<<<<< HEAD
    bool getPubKey(const CKeyID &address, CPubKey& vchPubKeyOut) const;
    bool havePrivKey(const CKeyID &address) const;
    bool ownAddress(const CTxDestination &dest) const;
    bool IsSpendable(const CTxDestination& dest) const;
    bool getPrivKey(const CKeyID &address, CKey& vchPrivKeyOut) const;
    void getOutputs(const std::vector<COutPoint>& vOutpoints, std::vector<COutput>& vOutputs);
    bool isSpent(const COutPoint& outpoint) const;
    void listCoins(std::map<QString, std::vector<CCoinControlEntry> >& mapCoins, OutputTypes nType) const;

    bool isLockedCoin(uint256 hash, unsigned int n) const;
    void lockCoin(COutPoint& output);
    void unlockCoin(COutPoint& output);
    void listLockedCoins(std::vector<COutPoint>& vOutpts);

=======
>>>>>>> 5f0c6a7b
    void loadReceiveRequests(std::vector<std::string>& vReceiveRequests);
    bool saveReceiveRequest(const std::string &sAddress, const int64_t nId, const std::string &sRequest);

    bool bumpFee(uint256 hash);

    static bool isWalletEnabled();

<<<<<<< HEAD
    bool hdEnabled() const;

    OutputType getDefaultAddressType() const;

    void lockWallet();
    CHDWallet *getParticlWallet() const;
    CAmount getReserveBalance();

    void checkBalanceChanged();

    bool tryCallRpc(const QString &sCommand, UniValue &rv) const;
    void warningBox(QString heading, QString msg) const;

    int getDefaultConfirmTarget() const;
=======
    interface::Node& node() const { return m_node; }
    interface::Wallet& wallet() const { return *m_wallet; }
>>>>>>> 5f0c6a7b

    QString getWalletName() const;

    bool isMultiwallet();
private:
    std::unique_ptr<interface::Wallet> m_wallet;
    std::unique_ptr<interface::Handler> m_handler_status_changed;
    std::unique_ptr<interface::Handler> m_handler_address_book_changed;
    std::unique_ptr<interface::Handler> m_handler_transaction_changed;
    std::unique_ptr<interface::Handler> m_handler_show_progress;
    std::unique_ptr<interface::Handler> m_handler_watch_only_changed;
    interface::Node& m_node;

    bool fHaveWatchOnly;
    bool fForceCheckBalanceChanged;

    // Wallet has an options model for wallet-specific options
    // (transaction fee, for example)
    OptionsModel *optionsModel;

    AddressTableModel *addressTableModel;
    TransactionTableModel *transactionTableModel;
    RecentRequestsTableModel *recentRequestsTableModel;

    // Cache some values to be able to detect changes
<<<<<<< HEAD
    CAmount cachedBalance;
    CAmount cachedStaked;
    CAmount cachedUnconfirmedBalance;
    CAmount cachedImmatureBalance;
    CAmount cachedWatchOnlyBalance;
    CAmount cachedWatchUnconfBalance;
    CAmount cachedWatchImmatureBalance;
    CAmount cachedWatchStakedBalance;
    CAmount cachedBlindBalance;
    CAmount cachedAnonBalance;
=======
    interface::WalletBalances m_cached_balances;
>>>>>>> 5f0c6a7b
    EncryptionStatus cachedEncryptionStatus;
    int cachedNumBlocks;

    QTimer *pollTimer;

    void subscribeToCoreSignals();
    void unsubscribeFromCoreSignals();
<<<<<<< HEAD

    QMessageBox mbDevice;

Q_SIGNALS:
    // Signal that balance in wallet changed
    void balanceChanged(const CAmount& balance, const CAmount& staked, const CAmount& blindBalance, const CAmount& anonBalance, const CAmount& unconfirmedBalance, const CAmount& immatureBalance,
                        const CAmount& watchOnlyBalance, const CAmount& watchUnconfBalance, const CAmount& watchImmatureBalance, const CAmount& watchStakedBalance);
=======
    void checkBalanceChanged(const interface::WalletBalances& new_balances);

Q_SIGNALS:
    // Signal that balance in wallet changed
    void balanceChanged(const interface::WalletBalances& balances);
>>>>>>> 5f0c6a7b

    // Encryption status of wallet changed
    void encryptionStatusChanged();

    // Signal emitted when wallet needs to be unlocked
    // It is valid behaviour for listeners to keep the wallet locked after this signal;
    // this means that the unlocking failed or was cancelled.
    void requireUnlock();

    // Fired when a message should be reported to the user
    void message(const QString &title, const QString &message, unsigned int style) const;

    // Coins sent: from wallet, to recipient, in (serialized) transaction:
    void coinsSent(WalletModel* wallet, SendCoinsRecipient recipient, QByteArray transaction);

    // Show progress dialog e.g. for rescan
    void showProgress(const QString &title, int nProgress);

    // Watch-only address added
    void notifyWatchonlyChanged(bool fHaveWatchonly);

public Q_SLOTS:
    /* Wallet status might have changed */
    void updateStatus();
    /* New transaction, or transaction changed status */
    void updateTransaction();
    /* New, updated or removed address book entry */
    void updateAddressBook(const QString &address, const QString &label, bool isMine, const QString &purpose, int status);
    /* Watch-only added */
    void updateWatchOnlyFlag(bool fHaveWatchonly);
    /* Current, immature or unconfirmed balance might have changed - emit 'balanceChanged' if so */
    void pollBalanceChanged();


    void reserveBalanceChanged(CAmount nReserveBalanceNew);

    // Waiting for hardware device
    void waitingForDevice(bool fCompleted);

};

#endif // BITCOIN_QT_WALLETMODEL_H<|MERGE_RESOLUTION|>--- conflicted
+++ resolved
@@ -50,8 +50,6 @@
 QT_BEGIN_NAMESPACE
 class QTimer;
 QT_END_NAMESPACE
-
-extern void LockWallet(CWallet* pWallet);
 
 class SendCoinsRecipient
 {
@@ -151,20 +149,6 @@
     TransactionTableModel *getTransactionTableModel();
     RecentRequestsTableModel *getRecentRequestsTableModel();
 
-<<<<<<< HEAD
-    CWallet *getWallet() const { return wallet; };
-
-    CAmount getBalance(const CCoinControl *coinControl = nullptr) const;
-    CAmount getAnonBalance(const CCoinControl *coinControl = nullptr) const;
-    CAmount getBlindBalance(const CCoinControl *coinControl = nullptr) const;
-    CAmount getUnconfirmedBalance() const;
-    CAmount getImmatureBalance() const;
-    bool haveWatchOnly() const;
-    CAmount getWatchBalance() const;
-    CAmount getWatchUnconfirmedBalance() const;
-    CAmount getWatchImmatureBalance() const;
-=======
->>>>>>> 5f0c6a7b
     EncryptionStatus getEncryptionStatus() const;
 
     // Check address for validity
@@ -216,23 +200,7 @@
 
     UnlockContext requestUnlock();
 
-<<<<<<< HEAD
-    bool getPubKey(const CKeyID &address, CPubKey& vchPubKeyOut) const;
-    bool havePrivKey(const CKeyID &address) const;
-    bool ownAddress(const CTxDestination &dest) const;
-    bool IsSpendable(const CTxDestination& dest) const;
-    bool getPrivKey(const CKeyID &address, CKey& vchPrivKeyOut) const;
-    void getOutputs(const std::vector<COutPoint>& vOutpoints, std::vector<COutput>& vOutputs);
-    bool isSpent(const COutPoint& outpoint) const;
-    void listCoins(std::map<QString, std::vector<CCoinControlEntry> >& mapCoins, OutputTypes nType) const;
-
-    bool isLockedCoin(uint256 hash, unsigned int n) const;
-    void lockCoin(COutPoint& output);
-    void unlockCoin(COutPoint& output);
-    void listLockedCoins(std::vector<COutPoint>& vOutpts);
-
-=======
->>>>>>> 5f0c6a7b
+
     void loadReceiveRequests(std::vector<std::string>& vReceiveRequests);
     bool saveReceiveRequest(const std::string &sAddress, const int64_t nId, const std::string &sRequest);
 
@@ -240,29 +208,16 @@
 
     static bool isWalletEnabled();
 
-<<<<<<< HEAD
-    bool hdEnabled() const;
-
-    OutputType getDefaultAddressType() const;
-
-    void lockWallet();
-    CHDWallet *getParticlWallet() const;
-    CAmount getReserveBalance();
-
-    void checkBalanceChanged();
+     void lockWallet();
+    interface::Node& node() const { return m_node; }
+    interface::Wallet& wallet() const { return *m_wallet; }
+
+    QString getWalletName() const;
+
+    bool isMultiwallet();
 
     bool tryCallRpc(const QString &sCommand, UniValue &rv) const;
     void warningBox(QString heading, QString msg) const;
-
-    int getDefaultConfirmTarget() const;
-=======
-    interface::Node& node() const { return m_node; }
-    interface::Wallet& wallet() const { return *m_wallet; }
->>>>>>> 5f0c6a7b
-
-    QString getWalletName() const;
-
-    bool isMultiwallet();
 private:
     std::unique_ptr<interface::Wallet> m_wallet;
     std::unique_ptr<interface::Handler> m_handler_status_changed;
@@ -270,6 +225,8 @@
     std::unique_ptr<interface::Handler> m_handler_transaction_changed;
     std::unique_ptr<interface::Handler> m_handler_show_progress;
     std::unique_ptr<interface::Handler> m_handler_watch_only_changed;
+
+    std::unique_ptr<interface::Handler> m_handler_waiting_for_device;
     interface::Node& m_node;
 
     bool fHaveWatchOnly;
@@ -284,20 +241,8 @@
     RecentRequestsTableModel *recentRequestsTableModel;
 
     // Cache some values to be able to detect changes
-<<<<<<< HEAD
-    CAmount cachedBalance;
-    CAmount cachedStaked;
-    CAmount cachedUnconfirmedBalance;
-    CAmount cachedImmatureBalance;
-    CAmount cachedWatchOnlyBalance;
-    CAmount cachedWatchUnconfBalance;
-    CAmount cachedWatchImmatureBalance;
-    CAmount cachedWatchStakedBalance;
-    CAmount cachedBlindBalance;
-    CAmount cachedAnonBalance;
-=======
     interface::WalletBalances m_cached_balances;
->>>>>>> 5f0c6a7b
+
     EncryptionStatus cachedEncryptionStatus;
     int cachedNumBlocks;
 
@@ -305,21 +250,14 @@
 
     void subscribeToCoreSignals();
     void unsubscribeFromCoreSignals();
-<<<<<<< HEAD
 
     QMessageBox mbDevice;
 
-Q_SIGNALS:
-    // Signal that balance in wallet changed
-    void balanceChanged(const CAmount& balance, const CAmount& staked, const CAmount& blindBalance, const CAmount& anonBalance, const CAmount& unconfirmedBalance, const CAmount& immatureBalance,
-                        const CAmount& watchOnlyBalance, const CAmount& watchUnconfBalance, const CAmount& watchImmatureBalance, const CAmount& watchStakedBalance);
-=======
     void checkBalanceChanged(const interface::WalletBalances& new_balances);
 
 Q_SIGNALS:
     // Signal that balance in wallet changed
     void balanceChanged(const interface::WalletBalances& balances);
->>>>>>> 5f0c6a7b
 
     // Encryption status of wallet changed
     void encryptionStatusChanged();
@@ -353,7 +291,7 @@
     /* Current, immature or unconfirmed balance might have changed - emit 'balanceChanged' if so */
     void pollBalanceChanged();
 
-
+    // Reserved balance changed
     void reserveBalanceChanged(CAmount nReserveBalanceNew);
 
     // Waiting for hardware device
