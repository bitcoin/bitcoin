--- conflicted
+++ resolved
@@ -53,10 +53,7 @@
 private:
     Ui::ReceiveCoinsDialog *ui;
     GUIUtil::TableViewLastColumnResizingFixer *columnResizingFixer{nullptr};
-<<<<<<< HEAD
-=======
     QSortFilterProxyModel* m_sort_proxy;
->>>>>>> 200d869e
     WalletModel* model{nullptr};
     QMenu *contextMenu;
     QAction* copyLabelAction;
@@ -67,10 +64,7 @@
     // Returns QModelIndex in source model
     QModelIndexList SelectedRows();
     void copyColumnToClipboard(int column);
-<<<<<<< HEAD
-=======
     void ShowReceiveRequestDialogForItem(const QModelIndex& index);
->>>>>>> 200d869e
     virtual void resizeEvent(QResizeEvent *event) override;
 
 private Q_SLOTS:
