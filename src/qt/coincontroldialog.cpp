--- conflicted
+++ resolved
@@ -2,26 +2,6 @@
 // Distributed under the MIT software license, see the accompanying
 // file COPYING or http://www.opensource.org/licenses/mit-license.php.
 
-<<<<<<< HEAD
-#include "coincontroldialog.h"
-#include "ui_coincontroldialog.h"
-
-#include "addresstablemodel.h"
-#include "bitcoinunits.h"
-#include "guiutil.h"
-#include "optionsmodel.h"
-#include "platformstyle.h"
-#include "txmempool.h"
-#include "walletmodel.h"
-
-#include "wallet/coincontrol.h"
-#include "init.h"
-#include "policy/fees.h"
-#include "policy/policy.h"
-#include "validation.h" // For mempool
-#include "wallet/wallet.h"
-#include "wallet/hdwallet.h"
-=======
 #include <qt/coincontroldialog.h>
 #include <qt/forms/ui_coincontroldialog.h>
 
@@ -40,7 +20,7 @@
 #include <validation.h> // For mempool
 #include <wallet/fees.h>
 #include <wallet/wallet.h>
->>>>>>> f17942a3
+#include <wallet/hdwallet.h>
 
 #include <QApplication>
 #include <QCheckBox>
@@ -167,10 +147,10 @@
     if (settings.contains("nCoinControlSortColumn") && settings.contains("nCoinControlSortOrder"))
         sortView(settings.value("nCoinControlSortColumn").toInt(), ((Qt::SortOrder)settings.value("nCoinControlSortOrder").toInt()));
 
-    if (coinControl->nCoinType == OUTPUT_CT)
+    if (coinControl()->nCoinType == OUTPUT_CT)
         ui->cbxType->setCurrentIndex(1);
     else
-    if (coinControl->nCoinType == OUTPUT_RINGCT)
+    if (coinControl()->nCoinType == OUTPUT_RINGCT)
         ui->cbxType->setCurrentIndex(2);
 }
 
@@ -403,7 +383,7 @@
 {
     if (model)
     {
-        coinControl->nCoinType = index+1;
+        coinControl()->nCoinType = index+1;
         updateView();
     };
 }
@@ -483,27 +463,12 @@
 
     std::vector<COutPoint> vCoinControl;
     std::vector<COutput>   vOutputs;
-<<<<<<< HEAD
-    coinControl->ListSelected(vCoinControl);
-=======
     coinControl()->ListSelected(vCoinControl);
     model->getOutputs(vCoinControl, vOutputs);
 
-    for (const COutput& out : vOutputs) {
-        // unselect already spent, very unlikely scenario, this could happen
-        // when selected are spent elsewhere, like rpc or another computer
-        uint256 txhash = out.tx->GetHash();
-        COutPoint outpt(txhash, out.i);
-        if (model->isSpent(outpt))
-        {
-            coinControl()->UnSelect(outpt);
-            continue;
-        }
->>>>>>> f17942a3
-
 
     //model->getOutputRecords(vCoinControl, vOutputs);
-    if (coinControl->nCoinType != OUTPUT_STANDARD)
+    if (coinControl()->nCoinType != OUTPUT_STANDARD)
     {
         CHDWallet *phdw = model->getParticlWallet();
 
@@ -533,7 +498,7 @@
             COutPoint outpt(txhash, out.i);
             if (model->isSpent(outpt))
             {
-                coinControl->UnSelect(outpt);
+                coinControl()->UnSelect(outpt);
                 continue;
             }
 
@@ -597,11 +562,7 @@
                 nBytes -= 34;
 
         // Fee
-<<<<<<< HEAD
-        nPayFee = model->getParticlWallet()->GetMinimumFee(nBytes, *coinControl, ::mempool, ::feeEstimator, nullptr /* FeeCalculation */);
-=======
         nPayFee = GetMinimumFee(nBytes, *coinControl(), ::mempool, ::feeEstimator, nullptr /* FeeCalculation */);
->>>>>>> f17942a3
 
         if (nPayAmount > 0)
         {
@@ -808,23 +769,13 @@
              // disable locked coins
             if (model->isLockedCoin(txhash, out.op.n))
             {
-<<<<<<< HEAD
-                //COutPoint outpt(txhash, out.i);
-                coinControl->UnSelect(out.op); // just to be sure
-=======
-                COutPoint outpt(txhash, out.i);
-                coinControl()->UnSelect(outpt); // just to be sure
->>>>>>> f17942a3
+                coinControl()->UnSelect(out.op); // just to be sure
                 itemOutput->setDisabled(true);
                 itemOutput->setIcon(COLUMN_CHECKBOX, platformStyle->SingleColorIcon(":/icons/lock_closed"));
             };
 
             // set checkbox
-<<<<<<< HEAD
-            if (coinControl->IsSelected(out.op))
-=======
-            if (coinControl()->IsSelected(COutPoint(txhash, out.i)))
->>>>>>> f17942a3
+            if (coinControl()->IsSelected(out.op))
                 itemOutput->setCheckState(COLUMN_CHECKBOX, Qt::Checked);
         }
 
