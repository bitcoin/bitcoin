--- conflicted
+++ resolved
@@ -50,10 +50,7 @@
         StartAtStartup,         // bool
         ShowTrayIcon,           // bool
         MinimizeToTray,         // bool
-<<<<<<< HEAD
-=======
         NetworkPort,            // int
->>>>>>> 486c7ada
         MapPortUPnP,            // bool
         MapPortNatpmp,          // bool
         MinimizeOnClose,        // bool
