--- conflicted
+++ resolved
@@ -10,13 +10,9 @@
 #include <qt/guiconstants.h>
 #include <qt/guiutil.h>
 
-<<<<<<< HEAD
 #include <chainparams.h>
 #include <common/args.h>
 #include <index/blockfilterindex.h>
-=======
-#include <common/args.h>
->>>>>>> 37a8e0d2
 #include <interfaces/node.h>
 #include <mapport.h>
 #include <net.h>
@@ -24,11 +20,8 @@
 #include <netbase.h>
 #include <node/caches.h>
 #include <node/chainstatemanager_args.h>
-<<<<<<< HEAD
 #include <node/context.h>
 #include <outputtype.h>
-=======
->>>>>>> 37a8e0d2
 #include <util/string.h>
 #include <validation.h>    // For DEFAULT_SCRIPTCHECK_THREADS
 #include <wallet/wallet.h> // For DEFAULT_SPEND_ZEROCONF_CHANGE
@@ -60,6 +53,7 @@
     case OptionsModel::ThreadsScriptVerif: return "par";
     case OptionsModel::SpendZeroConfChange: return "spendzeroconfchange";
     case OptionsModel::ExternalSignerPath: return "signer";
+    case OptionsModel::MapPortUPnP: return "upnp";
     case OptionsModel::MapPortNatpmp: return "natpmp";
     case OptionsModel::Listen: return "listen";
     case OptionsModel::Server: return "server";
@@ -102,11 +96,7 @@
 }
 
 //! Convert enabled/size values to bitcoin -prune setting.
-<<<<<<< HEAD
 static common::SettingsValue PruneSettingFromMiB(Qt::CheckState prune_enabled, int prune_size_mib)
-=======
-static common::SettingsValue PruneSetting(bool prune_enabled, int prune_size_gb)
->>>>>>> 37a8e0d2
 {
     assert(prune_enabled != Qt::Checked || prune_size_mib >= 1); // PruneSizeMiB and ParsePruneSizeMiB never return less
     switch (prune_enabled) {
@@ -126,14 +116,8 @@
     return SettingToInt(prune_setting, 0) > 1;
 }
 
-<<<<<<< HEAD
 //! Get pruning enabled value to show in GUI from bitcoin -prune setting.
 static Qt::CheckState PruneSettingAsTristate(const common::SettingsValue& prune_setting)
-=======
-//! Get pruning size value to show in GUI from bitcoin -prune setting. If
-//! pruning is not enabled, just show default recommended pruning size (2GB).
-static int PruneSizeGB(const common::SettingsValue& prune_setting)
->>>>>>> 37a8e0d2
 {
     switch (SettingToInt(prune_setting, 0)) {
     case 0:
@@ -165,7 +149,6 @@
 static const QLatin1String fontchoice_str_best_system{"best_system"};
 static const QString fontchoice_str_custom_prefix{QStringLiteral("custom, ")};
 
-<<<<<<< HEAD
 static const std::map<OutputType, std::pair<const char*, const char*>> UntranslatedOutputTypeDescriptions{
     {OutputType::LEGACY, {
         QT_TRANSLATE_NOOP("Output type name", "Base58 (Legacy)"),
@@ -193,8 +176,6 @@
     return std::make_pair(text, tooltip);
 }
 
-=======
->>>>>>> 37a8e0d2
 QString OptionsModel::FontChoiceToString(const OptionsModel::FontChoice& f)
 {
     if (std::holds_alternative<FontChoiceAbstract>(f)) {
@@ -301,17 +282,12 @@
 
     // These are shared with the core or have a command-line parameter
     // and we want command-line parameters to overwrite the GUI settings.
-<<<<<<< HEAD
     std::unordered_set<std::string> checked_settings;
     for (OptionID option : {DatabaseCache, ThreadsScriptVerif, SpendZeroConfChange, ExternalSignerPath, MapPortUPnP,
                             MapPortNatpmp, Listen, Server, PruneTristate, ProxyUse, ProxyUseTor, Language}) {
         // isSettingIgnored will have a false positive here during first-run prune changes
         if (option == PruneTristate && m_prune_forced_by_gui) continue;
 
-=======
-    for (OptionID option : {DatabaseCache, ThreadsScriptVerif, SpendZeroConfChange, ExternalSignerPath,
-                            MapPortNatpmp, Listen, Server, Prune, ProxyUse, ProxyUseTor, Language}) {
->>>>>>> 37a8e0d2
         std::string setting = SettingName(option);
         checked_settings.insert(setting);
         if (node().isSettingIgnored(setting)) addOverriddenOption("-" + setting);
@@ -370,7 +346,6 @@
         } else {
             m_font_money = FontChoiceAbstract::BestSystemFont;
         }
-<<<<<<< HEAD
     }
     Q_EMIT fontForMoneyChanged(getFontForMoney());
 
@@ -384,10 +359,6 @@
     }
     m_peers_tab_alternating_row_colors = settings.value("PeersTabAlternatingRowColors").toBool();
     Q_EMIT peersTabAlternatingRowColorsChanged(m_peers_tab_alternating_row_colors);
-=======
-    }
-    Q_EMIT fontForMoneyChanged(getFontForMoney());
->>>>>>> 37a8e0d2
 
     m_mask_values = settings.value("mask_values", false).toBool();
 
@@ -493,11 +464,7 @@
 void OptionsModel::SetPruneTargetMiB(int prune_target_mib)
 {
     const common::SettingsValue cur_value = node().getPersistentSetting("prune");
-<<<<<<< HEAD
     const common::SettingsValue new_value = prune_target_mib;
-=======
-    const common::SettingsValue new_value = PruneSetting(prune_target_gb > 0, prune_target_gb);
->>>>>>> 37a8e0d2
 
     // Force setting to take effect. It is still safe to change the value at
     // this point because this function is only called after the intro screen is
@@ -511,21 +478,13 @@
     if (cur_value.write() != new_value.write()) {
         // Call UpdateRwSetting() instead of setOption() to avoid setting
         // RestartRequired flag
-<<<<<<< HEAD
         UpdateRwSetting(node(), PruneTristate, "", new_value);
         gArgs.ModifyRWConfigFile("prune", new_value.getValStr());
-=======
-        UpdateRwSetting(node(), Prune, "", new_value);
->>>>>>> 37a8e0d2
     }
 
     // Keep previous pruning size, if pruning was disabled.
     if (PruneEnabled(cur_value)) {
-<<<<<<< HEAD
         UpdateRwSetting(node(), PruneTristate, "-prev", PruneEnabled(new_value) ? common::SettingsValue{} : cur_value);
-=======
-        UpdateRwSetting(node(), Prune, "-prev", PruneEnabled(new_value) ? common::SettingsValue{} : cur_value);
->>>>>>> 37a8e0d2
     }
 }
 
@@ -566,7 +525,6 @@
         return m_show_tray_icon;
     case MinimizeToTray:
         return fMinimizeToTray;
-<<<<<<< HEAD
     case NetworkPort:
         return settings.value("nNetworkPort");
     case MapPortUPnP:
@@ -575,8 +533,6 @@
 #else
         return false;
 #endif // USE_UPNP
-=======
->>>>>>> 37a8e0d2
     case MapPortNatpmp:
         return SettingToBool(setting(), DEFAULT_NATPMP);
     case MinimizeOnClose:
@@ -630,32 +586,20 @@
         return QString::fromStdString(SettingToString(setting(), ""));
     case FontForMoney:
         return QVariant::fromValue(m_font_money);
-<<<<<<< HEAD
     case FontForQRCodes:
         return QVariant::fromValue(m_font_qrcodes);
     case PeersTabAlternatingRowColors:
         return m_peers_tab_alternating_row_colors;
-=======
->>>>>>> 37a8e0d2
     case CoinControlFeatures:
         return fCoinControlFeatures;
     case EnablePSBTControls:
         return settings.value("enable_psbt_controls");
-<<<<<<< HEAD
     case PruneTristate:
         return PruneSettingAsTristate(setting());
     case PruneSizeMiB:
         return PruneEnabled(setting()) ? PruneSizeAsMiB(setting()) :
                suffix.empty()          ? getOption(option, "-prev") :
                                          DEFAULT_PRUNE_TARGET_MiB;
-=======
-    case Prune:
-        return PruneEnabled(setting());
-    case PruneSize:
-        return PruneEnabled(setting()) ? PruneSizeGB(setting()) :
-               suffix.empty()          ? getOption(option, "-prev") :
-                                         DEFAULT_PRUNE_TARGET_GB;
->>>>>>> 37a8e0d2
     case DatabaseCache:
         return qlonglong(SettingToInt(setting(), DEFAULT_DB_CACHE >> 20));
     case ThreadsScriptVerif:
@@ -666,22 +610,18 @@
         return SettingToBool(setting(), false);
     case MaskValues:
         return m_mask_values;
-<<<<<<< HEAD
     case maxuploadtarget:
         return qlonglong(node().context()->connman->GetMaxOutboundTarget() / 1024 / 1024);
     case peerbloomfilters:
         return f_peerbloomfilters;
     case peerblockfilters:
         return gArgs.GetBoolArg("-peerblockfilters", DEFAULT_PEERBLOCKFILTERS);
-=======
->>>>>>> 37a8e0d2
     default:
         return QVariant();
     }
 }
 
 QFont OptionsModel::getFontForChoice(const FontChoice& fc)
-<<<<<<< HEAD
 {
     QFont f;
     if (std::holds_alternative<FontChoiceAbstract>(fc)) {
@@ -701,27 +641,6 @@
 // NOLINTNEXTLINE(misc-no-recursion)
 bool OptionsModel::setOption(OptionID option, const QVariant& value, const std::string& suffix)
 {
-=======
-{
-    QFont f;
-    if (std::holds_alternative<FontChoiceAbstract>(fc)) {
-        f = GUIUtil::fixedPitchFont(fc != UseBestSystemFont);
-        f.setWeight(QFont::Bold);
-    } else {
-        f = std::get<QFont>(fc);
-    }
-    return f;
-}
-
-QFont OptionsModel::getFontForMoney() const
-{
-    return getFontForChoice(m_font_money);
-}
-
-// NOLINTNEXTLINE(misc-no-recursion)
-bool OptionsModel::setOption(OptionID option, const QVariant& value, const std::string& suffix)
-{
->>>>>>> 37a8e0d2
     auto changed = [&] { return value.isValid() && value != getOption(option, suffix); };
     auto update = [&](const common::SettingsValue& value) { return UpdateRwSetting(node(), option, suffix, value); };
 
@@ -741,7 +660,6 @@
         fMinimizeToTray = value.toBool();
         settings.setValue("fMinimizeToTray", fMinimizeToTray);
         break;
-<<<<<<< HEAD
     case NetworkPort:
         if (settings.value("nNetworkPort") != value) {
             // If the port input box is empty, set to default port
@@ -760,12 +678,10 @@
             node().mapPort(value.toBool(), getOption(MapPortNatpmp).toBool());
         }
         break;
-=======
->>>>>>> 37a8e0d2
     case MapPortNatpmp: // core option - can be changed on-the-fly
         if (changed()) {
             update(value.toBool());
-            node().mapPort(value.toBool());
+            node().mapPort(getOption(MapPortUPnP).toBool(), value.toBool());
         }
         break;
     case MinimizeOnClose:
@@ -895,7 +811,6 @@
         settings.setValue("FontForMoney", FontChoiceToString(new_font));
         m_font_money = new_font;
         Q_EMIT fontForMoneyChanged(getFontForMoney());
-<<<<<<< HEAD
         break;
     }
     case FontForQRCodes:
@@ -911,10 +826,7 @@
         m_peers_tab_alternating_row_colors = value.toBool();
         settings.setValue("PeersTabAlternatingRowColors", m_peers_tab_alternating_row_colors);
         Q_EMIT peersTabAlternatingRowColorsChanged(m_peers_tab_alternating_row_colors);
-=======
->>>>>>> 37a8e0d2
-        break;
-    }
+        break;
     case CoinControlFeatures:
         fCoinControlFeatures = value.toBool();
         settings.setValue("fCoinControlFeatures", fCoinControlFeatures);
@@ -926,24 +838,17 @@
         break;
     case PruneTristate:
         if (changed()) {
-<<<<<<< HEAD
             const bool is_autoprune = (value.value<Qt::CheckState>() == Qt::Checked);
             const auto prune_setting = PruneSettingFromMiB(value.value<Qt::CheckState>(), getOption(PruneSizeMiB).toInt());
             if (suffix.empty() && !is_autoprune) setOption(option, Qt::Checked, "-prev");
             update(prune_setting);
             if (suffix.empty()) gArgs.ModifyRWConfigFile("prune", prune_setting.getValStr());
             if (suffix.empty() && is_autoprune) UpdateRwSetting(node(), option, "-prev", {});
-=======
-            if (suffix.empty() && !value.toBool()) setOption(option, true, "-prev");
-            update(PruneSetting(value.toBool(), getOption(PruneSize).toInt()));
-            if (suffix.empty() && value.toBool()) UpdateRwSetting(node(), option, "-prev", {});
->>>>>>> 37a8e0d2
             if (suffix.empty()) setRestartRequired(true);
         }
         break;
     case PruneSizeMiB:
         if (changed()) {
-<<<<<<< HEAD
             const bool is_autoprune = (Qt::Checked == getOption(PruneTristate).value<Qt::CheckState>());
             if (suffix.empty() && !is_autoprune) {
                 setOption(option, value, "-prev");
@@ -953,14 +858,6 @@
                 if (suffix.empty()) gArgs.ModifyRWConfigFile("prune", prune_setting.getValStr());
             }
             if (suffix.empty() && is_autoprune) setRestartRequired(true);
-=======
-            if (suffix.empty() && !getOption(Prune).toBool()) {
-                setOption(option, value, "-prev");
-            } else {
-                update(PruneSetting(true, ParsePruneSizeGB(value)));
-            }
-            if (suffix.empty() && getOption(Prune).toBool()) setRestartRequired(true);
->>>>>>> 37a8e0d2
         }
         break;
     case DatabaseCache:
@@ -986,7 +883,6 @@
         m_mask_values = value.toBool();
         settings.setValue("mask_values", m_mask_values);
         break;
-<<<<<<< HEAD
     case maxuploadtarget:
     {
         if (changed()) {
@@ -1019,8 +915,6 @@
         }
         break;
     }
-=======
->>>>>>> 37a8e0d2
     default:
         break;
     }
@@ -1132,6 +1026,7 @@
     migrate_setting(SpendZeroConfChange, "bSpendZeroConfChange");
     migrate_setting(ExternalSignerPath, "external_signer_path");
 #endif
+    migrate_setting(MapPortUPnP, "fUseUPnP");
     migrate_setting(MapPortNatpmp, "fUseNatpmp");
     migrate_setting(Listen, "fListen");
     migrate_setting(Server, "server");
@@ -1145,7 +1040,7 @@
 
     // In case migrating QSettings caused any settings value to change, rerun
     // parameter interaction code to update other settings. This is particularly
-    // important for the -listen setting, which should cause -listenonion
+    // important for the -listen setting, which should cause -listenonion, -upnp,
     // and other settings to default to false if it was set to false.
     // (https://github.com/bitcoin-core/gui/issues/567).
     node().initParameterInteraction();
