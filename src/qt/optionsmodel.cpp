// Copyright (c) 2011-2022 The Bitcoin Core developers
// Distributed under the MIT software license, see the accompanying
// file COPYING or http://www.opensource.org/licenses/mit-license.php.

#include <bitcoin-build-config.h> // IWYU pragma: keep

#include <qt/optionsmodel.h>

#include <qt/bitcoinunits.h>
#include <qt/guiconstants.h>
#include <qt/guiutil.h>

#include <chainparams.h>
#include <common/args.h>
#include <interfaces/node.h>
#include <mapport.h>
#include <net.h>
#include <netbase.h>
#include <node/caches.h>
#include <node/chainstatemanager_args.h>
#include <util/string.h>
#include <validation.h>    // For DEFAULT_SCRIPTCHECK_THREADS
#include <wallet/wallet.h> // For DEFAULT_SPEND_ZEROCONF_CHANGE

#include <QDebug>
#include <QLatin1Char>
#include <QSettings>
#include <QStringList>
#include <QVariant>

#include <univalue.h>

const char *DEFAULT_GUI_PROXY_HOST = "127.0.0.1";

static QString GetDefaultProxyAddress();

/** Map GUI option ID to node setting name. */
static const char* SettingName(OptionsModel::OptionID option)
{
    switch (option) {
    case OptionsModel::DatabaseCache: return "dbcache";
    case OptionsModel::ThreadsScriptVerif: return "par";
    case OptionsModel::SpendZeroConfChange: return "spendzeroconfchange";
    case OptionsModel::ExternalSignerPath: return "signer";
    case OptionsModel::MapPortUPnP: return "upnp";
    case OptionsModel::MapPortNatpmp: return "natpmp";
    case OptionsModel::Listen: return "listen";
    case OptionsModel::Server: return "server";
    case OptionsModel::PruneSize: return "prune";
    case OptionsModel::Prune: return "prune";
    case OptionsModel::ProxyIP: return "proxy";
    case OptionsModel::ProxyPort: return "proxy";
    case OptionsModel::ProxyUse: return "proxy";
    case OptionsModel::ProxyIPTor: return "onion";
    case OptionsModel::ProxyPortTor: return "onion";
    case OptionsModel::ProxyUseTor: return "onion";
    case OptionsModel::Language: return "lang";
    default: throw std::logic_error(strprintf("GUI option %i has no corresponding node setting.", option));
    }
}

/** Call node.updateRwSetting() with Bitcoin 22.x workaround. */
static void UpdateRwSetting(interfaces::Node& node, OptionsModel::OptionID option, const std::string& suffix, const common::SettingsValue& value)
{
    if (value.isNum() &&
        (option == OptionsModel::DatabaseCache ||
         option == OptionsModel::ThreadsScriptVerif ||
         option == OptionsModel::Prune ||
         option == OptionsModel::PruneSize)) {
        // Write certain old settings as strings, even though they are numbers,
        // because Bitcoin 22.x releases try to read these specific settings as
        // strings in addOverriddenOption() calls at startup, triggering
        // uncaught exceptions in UniValue::get_str(). These errors were fixed
        // in later releases by https://github.com/bitcoin/bitcoin/pull/24498.
        // If new numeric settings are added, they can be written as numbers
        // instead of strings, because bitcoin 22.x will not try to read these.
        node.updateRwSetting(SettingName(option) + suffix, value.getValStr());
    } else {
        node.updateRwSetting(SettingName(option) + suffix, value);
    }
}

//! Convert enabled/size values to bitcoin -prune setting.
static common::SettingsValue PruneSetting(bool prune_enabled, int prune_size_gb)
{
    assert(!prune_enabled || prune_size_gb >= 1); // PruneSizeGB and ParsePruneSizeGB never return less
    return prune_enabled ? PruneGBtoMiB(prune_size_gb) : 0;
}

//! Get pruning enabled value to show in GUI from bitcoin -prune setting.
static bool PruneEnabled(const common::SettingsValue& prune_setting)
{
    // -prune=1 setting is manual pruning mode, so disabled for purposes of the gui
    return SettingToInt(prune_setting, 0) > 1;
}

//! Get pruning size value to show in GUI from bitcoin -prune setting. If
//! pruning is not enabled, just show default recommended pruning size (2GB).
static int PruneSizeGB(const common::SettingsValue& prune_setting)
{
    int value = SettingToInt(prune_setting, 0);
    return value > 1 ? PruneMiBtoGB(value) : DEFAULT_PRUNE_TARGET_GB;
}

//! Parse pruning size value provided by user in GUI or loaded from QSettings
//! (windows registry key or qt .conf file). Smallest value that the GUI can
//! display is 1 GB, so round up if anything less is parsed.
static int ParsePruneSizeGB(const QVariant& prune_size)
{
    return std::max(1, prune_size.toInt());
}

struct ProxySetting {
    bool is_set;
    QString ip;
    QString port;
};
static ProxySetting ParseProxyString(const std::string& proxy);
static std::string ProxyString(bool is_set, QString ip, QString port);

static const QLatin1String fontchoice_str_embedded{"embedded"};
static const QLatin1String fontchoice_str_best_system{"best_system"};
static const QString fontchoice_str_custom_prefix{QStringLiteral("custom, ")};

QString OptionsModel::FontChoiceToString(const OptionsModel::FontChoice& f)
{
    if (std::holds_alternative<FontChoiceAbstract>(f)) {
        if (f == UseBestSystemFont) {
            return fontchoice_str_best_system;
        } else {
            return fontchoice_str_embedded;
        }
    }
    return fontchoice_str_custom_prefix + std::get<QFont>(f).toString();
}

OptionsModel::FontChoice OptionsModel::FontChoiceFromString(const QString& s)
{
    if (s == fontchoice_str_best_system) {
        return FontChoiceAbstract::BestSystemFont;
    } else if (s == fontchoice_str_embedded) {
        return FontChoiceAbstract::EmbeddedFont;
    } else if (s.startsWith(fontchoice_str_custom_prefix)) {
        QFont f;
        f.fromString(s.mid(fontchoice_str_custom_prefix.size()));
        return f;
    } else {
        return FontChoiceAbstract::EmbeddedFont;  // default
    }
}

OptionsModel::OptionsModel(interfaces::Node& node, QObject *parent) :
    QAbstractListModel(parent), m_node{node}
{
}

void OptionsModel::addOverriddenOption(const std::string &option)
{
    strOverriddenByCommandLine += QString::fromStdString(option) + "=" + QString::fromStdString(gArgs.GetArg(option, "")) + " ";
}

// Writes all missing QSettings with their default values
bool OptionsModel::Init(bilingual_str& error)
{
    // Initialize display settings from stored settings.
    language = QString::fromStdString(SettingToString(node().getPersistentSetting("lang"), ""));

    checkAndMigrate();

    QSettings settings;

    // Ensure restart flag is unset on client startup
    setRestartRequired(false);

    // These are Qt-only settings:

    // Window
    if (!settings.contains("fHideTrayIcon")) {
        settings.setValue("fHideTrayIcon", false);
    }
    m_show_tray_icon = !settings.value("fHideTrayIcon").toBool();
    Q_EMIT showTrayIconChanged(m_show_tray_icon);

    if (!settings.contains("fMinimizeToTray"))
        settings.setValue("fMinimizeToTray", false);
    fMinimizeToTray = settings.value("fMinimizeToTray").toBool() && m_show_tray_icon;

    if (!settings.contains("fMinimizeOnClose"))
        settings.setValue("fMinimizeOnClose", false);
    fMinimizeOnClose = settings.value("fMinimizeOnClose").toBool();

    // Display
    if (!settings.contains("DisplayBitcoinUnit")) {
        settings.setValue("DisplayBitcoinUnit", QVariant::fromValue(BitcoinUnit::BTC));
    }

    constexpr auto unit_set_to_variant = [](BitcoinUnit& out, const QVariant& unit_variant){
        if (unit_variant.isNull()) return false;
        if (!unit_variant.canConvert<BitcoinUnit>()) return false;
        const auto unit = unit_variant.value<BitcoinUnit>();
        if (!BitcoinUnits::availableUnits().contains(unit)) return false;
        out = unit;
        return true;
    };
    if (!unit_set_to_variant(m_display_bitcoin_unit, settings.value("DisplayBitcoinUnit"))) {
        m_display_bitcoin_unit = BitcoinUnit::BTC;
    }

    if (!settings.contains("strThirdPartyTxUrls"))
        settings.setValue("strThirdPartyTxUrls", "");
    strThirdPartyTxUrls = settings.value("strThirdPartyTxUrls", "").toString();

    if (!settings.contains("fCoinControlFeatures"))
        settings.setValue("fCoinControlFeatures", false);
    fCoinControlFeatures = settings.value("fCoinControlFeatures", false).toBool();

    if (!settings.contains("enable_psbt_controls")) {
        settings.setValue("enable_psbt_controls", false);
    }
    m_enable_psbt_controls = settings.value("enable_psbt_controls", false).toBool();

    // These are shared with the core or have a command-line parameter
    // and we want command-line parameters to overwrite the GUI settings.
    for (OptionID option : {DatabaseCache, ThreadsScriptVerif, SpendZeroConfChange, ExternalSignerPath, MapPortUPnP,
                            MapPortNatpmp, Listen, Server, Prune, ProxyUse, ProxyUseTor, Language}) {
        std::string setting = SettingName(option);
        if (node().isSettingIgnored(setting)) addOverriddenOption("-" + setting);
        try {
            getOption(option);
        } catch (const std::exception& e) {
            // This handles exceptions thrown by univalue that can happen if
            // settings in settings.json don't have the expected types.
            error.original = strprintf("Could not read setting \"%s\", %s.", setting, e.what());
            error.translated = tr("Could not read setting \"%1\", %2.").arg(QString::fromStdString(setting), e.what()).toStdString();
            return false;
        }
    }

    // If setting doesn't exist create it with defaults.

    // Main
    if (!settings.contains("strDataDir"))
        settings.setValue("strDataDir", GUIUtil::getDefaultDataDirectory());

    // Wallet
#ifdef ENABLE_WALLET
    if (!settings.contains("SubFeeFromAmount")) {
        settings.setValue("SubFeeFromAmount", false);
    }
    m_sub_fee_from_amount = settings.value("SubFeeFromAmount", false).toBool();
#endif

    // Network
    if (!settings.contains("nNetworkPort"))
        settings.setValue("nNetworkPort", (quint16)Params().GetDefaultPort());
    if (!gArgs.SoftSetArg("-port", settings.value("nNetworkPort").toString().toStdString()))
        addOverriddenOption("-port");

    // Display
    if (settings.contains("FontForMoney")) {
        m_font_money = FontChoiceFromString(settings.value("FontForMoney").toString());
    } else if (settings.contains("UseEmbeddedMonospacedFont")) {
        if (settings.value("UseEmbeddedMonospacedFont").toBool()) {
            m_font_money = FontChoiceAbstract::EmbeddedFont;
        } else {
            m_font_money = FontChoiceAbstract::BestSystemFont;
        }
    }
    Q_EMIT fontForMoneyChanged(getFontForMoney());

    if (settings.contains("FontForQRCodes")) {
        m_font_qrcodes = FontChoiceFromString(settings.value("FontForQRCodes").toString());
    }
    Q_EMIT fontForQRCodesChanged(getFontChoiceForQRCodes());

    if (!settings.contains("PeersTabAlternatingRowColors")) {
        settings.setValue("PeersTabAlternatingRowColors", "false");
    }
    m_peers_tab_alternating_row_colors = settings.value("PeersTabAlternatingRowColors").toBool();
    Q_EMIT peersTabAlternatingRowColorsChanged(m_peers_tab_alternating_row_colors);

    m_mask_values = settings.value("mask_values", false).toBool();

    return true;
}

/** Helper function to copy contents from one QSettings to another.
 * By using allKeys this also covers nested settings in a hierarchy.
 */
static void CopySettings(QSettings& dst, const QSettings& src)
{
    for (const QString& key : src.allKeys()) {
        dst.setValue(key, src.value(key));
    }
}

/** Back up a QSettings to an ini-formatted file. */
static void BackupSettings(const fs::path& filename, const QSettings& src)
{
    qInfo() << "Backing up GUI settings to" << GUIUtil::PathToQString(filename);
    QSettings dst(GUIUtil::PathToQString(filename), QSettings::IniFormat);
    dst.clear();
    CopySettings(dst, src);
}

void OptionsModel::Reset()
{
    // Backup and reset settings.json
    node().resetSettings();

    QSettings settings;

    // Backup old settings to chain-specific datadir for troubleshooting
    BackupSettings(gArgs.GetDataDirNet() / "guisettings.ini.bak", settings);

    // Save the strDataDir setting
    QString dataDir = GUIUtil::getDefaultDataDirectory();
    dataDir = settings.value("strDataDir", dataDir).toString();

    // Remove all entries from our QSettings object
    settings.clear();

    // Set strDataDir
    settings.setValue("strDataDir", dataDir);

    // Set that this was reset
    settings.setValue("fReset", true);

    // default setting for OptionsModel::StartAtStartup - disabled
    if (GUIUtil::GetStartOnSystemStartup())
        GUIUtil::SetStartOnSystemStartup(false);
}

int OptionsModel::rowCount(const QModelIndex & parent) const
{
    return OptionIDRowCount;
}

static ProxySetting ParseProxyString(const QString& proxy)
{
    static const ProxySetting default_val = {false, DEFAULT_GUI_PROXY_HOST, QString("%1").arg(DEFAULT_GUI_PROXY_PORT)};
    // Handle the case that the setting is not set at all
    if (proxy.isEmpty()) {
        return default_val;
    }
    uint16_t port{0};
    std::string hostname;
    if (SplitHostPort(proxy.toStdString(), port, hostname) && port != 0) {
        // Valid and port within the valid range
        // Check if the hostname contains a colon, indicating an IPv6 address
        if (hostname.find(':') != std::string::npos) {
            hostname = "[" + hostname + "]"; // Wrap IPv6 address in brackets
        }
        return {true, QString::fromStdString(hostname), QString::number(port)};
    } else { // Invalid: return default
        return default_val;
    }
}

static ProxySetting ParseProxyString(const std::string& proxy)
{
    return ParseProxyString(QString::fromStdString(proxy));
}

static std::string ProxyString(bool is_set, QString ip, QString port)
{
    return is_set ? QString(ip + ":" + port).toStdString() : "";
}

static QString GetDefaultProxyAddress()
{
    return QString("%1:%2").arg(DEFAULT_GUI_PROXY_HOST).arg(DEFAULT_GUI_PROXY_PORT);
}

void OptionsModel::SetPruneTargetGB(int prune_target_gb)
{
    const common::SettingsValue cur_value = node().getPersistentSetting("prune");
    const common::SettingsValue new_value = PruneSetting(prune_target_gb > 0, prune_target_gb);

    // Force setting to take effect. It is still safe to change the value at
    // this point because this function is only called after the intro screen is
    // shown, before the node starts.
    node().forceSetting("prune", new_value);

    // Update settings.json if value configured in intro screen is different
    // from saved value. Avoid writing settings.json if bitcoin.conf value
    // doesn't need to be overridden.
    if (PruneEnabled(cur_value) != PruneEnabled(new_value) ||
        PruneSizeGB(cur_value) != PruneSizeGB(new_value)) {
        // Call UpdateRwSetting() instead of setOption() to avoid setting
        // RestartRequired flag
        UpdateRwSetting(node(), Prune, "", new_value);
    }

    // Keep previous pruning size, if pruning was disabled.
    if (PruneEnabled(cur_value)) {
        UpdateRwSetting(node(), Prune, "-prev", PruneEnabled(new_value) ? common::SettingsValue{} : cur_value);
    }
}

// read QSettings values and return them
QVariant OptionsModel::data(const QModelIndex & index, int role) const
{
    if(role == Qt::EditRole)
    {
        return getOption(OptionID(index.row()));
    }
    return QVariant();
}

// write QSettings values
bool OptionsModel::setData(const QModelIndex & index, const QVariant & value, int role)
{
    bool successful = true; /* set to false on parse error */
    if(role == Qt::EditRole)
    {
        successful = setOption(OptionID(index.row()), value);
    }

    Q_EMIT dataChanged(index, index);

    return successful;
}

// NOLINTNEXTLINE(misc-no-recursion)
QVariant OptionsModel::getOption(OptionID option, const std::string& suffix) const
{
    auto setting = [&]{ return node().getPersistentSetting(SettingName(option) + suffix); };

    QSettings settings;
    switch (option) {
    case StartAtStartup:
        return GUIUtil::GetStartOnSystemStartup();
    case ShowTrayIcon:
        return m_show_tray_icon;
    case MinimizeToTray:
        return fMinimizeToTray;
<<<<<<< HEAD
=======
    case NetworkPort:
        return settings.value("nNetworkPort");
>>>>>>> 486c7ada
    case MapPortUPnP:
#ifdef USE_UPNP
        return SettingToBool(setting(), DEFAULT_UPNP);
#else
        return false;
#endif // USE_UPNP
    case MapPortNatpmp:
        return SettingToBool(setting(), DEFAULT_NATPMP);
    case MinimizeOnClose:
        return fMinimizeOnClose;

    // default proxy
    case ProxyUse:
    case ProxyUseTor:
        return ParseProxyString(SettingToString(setting(), "")).is_set;
    case ProxyIP:
    case ProxyIPTor: {
        ProxySetting proxy = ParseProxyString(SettingToString(setting(), ""));
        if (proxy.is_set) {
            return proxy.ip;
        } else if (suffix.empty()) {
            return getOption(option, "-prev");
        } else {
            return ParseProxyString(GetDefaultProxyAddress().toStdString()).ip;
        }
    }
    case ProxyPort:
    case ProxyPortTor: {
        ProxySetting proxy = ParseProxyString(SettingToString(setting(), ""));
        if (proxy.is_set) {
            return proxy.port;
        } else if (suffix.empty()) {
            return getOption(option, "-prev");
        } else {
            return ParseProxyString(GetDefaultProxyAddress().toStdString()).port;
        }
    }

#ifdef ENABLE_WALLET
    case SpendZeroConfChange:
        return SettingToBool(setting(), wallet::DEFAULT_SPEND_ZEROCONF_CHANGE);
    case ExternalSignerPath:
        return QString::fromStdString(SettingToString(setting(), ""));
    case SubFeeFromAmount:
        return m_sub_fee_from_amount;
#endif
    case DisplayUnit:
        return QVariant::fromValue(m_display_bitcoin_unit);
    case ThirdPartyTxUrls:
        return strThirdPartyTxUrls;
    case Language:
        return QString::fromStdString(SettingToString(setting(), ""));
    case FontForMoney:
        return QVariant::fromValue(m_font_money);
    case FontForQRCodes:
        return QVariant::fromValue(m_font_qrcodes);
    case PeersTabAlternatingRowColors:
        return m_peers_tab_alternating_row_colors;
    case CoinControlFeatures:
        return fCoinControlFeatures;
    case EnablePSBTControls:
        return settings.value("enable_psbt_controls");
    case Prune:
        return PruneEnabled(setting());
    case PruneSize:
        return PruneEnabled(setting()) ? PruneSizeGB(setting()) :
               suffix.empty()          ? getOption(option, "-prev") :
                                         DEFAULT_PRUNE_TARGET_GB;
    case DatabaseCache:
        return qlonglong(SettingToInt(setting(), DEFAULT_DB_CACHE >> 20));
    case ThreadsScriptVerif:
        return qlonglong(SettingToInt(setting(), DEFAULT_SCRIPTCHECK_THREADS));
    case Listen:
        return SettingToBool(setting(), DEFAULT_LISTEN);
    case Server:
        return SettingToBool(setting(), false);
    case MaskValues:
        return m_mask_values;
    default:
        return QVariant();
    }
}

QFont OptionsModel::getFontForChoice(const FontChoice& fc)
{
    QFont f;
    if (std::holds_alternative<FontChoiceAbstract>(fc)) {
        f = GUIUtil::fixedPitchFont(fc != UseBestSystemFont);
        f.setWeight(QFont::Bold);
    } else {
        f = std::get<QFont>(fc);
    }
    return f;
}

QFont OptionsModel::getFontForMoney() const
{
    return getFontForChoice(m_font_money);
}

// NOLINTNEXTLINE(misc-no-recursion)
bool OptionsModel::setOption(OptionID option, const QVariant& value, const std::string& suffix)
{
    auto changed = [&] { return value.isValid() && value != getOption(option, suffix); };
    auto update = [&](const common::SettingsValue& value) { return UpdateRwSetting(node(), option, suffix, value); };

    bool successful = true; /* set to false on parse error */
    QSettings settings;

    switch (option) {
    case StartAtStartup:
        successful = GUIUtil::SetStartOnSystemStartup(value.toBool());
        break;
    case ShowTrayIcon:
        m_show_tray_icon = value.toBool();
        settings.setValue("fHideTrayIcon", !m_show_tray_icon);
        Q_EMIT showTrayIconChanged(m_show_tray_icon);
        break;
    case MinimizeToTray:
        fMinimizeToTray = value.toBool();
        settings.setValue("fMinimizeToTray", fMinimizeToTray);
        break;
<<<<<<< HEAD
=======
    case NetworkPort:
        if (settings.value("nNetworkPort") != value) {
            // If the port input box is empty, set to default port
            if (value.toString().isEmpty()) {
                settings.setValue("nNetworkPort", (quint16)Params().GetDefaultPort());
            }
            else {
                settings.setValue("nNetworkPort", (quint16)value.toInt());
            }
            setRestartRequired(true);
        }
        break;
>>>>>>> 486c7ada
    case MapPortUPnP: // core option - can be changed on-the-fly
        if (changed()) {
            update(value.toBool());
            node().mapPort(value.toBool(), getOption(MapPortNatpmp).toBool());
        }
        break;
    case MapPortNatpmp: // core option - can be changed on-the-fly
        if (changed()) {
            update(value.toBool());
            node().mapPort(getOption(MapPortUPnP).toBool(), value.toBool());
        }
        break;
    case MinimizeOnClose:
        fMinimizeOnClose = value.toBool();
        settings.setValue("fMinimizeOnClose", fMinimizeOnClose);
        break;

    // default proxy
    case ProxyUse:
        if (changed()) {
            if (suffix.empty() && !value.toBool()) setOption(option, true, "-prev");
            update(ProxyString(value.toBool(), getOption(ProxyIP).toString(), getOption(ProxyPort).toString()));
            if (suffix.empty() && value.toBool()) UpdateRwSetting(node(), option, "-prev", {});
            if (suffix.empty()) setRestartRequired(true);
        }
        break;
    case ProxyIP:
        if (changed()) {
            if (suffix.empty() && !getOption(ProxyUse).toBool()) {
                setOption(option, value, "-prev");
            } else {
                update(ProxyString(true, value.toString(), getOption(ProxyPort).toString()));
            }
            if (suffix.empty() && getOption(ProxyUse).toBool()) setRestartRequired(true);
        }
        break;
    case ProxyPort:
        if (changed()) {
            if (suffix.empty() && !getOption(ProxyUse).toBool()) {
                setOption(option, value, "-prev");
            } else {
                update(ProxyString(true, getOption(ProxyIP).toString(), value.toString()));
            }
            if (suffix.empty() && getOption(ProxyUse).toBool()) setRestartRequired(true);
        }
        break;

    // separate Tor proxy
    case ProxyUseTor:
        if (changed()) {
            if (suffix.empty() && !value.toBool()) setOption(option, true, "-prev");
            update(ProxyString(value.toBool(), getOption(ProxyIPTor).toString(), getOption(ProxyPortTor).toString()));
            if (suffix.empty() && value.toBool()) UpdateRwSetting(node(), option, "-prev", {});
            if (suffix.empty()) setRestartRequired(true);
        }
        break;
    case ProxyIPTor:
        if (changed()) {
            if (suffix.empty() && !getOption(ProxyUseTor).toBool()) {
                setOption(option, value, "-prev");
            } else {
                update(ProxyString(true, value.toString(), getOption(ProxyPortTor).toString()));
            }
            if (suffix.empty() && getOption(ProxyUseTor).toBool()) setRestartRequired(true);
        }
        break;
    case ProxyPortTor:
        if (changed()) {
            if (suffix.empty() && !getOption(ProxyUseTor).toBool()) {
                setOption(option, value, "-prev");
            } else {
                update(ProxyString(true, getOption(ProxyIPTor).toString(), value.toString()));
            }
            if (suffix.empty() && getOption(ProxyUseTor).toBool()) setRestartRequired(true);
        }
        break;

#ifdef ENABLE_WALLET
    case SpendZeroConfChange:
        if (changed()) {
            update(value.toBool());
            setRestartRequired(true);
        }
        break;
    case ExternalSignerPath:
        if (changed()) {
            update(value.toString().toStdString());
            setRestartRequired(true);
        }
        break;
    case SubFeeFromAmount:
        m_sub_fee_from_amount = value.toBool();
        settings.setValue("SubFeeFromAmount", m_sub_fee_from_amount);
        break;
#endif
    case DisplayUnit:
        setDisplayUnit(value);
        break;
    case ThirdPartyTxUrls:
        if (strThirdPartyTxUrls != value.toString()) {
            strThirdPartyTxUrls = value.toString();
            settings.setValue("strThirdPartyTxUrls", strThirdPartyTxUrls);
            setRestartRequired(true);
        }
        break;
    case Language:
        if (changed()) {
            update(value.toString().toStdString());
            setRestartRequired(true);
        }
        break;
    case FontForMoney:
    {
        const auto& new_font = value.value<FontChoice>();
        if (m_font_money == new_font) break;
        settings.setValue("FontForMoney", FontChoiceToString(new_font));
        m_font_money = new_font;
        Q_EMIT fontForMoneyChanged(getFontForMoney());
        break;
    }
    case FontForQRCodes:
    {
        const auto& new_font = value.value<FontChoice>();
        if (m_font_qrcodes == new_font) break;
        settings.setValue("FontForQRCodes", FontChoiceToString(new_font));
        m_font_qrcodes = new_font;
        Q_EMIT fontForQRCodesChanged(new_font);
        break;
    }
    case PeersTabAlternatingRowColors:
        m_peers_tab_alternating_row_colors = value.toBool();
        settings.setValue("PeersTabAlternatingRowColors", m_peers_tab_alternating_row_colors);
        Q_EMIT peersTabAlternatingRowColorsChanged(m_peers_tab_alternating_row_colors);
        break;
    case CoinControlFeatures:
        fCoinControlFeatures = value.toBool();
        settings.setValue("fCoinControlFeatures", fCoinControlFeatures);
        Q_EMIT coinControlFeaturesChanged(fCoinControlFeatures);
        break;
    case EnablePSBTControls:
        m_enable_psbt_controls = value.toBool();
        settings.setValue("enable_psbt_controls", m_enable_psbt_controls);
        break;
    case Prune:
        if (changed()) {
            if (suffix.empty() && !value.toBool()) setOption(option, true, "-prev");
            update(PruneSetting(value.toBool(), getOption(PruneSize).toInt()));
            if (suffix.empty() && value.toBool()) UpdateRwSetting(node(), option, "-prev", {});
            if (suffix.empty()) setRestartRequired(true);
        }
        break;
    case PruneSize:
        if (changed()) {
            if (suffix.empty() && !getOption(Prune).toBool()) {
                setOption(option, value, "-prev");
            } else {
                update(PruneSetting(true, ParsePruneSizeGB(value)));
            }
            if (suffix.empty() && getOption(Prune).toBool()) setRestartRequired(true);
        }
        break;
    case DatabaseCache:
        if (changed()) {
            update(static_cast<int64_t>(value.toLongLong()));
            setRestartRequired(true);
        }
        break;
    case ThreadsScriptVerif:
        if (changed()) {
            update(static_cast<int64_t>(value.toLongLong()));
            setRestartRequired(true);
        }
        break;
    case Listen:
    case Server:
        if (changed()) {
            update(value.toBool());
            setRestartRequired(true);
        }
        break;
    case MaskValues:
        m_mask_values = value.toBool();
        settings.setValue("mask_values", m_mask_values);
        break;
    default:
        break;
    }

    return successful;
}

void OptionsModel::setDisplayUnit(const QVariant& new_unit)
{
    if (new_unit.isNull() || new_unit.value<BitcoinUnit>() == m_display_bitcoin_unit) return;
    m_display_bitcoin_unit = new_unit.value<BitcoinUnit>();
    QSettings settings;
    settings.setValue("DisplayBitcoinUnit", QVariant::fromValue(m_display_bitcoin_unit));
    Q_EMIT displayUnitChanged(m_display_bitcoin_unit);
}

void OptionsModel::setRestartRequired(bool fRequired)
{
    QSettings settings;
    return settings.setValue("fRestartRequired", fRequired);
}

bool OptionsModel::isRestartRequired() const
{
    QSettings settings;
    return settings.value("fRestartRequired", false).toBool();
}

bool OptionsModel::hasSigner()
{
    return gArgs.GetArg("-signer", "") != "";
}

void OptionsModel::checkAndMigrate()
{
    // Migration of default values
    // Check if the QSettings container was already loaded with this client version
    QSettings settings;
    static const char strSettingsVersionKey[] = "nSettingsVersion";
    int settingsVersion = settings.contains(strSettingsVersionKey) ? settings.value(strSettingsVersionKey).toInt() : 0;
    if (settingsVersion < CLIENT_VERSION)
    {
        // -dbcache was bumped from 100 to 300 in 0.13
        // see https://github.com/bitcoin/bitcoin/pull/8273
        // force people to upgrade to the new value if they are using 100MB
        if (settingsVersion < 130000 && settings.contains("nDatabaseCache") && settings.value("nDatabaseCache").toLongLong() == 100)
            settings.setValue("nDatabaseCache", (qint64)(DEFAULT_DB_CACHE >> 20));

        settings.setValue(strSettingsVersionKey, CLIENT_VERSION);
    }

    // Overwrite the 'addrProxy' setting in case it has been set to an illegal
    // default value (see issue #12623; PR #12650).
    if (settings.contains("addrProxy") && settings.value("addrProxy").toString().endsWith("%2")) {
        settings.setValue("addrProxy", GetDefaultProxyAddress());
    }

    // Overwrite the 'addrSeparateProxyTor' setting in case it has been set to an illegal
    // default value (see issue #12623; PR #12650).
    if (settings.contains("addrSeparateProxyTor") && settings.value("addrSeparateProxyTor").toString().endsWith("%2")) {
        settings.setValue("addrSeparateProxyTor", GetDefaultProxyAddress());
    }

    // Migrate and delete legacy GUI settings that have now moved to <datadir>/settings.json.
    auto migrate_setting = [&](OptionID option, const QString& qt_name) {
        if (!settings.contains(qt_name)) return;
        QVariant value = settings.value(qt_name);
        if (node().getPersistentSetting(SettingName(option)).isNull()) {
            if (option == ProxyIP) {
                ProxySetting parsed = ParseProxyString(value.toString());
                setOption(ProxyIP, parsed.ip);
                setOption(ProxyPort, parsed.port);
            } else if (option == ProxyIPTor) {
                ProxySetting parsed = ParseProxyString(value.toString());
                setOption(ProxyIPTor, parsed.ip);
                setOption(ProxyPortTor, parsed.port);
            } else {
                setOption(option, value);
            }
        }
        settings.remove(qt_name);
    };

    migrate_setting(DatabaseCache, "nDatabaseCache");
    migrate_setting(ThreadsScriptVerif, "nThreadsScriptVerif");
#ifdef ENABLE_WALLET
    migrate_setting(SpendZeroConfChange, "bSpendZeroConfChange");
    migrate_setting(ExternalSignerPath, "external_signer_path");
#endif
    migrate_setting(MapPortUPnP, "fUseUPnP");
    migrate_setting(MapPortNatpmp, "fUseNatpmp");
    migrate_setting(Listen, "fListen");
    migrate_setting(Server, "server");
    migrate_setting(PruneSize, "nPruneSize");
    migrate_setting(Prune, "bPrune");
    migrate_setting(ProxyIP, "addrProxy");
    migrate_setting(ProxyUse, "fUseProxy");
    migrate_setting(ProxyIPTor, "addrSeparateProxyTor");
    migrate_setting(ProxyUseTor, "fUseSeparateProxyTor");
    migrate_setting(Language, "language");

    // In case migrating QSettings caused any settings value to change, rerun
    // parameter interaction code to update other settings. This is particularly
    // important for the -listen setting, which should cause -listenonion, -upnp,
    // and other settings to default to false if it was set to false.
    // (https://github.com/bitcoin-core/gui/issues/567).
    node().initParameterInteraction();
}<|MERGE_RESOLUTION|>--- conflicted
+++ resolved
@@ -435,11 +435,8 @@
         return m_show_tray_icon;
     case MinimizeToTray:
         return fMinimizeToTray;
-<<<<<<< HEAD
-=======
     case NetworkPort:
         return settings.value("nNetworkPort");
->>>>>>> 486c7ada
     case MapPortUPnP:
 #ifdef USE_UPNP
         return SettingToBool(setting(), DEFAULT_UPNP);
@@ -562,8 +559,6 @@
         fMinimizeToTray = value.toBool();
         settings.setValue("fMinimizeToTray", fMinimizeToTray);
         break;
-<<<<<<< HEAD
-=======
     case NetworkPort:
         if (settings.value("nNetworkPort") != value) {
             // If the port input box is empty, set to default port
@@ -576,7 +571,6 @@
             setRestartRequired(true);
         }
         break;
->>>>>>> 486c7ada
     case MapPortUPnP: // core option - can be changed on-the-fly
         if (changed()) {
             update(value.toBool());
