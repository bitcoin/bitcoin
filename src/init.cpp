// Copyright (c) 2009-2010 Satoshi Nakamoto
// Copyright (c) 2009-2022 The Bitcoin Core developers
// Distributed under the MIT software license, see the accompanying
// file COPYING or http://www.opensource.org/licenses/mit-license.php.

#include <bitcoin-build-config.h> // IWYU pragma: keep

#include <init.h>

#include <kernel/checks.h>

#include <addrman.h>
#include <banman.h>
#include <blockfilter.h>
#include <chain.h>
#include <chainparams.h>
#include <chainparamsbase.h>
#include <clientversion.h>
#include <common/args.h>
#include <common/system.h>
#include <consensus/amount.h>
#include <consensus/consensus.h>
<<<<<<< HEAD
#include <dbwrapper.h>
=======
>>>>>>> cbbea61c
#include <deploymentstatus.h>
#include <hash.h>
#include <httprpc.h>
#include <httpserver.h>
#include <index/blockfilterindex.h>
#include <index/coinstatsindex.h>
#include <index/txindex.h>
#include <init/common.h>
#include <interfaces/chain.h>
#include <interfaces/init.h>
#include <interfaces/ipc.h>
#include <interfaces/mining.h>
#include <interfaces/node.h>
#include <kernel/caches.h>
#include <kernel/context.h>
#include <key.h>
#include <logging.h>
#include <mapport.h>
#include <net.h>
#include <net_permissions.h>
#include <net_processing.h>
#include <netbase.h>
#include <netgroup.h>
#include <node/blockmanager_args.h>
#include <node/blockstorage.h>
#include <node/caches.h>
#include <node/chainstate.h>
#include <node/chainstatemanager_args.h>
#include <node/context.h>
#include <node/interface_ui.h>
#include <node/kernel_notifications.h>
#include <node/mempool_args.h>
#include <node/mempool_persist.h>
#include <node/mempool_persist_args.h>
#include <node/miner.h>
#include <node/peerman_args.h>
#include <policy/feerate.h>
#include <policy/fees.h>
#include <policy/fees_args.h>
#include <policy/policy.h>
#include <policy/settings.h>
#include <protocol.h>
#include <rpc/blockchain.h>
#include <rpc/register.h>
#include <rpc/server.h>
#include <rpc/util.h>
#include <scheduler.h>
#include <script/sigcache.h>
#include <sync.h>
#include <torcontrol.h>
#include <txdb.h>
#include <txmempool.h>
#include <util/asmap.h>
#include <util/batchpriority.h>
#include <util/chaintype.h>
#include <util/check.h>
#include <util/fs.h>
#include <util/fs_helpers.h>
#include <util/mempressure.h>
#include <util/moneystr.h>
#include <util/result.h>
#include <util/signalinterrupt.h>
#include <util/strencodings.h>
#include <util/string.h>
#include <util/syserror.h>
#include <util/thread.h>
#include <util/threadnames.h>
#include <util/time.h>
#include <util/translation.h>
#include <validation.h>
#include <validationinterface.h>
#include <walletinitinterface.h>

#include <algorithm>
#include <condition_variable>
#include <cstdint>
#include <cstdio>
#include <fstream>
#include <functional>
#include <set>
#include <string>
#include <thread>
#include <vector>

#ifndef WIN32
#include <cerrno>
#include <signal.h>
#include <sys/stat.h>
#endif

#include <boost/signals2/signal.hpp>

#ifdef ENABLE_ZMQ
#include <zmq/zmqabstractnotifier.h>
#include <zmq/zmqnotificationinterface.h>
#include <zmq/zmqrpc.h>
#endif

using common::AmountErrMsg;
using common::InvalidPortErrMsg;
using common::ResolveErrMsg;

using node::ApplyArgsManOptions;
using node::BlockManager;
using node::CalculateCacheSizes;
using node::ChainstateLoadResult;
using node::ChainstateLoadStatus;
using node::DEFAULT_PERSIST_MEMPOOL;
using node::DEFAULT_PRINT_MODIFIED_FEE;
using node::DEFAULT_STOPATHEIGHT;
using node::DumpMempool;
using node::ImportBlocks;
using node::KernelNotifications;
using node::LoadChainstate;
using node::LoadMempool;
using node::MempoolPath;
using node::NodeContext;
using node::ShouldPersistMempool;
using node::VerifyLoadedChainstate;
using util::Join;
using util::ReplaceAll;
using util::ToString;

static constexpr bool DEFAULT_PROXYRANDOMIZE{true};
static constexpr bool DEFAULT_REST_ENABLE{false};
static constexpr bool DEFAULT_I2P_ACCEPT_INCOMING{true};
static constexpr bool DEFAULT_STOPAFTERBLOCKIMPORT{false};

#ifdef WIN32
// Win32 LevelDB doesn't use filedescriptors, and the ones used for
// accessing block files don't count towards the fd_set size limit
// anyway.
#define MIN_LEVELDB_FDS 0
#else
#define MIN_LEVELDB_FDS 150
#endif

static constexpr int MIN_CORE_FDS = MIN_LEVELDB_FDS + NUM_FDS_MESSAGE_CAPTURE;
static const char* DEFAULT_ASMAP_FILENAME="ip_asn.map";

/**
 * The PID file facilities.
 */
static const char* BITCOIN_PID_FILENAME = "bitcoind.pid";
/**
 * True if this process has created a PID file.
 * Used to determine whether we should remove the PID file on shutdown.
 */
static bool g_generated_pid{false};

static fs::path GetPidFile(const ArgsManager& args)
{
    return AbsPathForConfigVal(args, args.GetPathArg("-pid", BITCOIN_PID_FILENAME));
}

[[nodiscard]] static bool CreatePidFile(const ArgsManager& args)
{
    if (args.IsArgNegated("-pid")) return true;

    std::ofstream file{GetPidFile(args)};
    if (file) {
#ifdef WIN32
        tfm::format(file, "%d\n", GetCurrentProcessId());
#else
        tfm::format(file, "%d\n", getpid());
#endif
        g_generated_pid = true;
        return true;
    } else {
        return InitError(strprintf(_("Unable to create the PID file '%s': %s"), fs::PathToString(GetPidFile(args)), SysErrorString(errno)));
    }
}

static void RemovePidFile(const ArgsManager& args)
{
    if (!g_generated_pid) return;
    const auto pid_path{GetPidFile(args)};
    if (std::error_code error; !fs::remove(pid_path, error)) {
        std::string msg{error ? error.message() : "File does not exist"};
        LogPrintf("Unable to remove PID file (%s): %s\n", fs::PathToString(pid_path), msg);
    }
}

static std::optional<util::SignalInterrupt> g_shutdown;

void InitContext(NodeContext& node)
{
    assert(!g_shutdown);
    g_shutdown.emplace();

    node.args = &gArgs;
    node.shutdown_signal = &*g_shutdown;
    node.shutdown_request = [&node] {
        assert(node.shutdown_signal);
        if (!(*node.shutdown_signal)()) return false;
        // Wake any threads that may be waiting for the tip to change.
        if (node.notifications) WITH_LOCK(node.notifications->m_tip_block_mutex, node.notifications->m_tip_block_cv.notify_all());
        return true;
    };
}

//////////////////////////////////////////////////////////////////////////////
//
// Shutdown
//

//
// Thread management and startup/shutdown:
//
// The network-processing threads are all part of a thread group
// created by AppInit() or the Qt main() function.
//
// A clean exit happens when the SignalInterrupt object is triggered, which
// makes the main thread's SignalInterrupt::wait() call return, and join all
// other ongoing threads in the thread group to the main thread.
// Shutdown() is then called to clean up database connections, and stop other
// threads that should only be stopped after the main network-processing
// threads have exited.
//
// Shutdown for Qt is very similar, only it uses a QTimer to detect
// ShutdownRequested() getting set, and then does the normal Qt
// shutdown thing.
//

bool ShutdownRequested(node::NodeContext& node)
{
    return bool{*Assert(node.shutdown_signal)};
}

#if HAVE_SYSTEM
static void ShutdownNotify(const ArgsManager& args)
{
    std::vector<std::thread> threads;
    for (const auto& cmd : args.GetArgs("-shutdownnotify")) {
        threads.emplace_back(runCommand, cmd);
    }
    for (auto& t : threads) {
        t.join();
    }
}
#endif

void Interrupt(NodeContext& node)
{
#if HAVE_SYSTEM
    ShutdownNotify(*node.args);
#endif
    InterruptHTTPServer();
    InterruptHTTPRPC();
    InterruptRPC();
    InterruptREST();
    InterruptTorControl();
    InterruptMapPort();
    if (node.connman)
        node.connman->Interrupt();
    for (auto* index : node.indexes) {
        index->Interrupt();
    }
}

void Shutdown(NodeContext& node)
{
    static Mutex g_shutdown_mutex;
    TRY_LOCK(g_shutdown_mutex, lock_shutdown);
    if (!lock_shutdown) return;
    LogPrintf("%s: In progress...\n", __func__);
    Assert(node.args);

    /// Note: Shutdown() must be able to handle cases in which initialization failed part of the way,
    /// for example if the data directory was found to be locked.
    /// Be sure that anything that writes files or flushes caches only does this if the respective
    /// module was initialized.
    util::ThreadRename("shutoff");
    if (node.mempool) node.mempool->AddTransactionsUpdated(1);

    StopHTTPRPC();
    StopREST();
    StopRPC();
    StopHTTPServer();
    for (const auto& client : node.chain_clients) {
        client->flush();
    }
    StopMapPort();

    // Because these depend on each-other, we make sure that neither can be
    // using the other before destroying them.
    if (node.peerman && node.validation_signals) node.validation_signals->UnregisterValidationInterface(node.peerman.get());
    if (node.connman) node.connman->Stop();

    StopTorControl();

    if (node.background_init_thread.joinable()) node.background_init_thread.join();
    // After everything has been shut down, but before things get flushed, stop the
    // the scheduler. After this point, SyncWithValidationInterfaceQueue() should not be called anymore
    // as this would prevent the shutdown from completing.
    if (node.scheduler) node.scheduler->stop();

    // After the threads that potentially access these pointers have been stopped,
    // destruct and reset all to nullptr.
    node.peerman.reset();
    node.connman.reset();
    node.banman.reset();
    node.addrman.reset();
    node.netgroupman.reset();

    if (node.mempool && node.mempool->GetLoadTried() && ShouldPersistMempool(*node.args)) {
        DumpMempool(*node.mempool, MempoolPath(*node.args));
    }

    // Drop transactions we were still watching, record fee estimations and unregister
    // fee estimator from validation interface.
    if (node.fee_estimator) {
        node.fee_estimator->Flush();
        if (node.validation_signals) {
            node.validation_signals->UnregisterValidationInterface(node.fee_estimator.get());
        }
    }

    // FlushStateToDisk generates a ChainStateFlushed callback, which we should avoid missing
    if (node.chainman) {
        LOCK(cs_main);
        for (Chainstate* chainstate : node.chainman->GetAll()) {
            if (chainstate->CanFlushToDisk()) {
                chainstate->ForceFlushStateToDisk();
            }
        }
    }

    // After there are no more peers/RPC left to give us new data which may generate
    // CValidationInterface callbacks, flush them...
    if (node.validation_signals) node.validation_signals->FlushBackgroundCallbacks();

    // Stop and delete all indexes only after flushing background callbacks.
    for (auto* index : node.indexes) index->Stop();
    if (g_txindex) g_txindex.reset();
    if (g_coin_stats_index) g_coin_stats_index.reset();
    DestroyAllBlockFilterIndexes();
    node.indexes.clear(); // all instances are nullptr now

    // Any future callbacks will be dropped. This should absolutely be safe - if
    // missing a callback results in an unrecoverable situation, unclean shutdown
    // would too. The only reason to do the above flushes is to let the wallet catch
    // up with our current chain to avoid any strange pruning edge cases and make
    // next startup faster by avoiding rescan.

    if (node.chainman) {
        LOCK(cs_main);
        for (Chainstate* chainstate : node.chainman->GetAll()) {
            if (chainstate->CanFlushToDisk()) {
                chainstate->ForceFlushStateToDisk();
                chainstate->ResetCoinsViews();
            }
        }
    }
    for (const auto& client : node.chain_clients) {
        client->stop();
    }

#ifdef ENABLE_ZMQ
    if (g_zmq_notification_interface) {
        if (node.validation_signals) node.validation_signals->UnregisterValidationInterface(g_zmq_notification_interface.get());
        g_zmq_notification_interface.reset();
    }
#endif

    node.chain_clients.clear();
    if (node.validation_signals) {
        node.validation_signals->UnregisterAllValidationInterfaces();
    }
    node.mempool.reset();
    node.fee_estimator.reset();
    node.chainman.reset();
    node.validation_signals.reset();
    node.scheduler.reset();
    node.ecc_context.reset();
    node.kernel.reset();

    RemovePidFile(*node.args);

    LogPrintf("%s: done\n", __func__);
}

/**
 * Signal handlers are very limited in what they are allowed to do.
 * The execution context the handler is invoked in is not guaranteed,
 * so we restrict handler operations to just touching variables:
 */
#ifndef WIN32
static void HandleSIGTERM(int)
{
    // Return value is intentionally ignored because there is not a better way
    // of handling this failure in a signal handler.
    (void)(*Assert(g_shutdown))();
}

static void HandleSIGHUP(int)
{
    LogInstance().m_reopen_file = true;
}
#else
static BOOL WINAPI consoleCtrlHandler(DWORD dwCtrlType)
{
    if (!(*Assert(g_shutdown))()) {
        LogError("Failed to send shutdown signal on Ctrl-C\n");
        return false;
    }
    Sleep(INFINITE);
    return true;
}
#endif

#ifndef WIN32
static void registerSignalHandler(int signal, void(*handler)(int))
{
    struct sigaction sa;
    sa.sa_handler = handler;
    sigemptyset(&sa.sa_mask);
    sa.sa_flags = 0;
    sigaction(signal, &sa, nullptr);
}
#endif

static constexpr std::string_view BIP14_EXAMPLE_UA{"/Name:Version/Name:Version/.../"};

void SetupServerArgs(ArgsManager& argsman, bool can_listen_ipc)
{
    SetupHelpOptions(argsman);
    argsman.AddArg("-help-debug", "Print help message with debugging options and exit", ArgsManager::ALLOW_ANY, OptionsCategory::DEBUG_TEST); // server-only for now

    init::AddLoggingArgs(argsman);

    const auto defaultBaseParams = CreateBaseChainParams(ChainType::MAIN);
    const auto testnetBaseParams = CreateBaseChainParams(ChainType::TESTNET);
    const auto testnet4BaseParams = CreateBaseChainParams(ChainType::TESTNET4);
    const auto signetBaseParams = CreateBaseChainParams(ChainType::SIGNET);
    const auto regtestBaseParams = CreateBaseChainParams(ChainType::REGTEST);
    const auto defaultChainParams = CreateChainParams(argsman, ChainType::MAIN);
    const auto testnetChainParams = CreateChainParams(argsman, ChainType::TESTNET);
    const auto testnet4ChainParams = CreateChainParams(argsman, ChainType::TESTNET4);
    const auto signetChainParams = CreateChainParams(argsman, ChainType::SIGNET);
    const auto regtestChainParams = CreateChainParams(argsman, ChainType::REGTEST);

    // Hidden Options
    std::vector<std::string> hidden_args = {
        "-dbcrashratio", "-forcecompactdb",
        // GUI args. These will be overwritten by SetupUIArgs for the GUI
        "-choosedatadir", "-lang=<lang>", "-min", "-resetguisettings", "-splash", "-uiplatform"};

    argsman.AddArg("-version", "Print version and exit", ArgsManager::ALLOW_ANY, OptionsCategory::OPTIONS);
#if HAVE_SYSTEM
    argsman.AddArg("-alertnotify=<cmd>", "Execute command when an alert is raised (%s in cmd is replaced by message)", ArgsManager::ALLOW_ANY, OptionsCategory::OPTIONS);
#endif
    argsman.AddArg("-assumevalid=<hex>", strprintf("If this block is in the chain assume that it and its ancestors are valid and potentially skip their script verification (0 to verify all, default: %s, testnet3: %s, testnet4: %s, signet: %s)", defaultChainParams->GetConsensus().defaultAssumeValid.GetHex(), testnetChainParams->GetConsensus().defaultAssumeValid.GetHex(), testnet4ChainParams->GetConsensus().defaultAssumeValid.GetHex(), signetChainParams->GetConsensus().defaultAssumeValid.GetHex()), ArgsManager::ALLOW_ANY, OptionsCategory::OPTIONS);
    argsman.AddArg("-blocksdir=<dir>", "Specify directory to hold blocks subdirectory for *.dat files (default: <datadir>)", ArgsManager::ALLOW_ANY, OptionsCategory::OPTIONS);
    argsman.AddArg("-blocksxor",
                   strprintf("Whether an XOR-key applies to blocksdir *.dat files. "
                             "The created XOR-key will be zeros for an existing blocksdir or when `-blocksxor=0` is "
                             "set, and random for a freshly initialized blocksdir. "
                             "(default: %u)",
                             kernel::DEFAULT_XOR_BLOCKSDIR),
                   ArgsManager::ALLOW_ANY, OptionsCategory::OPTIONS);
    argsman.AddArg("-fastprune", "Use smaller block files and lower minimum prune height for testing purposes", ArgsManager::ALLOW_ANY | ArgsManager::DEBUG_ONLY, OptionsCategory::DEBUG_TEST);
#if HAVE_SYSTEM
    argsman.AddArg("-blocknotify=<cmd>", "Execute command when the best block changes (%s in cmd is replaced by block hash)", ArgsManager::ALLOW_ANY, OptionsCategory::OPTIONS);
#endif
    argsman.AddArg("-blockreconstructionextratxn=<n>", strprintf("Extra transactions to keep in memory for compact block reconstructions (default: %u)", DEFAULT_BLOCK_RECONSTRUCTION_EXTRA_TXN), ArgsManager::ALLOW_ANY, OptionsCategory::OPTIONS);
    argsman.AddArg("-blocksonly", strprintf("Whether to reject transactions from network peers. Disables automatic broadcast and rebroadcast of transactions, unless the source peer has the 'forcerelay' permission. RPC transactions are not affected. (default: %u)", DEFAULT_BLOCKSONLY), ArgsManager::ALLOW_ANY, OptionsCategory::OPTIONS);
    argsman.AddArg("-coinstatsindex", strprintf("Maintain coinstats index used by the gettxoutsetinfo RPC (default: %u)", DEFAULT_COINSTATSINDEX), ArgsManager::ALLOW_ANY, OptionsCategory::OPTIONS);
    argsman.AddArg("-conf=<file>", strprintf("Specify path to read-only configuration file. Relative paths will be prefixed by datadir location (only useable from command line, not configuration file) (default: %s)", BITCOIN_CONF_FILENAME), ArgsManager::ALLOW_ANY, OptionsCategory::OPTIONS);
    argsman.AddArg("-datadir=<dir>", "Specify data directory", ArgsManager::ALLOW_ANY | ArgsManager::DISALLOW_NEGATION, OptionsCategory::OPTIONS);
    argsman.AddArg("-dbbatchsize", strprintf("Maximum database write batch size in bytes (default: %u)", nDefaultDbBatchSize), ArgsManager::ALLOW_ANY | ArgsManager::DEBUG_ONLY, OptionsCategory::OPTIONS);
    argsman.AddArg("-dbcache=<n>", strprintf("Maximum database cache size <n> MiB (minimum %d, default: %d). Make sure you have enough RAM. In addition, unused memory allocated to the mempool is shared with this cache (see -maxmempool).", MIN_DB_CACHE >> 20, DEFAULT_DB_CACHE >> 20), ArgsManager::ALLOW_ANY, OptionsCategory::OPTIONS);
<<<<<<< HEAD
    argsman.AddArg("-dbfilesize",
                   strprintf("Target size of files within databases, in MiB (%u to %u, default: %u).",
                             1, 1024,
                             DEFAULT_DB_FILE_SIZE),
                   ArgsManager::ALLOW_ANY | ArgsManager::DEBUG_ONLY, OptionsCategory::OPTIONS);
=======
>>>>>>> cbbea61c
    argsman.AddArg("-includeconf=<file>", "Specify additional configuration file, relative to the -datadir path (only useable from configuration file, not command line)", ArgsManager::ALLOW_ANY, OptionsCategory::OPTIONS);
    argsman.AddArg("-allowignoredconf", strprintf("For backwards compatibility, treat an unused %s file in the datadir as a warning, not an error.", BITCOIN_CONF_FILENAME), ArgsManager::ALLOW_ANY, OptionsCategory::OPTIONS);
    argsman.AddArg("-loadblock=<file>", "Imports blocks from external file on startup", ArgsManager::ALLOW_ANY, OptionsCategory::OPTIONS);
    argsman.AddArg("-lowmem=<n>", strprintf("If system available memory falls below <n> MiB, flush caches (0 to disable, default: %s)", g_low_memory_threshold / 1024 / 1024), ArgsManager::ALLOW_ANY, OptionsCategory::OPTIONS);
    argsman.AddArg("-maxmempool=<n>", strprintf("Keep the transaction memory pool below <n> megabytes (default: %u)", DEFAULT_MAX_MEMPOOL_SIZE_MB), ArgsManager::ALLOW_ANY, OptionsCategory::OPTIONS);
    argsman.AddArg("-maxorphantx=<n>", strprintf("Keep at most <n> unconnectable transactions in memory (default: %u)", DEFAULT_MAX_ORPHAN_TRANSACTIONS), ArgsManager::ALLOW_ANY, OptionsCategory::OPTIONS);
    argsman.AddArg("-mempoolexpiry=<n>", strprintf("Do not keep transactions in the mempool longer than <n> hours (default: %u)", DEFAULT_MEMPOOL_EXPIRY_HOURS), ArgsManager::ALLOW_ANY, OptionsCategory::OPTIONS);
    argsman.AddArg("-minimumchainwork=<hex>", strprintf("Minimum work assumed to exist on a valid chain in hex (default: %s, testnet3: %s, testnet4: %s, signet: %s)", defaultChainParams->GetConsensus().nMinimumChainWork.GetHex(), testnetChainParams->GetConsensus().nMinimumChainWork.GetHex(), testnet4ChainParams->GetConsensus().nMinimumChainWork.GetHex(), signetChainParams->GetConsensus().nMinimumChainWork.GetHex()), ArgsManager::ALLOW_ANY | ArgsManager::DEBUG_ONLY, OptionsCategory::OPTIONS);
    argsman.AddArg("-par=<n>", strprintf("Set the number of script verification threads (0 = auto, up to %d, <0 = leave that many cores free, default: %d)",
        MAX_SCRIPTCHECK_THREADS, DEFAULT_SCRIPTCHECK_THREADS), ArgsManager::ALLOW_ANY, OptionsCategory::OPTIONS);
    argsman.AddArg("-persistmempool", strprintf("Whether to save the mempool on shutdown and load on restart (default: %u)", DEFAULT_PERSIST_MEMPOOL), ArgsManager::ALLOW_ANY, OptionsCategory::OPTIONS);
    argsman.AddArg("-persistmempoolv1",
                   strprintf("Whether a mempool.dat file created by -persistmempool or the savemempool RPC will be written in the legacy format "
                             "(version 1) or the current format (version 2). This temporary option will be removed in the future. (default: %u)",
                             DEFAULT_PERSIST_V1_DAT),
                   ArgsManager::ALLOW_ANY, OptionsCategory::OPTIONS);
    argsman.AddArg("-pid=<file>", strprintf("Specify pid file. Relative paths will be prefixed by a net-specific datadir location. (default: %s)", BITCOIN_PID_FILENAME), ArgsManager::ALLOW_ANY, OptionsCategory::OPTIONS);
    argsman.AddArg("-prune=<n>", strprintf("Reduce storage requirements by enabling pruning (deleting) of old blocks. This allows the pruneblockchain RPC to be called to delete specific blocks and enables automatic pruning of old blocks if a target size in MiB is provided. This mode is incompatible with -txindex. "
            "Warning: Reverting this setting requires re-downloading the entire blockchain. "
            "(default: 0 = disable pruning blocks, 1 = allow manual pruning via RPC, >=%u = automatically prune block files to stay under the specified target size in MiB)", MIN_DISK_SPACE_FOR_BLOCK_FILES / 1024 / 1024), ArgsManager::ALLOW_ANY, OptionsCategory::OPTIONS);
    argsman.AddArg("-reindex", "If enabled, wipe chain state and block index, and rebuild them from blk*.dat files on disk. Also wipe and rebuild other optional indexes that are active. If an assumeutxo snapshot was loaded, its chainstate will be wiped as well. The snapshot can then be reloaded via RPC.", ArgsManager::ALLOW_ANY, OptionsCategory::OPTIONS);
    argsman.AddArg("-reindex-chainstate", "If enabled, wipe chain state, and rebuild it from blk*.dat files on disk. If an assumeutxo snapshot was loaded, its chainstate will be wiped as well. The snapshot can then be reloaded via RPC.", ArgsManager::ALLOW_ANY, OptionsCategory::OPTIONS);
    argsman.AddArg("-settings=<file>", strprintf("Specify path to dynamic settings data file. Can be disabled with -nosettings. File is written at runtime and not meant to be edited by users (use %s instead for custom settings). Relative paths will be prefixed by datadir location. (default: %s)", BITCOIN_CONF_FILENAME, BITCOIN_SETTINGS_FILENAME), ArgsManager::ALLOW_ANY, OptionsCategory::OPTIONS);
#if HAVE_SYSTEM
    argsman.AddArg("-startupnotify=<cmd>", "Execute command on startup.", ArgsManager::ALLOW_ANY, OptionsCategory::OPTIONS);
    argsman.AddArg("-shutdownnotify=<cmd>", "Execute command immediately before beginning shutdown. The need for shutdown may be urgent, so be careful not to delay it long (if the command doesn't require interaction with the server, consider having it fork into the background).", ArgsManager::ALLOW_ANY, OptionsCategory::OPTIONS);
#endif
    argsman.AddArg("-txindex", strprintf("Maintain a full transaction index, used by the getrawtransaction rpc call (default: %u)", DEFAULT_TXINDEX), ArgsManager::ALLOW_ANY, OptionsCategory::OPTIONS);
    argsman.AddArg("-blockfilterindex=<type>",
                 strprintf("Maintain an index of compact filters by block (default: %s, values: %s).", DEFAULT_BLOCKFILTERINDEX, ListBlockFilterTypes()) +
                 " If <type> is not supplied or if <type> = 1, indexes for all known types are enabled.",
                 ArgsManager::ALLOW_ANY, OptionsCategory::OPTIONS);

    argsman.AddArg("-addnode=<ip>", strprintf("Add a node to connect to and attempt to keep the connection open (see the addnode RPC help for more info). This option can be specified multiple times to add multiple nodes; connections are limited to %u at a time and are counted separately from the -maxconnections limit.", MAX_ADDNODE_CONNECTIONS), ArgsManager::ALLOW_ANY | ArgsManager::NETWORK_ONLY, OptionsCategory::CONNECTION);
    argsman.AddArg("-asmap=<file>", strprintf("Specify asn mapping used for bucketing of the peers (default: %s). Relative paths will be prefixed by the net-specific datadir location.", DEFAULT_ASMAP_FILENAME), ArgsManager::ALLOW_ANY, OptionsCategory::CONNECTION);
    argsman.AddArg("-bantime=<n>", strprintf("Default duration (in seconds) of manually configured bans (default: %u)", DEFAULT_MISBEHAVING_BANTIME), ArgsManager::ALLOW_ANY, OptionsCategory::CONNECTION);
    argsman.AddArg("-bind=<addr>[:<port>][=onion]", strprintf("Bind to given address and always listen on it (default: 0.0.0.0). Use [host]:port notation for IPv6. Append =onion to tag any incoming connections to that address and port as incoming Tor connections (default: 127.0.0.1:%u=onion, testnet3: 127.0.0.1:%u=onion, testnet4: 127.0.0.1:%u=onion, signet: 127.0.0.1:%u=onion, regtest: 127.0.0.1:%u=onion)", defaultChainParams->GetDefaultPort() + 1, testnetChainParams->GetDefaultPort() + 1, testnet4ChainParams->GetDefaultPort() + 1, signetChainParams->GetDefaultPort() + 1, regtestChainParams->GetDefaultPort() + 1), ArgsManager::ALLOW_ANY | ArgsManager::NETWORK_ONLY, OptionsCategory::CONNECTION);
    argsman.AddArg("-cjdnsreachable", "If set, then this host is configured for CJDNS (connecting to fc00::/8 addresses would lead us to the CJDNS network, see doc/cjdns.md) (default: 0)", ArgsManager::ALLOW_ANY, OptionsCategory::CONNECTION);
    argsman.AddArg("-connect=<ip>", "Connect only to the specified node; -noconnect disables automatic connections (the rules for this peer are the same as for -addnode). This option can be specified multiple times to connect to multiple nodes.", ArgsManager::ALLOW_ANY | ArgsManager::NETWORK_ONLY, OptionsCategory::CONNECTION);
    argsman.AddArg("-discover", "Discover own IP addresses (default: 1 when listening and no -externalip or -proxy)", ArgsManager::ALLOW_ANY, OptionsCategory::CONNECTION);
    argsman.AddArg("-dns", strprintf("Allow DNS lookups for -addnode, -seednode and -connect (default: %u)", DEFAULT_NAME_LOOKUP), ArgsManager::ALLOW_ANY, OptionsCategory::CONNECTION);
    argsman.AddArg("-dnsseed", strprintf("Query for peer addresses via DNS lookup, if low on addresses (default: %u unless -connect used or -maxconnections=0)", DEFAULT_DNSSEED), ArgsManager::ALLOW_ANY, OptionsCategory::CONNECTION);
    argsman.AddArg("-externalip=<ip>", "Specify your own public address", ArgsManager::ALLOW_ANY, OptionsCategory::CONNECTION);
    argsman.AddArg("-fixedseeds", strprintf("Allow fixed seeds if DNS seeds don't provide peers (default: %u)", DEFAULT_FIXEDSEEDS), ArgsManager::ALLOW_ANY, OptionsCategory::CONNECTION);
    argsman.AddArg("-forcednsseed", strprintf("Always query for peer addresses via DNS lookup (default: %u)", DEFAULT_FORCEDNSSEED), ArgsManager::ALLOW_ANY, OptionsCategory::CONNECTION);
    argsman.AddArg("-listen", strprintf("Accept connections from outside (default: %u if no -proxy, -connect or -maxconnections=0)", DEFAULT_LISTEN), ArgsManager::ALLOW_ANY, OptionsCategory::CONNECTION);
    argsman.AddArg("-listenonion", strprintf("Automatically create Tor onion service (default: %d)", DEFAULT_LISTEN_ONION), ArgsManager::ALLOW_ANY, OptionsCategory::CONNECTION);
    argsman.AddArg("-maxconnections=<n>", strprintf("Maintain at most <n> automatic connections to peers (default: %u). This limit does not apply to connections manually added via -addnode or the addnode RPC, which have a separate limit of %u.", DEFAULT_MAX_PEER_CONNECTIONS, MAX_ADDNODE_CONNECTIONS), ArgsManager::ALLOW_ANY, OptionsCategory::CONNECTION);
    argsman.AddArg("-maxreceivebuffer=<n>", strprintf("Maximum per-connection receive buffer, <n>*1000 bytes (default: %u)", DEFAULT_MAXRECEIVEBUFFER), ArgsManager::ALLOW_ANY, OptionsCategory::CONNECTION);
    argsman.AddArg("-maxsendbuffer=<n>", strprintf("Maximum per-connection memory usage for the send buffer, <n>*1000 bytes (default: %u)", DEFAULT_MAXSENDBUFFER), ArgsManager::ALLOW_ANY, OptionsCategory::CONNECTION);
    argsman.AddArg("-maxuploadtarget=<n>", strprintf("Tries to keep outbound traffic under the given target per 24h. Limit does not apply to peers with 'download' permission or blocks created within past week. 0 = no limit (default: %s). Optional suffix units [k|K|m|M|g|G|t|T] (default: M). Lowercase is 1000 base while uppercase is 1024 base", DEFAULT_MAX_UPLOAD_TARGET), ArgsManager::ALLOW_ANY, OptionsCategory::CONNECTION);
#ifdef HAVE_SOCKADDR_UN
    argsman.AddArg("-onion=<ip:port|path>", "Use separate SOCKS5 proxy to reach peers via Tor onion services, set -noonion to disable (default: -proxy). May be a local file path prefixed with 'unix:'.", ArgsManager::ALLOW_ANY, OptionsCategory::CONNECTION);
#else
    argsman.AddArg("-onion=<ip:port>", "Use separate SOCKS5 proxy to reach peers via Tor onion services, set -noonion to disable (default: -proxy)", ArgsManager::ALLOW_ANY, OptionsCategory::CONNECTION);
#endif
    argsman.AddArg("-i2psam=<ip:port>", "I2P SAM proxy to reach I2P peers and accept I2P connections (default: none)", ArgsManager::ALLOW_ANY, OptionsCategory::CONNECTION);
    argsman.AddArg("-i2pacceptincoming", strprintf("Whether to accept inbound I2P connections (default: %i). Ignored if -i2psam is not set. Listening for inbound I2P connections is done through the SAM proxy, not by binding to a local address and port.", DEFAULT_I2P_ACCEPT_INCOMING), ArgsManager::ALLOW_ANY, OptionsCategory::CONNECTION);
    argsman.AddArg("-onlynet=<net>", "Make automatic outbound connections only to network <net> (" + Join(GetNetworkNames(), ", ") + "). Inbound and manual connections are not affected by this option. It can be specified multiple times to allow multiple networks.", ArgsManager::ALLOW_ANY, OptionsCategory::CONNECTION);
    argsman.AddArg("-v2transport", strprintf("Support v2 transport (default: %u)", DEFAULT_V2_TRANSPORT), ArgsManager::ALLOW_ANY, OptionsCategory::CONNECTION);
    argsman.AddArg("-peerbloomfilters", strprintf("Support filtering of blocks and transaction with bloom filters (default: %u)", DEFAULT_PEERBLOOMFILTERS), ArgsManager::ALLOW_ANY, OptionsCategory::CONNECTION);
    argsman.AddArg("-peerblockfilters", strprintf("Serve compact block filters to peers per BIP 157 (default: %u)", DEFAULT_PEERBLOCKFILTERS), ArgsManager::ALLOW_ANY, OptionsCategory::CONNECTION);
    argsman.AddArg("-txreconciliation", strprintf("Enable transaction reconciliations per BIP 330 (default: %d)", DEFAULT_TXRECONCILIATION_ENABLE), ArgsManager::ALLOW_ANY | ArgsManager::DEBUG_ONLY, OptionsCategory::CONNECTION);
    argsman.AddArg("-port=<port>", strprintf("Listen for connections on <port> (default: %u, testnet3: %u, testnet4: %u, signet: %u, regtest: %u). Not relevant for I2P (see doc/i2p.md). If set to a value x, the default onion listening port will be set to x+1.", defaultChainParams->GetDefaultPort(), testnetChainParams->GetDefaultPort(), testnet4ChainParams->GetDefaultPort(), signetChainParams->GetDefaultPort(), regtestChainParams->GetDefaultPort()), ArgsManager::ALLOW_ANY | ArgsManager::NETWORK_ONLY, OptionsCategory::CONNECTION);
#ifdef HAVE_SOCKADDR_UN
    argsman.AddArg("-proxy=<ip:port|path>", "Connect through SOCKS5 proxy, set -noproxy to disable (default: disabled). May be a local file path prefixed with 'unix:' if the proxy supports it.", ArgsManager::ALLOW_ANY | ArgsManager::DISALLOW_ELISION, OptionsCategory::CONNECTION);
#else
    argsman.AddArg("-proxy=<ip:port>", "Connect through SOCKS5 proxy, set -noproxy to disable (default: disabled)", ArgsManager::ALLOW_ANY | ArgsManager::DISALLOW_ELISION, OptionsCategory::CONNECTION);
#endif
    argsman.AddArg("-proxyrandomize", strprintf("Randomize credentials for every proxy connection. This enables Tor stream isolation (default: %u)", DEFAULT_PROXYRANDOMIZE), ArgsManager::ALLOW_ANY, OptionsCategory::CONNECTION);
    argsman.AddArg("-seednode=<ip>", "Connect to a node to retrieve peer addresses, and disconnect. This option can be specified multiple times to connect to multiple nodes. During startup, seednodes will be tried before dnsseeds.", ArgsManager::ALLOW_ANY, OptionsCategory::CONNECTION);
    argsman.AddArg("-networkactive", "Enable all P2P network activity (default: 1). Can be changed by the setnetworkactive RPC command", ArgsManager::ALLOW_ANY, OptionsCategory::CONNECTION);
    argsman.AddArg("-timeout=<n>", strprintf("Specify socket connection timeout in milliseconds. If an initial attempt to connect is unsuccessful after this amount of time, drop it (minimum: 1, default: %d)", DEFAULT_CONNECT_TIMEOUT), ArgsManager::ALLOW_ANY, OptionsCategory::CONNECTION);
    argsman.AddArg("-peertimeout=<n>", strprintf("Specify a p2p connection timeout delay in seconds. After connecting to a peer, wait this amount of time before considering disconnection based on inactivity (minimum: 1, default: %d)", DEFAULT_PEER_CONNECT_TIMEOUT), ArgsManager::ALLOW_ANY | ArgsManager::DEBUG_ONLY, OptionsCategory::CONNECTION);
    argsman.AddArg("-torcontrol=<ip>:<port>", strprintf("Tor control host and port to use if onion listening enabled (default: %s). If no port is specified, the default port of %i will be used.", DEFAULT_TOR_CONTROL, DEFAULT_TOR_CONTROL_PORT), ArgsManager::ALLOW_ANY, OptionsCategory::CONNECTION);
    argsman.AddArg("-torpassword=<pass>", "Tor control port password (default: empty)", ArgsManager::ALLOW_ANY | ArgsManager::SENSITIVE, OptionsCategory::CONNECTION);
    // UPnP support was dropped. We keep `-upnp` as a hidden arg to display a more user friendly error when set. TODO: remove (here and below) for 30.0. NOTE: removing this option may prevent the GUI from starting, see https://github.com/bitcoin-core/gui/issues/843.
    argsman.AddArg("-upnp", "", ArgsManager::ALLOW_ANY, OptionsCategory::HIDDEN);
    argsman.AddArg("-natpmp", strprintf("Use PCP or NAT-PMP to map the listening port (default: %u)", DEFAULT_NATPMP), ArgsManager::ALLOW_ANY, OptionsCategory::CONNECTION);
    argsman.AddArg("-whitebind=<[permissions@]addr>", "Bind to the given address and add permission flags to the peers connecting to it. "
        "Use [host]:port notation for IPv6. Allowed permissions: " + Join(NET_PERMISSIONS_DOC, ", ") + ". "
        "Specify multiple permissions separated by commas (default: download,noban,mempool,relay). Can be specified multiple times.", ArgsManager::ALLOW_ANY, OptionsCategory::CONNECTION);

    argsman.AddArg("-whitelist=<[permissions@]IP address or network>", "Add permission flags to the peers using the given IP address (e.g. 1.2.3.4) or "
        "CIDR-notated network (e.g. 1.2.3.0/24). Uses the same permissions as "
        "-whitebind. "
        "Additional flags \"in\" and \"out\" control whether permissions apply to incoming connections and/or manual (default: incoming only). "
        "Can be specified multiple times.", ArgsManager::ALLOW_ANY, OptionsCategory::CONNECTION);

    g_wallet_init_interface.AddWalletOptions(argsman);

#ifdef ENABLE_ZMQ
    argsman.AddArg("-zmqpubhashblock=<address>", "Enable publish hash block in <address>", ArgsManager::ALLOW_ANY, OptionsCategory::ZMQ);
    argsman.AddArg("-zmqpubhashtx=<address>", "Enable publish hash transaction in <address>", ArgsManager::ALLOW_ANY, OptionsCategory::ZMQ);
    argsman.AddArg("-zmqpubrawblock=<address>", "Enable publish raw block in <address>", ArgsManager::ALLOW_ANY, OptionsCategory::ZMQ);
    argsman.AddArg("-zmqpubrawtx=<address>", "Enable publish raw transaction in <address>", ArgsManager::ALLOW_ANY, OptionsCategory::ZMQ);
    argsman.AddArg("-zmqpubsequence=<address>", "Enable publish hash block and tx sequence in <address>", ArgsManager::ALLOW_ANY, OptionsCategory::ZMQ);
    argsman.AddArg("-zmqpubhashblockhwm=<n>", strprintf("Set publish hash block outbound message high water mark (default: %d)", CZMQAbstractNotifier::DEFAULT_ZMQ_SNDHWM), ArgsManager::ALLOW_ANY, OptionsCategory::ZMQ);
    argsman.AddArg("-zmqpubhashtxhwm=<n>", strprintf("Set publish hash transaction outbound message high water mark (default: %d)", CZMQAbstractNotifier::DEFAULT_ZMQ_SNDHWM), ArgsManager::ALLOW_ANY, OptionsCategory::ZMQ);
    argsman.AddArg("-zmqpubrawblockhwm=<n>", strprintf("Set publish raw block outbound message high water mark (default: %d)", CZMQAbstractNotifier::DEFAULT_ZMQ_SNDHWM), ArgsManager::ALLOW_ANY, OptionsCategory::ZMQ);
    argsman.AddArg("-zmqpubrawtxhwm=<n>", strprintf("Set publish raw transaction outbound message high water mark (default: %d)", CZMQAbstractNotifier::DEFAULT_ZMQ_SNDHWM), ArgsManager::ALLOW_ANY, OptionsCategory::ZMQ);
    argsman.AddArg("-zmqpubsequencehwm=<n>", strprintf("Set publish hash sequence message high water mark (default: %d)", CZMQAbstractNotifier::DEFAULT_ZMQ_SNDHWM), ArgsManager::ALLOW_ANY, OptionsCategory::ZMQ);
#else
    hidden_args.emplace_back("-zmqpubhashblock=<address>");
    hidden_args.emplace_back("-zmqpubhashtx=<address>");
    hidden_args.emplace_back("-zmqpubrawblock=<address>");
    hidden_args.emplace_back("-zmqpubrawtx=<address>");
    hidden_args.emplace_back("-zmqpubsequence=<n>");
    hidden_args.emplace_back("-zmqpubhashblockhwm=<n>");
    hidden_args.emplace_back("-zmqpubhashtxhwm=<n>");
    hidden_args.emplace_back("-zmqpubrawblockhwm=<n>");
    hidden_args.emplace_back("-zmqpubrawtxhwm=<n>");
    hidden_args.emplace_back("-zmqpubsequencehwm=<n>");
#endif

    argsman.AddArg("-checkblocks=<n>", strprintf("How many blocks to check at startup (default: %u, 0 = all)", DEFAULT_CHECKBLOCKS), ArgsManager::ALLOW_ANY | ArgsManager::DEBUG_ONLY, OptionsCategory::DEBUG_TEST);
    argsman.AddArg("-checklevel=<n>", strprintf("How thorough the block verification of -checkblocks is: %s (0-4, default: %u)", Join(CHECKLEVEL_DOC, ", "), DEFAULT_CHECKLEVEL), ArgsManager::ALLOW_ANY | ArgsManager::DEBUG_ONLY, OptionsCategory::DEBUG_TEST);
    argsman.AddArg("-checkblockindex", strprintf("Do a consistency check for the block tree, chainstate, and other validation data structures every <n> operations. Use 0 to disable. (default: %u, regtest: %u)", defaultChainParams->DefaultConsistencyChecks(), regtestChainParams->DefaultConsistencyChecks()), ArgsManager::ALLOW_ANY | ArgsManager::DEBUG_ONLY, OptionsCategory::DEBUG_TEST);
    argsman.AddArg("-checkaddrman=<n>", strprintf("Run addrman consistency checks every <n> operations. Use 0 to disable. (default: %u)", DEFAULT_ADDRMAN_CONSISTENCY_CHECKS), ArgsManager::ALLOW_ANY | ArgsManager::DEBUG_ONLY, OptionsCategory::DEBUG_TEST);
    argsman.AddArg("-checkmempool=<n>", strprintf("Run mempool consistency checks every <n> transactions. Use 0 to disable. (default: %u, regtest: %u)", defaultChainParams->DefaultConsistencyChecks(), regtestChainParams->DefaultConsistencyChecks()), ArgsManager::ALLOW_ANY | ArgsManager::DEBUG_ONLY, OptionsCategory::DEBUG_TEST);
    argsman.AddArg("-checkpoints", strprintf("Enable rejection of any forks from the known historical chain until block %s (default: %u)", defaultChainParams->Checkpoints().GetHeight(), DEFAULT_CHECKPOINTS_ENABLED), ArgsManager::ALLOW_ANY | ArgsManager::DEBUG_ONLY, OptionsCategory::DEBUG_TEST);
    argsman.AddArg("-deprecatedrpc=<method>", "Allows deprecated RPC method(s) to be used", ArgsManager::ALLOW_ANY | ArgsManager::DEBUG_ONLY, OptionsCategory::DEBUG_TEST);
    argsman.AddArg("-stopafterblockimport", strprintf("Stop running after importing blocks from disk (default: %u)", DEFAULT_STOPAFTERBLOCKIMPORT), ArgsManager::ALLOW_ANY | ArgsManager::DEBUG_ONLY, OptionsCategory::DEBUG_TEST);
    argsman.AddArg("-stopatheight", strprintf("Stop running after reaching the given height in the main chain (default: %u)", DEFAULT_STOPATHEIGHT), ArgsManager::ALLOW_ANY | ArgsManager::DEBUG_ONLY, OptionsCategory::DEBUG_TEST);
    argsman.AddArg("-limitancestorcount=<n>", strprintf("Do not accept transactions if number of in-mempool ancestors is <n> or more (default: %u)", DEFAULT_ANCESTOR_LIMIT), ArgsManager::ALLOW_ANY | ArgsManager::DEBUG_ONLY, OptionsCategory::DEBUG_TEST);
    argsman.AddArg("-limitancestorsize=<n>", strprintf("Do not accept transactions whose size with all in-mempool ancestors exceeds <n> kilobytes (default: %u)", DEFAULT_ANCESTOR_SIZE_LIMIT_KVB), ArgsManager::ALLOW_ANY | ArgsManager::DEBUG_ONLY, OptionsCategory::DEBUG_TEST);
    argsman.AddArg("-limitdescendantcount=<n>", strprintf("Do not accept transactions if any ancestor would have <n> or more in-mempool descendants (default: %u)", DEFAULT_DESCENDANT_LIMIT), ArgsManager::ALLOW_ANY | ArgsManager::DEBUG_ONLY, OptionsCategory::DEBUG_TEST);
    argsman.AddArg("-limitdescendantsize=<n>", strprintf("Do not accept transactions if any ancestor would have more than <n> kilobytes of in-mempool descendants (default: %u).", DEFAULT_DESCENDANT_SIZE_LIMIT_KVB), ArgsManager::ALLOW_ANY | ArgsManager::DEBUG_ONLY, OptionsCategory::DEBUG_TEST);
    argsman.AddArg("-test=<option>", "Pass a test-only option. Options include : " + Join(TEST_OPTIONS_DOC, ", ") + ".", ArgsManager::ALLOW_ANY | ArgsManager::DEBUG_ONLY, OptionsCategory::DEBUG_TEST);
    argsman.AddArg("-capturemessages", "Capture all P2P messages to disk", ArgsManager::ALLOW_ANY | ArgsManager::DEBUG_ONLY, OptionsCategory::DEBUG_TEST);
    argsman.AddArg("-mocktime=<n>", "Replace actual time with " + UNIX_EPOCH_TIME + " (default: 0)", ArgsManager::ALLOW_ANY | ArgsManager::DEBUG_ONLY, OptionsCategory::DEBUG_TEST);
    argsman.AddArg("-maxsigcachesize=<n>", strprintf("Limit sum of signature cache and script execution cache sizes to <n> MiB (default: %u)", DEFAULT_VALIDATION_CACHE_BYTES >> 20), ArgsManager::ALLOW_ANY | ArgsManager::DEBUG_ONLY, OptionsCategory::DEBUG_TEST);
    argsman.AddArg("-maxtipage=<n>",
                   strprintf("Maximum tip age in seconds to consider node in initial block download (default: %u)",
                             Ticks<std::chrono::seconds>(DEFAULT_MAX_TIP_AGE)),
                   ArgsManager::ALLOW_ANY | ArgsManager::DEBUG_ONLY, OptionsCategory::DEBUG_TEST);
    argsman.AddArg("-printpriority", strprintf("Log transaction fee rate in %s/kvB when mining blocks (default: %u)", CURRENCY_UNIT, DEFAULT_PRINT_MODIFIED_FEE), ArgsManager::ALLOW_ANY | ArgsManager::DEBUG_ONLY, OptionsCategory::DEBUG_TEST);
    argsman.AddArg("-uaappend=<uafragment>", "Append literal string to the user agent string (should only be used for software embedding)", ArgsManager::ALLOW_ANY, OptionsCategory::CONNECTION);
    argsman.AddArg("-uacomment=<cmt>", "Append comment to the user agent string", ArgsManager::ALLOW_ANY, OptionsCategory::CONNECTION);
    argsman.AddArg("-uaspoof=<ua>", strprintf("Replace entire user agent string with custom identifier (should be formatted '%s' as specified in BIP 14)", BIP14_EXAMPLE_UA), ArgsManager::ALLOW_ANY | ArgsManager::DEBUG_ONLY, OptionsCategory::CONNECTION);

    SetupChainParamsBaseOptions(argsman);

    argsman.AddArg("-acceptnonstdtxn", strprintf("Relay and mine \"non-standard\" transactions (test networks only; default: %u)", DEFAULT_ACCEPT_NON_STD_TXN), ArgsManager::ALLOW_ANY | ArgsManager::DEBUG_ONLY, OptionsCategory::NODE_RELAY);
    argsman.AddArg("-incrementalrelayfee=<amt>", strprintf("Fee rate (in %s/kvB) used to define cost of relay, used for mempool limiting and replacement policy. (default: %s)", CURRENCY_UNIT, FormatMoney(DEFAULT_INCREMENTAL_RELAY_FEE)), ArgsManager::ALLOW_ANY | ArgsManager::DEBUG_ONLY, OptionsCategory::NODE_RELAY);
    argsman.AddArg("-dustrelayfee=<amt>", strprintf("Fee rate (in %s/kvB) used to define dust, the value of an output such that it will cost more than its value in fees at this fee rate to spend it. (default: %s)", CURRENCY_UNIT, FormatMoney(DUST_RELAY_TX_FEE)), ArgsManager::ALLOW_ANY | ArgsManager::DEBUG_ONLY, OptionsCategory::NODE_RELAY);
    argsman.AddArg("-acceptstalefeeestimates", strprintf("Read fee estimates even if they are stale (%sdefault: %u) fee estimates are considered stale if they are %s hours old", "regtest only; ", DEFAULT_ACCEPT_STALE_FEE_ESTIMATES, Ticks<std::chrono::hours>(MAX_FILE_AGE)), ArgsManager::ALLOW_ANY | ArgsManager::DEBUG_ONLY, OptionsCategory::DEBUG_TEST);
    argsman.AddArg("-bytespersigop", strprintf("Equivalent bytes per sigop in transactions for relay and mining (default: %u)", DEFAULT_BYTES_PER_SIGOP), ArgsManager::ALLOW_ANY, OptionsCategory::NODE_RELAY);
    argsman.AddArg("-datacarrier", strprintf("Relay and mine data carrier transactions (default: %u)", DEFAULT_ACCEPT_DATACARRIER), ArgsManager::ALLOW_ANY, OptionsCategory::NODE_RELAY);
    argsman.AddArg("-datacarriersize",
                   strprintf("Relay and mine transactions whose data-carrying raw scriptPubKey "
                             "is of this size or less (default: %u)",
                             MAX_OP_RETURN_RELAY),
                   ArgsManager::ALLOW_ANY, OptionsCategory::NODE_RELAY);
    argsman.AddArg("-permitbaremultisig", strprintf("Relay transactions creating non-P2SH multisig outputs (default: %u)", DEFAULT_PERMIT_BAREMULTISIG), ArgsManager::ALLOW_ANY,
                   OptionsCategory::NODE_RELAY);
    argsman.AddArg("-minrelaytxfee=<amt>", strprintf("Fees (in %s/kvB) smaller than this are considered zero fee for relaying, mining and transaction creation (default: %s)",
        CURRENCY_UNIT, FormatMoney(DEFAULT_MIN_RELAY_TX_FEE)), ArgsManager::ALLOW_ANY, OptionsCategory::NODE_RELAY);
    argsman.AddArg("-whitelistforcerelay", strprintf("Add 'forcerelay' permission to whitelisted peers with default permissions. This will relay transactions even if the transactions were already in the mempool. (default: %d)", DEFAULT_WHITELISTFORCERELAY), ArgsManager::ALLOW_ANY, OptionsCategory::NODE_RELAY);
    argsman.AddArg("-whitelistrelay", strprintf("Add 'relay' permission to whitelisted peers with default permissions. This will accept relayed transactions even when not relaying transactions (default: %d)", DEFAULT_WHITELISTRELAY), ArgsManager::ALLOW_ANY, OptionsCategory::NODE_RELAY);


    argsman.AddArg("-blockmaxweight=<n>", strprintf("Set maximum BIP141 block weight (default: %d)", DEFAULT_BLOCK_MAX_WEIGHT), ArgsManager::ALLOW_ANY, OptionsCategory::BLOCK_CREATION);
    argsman.AddArg("-blockreservedweight=<n>", strprintf("Reserve space for the fixed-size block header plus the largest coinbase transaction the mining software may add to the block. (default: %d).", DEFAULT_BLOCK_RESERVED_WEIGHT), ArgsManager::ALLOW_ANY, OptionsCategory::BLOCK_CREATION);
    argsman.AddArg("-blockmintxfee=<amt>", strprintf("Set lowest fee rate (in %s/kvB) for transactions to be included in block creation. (default: %s)", CURRENCY_UNIT, FormatMoney(DEFAULT_BLOCK_MIN_TX_FEE)), ArgsManager::ALLOW_ANY, OptionsCategory::BLOCK_CREATION);
    argsman.AddArg("-blockversion=<n>", "Override block version to test forking scenarios", ArgsManager::ALLOW_ANY | ArgsManager::DEBUG_ONLY, OptionsCategory::BLOCK_CREATION);

    argsman.AddArg("-rest", strprintf("Accept public REST requests (default: %u)", DEFAULT_REST_ENABLE), ArgsManager::ALLOW_ANY, OptionsCategory::RPC);
    argsman.AddArg("-rpcallowip=<ip>", "Allow JSON-RPC connections from specified source. Valid values for <ip> are a single IP (e.g. 1.2.3.4), a network/netmask (e.g. 1.2.3.4/255.255.255.0), a network/CIDR (e.g. 1.2.3.4/24), all ipv4 (0.0.0.0/0), or all ipv6 (::/0). RFC4193 is allowed only if -cjdnsreachable=0. This option can be specified multiple times", ArgsManager::ALLOW_ANY, OptionsCategory::RPC);
    argsman.AddArg("-rpcauth=<userpw>", "Username and HMAC-SHA-256 hashed password for JSON-RPC connections. The field <userpw> comes in the format: <USERNAME>:<SALT>$<HASH>. A canonical python script is included in share/rpcauth. The client then connects normally using the rpcuser=<USERNAME>/rpcpassword=<PASSWORD> pair of arguments. This option can be specified multiple times", ArgsManager::ALLOW_ANY | ArgsManager::SENSITIVE, OptionsCategory::RPC);
    argsman.AddArg("-rpcbind=<addr>[:port]", "Bind to given address to listen for JSON-RPC connections. Do not expose the RPC server to untrusted networks such as the public internet! This option is ignored unless -rpcallowip is also passed. Port is optional and overrides -rpcport. Use [host]:port notation for IPv6. This option can be specified multiple times (default: 127.0.0.1 and ::1 i.e., localhost)", ArgsManager::ALLOW_ANY | ArgsManager::NETWORK_ONLY, OptionsCategory::RPC);
    argsman.AddArg("-rpcdoccheck", strprintf("Throw a non-fatal error at runtime if the documentation for an RPC is incorrect (default: %u)", DEFAULT_RPC_DOC_CHECK), ArgsManager::ALLOW_ANY | ArgsManager::DEBUG_ONLY, OptionsCategory::RPC);
    argsman.AddArg("-rpccookiefile=<loc>", "Location of the auth cookie. Relative paths will be prefixed by a net-specific datadir location. (default: data dir)", ArgsManager::ALLOW_ANY, OptionsCategory::RPC);
    argsman.AddArg("-rpccookieperms=<readable-by>", strprintf("Set permissions on the RPC auth cookie file so that it is readable by [owner|group|all] (default: owner [via umask 0077])"), ArgsManager::ALLOW_ANY, OptionsCategory::RPC);
    argsman.AddArg("-rpcpassword=<pw>", "Password for JSON-RPC connections", ArgsManager::ALLOW_ANY | ArgsManager::SENSITIVE, OptionsCategory::RPC);
    argsman.AddArg("-rpcport=<port>", strprintf("Listen for JSON-RPC connections on <port> (default: %u, testnet3: %u, testnet4: %u, signet: %u, regtest: %u)", defaultBaseParams->RPCPort(), testnetBaseParams->RPCPort(), testnet4BaseParams->RPCPort(), signetBaseParams->RPCPort(), regtestBaseParams->RPCPort()), ArgsManager::ALLOW_ANY | ArgsManager::NETWORK_ONLY, OptionsCategory::RPC);
    argsman.AddArg("-rpcservertimeout=<n>", strprintf("Timeout during HTTP requests (default: %d)", DEFAULT_HTTP_SERVER_TIMEOUT), ArgsManager::ALLOW_ANY | ArgsManager::DEBUG_ONLY, OptionsCategory::RPC);
    argsman.AddArg("-rpcthreads=<n>", strprintf("Set the number of threads to service RPC calls (default: %d)", DEFAULT_HTTP_THREADS), ArgsManager::ALLOW_ANY, OptionsCategory::RPC);
    argsman.AddArg("-rpcuser=<user>", "Username for JSON-RPC connections", ArgsManager::ALLOW_ANY | ArgsManager::SENSITIVE, OptionsCategory::RPC);
    argsman.AddArg("-rpcwhitelist=<whitelist>", "Set a whitelist to filter incoming RPC calls for a specific user. The field <whitelist> comes in the format: <USERNAME>:<rpc 1>,<rpc 2>,...,<rpc n>. If multiple whitelists are set for a given user, they are set-intersected. See -rpcwhitelistdefault documentation for information on default whitelist behavior.", ArgsManager::ALLOW_ANY, OptionsCategory::RPC);
    argsman.AddArg("-rpcwhitelistdefault", "Sets default behavior for rpc whitelisting. Unless rpcwhitelistdefault is set to 0, if any -rpcwhitelist is set, the rpc server acts as if all rpc users are subject to empty-unless-otherwise-specified whitelists. If rpcwhitelistdefault is set to 1 and no -rpcwhitelist is set, rpc server acts as if all rpc users are subject to empty whitelists.", ArgsManager::ALLOW_ANY, OptionsCategory::RPC);
    argsman.AddArg("-rpcworkqueue=<n>", strprintf("Set the maximum depth of the work queue to service RPC calls (default: %d)", DEFAULT_HTTP_WORKQUEUE), ArgsManager::ALLOW_ANY | ArgsManager::DEBUG_ONLY, OptionsCategory::RPC);
    argsman.AddArg("-server", "Accept command line and JSON-RPC commands", ArgsManager::ALLOW_ANY, OptionsCategory::RPC);
    if (can_listen_ipc) {
        argsman.AddArg("-ipcbind=<address>", "Bind to Unix socket address and listen for incoming connections. Valid address values are \"unix\" to listen on the default path, <datadir>/node.sock, or \"unix:/custom/path\" to specify a custom path. Can be specified multiple times to listen on multiple paths. Default behavior is not to listen on any path. If relative paths are specified, they are interpreted relative to the network data directory. If paths include any parent directory components and the parent directories do not exist, they will be created.", ArgsManager::ALLOW_ANY, OptionsCategory::IPC);
    }

#if HAVE_DECL_FORK
    argsman.AddArg("-daemon", strprintf("Run in the background as a daemon and accept commands (default: %d)", DEFAULT_DAEMON), ArgsManager::ALLOW_ANY, OptionsCategory::OPTIONS);
    argsman.AddArg("-daemonwait", strprintf("Wait for initialization to be finished before exiting. This implies -daemon (default: %d)", DEFAULT_DAEMONWAIT), ArgsManager::ALLOW_ANY, OptionsCategory::OPTIONS);
#else
    hidden_args.emplace_back("-daemon");
    hidden_args.emplace_back("-daemonwait");
#endif

    // Add the hidden options
    argsman.AddHiddenArgs(hidden_args);
}

#if HAVE_SYSTEM
static void StartupNotify(const ArgsManager& args)
{
    std::string cmd = args.GetArg("-startupnotify", "");
    if (!cmd.empty()) {
        std::thread t(runCommand, cmd);
        t.detach(); // thread runs free
    }
}
#endif

static bool AppInitServers(NodeContext& node)
{
    const ArgsManager& args = *Assert(node.args);
    if (!InitHTTPServer(*Assert(node.shutdown_signal))) {
        return false;
    }
    StartRPC();
    node.rpc_interruption_point = RpcInterruptionPoint;
    if (!StartHTTPRPC(&node))
        return false;
    if (args.GetBoolArg("-rest", DEFAULT_REST_ENABLE)) StartREST(&node);
    StartHTTPServer();
    return true;
}

// Parameter interaction based on rules
void InitParameterInteraction(ArgsManager& args)
{
    // when specifying an explicit binding address, you want to listen on it
    // even when -connect or -proxy is specified
    if (!args.GetArgs("-bind").empty()) {
        if (args.SoftSetBoolArg("-listen", true))
            LogInfo("parameter interaction: -bind set -> setting -listen=1\n");
    }
    if (!args.GetArgs("-whitebind").empty()) {
        if (args.SoftSetBoolArg("-listen", true))
            LogInfo("parameter interaction: -whitebind set -> setting -listen=1\n");
    }

    if (!args.GetArgs("-connect").empty() || args.IsArgNegated("-connect") || args.GetIntArg("-maxconnections", DEFAULT_MAX_PEER_CONNECTIONS) <= 0) {
        // when only connecting to trusted nodes, do not seed via DNS, or listen by default
        // do the same when connections are disabled
        if (args.SoftSetBoolArg("-dnsseed", false))
            LogInfo("parameter interaction: -connect or -maxconnections=0 set -> setting -dnsseed=0\n");
        if (args.SoftSetBoolArg("-listen", false))
            LogInfo("parameter interaction: -connect or -maxconnections=0 set -> setting -listen=0\n");
    }

    std::string proxy_arg = args.GetArg("-proxy", "");
    if (proxy_arg != "" && proxy_arg != "0") {
        // to protect privacy, do not listen by default if a default proxy server is specified
        if (args.SoftSetBoolArg("-listen", false))
            LogInfo("parameter interaction: -proxy set -> setting -listen=0\n");
        // to protect privacy, do not map ports when a proxy is set. The user may still specify -listen=1
        // to listen locally, so don't rely on this happening through -listen below.
        if (args.SoftSetBoolArg("-natpmp", false)) {
            LogInfo("parameter interaction: -proxy set -> setting -natpmp=0\n");
        }
        // to protect privacy, do not discover addresses by default
        if (args.SoftSetBoolArg("-discover", false))
            LogInfo("parameter interaction: -proxy set -> setting -discover=0\n");
    }

    if (!args.GetBoolArg("-listen", DEFAULT_LISTEN)) {
        // do not map ports or try to retrieve public IP when not listening (pointless)
        if (args.SoftSetBoolArg("-natpmp", false)) {
            LogInfo("parameter interaction: -listen=0 -> setting -natpmp=0\n");
        }
        if (args.SoftSetBoolArg("-discover", false))
            LogInfo("parameter interaction: -listen=0 -> setting -discover=0\n");
        if (args.SoftSetBoolArg("-listenonion", false))
            LogInfo("parameter interaction: -listen=0 -> setting -listenonion=0\n");
        if (args.SoftSetBoolArg("-i2pacceptincoming", false)) {
            LogInfo("parameter interaction: -listen=0 -> setting -i2pacceptincoming=0\n");
        }
    }

    if (!args.GetArgs("-externalip").empty()) {
        // if an explicit public IP is specified, do not try to find others
        if (args.SoftSetBoolArg("-discover", false))
            LogInfo("parameter interaction: -externalip set -> setting -discover=0\n");
    }

    if (args.GetBoolArg("-blocksonly", DEFAULT_BLOCKSONLY)) {
        // disable whitelistrelay in blocksonly mode
        if (args.SoftSetBoolArg("-whitelistrelay", false))
            LogInfo("parameter interaction: -blocksonly=1 -> setting -whitelistrelay=0\n");
        // Reduce default mempool size in blocksonly mode to avoid unexpected resource usage
        if (args.SoftSetArg("-maxmempool", ToString(DEFAULT_BLOCKSONLY_MAX_MEMPOOL_SIZE_MB)))
            LogInfo("parameter interaction: -blocksonly=1 -> setting -maxmempool=%d\n", DEFAULT_BLOCKSONLY_MAX_MEMPOOL_SIZE_MB);
    }

    // Forcing relay from whitelisted hosts implies we will accept relays from them in the first place.
    if (args.GetBoolArg("-whitelistforcerelay", DEFAULT_WHITELISTFORCERELAY)) {
        if (args.SoftSetBoolArg("-whitelistrelay", true))
            LogInfo("parameter interaction: -whitelistforcerelay=1 -> setting -whitelistrelay=1\n");
    }
    const auto onlynets = args.GetArgs("-onlynet");
    if (!onlynets.empty()) {
        bool clearnet_reachable = std::any_of(onlynets.begin(), onlynets.end(), [](const auto& net) {
            const auto n = ParseNetwork(net);
            return n == NET_IPV4 || n == NET_IPV6;
        });
        if (!clearnet_reachable && args.SoftSetBoolArg("-dnsseed", false)) {
            LogInfo("parameter interaction: -onlynet excludes IPv4 and IPv6 -> setting -dnsseed=0\n");
        }
    }

    // If settings.json contains a "upnp" option, migrate it to use "natpmp" instead
    bool settings_changed{false}; // Whether settings.json file needs to be rewritten
    args.LockSettings([&](common::Settings& settings) {
        if (auto* upnp{common::FindKey(settings.rw_settings, "upnp")}) {
            if (common::FindKey(settings.rw_settings, "natpmp") == nullptr) {
                LogWarning(R"(Adding "natpmp": %s to settings.json to replace obsolete "upnp" setting)", upnp->write());
                settings.rw_settings["natpmp"] = *upnp;
            }
            LogWarning(R"(Removing obsolete "upnp" setting from settings.json)");
            settings.rw_settings.erase("upnp");
            settings_changed = true;
        }
    });
    if (settings_changed) args.WriteSettingsFile();

    // We dropped UPnP support but kept the arg as hidden for now to display a friendlier error to user who has the
    // option in their config, and migrate the setting to -natpmp.
    if (const auto arg{args.GetBoolArg("-upnp")}) {
        std::string message;
        if (args.SoftSetBoolArg("-natpmp", *arg)) {
            message = strprintf(" Substituting '-natpmp=%s'.", *arg);
        }
        LogWarning("Option '-upnp=%s' is given but UPnP support was dropped in version 29.0.%s",
                *arg, message);
    }
}

/**
 * Initialize global loggers.
 *
 * Note that this is called very early in the process lifetime, so you should be
 * careful about what global state you rely on here.
 */
void InitLogging(const ArgsManager& args)
{
    init::SetLoggingOptions(args);
    init::LogPackageVersion();
}

namespace { // Variables internal to initialization process only

int nMaxConnections;
int available_fds;
ServiceFlags g_local_services = ServiceFlags(NODE_NETWORK_LIMITED | NODE_WITNESS);
int64_t peer_connect_timeout;
std::set<BlockFilterType> g_enabled_filter_types;

} // namespace

[[noreturn]] static void new_handler_terminate()
{
    // Rather than throwing std::bad-alloc if allocation fails, terminate
    // immediately to (try to) avoid chain corruption.
    // Since logging may itself allocate memory, set the handler directly
    // to terminate first.
    std::set_new_handler(std::terminate);
    LogError("Out of memory. Terminating.\n");

    // The log was successful, terminate now.
    std::terminate();
};

bool AppInitBasicSetup(const ArgsManager& args, std::atomic<int>& exit_status)
{
    // ********************************************************* Step 1: setup
#ifdef _MSC_VER
    // Turn off Microsoft heap dump noise
    _CrtSetReportMode(_CRT_WARN, _CRTDBG_MODE_FILE);
    _CrtSetReportFile(_CRT_WARN, CreateFileA("NUL", GENERIC_WRITE, 0, nullptr, OPEN_EXISTING, 0, 0));
    // Disable confusing "helpful" text message on abort, Ctrl-C
    _set_abort_behavior(0, _WRITE_ABORT_MSG | _CALL_REPORTFAULT);
#endif
#ifdef WIN32
    // Enable heap terminate-on-corruption
    HeapSetInformation(nullptr, HeapEnableTerminationOnCorruption, nullptr, 0);
#endif
    if (!SetupNetworking()) {
        return InitError(Untranslated("Initializing networking failed."));
    }

#ifndef WIN32
    // Clean shutdown on SIGTERM
    registerSignalHandler(SIGTERM, HandleSIGTERM);
    registerSignalHandler(SIGINT, HandleSIGTERM);

    // Reopen debug.log on SIGHUP
    registerSignalHandler(SIGHUP, HandleSIGHUP);

    // Ignore SIGPIPE, otherwise it will bring the daemon down if the client closes unexpectedly
    signal(SIGPIPE, SIG_IGN);
#else
    SetConsoleCtrlHandler(consoleCtrlHandler, true);
#endif

    std::set_new_handler(new_handler_terminate);

    return true;
}

bool AppInitParameterInteraction(const ArgsManager& args)
{
    const CChainParams& chainparams = Params();
    // ********************************************************* Step 2: parameter interactions

    // also see: InitParameterInteraction()

    // Error if network-specific options (-addnode, -connect, etc) are
    // specified in default section of config file, but not overridden
    // on the command line or in this chain's section of the config file.
    ChainType chain = args.GetChainType();
    if (chain == ChainType::SIGNET) {
        LogPrintf("Signet derived magic (message start): %s\n", HexStr(chainparams.MessageStart()));
    }
    bilingual_str errors;
    for (const auto& arg : args.GetUnsuitableSectionOnlyArgs()) {
        errors += strprintf(_("Config setting for %s only applied on %s network when in [%s] section."), arg, ChainTypeToString(chain), ChainTypeToString(chain)) + Untranslated("\n");
    }

    if (!errors.empty()) {
        return InitError(errors);
    }

    // Testnet3 deprecation warning
    if (chain == ChainType::TESTNET) {
        LogInfo("Warning: Support for testnet3 is deprecated and will be removed in an upcoming release. Consider switching to testnet4.\n");
    }

    // Warn if unrecognized section name are present in the config file.
    bilingual_str warnings;
    for (const auto& section : args.GetUnrecognizedSections()) {
        warnings += Untranslated(strprintf("%s:%i ", section.m_file, section.m_line)) + strprintf(_("Section [%s] is not recognized."), section.m_name) + Untranslated("\n");
    }

    if (!warnings.empty()) {
        InitWarning(warnings);
    }

    if (!fs::is_directory(args.GetBlocksDirPath())) {
        return InitError(strprintf(_("Specified blocks directory \"%s\" does not exist."), args.GetArg("-blocksdir", "")));
    }

    // parse and validate enabled filter types
    std::string blockfilterindex_value = args.GetArg("-blockfilterindex", DEFAULT_BLOCKFILTERINDEX);
    if (blockfilterindex_value == "" || blockfilterindex_value == "1") {
        g_enabled_filter_types = AllBlockFilterTypes();
    } else if (blockfilterindex_value != "0") {
        const std::vector<std::string> names = args.GetArgs("-blockfilterindex");
        for (const auto& name : names) {
            BlockFilterType filter_type;
            if (!BlockFilterTypeByName(name, filter_type)) {
                return InitError(strprintf(_("Unknown -blockfilterindex value %s."), name));
            }
            g_enabled_filter_types.insert(filter_type);
        }
    }

    // Signal NODE_P2P_V2 if BIP324 v2 transport is enabled.
    if (args.GetBoolArg("-v2transport", DEFAULT_V2_TRANSPORT)) {
        g_local_services = ServiceFlags(g_local_services | NODE_P2P_V2);
    }

    // Signal NODE_COMPACT_FILTERS if peerblockfilters and basic filters index are both enabled.
    if (args.GetBoolArg("-peerblockfilters", DEFAULT_PEERBLOCKFILTERS)) {
        if (g_enabled_filter_types.count(BlockFilterType::BASIC) != 1) {
            return InitError(_("Cannot set -peerblockfilters without -blockfilterindex."));
        }

        g_local_services = ServiceFlags(g_local_services | NODE_COMPACT_FILTERS);
    }

    if (args.GetIntArg("-prune", 0)) {
        if (args.GetBoolArg("-txindex", DEFAULT_TXINDEX))
            return InitError(_("Prune mode is incompatible with -txindex."));
        if (args.GetBoolArg("-reindex-chainstate", false)) {
            return InitError(_("Prune mode is incompatible with -reindex-chainstate. Use full -reindex instead."));
        }
    }

    // If -forcednsseed is set to true, ensure -dnsseed has not been set to false
    if (args.GetBoolArg("-forcednsseed", DEFAULT_FORCEDNSSEED) && !args.GetBoolArg("-dnsseed", DEFAULT_DNSSEED)){
        return InitError(_("Cannot set -forcednsseed to true when setting -dnsseed to false."));
    }

    // -bind and -whitebind can't be set when not listening
    size_t nUserBind = args.GetArgs("-bind").size() + args.GetArgs("-whitebind").size();
    if (nUserBind != 0 && !args.GetBoolArg("-listen", DEFAULT_LISTEN)) {
        return InitError(Untranslated("Cannot set -bind or -whitebind together with -listen=0"));
    }

    // if listen=0, then disallow listenonion=1
    if (!args.GetBoolArg("-listen", DEFAULT_LISTEN) && args.GetBoolArg("-listenonion", DEFAULT_LISTEN_ONION)) {
        return InitError(Untranslated("Cannot set -listen=0 together with -listenonion=1"));
    }

    // Make sure enough file descriptors are available. We need to reserve enough FDs to account for the bare minimum,
    // plus all manual connections and all bound interfaces. Any remainder will be available for connection sockets

    // Number of bound interfaces (we have at least one)
    int nBind = std::max(nUserBind, size_t(1));
    // Maximum number of connections with other nodes, this accounts for all types of outbounds and inbounds except for manual
    int user_max_connection = args.GetIntArg("-maxconnections", DEFAULT_MAX_PEER_CONNECTIONS);
    if (user_max_connection < 0) {
        return InitError(Untranslated("-maxconnections must be greater or equal than zero"));
    }
    // Reserve enough FDs to account for the bare minimum, plus any manual connections, plus the bound interfaces
    int min_required_fds = MIN_CORE_FDS + MAX_ADDNODE_CONNECTIONS + nBind;

    // Try raising the FD limit to what we need (available_fds may be smaller than the requested amount if this fails)
    available_fds = RaiseFileDescriptorLimit(user_max_connection + min_required_fds);
    // If we are using select instead of poll, our actual limit may be even smaller
#ifndef USE_POLL
    available_fds = std::min(FD_SETSIZE, available_fds);
#endif
    if (available_fds < min_required_fds)
        return InitError(strprintf(_("Not enough file descriptors available. %d available, %d required."), available_fds, min_required_fds));

    // Trim requested connection counts, to fit into system limitations
    nMaxConnections = std::min(available_fds - min_required_fds, user_max_connection);

    if (nMaxConnections < user_max_connection)
        InitWarning(strprintf(_("Reducing -maxconnections from %d to %d, because of system limitations."), user_max_connection, nMaxConnections));

    // ********************************************************* Step 3: parameter-to-internal-flags
    if (auto result{init::SetLoggingCategories(args)}; !result) return InitError(util::ErrorString(result));
    if (auto result{init::SetLoggingLevel(args)}; !result) return InitError(util::ErrorString(result));

    nConnectTimeout = args.GetIntArg("-timeout", DEFAULT_CONNECT_TIMEOUT);
    if (nConnectTimeout <= 0) {
        nConnectTimeout = DEFAULT_CONNECT_TIMEOUT;
    }

    peer_connect_timeout = args.GetIntArg("-peertimeout", DEFAULT_PEER_CONNECT_TIMEOUT);
    if (peer_connect_timeout <= 0) {
        return InitError(Untranslated("peertimeout must be a positive integer."));
    }

    // Sanity check argument for min fee for including tx in block
    // TODO: Harmonize which arguments need sanity checking and where that happens
    if (args.IsArgSet("-blockmintxfee")) {
        if (!ParseMoney(args.GetArg("-blockmintxfee", ""))) {
            return InitError(AmountErrMsg("blockmintxfee", args.GetArg("-blockmintxfee", "")));
        }
    }

    if (args.IsArgSet("-blockmaxweight")) {
        const auto max_block_weight = args.GetIntArg("-blockmaxweight", DEFAULT_BLOCK_MAX_WEIGHT);
        if (max_block_weight > MAX_BLOCK_WEIGHT) {
            return InitError(strprintf(_("Specified -blockmaxweight (%d) exceeds consensus maximum block weight (%d)"), max_block_weight, MAX_BLOCK_WEIGHT));
        }
    }

    if (args.IsArgSet("-blockreservedweight")) {
        const auto block_reserved_weight = args.GetIntArg("-blockreservedweight", DEFAULT_BLOCK_RESERVED_WEIGHT);
        if (block_reserved_weight > MAX_BLOCK_WEIGHT) {
            return InitError(strprintf(_("Specified -blockreservedweight (%d) exceeds consensus maximum block weight (%d)"), block_reserved_weight, MAX_BLOCK_WEIGHT));
        }
        if (block_reserved_weight < MINIMUM_BLOCK_RESERVED_WEIGHT) {
            return InitError(strprintf(_("Specified -blockreservedweight (%d) is lower than minimum safety value of (%d)"), block_reserved_weight, MINIMUM_BLOCK_RESERVED_WEIGHT));
        }
    }

    nBytesPerSigOp = args.GetIntArg("-bytespersigop", nBytesPerSigOp);

    if (!g_wallet_init_interface.ParameterInteraction()) return false;

    // Option to startup with mocktime set (used for regression testing):
    SetMockTime(args.GetIntArg("-mocktime", 0)); // SetMockTime(0) is a no-op

    if (args.GetBoolArg("-peerbloomfilters", DEFAULT_PEERBLOOMFILTERS))
        g_local_services = ServiceFlags(g_local_services | NODE_BLOOM);

    const std::vector<std::string> test_options = args.GetArgs("-test");
    if (!test_options.empty()) {
        if (chainparams.GetChainType() != ChainType::REGTEST) {
            return InitError(Untranslated("-test=<option> can only be used with regtest"));
        }
        for (const std::string& option : test_options) {
            auto it = std::find_if(TEST_OPTIONS_DOC.begin(), TEST_OPTIONS_DOC.end(), [&option](const std::string& doc_option) {
                size_t pos = doc_option.find(" (");
                return (pos != std::string::npos) && (doc_option.substr(0, pos) == option);
            });
            if (it == TEST_OPTIONS_DOC.end()) {
                InitWarning(strprintf(_("Unrecognised option \"%s\" provided in -test=<option>."), option));
            }
        }
    }

    // Also report errors from parsing before daemonization
    {
        kernel::Notifications notifications{};
        ChainstateManager::Options chainman_opts_dummy{
            .chainparams = chainparams,
            .datadir = args.GetDataDirNet(),
            .notifications = notifications,
        };
        auto chainman_result{ApplyArgsManOptions(args, chainman_opts_dummy)};
        if (!chainman_result) {
            return InitError(util::ErrorString(chainman_result));
        }
        BlockManager::Options blockman_opts_dummy{
            .chainparams = chainman_opts_dummy.chainparams,
            .blocks_dir = args.GetBlocksDirPath(),
            .notifications = chainman_opts_dummy.notifications,
            .block_tree_db_params = DBParams{
                .path = args.GetDataDirNet() / "blocks" / "index",
                .cache_bytes = 0,
            },
        };
        auto blockman_result{ApplyArgsManOptions(args, blockman_opts_dummy)};
        if (!blockman_result) {
            return InitError(util::ErrorString(blockman_result));
        }
        CTxMemPool::Options mempool_opts{};
        auto mempool_result{ApplyArgsManOptions(args, chainparams, mempool_opts)};
        if (!mempool_result) {
            return InitError(util::ErrorString(mempool_result));
        }
    }

    return true;
}

static bool LockDirectory(const fs::path& dir, bool probeOnly)
{
    // Make sure only a single process is using the directory.
    switch (util::LockDirectory(dir, ".lock", probeOnly)) {
    case util::LockResult::ErrorWrite:
        return InitError(strprintf(_("Cannot write to directory '%s'; check permissions."), fs::PathToString(dir)));
    case util::LockResult::ErrorLock:
        return InitError(strprintf(_("Cannot obtain a lock on directory %s. %s is probably already running."), fs::PathToString(dir), CLIENT_NAME));
    case util::LockResult::Success: return true;
    } // no default case, so the compiler can warn about missing cases
    assert(false);
}
static bool LockDirectories(bool probeOnly)
{
    return LockDirectory(gArgs.GetDataDirNet(), probeOnly) && \
           LockDirectory(gArgs.GetBlocksDirPath(), probeOnly);
}

bool AppInitSanityChecks(const kernel::Context& kernel)
{
    // ********************************************************* Step 4: sanity checks
    auto result{kernel::SanityChecks(kernel)};
    if (!result) {
        InitError(util::ErrorString(result));
        return InitError(strprintf(_("Initialization sanity check failed. %s is shutting down."), CLIENT_NAME));
    }

    if (!ECC_InitSanityCheck()) {
        return InitError(strprintf(_("Elliptic curve cryptography sanity check failure. %s is shutting down."), CLIENT_NAME));
    }

    // Probe the directory locks to give an early error message, if possible
    // We cannot hold the directory locks here, as the forking for daemon() hasn't yet happened,
    // and a fork will cause weird behavior to them.
    return LockDirectories(true);
}

bool AppInitLockDirectories()
{
    // After daemonization get the directory locks again and hold on to them until exit
    // This creates a slight window for a race condition to happen, however this condition is harmless: it
    // will at most make us exit without printing a message to console.
    if (!LockDirectories(false)) {
        // Detailed error printed inside LockDirectory
        return false;
    }
    return true;
}

bool AppInitInterfaces(NodeContext& node)
{
    node.chain = node.init->makeChain();
    node.mining = node.init->makeMining();
    return true;
}

bool CheckHostPortOptions(const ArgsManager& args) {
    for (const std::string port_option : {
        "-port",
        "-rpcport",
    }) {
        if (args.IsArgSet(port_option)) {
            const std::string port = args.GetArg(port_option, "");
            uint16_t n;
            if (!ParseUInt16(port, &n) || n == 0) {
                return InitError(InvalidPortErrMsg(port_option, port));
            }
        }
    }

    for ([[maybe_unused]] const auto& [arg, unix] : std::vector<std::pair<std::string, bool>>{
        // arg name            UNIX socket support
        {"-i2psam",                 false},
        {"-onion",                  true},
        {"-proxy",                  true},
        {"-rpcbind",                false},
        {"-torcontrol",             false},
        {"-whitebind",              false},
        {"-zmqpubhashblock",        true},
        {"-zmqpubhashtx",           true},
        {"-zmqpubrawblock",         true},
        {"-zmqpubrawtx",            true},
        {"-zmqpubsequence",         true},
    }) {
        for (const std::string& socket_addr : args.GetArgs(arg)) {
            std::string host_out;
            uint16_t port_out{0};
            if (!SplitHostPort(socket_addr, port_out, host_out)) {
#ifdef HAVE_SOCKADDR_UN
                // Allow unix domain sockets for some options e.g. unix:/some/file/path
                if (!unix || !socket_addr.starts_with(ADDR_PREFIX_UNIX)) {
                    return InitError(InvalidPortErrMsg(arg, socket_addr));
                }
#else
                return InitError(InvalidPortErrMsg(arg, socket_addr));
#endif
            }
        }
    }

    return true;
}

// A GUI user may opt to retry once with do_reindex set if there is a failure during chainstate initialization.
// The function therefore has to support re-entry.
static ChainstateLoadResult InitAndLoadChainstate(
    NodeContext& node,
    bool do_reindex,
    const bool do_reindex_chainstate,
    const kernel::CacheSizes& cache_sizes,
    const ArgsManager& args)
{
    // This function may be called twice, so any dirty state must be reset.
    node.notifications.reset(); // Drop state, such as a cached tip block
    node.mempool.reset();
    node.chainman.reset(); // Drop state, such as an initialized m_block_tree_db

    const CChainParams& chainparams = Params();

    Assert(!node.notifications); // Was reset above
    node.notifications = std::make_unique<KernelNotifications>(Assert(node.shutdown_request), node.exit_status, *Assert(node.warnings));
    ReadNotificationArgs(args, *node.notifications);

    CTxMemPool::Options mempool_opts{
        .check_ratio = chainparams.DefaultConsistencyChecks() ? 1 : 0,
        .signals = node.validation_signals.get(),
    };
    Assert(ApplyArgsManOptions(args, chainparams, mempool_opts)); // no error can happen, already checked in AppInitParameterInteraction
    bilingual_str mempool_error;
    Assert(!node.mempool); // Was reset above
    node.mempool = std::make_unique<CTxMemPool>(mempool_opts, mempool_error);
    if (!mempool_error.empty()) {
        return {ChainstateLoadStatus::FAILURE_FATAL, mempool_error};
    }
    LogPrintf("* Using %.1f MiB for in-memory UTXO set (plus up to %.1f MiB of unused mempool space)\n", cache_sizes.coins * (1.0 / 1024 / 1024), mempool_opts.max_size_bytes * (1.0 / 1024 / 1024));

    if (gArgs.IsArgSet("-lowmem")) {
        g_low_memory_threshold = gArgs.GetIntArg("-lowmem", 0 /* not used */) * 1024 * 1024;
    }
    if (g_low_memory_threshold > 0) {
        LogPrintf("* Flushing caches if available system memory drops below %s MiB\n", g_low_memory_threshold / 1024 / 1024);
    }

    ChainstateManager::Options chainman_opts{
        .chainparams = chainparams,
        .datadir = args.GetDataDirNet(),
        .notifications = *node.notifications,
        .signals = node.validation_signals.get(),
    };
    Assert(ApplyArgsManOptions(args, chainman_opts)); // no error can happen, already checked in AppInitParameterInteraction

    BlockManager::Options blockman_opts{
        .chainparams = chainman_opts.chainparams,
        .blocks_dir = args.GetBlocksDirPath(),
        .notifications = chainman_opts.notifications,
        .block_tree_db_params = DBParams{
            .path = args.GetDataDirNet() / "blocks" / "index",
            .cache_bytes = cache_sizes.block_tree_db,
            .wipe_data = do_reindex,
        },
    };
    Assert(ApplyArgsManOptions(args, blockman_opts)); // no error can happen, already checked in AppInitParameterInteraction

    // Creating the chainstate manager internally creates a BlockManager, opens
    // the blocks tree db, and wipes existing block files in case of a reindex.
    // The coinsdb is opened at a later point on LoadChainstate.
<<<<<<< HEAD
    Assert(!node.chainman); // Was reset above
=======
>>>>>>> cbbea61c
    try {
        node.chainman = std::make_unique<ChainstateManager>(*Assert(node.shutdown_signal), chainman_opts, blockman_opts);
    } catch (dbwrapper_error& e) {
        LogError("%s", e.what());
        return {ChainstateLoadStatus::FAILURE, _("Error opening block database")};
    } catch (std::exception& e) {
        return {ChainstateLoadStatus::FAILURE_FATAL, Untranslated(strprintf("Failed to initialize ChainstateManager: %s", e.what()))};
    }
    ChainstateManager& chainman = *node.chainman;
    if (chainman.m_interrupt) return {ChainstateLoadStatus::INTERRUPTED, {}};

    // This is defined and set here instead of inline in validation.h to avoid a hard
    // dependency between validation and index/base, since the latter is not in
    // libbitcoinkernel.
    chainman.snapshot_download_completed = [&node]() {
        if (!node.chainman->m_blockman.IsPruneMode()) {
            LogPrintf("[snapshot] re-enabling NODE_NETWORK services\n");
            node.connman->AddLocalServices(NODE_NETWORK);
        }
        LogPrintf("[snapshot] restarting indexes\n");
        // Drain the validation interface queue to ensure that the old indexes
        // don't have any pending work.
        Assert(node.validation_signals)->SyncWithValidationInterfaceQueue();
        for (auto* index : node.indexes) {
            index->Interrupt();
            index->Stop();
            if (!(index->Init() && index->StartBackgroundSync())) {
                LogPrintf("[snapshot] WARNING failed to restart index %s on snapshot chain\n", index->GetName());
            }
        }
    };
    node::ChainstateLoadOptions options;
    options.mempool = Assert(node.mempool.get());
    options.wipe_chainstate_db = do_reindex || do_reindex_chainstate;
    options.prune = chainman.m_blockman.IsPruneMode();
    options.check_blocks = args.GetIntArg("-checkblocks", DEFAULT_CHECKBLOCKS);
    options.check_level = args.GetIntArg("-checklevel", DEFAULT_CHECKLEVEL);
    options.require_full_verification = args.IsArgSet("-checkblocks") || args.IsArgSet("-checklevel");
    options.coins_error_cb = [] {
        uiInterface.ThreadSafeMessageBox(
            _("Error reading from database, shutting down."),
            "", CClientUIInterface::MSG_ERROR);
    };
    uiInterface.InitMessage(_("Loading block index…"));
    auto catch_exceptions = [](auto&& f) -> ChainstateLoadResult {
        try {
            return f();
        } catch (const std::exception& e) {
            LogError("%s\n", e.what());
            return std::make_tuple(node::ChainstateLoadStatus::FAILURE, _("Error loading databases"));
        }
    };
    auto [status, error] = catch_exceptions([&] { return LoadChainstate(chainman, cache_sizes, options); });
    if (status == node::ChainstateLoadStatus::SUCCESS) {
        uiInterface.InitMessage(_("Verifying blocks…"));
        if (chainman.m_blockman.m_have_pruned && options.check_blocks > MIN_BLOCKS_TO_KEEP) {
            LogWarning("pruned datadir may not have more than %d blocks; only checking available blocks\n",
                       MIN_BLOCKS_TO_KEEP);
        }
        std::tie(status, error) = catch_exceptions([&] { return VerifyLoadedChainstate(chainman, options); });
        if (status == node::ChainstateLoadStatus::SUCCESS) {
            LogInfo("Block index and chainstate loaded");
        }
    }
    return {status, error};
};

bool AppInitMain(NodeContext& node, interfaces::BlockAndHeaderTipInfo* tip_info)
{
    const ArgsManager& args = *Assert(node.args);
    const CChainParams& chainparams = Params();

    auto opt_max_upload = ParseByteUnits(args.GetArg("-maxuploadtarget", DEFAULT_MAX_UPLOAD_TARGET), ByteUnit::M);
    if (!opt_max_upload) {
        return InitError(strprintf(_("Unable to parse -maxuploadtarget: '%s'"), args.GetArg("-maxuploadtarget", "")));
    }

    // ********************************************************* Step 4a: application initialization
    if (!CreatePidFile(args)) {
        // Detailed error printed inside CreatePidFile().
        return false;
    }
    if (!init::StartLogging(args)) {
        // Detailed error printed inside StartLogging().
        return false;
    }

    LogPrintf("Using at most %i automatic connections (%i file descriptors available)\n", nMaxConnections, available_fds);

    // Warn about relative -datadir path.
    if (args.IsArgSet("-datadir") && !args.GetPathArg("-datadir").is_absolute()) {
        LogPrintf("Warning: relative datadir option '%s' specified, which will be interpreted relative to the "
                  "current working directory '%s'. This is fragile, because if bitcoin is started in the future "
                  "from a different location, it will be unable to locate the current data files. There could "
                  "also be data loss if bitcoin is started while in a temporary directory.\n",
                  args.GetArg("-datadir", ""), fs::PathToString(fs::current_path()));
    }

    assert(!node.scheduler);
    node.scheduler = std::make_unique<CScheduler>();
    auto& scheduler = *node.scheduler;

    // Start the lightweight task scheduler thread
    scheduler.m_service_thread = std::thread(util::TraceThread, "scheduler", [&] { scheduler.serviceQueue(); });

    // Gather some entropy once per minute.
    scheduler.scheduleEvery([]{
        RandAddPeriodic();
    }, std::chrono::minutes{1});

    // Check disk space every 5 minutes to avoid db corruption.
    scheduler.scheduleEvery([&args, &node]{
        constexpr uint64_t min_disk_space = 50 << 20; // 50 MB
        if (!CheckDiskSpace(args.GetBlocksDirPath(), min_disk_space)) {
            LogError("Shutting down due to lack of disk space!\n");
            if (!(Assert(node.shutdown_request))()) {
                LogError("Failed to send shutdown signal after disk space check\n");
            }
        }
    }, std::chrono::minutes{5});

    if (args.GetBoolArg("-logratelimit", BCLog::DEFAULT_LOGRATELIMIT)) {
        LogInstance().SetRateLimiting(BCLog::LogRateLimiter::Create(
            [&scheduler](auto func, auto window) { scheduler.scheduleEvery(std::move(func), window); },
            BCLog::RATELIMIT_MAX_BYTES,
            BCLog::RATELIMIT_WINDOW));
    } else {
        LogInfo("Log rate limiting disabled");
    }

    assert(!node.validation_signals);
    node.validation_signals = std::make_unique<ValidationSignals>(std::make_unique<SerialTaskRunner>(scheduler));
    auto& validation_signals = *node.validation_signals;

    // Create client interfaces for wallets that are supposed to be loaded
    // according to -wallet and -disablewallet options. This only constructs
    // the interfaces, it doesn't load wallet data. Wallets actually get loaded
    // when load() and start() interface methods are called below.
    g_wallet_init_interface.Construct(node);
    uiInterface.InitWallet();

    if (interfaces::Ipc* ipc = node.init->ipc()) {
        for (std::string address : gArgs.GetArgs("-ipcbind")) {
            try {
                ipc->listenAddress(address);
            } catch (const std::exception& e) {
                return InitError(Untranslated(strprintf("Unable to bind to IPC address '%s'. %s", address, e.what())));
            }
            LogPrintf("Listening for IPC requests on address %s\n", address);
        }
    }

    /* Register RPC commands regardless of -server setting so they will be
     * available in the GUI RPC console even if external calls are disabled.
     */
    RegisterAllCoreRPCCommands(tableRPC);
    for (const auto& client : node.chain_clients) {
        client->registerRpcs();
    }
#ifdef ENABLE_ZMQ
    RegisterZMQRPCCommands(tableRPC);
#endif

    // Check port numbers
    if (!CheckHostPortOptions(args)) return false;

    // Configure reachable networks before we start the RPC server.
    // This is necessary for -rpcallowip to distinguish CJDNS from other RFC4193
    const auto onlynets = args.GetArgs("-onlynet");
    if (!onlynets.empty()) {
        g_reachable_nets.RemoveAll();
        for (const std::string& snet : onlynets) {
            enum Network net = ParseNetwork(snet);
            if (net == NET_UNROUTABLE)
                return InitError(strprintf(_("Unknown network specified in -onlynet: '%s'"), snet));
            g_reachable_nets.Add(net);
        }
    }

    if (!args.IsArgSet("-cjdnsreachable")) {
        if (!onlynets.empty() && g_reachable_nets.Contains(NET_CJDNS)) {
            return InitError(
                _("Outbound connections restricted to CJDNS (-onlynet=cjdns) but "
                  "-cjdnsreachable is not provided"));
        }
        g_reachable_nets.Remove(NET_CJDNS);
    }
    // Now g_reachable_nets.Contains(NET_CJDNS) is true if:
    // 1. -cjdnsreachable is given and
    // 2.1. -onlynet is not given or
    // 2.2. -onlynet=cjdns is given

    /* Start the RPC server already.  It will be started in "warmup" mode
     * and not really process calls already (but it will signify connections
     * that the server is there and will be ready later).  Warmup mode will
     * be disabled when initialisation is finished.
     */
    if (args.GetBoolArg("-server", false)) {
        uiInterface.InitMessage_connect(SetRPCWarmupStatus);
        if (!AppInitServers(node))
            return InitError(_("Unable to start HTTP server. See debug log for details."));
    }

    // ********************************************************* Step 5: verify wallet database integrity
    for (const auto& client : node.chain_clients) {
        if (!client->verify()) {
            return false;
        }
    }

    // ********************************************************* Step 6: network initialization
    // Note that we absolutely cannot open any actual connections
    // until the very end ("start node") as the UTXO/block state
    // is not yet setup and may end up being set up twice if we
    // need to reindex later.

    fListen = args.GetBoolArg("-listen", DEFAULT_LISTEN);
    fDiscover = args.GetBoolArg("-discover", true);

    PeerManager::Options peerman_opts{};
    ApplyArgsManOptions(args, peerman_opts);

    {

        // Read asmap file if configured
        std::vector<bool> asmap;
        if (args.IsArgSet("-asmap") && !args.IsArgNegated("-asmap")) {
            fs::path asmap_path = args.GetPathArg("-asmap", DEFAULT_ASMAP_FILENAME);
            if (!asmap_path.is_absolute()) {
                asmap_path = args.GetDataDirNet() / asmap_path;
            }
            if (!fs::exists(asmap_path)) {
                InitError(strprintf(_("Could not find asmap file %s"), fs::quoted(fs::PathToString(asmap_path))));
                return false;
            }
            asmap = DecodeAsmap(asmap_path);
            if (asmap.size() == 0) {
                InitError(strprintf(_("Could not parse asmap file %s"), fs::quoted(fs::PathToString(asmap_path))));
                return false;
            }
            const uint256 asmap_version = (HashWriter{} << asmap).GetHash();
            LogPrintf("Using asmap version %s for IP bucketing\n", asmap_version.ToString());
        } else {
            LogPrintf("Using /16 prefix for IP bucketing\n");
        }

        // Initialize netgroup manager
        assert(!node.netgroupman);
        node.netgroupman = std::make_unique<NetGroupManager>(std::move(asmap));

        // Initialize addrman
        assert(!node.addrman);
        uiInterface.InitMessage(_("Loading P2P addresses…"));
        auto addrman{LoadAddrman(*node.netgroupman, args)};
        if (!addrman) return InitError(util::ErrorString(addrman));
        node.addrman = std::move(*addrman);
    }

    FastRandomContext rng;
    assert(!node.banman);
    node.banman = std::make_unique<BanMan>(args.GetDataDirNet() / "banlist", &uiInterface, args.GetIntArg("-bantime", DEFAULT_MISBEHAVING_BANTIME));
    assert(!node.connman);
    node.connman = std::make_unique<CConnman>(rng.rand64(),
                                              rng.rand64(),
                                              *node.addrman, *node.netgroupman, chainparams, args.GetBoolArg("-networkactive", true));

    assert(!node.fee_estimator);
    // Don't initialize fee estimation with old data if we don't relay transactions,
    // as they would never get updated.
    if (!peerman_opts.ignore_incoming_txs) {
        bool read_stale_estimates = args.GetBoolArg("-acceptstalefeeestimates", DEFAULT_ACCEPT_STALE_FEE_ESTIMATES);
        node.fee_estimator = std::make_unique<CBlockPolicyEstimator>(FeeestPath(args), read_stale_estimates);

        // Flush estimates to disk periodically
        CBlockPolicyEstimator* fee_estimator = node.fee_estimator.get();
        scheduler.scheduleEvery([fee_estimator] { fee_estimator->FlushFeeEstimates(); }, FEE_FLUSH_INTERVAL);
        validation_signals.RegisterValidationInterface(fee_estimator);
    }

    for (const std::string& socket_addr : args.GetArgs("-bind")) {
        std::string host_out;
        uint16_t port_out{0};
        std::string bind_socket_addr = socket_addr.substr(0, socket_addr.rfind('='));
        if (!SplitHostPort(bind_socket_addr, port_out, host_out)) {
            return InitError(InvalidPortErrMsg("-bind", socket_addr));
        }
    }

    // sanitize comments per BIP-0014, format user agent and check total size
    std::vector<std::string> uacomments;
    for (const std::string& cmt : args.GetArgs("-uacomment")) {
        if (cmt != SanitizeString(cmt, SAFE_CHARS_UA_COMMENT))
            return InitError(strprintf(_("User Agent comment (%s) contains unsafe characters."), cmt));
        uacomments.push_back(cmt);
    }
    strSubVersion = FormatSubVersion(UA_NAME, CLIENT_VERSION, uacomments);
    if (gArgs.IsArgSet("-uaspoof")) {
        std::string uaspoof_val = gArgs.GetArg("-uaspoof", "");
        if (uaspoof_val == "0" || uaspoof_val.empty()) {
            // explicitly disabled, do nothing
        } else if (uaspoof_val == "1") {
            // enabled, but not specified: just use base name for now
            // TODO
        } else {
            if (uaspoof_val.at(0) != '/') {
                InitWarning(strprintf(_("Specified %s option is not in BIP 14 format. User-agent strings should look like '%s'."), "uaspoof", BIP14_EXAMPLE_UA));
            }
            if (!uacomments.empty()) {
                InitWarning(_("Both uaspoof and uacomment(s) are specified, but uacomment(s) are ignored when uaspoof is in use."));
            }
            strSubVersion = uaspoof_val;
        }
    }
    for (auto append : gArgs.GetArgs("-uaappend")) {
        if (append.back() != '/') append += '/';
        strSubVersion += append;
    }
    if (strSubVersion.size() > MAX_SUBVERSION_LENGTH) {
        return InitError(strprintf(_("Total length of network version string (%i) exceeds maximum length (%i). Reduce the number or size of uacomments."),
            strSubVersion.size(), MAX_SUBVERSION_LENGTH));
    }

<<<<<<< HEAD
=======
    const auto onlynets = args.GetArgs("-onlynet");
    if (!onlynets.empty()) {
        g_reachable_nets.RemoveAll();
        for (const std::string& snet : onlynets) {
            enum Network net = ParseNetwork(snet);
            if (net == NET_UNROUTABLE)
                return InitError(strprintf(_("Unknown network specified in -onlynet: '%s'"), snet));
            g_reachable_nets.Add(net);
        }
    }

    if (!args.IsArgSet("-cjdnsreachable")) {
        if (!onlynets.empty() && g_reachable_nets.Contains(NET_CJDNS)) {
            return InitError(
                _("Outbound connections restricted to CJDNS (-onlynet=cjdns) but "
                  "-cjdnsreachable is not provided"));
        }
        g_reachable_nets.Remove(NET_CJDNS);
    }
    // Now g_reachable_nets.Contains(NET_CJDNS) is true if:
    // 1. -cjdnsreachable is given and
    // 2.1. -onlynet is not given or
    // 2.2. -onlynet=cjdns is given

>>>>>>> cbbea61c
    // Requesting DNS seeds entails connecting to IPv4/IPv6, which -onlynet options may prohibit:
    // If -dnsseed=1 is explicitly specified, abort. If it's left unspecified by the user, we skip
    // the DNS seeds by adjusting -dnsseed in InitParameterInteraction.
    if (args.GetBoolArg("-dnsseed") == true && !g_reachable_nets.Contains(NET_IPV4) && !g_reachable_nets.Contains(NET_IPV6)) {
        return InitError(strprintf(_("Incompatible options: -dnsseed=1 was explicitly specified, but -onlynet forbids connections to IPv4/IPv6")));
    };

    // Check for host lookup allowed before parsing any network related parameters
    fNameLookup = args.GetBoolArg("-dns", DEFAULT_NAME_LOOKUP);

    Proxy onion_proxy;

    bool proxyRandomize = args.GetBoolArg("-proxyrandomize", DEFAULT_PROXYRANDOMIZE);
    // -proxy sets a proxy for all outgoing network traffic
    // -noproxy (or -proxy=0) as well as the empty string can be used to not set a proxy, this is the default
    std::string proxyArg = args.GetArg("-proxy", "");
    if (proxyArg != "" && proxyArg != "0") {
        Proxy addrProxy;
        if (IsUnixSocketPath(proxyArg)) {
            addrProxy = Proxy(proxyArg, proxyRandomize);
        } else {
            const std::optional<CService> proxyAddr{Lookup(proxyArg, 9050, fNameLookup)};
            if (!proxyAddr.has_value()) {
                return InitError(strprintf(_("Invalid -proxy address or hostname: '%s'"), proxyArg));
            }

            addrProxy = Proxy(proxyAddr.value(), proxyRandomize);
        }

        if (!addrProxy.IsValid())
            return InitError(strprintf(_("Invalid -proxy address or hostname: '%s'"), proxyArg));

        SetProxy(NET_IPV4, addrProxy);
        SetProxy(NET_IPV6, addrProxy);
        SetProxy(NET_CJDNS, addrProxy);
        SetNameProxy(addrProxy);
        onion_proxy = addrProxy;
    }

    const bool onlynet_used_with_onion{!onlynets.empty() && g_reachable_nets.Contains(NET_ONION)};

    // -onion can be used to set only a proxy for .onion, or override normal proxy for .onion addresses
    // -noonion (or -onion=0) disables connecting to .onion entirely
    // An empty string is used to not override the onion proxy (in which case it defaults to -proxy set above, or none)
    std::string onionArg = args.GetArg("-onion", "");
    if (onionArg != "") {
        if (onionArg == "0") { // Handle -noonion/-onion=0
            onion_proxy = Proxy{};
            if (onlynet_used_with_onion) {
                return InitError(
                    _("Outbound connections restricted to Tor (-onlynet=onion) but the proxy for "
                      "reaching the Tor network is explicitly forbidden: -onion=0"));
            }
        } else {
            if (IsUnixSocketPath(onionArg)) {
                onion_proxy = Proxy(onionArg, proxyRandomize);
            } else {
                const std::optional<CService> addr{Lookup(onionArg, 9050, fNameLookup)};
                if (!addr.has_value() || !addr->IsValid()) {
                    return InitError(strprintf(_("Invalid -onion address or hostname: '%s'"), onionArg));
                }

                onion_proxy = Proxy(addr.value(), proxyRandomize);
            }
        }
    }

    if (onion_proxy.IsValid()) {
        SetProxy(NET_ONION, onion_proxy);
    } else {
        // If -listenonion is set, then we will (try to) connect to the Tor control port
        // later from the torcontrol thread and may retrieve the onion proxy from there.
        const bool listenonion_disabled{!args.GetBoolArg("-listenonion", DEFAULT_LISTEN_ONION)};
        if (onlynet_used_with_onion && listenonion_disabled) {
            return InitError(
                _("Outbound connections restricted to Tor (-onlynet=onion) but the proxy for "
                  "reaching the Tor network is not provided: none of -proxy, -onion or "
                  "-listenonion is given"));
        }
        g_reachable_nets.Remove(NET_ONION);
    }

    for (const std::string& strAddr : args.GetArgs("-externalip")) {
        const std::optional<CService> addrLocal{Lookup(strAddr, GetListenPort(), fNameLookup)};
        if (addrLocal.has_value() && addrLocal->IsValid())
            AddLocal(addrLocal.value(), LOCAL_MANUAL);
        else
            return InitError(ResolveErrMsg("externalip", strAddr));
    }

#ifdef ENABLE_ZMQ
    g_zmq_notification_interface = CZMQNotificationInterface::Create(
        [&chainman = node.chainman](std::vector<uint8_t>& block, const CBlockIndex& index) {
            assert(chainman);
            return chainman->m_blockman.ReadRawBlock(block, WITH_LOCK(cs_main, return index.GetBlockPos()));
        });

    if (g_zmq_notification_interface) {
        validation_signals.RegisterValidationInterface(g_zmq_notification_interface.get());
    }
#endif

    // ********************************************************* Step 7: load block chain

    // cache size calculations
    const auto [index_cache_sizes, kernel_cache_sizes] = CalculateCacheSizes(args, g_enabled_filter_types.size());

    LogInfo("Cache configuration:");
    LogInfo("* Using %.1f MiB for block index database", kernel_cache_sizes.block_tree_db * (1.0 / 1024 / 1024));
    if (args.GetBoolArg("-txindex", DEFAULT_TXINDEX)) {
        LogInfo("* Using %.1f MiB for transaction index database", index_cache_sizes.tx_index * (1.0 / 1024 / 1024));
    }
    for (BlockFilterType filter_type : g_enabled_filter_types) {
        LogInfo("* Using %.1f MiB for %s block filter index database",
                  index_cache_sizes.filter_index * (1.0 / 1024 / 1024), BlockFilterTypeName(filter_type));
    }
    LogInfo("* Using %.1f MiB for chain state database", kernel_cache_sizes.coins_db * (1.0 / 1024 / 1024));

    assert(!node.mempool);
    assert(!node.chainman);

    bool do_reindex{args.GetBoolArg("-reindex", false)};
    const bool do_reindex_chainstate{args.GetBoolArg("-reindex-chainstate", false)};

    // Chainstate initialization and loading may be retried once with reindexing by GUI users
    auto [status, error] = InitAndLoadChainstate(
        node,
        do_reindex,
        do_reindex_chainstate,
        kernel_cache_sizes,
        args);
    if (status == ChainstateLoadStatus::FAILURE && !do_reindex && !ShutdownRequested(node)) {
        // suggest a reindex
        bool do_retry{HasTestOption(args, "reindex_after_failure_noninteractive_yes") ||
            uiInterface.ThreadSafeQuestion(
            error + Untranslated(".\n\n") + _("Do you want to rebuild the databases now?"),
            error.original + ".\nPlease restart with -reindex or -reindex-chainstate to recover.",
            "", CClientUIInterface::MSG_ERROR | CClientUIInterface::BTN_ABORT)};
        if (!do_retry) {
            return false;
        }
        do_reindex = true;
        if (!Assert(node.shutdown_signal)->reset()) {
            LogError("Internal error: failed to reset shutdown signal.\n");
        }
        std::tie(status, error) = InitAndLoadChainstate(
            node,
            do_reindex,
            do_reindex_chainstate,
            kernel_cache_sizes,
            args);
    }
    if (status != ChainstateLoadStatus::SUCCESS && status != ChainstateLoadStatus::INTERRUPTED) {
        return InitError(error);
    }

    // As LoadBlockIndex can take several minutes, it's possible the user
    // requested to kill the GUI during the last operation. If so, exit.
    if (ShutdownRequested(node)) {
        LogPrintf("Shutdown requested. Exiting.\n");
        return false;
    }

    ChainstateManager& chainman = *Assert(node.chainman);
    auto& kernel_notifications{*Assert(node.notifications)};

    assert(!node.peerman);
    node.peerman = PeerManager::make(*node.connman, *node.addrman,
                                     node.banman.get(), chainman,
                                     *node.mempool, *node.warnings,
                                     peerman_opts);
    validation_signals.RegisterValidationInterface(node.peerman.get());

    // ********************************************************* Step 8: start indexers

    if (args.GetBoolArg("-txindex", DEFAULT_TXINDEX)) {
        g_txindex = std::make_unique<TxIndex>(interfaces::MakeChain(node), index_cache_sizes.tx_index, false, do_reindex);
        node.indexes.emplace_back(g_txindex.get());
    }

    for (const auto& filter_type : g_enabled_filter_types) {
        InitBlockFilterIndex([&]{ return interfaces::MakeChain(node); }, filter_type, index_cache_sizes.filter_index, false, do_reindex);
        node.indexes.emplace_back(GetBlockFilterIndex(filter_type));
    }

    if (args.GetBoolArg("-coinstatsindex", DEFAULT_COINSTATSINDEX)) {
        g_coin_stats_index = std::make_unique<CoinStatsIndex>(interfaces::MakeChain(node), /*cache_size=*/0, false, do_reindex);
        node.indexes.emplace_back(g_coin_stats_index.get());
    }

    // Init indexes
    for (auto index : node.indexes) if (!index->Init()) return false;

    // ********************************************************* Step 9: load wallet
    for (const auto& client : node.chain_clients) {
        if (!client->load()) {
            return false;
        }
    }

    // ********************************************************* Step 10: data directory maintenance

    // if pruning, perform the initial blockstore prune
    // after any wallet rescanning has taken place.
    if (chainman.m_blockman.IsPruneMode()) {
        if (chainman.m_blockman.m_blockfiles_indexed) {
            LOCK(cs_main);
            for (Chainstate* chainstate : chainman.GetAll()) {
                uiInterface.InitMessage(_("Pruning blockstore…"));
                chainstate->PruneAndFlush();
            }
        }
    } else {
        // Prior to setting NODE_NETWORK, check if we can provide historical blocks.
        if (!WITH_LOCK(chainman.GetMutex(), return chainman.BackgroundSyncInProgress())) {
            LogPrintf("Setting NODE_NETWORK on non-prune mode\n");
            g_local_services = ServiceFlags(g_local_services | NODE_NETWORK);
        } else {
            LogPrintf("Running node in NODE_NETWORK_LIMITED mode until snapshot background sync completes\n");
        }
    }

    // ********************************************************* Step 11: import blocks

    if (!CheckDiskSpace(args.GetDataDirNet())) {
        InitError(strprintf(_("Error: Disk space is low for %s"), fs::quoted(fs::PathToString(args.GetDataDirNet()))));
        return false;
    }
    if (!CheckDiskSpace(args.GetBlocksDirPath())) {
        InitError(strprintf(_("Error: Disk space is low for %s"), fs::quoted(fs::PathToString(args.GetBlocksDirPath()))));
        return false;
    }

    int chain_active_height = WITH_LOCK(cs_main, return chainman.ActiveChain().Height());

    // On first startup, warn on low block storage space
    if (!do_reindex && !do_reindex_chainstate && chain_active_height <= 1) {
        uint64_t assumed_chain_bytes{chainparams.AssumedBlockchainSize() * 1'000'000'000};
        uint64_t additional_bytes_needed{
            chainman.m_blockman.IsPruneMode() ?
                std::min(chainman.m_blockman.GetPruneTarget(), assumed_chain_bytes) :
                assumed_chain_bytes};

        if (!CheckDiskSpace(args.GetBlocksDirPath(), additional_bytes_needed)) {
            InitWarning(strprintf(_(
                    "Disk space for %s may not accommodate the block files. " \
                    "Approximately %u GB of data will be stored in this directory."
                ),
                fs::quoted(fs::PathToString(args.GetBlocksDirPath())),
                additional_bytes_needed / 1'000'000'000
            ));
        }
    }

#if HAVE_SYSTEM
    const std::string block_notify = args.GetArg("-blocknotify", "");
    if (!block_notify.empty()) {
        uiInterface.NotifyBlockTip_connect([block_notify](SynchronizationState sync_state, const CBlockIndex* pBlockIndex) {
            if (sync_state != SynchronizationState::POST_INIT || !pBlockIndex) return;
            std::string command = block_notify;
            ReplaceAll(command, "%s", pBlockIndex->GetBlockHash().GetHex());
            std::thread t(runCommand, command);
            t.detach(); // thread runs free
        });
    }
#endif

    std::vector<fs::path> vImportFiles;
    for (const std::string& strFile : args.GetArgs("-loadblock")) {
        vImportFiles.push_back(fs::PathFromString(strFile));
    }

    node.background_init_thread = std::thread(&util::TraceThread, "initload", [=, &chainman, &args, &node] {
        ScheduleBatchPriority();
        // Import blocks and ActivateBestChain()
        ImportBlocks(chainman, vImportFiles);
        if (args.GetBoolArg("-stopafterblockimport", DEFAULT_STOPAFTERBLOCKIMPORT)) {
            LogPrintf("Stopping after block import\n");
            if (!(Assert(node.shutdown_request))()) {
                LogError("Failed to send shutdown signal after finishing block import\n");
            }
            return;
        }

        // Start indexes initial sync
        if (!StartIndexBackgroundSync(node)) {
            bilingual_str err_str = _("Failed to start indexes, shutting down..");
            chainman.GetNotifications().fatalError(err_str);
            return;
        }
        // Load mempool from disk
        if (auto* pool{chainman.ActiveChainstate().GetMempool()}) {
            LoadMempool(*pool, ShouldPersistMempool(args) ? MempoolPath(args) : fs::path{}, chainman.ActiveChainstate(), {});
            pool->SetLoadTried(!chainman.m_interrupt);
        }
    });

    /*
     * Wait for genesis block to be processed. Typically kernel_notifications.m_tip_block
     * has already been set by a call to LoadChainTip() in CompleteChainstateInitialization().
     * But this is skipped if the chainstate doesn't exist yet or is being wiped:
     *
     * 1. first startup with an empty datadir
     * 2. reindex
     * 3. reindex-chainstate
     *
     * In these case it's connected by a call to ActivateBestChain() in the initload thread.
     */
    {
        WAIT_LOCK(kernel_notifications.m_tip_block_mutex, lock);
        kernel_notifications.m_tip_block_cv.wait(lock, [&]() EXCLUSIVE_LOCKS_REQUIRED(kernel_notifications.m_tip_block_mutex) {
            return kernel_notifications.TipBlock() || ShutdownRequested(node);
        });
    }

    if (ShutdownRequested(node)) {
        return false;
    }

    // ********************************************************* Step 12: start node

    int64_t best_block_time{};
    {
        LOCK(chainman.GetMutex());
        const auto& tip{*Assert(chainman.ActiveTip())};
        LogPrintf("block tree size = %u\n", chainman.BlockIndex().size());
        chain_active_height = tip.nHeight;
        best_block_time = tip.GetBlockTime();
        if (tip_info) {
            tip_info->block_height = chain_active_height;
            tip_info->block_time = best_block_time;
            tip_info->verification_progress = chainman.GuessVerificationProgress(&tip);
        }
        if (tip_info && chainman.m_best_header) {
            tip_info->header_height = chainman.m_best_header->nHeight;
            tip_info->header_time = chainman.m_best_header->GetBlockTime();
        }
    }
    LogPrintf("nBestHeight = %d\n", chain_active_height);
    if (node.peerman) node.peerman->SetBestBlock(chain_active_height, std::chrono::seconds{best_block_time});

    // Map ports with NAT-PMP
    StartMapPort(args.GetBoolArg("-natpmp", DEFAULT_NATPMP));

    CConnman::Options connOptions;
    connOptions.m_local_services = g_local_services;
    connOptions.m_max_automatic_connections = nMaxConnections;
    connOptions.uiInterface = &uiInterface;
    connOptions.m_banman = node.banman.get();
    connOptions.m_msgproc = node.peerman.get();
    connOptions.nSendBufferMaxSize = 1000 * args.GetIntArg("-maxsendbuffer", DEFAULT_MAXSENDBUFFER);
    connOptions.nReceiveFloodSize = 1000 * args.GetIntArg("-maxreceivebuffer", DEFAULT_MAXRECEIVEBUFFER);
    connOptions.m_added_nodes = args.GetArgs("-addnode");
    connOptions.nMaxOutboundLimit = *opt_max_upload;
    connOptions.m_peer_connect_timeout = peer_connect_timeout;
    connOptions.whitelist_forcerelay = args.GetBoolArg("-whitelistforcerelay", DEFAULT_WHITELISTFORCERELAY);
    connOptions.whitelist_relay = args.GetBoolArg("-whitelistrelay", DEFAULT_WHITELISTRELAY);

    // Port to bind to if `-bind=addr` is provided without a `:port` suffix.
    const uint16_t default_bind_port =
        static_cast<uint16_t>(args.GetIntArg("-port", Params().GetDefaultPort()));

    const uint16_t default_bind_port_onion = default_bind_port + 1;

    const auto BadPortWarning = [](const char* prefix, uint16_t port) {
        return strprintf(_("%s request to listen on port %u. This port is considered \"bad\" and "
                           "thus it is unlikely that any peer will connect to it. See "
                           "doc/p2p-bad-ports.md for details and a full list."),
                         prefix,
                         port);
    };

    for (const std::string& bind_arg : args.GetArgs("-bind")) {
        std::optional<CService> bind_addr;
        const size_t index = bind_arg.rfind('=');
        if (index == std::string::npos) {
            bind_addr = Lookup(bind_arg, default_bind_port, /*fAllowLookup=*/false);
            if (bind_addr.has_value()) {
                connOptions.vBinds.push_back(bind_addr.value());
                if (IsBadPort(bind_addr.value().GetPort())) {
                    InitWarning(BadPortWarning("-bind", bind_addr.value().GetPort()));
                }
                continue;
            }
        } else {
            const std::string network_type = bind_arg.substr(index + 1);
            if (network_type == "onion") {
                const std::string truncated_bind_arg = bind_arg.substr(0, index);
                bind_addr = Lookup(truncated_bind_arg, default_bind_port_onion, false);
                if (bind_addr.has_value()) {
                    connOptions.onion_binds.push_back(bind_addr.value());
                    continue;
                }
            }
        }
        return InitError(ResolveErrMsg("bind", bind_arg));
    }

    NetPermissionFlags all_permission_flags{NetPermissionFlags::None};

    for (const std::string& strBind : args.GetArgs("-whitebind")) {
        NetWhitebindPermissions whitebind;
        bilingual_str error;
        if (!NetWhitebindPermissions::TryParse(strBind, whitebind, error)) return InitError(error);
        NetPermissions::AddFlag(all_permission_flags, whitebind.m_flags);
        connOptions.vWhiteBinds.push_back(whitebind);
    }

    // If the user did not specify -bind= or -whitebind= then we bind
    // on any address - 0.0.0.0 (IPv4) and :: (IPv6).
    connOptions.bind_on_any = args.GetArgs("-bind").empty() && args.GetArgs("-whitebind").empty();

    // Emit a warning if a bad port is given to -port= but only if -bind and -whitebind are not
    // given, because if they are, then -port= is ignored.
    if (connOptions.bind_on_any && args.IsArgSet("-port")) {
        const uint16_t port_arg = args.GetIntArg("-port", 0);
        if (IsBadPort(port_arg)) {
            InitWarning(BadPortWarning("-port", port_arg));
        }
    }

    CService onion_service_target;
    if (!connOptions.onion_binds.empty()) {
        onion_service_target = connOptions.onion_binds.front();
    } else if (!connOptions.vBinds.empty()) {
        onion_service_target = connOptions.vBinds.front();
    } else {
        onion_service_target = DefaultOnionServiceTarget(default_bind_port_onion);
        connOptions.onion_binds.push_back(onion_service_target);
    }

    if (args.GetBoolArg("-listenonion", DEFAULT_LISTEN_ONION)) {
        if (connOptions.onion_binds.size() > 1) {
            InitWarning(strprintf(_("More than one onion bind address is provided. Using %s "
                                    "for the automatically created Tor onion service."),
                                  onion_service_target.ToStringAddrPort()));
        }
        StartTorControl(onion_service_target);
    }

    if (connOptions.bind_on_any) {
        // Only add all IP addresses of the machine if we would be listening on
        // any address - 0.0.0.0 (IPv4) and :: (IPv6).
        Discover();
    }

    for (const auto& net : args.GetArgs("-whitelist")) {
        NetWhitelistPermissions subnet;
        ConnectionDirection connection_direction;
        bilingual_str error;
        if (!NetWhitelistPermissions::TryParse(net, subnet, connection_direction, error)) return InitError(error);
        NetPermissions::AddFlag(all_permission_flags, subnet.m_flags);
        if (connection_direction & ConnectionDirection::In) {
            connOptions.vWhitelistedRangeIncoming.push_back(subnet);
        }
        if (connection_direction & ConnectionDirection::Out) {
            connOptions.vWhitelistedRangeOutgoing.push_back(subnet);
        }
    }

    if (NetPermissions::HasFlag(all_permission_flags, NetPermissionFlags::BlockFilters_Explicit)) {
        if (g_enabled_filter_types.count(BlockFilterType::BASIC) != 1) {
            return InitError(_("Cannot grant blockfilters permission without -blockfilterindex."));
        }
    }

    connOptions.vSeedNodes = args.GetArgs("-seednode");

    const auto connect = args.GetArgs("-connect");
    if (!connect.empty() || args.IsArgNegated("-connect")) {
        // Do not initiate other outgoing connections when connecting to trusted
        // nodes, or when -noconnect is specified.
        connOptions.m_use_addrman_outgoing = false;

        if (connect.size() != 1 || connect[0] != "0") {
            connOptions.m_specified_outgoing = connect;
        }
        if (!connOptions.m_specified_outgoing.empty() && !connOptions.vSeedNodes.empty()) {
            LogPrintf("-seednode is ignored when -connect is used\n");
        }

        if (args.IsArgSet("-dnsseed") && args.GetBoolArg("-dnsseed", DEFAULT_DNSSEED) && args.IsArgSet("-proxy")) {
            LogPrintf("-dnsseed is ignored when -connect is used and -proxy is specified\n");
        }
    }

    const std::string& i2psam_arg = args.GetArg("-i2psam", "");
    if (!i2psam_arg.empty()) {
        const std::optional<CService> addr{Lookup(i2psam_arg, 7656, fNameLookup)};
        if (!addr.has_value() || !addr->IsValid()) {
            return InitError(strprintf(_("Invalid -i2psam address or hostname: '%s'"), i2psam_arg));
        }
        SetProxy(NET_I2P, Proxy{addr.value()});
    } else {
        if (!onlynets.empty() && g_reachable_nets.Contains(NET_I2P)) {
            return InitError(
                _("Outbound connections restricted to i2p (-onlynet=i2p) but "
                  "-i2psam is not provided"));
        }
        g_reachable_nets.Remove(NET_I2P);
    }

    connOptions.m_i2p_accept_incoming = args.GetBoolArg("-i2pacceptincoming", DEFAULT_I2P_ACCEPT_INCOMING);

    if (!node.connman->Start(scheduler, connOptions)) {
        return false;
    }

    // ********************************************************* Step 13: finished

    // At this point, the RPC is "started", but still in warmup, which means it
    // cannot yet be called. Before we make it callable, we need to make sure
    // that the RPC's view of the best block is valid and consistent with
    // ChainstateManager's active tip.
    SetRPCWarmupFinished();

    uiInterface.InitMessage(_("Done loading"));

    for (const auto& client : node.chain_clients) {
        client->start(scheduler);
    }

    BanMan* banman = node.banman.get();
    scheduler.scheduleEvery([banman]{
        banman->DumpBanlist();
    }, DUMP_BANS_INTERVAL);

    if (node.peerman) node.peerman->StartScheduledTasks(scheduler);

#if HAVE_SYSTEM
    StartupNotify(args);
#endif

    return true;
}

bool StartIndexBackgroundSync(NodeContext& node)
{
    // Find the oldest block among all indexes.
    // This block is used to verify that we have the required blocks' data stored on disk,
    // starting from that point up to the current tip.
    // indexes_start_block='nullptr' means "start from height 0".
    std::optional<const CBlockIndex*> indexes_start_block;
    std::string older_index_name;
    ChainstateManager& chainman = *Assert(node.chainman);
    const Chainstate& chainstate = WITH_LOCK(::cs_main, return chainman.GetChainstateForIndexing());
    const CChain& index_chain = chainstate.m_chain;

    for (auto index : node.indexes) {
        const IndexSummary& summary = index->GetSummary();
        if (summary.synced) continue;

        // Get the last common block between the index best block and the active chain
        LOCK(::cs_main);
        const CBlockIndex* pindex = chainman.m_blockman.LookupBlockIndex(summary.best_block_hash);
        if (!index_chain.Contains(pindex)) {
            pindex = index_chain.FindFork(pindex);
        }

        if (!indexes_start_block || !pindex || pindex->nHeight < indexes_start_block.value()->nHeight) {
            indexes_start_block = pindex;
            older_index_name = summary.name;
            if (!pindex) break; // Starting from genesis so no need to look for earlier block.
        }
    };

    // Verify all blocks needed to sync to current tip are present.
    if (indexes_start_block) {
        LOCK(::cs_main);
        const CBlockIndex* start_block = *indexes_start_block;
        if (!start_block) start_block = chainman.ActiveChain().Genesis();
        if (!chainman.m_blockman.CheckBlockDataAvailability(*index_chain.Tip(), *Assert(start_block))) {
            return InitError(Untranslated(strprintf("%s best block of the index goes beyond pruned data. Please disable the index or reindex (which will download the whole blockchain again)", older_index_name)));
        }
    }

    // Start threads
    for (auto index : node.indexes) if (!index->StartBackgroundSync()) return false;
    return true;
}<|MERGE_RESOLUTION|>--- conflicted
+++ resolved
@@ -20,10 +20,7 @@
 #include <common/system.h>
 #include <consensus/amount.h>
 #include <consensus/consensus.h>
-<<<<<<< HEAD
 #include <dbwrapper.h>
-=======
->>>>>>> cbbea61c
 #include <deploymentstatus.h>
 #include <hash.h>
 #include <httprpc.h>
@@ -496,14 +493,11 @@
     argsman.AddArg("-datadir=<dir>", "Specify data directory", ArgsManager::ALLOW_ANY | ArgsManager::DISALLOW_NEGATION, OptionsCategory::OPTIONS);
     argsman.AddArg("-dbbatchsize", strprintf("Maximum database write batch size in bytes (default: %u)", nDefaultDbBatchSize), ArgsManager::ALLOW_ANY | ArgsManager::DEBUG_ONLY, OptionsCategory::OPTIONS);
     argsman.AddArg("-dbcache=<n>", strprintf("Maximum database cache size <n> MiB (minimum %d, default: %d). Make sure you have enough RAM. In addition, unused memory allocated to the mempool is shared with this cache (see -maxmempool).", MIN_DB_CACHE >> 20, DEFAULT_DB_CACHE >> 20), ArgsManager::ALLOW_ANY, OptionsCategory::OPTIONS);
-<<<<<<< HEAD
     argsman.AddArg("-dbfilesize",
                    strprintf("Target size of files within databases, in MiB (%u to %u, default: %u).",
                              1, 1024,
                              DEFAULT_DB_FILE_SIZE),
                    ArgsManager::ALLOW_ANY | ArgsManager::DEBUG_ONLY, OptionsCategory::OPTIONS);
-=======
->>>>>>> cbbea61c
     argsman.AddArg("-includeconf=<file>", "Specify additional configuration file, relative to the -datadir path (only useable from configuration file, not command line)", ArgsManager::ALLOW_ANY, OptionsCategory::OPTIONS);
     argsman.AddArg("-allowignoredconf", strprintf("For backwards compatibility, treat an unused %s file in the datadir as a warning, not an error.", BITCOIN_CONF_FILENAME), ArgsManager::ALLOW_ANY, OptionsCategory::OPTIONS);
     argsman.AddArg("-loadblock=<file>", "Imports blocks from external file on startup", ArgsManager::ALLOW_ANY, OptionsCategory::OPTIONS);
@@ -1300,10 +1294,7 @@
     // Creating the chainstate manager internally creates a BlockManager, opens
     // the blocks tree db, and wipes existing block files in case of a reindex.
     // The coinsdb is opened at a later point on LoadChainstate.
-<<<<<<< HEAD
     Assert(!node.chainman); // Was reset above
-=======
->>>>>>> cbbea61c
     try {
         node.chainman = std::make_unique<ChainstateManager>(*Assert(node.shutdown_signal), chainman_opts, blockman_opts);
     } catch (dbwrapper_error& e) {
@@ -1626,33 +1617,6 @@
             strSubVersion.size(), MAX_SUBVERSION_LENGTH));
     }
 
-<<<<<<< HEAD
-=======
-    const auto onlynets = args.GetArgs("-onlynet");
-    if (!onlynets.empty()) {
-        g_reachable_nets.RemoveAll();
-        for (const std::string& snet : onlynets) {
-            enum Network net = ParseNetwork(snet);
-            if (net == NET_UNROUTABLE)
-                return InitError(strprintf(_("Unknown network specified in -onlynet: '%s'"), snet));
-            g_reachable_nets.Add(net);
-        }
-    }
-
-    if (!args.IsArgSet("-cjdnsreachable")) {
-        if (!onlynets.empty() && g_reachable_nets.Contains(NET_CJDNS)) {
-            return InitError(
-                _("Outbound connections restricted to CJDNS (-onlynet=cjdns) but "
-                  "-cjdnsreachable is not provided"));
-        }
-        g_reachable_nets.Remove(NET_CJDNS);
-    }
-    // Now g_reachable_nets.Contains(NET_CJDNS) is true if:
-    // 1. -cjdnsreachable is given and
-    // 2.1. -onlynet is not given or
-    // 2.2. -onlynet=cjdns is given
-
->>>>>>> cbbea61c
     // Requesting DNS seeds entails connecting to IPv4/IPv6, which -onlynet options may prohibit:
     // If -dnsseed=1 is explicitly specified, abort. If it's left unspecified by the user, we skip
     // the DNS seeds by adjusting -dnsseed in InitParameterInteraction.
