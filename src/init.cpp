// Copyright (c) 2009-2010 Satoshi Nakamoto
// Copyright (c) 2009-2022 The Bitcoin Core developers
// Distributed under the MIT software license, see the accompanying
// file COPYING or http://www.opensource.org/licenses/mit-license.php.

#include <bitcoin-build-config.h> // IWYU pragma: keep

#include <init.h>

#include <kernel/checks.h>

#include <addrman.h>
#include <banman.h>
#include <blockfilter.h>
#include <chain.h>
#include <chainparams.h>
#include <chainparamsbase.h>
#include <clientversion.h>
#include <common/args.h>
#include <common/system.h>
#include <consensus/amount.h>
#include <consensus/consensus.h>
<<<<<<< HEAD
#include <dbwrapper.h>
=======
>>>>>>> ae327062
#include <deploymentstatus.h>
#include <hash.h>
#include <httprpc.h>
#include <httpserver.h>
#include <index/blockfilterindex.h>
#include <index/coinstatsindex.h>
#include <index/txindex.h>
#include <init/common.h>
#include <interfaces/chain.h>
#include <interfaces/init.h>
#include <interfaces/ipc.h>
#include <interfaces/mining.h>
#include <interfaces/node.h>
#include <kernel/caches.h>
#include <kernel/context.h>
#include <key.h>
#include <logging.h>
#include <mapport.h>
#include <net.h>
#include <net_permissions.h>
#include <net_processing.h>
#include <netbase.h>
#include <netgroup.h>
#include <node/blockmanager_args.h>
#include <node/blockstorage.h>
#include <node/caches.h>
#include <node/chainstate.h>
#include <node/chainstatemanager_args.h>
#include <node/context.h>
#include <node/interface_ui.h>
#include <node/kernel_notifications.h>
#include <node/mempool_args.h>
#include <node/mempool_persist.h>
#include <node/mempool_persist_args.h>
#include <node/miner.h>
#include <node/peerman_args.h>
#include <policy/feerate.h>
#include <policy/fees.h>
#include <policy/fees_args.h>
#include <policy/policy.h>
#include <policy/settings.h>
#include <protocol.h>
#include <rpc/blockchain.h>
#include <rpc/register.h>
#include <rpc/server.h>
#include <rpc/util.h>
#include <scheduler.h>
#include <script/sigcache.h>
#include <stats/stats.h>
#include <sync.h>
#include <torcontrol.h>
#include <txdb.h>
#include <txmempool.h>
#include <util/asmap.h>
#include <util/batchpriority.h>
#include <util/chaintype.h>
#include <util/check.h>
#include <util/fs.h>
#include <util/fs_helpers.h>
#include <util/mempressure.h>
#include <util/moneystr.h>
#include <util/result.h>
#include <util/signalinterrupt.h>
#include <util/strencodings.h>
#include <util/string.h>
#include <util/syserror.h>
#include <util/thread.h>
#include <util/threadnames.h>
#include <util/time.h>
#include <util/translation.h>
#include <validation.h>
#include <validationinterface.h>
#include <walletinitinterface.h>

#include <algorithm>
#include <condition_variable>
#include <cstdint>
#include <cstdio>
#include <fstream>
#include <functional>
#include <set>
#include <string>
#include <thread>
#include <vector>

#ifndef WIN32
#include <cerrno>
#include <signal.h>
#include <sys/stat.h>
#endif

#include <boost/signals2/signal.hpp>

#ifdef ENABLE_ZMQ
#include <zmq/zmqabstractnotifier.h>
#include <zmq/zmqnotificationinterface.h>
#include <zmq/zmqrpc.h>
#endif

using common::AmountErrMsg;
using common::InvalidPortErrMsg;
using common::ResolveErrMsg;

using node::ApplyArgsManOptions;
using node::BlockManager;
using node::CalculateCacheSizes;
using node::ChainstateLoadResult;
using node::ChainstateLoadStatus;
using node::DEFAULT_PERSIST_MEMPOOL;
using node::DEFAULT_PRINT_MODIFIED_FEE;
using node::DEFAULT_STOPATHEIGHT;
using node::DumpMempool;
using node::ImportBlocks;
using node::KernelNotifications;
using node::LoadChainstate;
using node::LoadMempool;
using node::MempoolPath;
using node::NodeContext;
using node::ShouldPersistMempool;
using node::VerifyLoadedChainstate;
using util::Join;
using util::ReplaceAll;
using util::ToString;

static constexpr bool DEFAULT_PROXYRANDOMIZE{true};
static constexpr bool DEFAULT_REST_ENABLE{false};
static constexpr bool DEFAULT_I2P_ACCEPT_INCOMING{true};
static constexpr bool DEFAULT_STOPAFTERBLOCKIMPORT{false};

//! Check if initial sync is done with no change in block height or queued downloads every 30s
static constexpr auto SYNC_CHECK_INTERVAL{30s};

#ifdef WIN32
// Win32 LevelDB doesn't use filedescriptors, and the ones used for
// accessing block files don't count towards the fd_set size limit
// anyway.
#define MIN_LEVELDB_FDS 0
#else
#define MIN_LEVELDB_FDS 150
#endif

static constexpr int MIN_CORE_FDS = MIN_LEVELDB_FDS + NUM_FDS_MESSAGE_CAPTURE;
static const char* DEFAULT_ASMAP_FILENAME="ip_asn.map";

/**
 * The PID file facilities.
 */
static const char* BITCOIN_PID_FILENAME = "bitcoind.pid";
/**
 * True if this process has created a PID file.
 * Used to determine whether we should remove the PID file on shutdown.
 */
static bool g_generated_pid{false};

static fs::path GetPidFile(const ArgsManager& args)
{
    return AbsPathForConfigVal(args, args.GetPathArg("-pid", BITCOIN_PID_FILENAME));
}

[[nodiscard]] static bool CreatePidFile(const ArgsManager& args)
{
    if (args.IsArgNegated("-pid")) return true;

    std::ofstream file{GetPidFile(args)};
    if (file) {
#ifdef WIN32
        tfm::format(file, "%d\n", GetCurrentProcessId());
#else
        tfm::format(file, "%d\n", getpid());
#endif
        g_generated_pid = true;
        return true;
    } else {
        return InitError(strprintf(_("Unable to create the PID file '%s': %s"), fs::PathToString(GetPidFile(args)), SysErrorString(errno)));
    }
}

static void RemovePidFile(const ArgsManager& args)
{
    if (!g_generated_pid) return;
    const auto pid_path{GetPidFile(args)};
    if (std::error_code error; !fs::remove(pid_path, error)) {
        std::string msg{error ? error.message() : "File does not exist"};
        LogPrintf("Unable to remove PID file (%s): %s\n", fs::PathToString(pid_path), msg);
    }
}

static std::optional<util::SignalInterrupt> g_shutdown;

void InitContext(NodeContext& node)
{
    assert(!g_shutdown);
    g_shutdown.emplace();

    node.args = &gArgs;
    node.shutdown_signal = &*g_shutdown;
    node.shutdown_request = [&node] {
        assert(node.shutdown_signal);
        if (!(*node.shutdown_signal)()) return false;
        // Wake any threads that may be waiting for the tip to change.
        if (node.notifications) WITH_LOCK(node.notifications->m_tip_block_mutex, node.notifications->m_tip_block_cv.notify_all());
        return true;
    };
}

//////////////////////////////////////////////////////////////////////////////
//
// Shutdown
//

//
// Thread management and startup/shutdown:
//
// The network-processing threads are all part of a thread group
// created by AppInit() or the Qt main() function.
//
// A clean exit happens when the SignalInterrupt object is triggered, which
// makes the main thread's SignalInterrupt::wait() call return, and join all
// other ongoing threads in the thread group to the main thread.
// Shutdown() is then called to clean up database connections, and stop other
// threads that should only be stopped after the main network-processing
// threads have exited.
//
// Shutdown for Qt is very similar, only it uses a QTimer to detect
// ShutdownRequested() getting set, and then does the normal Qt
// shutdown thing.
//

bool ShutdownRequested(node::NodeContext& node)
{
    return bool{*Assert(node.shutdown_signal)};
}

#if HAVE_SYSTEM
static void ShutdownNotify(const ArgsManager& args)
{
    std::vector<std::thread> threads;
    for (const auto& cmd : args.GetArgs("-shutdownnotify")) {
        threads.emplace_back(runCommand, cmd);
    }
    for (auto& t : threads) {
        t.join();
    }
}
#endif

void Interrupt(NodeContext& node)
{
#if HAVE_SYSTEM
    ShutdownNotify(*node.args);
#endif
    InterruptHTTPServer();
    InterruptHTTPRPC();
    InterruptRPC();
    InterruptREST();
    InterruptTorControl();
    InterruptMapPort();
    if (node.connman)
        node.connman->Interrupt();
    for (auto* index : node.indexes) {
        index->Interrupt();
    }
}

void Shutdown(NodeContext& node)
{
    static Mutex g_shutdown_mutex;
    TRY_LOCK(g_shutdown_mutex, lock_shutdown);
    if (!lock_shutdown) return;
    LogPrintf("%s: In progress...\n", __func__);
    Assert(node.args);

    /// Note: Shutdown() must be able to handle cases in which initialization failed part of the way,
    /// for example if the data directory was found to be locked.
    /// Be sure that anything that writes files or flushes caches only does this if the respective
    /// module was initialized.
    util::ThreadRename("shutoff");
    if (node.mempool) node.mempool->AddTransactionsUpdated(1);

    StopHTTPRPC();
    StopREST();
    StopRPC();
    StopHTTPServer();
    for (const auto& client : node.chain_clients) {
        client->flush();
    }
    StopMapPort();

    // Because these depend on each-other, we make sure that neither can be
    // using the other before destroying them.
    if (node.peerman && node.validation_signals) node.validation_signals->UnregisterValidationInterface(node.peerman.get());
    if (node.connman) node.connman->Stop();

    StopTorControl();

    if (node.background_init_thread.joinable()) node.background_init_thread.join();
    // After everything has been shut down, but before things get flushed, stop the
    // the scheduler. After this point, SyncWithValidationInterfaceQueue() should not be called anymore
    // as this would prevent the shutdown from completing.
    if (node.scheduler) node.scheduler->stop();

    // After the threads that potentially access these pointers have been stopped,
    // destruct and reset all to nullptr.
    node.peerman.reset();
    node.connman.reset();
    node.banman.reset();
    node.addrman.reset();
    node.netgroupman.reset();

    if (node.mempool && node.mempool->GetLoadTried() && ShouldPersistMempool(*node.args)) {
        DumpMempool(*node.mempool, MempoolPath(*node.args));
    }

    // Drop transactions we were still watching, record fee estimations and unregister
    // fee estimator from validation interface.
    if (node.fee_estimator) {
        node.fee_estimator->Flush();
        if (node.validation_signals) {
            node.validation_signals->UnregisterValidationInterface(node.fee_estimator.get());
        }
    }

    // FlushStateToDisk generates a ChainStateFlushed callback, which we should avoid missing
    if (node.chainman) {
        LOCK(cs_main);
        for (Chainstate* chainstate : node.chainman->GetAll()) {
            if (chainstate->CanFlushToDisk()) {
                chainstate->ForceFlushStateToDisk();
            }
        }
    }

    // After there are no more peers/RPC left to give us new data which may generate
    // CValidationInterface callbacks, flush them...
    if (node.validation_signals) node.validation_signals->FlushBackgroundCallbacks();

    // Stop and delete all indexes only after flushing background callbacks.
    for (auto* index : node.indexes) index->Stop();
    if (g_txindex) g_txindex.reset();
    if (g_coin_stats_index) g_coin_stats_index.reset();
    DestroyAllBlockFilterIndexes();
    node.indexes.clear(); // all instances are nullptr now

    // Any future callbacks will be dropped. This should absolutely be safe - if
    // missing a callback results in an unrecoverable situation, unclean shutdown
    // would too. The only reason to do the above flushes is to let the wallet catch
    // up with our current chain to avoid any strange pruning edge cases and make
    // next startup faster by avoiding rescan.

    if (node.chainman) {
        LOCK(cs_main);
        for (Chainstate* chainstate : node.chainman->GetAll()) {
            if (chainstate->CanFlushToDisk()) {
                chainstate->ForceFlushStateToDisk();
                chainstate->ResetCoinsViews();
            }
        }
    }
    for (const auto& client : node.chain_clients) {
        client->stop();
    }

#ifdef ENABLE_ZMQ
    if (g_zmq_notification_interface) {
        if (node.validation_signals) node.validation_signals->UnregisterValidationInterface(g_zmq_notification_interface.get());
        g_zmq_notification_interface.reset();
    }
#endif

    node.chain_clients.clear();
    if (node.validation_signals) {
        node.validation_signals->UnregisterAllValidationInterfaces();
    }
    node.mempool.reset();
    node.fee_estimator.reset();
    node.chainman.reset();
    node.validation_signals.reset();
    node.scheduler.reset();
    node.ecc_context.reset();
    node.kernel.reset();

    RemovePidFile(*node.args);

    LogPrintf("%s: done\n", __func__);
}

/**
 * Signal handlers are very limited in what they are allowed to do.
 * The execution context the handler is invoked in is not guaranteed,
 * so we restrict handler operations to just touching variables:
 */
#ifndef WIN32
static void HandleSIGTERM(int)
{
    // Return value is intentionally ignored because there is not a better way
    // of handling this failure in a signal handler.
    (void)(*Assert(g_shutdown))();
}

static void HandleSIGHUP(int)
{
    LogInstance().m_reopen_file = true;
}
#else
static BOOL WINAPI consoleCtrlHandler(DWORD dwCtrlType)
{
    if (!(*Assert(g_shutdown))()) {
        LogError("Failed to send shutdown signal on Ctrl-C\n");
        return false;
    }
    Sleep(INFINITE);
    return true;
}
#endif

#ifndef WIN32
static void registerSignalHandler(int signal, void(*handler)(int))
{
    struct sigaction sa;
    sa.sa_handler = handler;
    sigemptyset(&sa.sa_mask);
    sa.sa_flags = 0;
    sigaction(signal, &sa, nullptr);
}
#endif

<<<<<<< HEAD
static constexpr std::string_view BIP14_EXAMPLE_UA{"/Name:Version/Name:Version/.../"};

=======
>>>>>>> ae327062
void SetupServerArgs(ArgsManager& argsman, bool can_listen_ipc)
{
    SetupHelpOptions(argsman);
    argsman.AddArg("-help-debug", "Print help message with debugging options and exit", ArgsManager::ALLOW_ANY, OptionsCategory::DEBUG_TEST); // server-only for now

    init::AddLoggingArgs(argsman);

    const auto defaultBaseParams = CreateBaseChainParams(ChainType::MAIN);
    const auto testnetBaseParams = CreateBaseChainParams(ChainType::TESTNET);
    const auto testnet4BaseParams = CreateBaseChainParams(ChainType::TESTNET4);
    const auto signetBaseParams = CreateBaseChainParams(ChainType::SIGNET);
    const auto regtestBaseParams = CreateBaseChainParams(ChainType::REGTEST);
    const auto defaultChainParams = CreateChainParams(argsman, ChainType::MAIN);
    const auto testnetChainParams = CreateChainParams(argsman, ChainType::TESTNET);
    const auto testnet4ChainParams = CreateChainParams(argsman, ChainType::TESTNET4);
    const auto signetChainParams = CreateChainParams(argsman, ChainType::SIGNET);
    const auto regtestChainParams = CreateChainParams(argsman, ChainType::REGTEST);

    // Hidden Options
    std::vector<std::string> hidden_args = {
        "-dbcrashratio", "-forcecompactdb",
        // GUI args. These will be overwritten by SetupUIArgs for the GUI
        "-choosedatadir", "-lang=<lang>", "-min", "-resetguisettings", "-splash", "-uiplatform"};

    argsman.AddArg("-version", "Print version and exit", ArgsManager::ALLOW_ANY, OptionsCategory::OPTIONS);
#if HAVE_SYSTEM
    argsman.AddArg("-alertnotify=<cmd>", "Execute command when an alert is raised (%s in cmd is replaced by message)", ArgsManager::ALLOW_ANY, OptionsCategory::OPTIONS);
#endif
    argsman.AddArg("-assumevalid=<hex>", strprintf("If this block is in the chain assume that it and its ancestors are valid and potentially skip their script verification (0 to verify all, default: %s, testnet3: %s, testnet4: %s, signet: %s)", defaultChainParams->GetConsensus().defaultAssumeValid.GetHex(), testnetChainParams->GetConsensus().defaultAssumeValid.GetHex(), testnet4ChainParams->GetConsensus().defaultAssumeValid.GetHex(), signetChainParams->GetConsensus().defaultAssumeValid.GetHex()), ArgsManager::ALLOW_ANY, OptionsCategory::OPTIONS);
    argsman.AddArg("-blocksdir=<dir>", "Specify directory to hold blocks subdirectory for *.dat files (default: <datadir>)", ArgsManager::ALLOW_ANY, OptionsCategory::OPTIONS);
    argsman.AddArg("-blocksxor",
                   strprintf("Whether an XOR-key applies to blocksdir *.dat files. "
                             "The created XOR-key will be zeros for an existing blocksdir or when `-blocksxor=0` is "
                             "set, and random for a freshly initialized blocksdir. "
                             "(default: %u)",
                             kernel::DEFAULT_XOR_BLOCKSDIR),
                   ArgsManager::ALLOW_ANY, OptionsCategory::OPTIONS);
    argsman.AddArg("-fastprune", "Use smaller block files and lower minimum prune height for testing purposes", ArgsManager::ALLOW_ANY | ArgsManager::DEBUG_ONLY, OptionsCategory::DEBUG_TEST);
#if HAVE_SYSTEM
    argsman.AddArg("-blocknotify=<cmd>", "Execute command when the best block changes (%s in cmd is replaced by block hash)", ArgsManager::ALLOW_ANY, OptionsCategory::OPTIONS);
#endif
    argsman.AddArg("-blockreconstructionextratxn=<n>", strprintf("Extra transactions to keep in memory for compact block reconstructions (default: %u)", DEFAULT_BLOCK_RECONSTRUCTION_EXTRA_TXN), ArgsManager::ALLOW_ANY, OptionsCategory::OPTIONS);
    argsman.AddArg("-blockreconstructionextratxnsize=<n>",
                   strprintf("Upper limit of memory usage (in megabytes) for keeping extra transactions in memory for compact block reconstructions (default: %s)",
                             DEFAULT_BLOCK_RECONSTRUCTION_EXTRA_TXN_SIZE / 1000000),
                   ArgsManager::ALLOW_ANY, OptionsCategory::OPTIONS);
    argsman.AddArg("-blocksonly", strprintf("Whether to reject transactions from network peers. Disables automatic broadcast and rebroadcast of transactions, unless the source peer has the 'forcerelay' permission. RPC transactions are not affected. (default: %u)", DEFAULT_BLOCKSONLY), ArgsManager::ALLOW_ANY, OptionsCategory::OPTIONS);
    argsman.AddArg("-coinstatsindex", strprintf("Maintain coinstats index used by the gettxoutsetinfo RPC (default: %u)", DEFAULT_COINSTATSINDEX), ArgsManager::ALLOW_ANY, OptionsCategory::OPTIONS);
    argsman.AddArg("-conf=<file>", strprintf("Specify path to read-only configuration file. Relative paths will be prefixed by datadir location (only useable from command line, not configuration file) (default: %s)", BITCOIN_CONF_FILENAME), ArgsManager::ALLOW_ANY, OptionsCategory::OPTIONS);
<<<<<<< HEAD
    argsman.AddArg("-confrw=<file>", strprintf("Specify read/write configuration file. Relative paths will be prefixed by the network-specific datadir location (default: %s)", BITCOIN_RW_CONF_FILENAME), ArgsManager::ALLOW_ANY, OptionsCategory::OPTIONS);
    argsman.AddArg("-datadir=<dir>", "Specify data directory", ArgsManager::ALLOW_ANY | ArgsManager::DISALLOW_NEGATION, OptionsCategory::OPTIONS);
    argsman.AddArg("-dbbatchsize", strprintf("Maximum database write batch size in bytes (default: %u)", nDefaultDbBatchSize), ArgsManager::ALLOW_ANY | ArgsManager::DEBUG_ONLY, OptionsCategory::OPTIONS);
    argsman.AddArg("-dbcache=<n>", strprintf("Maximum database cache size <n> MiB (minimum %d, default: %d). Make sure you have enough RAM. In addition, unused memory allocated to the mempool is shared with this cache (see -maxmempool).", MIN_DB_CACHE >> 20, DEFAULT_DB_CACHE >> 20), ArgsManager::ALLOW_ANY, OptionsCategory::OPTIONS);
    argsman.AddArg("-dbfilesize",
                   strprintf("Target size of files within databases, in MiB (%u to %u, default: %u).",
                             1, 1024,
                             DEFAULT_DB_FILE_SIZE),
                   ArgsManager::ALLOW_ANY | ArgsManager::DEBUG_ONLY, OptionsCategory::OPTIONS);
=======
    argsman.AddArg("-datadir=<dir>", "Specify data directory", ArgsManager::ALLOW_ANY | ArgsManager::DISALLOW_NEGATION, OptionsCategory::OPTIONS);
    argsman.AddArg("-dbbatchsize", strprintf("Maximum database write batch size in bytes (default: %u)", nDefaultDbBatchSize), ArgsManager::ALLOW_ANY | ArgsManager::DEBUG_ONLY, OptionsCategory::OPTIONS);
    argsman.AddArg("-dbcache=<n>", strprintf("Maximum database cache size <n> MiB (minimum %d, default: %d). Make sure you have enough RAM. In addition, unused memory allocated to the mempool is shared with this cache (see -maxmempool).", MIN_DB_CACHE >> 20, DEFAULT_DB_CACHE >> 20), ArgsManager::ALLOW_ANY, OptionsCategory::OPTIONS);
>>>>>>> ae327062
    argsman.AddArg("-includeconf=<file>", "Specify additional configuration file, relative to the -datadir path (only useable from configuration file, not command line)", ArgsManager::ALLOW_ANY, OptionsCategory::OPTIONS);
    argsman.AddArg("-allowignoredconf", strprintf("For backwards compatibility, treat an unused %s file in the datadir as a warning, not an error.", BITCOIN_CONF_FILENAME), ArgsManager::ALLOW_ANY, OptionsCategory::OPTIONS);
    argsman.AddArg("-loadblock=<file>", "Imports blocks from external file on startup", ArgsManager::ALLOW_ANY, OptionsCategory::OPTIONS);
    argsman.AddArg("-lowmem=<n>", strprintf("If system available memory falls below <n> MiB, flush caches (0 to disable, default: %s)", g_low_memory_threshold / 1024 / 1024), ArgsManager::ALLOW_ANY, OptionsCategory::OPTIONS);
    argsman.AddArg("-maxmempool=<n>", strprintf("Keep the transaction memory pool below <n> megabytes (default: %u)", DEFAULT_MAX_MEMPOOL_SIZE_MB), ArgsManager::ALLOW_ANY, OptionsCategory::OPTIONS);
    argsman.AddArg("-maxorphantx=<n>", strprintf("Keep at most <n> unconnectable transactions in memory (default: %u)", DEFAULT_MAX_ORPHAN_TRANSACTIONS), ArgsManager::ALLOW_ANY, OptionsCategory::OPTIONS);
    argsman.AddArg("-mempoolexpiry=<n>", strprintf("Do not keep transactions in the mempool longer than <n> hours (default: %u)", DEFAULT_MEMPOOL_EXPIRY_HOURS), ArgsManager::ALLOW_ANY, OptionsCategory::OPTIONS);
    argsman.AddArg("-minimumchainwork=<hex>", strprintf("Minimum work assumed to exist on a valid chain in hex (default: %s, testnet3: %s, testnet4: %s, signet: %s)", defaultChainParams->GetConsensus().nMinimumChainWork.GetHex(), testnetChainParams->GetConsensus().nMinimumChainWork.GetHex(), testnet4ChainParams->GetConsensus().nMinimumChainWork.GetHex(), signetChainParams->GetConsensus().nMinimumChainWork.GetHex()), ArgsManager::ALLOW_ANY | ArgsManager::DEBUG_ONLY, OptionsCategory::OPTIONS);
    argsman.AddArg("-par=<n>", strprintf("Set the number of script verification threads (0 = auto, up to %d, <0 = leave that many cores free, default: %d)",
        MAX_SCRIPTCHECK_THREADS, DEFAULT_SCRIPTCHECK_THREADS), ArgsManager::ALLOW_ANY, OptionsCategory::OPTIONS);
    argsman.AddArg("-persistmempool", strprintf("Whether to save the mempool on shutdown and load on restart (default: %u)", DEFAULT_PERSIST_MEMPOOL), ArgsManager::ALLOW_ANY, OptionsCategory::OPTIONS);
    argsman.AddArg("-persistmempoolv1",
                   strprintf("Whether a mempool.dat file created by -persistmempool or the savemempool RPC will be written in the legacy format "
                             "(version 1) or the current format (version 2). This temporary option will be removed in the future. (default: %u)",
                             DEFAULT_PERSIST_V1_DAT),
                   ArgsManager::ALLOW_ANY, OptionsCategory::OPTIONS);
    argsman.AddArg("-pid=<file>", strprintf("Specify pid file. Relative paths will be prefixed by a net-specific datadir location. (default: %s)", BITCOIN_PID_FILENAME), ArgsManager::ALLOW_ANY, OptionsCategory::OPTIONS);
    argsman.AddArg("-prune=<n>", strprintf("Reduce storage requirements by enabling pruning (deleting) of old blocks. This allows the pruneblockchain RPC to be called to delete specific blocks and enables automatic pruning of old blocks if a target size in MiB is provided. This mode is incompatible with -txindex. "
            "Warning: Reverting this setting requires re-downloading the entire blockchain. "
            "(default: 0 = disable pruning blocks, 1 = allow manual pruning via RPC, >=%u = automatically prune block files to stay under the specified target size in MiB)", MIN_DISK_SPACE_FOR_BLOCK_FILES / 1024 / 1024), ArgsManager::ALLOW_ANY, OptionsCategory::OPTIONS);
    argsman.AddArg("-pruneduringinit=<n>", "Temporarily adjusts the -prune setting until initial sync completes."
        " Ignored if pruning is disabled."
        " (default: -1 = same value as -prune)", ArgsManager::ALLOW_ANY, OptionsCategory::OPTIONS);
    argsman.AddArg("-reindex", "If enabled, wipe chain state and block index, and rebuild them from blk*.dat files on disk. Also wipe and rebuild other optional indexes that are active. If an assumeutxo snapshot was loaded, its chainstate will be wiped as well. The snapshot can then be reloaded via RPC. Setting this to auto automatically reindexes the block database if it is corrupted.", ArgsManager::ALLOW_ANY, OptionsCategory::OPTIONS);
    argsman.AddArg("-reindex-chainstate", "If enabled, wipe chain state, and rebuild it from blk*.dat files on disk. If an assumeutxo snapshot was loaded, its chainstate will be wiped as well. The snapshot can then be reloaded via RPC.", ArgsManager::ALLOW_ANY, OptionsCategory::OPTIONS);
    argsman.AddArg("-settings=<file>", strprintf("Specify path to dynamic settings data file. Can be disabled with -nosettings. File is written at runtime and not meant to be edited by users (use %s instead for custom settings). Relative paths will be prefixed by datadir location. (default: %s)", BITCOIN_CONF_FILENAME, BITCOIN_SETTINGS_FILENAME), ArgsManager::ALLOW_ANY, OptionsCategory::OPTIONS);
#if HAVE_SYSTEM
    argsman.AddArg("-startupnotify=<cmd>", "Execute command on startup.", ArgsManager::ALLOW_ANY, OptionsCategory::OPTIONS);
    argsman.AddArg("-shutdownnotify=<cmd>", "Execute command immediately before beginning shutdown. The need for shutdown may be urgent, so be careful not to delay it long (if the command doesn't require interaction with the server, consider having it fork into the background).", ArgsManager::ALLOW_ANY, OptionsCategory::OPTIONS);
#endif
    argsman.AddArg("-txindex", strprintf("Maintain a full transaction index, used by the getrawtransaction rpc call (default: %u)", DEFAULT_TXINDEX), ArgsManager::ALLOW_ANY, OptionsCategory::OPTIONS);
    argsman.AddArg("-blockfilterindex=<type>",
                 strprintf("Maintain an index of compact filters by block (default: %s, values: %s).", DEFAULT_BLOCKFILTERINDEX, ListBlockFilterTypes()) +
                 " If <type> is not supplied or if <type> = 1, certain indexes are enabled (currently just basic).",
                 ArgsManager::ALLOW_ANY, OptionsCategory::OPTIONS);

    argsman.AddArg("-addnode=<ip>", strprintf("Add a node to connect to and attempt to keep the connection open (see the addnode RPC help for more info). This option can be specified multiple times to add multiple nodes; connections are limited to %u at a time and are counted separately from the -maxconnections limit.", MAX_ADDNODE_CONNECTIONS), ArgsManager::ALLOW_ANY | ArgsManager::NETWORK_ONLY, OptionsCategory::CONNECTION);
    argsman.AddArg("-asmap=<file>", strprintf("Specify asn mapping used for bucketing of the peers (default: %s). Relative paths will be prefixed by the net-specific datadir location.", DEFAULT_ASMAP_FILENAME), ArgsManager::ALLOW_ANY, OptionsCategory::CONNECTION);
    argsman.AddArg("-bantime=<n>", strprintf("Default duration (in seconds) of manually configured bans (default: %u)", DEFAULT_MISBEHAVING_BANTIME), ArgsManager::ALLOW_ANY, OptionsCategory::CONNECTION);
    argsman.AddArg("-bind=<addr>[:<port>][=onion]", strprintf("Bind to given address and always listen on it (default: 0.0.0.0). Use [host]:port notation for IPv6. Append =onion to tag any incoming connections to that address and port as incoming Tor connections (default: 127.0.0.1:%u=onion, testnet3: 127.0.0.1:%u=onion, testnet4: 127.0.0.1:%u=onion, signet: 127.0.0.1:%u=onion, regtest: 127.0.0.1:%u=onion)", defaultChainParams->GetDefaultPort() + 1, testnetChainParams->GetDefaultPort() + 1, testnet4ChainParams->GetDefaultPort() + 1, signetChainParams->GetDefaultPort() + 1, regtestChainParams->GetDefaultPort() + 1), ArgsManager::ALLOW_ANY | ArgsManager::NETWORK_ONLY, OptionsCategory::CONNECTION);
    argsman.AddArg("-cjdnsreachable", "If set, then this host is configured for CJDNS (connecting to fc00::/8 addresses would lead us to the CJDNS network, see doc/cjdns.md) (default: 0)", ArgsManager::ALLOW_ANY, OptionsCategory::CONNECTION);
    argsman.AddArg("-connect=<ip>", "Connect only to the specified node; -noconnect disables automatic connections (the rules for this peer are the same as for -addnode). This option can be specified multiple times to connect to multiple nodes.", ArgsManager::ALLOW_ANY | ArgsManager::NETWORK_ONLY, OptionsCategory::CONNECTION);
    argsman.AddArg("-discover", "Discover own IP addresses (default: 1 when listening and no -externalip or -proxy)", ArgsManager::ALLOW_ANY, OptionsCategory::CONNECTION);
    argsman.AddArg("-dns", strprintf("Allow DNS lookups for -addnode, -seednode and -connect (default: %u)", DEFAULT_NAME_LOOKUP), ArgsManager::ALLOW_ANY, OptionsCategory::CONNECTION);
    argsman.AddArg("-dnsseed", strprintf("Query for peer addresses via DNS lookup, if low on addresses (default: %u unless -connect used or -maxconnections=0)", DEFAULT_DNSSEED), ArgsManager::ALLOW_ANY, OptionsCategory::CONNECTION);
    argsman.AddArg("-externalip=<ip>", "Specify your own public address", ArgsManager::ALLOW_ANY, OptionsCategory::CONNECTION);
    argsman.AddArg("-feefilter", strprintf("Tell other nodes to filter invs to us by our mempool min fee (default: %u)", DEFAULT_FEEFILTER), ArgsManager::ALLOW_ANY | ArgsManager::DEBUG_ONLY, OptionsCategory::CONNECTION);
    argsman.AddArg("-fixedseeds", strprintf("Allow fixed seeds if DNS seeds don't provide peers (default: %u)", DEFAULT_FIXEDSEEDS), ArgsManager::ALLOW_ANY, OptionsCategory::CONNECTION);
    argsman.AddArg("-forcednsseed", strprintf("Always query for peer addresses via DNS lookup (default: %u)", DEFAULT_FORCEDNSSEED), ArgsManager::ALLOW_ANY, OptionsCategory::CONNECTION);
    argsman.AddArg("-listen", strprintf("Accept connections from outside (default: %u if no -proxy, -connect or -maxconnections=0)", DEFAULT_LISTEN), ArgsManager::ALLOW_ANY, OptionsCategory::CONNECTION);
    argsman.AddArg("-listenonion", strprintf("Automatically create Tor onion service (default: %d)", DEFAULT_LISTEN_ONION), ArgsManager::ALLOW_ANY, OptionsCategory::CONNECTION);
    argsman.AddArg("-maxconnections=<n>", strprintf("Maintain at most <n> automatic connections to peers (default: %u). This limit does not apply to connections manually added via -addnode or the addnode RPC, which have a separate limit of %u.", DEFAULT_MAX_PEER_CONNECTIONS, MAX_ADDNODE_CONNECTIONS), ArgsManager::ALLOW_ANY, OptionsCategory::CONNECTION);
    argsman.AddArg("-maxreceivebuffer=<n>", strprintf("Maximum per-connection receive buffer, <n>*1000 bytes (default: %u)", DEFAULT_MAXRECEIVEBUFFER), ArgsManager::ALLOW_ANY, OptionsCategory::CONNECTION);
    argsman.AddArg("-maxsendbuffer=<n>", strprintf("Maximum per-connection memory usage for the send buffer, <n>*1000 bytes (default: %u)", DEFAULT_MAXSENDBUFFER), ArgsManager::ALLOW_ANY, OptionsCategory::CONNECTION);
    argsman.AddArg("-maxuploadtarget=<n>", strprintf("Tries to keep outbound traffic under the given target per 24h. Limit does not apply to peers with 'download' permission or blocks created within past week. 0 = no limit (default: %s). Optional suffix units [k|K|m|M|g|G|t|T] (default: M). Lowercase is 1000 base while uppercase is 1024 base", DEFAULT_MAX_UPLOAD_TARGET), ArgsManager::ALLOW_ANY, OptionsCategory::CONNECTION);
#ifdef HAVE_SOCKADDR_UN
    argsman.AddArg("-onion=<ip:port|path>", "Use separate SOCKS5 proxy to reach peers via Tor onion services, set -noonion to disable (default: -proxy). May be a local file path prefixed with 'unix:'.", ArgsManager::ALLOW_ANY, OptionsCategory::CONNECTION);
#else
    argsman.AddArg("-onion=<ip:port>", "Use separate SOCKS5 proxy to reach peers via Tor onion services, set -noonion to disable (default: -proxy)", ArgsManager::ALLOW_ANY, OptionsCategory::CONNECTION);
#endif
    argsman.AddArg("-i2psam=<ip:port>", "I2P SAM proxy to reach I2P peers and accept I2P connections (default: none)", ArgsManager::ALLOW_ANY, OptionsCategory::CONNECTION);
    argsman.AddArg("-i2pacceptincoming", strprintf("Whether to accept inbound I2P connections (default: %i). Ignored if -i2psam is not set. Listening for inbound I2P connections is done through the SAM proxy, not by binding to a local address and port.", DEFAULT_I2P_ACCEPT_INCOMING), ArgsManager::ALLOW_ANY, OptionsCategory::CONNECTION);
    argsman.AddArg("-onlynet=<net>", "Make automatic outbound connections only to network <net> (" + Join(GetNetworkNames(), ", ") + "). Inbound and manual connections are not affected by this option. It can be specified multiple times to allow multiple networks.", ArgsManager::ALLOW_ANY, OptionsCategory::CONNECTION);
    argsman.AddArg("-v2transport", strprintf("Support v2 transport (default: %u)", DEFAULT_V2_TRANSPORT), ArgsManager::ALLOW_ANY, OptionsCategory::CONNECTION);
    argsman.AddArg("-v2onlyclearnet", strprintf("Disallow outbound v1 connections on IPV4/IPV6 (default: %u). Enable this option only if you really need it. Use -listen=0 to disable inbound connections since they can be unencrypted.", false), ArgsManager::ALLOW_ANY | ArgsManager::DEBUG_ONLY, OptionsCategory::CONNECTION);
<<<<<<< HEAD
    argsman.AddArg("-peerbloomfilters", strprintf("Support filtering of blocks and transaction with bloom filters (default: %u)", DEFAULT_PEERBLOOMFILTERS), ArgsManager::ALLOW_ANY, OptionsCategory::CONNECTION);
    argsman.AddArg("-peerblockfilters", strprintf("Serve compact block filters to peers per BIP 157 (default: %u)", DEFAULT_PEERBLOCKFILTERS), ArgsManager::ALLOW_ANY, OptionsCategory::CONNECTION);
    argsman.AddArg("-txreconciliation", strprintf("Enable transaction reconciliations per BIP 330 (default: %d)", DEFAULT_TXRECONCILIATION_ENABLE), ArgsManager::ALLOW_ANY | ArgsManager::DEBUG_ONLY, OptionsCategory::CONNECTION);
    argsman.AddArg("-port=<port>", strprintf("Listen for connections on <port> (default: %u, testnet3: %u, testnet4: %u, signet: %u, regtest: %u). Not relevant for I2P (see doc/i2p.md). If set to a value x, the default onion listening port will be set to x+1.", defaultChainParams->GetDefaultPort(), testnetChainParams->GetDefaultPort(), testnet4ChainParams->GetDefaultPort(), signetChainParams->GetDefaultPort(), regtestChainParams->GetDefaultPort()), ArgsManager::ALLOW_ANY | ArgsManager::NETWORK_ONLY, OptionsCategory::CONNECTION);
    const std::string proxy_doc_for_value =
=======
    argsman.AddArg("-peerbloomfilters", strprintf("Support filtering of blocks and transactions with bloom filters (default: %s)", DEFAULT_PEERBLOOMFILTERS ? "1" : "localhost only"), ArgsManager::ALLOW_ANY, OptionsCategory::CONNECTION);
    argsman.AddArg("-peerblockfilters", strprintf("Serve compact block filters to peers per BIP 157 (default: %u)", DEFAULT_PEERBLOCKFILTERS), ArgsManager::ALLOW_ANY, OptionsCategory::CONNECTION);
    argsman.AddArg("-txreconciliation", strprintf("Enable transaction reconciliations per BIP 330 (default: %d)", DEFAULT_TXRECONCILIATION_ENABLE), ArgsManager::ALLOW_ANY | ArgsManager::DEBUG_ONLY, OptionsCategory::CONNECTION);
    argsman.AddArg("-port=<port>", strprintf("Listen for connections on <port> (default: %u, testnet3: %u, testnet4: %u, signet: %u, regtest: %u). Not relevant for I2P (see doc/i2p.md). If set to a value x, the default onion listening port will be set to x+1.", defaultChainParams->GetDefaultPort(), testnetChainParams->GetDefaultPort(), testnet4ChainParams->GetDefaultPort(), signetChainParams->GetDefaultPort(), regtestChainParams->GetDefaultPort()), ArgsManager::ALLOW_ANY | ArgsManager::NETWORK_ONLY, OptionsCategory::CONNECTION);
>>>>>>> ae327062
#ifdef HAVE_SOCKADDR_UN
        "<ip>[:<port>]|unix:<path>";
#else
        "<ip>[:<port>]";
#endif
    const std::string proxy_doc_for_unix_socket =
#ifdef HAVE_SOCKADDR_UN
        "May be a local file path prefixed with 'unix:' if the proxy supports it. ";
#else
        "";
#endif
    argsman.AddArg("-proxy=" + proxy_doc_for_value + "[=<network>]",
                   "Connect through SOCKS5 proxy, set -noproxy to disable. " +
                   proxy_doc_for_unix_socket +
                   "Could end in =network to set the proxy only for that network. " +
                   "The network can be any of ipv4, ipv6, tor or cjdns. " +
                   "(default: disabled)",
                   ArgsManager::ALLOW_ANY | ArgsManager::DISALLOW_ELISION,
                   OptionsCategory::CONNECTION);
    argsman.AddArg("-proxyrandomize", strprintf("Randomize credentials for every proxy connection. This enables Tor stream isolation (default: %u)", DEFAULT_PROXYRANDOMIZE), ArgsManager::ALLOW_ANY, OptionsCategory::CONNECTION);
    argsman.AddArg("-seednode=<ip>", "Connect to a node to retrieve peer addresses, and disconnect. This option can be specified multiple times to connect to multiple nodes. During startup, seednodes will be tried before dnsseeds.", ArgsManager::ALLOW_ANY, OptionsCategory::CONNECTION);
    argsman.AddArg("-networkactive", "Enable all P2P network activity (default: 1). Can be changed by the setnetworkactive RPC command", ArgsManager::ALLOW_ANY, OptionsCategory::CONNECTION);
    argsman.AddArg("-timeout=<n>", strprintf("Specify socket connection timeout in milliseconds. If an initial attempt to connect is unsuccessful after this amount of time, drop it (minimum: 1, default: %d)", DEFAULT_CONNECT_TIMEOUT), ArgsManager::ALLOW_ANY, OptionsCategory::CONNECTION);
    argsman.AddArg("-peertimeout=<n>", strprintf("Specify a p2p connection timeout delay in seconds. After connecting to a peer, wait this amount of time before considering disconnection based on inactivity (minimum: 1, default: %d)", DEFAULT_PEER_CONNECT_TIMEOUT), ArgsManager::ALLOW_ANY | ArgsManager::DEBUG_ONLY, OptionsCategory::CONNECTION);
    argsman.AddArg("-torcontrol=<ip>:<port>", strprintf("Tor control host and port to use if onion listening enabled (default: %s). If no port is specified, the default port of %i will be used.", DEFAULT_TOR_CONTROL, DEFAULT_TOR_CONTROL_PORT), ArgsManager::ALLOW_ANY, OptionsCategory::CONNECTION);
#ifdef ENABLE_TOR_SUBPROCESS
    argsman.AddArg("-torexecute=<command>", strprintf("Tor command to use if not already running (default: %s)", DEFAULT_TOR_EXECUTE), ArgsManager::ALLOW_ANY, OptionsCategory::CONNECTION);
#else
    hidden_args.emplace_back("-torexecute=<command>");
#endif
    argsman.AddArg("-torpassword=<pass>", "Tor control port password (default: empty)", ArgsManager::ALLOW_ANY | ArgsManager::SENSITIVE, OptionsCategory::CONNECTION);
<<<<<<< HEAD
#ifdef USE_UPNP
    argsman.AddArg("-upnp", strprintf("Use UPnP to map the listening port (default: %u)", DEFAULT_UPNP), ArgsManager::ALLOW_ANY, OptionsCategory::CONNECTION);
#else
    hidden_args.emplace_back("-upnp");
#endif
=======
    // UPnP support was dropped. We keep `-upnp` as a hidden arg to display a more user friendly error when set. TODO: remove (here and below) for 30.0. NOTE: removing this option may prevent the GUI from starting, see https://github.com/bitcoin-core/gui/issues/843.
    argsman.AddArg("-upnp", "", ArgsManager::ALLOW_ANY, OptionsCategory::HIDDEN);
>>>>>>> ae327062
    argsman.AddArg("-natpmp", strprintf("Use PCP or NAT-PMP to map the listening port (default: %u)", DEFAULT_NATPMP), ArgsManager::ALLOW_ANY, OptionsCategory::CONNECTION);
    argsman.AddArg("-whitebind=<[permissions@]addr>", "Bind to the given address and add permission flags to the peers connecting to it. "
        "Use [host]:port notation for IPv6. Allowed permissions: " + Join(NET_PERMISSIONS_DOC, ", ") + ". "
        "Specify multiple permissions separated by commas (default: download,noban,mempool,relay). Can be specified multiple times.", ArgsManager::ALLOW_ANY, OptionsCategory::CONNECTION);

    argsman.AddArg("-whitelist=<[permissions@]IP address or network>", "Add permission flags to the peers using the given IP address (e.g. 1.2.3.4) or "
        "CIDR-notated network (e.g. 1.2.3.0/24). Uses the same permissions as "
        "-whitebind. "
        "Additional flags \"in\" and \"out\" control whether permissions apply to incoming connections and/or outgoing (default: incoming only). "
        "Can be specified multiple times.", ArgsManager::ALLOW_ANY, OptionsCategory::CONNECTION);

    g_wallet_init_interface.AddWalletOptions(argsman);

#ifdef ENABLE_ZMQ
    argsman.AddArg("-zmqpubhashblock=<address>", "Enable publish hash block in <address>", ArgsManager::ALLOW_ANY, OptionsCategory::ZMQ);
    argsman.AddArg("-zmqpubhashtx=<address>", "Enable publish hash transaction in <address>", ArgsManager::ALLOW_ANY, OptionsCategory::ZMQ);
    argsman.AddArg("-zmqpubhashwallettx=<address>", "Enable publish hash wallet transaction in <address>", ArgsManager::ALLOW_ANY, OptionsCategory::ZMQ);
    argsman.AddArg("-zmqpubrawblock=<address>", "Enable publish raw block in <address>", ArgsManager::ALLOW_ANY, OptionsCategory::ZMQ);
    argsman.AddArg("-zmqpubrawtx=<address>", "Enable publish raw transaction in <address>", ArgsManager::ALLOW_ANY, OptionsCategory::ZMQ);
    argsman.AddArg("-zmqpubrawwallettx=<address>", "Enable publish raw wallet transaction in <address>", ArgsManager::ALLOW_ANY, OptionsCategory::ZMQ);
    argsman.AddArg("-zmqpubsequence=<address>", "Enable publish hash block and tx sequence in <address>", ArgsManager::ALLOW_ANY, OptionsCategory::ZMQ);
    argsman.AddArg("-zmqpubhashblockhwm=<n>", strprintf("Set publish hash block outbound message high water mark (default: %d)", CZMQAbstractNotifier::DEFAULT_ZMQ_SNDHWM), ArgsManager::ALLOW_ANY, OptionsCategory::ZMQ);
    argsman.AddArg("-zmqpubhashtxhwm=<n>", strprintf("Set publish hash transaction outbound message high water mark (default: %d)", CZMQAbstractNotifier::DEFAULT_ZMQ_SNDHWM), ArgsManager::ALLOW_ANY, OptionsCategory::ZMQ);
    argsman.AddArg("-zmqpubhashwallettxhwm=<n>", strprintf("Set publish hash wallet transaction outbound message high water mark (default: %d)", CZMQAbstractNotifier::DEFAULT_ZMQ_SNDHWM), ArgsManager::ALLOW_ANY, OptionsCategory::ZMQ);
    argsman.AddArg("-zmqpubrawblockhwm=<n>", strprintf("Set publish raw block outbound message high water mark (default: %d)", CZMQAbstractNotifier::DEFAULT_ZMQ_SNDHWM), ArgsManager::ALLOW_ANY, OptionsCategory::ZMQ);
    argsman.AddArg("-zmqpubrawtxhwm=<n>", strprintf("Set publish raw transaction outbound message high water mark (default: %d)", CZMQAbstractNotifier::DEFAULT_ZMQ_SNDHWM), ArgsManager::ALLOW_ANY, OptionsCategory::ZMQ);
    argsman.AddArg("-zmqpubrawwallettxhwm=<n>", strprintf("Set publish raw wallet transaction outbound message high water mark (default: %d)", CZMQAbstractNotifier::DEFAULT_ZMQ_SNDHWM), ArgsManager::ALLOW_ANY, OptionsCategory::ZMQ);
    argsman.AddArg("-zmqpubsequencehwm=<n>", strprintf("Set publish hash sequence message high water mark (default: %d)", CZMQAbstractNotifier::DEFAULT_ZMQ_SNDHWM), ArgsManager::ALLOW_ANY, OptionsCategory::ZMQ);
#else
    hidden_args.emplace_back("-zmqpubhashblock=<address>");
    hidden_args.emplace_back("-zmqpubhashtx=<address>");
    hidden_args.emplace_back("-zmqpubhashwallettx=<address>");
    hidden_args.emplace_back("-zmqpubrawblock=<address>");
    hidden_args.emplace_back("-zmqpubrawtx=<address>");
    hidden_args.emplace_back("-zmqpubrawwallettx=<address>");
    hidden_args.emplace_back("-zmqpubsequence=<n>");
    hidden_args.emplace_back("-zmqpubhashblockhwm=<n>");
    hidden_args.emplace_back("-zmqpubhashtxhwm=<n>");
    hidden_args.emplace_back("-zmqpubhashwallettxhwm=<n>");
    hidden_args.emplace_back("-zmqpubrawblockhwm=<n>");
    hidden_args.emplace_back("-zmqpubrawtxhwm=<n>");
    hidden_args.emplace_back("-zmqpubrawwallettxhwm=<n>");
    hidden_args.emplace_back("-zmqpubsequencehwm=<n>");
#endif

    argsman.AddArg("-checkblocks=<n>", strprintf("How many blocks to check at startup (default: %u, 0 = all)", DEFAULT_CHECKBLOCKS), ArgsManager::ALLOW_ANY | ArgsManager::DEBUG_ONLY, OptionsCategory::DEBUG_TEST);
    argsman.AddArg("-checklevel=<n>", strprintf("How thorough the block verification of -checkblocks is: %s (0-4, default: %u)", Join(CHECKLEVEL_DOC, ", "), DEFAULT_CHECKLEVEL), ArgsManager::ALLOW_ANY | ArgsManager::DEBUG_ONLY, OptionsCategory::DEBUG_TEST);
    argsman.AddArg("-checkblockindex", strprintf("Do a consistency check for the block tree, chainstate, and other validation data structures every <n> operations. Use 0 to disable. (default: %u, regtest: %u)", defaultChainParams->DefaultConsistencyChecks(), regtestChainParams->DefaultConsistencyChecks()), ArgsManager::ALLOW_ANY | ArgsManager::DEBUG_ONLY, OptionsCategory::DEBUG_TEST);
    argsman.AddArg("-checkaddrman=<n>", strprintf("Run addrman consistency checks every <n> operations. Use 0 to disable. (default: %u)", DEFAULT_ADDRMAN_CONSISTENCY_CHECKS), ArgsManager::ALLOW_ANY | ArgsManager::DEBUG_ONLY, OptionsCategory::DEBUG_TEST);
    argsman.AddArg("-checkmempool=<n>", strprintf("Run mempool consistency checks every <n> transactions. Use 0 to disable. (default: %u, regtest: %u)", defaultChainParams->DefaultConsistencyChecks(), regtestChainParams->DefaultConsistencyChecks()), ArgsManager::ALLOW_ANY | ArgsManager::DEBUG_ONLY, OptionsCategory::DEBUG_TEST);
    argsman.AddArg("-checkpoints", strprintf("Enable rejection of any forks from the known historical chain until block %s (default: %u)", defaultChainParams->Checkpoints().GetHeight(), DEFAULT_CHECKPOINTS_ENABLED), ArgsManager::ALLOW_ANY | ArgsManager::DEBUG_ONLY, OptionsCategory::DEBUG_TEST);
    argsman.AddArg("-deprecatedrpc=<method>", "Allows deprecated RPC method(s) to be used", ArgsManager::ALLOW_ANY | ArgsManager::DEBUG_ONLY, OptionsCategory::DEBUG_TEST);
    argsman.AddArg("-stopafterblockimport", strprintf("Stop running after importing blocks from disk (default: %u)", DEFAULT_STOPAFTERBLOCKIMPORT), ArgsManager::ALLOW_ANY | ArgsManager::DEBUG_ONLY, OptionsCategory::DEBUG_TEST);
    argsman.AddArg("-stopatheight", strprintf("Stop running after reaching the given height in the main chain (default: %u)", DEFAULT_STOPATHEIGHT), ArgsManager::ALLOW_ANY | ArgsManager::DEBUG_ONLY, OptionsCategory::DEBUG_TEST);
    argsman.AddArg("-limitancestorcount=<n>", strprintf("Do not accept transactions if number of in-mempool ancestors is <n> or more (default: %u)", DEFAULT_ANCESTOR_LIMIT), ArgsManager::ALLOW_ANY | ArgsManager::DEBUG_ONLY, OptionsCategory::DEBUG_TEST);
    argsman.AddArg("-limitancestorsize=<n>", strprintf("Do not accept transactions whose size with all in-mempool ancestors exceeds <n> kilobytes (default: %u)", DEFAULT_ANCESTOR_SIZE_LIMIT_KVB), ArgsManager::ALLOW_ANY | ArgsManager::DEBUG_ONLY, OptionsCategory::DEBUG_TEST);
    argsman.AddArg("-limitdescendantcount=<n>", strprintf("Do not accept transactions if any ancestor would have <n> or more in-mempool descendants (default: %u)", DEFAULT_DESCENDANT_LIMIT), ArgsManager::ALLOW_ANY | ArgsManager::DEBUG_ONLY, OptionsCategory::DEBUG_TEST);
    argsman.AddArg("-limitdescendantsize=<n>", strprintf("Do not accept transactions if any ancestor would have more than <n> kilobytes of in-mempool descendants (default: %u).", DEFAULT_DESCENDANT_SIZE_LIMIT_KVB), ArgsManager::ALLOW_ANY | ArgsManager::DEBUG_ONLY, OptionsCategory::DEBUG_TEST);
    argsman.AddArg("-test=<option>", "Pass a test-only option. Options include : " + Join(TEST_OPTIONS_DOC, ", ") + ".", ArgsManager::ALLOW_ANY | ArgsManager::DEBUG_ONLY, OptionsCategory::DEBUG_TEST);
    argsman.AddArg("-capturemessages", "Capture all P2P messages to disk", ArgsManager::ALLOW_ANY | ArgsManager::DEBUG_ONLY, OptionsCategory::DEBUG_TEST);
    argsman.AddArg("-mocktime=<n>", "Replace actual time with " + UNIX_EPOCH_TIME + " (default: 0)", ArgsManager::ALLOW_ANY | ArgsManager::DEBUG_ONLY, OptionsCategory::DEBUG_TEST);
    argsman.AddArg("-maxsigcachesize=<n>", strprintf("Limit sum of signature cache and script execution cache sizes to <n> MiB (default: %u)", DEFAULT_VALIDATION_CACHE_BYTES >> 20), ArgsManager::ALLOW_ANY | ArgsManager::DEBUG_ONLY, OptionsCategory::DEBUG_TEST);
    argsman.AddArg("-maxtipage=<n>",
                   strprintf("Maximum tip age in seconds to consider node in initial block download (default: %u)",
                             Ticks<std::chrono::seconds>(DEFAULT_MAX_TIP_AGE)),
                   ArgsManager::ALLOW_ANY | ArgsManager::DEBUG_ONLY, OptionsCategory::DEBUG_TEST);
<<<<<<< HEAD
    argsman.AddArg("-printpriority", strprintf("Log transaction priority and fee rate in %s/kvB when mining blocks (default: %u)", CURRENCY_UNIT, DEFAULT_PRINT_MODIFIED_FEE), ArgsManager::ALLOW_ANY | ArgsManager::DEBUG_ONLY, OptionsCategory::DEBUG_TEST);
    argsman.AddArg("-uaappend=<uafragment>", "Append literal string to the user agent string (should only be used for software embedding)", ArgsManager::ALLOW_ANY, OptionsCategory::CONNECTION);
    argsman.AddArg("-uacomment=<cmt>", "Append comment to the user agent string", ArgsManager::ALLOW_ANY, OptionsCategory::CONNECTION);
    argsman.AddArg("-uaspoof=<ua>", strprintf("Replace entire user agent string with custom identifier (should be formatted '%s' as specified in BIP 14)", BIP14_EXAMPLE_UA), ArgsManager::ALLOW_ANY | ArgsManager::DEBUG_ONLY, OptionsCategory::CONNECTION);
=======
    argsman.AddArg("-printpriority", strprintf("Log transaction fee rate in %s/kvB when mining blocks (default: %u)", CURRENCY_UNIT, DEFAULT_PRINT_MODIFIED_FEE), ArgsManager::ALLOW_ANY | ArgsManager::DEBUG_ONLY, OptionsCategory::DEBUG_TEST);
    argsman.AddArg("-uacomment=<cmt>", "Append comment to the user agent string", ArgsManager::ALLOW_ANY, OptionsCategory::DEBUG_TEST);
>>>>>>> ae327062

    SetupChainParamsBaseOptions(argsman);

    argsman.AddArg("-acceptnonstddatacarrier",
                   strprintf("Relay and mine non-OP_RETURN datacarrier injection (default: %u)",
                             DEFAULT_ACCEPT_NON_STD_DATACARRIER),
                   ArgsManager::ALLOW_ANY, OptionsCategory::NODE_RELAY);
    argsman.AddArg("-acceptnonstdtxn", strprintf("Relay and mine \"non-standard\" transactions (default: %u)", DEFAULT_ACCEPT_NON_STD_TXN), ArgsManager::ALLOW_ANY, OptionsCategory::NODE_RELAY);
    argsman.AddArg("-acceptunknownwitness",
                   strprintf("Relay transactions sending to unknown/future witness script versions (default: %u)", DEFAULT_ACCEPTUNKNOWNWITNESS),
                   ArgsManager::ALLOW_ANY,
                   OptionsCategory::NODE_RELAY);
    argsman.AddArg("-incrementalrelayfee=<amt>", strprintf("Fee rate (in %s/kvB) used to define cost of relay, used for mempool limiting and replacement policy. (default: %s)", CURRENCY_UNIT, FormatMoney(DEFAULT_INCREMENTAL_RELAY_FEE)), ArgsManager::ALLOW_ANY | ArgsManager::DEBUG_ONLY, OptionsCategory::NODE_RELAY);
    argsman.AddArg("-dustrelayfee=<amt>", strprintf("Fee rate (in %s/kvB) used to define dust, the value of an output such that it will cost more than its value in fees at this fee rate to spend it. (default: %s)", CURRENCY_UNIT, FormatMoney(DUST_RELAY_TX_FEE)), ArgsManager::ALLOW_ANY, OptionsCategory::NODE_RELAY);
    argsman.AddArg("-dustdynamic=off|[<multiplier>*]target:<blocks>|[<multiplier>*]mempool:<kvB>",
                   strprintf("Automatically raise dustrelayfee based on either the expected fee to be mined within <blocks> blocks, or to be within the best <kvB> kvB of this node's mempool. If unspecified, multiplier is %s. (default: %s)",
                             DEFAULT_DUST_RELAY_MULTIPLIER / 1000.,
                             DEFAULT_DUST_DYNAMIC), ArgsManager::ALLOW_ANY, OptionsCategory::NODE_RELAY);
    argsman.AddArg("-acceptstalefeeestimates", strprintf("Read fee estimates even if they are stale (%sdefault: %u) fee estimates are considered stale if they are %s hours old", "regtest only; ", DEFAULT_ACCEPT_STALE_FEE_ESTIMATES, Ticks<std::chrono::hours>(MAX_FILE_AGE)), ArgsManager::ALLOW_ANY | ArgsManager::DEBUG_ONLY, OptionsCategory::DEBUG_TEST);
    argsman.AddArg("-bytespersigop", strprintf("Equivalent bytes per sigop in transactions for relay and mining (default: %u)", DEFAULT_BYTES_PER_SIGOP), ArgsManager::ALLOW_ANY, OptionsCategory::NODE_RELAY);
    argsman.AddArg("-bytespersigopstrict", strprintf("Minimum bytes per sigop in transactions we relay and mine (default: %u)", DEFAULT_BYTES_PER_SIGOP_STRICT), ArgsManager::ALLOW_ANY, OptionsCategory::NODE_RELAY);
    argsman.AddArg("-datacarrier", strprintf("Relay and mine data carrier transactions (default: %u)", DEFAULT_ACCEPT_DATACARRIER), ArgsManager::ALLOW_ANY, OptionsCategory::NODE_RELAY);
    argsman.AddArg("-datacarriercost", strprintf("Treat extra data in transactions as at least N vbytes per actual byte (default: %s)", DEFAULT_WEIGHT_PER_DATA_BYTE / 4.0), ArgsManager::ALLOW_ANY, OptionsCategory::NODE_RELAY);
    argsman.AddArg("-datacarrierfullcount", strprintf("Apply datacarriersize limit to all known datacarrier methods (default: %u)", DEFAULT_DATACARRIER_FULLCOUNT), ArgsManager::ALLOW_ANY | (DEFAULT_DATACARRIER_FULLCOUNT ? uint32_t{ArgsManager::DEBUG_ONLY} : 0), OptionsCategory::NODE_RELAY);
    argsman.AddArg("-datacarriersize",
                   strprintf("Maximum size of data in data carrier transactions we relay and mine, in bytes (default: %u)",
                             MAX_OP_RETURN_RELAY),
                   ArgsManager::ALLOW_ANY, OptionsCategory::NODE_RELAY);
<<<<<<< HEAD
    argsman.AddArg("-maxscriptsize", strprintf("Maximum size of scripts (including the entire witness stack) we relay and mine, in bytes (default: %s)", DEFAULT_SCRIPT_SIZE_POLICY_LIMIT), ArgsManager::ALLOW_ANY, OptionsCategory::NODE_RELAY);
    argsman.AddArg("-maxtxlegacysigops",
                   strprintf("Maximum number of legacy sigops allowed in transactions we relay and mine, as measured by BIP54 (default: %s)",
                             MAX_TX_LEGACY_SIGOPS),
                   ArgsManager::ALLOW_ANY, OptionsCategory::NODE_RELAY);
    argsman.AddArg("-mempoolfullrbf", strprintf("Accept transaction replace-by-fee without requiring replaceability signaling (default: %u)", (DEFAULT_MEMPOOL_RBF_POLICY == RBFPolicy::Always)), ArgsManager::ALLOW_ANY, OptionsCategory::NODE_RELAY);
    argsman.AddArg("-mempoolreplacement", strprintf("Set to 0 to disable RBF entirely, \"fee,optin\" to honour RBF opt-out signal, or \"fee,-optin\" to always RBF aka full RBF (default: %s)", "fee,-optin"), ArgsManager::ALLOW_ANY, OptionsCategory::NODE_RELAY);
    argsman.AddArg("-mempooltruc", strprintf("Behaviour for transactions requesting TRUC limits: \"reject\" the transactions entirely, \"accept\" them just like any other, or \"enforce\" to impose their requested restrictions (default: %s)", "enforce"), ArgsManager::ALLOW_ANY, OptionsCategory::NODE_RELAY);
    argsman.AddArg("-permitbareanchor",
                   strprintf("Relay transactions that only have ephemeral anchor outputs (default: %u)", DEFAULT_PERMITBAREANCHOR),
                   ArgsManager::ALLOW_ANY,
                   OptionsCategory::NODE_RELAY);
    argsman.AddArg("-permitbaredatacarrier",
                   strprintf("Relay transactions that only have data carrier outputs (default: %u)", DEFAULT_PERMITBAREDATACARRIER),
                   ArgsManager::ALLOW_ANY,
                   OptionsCategory::NODE_RELAY);
    argsman.AddArg("-permitbarepubkey", strprintf("Relay legacy pubkey outputs (default: %u)", DEFAULT_PERMIT_BAREPUBKEY), ArgsManager::ALLOW_ANY,
                   OptionsCategory::NODE_RELAY);
=======
>>>>>>> ae327062
    argsman.AddArg("-permitbaremultisig", strprintf("Relay transactions creating non-P2SH multisig outputs (default: %u)", DEFAULT_PERMIT_BAREMULTISIG), ArgsManager::ALLOW_ANY,
                   OptionsCategory::NODE_RELAY);
    argsman.AddArg("-permitephemeral=<options>",
                   strprintf("Relay transaction packages that include ephemeral outputs defined by comma-separated options (prefix each by '-' to force off): \"anchor\" to allow minimal anyone-can-spend anchors, \"send\" to allow ordinary output types to be considered ephemeral, and \"dust\" to allow for dust-amount outputs rather than strictly zero-value (default: %s)", "anchor,send,dust"),
                   ArgsManager::ALLOW_ANY,
                   OptionsCategory::NODE_RELAY);
    argsman.AddArg("-minrelaycoinblocks=<n>",
                   strprintf("Minimum \"coin blocks\" (measured in %s per block) that a transaction must be spending to be relayed (default: %s)",
                             CURRENCY_ATOM,
                             DEFAULT_MINRELAYCOINBLOCKS),
                   ArgsManager::ALLOW_ANY, OptionsCategory::NODE_RELAY);
    argsman.AddArg("-minrelaymaturity=<n>",
                   strprintf("Minimum number of blocks that inputs must mature before being spent in transactions we relay (default: %s)",
                             DEFAULT_MINRELAYMATURITY),
                   ArgsManager::ALLOW_ANY, OptionsCategory::NODE_RELAY);
    argsman.AddArg("-minrelaytxfee=<amt>", strprintf("Fees (in %s/kvB) smaller than this are considered zero fee for relaying, mining and transaction creation (default: %s)",
        CURRENCY_UNIT, FormatMoney(DEFAULT_MIN_RELAY_TX_FEE)), ArgsManager::ALLOW_ANY, OptionsCategory::NODE_RELAY);
    argsman.AddArg("-rejectparasites", strprintf("Refuse to relay or mine parasitic overlay protocols (default: %u)", DEFAULT_REJECT_PARASITES), ArgsManager::ALLOW_ANY, OptionsCategory::NODE_RELAY);
    argsman.AddArg("-rejecttokens",
                   strprintf("Refuse to relay or mine transactions involving non-bitcoin tokens (default: %u)",
                             DEFAULT_REJECT_TOKENS),
                   ArgsManager::ALLOW_ANY, OptionsCategory::NODE_RELAY);
    argsman.AddArg("-spkreuse=<policy>", strprintf("Either \"allow\" to relay/mine transactions reusing addresses or other pubkey scripts, or \"conflict\" to treat them as exclusive prior to being mined (default: %s)", DEFAULT_SPKREUSE), ArgsManager::ALLOW_ANY, OptionsCategory::NODE_RELAY);
    argsman.AddArg("-whitelistforcerelay", strprintf("Add 'forcerelay' permission to whitelisted peers with default permissions. This will relay transactions even if the transactions were already in the mempool. (default: %d)", DEFAULT_WHITELISTFORCERELAY), ArgsManager::ALLOW_ANY, OptionsCategory::NODE_RELAY);
    argsman.AddArg("-whitelistrelay", strprintf("Add 'relay' permission to whitelisted peers with default permissions. This will accept relayed transactions even when not relaying transactions (default: %d)", DEFAULT_WHITELISTRELAY), ArgsManager::ALLOW_ANY, OptionsCategory::NODE_RELAY);


    argsman.AddArg("-blockmaxsize=<n>", strprintf("Set maximum block size in bytes (default: %d)", DEFAULT_BLOCK_MAX_SIZE), ArgsManager::ALLOW_ANY, OptionsCategory::BLOCK_CREATION);
    argsman.AddArg("-blockmaxweight=<n>", strprintf("Set maximum BIP141 block weight (default: %d)", DEFAULT_BLOCK_MAX_WEIGHT), ArgsManager::ALLOW_ANY, OptionsCategory::BLOCK_CREATION);
    argsman.AddArg("-blockreservedweight=<n>", strprintf("Reserve space for the fixed-size block header plus the largest coinbase transaction the mining software may add to the block. (default: %d).", DEFAULT_BLOCK_RESERVED_WEIGHT), ArgsManager::ALLOW_ANY, OptionsCategory::BLOCK_CREATION);
    argsman.AddArg("-blockmintxfee=<amt>", strprintf("Set lowest fee rate (in %s/kvB) for transactions to be included in block creation. (default: %s)", CURRENCY_UNIT, FormatMoney(DEFAULT_BLOCK_MIN_TX_FEE)), ArgsManager::ALLOW_ANY, OptionsCategory::BLOCK_CREATION);
    argsman.AddArg("-blockprioritysize=<n>", strprintf("Set maximum size of high-priority/low-fee transactions in bytes (default: %d)", DEFAULT_BLOCK_PRIORITY_SIZE), ArgsManager::ALLOW_ANY, OptionsCategory::BLOCK_CREATION);
    argsman.AddArg("-blockversion=<n>", "Override block version to test forking scenarios", ArgsManager::ALLOW_ANY | ArgsManager::DEBUG_ONLY, OptionsCategory::BLOCK_CREATION);

    argsman.AddArg("-rest", strprintf("Accept public REST requests (default: %u)", DEFAULT_REST_ENABLE), ArgsManager::ALLOW_ANY, OptionsCategory::RPC);
    argsman.AddArg("-rpcallowip=<ip>", "Allow JSON-RPC connections from specified source. Valid values for <ip> are a single IP (e.g. 1.2.3.4), a network/netmask (e.g. 1.2.3.4/255.255.255.0), a network/CIDR (e.g. 1.2.3.4/24), all ipv4 (0.0.0.0/0), or all ipv6 (::/0). RFC4193 is allowed only if -cjdnsreachable=0. This option can be specified multiple times", ArgsManager::ALLOW_ANY, OptionsCategory::RPC);
    argsman.AddArg("-rpcauth=<userpw>[:wallet]",
                   "Username and HMAC-SHA-256 hashed password for JSON-RPC connections. "
                   "The field <userpw> comes in the format: <USERNAME>:<SALT>$<HASH>. "
                   "A canonical python script is included in share/rpcauth. "
                   "The client then connects normally using the rpcuser=<USERNAME>/rpcpassword=<PASSWORD> pair of arguments. "
                   "A single wallet name can also be specified to restrict access to only that wallet, or '-' to deny all wallet access. "
                   "This option can be specified multiple times",
                   ArgsManager::ALLOW_ANY | ArgsManager::SENSITIVE, OptionsCategory::RPC);
    argsman.AddArg("-rpcauthfile=<userpw>", "A file with a single lines with same format as rpcauth. This option can be specified multiple times", ArgsManager::ALLOW_ANY, OptionsCategory::RPC);
    argsman.AddArg("-rpcbind=<addr>[:port]", "Bind to given address to listen for JSON-RPC connections. Do not expose the RPC server to untrusted networks such as the public internet! This option is ignored unless -rpcallowip is also passed. Port is optional and overrides -rpcport. Use [host]:port notation for IPv6. This option can be specified multiple times (default: 127.0.0.1 and ::1 i.e., localhost)", ArgsManager::ALLOW_ANY | ArgsManager::NETWORK_ONLY, OptionsCategory::RPC);
    argsman.AddArg("-rpcdoccheck", strprintf("Throw a non-fatal error at runtime if the documentation for an RPC is incorrect (default: %u)", DEFAULT_RPC_DOC_CHECK), ArgsManager::ALLOW_ANY | ArgsManager::DEBUG_ONLY, OptionsCategory::RPC);
    argsman.AddArg("-rpccookiefile=<loc>", "Location of the auth cookie. Relative paths will be prefixed by a net-specific datadir location. (default: data dir)", ArgsManager::ALLOW_ANY, OptionsCategory::RPC);
    argsman.AddArg("-rpccookieperms=<readable-by>", strprintf("Set permissions on the RPC auth cookie file so that it is readable by [owner|group|all] (default: owner [via umask 0077])"), ArgsManager::ALLOW_ANY, OptionsCategory::RPC);
    argsman.AddArg("-rpcpassword=<pw>", "Password for JSON-RPC connections", ArgsManager::ALLOW_ANY | ArgsManager::SENSITIVE, OptionsCategory::RPC);
    argsman.AddArg("-rpcport=<port>", strprintf("Listen for JSON-RPC connections on <port> (default: %u, testnet3: %u, testnet4: %u, signet: %u, regtest: %u)", defaultBaseParams->RPCPort(), testnetBaseParams->RPCPort(), testnet4BaseParams->RPCPort(), signetBaseParams->RPCPort(), regtestBaseParams->RPCPort()), ArgsManager::ALLOW_ANY | ArgsManager::NETWORK_ONLY, OptionsCategory::RPC);
    argsman.AddArg("-rpcservertimeout=<n>", strprintf("Timeout during HTTP requests (default: %d)", DEFAULT_HTTP_SERVER_TIMEOUT), ArgsManager::ALLOW_ANY | ArgsManager::DEBUG_ONLY, OptionsCategory::RPC);
    argsman.AddArg("-rpcthreads=<n>", strprintf("Set the number of threads to service RPC calls (default: %d)", DEFAULT_HTTP_THREADS), ArgsManager::ALLOW_ANY, OptionsCategory::RPC);
    argsman.AddArg("-rpcuser=<user>", "Username for JSON-RPC connections", ArgsManager::ALLOW_ANY | ArgsManager::SENSITIVE, OptionsCategory::RPC);
    argsman.AddArg("-rpcwhitelist=<whitelist>", "Set a whitelist to filter incoming RPC calls for a specific user. The field <whitelist> comes in the format: <USERNAME>:<rpc 1>,<rpc 2>,...,<rpc n>. If multiple whitelists are set for a given user, they are set-intersected. See -rpcwhitelistdefault documentation for information on default whitelist behavior.", ArgsManager::ALLOW_ANY, OptionsCategory::RPC);
    argsman.AddArg("-rpcwhitelistdefault", "Sets default behavior for rpc whitelisting. Unless rpcwhitelistdefault is set to 0, if any -rpcwhitelist is set, the rpc server acts as if all rpc users are subject to empty-unless-otherwise-specified whitelists. If rpcwhitelistdefault is set to 1 and no -rpcwhitelist is set, rpc server acts as if all rpc users are subject to empty whitelists.", ArgsManager::ALLOW_ANY, OptionsCategory::RPC);
    argsman.AddArg("-rpcworkqueue=<n>", strprintf("Set the maximum depth of the work queue to service RPC calls (default: %d)", DEFAULT_HTTP_WORKQUEUE), ArgsManager::ALLOW_ANY | ArgsManager::DEBUG_ONLY, OptionsCategory::RPC);
    argsman.AddArg("-server", "Accept command line and JSON-RPC commands", ArgsManager::ALLOW_ANY, OptionsCategory::RPC);
    if (can_listen_ipc) {
        argsman.AddArg("-ipcbind=<address>", "Bind to Unix socket address and listen for incoming connections. Valid address values are \"unix\" to listen on the default path, <datadir>/node.sock, or \"unix:/custom/path\" to specify a custom path. Can be specified multiple times to listen on multiple paths. Default behavior is not to listen on any path. If relative paths are specified, they are interpreted relative to the network data directory. If paths include any parent directory components and the parent directories do not exist, they will be created.", ArgsManager::ALLOW_ANY, OptionsCategory::IPC);
    }

#if HAVE_DECL_FORK
    argsman.AddArg("-daemon", strprintf("Run in the background as a daemon and accept commands (default: %d)", DEFAULT_DAEMON), ArgsManager::ALLOW_ANY, OptionsCategory::OPTIONS);
    argsman.AddArg("-daemonwait", strprintf("Wait for initialization to be finished before exiting. This implies -daemon (default: %d)", DEFAULT_DAEMONWAIT), ArgsManager::ALLOW_ANY, OptionsCategory::OPTIONS);
#else
    hidden_args.emplace_back("-daemon");
    hidden_args.emplace_back("-daemonwait");
#endif

    CStats::AddStatsOptions();

    // Add the hidden options
    argsman.AddHiddenArgs(hidden_args);
}

#if HAVE_SYSTEM
static void StartupNotify(const ArgsManager& args)
{
    for (const std::string& command : args.GetArgs("-startupnotify")) {
        std::thread t(runCommand, command);
        t.detach(); // thread runs free
    }
}
#endif

static bool AppInitServers(NodeContext& node)
{
    const ArgsManager& args = *Assert(node.args);
    if (!InitHTTPServer(*Assert(node.shutdown_signal))) {
        return false;
    }
    StartRPC();
    node.rpc_interruption_point = RpcInterruptionPoint;
    if (!StartHTTPRPC(&node))
        return false;
    if (args.GetBoolArg("-rest", DEFAULT_REST_ENABLE)) StartREST(&node);
    StartHTTPServer();
    return true;
}

// Parameter interaction based on rules
void InitParameterInteraction(ArgsManager& args)
{
    // when specifying an explicit binding address, you want to listen on it
    // even when -connect or -proxy is specified
    if (!args.GetArgs("-bind").empty()) {
        if (args.SoftSetBoolArg("-listen", true))
            LogInfo("parameter interaction: -bind set -> setting -listen=1\n");
    }
    if (!args.GetArgs("-whitebind").empty()) {
        if (args.SoftSetBoolArg("-listen", true))
            LogInfo("parameter interaction: -whitebind set -> setting -listen=1\n");
    }

    if (!args.GetArgs("-connect").empty() || args.IsArgNegated("-connect") || args.GetIntArg("-maxconnections", DEFAULT_MAX_PEER_CONNECTIONS) <= 0) {
        // when only connecting to trusted nodes, do not seed via DNS, or listen by default
        // do the same when connections are disabled
        if (args.SoftSetBoolArg("-dnsseed", false))
            LogInfo("parameter interaction: -connect or -maxconnections=0 set -> setting -dnsseed=0\n");
        if (args.SoftSetBoolArg("-listen", false))
            LogInfo("parameter interaction: -connect or -maxconnections=0 set -> setting -listen=0\n");
    }

    std::string proxy_arg = args.GetArg("-proxy", "");
    if (proxy_arg != "" && proxy_arg != "0") {
        // to protect privacy, do not listen by default if a default proxy server is specified
        if (args.SoftSetBoolArg("-listen", false))
            LogInfo("parameter interaction: -proxy set -> setting -listen=0\n");
        // to protect privacy, do not map ports when a proxy is set. The user may still specify -listen=1
        // to listen locally, so don't rely on this happening through -listen below.
        if (args.SoftSetBoolArg("-natpmp", false)) {
            LogInfo("parameter interaction: -proxy set -> setting -natpmp=0\n");
        }
        // to protect privacy, do not discover addresses by default
        if (args.SoftSetBoolArg("-discover", false))
            LogInfo("parameter interaction: -proxy set -> setting -discover=0\n");
    }

    if (!args.GetBoolArg("-listen", DEFAULT_LISTEN)) {
        // do not map ports or try to retrieve public IP when not listening (pointless)
        if (args.SoftSetBoolArg("-natpmp", false)) {
            LogInfo("parameter interaction: -listen=0 -> setting -natpmp=0\n");
        }
        if (args.SoftSetBoolArg("-discover", false))
            LogInfo("parameter interaction: -listen=0 -> setting -discover=0\n");
        if (args.SoftSetBoolArg("-listenonion", false))
            LogInfo("parameter interaction: -listen=0 -> setting -listenonion=0\n");
        if (args.SoftSetBoolArg("-i2pacceptincoming", false)) {
            LogInfo("parameter interaction: -listen=0 -> setting -i2pacceptincoming=0\n");
        }
    }

    if (!args.GetArgs("-externalip").empty()) {
        // if an explicit public IP is specified, do not try to find others
        if (args.SoftSetBoolArg("-discover", false))
            LogInfo("parameter interaction: -externalip set -> setting -discover=0\n");
    }

    if (args.GetBoolArg("-blocksonly", DEFAULT_BLOCKSONLY)) {
        // disable whitelistrelay in blocksonly mode
        if (args.SoftSetBoolArg("-whitelistrelay", false))
            LogInfo("parameter interaction: -blocksonly=1 -> setting -whitelistrelay=0\n");
        // Reduce default mempool size in blocksonly mode to avoid unexpected resource usage
        if (args.SoftSetArg("-maxmempool", ToString(DEFAULT_BLOCKSONLY_MAX_MEMPOOL_SIZE_MB)))
            LogInfo("parameter interaction: -blocksonly=1 -> setting -maxmempool=%d\n", DEFAULT_BLOCKSONLY_MAX_MEMPOOL_SIZE_MB);
    }

    // Forcing relay from whitelisted hosts implies we will accept relays from them in the first place.
    if (args.GetBoolArg("-whitelistforcerelay", DEFAULT_WHITELISTFORCERELAY)) {
        if (args.SoftSetBoolArg("-whitelistrelay", true))
            LogInfo("parameter interaction: -whitelistforcerelay=1 -> setting -whitelistrelay=1\n");
    }
    const auto onlynets = args.GetArgs("-onlynet");
    if (!onlynets.empty()) {
        bool clearnet_reachable = std::any_of(onlynets.begin(), onlynets.end(), [](const auto& net) {
            const auto n = ParseNetwork(net);
            return n == NET_IPV4 || n == NET_IPV6;
        });
        if (!clearnet_reachable && args.SoftSetBoolArg("-dnsseed", false)) {
            LogInfo("parameter interaction: -onlynet excludes IPv4 and IPv6 -> setting -dnsseed=0\n");
        }
    }

    // If settings.json contains a "upnp" option, migrate it to use "natpmp" instead
    bool settings_changed{false}; // Whether settings.json file needs to be rewritten
    args.LockSettings([&](common::Settings& settings) {
        if (auto* upnp{common::FindKey(settings.rw_settings, "upnp")}) {
            if (common::FindKey(settings.rw_settings, "natpmp") == nullptr) {
                LogWarning(R"(Adding "natpmp": %s to settings.json to replace obsolete "upnp" setting)", upnp->write());
                settings.rw_settings["natpmp"] = *upnp;
            }
            LogWarning(R"(Removing obsolete "upnp" setting from settings.json)");
            settings.rw_settings.erase("upnp");
            settings_changed = true;
        }
    });
    if (settings_changed) args.WriteSettingsFile();

    // We dropped UPnP support but kept the arg as hidden for now to display a friendlier error to user who has the
    // option in their config, and migrate the setting to -natpmp.
    if (const auto arg{args.GetBoolArg("-upnp")}) {
        std::string message;
        if (args.SoftSetBoolArg("-natpmp", *arg)) {
            message = strprintf(" Substituting '-natpmp=%s'.", *arg);
        }
        LogWarning("Option '-upnp=%s' is given but UPnP support was dropped in version 29.0.%s",
                *arg, message);
    }
}

/**
 * Initialize global loggers.
 *
 * Note that this is called very early in the process lifetime, so you should be
 * careful about what global state you rely on here.
 */
void InitLogging(const ArgsManager& args)
{
    init::SetLoggingOptions(args);
    init::LogPackageVersion();
}

namespace { // Variables internal to initialization process only

int nMaxConnections;
int available_fds;
ServiceFlags g_local_services = ServiceFlags(NODE_NETWORK_LIMITED | NODE_WITNESS);
int64_t peer_connect_timeout;
std::set<BlockFilterType> g_enabled_filter_types;

} // namespace

[[noreturn]] static void new_handler_terminate()
{
    // Rather than throwing std::bad-alloc if allocation fails, terminate
    // immediately to (try to) avoid chain corruption.
    // Since logging may itself allocate memory, set the handler directly
    // to terminate first.
    std::set_new_handler(std::terminate);
    LogError("Out of memory. Terminating.\n");

    // The log was successful, terminate now.
    std::terminate();
};

bool AppInitBasicSetup(const ArgsManager& args, std::atomic<int>& exit_status)
{
    // ********************************************************* Step 1: setup
#ifdef _MSC_VER
    // Turn off Microsoft heap dump noise
    _CrtSetReportMode(_CRT_WARN, _CRTDBG_MODE_FILE);
    _CrtSetReportFile(_CRT_WARN, CreateFileA("NUL", GENERIC_WRITE, 0, nullptr, OPEN_EXISTING, 0, 0));
    // Disable confusing "helpful" text message on abort, Ctrl-C
    _set_abort_behavior(0, _WRITE_ABORT_MSG | _CALL_REPORTFAULT);
#endif
#ifdef WIN32
    // Enable heap terminate-on-corruption
    HeapSetInformation(nullptr, HeapEnableTerminationOnCorruption, nullptr, 0);
#endif
    if (!SetupNetworking()) {
        return InitError(Untranslated("Initializing networking failed."));
    }

#ifndef WIN32
    // Clean shutdown on SIGTERM
    registerSignalHandler(SIGTERM, HandleSIGTERM);
    registerSignalHandler(SIGINT, HandleSIGTERM);

    // Reopen debug.log on SIGHUP
    registerSignalHandler(SIGHUP, HandleSIGHUP);

    // Ignore SIGPIPE, otherwise it will bring the daemon down if the client closes unexpectedly
    signal(SIGPIPE, SIG_IGN);
#else
    SetConsoleCtrlHandler(consoleCtrlHandler, true);
#endif

    std::set_new_handler(new_handler_terminate);

    return true;
}

bool AppInitParameterInteraction(const ArgsManager& args)
{
    const CChainParams& chainparams = Params();
    // ********************************************************* Step 2: parameter interactions

    // also see: InitParameterInteraction()

    // Error if network-specific options (-addnode, -connect, etc) are
    // specified in default section of config file, but not overridden
    // on the command line or in this chain's section of the config file.
    ChainType chain = args.GetChainType();
    if (chain == ChainType::SIGNET) {
        LogPrintf("Signet derived magic (message start): %s\n", HexStr(chainparams.MessageStart()));
    }
    bilingual_str errors;
    for (const auto& arg : args.GetUnsuitableSectionOnlyArgs()) {
        errors += strprintf(_("Config setting for %s only applied on %s network when in [%s] section."), arg, ChainTypeToString(chain), ChainTypeToString(chain)) + Untranslated("\n");
    }

    if (!errors.empty()) {
        return InitError(errors);
    }

    // Testnet3 deprecation warning
    if (chain == ChainType::TESTNET) {
        LogInfo("Warning: Support for testnet3 is deprecated and will be removed in an upcoming release. Consider switching to testnet4.\n");
    }

    // Warn if unrecognized section name are present in the config file.
    bilingual_str warnings;
    for (const auto& section : args.GetUnrecognizedSections()) {
        warnings += Untranslated(strprintf("%s:%i ", section.m_file, section.m_line)) + strprintf(_("Section [%s] is not recognized."), section.m_name) + Untranslated("\n");
    }

    if (!warnings.empty()) {
        InitWarning(warnings);
    }

    if (!fs::is_directory(args.GetBlocksDirPath())) {
        return InitError(strprintf(_("Specified blocks directory \"%s\" does not exist."), args.GetArg("-blocksdir", "")));
    }

    // parse and validate enabled filter types
    std::string blockfilterindex_value = args.GetArg("-blockfilterindex", DEFAULT_BLOCKFILTERINDEX);
    if (blockfilterindex_value == "" || blockfilterindex_value == "1") {
        g_enabled_filter_types = {BlockFilterType::BASIC};
    } else if (blockfilterindex_value != "0") {
        const std::vector<std::string> names = args.GetArgs("-blockfilterindex");
        for (const auto& name : names) {
            BlockFilterType filter_type;
            if (!BlockFilterTypeByName(name, filter_type)) {
                return InitError(strprintf(_("Unknown -blockfilterindex value %s."), name));
            }
            g_enabled_filter_types.insert(filter_type);
        }
    }

    // Signal NODE_P2P_V2 if BIP324 v2 transport is enabled.
    if (args.GetBoolArg("-v2transport", DEFAULT_V2_TRANSPORT)) {
        g_local_services = ServiceFlags(g_local_services | NODE_P2P_V2);
    } else if (args.GetBoolArg("-v2onlyclearnet", false)) {
        return InitError(_("Cannot set -v2onlyclearnet to true when v2transport is disabled."));
    }

    // Signal NODE_COMPACT_FILTERS if peerblockfilters and basic filters index are both enabled.
    if (args.GetBoolArg("-peerblockfilters", DEFAULT_PEERBLOCKFILTERS)) {
        if (g_enabled_filter_types.count(BlockFilterType::BASIC) != 1) {
            return InitError(_("Cannot set -peerblockfilters without -blockfilterindex."));
        }

        g_local_services = ServiceFlags(g_local_services | NODE_COMPACT_FILTERS);
    }

    if (args.GetIntArg("-prune", 0)) {
        if (args.GetBoolArg("-txindex", DEFAULT_TXINDEX))
            return InitError(_("Prune mode is incompatible with -txindex."));
        if (args.GetBoolArg("-reindex-chainstate", false)) {
            return InitError(_("Prune mode is incompatible with -reindex-chainstate. Use full -reindex instead."));
        }
    }

    // If -forcednsseed is set to true, ensure -dnsseed has not been set to false
    if (args.GetBoolArg("-forcednsseed", DEFAULT_FORCEDNSSEED) && !args.GetBoolArg("-dnsseed", DEFAULT_DNSSEED)){
        return InitError(_("Cannot set -forcednsseed to true when setting -dnsseed to false."));
    }

    // -bind and -whitebind can't be set when not listening
    size_t nUserBind = args.GetArgs("-bind").size() + args.GetArgs("-whitebind").size();
    if (nUserBind != 0 && !args.GetBoolArg("-listen", DEFAULT_LISTEN)) {
        return InitError(Untranslated("Cannot set -bind or -whitebind together with -listen=0"));
    }

    // if listen=0, then disallow listenonion=1
    if (!args.GetBoolArg("-listen", DEFAULT_LISTEN) && args.GetBoolArg("-listenonion", DEFAULT_LISTEN_ONION)) {
        return InitError(Untranslated("Cannot set -listen=0 together with -listenonion=1"));
    }

    // Make sure enough file descriptors are available. We need to reserve enough FDs to account for the bare minimum,
    // plus all manual connections and all bound interfaces. Any remainder will be available for connection sockets

    // Number of bound interfaces (we have at least one)
    int nBind = std::max(nUserBind, size_t(1));
    // Maximum number of connections with other nodes, this accounts for all types of outbounds and inbounds except for manual
    int user_max_connection = args.GetIntArg("-maxconnections", DEFAULT_MAX_PEER_CONNECTIONS);
    if (user_max_connection < 0) {
        return InitError(Untranslated("-maxconnections must be greater or equal than zero"));
    }
    // Reserve enough FDs to account for the bare minimum, plus any manual connections, plus the bound interfaces
    int min_required_fds = MIN_CORE_FDS + MAX_ADDNODE_CONNECTIONS + nBind;

    // Try raising the FD limit to what we need (available_fds may be smaller than the requested amount if this fails)
    available_fds = RaiseFileDescriptorLimit(user_max_connection + min_required_fds);
    // If we are using select instead of poll, our actual limit may be even smaller
#ifndef USE_POLL
    available_fds = std::min(FD_SETSIZE, available_fds);
#endif
    if (available_fds < min_required_fds)
        return InitError(strprintf(_("Not enough file descriptors available. %d available, %d required."), available_fds, min_required_fds));

    // Trim requested connection counts, to fit into system limitations
    nMaxConnections = std::min(available_fds - min_required_fds, user_max_connection);

    if (nMaxConnections < user_max_connection)
        InitWarning(strprintf(_("Reducing -maxconnections from %d to %d, because of system limitations."), user_max_connection, nMaxConnections));

    // ********************************************************* Step 3: parameter-to-internal-flags
    if (auto result{init::SetLoggingCategories(args)}; !result) return InitError(util::ErrorString(result));
    if (auto result{init::SetLoggingLevel(args)}; !result) return InitError(util::ErrorString(result));

    nConnectTimeout = args.GetIntArg("-timeout", DEFAULT_CONNECT_TIMEOUT);
    if (nConnectTimeout <= 0) {
        nConnectTimeout = DEFAULT_CONNECT_TIMEOUT;
    }

    peer_connect_timeout = args.GetIntArg("-peertimeout", DEFAULT_PEER_CONNECT_TIMEOUT);
    if (peer_connect_timeout <= 0) {
        return InitError(Untranslated("peertimeout must be a positive integer."));
    }

    // Sanity check argument for min fee for including tx in block
    // TODO: Harmonize which arguments need sanity checking and where that happens
    if (args.IsArgSet("-blockmintxfee")) {
        if (!ParseMoney(args.GetArg("-blockmintxfee", ""))) {
            return InitError(AmountErrMsg("blockmintxfee", args.GetArg("-blockmintxfee", "")));
        }
    }

    if (args.IsArgSet("-blockmaxweight")) {
        const auto max_block_weight = args.GetIntArg("-blockmaxweight", DEFAULT_BLOCK_MAX_WEIGHT);
        if (max_block_weight > MAX_BLOCK_WEIGHT) {
            return InitError(strprintf(_("Specified -blockmaxweight (%d) exceeds consensus maximum block weight (%d)"), max_block_weight, MAX_BLOCK_WEIGHT));
        }
    }

    if (args.IsArgSet("-blockreservedweight")) {
        const auto block_reserved_weight = args.GetIntArg("-blockreservedweight", DEFAULT_BLOCK_RESERVED_WEIGHT);
        if (block_reserved_weight > MAX_BLOCK_WEIGHT) {
            return InitError(strprintf(_("Specified -blockreservedweight (%d) exceeds consensus maximum block weight (%d)"), block_reserved_weight, MAX_BLOCK_WEIGHT));
        }
        if (block_reserved_weight < MINIMUM_BLOCK_RESERVED_WEIGHT) {
            return InitError(strprintf(_("Specified -blockreservedweight (%d) is lower than minimum safety value of (%d)"), block_reserved_weight, MINIMUM_BLOCK_RESERVED_WEIGHT));
        }
    }

<<<<<<< HEAD
    if (auto parsed = args.GetFixedPointArg("-datacarriercost", 2)) {
        g_weight_per_data_byte = ((*parsed * WITNESS_SCALE_FACTOR) + 99) / 100;
    }

    g_script_size_policy_limit = args.GetIntArg("-maxscriptsize", g_script_size_policy_limit);

=======
>>>>>>> ae327062
    nBytesPerSigOp = args.GetIntArg("-bytespersigop", nBytesPerSigOp);
    nBytesPerSigOpStrict = args.GetIntArg("-bytespersigopstrict", nBytesPerSigOpStrict);

    if (!g_wallet_init_interface.ParameterInteraction()) return false;

    {
        std::string strSpkReuse = gArgs.GetArg("-spkreuse", DEFAULT_SPKREUSE);
        // Uses string values so future versions can implement other modes
        if (strSpkReuse == "allow" || gArgs.GetBoolArg("-spkreuse", false)) {
            SpkReuseMode = SRM_ALLOW;
        } else {
            SpkReuseMode = SRM_REJECT;
        }
    }

    // Option to startup with mocktime set (used for regression testing):
    SetMockTime(args.GetIntArg("-mocktime", 0)); // SetMockTime(0) is a no-op

    if (args.GetBoolArg("-peerbloomfilters", DEFAULT_PEERBLOOMFILTERS))
        g_local_services = ServiceFlags(g_local_services | NODE_BLOOM);

    const std::vector<std::string> test_options = args.GetArgs("-test");
    if (!test_options.empty()) {
        if (chainparams.GetChainType() != ChainType::REGTEST) {
            return InitError(Untranslated("-test=<option> can only be used with regtest"));
        }
        for (const std::string& option : test_options) {
            auto it = std::find_if(TEST_OPTIONS_DOC.begin(), TEST_OPTIONS_DOC.end(), [&option](const std::string& doc_option) {
                size_t pos = doc_option.find(" (");
                return (pos != std::string::npos) && (doc_option.substr(0, pos) == option);
            });
            if (it == TEST_OPTIONS_DOC.end()) {
                InitWarning(strprintf(_("Unrecognised option \"%s\" provided in -test=<option>."), option));
            }
        }
    }

    // Also report errors from parsing before daemonization
    {
        kernel::Notifications notifications{};
        ChainstateManager::Options chainman_opts_dummy{
            .chainparams = chainparams,
            .datadir = args.GetDataDirNet(),
            .notifications = notifications,
        };
        auto chainman_result{ApplyArgsManOptions(args, chainman_opts_dummy)};
        if (!chainman_result) {
            return InitError(util::ErrorString(chainman_result));
        }
        BlockManager::Options blockman_opts_dummy{
            .chainparams = chainman_opts_dummy.chainparams,
            .blocks_dir = args.GetBlocksDirPath(),
            .notifications = chainman_opts_dummy.notifications,
            .block_tree_db_params = DBParams{
                .path = args.GetDataDirNet() / "blocks" / "index",
                .cache_bytes = 0,
            },
        };
        auto blockman_result{ApplyArgsManOptions(args, blockman_opts_dummy)};
        if (!blockman_result) {
            return InitError(util::ErrorString(blockman_result));
        }
        CTxMemPool::Options mempool_opts{};
        auto mempool_result{ApplyArgsManOptions(args, chainparams, mempool_opts)};
        if (!mempool_result) {
            return InitError(util::ErrorString(mempool_result));
        }
    }

    if (!CStats::parameterInteraction()) return false;

    return true;
}

static bool LockDirectory(const fs::path& dir, bool probeOnly)
{
    // Make sure only a single process is using the directory.
    switch (util::LockDirectory(dir, ".lock", probeOnly)) {
    case util::LockResult::ErrorWrite:
        return InitError(strprintf(_("Cannot write to directory '%s'; check permissions."), fs::PathToString(dir)));
    case util::LockResult::ErrorLock:
        return InitError(strprintf(_("Cannot obtain a lock on directory %s. %s is probably already running."), fs::PathToString(dir), CLIENT_NAME));
    case util::LockResult::Success: return true;
    } // no default case, so the compiler can warn about missing cases
    assert(false);
}
static bool LockDirectories(bool probeOnly)
{
    return LockDirectory(gArgs.GetDataDirNet(), probeOnly) && \
           LockDirectory(gArgs.GetBlocksDirPath(), probeOnly);
}

bool AppInitSanityChecks(const kernel::Context& kernel)
{
    // ********************************************************* Step 4: sanity checks
    auto result{kernel::SanityChecks(kernel)};
    if (!result) {
        InitError(util::ErrorString(result));
        return InitError(strprintf(_("Initialization sanity check failed. %s is shutting down."), CLIENT_NAME));
    }

    if (!ECC_InitSanityCheck()) {
        return InitError(strprintf(_("Elliptic curve cryptography sanity check failure. %s is shutting down."), CLIENT_NAME));
    }

    // Probe the directory locks to give an early error message, if possible
    // We cannot hold the directory locks here, as the forking for daemon() hasn't yet happened,
    // and a fork will cause weird behavior to them.
    return LockDirectories(true);
}

bool AppInitLockDirectories()
{
    // After daemonization get the directory locks again and hold on to them until exit
    // This creates a slight window for a race condition to happen, however this condition is harmless: it
    // will at most make us exit without printing a message to console.
    if (!LockDirectories(false)) {
        // Detailed error printed inside LockDirectory
        return false;
    }
    return true;
}

/**
 * Once initial block sync is finished and no change in block height or queued downloads,
 * sync utxo state to protect against data loss
 */
static void SyncCoinsTipAfterChainSync(const NodeContext& node)
{
    LOCK(node.chainman->GetMutex());
    if (node.chainman->IsInitialBlockDownload()) {
        LogDebug(BCLog::COINDB, "Node is still in IBD, rescheduling post-IBD chainstate disk sync...\n");
        node.scheduler->scheduleFromNow([&node] {
            SyncCoinsTipAfterChainSync(node);
        }, SYNC_CHECK_INTERVAL);
        return;
    }

    static auto last_chain_height{-1};
    const auto current_height{node.chainman->ActiveHeight()};
    if (last_chain_height != current_height) {
        LogDebug(BCLog::COINDB, "Chain height updated since last check, rescheduling post-IBD chainstate disk sync...\n");
        last_chain_height = current_height;
        node.scheduler->scheduleFromNow([&node] {
            SyncCoinsTipAfterChainSync(node);
        }, SYNC_CHECK_INTERVAL);
        return;
    }

    if (node.peerman->GetNumberOfPeersWithValidatedDownloads() > 0) {
        LogDebug(BCLog::COINDB, "Still downloading blocks from peers, rescheduling post-IBD chainstate disk sync...\n");
        node.scheduler->scheduleFromNow([&node] {
            SyncCoinsTipAfterChainSync(node);
        }, SYNC_CHECK_INTERVAL);
        return;
    }

    LogDebug(BCLog::COINDB, "Finished syncing to tip, syncing chainstate to disk\n");
    node.chainman->ActiveChainstate().CoinsTip().Sync();
}

bool AppInitInterfaces(NodeContext& node)
{
    node.chain = node.init->makeChain();
    node.mining = node.init->makeMining();
    return true;
}

bool CheckHostPortOptions(const ArgsManager& args) {
    for (const std::string port_option : {
        "-port",
        "-rpcport",
    }) {
        if (args.IsArgSet(port_option)) {
            const std::string port = args.GetArg(port_option, "");
            uint16_t n;
            if (!ParseUInt16(port, &n) || n == 0) {
                return InitError(InvalidPortErrMsg(port_option, port));
            }
        }
    }

<<<<<<< HEAD
    for ([[maybe_unused]] const auto& [arg, unix, suffix_allowed] : std::vector<std::tuple<std::string, bool, bool>>{
        // arg name          UNIX socket support  =suffix allowed
        {"-i2psam",          false,               false},
        {"-onion",           true,                false},
        {"-proxy",           true,                true},
        {"-bind",            false,               true},
        {"-rpcbind",         false,               false},
        {"-torcontrol",      false,               false},
        {"-whitebind",       false,               false},
        {"-zmqpubhashblock", true,                false},
        {"-zmqpubhashtx",    true,                false},
        {"-zmqpubrawblock",  true,                false},
        {"-zmqpubrawtx",     true,                false},
        {"-zmqpubsequence",  true,                false},
        {"-zmqpubhashwallettx", true,             false},
        {"-zmqpubrawwallettx",  true,             false},
    }) {
        for (const std::string& socket_addr : args.GetArgs(arg)) {
            const std::string param_value_hostport{
                suffix_allowed ? socket_addr.substr(0, socket_addr.rfind('=')) : socket_addr};
            std::string host_out;
            uint16_t port_out{0};
            if (!SplitHostPort(param_value_hostport, port_out, host_out)) {
#ifdef HAVE_SOCKADDR_UN
                // Allow unix domain sockets for some options e.g. unix:/some/file/path
                if (!unix || (!socket_addr.starts_with(ADDR_PREFIX_UNIX) && socket_addr.rfind("ipc:", 0) != 0)) {
=======
    for ([[maybe_unused]] const auto& [arg, unix] : std::vector<std::pair<std::string, bool>>{
        // arg name            UNIX socket support
        {"-i2psam",                 false},
        {"-onion",                  true},
        {"-proxy",                  true},
        {"-rpcbind",                false},
        {"-torcontrol",             false},
        {"-whitebind",              false},
        {"-zmqpubhashblock",        true},
        {"-zmqpubhashtx",           true},
        {"-zmqpubrawblock",         true},
        {"-zmqpubrawtx",            true},
        {"-zmqpubsequence",         true},
    }) {
        for (const std::string& socket_addr : args.GetArgs(arg)) {
            std::string host_out;
            uint16_t port_out{0};
            if (!SplitHostPort(socket_addr, port_out, host_out)) {
#ifdef HAVE_SOCKADDR_UN
                // Allow unix domain sockets for some options e.g. unix:/some/file/path
                if (!unix || !socket_addr.starts_with(ADDR_PREFIX_UNIX)) {
>>>>>>> ae327062
                    return InitError(InvalidPortErrMsg(arg, socket_addr));
                }
#else
                return InitError(InvalidPortErrMsg(arg, socket_addr));
#endif
            }
        }
    }

    return true;
}

// A GUI user may opt to retry once with do_reindex set if there is a failure during chainstate initialization.
// The function therefore has to support re-entry.
static ChainstateLoadResult InitAndLoadChainstate(
    NodeContext& node,
    bool do_reindex,
    const bool do_reindex_chainstate,
    const kernel::CacheSizes& cache_sizes,
    const ArgsManager& args)
{
<<<<<<< HEAD
    // This function may be called twice, so any dirty state must be reset.
    node.notifications.reset(); // Drop state, such as a cached tip block
    node.mempool.reset();
    node.chainman.reset(); // Drop state, such as an initialized m_block_tree_db

    const CChainParams& chainparams = Params();

    Assert(!node.notifications); // Was reset above
    node.notifications = std::make_unique<KernelNotifications>(Assert(node.shutdown_request), node.exit_status, *Assert(node.warnings));
    ReadNotificationArgs(args, *node.notifications);

    CTxMemPool::Options mempool_opts{
        .estimator = node.fee_estimator.get(),
        .scheduler = &*node.scheduler,
=======
    const CChainParams& chainparams = Params();
    CTxMemPool::Options mempool_opts{
>>>>>>> ae327062
        .check_ratio = chainparams.DefaultConsistencyChecks() ? 1 : 0,
        .signals = node.validation_signals.get(),
    };
    Assert(ApplyArgsManOptions(args, chainparams, mempool_opts)); // no error can happen, already checked in AppInitParameterInteraction
    bilingual_str mempool_error;
<<<<<<< HEAD
    Assert(!node.mempool); // Was reset above
=======
>>>>>>> ae327062
    node.mempool = std::make_unique<CTxMemPool>(mempool_opts, mempool_error);
    if (!mempool_error.empty()) {
        return {ChainstateLoadStatus::FAILURE_FATAL, mempool_error};
    }
    LogPrintf("* Using %.1f MiB for in-memory UTXO set (plus up to %.1f MiB of unused mempool space)\n", cache_sizes.coins * (1.0 / 1024 / 1024), mempool_opts.max_size_bytes * (1.0 / 1024 / 1024));
<<<<<<< HEAD

    if (gArgs.IsArgSet("-lowmem")) {
        g_low_memory_threshold = gArgs.GetIntArg("-lowmem", 0 /* not used */) * 1024 * 1024;
    }
    if (g_low_memory_threshold > 0) {
        LogPrintf("* Flushing caches if available system memory drops below %s MiB\n", g_low_memory_threshold / 1024 / 1024);
    }

    if (mempool_opts.rbf_policy == RBFPolicy::Always) {
        g_local_services = ServiceFlags(g_local_services | NODE_REPLACE_BY_FEE);
    }

=======
>>>>>>> ae327062
    ChainstateManager::Options chainman_opts{
        .chainparams = chainparams,
        .datadir = args.GetDataDirNet(),
        .notifications = *node.notifications,
        .signals = node.validation_signals.get(),
    };
    Assert(ApplyArgsManOptions(args, chainman_opts)); // no error can happen, already checked in AppInitParameterInteraction

    BlockManager::Options blockman_opts{
        .chainparams = chainman_opts.chainparams,
        .blocks_dir = args.GetBlocksDirPath(),
        .notifications = chainman_opts.notifications,
        .block_tree_db_params = DBParams{
            .path = args.GetDataDirNet() / "blocks" / "index",
            .cache_bytes = cache_sizes.block_tree_db,
            .wipe_data = do_reindex,
        },
    };
    Assert(ApplyArgsManOptions(args, blockman_opts)); // no error can happen, already checked in AppInitParameterInteraction

    // Creating the chainstate manager internally creates a BlockManager, opens
    // the blocks tree db, and wipes existing block files in case of a reindex.
    // The coinsdb is opened at a later point on LoadChainstate.
<<<<<<< HEAD
    Assert(!node.chainman); // Was reset above
=======
>>>>>>> ae327062
    try {
        node.chainman = std::make_unique<ChainstateManager>(*Assert(node.shutdown_signal), chainman_opts, blockman_opts);
    } catch (dbwrapper_error& e) {
        LogError("%s", e.what());
        return {ChainstateLoadStatus::FAILURE, _("Error opening block database")};
    } catch (std::exception& e) {
        return {ChainstateLoadStatus::FAILURE_FATAL, Untranslated(strprintf("Failed to initialize ChainstateManager: %s", e.what()))};
    }
    ChainstateManager& chainman = *node.chainman;
    if (chainman.m_interrupt) return {ChainstateLoadStatus::INTERRUPTED, {}};

    // This is defined and set here instead of inline in validation.h to avoid a hard
    // dependency between validation and index/base, since the latter is not in
    // libbitcoinkernel.
    chainman.snapshot_download_completed = [&node]() {
        if (!node.chainman->m_blockman.IsPruneMode()) {
            LogPrintf("[snapshot] re-enabling NODE_NETWORK services\n");
            node.connman->AddLocalServices(NODE_NETWORK);
        }
        LogPrintf("[snapshot] restarting indexes\n");
        // Drain the validation interface queue to ensure that the old indexes
        // don't have any pending work.
        Assert(node.validation_signals)->SyncWithValidationInterfaceQueue();
        for (auto* index : node.indexes) {
            index->Interrupt();
            index->Stop();
            if (!(index->Init() && index->StartBackgroundSync())) {
                LogPrintf("[snapshot] WARNING failed to restart index %s on snapshot chain\n", index->GetName());
            }
        }
    };
    node::ChainstateLoadOptions options;
    options.mempool = Assert(node.mempool.get());
    options.wipe_chainstate_db = do_reindex || do_reindex_chainstate;
    options.prune = chainman.m_blockman.IsPruneMode();
    options.check_blocks = args.GetIntArg("-checkblocks", DEFAULT_CHECKBLOCKS);
    options.check_level = args.GetIntArg("-checklevel", DEFAULT_CHECKLEVEL);
    options.require_full_verification = args.IsArgSet("-checkblocks") || args.IsArgSet("-checklevel");
    options.coins_error_cb = [] {
        uiInterface.ThreadSafeMessageBox(
            _("Error reading from database, shutting down."),
            "", CClientUIInterface::MSG_ERROR);
    };
    uiInterface.InitMessage(_("Loading block index…"));
    auto catch_exceptions = [](auto&& f) -> ChainstateLoadResult {
        try {
            return f();
        } catch (const std::exception& e) {
            LogError("%s\n", e.what());
            return std::make_tuple(node::ChainstateLoadStatus::FAILURE, _("Error loading databases"));
        }
    };
    auto [status, error] = catch_exceptions([&] { return LoadChainstate(chainman, cache_sizes, options); });
    if (status == node::ChainstateLoadStatus::SUCCESS) {
        uiInterface.InitMessage(_("Verifying blocks…"));
        if (chainman.m_blockman.m_have_pruned && options.check_blocks > MIN_BLOCKS_TO_KEEP) {
            LogWarning("pruned datadir may not have more than %d blocks; only checking available blocks\n",
                       MIN_BLOCKS_TO_KEEP);
        }
        std::tie(status, error) = catch_exceptions([&] { return VerifyLoadedChainstate(chainman, options); });
        if (status == node::ChainstateLoadStatus::SUCCESS) {
            LogInfo("Block index and chainstate loaded");
        }
    }
    return {status, error};
};

bool AppInitMain(NodeContext& node, interfaces::BlockAndHeaderTipInfo* tip_info)
{
    const ArgsManager& args = *Assert(node.args);
    const CChainParams& chainparams = Params();

    auto opt_max_upload = ParseByteUnits(args.GetArg("-maxuploadtarget", DEFAULT_MAX_UPLOAD_TARGET), ByteUnit::M);
    if (!opt_max_upload) {
        return InitError(strprintf(_("Unable to parse -maxuploadtarget: '%s'"), args.GetArg("-maxuploadtarget", "")));
    }

    // ********************************************************* Step 4a: application initialization
    if (!CreatePidFile(args)) {
        // Detailed error printed inside CreatePidFile().
        return false;
    }
    if (!init::StartLogging(args)) {
        // Detailed error printed inside StartLogging().
        return false;
    }

    LogPrintf("Using at most %i automatic connections (%i file descriptors available)\n", nMaxConnections, available_fds);

    // Warn about relative -datadir path.
    if (args.IsArgSet("-datadir") && !args.GetPathArg("-datadir").is_absolute()) {
        LogPrintf("Warning: relative datadir option '%s' specified, which will be interpreted relative to the "
                  "current working directory '%s'. This is fragile, because if bitcoin is started in the future "
                  "from a different location, it will be unable to locate the current data files. There could "
                  "also be data loss if bitcoin is started while in a temporary directory.\n",
                  args.GetArg("-datadir", ""), fs::PathToString(fs::current_path()));
    }

    assert(!node.scheduler);
    node.scheduler = std::make_unique<CScheduler>();
    auto& scheduler = *node.scheduler;

    // Start the lightweight task scheduler thread
    scheduler.m_service_thread = std::thread(util::TraceThread, "scheduler", [&] { scheduler.serviceQueue(); });

    // Gather some entropy once per minute.
    scheduler.scheduleEvery([]{
        RandAddPeriodic();
    }, std::chrono::minutes{1});

    // Check disk space every 5 minutes to avoid db corruption.
    scheduler.scheduleEvery([&args, &node]{
        constexpr uint64_t min_disk_space = 50 << 20; // 50 MB
        if (!CheckDiskSpace(args.GetBlocksDirPath(), min_disk_space)) {
            LogError("Shutting down due to lack of disk space!\n");
            if (!(Assert(node.shutdown_request))()) {
                LogError("Failed to send shutdown signal after disk space check\n");
            }
        }
    }, std::chrono::minutes{5});

    if (args.GetBoolArg("-logratelimit", BCLog::DEFAULT_LOGRATELIMIT)) {
        LogInstance().SetRateLimiting(BCLog::LogRateLimiter::Create(
            [&scheduler](auto func, auto window) { scheduler.scheduleEvery(std::move(func), window); },
            BCLog::RATELIMIT_MAX_BYTES,
            BCLog::RATELIMIT_WINDOW));
    } else {
        LogInfo("Log rate limiting disabled");
    }

    assert(!node.validation_signals);
    node.validation_signals = std::make_unique<ValidationSignals>(std::make_unique<SerialTaskRunner>(scheduler));
    auto& validation_signals = *node.validation_signals;

    // Create client interfaces for wallets that are supposed to be loaded
    // according to -wallet and -disablewallet options. This only constructs
    // the interfaces, it doesn't load wallet data. Wallets actually get loaded
    // when load() and start() interface methods are called below.
    g_wallet_init_interface.Construct(node);
    uiInterface.InitWallet();

    if (interfaces::Ipc* ipc = node.init->ipc()) {
        for (std::string address : gArgs.GetArgs("-ipcbind")) {
            try {
                ipc->listenAddress(address);
            } catch (const std::exception& e) {
                return InitError(Untranslated(strprintf("Unable to bind to IPC address '%s'. %s", address, e.what())));
            }
            LogPrintf("Listening for IPC requests on address %s\n", address);
        }
    }

    /* Register RPC commands regardless of -server setting so they will be
     * available in the GUI RPC console even if external calls are disabled.
     */
    RegisterAllCoreRPCCommands(tableRPC);
    for (const auto& client : node.chain_clients) {
        client->registerRpcs();
    }
#ifdef ENABLE_ZMQ
    RegisterZMQRPCCommands(tableRPC);
#endif

    // Check port numbers
    if (!CheckHostPortOptions(args)) return false;

<<<<<<< HEAD
    // Configure reachable networks before we start the RPC server.
    // This is necessary for -rpcallowip to distinguish CJDNS from other RFC4193
    const auto onlynets = args.GetArgs("-onlynet");
    if (!onlynets.empty()) {
        g_reachable_nets.RemoveAll();
        for (const std::string& snet : onlynets) {
            enum Network net = ParseNetwork(snet);
            if (net == NET_UNROUTABLE)
                return InitError(strprintf(_("Unknown network specified in -onlynet: '%s'"), snet));
            g_reachable_nets.Add(net);
        }
    }

    if (!args.IsArgSet("-cjdnsreachable")) {
        if (!onlynets.empty() && g_reachable_nets.Contains(NET_CJDNS)) {
            return InitError(
                _("Outbound connections restricted to CJDNS (-onlynet=cjdns) but "
                  "-cjdnsreachable is not provided"));
        }
        g_reachable_nets.Remove(NET_CJDNS);
    }
    // Now g_reachable_nets.Contains(NET_CJDNS) is true if:
    // 1. -cjdnsreachable is given and
    // 2.1. -onlynet is not given or
    // 2.2. -onlynet=cjdns is given

=======
>>>>>>> ae327062
    /* Start the RPC server already.  It will be started in "warmup" mode
     * and not really process calls already (but it will signify connections
     * that the server is there and will be ready later).  Warmup mode will
     * be disabled when initialisation is finished.
     */
    if (args.GetBoolArg("-server", false)) {
        uiInterface.InitMessage_connect(SetRPCWarmupStatus);
        if (!AppInitServers(node))
            return InitError(_("Unable to start HTTP server. See debug log for details."));
    }

    // ********************************************************* Step 5: verify wallet database integrity
    for (const auto& client : node.chain_clients) {
        if (!client->verify()) {
            return false;
        }
    }

    // ********************************************************* Step 6: network initialization
    // Note that we absolutely cannot open any actual connections
    // until the very end ("start node") as the UTXO/block state
    // is not yet setup and may end up being set up twice if we
    // need to reindex later.

    fListen = args.GetBoolArg("-listen", DEFAULT_LISTEN);
    fDiscover = args.GetBoolArg("-discover", true);

    PeerManager::Options peerman_opts{};
    ApplyArgsManOptions(args, peerman_opts);

    {

        // Read asmap file if configured
        std::vector<bool> asmap;
        if (args.IsArgSet("-asmap") && !args.IsArgNegated("-asmap")) {
            fs::path asmap_path = args.GetPathArg("-asmap", DEFAULT_ASMAP_FILENAME);
            if (!asmap_path.is_absolute()) {
                asmap_path = args.GetDataDirNet() / asmap_path;
            }
            if (!fs::exists(asmap_path)) {
                InitError(strprintf(_("Could not find asmap file %s"), fs::quoted(fs::PathToString(asmap_path))));
                return false;
            }
            asmap = DecodeAsmap(asmap_path);
            if (asmap.size() == 0) {
                InitError(strprintf(_("Could not parse asmap file %s"), fs::quoted(fs::PathToString(asmap_path))));
                return false;
            }
            const uint256 asmap_version = (HashWriter{} << asmap).GetHash();
            LogPrintf("Using asmap version %s for IP bucketing\n", asmap_version.ToString());
        } else {
            LogPrintf("Using /16 prefix for IP bucketing\n");
        }

        // Initialize netgroup manager
        assert(!node.netgroupman);
        node.netgroupman = std::make_unique<NetGroupManager>(std::move(asmap));

        // Initialize addrman
        assert(!node.addrman);
        uiInterface.InitMessage(_("Loading P2P addresses…"));
        auto addrman{LoadAddrman(*node.netgroupman, args)};
        if (!addrman) return InitError(util::ErrorString(addrman));
        node.addrman = std::move(*addrman);
    }

    FastRandomContext rng;
    assert(!node.banman);
    node.banman = std::make_unique<BanMan>(args.GetDataDirNet() / "banlist", &uiInterface, args.GetIntArg("-bantime", DEFAULT_MISBEHAVING_BANTIME));
    assert(!node.connman);
    node.connman = std::make_unique<CConnman>(rng.rand64(),
                                              rng.rand64(),
                                              *node.addrman, *node.netgroupman, chainparams, args.GetBoolArg("-networkactive", true));

    assert(!node.fee_estimator);
    // Don't initialize fee estimation with old data if we don't relay transactions,
    // as they would never get updated.
    if (!peerman_opts.ignore_incoming_txs) {
        bool read_stale_estimates = args.GetBoolArg("-acceptstalefeeestimates", DEFAULT_ACCEPT_STALE_FEE_ESTIMATES);
        node.fee_estimator = std::make_unique<CBlockPolicyEstimator>(FeeestPath(args), read_stale_estimates);

        // Flush estimates to disk periodically
        CBlockPolicyEstimator* fee_estimator = node.fee_estimator.get();
        scheduler.scheduleEvery([fee_estimator] { fee_estimator->FlushFeeEstimates(); }, FEE_FLUSH_INTERVAL);
        validation_signals.RegisterValidationInterface(fee_estimator);
    }

    for (const std::string& socket_addr : args.GetArgs("-bind")) {
        std::string host_out;
        uint16_t port_out{0};
        std::string bind_socket_addr = socket_addr.substr(0, socket_addr.rfind('='));
        if (!SplitHostPort(bind_socket_addr, port_out, host_out)) {
            return InitError(InvalidPortErrMsg("-bind", socket_addr));
        }
    }

    // sanitize comments per BIP-0014, format user agent and check total size
    std::vector<std::string> uacomments;
    for (const std::string& cmt : args.GetArgs("-uacomment")) {
        if (cmt != SanitizeString(cmt, SAFE_CHARS_UA_COMMENT))
            return InitError(strprintf(_("User Agent comment (%s) contains unsafe characters."), cmt));
        uacomments.push_back(cmt);
    }
    strSubVersion = FormatSubVersion(UA_NAME, CLIENT_VERSION, uacomments);
<<<<<<< HEAD
    if (gArgs.IsArgSet("-uaspoof")) {
        std::string uaspoof_val = gArgs.GetArg("-uaspoof", "");
        if (uaspoof_val == "0" || uaspoof_val.empty()) {
            // explicitly disabled, do nothing
        } else if (uaspoof_val == "1") {
            // enabled, but not specified: just use base name for now
            // TODO
        } else {
            if (uaspoof_val.at(0) != '/') {
                InitWarning(strprintf(_("Specified %s option is not in BIP 14 format. User-agent strings should look like '%s'."), "uaspoof", BIP14_EXAMPLE_UA));
            }
            if (!uacomments.empty()) {
                InitWarning(_("Both uaspoof and uacomment(s) are specified, but uacomment(s) are ignored when uaspoof is in use."));
            }
            strSubVersion = uaspoof_val;
        }
    }
    for (auto append : gArgs.GetArgs("-uaappend")) {
        if (append.back() != '/') append += '/';
        strSubVersion += append;
    }
=======
>>>>>>> ae327062
    if (strSubVersion.size() > MAX_SUBVERSION_LENGTH) {
        return InitError(strprintf(_("Total length of network version string (%i) exceeds maximum length (%i). Reduce the number or size of uacomments."),
            strSubVersion.size(), MAX_SUBVERSION_LENGTH));
    }

<<<<<<< HEAD
=======
    const auto onlynets = args.GetArgs("-onlynet");
    if (!onlynets.empty()) {
        g_reachable_nets.RemoveAll();
        for (const std::string& snet : onlynets) {
            enum Network net = ParseNetwork(snet);
            if (net == NET_UNROUTABLE)
                return InitError(strprintf(_("Unknown network specified in -onlynet: '%s'"), snet));
            g_reachable_nets.Add(net);
        }
    }

    if (!args.IsArgSet("-cjdnsreachable")) {
        if (!onlynets.empty() && g_reachable_nets.Contains(NET_CJDNS)) {
            return InitError(
                _("Outbound connections restricted to CJDNS (-onlynet=cjdns) but "
                  "-cjdnsreachable is not provided"));
        }
        g_reachable_nets.Remove(NET_CJDNS);
    }
    // Now g_reachable_nets.Contains(NET_CJDNS) is true if:
    // 1. -cjdnsreachable is given and
    // 2.1. -onlynet is not given or
    // 2.2. -onlynet=cjdns is given

>>>>>>> ae327062
    // Requesting DNS seeds entails connecting to IPv4/IPv6, which -onlynet options may prohibit:
    // If -dnsseed=1 is explicitly specified, abort. If it's left unspecified by the user, we skip
    // the DNS seeds by adjusting -dnsseed in InitParameterInteraction.
    if (args.GetBoolArg("-dnsseed") == true && !g_reachable_nets.Contains(NET_IPV4) && !g_reachable_nets.Contains(NET_IPV6)) {
        return InitError(strprintf(_("Incompatible options: -dnsseed=1 was explicitly specified, but -onlynet forbids connections to IPv4/IPv6")));
    };

    // Check for host lookup allowed before parsing any network related parameters
    fNameLookup = args.GetBoolArg("-dns", DEFAULT_NAME_LOOKUP);

    Proxy onion_proxy;

    bool proxyRandomize = args.GetBoolArg("-proxyrandomize", DEFAULT_PROXYRANDOMIZE);
    // -proxy sets a proxy for outgoing network traffic, possibly per network.
    // -noproxy, -proxy=0 or -proxy="" can be used to remove the proxy setting, this is the default
    Proxy ipv4_proxy;
    Proxy ipv6_proxy;
    Proxy name_proxy;
    Proxy cjdns_proxy;
    for (const std::string& param_value : args.GetArgs("-proxy")) {
        const auto eq_pos{param_value.rfind('=')};
        const std::string proxyArg{param_value.substr(0, eq_pos)}; // e.g. 127.0.0.1:9050=ipv4 -> 127.0.0.1:9050
        std::string net_str;
        if (eq_pos != std::string::npos) {
            if (eq_pos + 1 == param_value.length()) {
                return InitError(strprintf(_("Invalid -proxy address or hostname, ends with '=': '%s'"), param_value));
            }
            net_str = ToLower(param_value.substr(eq_pos + 1)); // e.g. 127.0.0.1:9050=ipv4 -> ipv4
        }

        Proxy addrProxy;
      if (!proxyArg.empty() && proxyArg != "0") {
        if (IsUnixSocketPath(proxyArg)) {
            addrProxy = Proxy(proxyArg, proxyRandomize);
        } else {
            const std::optional<CService> proxyAddr{Lookup(proxyArg, 9050, fNameLookup)};
            if (!proxyAddr.has_value()) {
                return InitError(strprintf(_("Invalid -proxy address or hostname: '%s'"), proxyArg));
            }

            addrProxy = Proxy(proxyAddr.value(), proxyRandomize);
        }

        if (!addrProxy.IsValid())
            return InitError(strprintf(_("Invalid -proxy address or hostname: '%s'"), proxyArg));
      }

        if (net_str.empty()) { // For all networks.
            ipv4_proxy = ipv6_proxy = name_proxy = cjdns_proxy = onion_proxy = addrProxy;
        } else if (net_str == "ipv4") {
            ipv4_proxy = name_proxy = addrProxy;
        } else if (net_str == "ipv6") {
            ipv6_proxy = name_proxy = addrProxy;
        } else if (net_str == "tor" || net_str == "onion") {
            onion_proxy = addrProxy;
        } else if (net_str == "cjdns") {
            cjdns_proxy = addrProxy;
        } else {
            return InitError(strprintf(_("Unrecognized network in -proxy='%s': '%s'"), param_value, net_str));
        }
    }
    if (ipv4_proxy.IsValid()) {
        SetProxy(NET_IPV4, ipv4_proxy);
    }
    if (ipv6_proxy.IsValid()) {
        SetProxy(NET_IPV6, ipv6_proxy);
    }
    if (name_proxy.IsValid()) {
        SetNameProxy(name_proxy);
    }
    if (cjdns_proxy.IsValid()) {
        SetProxy(NET_CJDNS, cjdns_proxy);
    }

    const bool onlynet_used_with_onion{!onlynets.empty() && g_reachable_nets.Contains(NET_ONION)};

    // -onion can be used to set only a proxy for .onion, or override normal proxy for .onion addresses
    // -noonion (or -onion=0) disables connecting to .onion entirely
    // An empty string is used to not override the onion proxy (in which case it defaults to -proxy set above, or none)
    std::string onionArg = args.GetArg("-onion", "");
    if (onionArg != "") {
        if (onionArg == "0") { // Handle -noonion/-onion=0
            onion_proxy = Proxy{};
            if (onlynet_used_with_onion) {
                return InitError(
                    _("Outbound connections restricted to Tor (-onlynet=onion) but the proxy for "
                      "reaching the Tor network is explicitly forbidden: -onion=0"));
            }
        } else {
            if (IsUnixSocketPath(onionArg)) {
                onion_proxy = Proxy(onionArg, proxyRandomize);
            } else {
                const std::optional<CService> addr{Lookup(onionArg, 9050, fNameLookup)};
                if (!addr.has_value() || !addr->IsValid()) {
                    return InitError(strprintf(_("Invalid -onion address or hostname: '%s'"), onionArg));
                }

                onion_proxy = Proxy(addr.value(), proxyRandomize);
            }
        }
    }

    if (onion_proxy.IsValid()) {
        SetProxy(NET_ONION, onion_proxy);
    } else {
        // If -listenonion is set, then we will (try to) connect to the Tor control port
        // later from the torcontrol thread and may retrieve the onion proxy from there.
        const bool listenonion_disabled{!args.GetBoolArg("-listenonion", DEFAULT_LISTEN_ONION)};
        if (onlynet_used_with_onion && listenonion_disabled) {
            return InitError(
                _("Outbound connections restricted to Tor (-onlynet=onion) but the proxy for "
                  "reaching the Tor network is not provided: none of -proxy, -onion or "
                  "-listenonion is given"));
        }
        g_reachable_nets.Remove(NET_ONION);
    }

    for (const std::string& strAddr : args.GetArgs("-externalip")) {
        const std::optional<CService> addrLocal{Lookup(strAddr, GetListenPort(), fNameLookup)};
        if (addrLocal.has_value() && addrLocal->IsValid())
            AddLocal(addrLocal.value(), LOCAL_MANUAL);
        else
            return InitError(ResolveErrMsg("externalip", strAddr));
    }

#ifdef ENABLE_ZMQ
    g_zmq_notification_interface = CZMQNotificationInterface::Create(
        [&chainman = node.chainman](std::vector<uint8_t>& block, const CBlockIndex& index) {
            assert(chainman);
            return chainman->m_blockman.ReadRawBlock(block, WITH_LOCK(cs_main, return index.GetBlockPos()));
        });

    if (g_zmq_notification_interface) {
        validation_signals.RegisterValidationInterface(g_zmq_notification_interface.get());
    }
#endif

    // ********************************************************* Step 7: load block chain

<<<<<<< HEAD
=======
    node.notifications = std::make_unique<KernelNotifications>(Assert(node.shutdown_request), node.exit_status, *Assert(node.warnings));
    auto& kernel_notifications{*node.notifications};
    ReadNotificationArgs(args, kernel_notifications);

>>>>>>> ae327062
    // cache size calculations
    const auto [index_cache_sizes, kernel_cache_sizes] = CalculateCacheSizes(args, g_enabled_filter_types.size());

    LogInfo("Cache configuration:");
    LogInfo("* Using %.1f MiB for block index database", kernel_cache_sizes.block_tree_db * (1.0 / 1024 / 1024));
    if (args.GetBoolArg("-txindex", DEFAULT_TXINDEX)) {
        LogInfo("* Using %.1f MiB for transaction index database", index_cache_sizes.tx_index * (1.0 / 1024 / 1024));
    }
    for (BlockFilterType filter_type : g_enabled_filter_types) {
        LogInfo("* Using %.1f MiB for %s block filter index database",
                  index_cache_sizes.filter_index * (1.0 / 1024 / 1024), BlockFilterTypeName(filter_type));
    }
    LogInfo("* Using %.1f MiB for chain state database", kernel_cache_sizes.coins_db * (1.0 / 1024 / 1024));

    assert(!node.mempool);
    assert(!node.chainman);

    bool do_reindex{args.GetBoolArg("-reindex", false)};
    const bool do_reindex_chainstate{args.GetBoolArg("-reindex-chainstate", false)};

    // Chainstate initialization and loading may be retried once with reindexing by GUI users
    auto [status, error] = InitAndLoadChainstate(
        node,
        do_reindex,
        do_reindex_chainstate,
        kernel_cache_sizes,
        args);
    if (status == ChainstateLoadStatus::FAILURE && !do_reindex && !ShutdownRequested(node)) {
<<<<<<< HEAD
        // If reindex=auto, directly start the reindex
        bool fAutoReindex = (args.GetArg("-reindex", "0") == "auto");
        bool do_retry;
        if (!fAutoReindex) {
        // suggest a reindex
            do_retry = HasTestOption(args, "reindex_after_failure_noninteractive_yes") ||
            uiInterface.ThreadSafeQuestion(
            error + Untranslated(".\n\n") + _("Do you want to rebuild the databases now?"),
            error.original + ".\nPlease restart with -reindex or -reindex-chainstate to recover.",
            "", CClientUIInterface::MSG_ERROR | CClientUIInterface::BTN_ABORT);
        } else {
            LogPrintf("Automatically running a reindex.\n");
            do_retry = true;
        }
=======
        // suggest a reindex
        bool do_retry = uiInterface.ThreadSafeQuestion(
            error + Untranslated(".\n\n") + _("Do you want to rebuild the databases now?"),
            error.original + ".\nPlease restart with -reindex or -reindex-chainstate to recover.",
            "", CClientUIInterface::MSG_ERROR | CClientUIInterface::BTN_ABORT);
>>>>>>> ae327062
        if (!do_retry) {
            return false;
        }
        do_reindex = true;
        if (!Assert(node.shutdown_signal)->reset()) {
            LogError("Internal error: failed to reset shutdown signal.\n");
        }
        std::tie(status, error) = InitAndLoadChainstate(
            node,
            do_reindex,
            do_reindex_chainstate,
            kernel_cache_sizes,
            args);
    }
    if (status != ChainstateLoadStatus::SUCCESS && status != ChainstateLoadStatus::INTERRUPTED) {
        return InitError(error);
    }

    // As LoadBlockIndex can take several minutes, it's possible the user
    // requested to kill the GUI during the last operation. If so, exit.
    if (ShutdownRequested(node)) {
        LogPrintf("Shutdown requested. Exiting.\n");
        return false;
    }

    ChainstateManager& chainman = *Assert(node.chainman);
    auto& kernel_notifications{*Assert(node.notifications)};

    assert(!node.peerman);
    node.peerman = PeerManager::make(*node.connman, *node.addrman,
                                     node.banman.get(), chainman,
                                     *node.mempool, *node.warnings,
                                     peerman_opts);
    validation_signals.RegisterValidationInterface(node.peerman.get());

    // ********************************************************* Step 8: start indexers

    if (args.GetBoolArg("-txindex", DEFAULT_TXINDEX)) {
        g_txindex = std::make_unique<TxIndex>(interfaces::MakeChain(node), index_cache_sizes.tx_index, false, do_reindex);
        node.indexes.emplace_back(g_txindex.get());
    }

    for (const auto& filter_type : g_enabled_filter_types) {
        InitBlockFilterIndex([&]{ return interfaces::MakeChain(node); }, filter_type, index_cache_sizes.filter_index, false, do_reindex);
        node.indexes.emplace_back(GetBlockFilterIndex(filter_type));
    }

    if (args.GetBoolArg("-coinstatsindex", DEFAULT_COINSTATSINDEX)) {
        g_coin_stats_index = std::make_unique<CoinStatsIndex>(interfaces::MakeChain(node), /*cache_size=*/0, false, do_reindex);
        node.indexes.emplace_back(g_coin_stats_index.get());
    }

    // Init indexes
    for (auto index : node.indexes) if (!index->Init()) return false;

    // ********************************************************* Step 9: load wallet
    for (const auto& client : node.chain_clients) {
        if (!client->load()) {
            return false;
        }
    }

    // ********************************************************* Step 10: data directory maintenance

    // if pruning, perform the initial blockstore prune
    // after any wallet rescanning has taken place.
    if (chainman.m_blockman.IsPruneMode()) {
        if (chainman.m_blockman.m_blockfiles_indexed) {
            LOCK(cs_main);
            for (Chainstate* chainstate : chainman.GetAll()) {
                uiInterface.InitMessage(_("Pruning blockstore…"));
                chainstate->PruneAndFlush();
            }
        }
    } else {
        // Prior to setting NODE_NETWORK, check if we can provide historical blocks.
        if (!WITH_LOCK(chainman.GetMutex(), return chainman.BackgroundSyncInProgress())) {
            LogPrintf("Setting NODE_NETWORK on non-prune mode\n");
            g_local_services = ServiceFlags(g_local_services | NODE_NETWORK);
        } else {
            LogPrintf("Running node in NODE_NETWORK_LIMITED mode until snapshot background sync completes\n");
        }
    }

    // ********************************************************* Step 11: import blocks

    if (!CheckDiskSpace(args.GetDataDirNet())) {
        InitError(strprintf(_("Error: Disk space is low for %s"), fs::quoted(fs::PathToString(args.GetDataDirNet()))));
        return false;
    }
    if (!CheckDiskSpace(args.GetBlocksDirPath())) {
        InitError(strprintf(_("Error: Disk space is low for %s"), fs::quoted(fs::PathToString(args.GetBlocksDirPath()))));
        return false;
    }

    int chain_active_height = WITH_LOCK(cs_main, return chainman.ActiveChain().Height());

    // On first startup, warn on low block storage space
    if (!do_reindex && !do_reindex_chainstate && chain_active_height <= 1) {
        uint64_t assumed_chain_bytes{chainparams.AssumedBlockchainSize() * 1'000'000'000};
        uint64_t additional_bytes_needed{
            chainman.m_blockman.IsPruneMode() ?
                std::min(chainman.m_blockman.GetPruneTarget(), assumed_chain_bytes) :
                assumed_chain_bytes};

        if (!CheckDiskSpace(args.GetBlocksDirPath(), additional_bytes_needed)) {
            InitWarning(strprintf(_(
                    "Disk space for %s may not accommodate the block files. " \
                    "Approximately %u GB of data will be stored in this directory."
                ),
                fs::quoted(fs::PathToString(args.GetBlocksDirPath())),
                additional_bytes_needed / 1'000'000'000
            ));
        }
    }

#if HAVE_SYSTEM
    if (args.IsArgSet("-blocknotify")) {
        auto blocknotify_commands = args.GetArgs("-blocknotify");
        uiInterface.NotifyBlockTip_connect([blocknotify_commands](SynchronizationState sync_state, const CBlockIndex* pBlockIndex) {
            if (sync_state != SynchronizationState::POST_INIT || !pBlockIndex) return;
            const std::string blockhash_hex = pBlockIndex->GetBlockHash().GetHex();
            for (std::string command : blocknotify_commands) {
                ReplaceAll(command, "%s", blockhash_hex);

                std::thread t(runCommand, command);
                t.detach(); // thread runs free
            }
        });
    }
#endif

    std::vector<fs::path> vImportFiles;
    for (const std::string& strFile : args.GetArgs("-loadblock")) {
        vImportFiles.push_back(fs::PathFromString(strFile));
    }

    node.background_init_thread = std::thread(&util::TraceThread, "initload", [=, &chainman, &args, &node] {
        ScheduleBatchPriority();
        // Import blocks and ActivateBestChain()
        ImportBlocks(chainman, vImportFiles);
        if (args.GetBoolArg("-stopafterblockimport", DEFAULT_STOPAFTERBLOCKIMPORT)) {
            LogPrintf("Stopping after block import\n");
            if (!(Assert(node.shutdown_request))()) {
                LogError("Failed to send shutdown signal after finishing block import\n");
            }
            return;
        }

        // Start indexes initial sync
        if (!StartIndexBackgroundSync(node)) {
            bilingual_str err_str = _("Failed to start indexes, shutting down..");
            chainman.GetNotifications().fatalError(err_str);
            return;
        }
        // Load mempool from disk
        if (auto* pool{chainman.ActiveChainstate().GetMempool()}) {
            LoadMempool(*pool, ShouldPersistMempool(args) ? MempoolPath(args) : fs::path{}, chainman.ActiveChainstate(), {
                .load_knots_data = true,
            });
            pool->SetLoadTried(!chainman.m_interrupt);
        }
    });

    /*
     * Wait for genesis block to be processed. Typically kernel_notifications.m_tip_block
     * has already been set by a call to LoadChainTip() in CompleteChainstateInitialization().
     * But this is skipped if the chainstate doesn't exist yet or is being wiped:
     *
     * 1. first startup with an empty datadir
     * 2. reindex
     * 3. reindex-chainstate
     *
     * In these case it's connected by a call to ActivateBestChain() in the initload thread.
     */
    {
        WAIT_LOCK(kernel_notifications.m_tip_block_mutex, lock);
        kernel_notifications.m_tip_block_cv.wait(lock, [&]() EXCLUSIVE_LOCKS_REQUIRED(kernel_notifications.m_tip_block_mutex) {
            return kernel_notifications.TipBlock() || ShutdownRequested(node);
        });
    }

    if (ShutdownRequested(node)) {
        return false;
    }

    // ********************************************************* Step 12: start node

    int64_t best_block_time{};
    {
        LOCK(chainman.GetMutex());
        const auto& tip{*Assert(chainman.ActiveTip())};
        LogPrintf("block tree size = %u\n", chainman.BlockIndex().size());
        chain_active_height = tip.nHeight;
        best_block_time = tip.GetBlockTime();
        if (tip_info) {
            tip_info->block_height = chain_active_height;
            tip_info->block_time = best_block_time;
            tip_info->verification_progress = chainman.GuessVerificationProgress(&tip);
        }
        if (tip_info && chainman.m_best_header) {
            tip_info->header_height = chainman.m_best_header->nHeight;
            tip_info->header_time = chainman.m_best_header->GetBlockTime();
        }
    }
    LogPrintf("nBestHeight = %d\n", chain_active_height);
    if (node.peerman) node.peerman->SetBestBlock(chain_active_height, std::chrono::seconds{best_block_time});

<<<<<<< HEAD
    // Map ports with UPnP or NAT-PMP
    StartMapPort(args.GetBoolArg("-upnp", DEFAULT_UPNP), args.GetBoolArg("-natpmp", DEFAULT_NATPMP));
=======
    // Map ports with NAT-PMP
    StartMapPort(args.GetBoolArg("-natpmp", DEFAULT_NATPMP));
>>>>>>> ae327062

    CConnman::Options connOptions;
    connOptions.m_local_services = g_local_services;
    connOptions.m_max_automatic_connections = nMaxConnections;
    connOptions.uiInterface = &uiInterface;
    connOptions.m_banman = node.banman.get();
    connOptions.m_msgproc = node.peerman.get();
    connOptions.nSendBufferMaxSize = 1000 * args.GetIntArg("-maxsendbuffer", DEFAULT_MAXSENDBUFFER);
    connOptions.nReceiveFloodSize = 1000 * args.GetIntArg("-maxreceivebuffer", DEFAULT_MAXRECEIVEBUFFER);
    connOptions.m_added_nodes = args.GetArgs("-addnode");
    connOptions.nMaxOutboundLimit = *opt_max_upload;
    connOptions.m_peer_connect_timeout = peer_connect_timeout;
    connOptions.whitelist_forcerelay = args.GetBoolArg("-whitelistforcerelay", DEFAULT_WHITELISTFORCERELAY);
    connOptions.whitelist_relay = args.GetBoolArg("-whitelistrelay", DEFAULT_WHITELISTRELAY);
    connOptions.disable_v1conn_clearnet = args.GetBoolArg("-v2onlyclearnet", false);

    // Port to bind to if `-bind=addr` is provided without a `:port` suffix.
    const uint16_t default_bind_port =
        static_cast<uint16_t>(args.GetIntArg("-port", Params().GetDefaultPort()));

    const uint16_t default_bind_port_onion = default_bind_port + 1;

    const auto BadPortWarning = [](const char* prefix, uint16_t port) {
        return strprintf(_("%s request to listen on port %u. This port is considered \"bad\" and "
                           "thus it is unlikely that any peer will connect to it. See "
                           "doc/p2p-bad-ports.md for details and a full list."),
                         prefix,
                         port);
    };

    for (const std::string& bind_arg : args.GetArgs("-bind")) {
        std::optional<CService> bind_addr;
        const size_t index = bind_arg.rfind('=');
        if (index == std::string::npos) {
            bind_addr = Lookup(bind_arg, default_bind_port, /*fAllowLookup=*/false);
            if (bind_addr.has_value()) {
                connOptions.vBinds.push_back(bind_addr.value());
                if (IsBadPort(bind_addr.value().GetPort())) {
                    InitWarning(BadPortWarning("-bind", bind_addr.value().GetPort()));
                }
                continue;
            }
        } else {
            const std::string network_type = bind_arg.substr(index + 1);
            if (network_type == "onion") {
                const std::string truncated_bind_arg = bind_arg.substr(0, index);
                bind_addr = Lookup(truncated_bind_arg, default_bind_port_onion, false);
                if (bind_addr.has_value()) {
                    connOptions.onion_binds.push_back(bind_addr.value());
                    continue;
                }
            }
        }
        return InitError(ResolveErrMsg("bind", bind_arg));
    }

    NetPermissionFlags all_permission_flags{NetPermissionFlags::None};

    for (const std::string& strBind : args.GetArgs("-whitebind")) {
        NetWhitebindPermissions whitebind;
        bilingual_str error;
        if (!NetWhitebindPermissions::TryParse(strBind, whitebind, error)) return InitError(error);
        NetPermissions::AddFlag(all_permission_flags, whitebind.m_flags);
        connOptions.vWhiteBinds.push_back(whitebind);
    }

    // If the user did not specify -bind= or -whitebind= then we bind
    // on any address - 0.0.0.0 (IPv4) and :: (IPv6).
    connOptions.bind_on_any = args.GetArgs("-bind").empty() && args.GetArgs("-whitebind").empty();

    // Emit a warning if a bad port is given to -port= but only if -bind and -whitebind are not
    // given, because if they are, then -port= is ignored.
    if (connOptions.bind_on_any && args.IsArgSet("-port")) {
        const uint16_t port_arg = args.GetIntArg("-port", 0);
        if (IsBadPort(port_arg)) {
            InitWarning(BadPortWarning("-port", port_arg));
        }
    }

    CService onion_service_target;
    if (!connOptions.onion_binds.empty()) {
        onion_service_target = connOptions.onion_binds.front();
    } else if (!connOptions.vBinds.empty()) {
        onion_service_target = connOptions.vBinds.front();
    } else {
        onion_service_target = DefaultOnionServiceTarget(default_bind_port_onion);
        connOptions.onion_binds.push_back(onion_service_target);
    }

    if (args.GetBoolArg("-listenonion", DEFAULT_LISTEN_ONION)) {
        if (connOptions.onion_binds.size() > 1) {
            InitWarning(strprintf(_("More than one onion bind address is provided. Using %s "
                                    "for the automatically created Tor onion service."),
                                  onion_service_target.ToStringAddrPort()));
        }
        StartTorControl(onion_service_target);
    }

    if (connOptions.bind_on_any) {
        // Only add all IP addresses of the machine if we would be listening on
        // any address - 0.0.0.0 (IPv4) and :: (IPv6).
        Discover();
    }

    std::vector<std::string> whitelist_opts = args.GetArgs("-whitelist");
    if ((g_local_services & NODE_BLOOM) != NODE_BLOOM && args.GetBoolArg("-peerbloomfilters", true)) {
        // If peerbloomfilters isn't specified, enable it only for localhost by default
        whitelist_opts.emplace_back("in,out,bloomfilter@127.0.0.0/8");
        whitelist_opts.emplace_back("in,out,bloomfilter@[::1]/128");
    }

    for (const auto& net : whitelist_opts) {
        NetWhitelistPermissions subnet;
        ConnectionDirection connection_direction;
        bilingual_str error;
        if (!NetWhitelistPermissions::TryParse(net, subnet, connection_direction, error)) return InitError(error);
        NetPermissions::AddFlag(all_permission_flags, subnet.m_flags);
        if (connection_direction & ConnectionDirection::In) {
            connOptions.vWhitelistedRangeIncoming.push_back(subnet);
        }
        if (connection_direction & ConnectionDirection::Out) {
            connOptions.vWhitelistedRangeOutgoing.push_back(subnet);
        }
    }

    if (NetPermissions::HasFlag(all_permission_flags, NetPermissionFlags::BlockFilters_Explicit)) {
        if (g_enabled_filter_types.count(BlockFilterType::BASIC) != 1) {
            return InitError(_("Cannot grant blockfilters permission without -blockfilterindex."));
        }
    }

    connOptions.vSeedNodes = args.GetArgs("-seednode");

    const auto connect = args.GetArgs("-connect");
    if (!connect.empty() || args.IsArgNegated("-connect")) {
        // Do not initiate other outgoing connections when connecting to trusted
        // nodes, or when -noconnect is specified.
        connOptions.m_use_addrman_outgoing = false;

        if (connect.size() != 1 || connect[0] != "0") {
            connOptions.m_specified_outgoing = connect;
        }
        if (!connOptions.m_specified_outgoing.empty() && !connOptions.vSeedNodes.empty()) {
            LogPrintf("-seednode is ignored when -connect is used\n");
        }

        if (args.IsArgSet("-dnsseed") && args.GetBoolArg("-dnsseed", DEFAULT_DNSSEED) && args.IsArgSet("-proxy")) {
            LogPrintf("-dnsseed is ignored when -connect is used and -proxy is specified\n");
        }
    }

    const std::string& i2psam_arg = args.GetArg("-i2psam", "");
    if (!i2psam_arg.empty()) {
        const std::optional<CService> addr{Lookup(i2psam_arg, 7656, fNameLookup)};
        if (!addr.has_value() || !addr->IsValid()) {
            return InitError(strprintf(_("Invalid -i2psam address or hostname: '%s'"), i2psam_arg));
        }
        SetProxy(NET_I2P, Proxy{addr.value()});
    } else {
        if (!onlynets.empty() && g_reachable_nets.Contains(NET_I2P)) {
            return InitError(
                _("Outbound connections restricted to i2p (-onlynet=i2p) but "
                  "-i2psam is not provided"));
        }
        g_reachable_nets.Remove(NET_I2P);
    }

    connOptions.m_i2p_accept_incoming = args.GetBoolArg("-i2pacceptincoming", DEFAULT_I2P_ACCEPT_INCOMING);

    if (!node.connman->Start(scheduler, connOptions)) {
        return false;
    }

    // ********************************************************* Step 13: finished

    // At this point, the RPC is "started", but still in warmup, which means it
    // cannot yet be called. Before we make it callable, we need to make sure
    // that the RPC's view of the best block is valid and consistent with
    // ChainstateManager's active tip.
    SetRPCWarmupFinished();

    uiInterface.InitMessage(_("Done loading"));

    for (const auto& client : node.chain_clients) {
        client->start(scheduler);
    }

    BanMan* banman = node.banman.get();
    scheduler.scheduleEvery([banman]{
        banman->DumpBanlist();
    }, DUMP_BANS_INTERVAL);

    if (node.peerman) node.peerman->StartScheduledTasks(scheduler);

#if HAVE_SYSTEM
    StartupNotify(args);
#endif

    if (node.chainman->IsInitialBlockDownload()) {
        node.scheduler->scheduleFromNow([&node] {
            SyncCoinsTipAfterChainSync(node);
        }, SYNC_CHECK_INTERVAL);
    }

    return true;
}

bool StartIndexBackgroundSync(NodeContext& node)
{
    // Find the oldest block among all indexes.
    // This block is used to verify that we have the required blocks' data stored on disk,
    // starting from that point up to the current tip.
    // indexes_start_block='nullptr' means "start from height 0".
    std::optional<const CBlockIndex*> indexes_start_block;
    std::string older_index_name;
    ChainstateManager& chainman = *Assert(node.chainman);
    const Chainstate& chainstate = WITH_LOCK(::cs_main, return chainman.GetChainstateForIndexing());
    const CChain& index_chain = chainstate.m_chain;

    for (auto index : node.indexes) {
        const IndexSummary& summary = index->GetSummary();
        if (summary.synced) continue;

        // Get the last common block between the index best block and the active chain
        LOCK(::cs_main);
        const CBlockIndex* pindex = chainman.m_blockman.LookupBlockIndex(summary.best_block_hash);
        if (!index_chain.Contains(pindex)) {
            pindex = index_chain.FindFork(pindex);
        }

        if (!indexes_start_block || !pindex || pindex->nHeight < indexes_start_block.value()->nHeight) {
            indexes_start_block = pindex;
            older_index_name = summary.name;
            if (!pindex) break; // Starting from genesis so no need to look for earlier block.
        }
    };

    // Verify all blocks needed to sync to current tip are present.
    if (indexes_start_block) {
        LOCK(::cs_main);
        const CBlockIndex* start_block = *indexes_start_block;
        if (!start_block) start_block = chainman.ActiveChain().Genesis();
        if (!chainman.m_blockman.CheckBlockDataAvailability(*index_chain.Tip(), *Assert(start_block))) {
            return InitError(Untranslated(strprintf("%s best block of the index goes beyond pruned data. Please disable the index or reindex (which will download the whole blockchain again)", older_index_name)));
        }
    }

    // Start threads
    for (auto index : node.indexes) if (!index->StartBackgroundSync()) return false;
    return true;
}<|MERGE_RESOLUTION|>--- conflicted
+++ resolved
@@ -20,10 +20,7 @@
 #include <common/system.h>
 #include <consensus/amount.h>
 #include <consensus/consensus.h>
-<<<<<<< HEAD
 #include <dbwrapper.h>
-=======
->>>>>>> ae327062
 #include <deploymentstatus.h>
 #include <hash.h>
 #include <httprpc.h>
@@ -450,11 +447,8 @@
 }
 #endif
 
-<<<<<<< HEAD
 static constexpr std::string_view BIP14_EXAMPLE_UA{"/Name:Version/Name:Version/.../"};
 
-=======
->>>>>>> ae327062
 void SetupServerArgs(ArgsManager& argsman, bool can_listen_ipc)
 {
     SetupHelpOptions(argsman);
@@ -504,7 +498,6 @@
     argsman.AddArg("-blocksonly", strprintf("Whether to reject transactions from network peers. Disables automatic broadcast and rebroadcast of transactions, unless the source peer has the 'forcerelay' permission. RPC transactions are not affected. (default: %u)", DEFAULT_BLOCKSONLY), ArgsManager::ALLOW_ANY, OptionsCategory::OPTIONS);
     argsman.AddArg("-coinstatsindex", strprintf("Maintain coinstats index used by the gettxoutsetinfo RPC (default: %u)", DEFAULT_COINSTATSINDEX), ArgsManager::ALLOW_ANY, OptionsCategory::OPTIONS);
     argsman.AddArg("-conf=<file>", strprintf("Specify path to read-only configuration file. Relative paths will be prefixed by datadir location (only useable from command line, not configuration file) (default: %s)", BITCOIN_CONF_FILENAME), ArgsManager::ALLOW_ANY, OptionsCategory::OPTIONS);
-<<<<<<< HEAD
     argsman.AddArg("-confrw=<file>", strprintf("Specify read/write configuration file. Relative paths will be prefixed by the network-specific datadir location (default: %s)", BITCOIN_RW_CONF_FILENAME), ArgsManager::ALLOW_ANY, OptionsCategory::OPTIONS);
     argsman.AddArg("-datadir=<dir>", "Specify data directory", ArgsManager::ALLOW_ANY | ArgsManager::DISALLOW_NEGATION, OptionsCategory::OPTIONS);
     argsman.AddArg("-dbbatchsize", strprintf("Maximum database write batch size in bytes (default: %u)", nDefaultDbBatchSize), ArgsManager::ALLOW_ANY | ArgsManager::DEBUG_ONLY, OptionsCategory::OPTIONS);
@@ -514,11 +507,6 @@
                              1, 1024,
                              DEFAULT_DB_FILE_SIZE),
                    ArgsManager::ALLOW_ANY | ArgsManager::DEBUG_ONLY, OptionsCategory::OPTIONS);
-=======
-    argsman.AddArg("-datadir=<dir>", "Specify data directory", ArgsManager::ALLOW_ANY | ArgsManager::DISALLOW_NEGATION, OptionsCategory::OPTIONS);
-    argsman.AddArg("-dbbatchsize", strprintf("Maximum database write batch size in bytes (default: %u)", nDefaultDbBatchSize), ArgsManager::ALLOW_ANY | ArgsManager::DEBUG_ONLY, OptionsCategory::OPTIONS);
-    argsman.AddArg("-dbcache=<n>", strprintf("Maximum database cache size <n> MiB (minimum %d, default: %d). Make sure you have enough RAM. In addition, unused memory allocated to the mempool is shared with this cache (see -maxmempool).", MIN_DB_CACHE >> 20, DEFAULT_DB_CACHE >> 20), ArgsManager::ALLOW_ANY, OptionsCategory::OPTIONS);
->>>>>>> ae327062
     argsman.AddArg("-includeconf=<file>", "Specify additional configuration file, relative to the -datadir path (only useable from configuration file, not command line)", ArgsManager::ALLOW_ANY, OptionsCategory::OPTIONS);
     argsman.AddArg("-allowignoredconf", strprintf("For backwards compatibility, treat an unused %s file in the datadir as a warning, not an error.", BITCOIN_CONF_FILENAME), ArgsManager::ALLOW_ANY, OptionsCategory::OPTIONS);
     argsman.AddArg("-loadblock=<file>", "Imports blocks from external file on startup", ArgsManager::ALLOW_ANY, OptionsCategory::OPTIONS);
@@ -584,18 +572,11 @@
     argsman.AddArg("-onlynet=<net>", "Make automatic outbound connections only to network <net> (" + Join(GetNetworkNames(), ", ") + "). Inbound and manual connections are not affected by this option. It can be specified multiple times to allow multiple networks.", ArgsManager::ALLOW_ANY, OptionsCategory::CONNECTION);
     argsman.AddArg("-v2transport", strprintf("Support v2 transport (default: %u)", DEFAULT_V2_TRANSPORT), ArgsManager::ALLOW_ANY, OptionsCategory::CONNECTION);
     argsman.AddArg("-v2onlyclearnet", strprintf("Disallow outbound v1 connections on IPV4/IPV6 (default: %u). Enable this option only if you really need it. Use -listen=0 to disable inbound connections since they can be unencrypted.", false), ArgsManager::ALLOW_ANY | ArgsManager::DEBUG_ONLY, OptionsCategory::CONNECTION);
-<<<<<<< HEAD
-    argsman.AddArg("-peerbloomfilters", strprintf("Support filtering of blocks and transaction with bloom filters (default: %u)", DEFAULT_PEERBLOOMFILTERS), ArgsManager::ALLOW_ANY, OptionsCategory::CONNECTION);
+    argsman.AddArg("-peerbloomfilters", strprintf("Support filtering of blocks and transactions with bloom filters (default: %s)", DEFAULT_PEERBLOOMFILTERS ? "1" : "localhost only"), ArgsManager::ALLOW_ANY, OptionsCategory::CONNECTION);
     argsman.AddArg("-peerblockfilters", strprintf("Serve compact block filters to peers per BIP 157 (default: %u)", DEFAULT_PEERBLOCKFILTERS), ArgsManager::ALLOW_ANY, OptionsCategory::CONNECTION);
     argsman.AddArg("-txreconciliation", strprintf("Enable transaction reconciliations per BIP 330 (default: %d)", DEFAULT_TXRECONCILIATION_ENABLE), ArgsManager::ALLOW_ANY | ArgsManager::DEBUG_ONLY, OptionsCategory::CONNECTION);
     argsman.AddArg("-port=<port>", strprintf("Listen for connections on <port> (default: %u, testnet3: %u, testnet4: %u, signet: %u, regtest: %u). Not relevant for I2P (see doc/i2p.md). If set to a value x, the default onion listening port will be set to x+1.", defaultChainParams->GetDefaultPort(), testnetChainParams->GetDefaultPort(), testnet4ChainParams->GetDefaultPort(), signetChainParams->GetDefaultPort(), regtestChainParams->GetDefaultPort()), ArgsManager::ALLOW_ANY | ArgsManager::NETWORK_ONLY, OptionsCategory::CONNECTION);
     const std::string proxy_doc_for_value =
-=======
-    argsman.AddArg("-peerbloomfilters", strprintf("Support filtering of blocks and transactions with bloom filters (default: %s)", DEFAULT_PEERBLOOMFILTERS ? "1" : "localhost only"), ArgsManager::ALLOW_ANY, OptionsCategory::CONNECTION);
-    argsman.AddArg("-peerblockfilters", strprintf("Serve compact block filters to peers per BIP 157 (default: %u)", DEFAULT_PEERBLOCKFILTERS), ArgsManager::ALLOW_ANY, OptionsCategory::CONNECTION);
-    argsman.AddArg("-txreconciliation", strprintf("Enable transaction reconciliations per BIP 330 (default: %d)", DEFAULT_TXRECONCILIATION_ENABLE), ArgsManager::ALLOW_ANY | ArgsManager::DEBUG_ONLY, OptionsCategory::CONNECTION);
-    argsman.AddArg("-port=<port>", strprintf("Listen for connections on <port> (default: %u, testnet3: %u, testnet4: %u, signet: %u, regtest: %u). Not relevant for I2P (see doc/i2p.md). If set to a value x, the default onion listening port will be set to x+1.", defaultChainParams->GetDefaultPort(), testnetChainParams->GetDefaultPort(), testnet4ChainParams->GetDefaultPort(), signetChainParams->GetDefaultPort(), regtestChainParams->GetDefaultPort()), ArgsManager::ALLOW_ANY | ArgsManager::NETWORK_ONLY, OptionsCategory::CONNECTION);
->>>>>>> ae327062
 #ifdef HAVE_SOCKADDR_UN
         "<ip>[:<port>]|unix:<path>";
 #else
@@ -627,16 +608,11 @@
     hidden_args.emplace_back("-torexecute=<command>");
 #endif
     argsman.AddArg("-torpassword=<pass>", "Tor control port password (default: empty)", ArgsManager::ALLOW_ANY | ArgsManager::SENSITIVE, OptionsCategory::CONNECTION);
-<<<<<<< HEAD
 #ifdef USE_UPNP
     argsman.AddArg("-upnp", strprintf("Use UPnP to map the listening port (default: %u)", DEFAULT_UPNP), ArgsManager::ALLOW_ANY, OptionsCategory::CONNECTION);
 #else
     hidden_args.emplace_back("-upnp");
 #endif
-=======
-    // UPnP support was dropped. We keep `-upnp` as a hidden arg to display a more user friendly error when set. TODO: remove (here and below) for 30.0. NOTE: removing this option may prevent the GUI from starting, see https://github.com/bitcoin-core/gui/issues/843.
-    argsman.AddArg("-upnp", "", ArgsManager::ALLOW_ANY, OptionsCategory::HIDDEN);
->>>>>>> ae327062
     argsman.AddArg("-natpmp", strprintf("Use PCP or NAT-PMP to map the listening port (default: %u)", DEFAULT_NATPMP), ArgsManager::ALLOW_ANY, OptionsCategory::CONNECTION);
     argsman.AddArg("-whitebind=<[permissions@]addr>", "Bind to the given address and add permission flags to the peers connecting to it. "
         "Use [host]:port notation for IPv6. Allowed permissions: " + Join(NET_PERMISSIONS_DOC, ", ") + ". "
@@ -703,15 +679,10 @@
                    strprintf("Maximum tip age in seconds to consider node in initial block download (default: %u)",
                              Ticks<std::chrono::seconds>(DEFAULT_MAX_TIP_AGE)),
                    ArgsManager::ALLOW_ANY | ArgsManager::DEBUG_ONLY, OptionsCategory::DEBUG_TEST);
-<<<<<<< HEAD
     argsman.AddArg("-printpriority", strprintf("Log transaction priority and fee rate in %s/kvB when mining blocks (default: %u)", CURRENCY_UNIT, DEFAULT_PRINT_MODIFIED_FEE), ArgsManager::ALLOW_ANY | ArgsManager::DEBUG_ONLY, OptionsCategory::DEBUG_TEST);
     argsman.AddArg("-uaappend=<uafragment>", "Append literal string to the user agent string (should only be used for software embedding)", ArgsManager::ALLOW_ANY, OptionsCategory::CONNECTION);
     argsman.AddArg("-uacomment=<cmt>", "Append comment to the user agent string", ArgsManager::ALLOW_ANY, OptionsCategory::CONNECTION);
     argsman.AddArg("-uaspoof=<ua>", strprintf("Replace entire user agent string with custom identifier (should be formatted '%s' as specified in BIP 14)", BIP14_EXAMPLE_UA), ArgsManager::ALLOW_ANY | ArgsManager::DEBUG_ONLY, OptionsCategory::CONNECTION);
-=======
-    argsman.AddArg("-printpriority", strprintf("Log transaction fee rate in %s/kvB when mining blocks (default: %u)", CURRENCY_UNIT, DEFAULT_PRINT_MODIFIED_FEE), ArgsManager::ALLOW_ANY | ArgsManager::DEBUG_ONLY, OptionsCategory::DEBUG_TEST);
-    argsman.AddArg("-uacomment=<cmt>", "Append comment to the user agent string", ArgsManager::ALLOW_ANY, OptionsCategory::DEBUG_TEST);
->>>>>>> ae327062
 
     SetupChainParamsBaseOptions(argsman);
 
@@ -740,7 +711,6 @@
                    strprintf("Maximum size of data in data carrier transactions we relay and mine, in bytes (default: %u)",
                              MAX_OP_RETURN_RELAY),
                    ArgsManager::ALLOW_ANY, OptionsCategory::NODE_RELAY);
-<<<<<<< HEAD
     argsman.AddArg("-maxscriptsize", strprintf("Maximum size of scripts (including the entire witness stack) we relay and mine, in bytes (default: %s)", DEFAULT_SCRIPT_SIZE_POLICY_LIMIT), ArgsManager::ALLOW_ANY, OptionsCategory::NODE_RELAY);
     argsman.AddArg("-maxtxlegacysigops",
                    strprintf("Maximum number of legacy sigops allowed in transactions we relay and mine, as measured by BIP54 (default: %s)",
@@ -759,8 +729,6 @@
                    OptionsCategory::NODE_RELAY);
     argsman.AddArg("-permitbarepubkey", strprintf("Relay legacy pubkey outputs (default: %u)", DEFAULT_PERMIT_BAREPUBKEY), ArgsManager::ALLOW_ANY,
                    OptionsCategory::NODE_RELAY);
-=======
->>>>>>> ae327062
     argsman.AddArg("-permitbaremultisig", strprintf("Relay transactions creating non-P2SH multisig outputs (default: %u)", DEFAULT_PERMIT_BAREMULTISIG), ArgsManager::ALLOW_ANY,
                    OptionsCategory::NODE_RELAY);
     argsman.AddArg("-permitephemeral=<options>",
@@ -892,6 +860,8 @@
             LogInfo("parameter interaction: -proxy set -> setting -listen=0\n");
         // to protect privacy, do not map ports when a proxy is set. The user may still specify -listen=1
         // to listen locally, so don't rely on this happening through -listen below.
+        if (args.SoftSetBoolArg("-upnp", false))
+            LogInfo("parameter interaction: -proxy set -> setting -upnp=0\n");
         if (args.SoftSetBoolArg("-natpmp", false)) {
             LogInfo("parameter interaction: -proxy set -> setting -natpmp=0\n");
         }
@@ -902,6 +872,8 @@
 
     if (!args.GetBoolArg("-listen", DEFAULT_LISTEN)) {
         // do not map ports or try to retrieve public IP when not listening (pointless)
+        if (args.SoftSetBoolArg("-upnp", false))
+            LogInfo("parameter interaction: -listen=0 -> setting -upnp=0\n");
         if (args.SoftSetBoolArg("-natpmp", false)) {
             LogInfo("parameter interaction: -listen=0 -> setting -natpmp=0\n");
         }
@@ -943,32 +915,6 @@
         if (!clearnet_reachable && args.SoftSetBoolArg("-dnsseed", false)) {
             LogInfo("parameter interaction: -onlynet excludes IPv4 and IPv6 -> setting -dnsseed=0\n");
         }
-    }
-
-    // If settings.json contains a "upnp" option, migrate it to use "natpmp" instead
-    bool settings_changed{false}; // Whether settings.json file needs to be rewritten
-    args.LockSettings([&](common::Settings& settings) {
-        if (auto* upnp{common::FindKey(settings.rw_settings, "upnp")}) {
-            if (common::FindKey(settings.rw_settings, "natpmp") == nullptr) {
-                LogWarning(R"(Adding "natpmp": %s to settings.json to replace obsolete "upnp" setting)", upnp->write());
-                settings.rw_settings["natpmp"] = *upnp;
-            }
-            LogWarning(R"(Removing obsolete "upnp" setting from settings.json)");
-            settings.rw_settings.erase("upnp");
-            settings_changed = true;
-        }
-    });
-    if (settings_changed) args.WriteSettingsFile();
-
-    // We dropped UPnP support but kept the arg as hidden for now to display a friendlier error to user who has the
-    // option in their config, and migrate the setting to -natpmp.
-    if (const auto arg{args.GetBoolArg("-upnp")}) {
-        std::string message;
-        if (args.SoftSetBoolArg("-natpmp", *arg)) {
-            message = strprintf(" Substituting '-natpmp=%s'.", *arg);
-        }
-        LogWarning("Option '-upnp=%s' is given but UPnP support was dropped in version 29.0.%s",
-                *arg, message);
     }
 }
 
@@ -1208,15 +1154,12 @@
         }
     }
 
-<<<<<<< HEAD
     if (auto parsed = args.GetFixedPointArg("-datacarriercost", 2)) {
         g_weight_per_data_byte = ((*parsed * WITNESS_SCALE_FACTOR) + 99) / 100;
     }
 
     g_script_size_policy_limit = args.GetIntArg("-maxscriptsize", g_script_size_policy_limit);
 
-=======
->>>>>>> ae327062
     nBytesPerSigOp = args.GetIntArg("-bytespersigop", nBytesPerSigOp);
     nBytesPerSigOpStrict = args.GetIntArg("-bytespersigopstrict", nBytesPerSigOpStrict);
 
@@ -1399,7 +1342,6 @@
         }
     }
 
-<<<<<<< HEAD
     for ([[maybe_unused]] const auto& [arg, unix, suffix_allowed] : std::vector<std::tuple<std::string, bool, bool>>{
         // arg name          UNIX socket support  =suffix allowed
         {"-i2psam",          false,               false},
@@ -1426,29 +1368,6 @@
 #ifdef HAVE_SOCKADDR_UN
                 // Allow unix domain sockets for some options e.g. unix:/some/file/path
                 if (!unix || (!socket_addr.starts_with(ADDR_PREFIX_UNIX) && socket_addr.rfind("ipc:", 0) != 0)) {
-=======
-    for ([[maybe_unused]] const auto& [arg, unix] : std::vector<std::pair<std::string, bool>>{
-        // arg name            UNIX socket support
-        {"-i2psam",                 false},
-        {"-onion",                  true},
-        {"-proxy",                  true},
-        {"-rpcbind",                false},
-        {"-torcontrol",             false},
-        {"-whitebind",              false},
-        {"-zmqpubhashblock",        true},
-        {"-zmqpubhashtx",           true},
-        {"-zmqpubrawblock",         true},
-        {"-zmqpubrawtx",            true},
-        {"-zmqpubsequence",         true},
-    }) {
-        for (const std::string& socket_addr : args.GetArgs(arg)) {
-            std::string host_out;
-            uint16_t port_out{0};
-            if (!SplitHostPort(socket_addr, port_out, host_out)) {
-#ifdef HAVE_SOCKADDR_UN
-                // Allow unix domain sockets for some options e.g. unix:/some/file/path
-                if (!unix || !socket_addr.starts_with(ADDR_PREFIX_UNIX)) {
->>>>>>> ae327062
                     return InitError(InvalidPortErrMsg(arg, socket_addr));
                 }
 #else
@@ -1470,7 +1389,6 @@
     const kernel::CacheSizes& cache_sizes,
     const ArgsManager& args)
 {
-<<<<<<< HEAD
     // This function may be called twice, so any dirty state must be reset.
     node.notifications.reset(); // Drop state, such as a cached tip block
     node.mempool.reset();
@@ -1485,25 +1403,17 @@
     CTxMemPool::Options mempool_opts{
         .estimator = node.fee_estimator.get(),
         .scheduler = &*node.scheduler,
-=======
-    const CChainParams& chainparams = Params();
-    CTxMemPool::Options mempool_opts{
->>>>>>> ae327062
         .check_ratio = chainparams.DefaultConsistencyChecks() ? 1 : 0,
         .signals = node.validation_signals.get(),
     };
     Assert(ApplyArgsManOptions(args, chainparams, mempool_opts)); // no error can happen, already checked in AppInitParameterInteraction
     bilingual_str mempool_error;
-<<<<<<< HEAD
     Assert(!node.mempool); // Was reset above
-=======
->>>>>>> ae327062
     node.mempool = std::make_unique<CTxMemPool>(mempool_opts, mempool_error);
     if (!mempool_error.empty()) {
         return {ChainstateLoadStatus::FAILURE_FATAL, mempool_error};
     }
     LogPrintf("* Using %.1f MiB for in-memory UTXO set (plus up to %.1f MiB of unused mempool space)\n", cache_sizes.coins * (1.0 / 1024 / 1024), mempool_opts.max_size_bytes * (1.0 / 1024 / 1024));
-<<<<<<< HEAD
 
     if (gArgs.IsArgSet("-lowmem")) {
         g_low_memory_threshold = gArgs.GetIntArg("-lowmem", 0 /* not used */) * 1024 * 1024;
@@ -1516,8 +1426,6 @@
         g_local_services = ServiceFlags(g_local_services | NODE_REPLACE_BY_FEE);
     }
 
-=======
->>>>>>> ae327062
     ChainstateManager::Options chainman_opts{
         .chainparams = chainparams,
         .datadir = args.GetDataDirNet(),
@@ -1541,10 +1449,7 @@
     // Creating the chainstate manager internally creates a BlockManager, opens
     // the blocks tree db, and wipes existing block files in case of a reindex.
     // The coinsdb is opened at a later point on LoadChainstate.
-<<<<<<< HEAD
     Assert(!node.chainman); // Was reset above
-=======
->>>>>>> ae327062
     try {
         node.chainman = std::make_unique<ChainstateManager>(*Assert(node.shutdown_signal), chainman_opts, blockman_opts);
     } catch (dbwrapper_error& e) {
@@ -1711,7 +1616,6 @@
     // Check port numbers
     if (!CheckHostPortOptions(args)) return false;
 
-<<<<<<< HEAD
     // Configure reachable networks before we start the RPC server.
     // This is necessary for -rpcallowip to distinguish CJDNS from other RFC4193
     const auto onlynets = args.GetArgs("-onlynet");
@@ -1738,8 +1642,6 @@
     // 2.1. -onlynet is not given or
     // 2.2. -onlynet=cjdns is given
 
-=======
->>>>>>> ae327062
     /* Start the RPC server already.  It will be started in "warmup" mode
      * and not really process calls already (but it will signify connections
      * that the server is there and will be ready later).  Warmup mode will
@@ -1844,7 +1746,6 @@
         uacomments.push_back(cmt);
     }
     strSubVersion = FormatSubVersion(UA_NAME, CLIENT_VERSION, uacomments);
-<<<<<<< HEAD
     if (gArgs.IsArgSet("-uaspoof")) {
         std::string uaspoof_val = gArgs.GetArg("-uaspoof", "");
         if (uaspoof_val == "0" || uaspoof_val.empty()) {
@@ -1866,40 +1767,11 @@
         if (append.back() != '/') append += '/';
         strSubVersion += append;
     }
-=======
->>>>>>> ae327062
     if (strSubVersion.size() > MAX_SUBVERSION_LENGTH) {
         return InitError(strprintf(_("Total length of network version string (%i) exceeds maximum length (%i). Reduce the number or size of uacomments."),
             strSubVersion.size(), MAX_SUBVERSION_LENGTH));
     }
 
-<<<<<<< HEAD
-=======
-    const auto onlynets = args.GetArgs("-onlynet");
-    if (!onlynets.empty()) {
-        g_reachable_nets.RemoveAll();
-        for (const std::string& snet : onlynets) {
-            enum Network net = ParseNetwork(snet);
-            if (net == NET_UNROUTABLE)
-                return InitError(strprintf(_("Unknown network specified in -onlynet: '%s'"), snet));
-            g_reachable_nets.Add(net);
-        }
-    }
-
-    if (!args.IsArgSet("-cjdnsreachable")) {
-        if (!onlynets.empty() && g_reachable_nets.Contains(NET_CJDNS)) {
-            return InitError(
-                _("Outbound connections restricted to CJDNS (-onlynet=cjdns) but "
-                  "-cjdnsreachable is not provided"));
-        }
-        g_reachable_nets.Remove(NET_CJDNS);
-    }
-    // Now g_reachable_nets.Contains(NET_CJDNS) is true if:
-    // 1. -cjdnsreachable is given and
-    // 2.1. -onlynet is not given or
-    // 2.2. -onlynet=cjdns is given
-
->>>>>>> ae327062
     // Requesting DNS seeds entails connecting to IPv4/IPv6, which -onlynet options may prohibit:
     // If -dnsseed=1 is explicitly specified, abort. If it's left unspecified by the user, we skip
     // the DNS seeds by adjusting -dnsseed in InitParameterInteraction.
@@ -2039,13 +1911,6 @@
 
     // ********************************************************* Step 7: load block chain
 
-<<<<<<< HEAD
-=======
-    node.notifications = std::make_unique<KernelNotifications>(Assert(node.shutdown_request), node.exit_status, *Assert(node.warnings));
-    auto& kernel_notifications{*node.notifications};
-    ReadNotificationArgs(args, kernel_notifications);
-
->>>>>>> ae327062
     // cache size calculations
     const auto [index_cache_sizes, kernel_cache_sizes] = CalculateCacheSizes(args, g_enabled_filter_types.size());
 
@@ -2074,7 +1939,6 @@
         kernel_cache_sizes,
         args);
     if (status == ChainstateLoadStatus::FAILURE && !do_reindex && !ShutdownRequested(node)) {
-<<<<<<< HEAD
         // If reindex=auto, directly start the reindex
         bool fAutoReindex = (args.GetArg("-reindex", "0") == "auto");
         bool do_retry;
@@ -2089,13 +1953,6 @@
             LogPrintf("Automatically running a reindex.\n");
             do_retry = true;
         }
-=======
-        // suggest a reindex
-        bool do_retry = uiInterface.ThreadSafeQuestion(
-            error + Untranslated(".\n\n") + _("Do you want to rebuild the databases now?"),
-            error.original + ".\nPlease restart with -reindex or -reindex-chainstate to recover.",
-            "", CClientUIInterface::MSG_ERROR | CClientUIInterface::BTN_ABORT);
->>>>>>> ae327062
         if (!do_retry) {
             return false;
         }
@@ -2304,13 +2161,8 @@
     LogPrintf("nBestHeight = %d\n", chain_active_height);
     if (node.peerman) node.peerman->SetBestBlock(chain_active_height, std::chrono::seconds{best_block_time});
 
-<<<<<<< HEAD
     // Map ports with UPnP or NAT-PMP
     StartMapPort(args.GetBoolArg("-upnp", DEFAULT_UPNP), args.GetBoolArg("-natpmp", DEFAULT_NATPMP));
-=======
-    // Map ports with NAT-PMP
-    StartMapPort(args.GetBoolArg("-natpmp", DEFAULT_NATPMP));
->>>>>>> ae327062
 
     CConnman::Options connOptions;
     connOptions.m_local_services = g_local_services;
