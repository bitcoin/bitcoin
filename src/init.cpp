// Copyright (c) 2009-2010 Satoshi Nakamoto
// Copyright (c) 2009-2022 The Bitcoin Core developers
// Distributed under the MIT software license, see the accompanying
// file COPYING or http://www.opensource.org/licenses/mit-license.php.

#include <bitcoin-build-config.h> // IWYU pragma: keep

#include <init.h>

#include <kernel/checks.h>

#include <addrman.h>
#include <banman.h>
#include <blockfilter.h>
#include <chain.h>
#include <chainparams.h>
#include <chainparamsbase.h>
#include <clientversion.h>
#include <common/args.h>
#include <common/system.h>
#include <consensus/amount.h>
#include <consensus/consensus.h>
#include <dbwrapper.h>
#include <deploymentstatus.h>
#include <hash.h>
#include <httprpc.h>
#include <httpserver.h>
#include <index/blockfilterindex.h>
#include <index/coinstatsindex.h>
#include <index/txindex.h>
#include <init/common.h>
#include <interfaces/chain.h>
#include <interfaces/init.h>
#include <interfaces/ipc.h>
#include <interfaces/mining.h>
#include <interfaces/node.h>
#include <kernel/caches.h>
#include <kernel/context.h>
#include <key.h>
#include <logging.h>
#include <mapport.h>
#include <net.h>
#include <net_permissions.h>
#include <net_processing.h>
#include <netbase.h>
#include <netgroup.h>
#include <node/blockmanager_args.h>
#include <node/blockstorage.h>
#include <node/caches.h>
#include <node/chainstate.h>
#include <node/chainstatemanager_args.h>
#include <node/context.h>
#include <node/interface_ui.h>
#include <node/kernel_notifications.h>
#include <node/mempool_args.h>
#include <node/mempool_persist.h>
#include <node/mempool_persist_args.h>
#include <node/miner.h>
#include <node/peerman_args.h>
#include <policy/feerate.h>
#include <policy/fees.h>
#include <policy/fees_args.h>
#include <policy/policy.h>
#include <policy/settings.h>
#include <protocol.h>
#include <rpc/blockchain.h>
#include <rpc/register.h>
#include <rpc/server.h>
#include <rpc/util.h>
#include <scheduler.h>
#include <script/sigcache.h>
#include <stats/stats.h>
#include <sync.h>
#include <torcontrol.h>
#include <txdb.h>
#include <txmempool.h>
#include <util/asmap.h>
#include <util/batchpriority.h>
#include <util/chaintype.h>
#include <util/check.h>
#include <util/fs.h>
#include <util/fs_helpers.h>
#include <util/mempressure.h>
#include <util/moneystr.h>
#include <util/result.h>
#include <util/signalinterrupt.h>
#include <util/strencodings.h>
#include <util/string.h>
#include <util/syserror.h>
#include <util/thread.h>
#include <util/threadnames.h>
#include <util/time.h>
#include <util/translation.h>
#include <validation.h>
#include <validationinterface.h>
#include <walletinitinterface.h>

#include <algorithm>
#include <condition_variable>
#include <cstdint>
#include <cstdio>
#include <fstream>
#include <functional>
#include <set>
#include <string>
#include <thread>
#include <vector>

#ifndef WIN32
#include <cerrno>
#include <signal.h>
#include <sys/stat.h>
#endif

#include <boost/signals2/signal.hpp>

#ifdef ENABLE_ZMQ
#include <zmq/zmqabstractnotifier.h>
#include <zmq/zmqnotificationinterface.h>
#include <zmq/zmqrpc.h>
#endif

using common::AmountErrMsg;
using common::InvalidPortErrMsg;
using common::ResolveErrMsg;

using node::ApplyArgsManOptions;
using node::BlockManager;
using node::CalculateCacheSizes;
using node::ChainstateLoadResult;
using node::ChainstateLoadStatus;
using node::DEFAULT_PERSIST_MEMPOOL;
using node::DEFAULT_PRINT_MODIFIED_FEE;
using node::DEFAULT_STOPATHEIGHT;
using node::DumpMempool;
using node::ImportBlocks;
using node::KernelNotifications;
using node::LoadChainstate;
using node::LoadMempool;
using node::MempoolPath;
using node::NodeContext;
using node::ShouldPersistMempool;
using node::VerifyLoadedChainstate;
using util::Join;
using util::ReplaceAll;
using util::ToString;

static constexpr bool DEFAULT_PROXYRANDOMIZE{true};
static constexpr bool DEFAULT_REST_ENABLE{false};
static constexpr bool DEFAULT_I2P_ACCEPT_INCOMING{true};
static constexpr bool DEFAULT_STOPAFTERBLOCKIMPORT{false};

//! Check if initial sync is done with no change in block height or queued downloads every 30s
static constexpr auto SYNC_CHECK_INTERVAL{30s};

#ifdef WIN32
// Win32 LevelDB doesn't use filedescriptors, and the ones used for
// accessing block files don't count towards the fd_set size limit
// anyway.
#define MIN_LEVELDB_FDS 0
#else
#define MIN_LEVELDB_FDS 150
#endif

static constexpr int MIN_CORE_FDS = MIN_LEVELDB_FDS + NUM_FDS_MESSAGE_CAPTURE;
static const char* DEFAULT_ASMAP_FILENAME="ip_asn.map";

/**
 * The PID file facilities.
 */
static const char* BITCOIN_PID_FILENAME = "bitcoind.pid";
/**
 * True if this process has created a PID file.
 * Used to determine whether we should remove the PID file on shutdown.
 */
static bool g_generated_pid{false};

static fs::path GetPidFile(const ArgsManager& args)
{
    return AbsPathForConfigVal(args, args.GetPathArg("-pid", BITCOIN_PID_FILENAME));
}

[[nodiscard]] static bool CreatePidFile(const ArgsManager& args)
{
    if (args.IsArgNegated("-pid")) return true;

    std::ofstream file{GetPidFile(args)};
    if (file) {
#ifdef WIN32
        tfm::format(file, "%d\n", GetCurrentProcessId());
#else
        tfm::format(file, "%d\n", getpid());
#endif
        g_generated_pid = true;
        return true;
    } else {
        return InitError(strprintf(_("Unable to create the PID file '%s': %s"), fs::PathToString(GetPidFile(args)), SysErrorString(errno)));
    }
}

static void RemovePidFile(const ArgsManager& args)
{
    if (!g_generated_pid) return;
    const auto pid_path{GetPidFile(args)};
    if (std::error_code error; !fs::remove(pid_path, error)) {
        std::string msg{error ? error.message() : "File does not exist"};
        LogPrintf("Unable to remove PID file (%s): %s\n", fs::PathToString(pid_path), msg);
    }
}

static std::optional<util::SignalInterrupt> g_shutdown;

void InitContext(NodeContext& node)
{
    assert(!g_shutdown);
    g_shutdown.emplace();

    node.args = &gArgs;
    node.shutdown_signal = &*g_shutdown;
    node.shutdown_request = [&node] {
        assert(node.shutdown_signal);
        if (!(*node.shutdown_signal)()) return false;
        // Wake any threads that may be waiting for the tip to change.
        if (node.notifications) WITH_LOCK(node.notifications->m_tip_block_mutex, node.notifications->m_tip_block_cv.notify_all());
        return true;
    };
}

//////////////////////////////////////////////////////////////////////////////
//
// Shutdown
//

//
// Thread management and startup/shutdown:
//
// The network-processing threads are all part of a thread group
// created by AppInit() or the Qt main() function.
//
// A clean exit happens when the SignalInterrupt object is triggered, which
// makes the main thread's SignalInterrupt::wait() call return, and join all
// other ongoing threads in the thread group to the main thread.
// Shutdown() is then called to clean up database connections, and stop other
// threads that should only be stopped after the main network-processing
// threads have exited.
//
// Shutdown for Qt is very similar, only it uses a QTimer to detect
// ShutdownRequested() getting set, and then does the normal Qt
// shutdown thing.
//

bool ShutdownRequested(node::NodeContext& node)
{
    return bool{*Assert(node.shutdown_signal)};
}

#if HAVE_SYSTEM
static void ShutdownNotify(const ArgsManager& args)
{
    std::vector<std::thread> threads;
    for (const auto& cmd : args.GetArgs("-shutdownnotify")) {
        threads.emplace_back(runCommand, cmd);
    }
    for (auto& t : threads) {
        t.join();
    }
}
#endif

void Interrupt(NodeContext& node)
{
#if HAVE_SYSTEM
    ShutdownNotify(*node.args);
#endif
    // Wake any threads that may be waiting for the tip to change.
    if (node.notifications) WITH_LOCK(node.notifications->m_tip_block_mutex, node.notifications->m_tip_block_cv.notify_all());
    InterruptHTTPServer();
    InterruptHTTPRPC();
    InterruptRPC();
    InterruptREST();
    InterruptTorControl();
    InterruptMapPort();
    if (node.connman)
        node.connman->Interrupt();
    for (auto* index : node.indexes) {
        index->Interrupt();
    }
}

void Shutdown(NodeContext& node)
{
    static Mutex g_shutdown_mutex;
    TRY_LOCK(g_shutdown_mutex, lock_shutdown);
    if (!lock_shutdown) return;
    LogPrintf("%s: In progress...\n", __func__);
    Assert(node.args);

    /// Note: Shutdown() must be able to handle cases in which initialization failed part of the way,
    /// for example if the data directory was found to be locked.
    /// Be sure that anything that writes files or flushes caches only does this if the respective
    /// module was initialized.
    util::ThreadRename("shutoff");
    if (node.mempool) node.mempool->AddTransactionsUpdated(1);

    StopHTTPRPC();
    StopREST();
    StopRPC();
    StopHTTPServer();
    for (const auto& client : node.chain_clients) {
        client->flush();
    }
    StopMapPort();

    // Because these depend on each-other, we make sure that neither can be
    // using the other before destroying them.
    if (node.peerman && node.validation_signals) node.validation_signals->UnregisterValidationInterface(node.peerman.get());
    if (node.connman) node.connman->Stop();

    StopTorControl();

    if (node.background_init_thread.joinable()) node.background_init_thread.join();
    // After everything has been shut down, but before things get flushed, stop the
    // the scheduler. After this point, SyncWithValidationInterfaceQueue() should not be called anymore
    // as this would prevent the shutdown from completing.
    if (node.scheduler) node.scheduler->stop();

    // After the threads that potentially access these pointers have been stopped,
    // destruct and reset all to nullptr.
    node.peerman.reset();
    node.connman.reset();
    node.banman.reset();
    node.addrman.reset();
    node.netgroupman.reset();

    if (node.mempool && node.mempool->GetLoadTried() && ShouldPersistMempool(*node.args)) {
        DumpMempool(*node.mempool, MempoolPath(*node.args));
    }

    // Drop transactions we were still watching, record fee estimations and unregister
    // fee estimator from validation interface.
    if (node.fee_estimator) {
        node.fee_estimator->Flush();
        if (node.validation_signals) {
            node.validation_signals->UnregisterValidationInterface(node.fee_estimator.get());
        }
    }

    // FlushStateToDisk generates a ChainStateFlushed callback, which we should avoid missing
    if (node.chainman) {
        LOCK(cs_main);
        for (Chainstate* chainstate : node.chainman->GetAll()) {
            if (chainstate->CanFlushToDisk()) {
                chainstate->ForceFlushStateToDisk();
            }
        }
    }

    // After there are no more peers/RPC left to give us new data which may generate
    // CValidationInterface callbacks, flush them...
    if (node.validation_signals) node.validation_signals->FlushBackgroundCallbacks();

    // Stop and delete all indexes only after flushing background callbacks.
    for (auto* index : node.indexes) index->Stop();
    if (g_txindex) g_txindex.reset();
    if (g_coin_stats_index) g_coin_stats_index.reset();
    DestroyAllBlockFilterIndexes();
    node.indexes.clear(); // all instances are nullptr now

    // Any future callbacks will be dropped. This should absolutely be safe - if
    // missing a callback results in an unrecoverable situation, unclean shutdown
    // would too. The only reason to do the above flushes is to let the wallet catch
    // up with our current chain to avoid any strange pruning edge cases and make
    // next startup faster by avoiding rescan.

    if (node.chainman) {
        LOCK(cs_main);
        for (Chainstate* chainstate : node.chainman->GetAll()) {
            if (chainstate->CanFlushToDisk()) {
                chainstate->ForceFlushStateToDisk();
                chainstate->ResetCoinsViews();
            }
        }
    }
    for (const auto& client : node.chain_clients) {
        client->stop();
    }

#ifdef ENABLE_ZMQ
    if (g_zmq_notification_interface) {
        if (node.validation_signals) node.validation_signals->UnregisterValidationInterface(g_zmq_notification_interface.get());
        g_zmq_notification_interface.reset();
    }
#endif

    node.chain_clients.clear();
    if (node.validation_signals) {
        node.validation_signals->UnregisterAllValidationInterfaces();
    }
    node.mempool.reset();
    node.fee_estimator.reset();
    node.chainman.reset();
    node.validation_signals.reset();
    node.scheduler.reset();
    node.ecc_context.reset();
    node.kernel.reset();

    RemovePidFile(*node.args);

    LogPrintf("%s: done\n", __func__);
}

/**
 * Signal handlers are very limited in what they are allowed to do.
 * The execution context the handler is invoked in is not guaranteed,
 * so we restrict handler operations to just touching variables:
 */
#ifndef WIN32
static void HandleSIGTERM(int)
{
    // Return value is intentionally ignored because there is not a better way
    // of handling this failure in a signal handler.
    (void)(*Assert(g_shutdown))();
}

static void HandleSIGHUP(int)
{
    LogInstance().m_reopen_file = true;
}
#else
static BOOL WINAPI consoleCtrlHandler(DWORD dwCtrlType)
{
    if (!(*Assert(g_shutdown))()) {
        LogError("Failed to send shutdown signal on Ctrl-C\n");
        return false;
    }
    Sleep(INFINITE);
    return true;
}
#endif

#ifndef WIN32
static void registerSignalHandler(int signal, void(*handler)(int))
{
    struct sigaction sa;
    sa.sa_handler = handler;
    sigemptyset(&sa.sa_mask);
    sa.sa_flags = 0;
    sigaction(signal, &sa, nullptr);
}
#endif

static constexpr std::string_view BIP14_EXAMPLE_UA{"/Name:Version/Name:Version/.../"};

void SetupServerArgs(ArgsManager& argsman, bool can_listen_ipc)
{
    SetupHelpOptions(argsman);
    argsman.AddArg("-help-debug", "Print help message with debugging options and exit", ArgsManager::ALLOW_ANY, OptionsCategory::DEBUG_TEST); // server-only for now

    init::AddLoggingArgs(argsman);

    const auto defaultBaseParams = CreateBaseChainParams(ChainType::MAIN);
    const auto testnetBaseParams = CreateBaseChainParams(ChainType::TESTNET);
    const auto testnet4BaseParams = CreateBaseChainParams(ChainType::TESTNET4);
    const auto signetBaseParams = CreateBaseChainParams(ChainType::SIGNET);
    const auto regtestBaseParams = CreateBaseChainParams(ChainType::REGTEST);
    const auto defaultChainParams = CreateChainParams(argsman, ChainType::MAIN);
    const auto testnetChainParams = CreateChainParams(argsman, ChainType::TESTNET);
    const auto testnet4ChainParams = CreateChainParams(argsman, ChainType::TESTNET4);
    const auto signetChainParams = CreateChainParams(argsman, ChainType::SIGNET);
    const auto regtestChainParams = CreateChainParams(argsman, ChainType::REGTEST);

    // Hidden Options
    std::vector<std::string> hidden_args = {
        "-dbcrashratio", "-forcecompactdb",
        // GUI args. These will be overwritten by SetupUIArgs for the GUI
        "-choosedatadir", "-lang=<lang>", "-min", "-resetguisettings", "-splash", "-uiplatform"};

    argsman.AddArg("-version", "Print version and exit", ArgsManager::ALLOW_ANY, OptionsCategory::OPTIONS);
#if HAVE_SYSTEM
    argsman.AddArg("-alertnotify=<cmd>", "Execute command when an alert is raised (%s in cmd is replaced by message)", ArgsManager::ALLOW_ANY, OptionsCategory::OPTIONS);
#endif
    argsman.AddArg("-assumevalid=<hex>", strprintf("If this block is in the chain assume that it and its ancestors are valid and potentially skip their script verification (0 to verify all, default: %s, testnet3: %s, testnet4: %s, signet: %s)", defaultChainParams->GetConsensus().defaultAssumeValid.GetHex(), testnetChainParams->GetConsensus().defaultAssumeValid.GetHex(), testnet4ChainParams->GetConsensus().defaultAssumeValid.GetHex(), signetChainParams->GetConsensus().defaultAssumeValid.GetHex()), ArgsManager::ALLOW_ANY, OptionsCategory::OPTIONS);
    argsman.AddArg("-blocksdir=<dir>", "Specify directory to hold blocks subdirectory for *.dat files (default: <datadir>)", ArgsManager::ALLOW_ANY, OptionsCategory::OPTIONS);
    argsman.AddArg("-blocksxor",
                   strprintf("Whether an XOR-key applies to blocksdir *.dat files. "
                             "The created XOR-key will be zeros for an existing blocksdir or when `-blocksxor=0` is "
                             "set, and random for a freshly initialized blocksdir. "
                             "(default: %u)",
                             kernel::DEFAULT_XOR_BLOCKSDIR),
                   ArgsManager::ALLOW_ANY, OptionsCategory::OPTIONS);
    argsman.AddArg("-fastprune", "Use smaller block files and lower minimum prune height for testing purposes", ArgsManager::ALLOW_ANY | ArgsManager::DEBUG_ONLY, OptionsCategory::DEBUG_TEST);
#if HAVE_SYSTEM
    argsman.AddArg("-blocknotify=<cmd>", "Execute command when the best block changes (%s in cmd is replaced by block hash)", ArgsManager::ALLOW_ANY, OptionsCategory::OPTIONS);
#endif
    argsman.AddArg("-blockreconstructionextratxn=<n>", strprintf("Extra transactions to keep in memory for compact block reconstructions (default: %u)", DEFAULT_BLOCK_RECONSTRUCTION_EXTRA_TXN), ArgsManager::ALLOW_ANY, OptionsCategory::OPTIONS);
    argsman.AddArg("-blocksonly", strprintf("Whether to reject transactions from network peers. Disables automatic broadcast and rebroadcast of transactions, unless the source peer has the 'forcerelay' permission. RPC transactions are not affected. (default: %u)", DEFAULT_BLOCKSONLY), ArgsManager::ALLOW_ANY, OptionsCategory::OPTIONS);
    argsman.AddArg("-coinstatsindex", strprintf("Maintain coinstats index used by the gettxoutsetinfo RPC (default: %u)", DEFAULT_COINSTATSINDEX), ArgsManager::ALLOW_ANY, OptionsCategory::OPTIONS);
    argsman.AddArg("-conf=<file>", strprintf("Specify path to read-only configuration file. Relative paths will be prefixed by datadir location (only useable from command line, not configuration file) (default: %s)", BITCOIN_CONF_FILENAME), ArgsManager::ALLOW_ANY, OptionsCategory::OPTIONS);
    argsman.AddArg("-confrw=<file>", strprintf("Specify read/write configuration file. Relative paths will be prefixed by the network-specific datadir location (default: %s)", BITCOIN_RW_CONF_FILENAME), ArgsManager::ALLOW_ANY, OptionsCategory::OPTIONS);
    argsman.AddArg("-datadir=<dir>", "Specify data directory", ArgsManager::ALLOW_ANY | ArgsManager::DISALLOW_NEGATION, OptionsCategory::OPTIONS);
    argsman.AddArg("-dbbatchsize", strprintf("Maximum database write batch size in bytes (default: %u)", nDefaultDbBatchSize), ArgsManager::ALLOW_ANY | ArgsManager::DEBUG_ONLY, OptionsCategory::OPTIONS);
    argsman.AddArg("-dbcache=<n>", strprintf("Maximum database cache size <n> MiB (minimum %d, default: %d). Make sure you have enough RAM. In addition, unused memory allocated to the mempool is shared with this cache (see -maxmempool).", MIN_DB_CACHE >> 20, DEFAULT_DB_CACHE >> 20), ArgsManager::ALLOW_ANY, OptionsCategory::OPTIONS);
    argsman.AddArg("-dbfilesize",
                   strprintf("Target size of files within databases, in MiB (%u to %u, default: %u).",
                             1, 1024,
                             DEFAULT_DB_FILE_SIZE),
                   ArgsManager::ALLOW_ANY | ArgsManager::DEBUG_ONLY, OptionsCategory::OPTIONS);
    argsman.AddArg("-includeconf=<file>", "Specify additional configuration file, relative to the -datadir path (only useable from configuration file, not command line)", ArgsManager::ALLOW_ANY, OptionsCategory::OPTIONS);
    argsman.AddArg("-allowignoredconf", strprintf("For backwards compatibility, treat an unused %s file in the datadir as a warning, not an error.", BITCOIN_CONF_FILENAME), ArgsManager::ALLOW_ANY, OptionsCategory::OPTIONS);
    argsman.AddArg("-loadblock=<file>", "Imports blocks from external file on startup", ArgsManager::ALLOW_ANY, OptionsCategory::OPTIONS);
    argsman.AddArg("-lowmem=<n>", strprintf("If system available memory falls below <n> MiB, flush caches (0 to disable, default: %s)", g_low_memory_threshold / 1024 / 1024), ArgsManager::ALLOW_ANY, OptionsCategory::OPTIONS);
    argsman.AddArg("-maxmempool=<n>", strprintf("Keep the transaction memory pool below <n> megabytes (default: %u)", DEFAULT_MAX_MEMPOOL_SIZE_MB), ArgsManager::ALLOW_ANY, OptionsCategory::OPTIONS);
    argsman.AddArg("-maxorphantx=<n>", strprintf("Keep at most <n> unconnectable transactions in memory (default: %u)", DEFAULT_MAX_ORPHAN_TRANSACTIONS), ArgsManager::ALLOW_ANY, OptionsCategory::OPTIONS);
    argsman.AddArg("-mempoolexpiry=<n>", strprintf("Do not keep transactions in the mempool longer than <n> hours (default: %u)", DEFAULT_MEMPOOL_EXPIRY_HOURS), ArgsManager::ALLOW_ANY, OptionsCategory::OPTIONS);
    argsman.AddArg("-minimumchainwork=<hex>", strprintf("Minimum work assumed to exist on a valid chain in hex (default: %s, testnet3: %s, testnet4: %s, signet: %s)", defaultChainParams->GetConsensus().nMinimumChainWork.GetHex(), testnetChainParams->GetConsensus().nMinimumChainWork.GetHex(), testnet4ChainParams->GetConsensus().nMinimumChainWork.GetHex(), signetChainParams->GetConsensus().nMinimumChainWork.GetHex()), ArgsManager::ALLOW_ANY | ArgsManager::DEBUG_ONLY, OptionsCategory::OPTIONS);
    argsman.AddArg("-par=<n>", strprintf("Set the number of script verification threads (0 = auto, up to %d, <0 = leave that many cores free, default: %d)",
        MAX_SCRIPTCHECK_THREADS, DEFAULT_SCRIPTCHECK_THREADS), ArgsManager::ALLOW_ANY, OptionsCategory::OPTIONS);
    argsman.AddArg("-persistmempool", strprintf("Whether to save the mempool on shutdown and load on restart (default: %u)", DEFAULT_PERSIST_MEMPOOL), ArgsManager::ALLOW_ANY, OptionsCategory::OPTIONS);
    argsman.AddArg("-persistmempoolv1",
                   strprintf("Whether a mempool.dat file created by -persistmempool or the savemempool RPC will be written in the legacy format "
                             "(version 1) or the current format (version 2). This temporary option will be removed in the future. (default: %u)",
                             DEFAULT_PERSIST_V1_DAT),
                   ArgsManager::ALLOW_ANY, OptionsCategory::OPTIONS);
    argsman.AddArg("-pid=<file>", strprintf("Specify pid file. Relative paths will be prefixed by a net-specific datadir location. (default: %s)", BITCOIN_PID_FILENAME), ArgsManager::ALLOW_ANY, OptionsCategory::OPTIONS);
    argsman.AddArg("-prune=<n>", strprintf("Reduce storage requirements by enabling pruning (deleting) of old blocks. This allows the pruneblockchain RPC to be called to delete specific blocks and enables automatic pruning of old blocks if a target size in MiB is provided. This mode is incompatible with -txindex. "
            "Warning: Reverting this setting requires re-downloading the entire blockchain. "
            "(default: 0 = disable pruning blocks, 1 = allow manual pruning via RPC, >=%u = automatically prune block files to stay under the specified target size in MiB)", MIN_DISK_SPACE_FOR_BLOCK_FILES / 1024 / 1024), ArgsManager::ALLOW_ANY, OptionsCategory::OPTIONS);
    argsman.AddArg("-pruneduringinit=<n>", "Temporarily adjusts the -prune setting until initial sync completes."
        " Ignored if pruning is disabled."
        " (default: -1 = same value as -prune)", ArgsManager::ALLOW_ANY, OptionsCategory::OPTIONS);
    argsman.AddArg("-reindex", "If enabled, wipe chain state and block index, and rebuild them from blk*.dat files on disk. Also wipe and rebuild other optional indexes that are active. If an assumeutxo snapshot was loaded, its chainstate will be wiped as well. The snapshot can then be reloaded via RPC. Setting this to auto automatically reindexes the block database if it is corrupted.", ArgsManager::ALLOW_ANY, OptionsCategory::OPTIONS);
    argsman.AddArg("-reindex-chainstate", "If enabled, wipe chain state, and rebuild it from blk*.dat files on disk. If an assumeutxo snapshot was loaded, its chainstate will be wiped as well. The snapshot can then be reloaded via RPC.", ArgsManager::ALLOW_ANY, OptionsCategory::OPTIONS);
    argsman.AddArg("-settings=<file>", strprintf("Specify path to dynamic settings data file. Can be disabled with -nosettings. File is written at runtime and not meant to be edited by users (use %s instead for custom settings). Relative paths will be prefixed by datadir location. (default: %s)", BITCOIN_CONF_FILENAME, BITCOIN_SETTINGS_FILENAME), ArgsManager::ALLOW_ANY, OptionsCategory::OPTIONS);
#if HAVE_SYSTEM
    argsman.AddArg("-startupnotify=<cmd>", "Execute command on startup.", ArgsManager::ALLOW_ANY, OptionsCategory::OPTIONS);
    argsman.AddArg("-shutdownnotify=<cmd>", "Execute command immediately before beginning shutdown. The need for shutdown may be urgent, so be careful not to delay it long (if the command doesn't require interaction with the server, consider having it fork into the background).", ArgsManager::ALLOW_ANY, OptionsCategory::OPTIONS);
#endif
    argsman.AddArg("-txindex", strprintf("Maintain a full transaction index, used by the getrawtransaction rpc call (default: %u)", DEFAULT_TXINDEX), ArgsManager::ALLOW_ANY, OptionsCategory::OPTIONS);
    argsman.AddArg("-blockfilterindex=<type>",
                 strprintf("Maintain an index of compact filters by block (default: %s, values: %s).", DEFAULT_BLOCKFILTERINDEX, ListBlockFilterTypes()) +
                 " If <type> is not supplied or if <type> = 1, certain indexes are enabled (currently just basic).",
                 ArgsManager::ALLOW_ANY, OptionsCategory::OPTIONS);

    argsman.AddArg("-addnode=<ip>", strprintf("Add a node to connect to and attempt to keep the connection open (see the addnode RPC help for more info). This option can be specified multiple times to add multiple nodes; connections are limited to %u at a time and are counted separately from the -maxconnections limit.", MAX_ADDNODE_CONNECTIONS), ArgsManager::ALLOW_ANY | ArgsManager::NETWORK_ONLY, OptionsCategory::CONNECTION);
    argsman.AddArg("-asmap=<file>", strprintf("Specify asn mapping used for bucketing of the peers (default: %s). Relative paths will be prefixed by the net-specific datadir location.", DEFAULT_ASMAP_FILENAME), ArgsManager::ALLOW_ANY, OptionsCategory::CONNECTION);
    argsman.AddArg("-bantime=<n>", strprintf("Default duration (in seconds) of manually configured bans (default: %u)", DEFAULT_MISBEHAVING_BANTIME), ArgsManager::ALLOW_ANY, OptionsCategory::CONNECTION);
    argsman.AddArg("-bind=<addr>[:<port>][=onion]", strprintf("Bind to given address and always listen on it (default: 0.0.0.0). Use [host]:port notation for IPv6. Append =onion to tag any incoming connections to that address and port as incoming Tor connections (default: 127.0.0.1:%u=onion, testnet3: 127.0.0.1:%u=onion, testnet4: 127.0.0.1:%u=onion, signet: 127.0.0.1:%u=onion, regtest: 127.0.0.1:%u=onion)", defaultChainParams->GetDefaultPort() + 1, testnetChainParams->GetDefaultPort() + 1, testnet4ChainParams->GetDefaultPort() + 1, signetChainParams->GetDefaultPort() + 1, regtestChainParams->GetDefaultPort() + 1), ArgsManager::ALLOW_ANY | ArgsManager::NETWORK_ONLY, OptionsCategory::CONNECTION);
    argsman.AddArg("-cjdnsreachable", "If set, then this host is configured for CJDNS (connecting to fc00::/8 addresses would lead us to the CJDNS network, see doc/cjdns.md) (default: 0)", ArgsManager::ALLOW_ANY, OptionsCategory::CONNECTION);
    argsman.AddArg("-connect=<ip>", "Connect only to the specified node; -noconnect disables automatic connections (the rules for this peer are the same as for -addnode). This option can be specified multiple times to connect to multiple nodes.", ArgsManager::ALLOW_ANY | ArgsManager::NETWORK_ONLY, OptionsCategory::CONNECTION);
    argsman.AddArg("-discover", "Discover own IP addresses (default: 1 when listening and no -externalip or -proxy)", ArgsManager::ALLOW_ANY, OptionsCategory::CONNECTION);
    argsman.AddArg("-dns", strprintf("Allow DNS lookups for -addnode, -seednode and -connect (default: %u)", DEFAULT_NAME_LOOKUP), ArgsManager::ALLOW_ANY, OptionsCategory::CONNECTION);
    argsman.AddArg("-dnsseed", strprintf("Query for peer addresses via DNS lookup, if low on addresses (default: %u unless -connect used or -maxconnections=0)", DEFAULT_DNSSEED), ArgsManager::ALLOW_ANY, OptionsCategory::CONNECTION);
    argsman.AddArg("-externalip=<ip>", "Specify your own public address", ArgsManager::ALLOW_ANY, OptionsCategory::CONNECTION);
    argsman.AddArg("-feefilter", strprintf("Tell other nodes to filter invs to us by our mempool min fee (default: %u)", DEFAULT_FEEFILTER), ArgsManager::ALLOW_ANY | ArgsManager::DEBUG_ONLY, OptionsCategory::CONNECTION);
    argsman.AddArg("-fixedseeds", strprintf("Allow fixed seeds if DNS seeds don't provide peers (default: %u)", DEFAULT_FIXEDSEEDS), ArgsManager::ALLOW_ANY, OptionsCategory::CONNECTION);
    argsman.AddArg("-forcednsseed", strprintf("Always query for peer addresses via DNS lookup (default: %u)", DEFAULT_FORCEDNSSEED), ArgsManager::ALLOW_ANY, OptionsCategory::CONNECTION);
    argsman.AddArg("-listen", strprintf("Accept connections from outside (default: %u if no -proxy, -connect or -maxconnections=0)", DEFAULT_LISTEN), ArgsManager::ALLOW_ANY, OptionsCategory::CONNECTION);
    argsman.AddArg("-listenonion", strprintf("Automatically create Tor onion service (default: %d)", DEFAULT_LISTEN_ONION), ArgsManager::ALLOW_ANY, OptionsCategory::CONNECTION);
    argsman.AddArg("-maxconnections=<n>", strprintf("Maintain at most <n> automatic connections to peers (default: %u). This limit does not apply to connections manually added via -addnode or the addnode RPC, which have a separate limit of %u.", DEFAULT_MAX_PEER_CONNECTIONS, MAX_ADDNODE_CONNECTIONS), ArgsManager::ALLOW_ANY, OptionsCategory::CONNECTION);
    argsman.AddArg("-maxreceivebuffer=<n>", strprintf("Maximum per-connection receive buffer, <n>*1000 bytes (default: %u)", DEFAULT_MAXRECEIVEBUFFER), ArgsManager::ALLOW_ANY, OptionsCategory::CONNECTION);
    argsman.AddArg("-maxsendbuffer=<n>", strprintf("Maximum per-connection memory usage for the send buffer, <n>*1000 bytes (default: %u)", DEFAULT_MAXSENDBUFFER), ArgsManager::ALLOW_ANY, OptionsCategory::CONNECTION);
    argsman.AddArg("-maxuploadtarget=<n>", strprintf("Tries to keep outbound traffic under the given target per 24h. Limit does not apply to peers with 'download' permission or blocks created within past week. 0 = no limit (default: %s). Optional suffix units [k|K|m|M|g|G|t|T] (default: M). Lowercase is 1000 base while uppercase is 1024 base", DEFAULT_MAX_UPLOAD_TARGET), ArgsManager::ALLOW_ANY, OptionsCategory::CONNECTION);
#ifdef HAVE_SOCKADDR_UN
    argsman.AddArg("-onion=<ip:port|path>", "Use separate SOCKS5 proxy to reach peers via Tor onion services, set -noonion to disable (default: -proxy). May be a local file path prefixed with 'unix:'.", ArgsManager::ALLOW_ANY, OptionsCategory::CONNECTION);
#else
    argsman.AddArg("-onion=<ip:port>", "Use separate SOCKS5 proxy to reach peers via Tor onion services, set -noonion to disable (default: -proxy)", ArgsManager::ALLOW_ANY, OptionsCategory::CONNECTION);
#endif
    argsman.AddArg("-i2psam=<ip:port>", "I2P SAM proxy to reach I2P peers and accept I2P connections (default: none)", ArgsManager::ALLOW_ANY, OptionsCategory::CONNECTION);
    argsman.AddArg("-i2pacceptincoming", strprintf("Whether to accept inbound I2P connections (default: %i). Ignored if -i2psam is not set. Listening for inbound I2P connections is done through the SAM proxy, not by binding to a local address and port.", DEFAULT_I2P_ACCEPT_INCOMING), ArgsManager::ALLOW_ANY, OptionsCategory::CONNECTION);
    argsman.AddArg("-onlynet=<net>", "Make automatic outbound connections only to network <net> (" + Join(GetNetworkNames(), ", ") + "). Inbound and manual connections are not affected by this option. It can be specified multiple times to allow multiple networks.", ArgsManager::ALLOW_ANY, OptionsCategory::CONNECTION);
    argsman.AddArg("-v2transport", strprintf("Support v2 transport (default: %u)", DEFAULT_V2_TRANSPORT), ArgsManager::ALLOW_ANY, OptionsCategory::CONNECTION);
    argsman.AddArg("-v2onlyclearnet", strprintf("Disallow outbound v1 connections on IPV4/IPV6 (default: %u). Enable this option only if you really need it. Use -listen=0 to disable inbound connections since they can be unencrypted.", false), ArgsManager::ALLOW_ANY | ArgsManager::DEBUG_ONLY, OptionsCategory::CONNECTION);
    argsman.AddArg("-peerbloomfilters", strprintf("Support filtering of blocks and transaction with bloom filters (default: %u)", DEFAULT_PEERBLOOMFILTERS), ArgsManager::ALLOW_ANY, OptionsCategory::CONNECTION);
    argsman.AddArg("-peerblockfilters", strprintf("Serve compact block filters to peers per BIP 157 (default: %u)", DEFAULT_PEERBLOCKFILTERS), ArgsManager::ALLOW_ANY, OptionsCategory::CONNECTION);
    argsman.AddArg("-txreconciliation", strprintf("Enable transaction reconciliations per BIP 330 (default: %d)", DEFAULT_TXRECONCILIATION_ENABLE), ArgsManager::ALLOW_ANY | ArgsManager::DEBUG_ONLY, OptionsCategory::CONNECTION);
    argsman.AddArg("-port=<port>", strprintf("Listen for connections on <port> (default: %u, testnet3: %u, testnet4: %u, signet: %u, regtest: %u). Not relevant for I2P (see doc/i2p.md). If set to a value x, the default onion listening port will be set to x+1.", defaultChainParams->GetDefaultPort(), testnetChainParams->GetDefaultPort(), testnet4ChainParams->GetDefaultPort(), signetChainParams->GetDefaultPort(), regtestChainParams->GetDefaultPort()), ArgsManager::ALLOW_ANY | ArgsManager::NETWORK_ONLY, OptionsCategory::CONNECTION);
    const std::string proxy_doc_for_value =
#ifdef HAVE_SOCKADDR_UN
        "<ip>[:<port>]|unix:<path>";
#else
        "<ip>[:<port>]";
#endif
    const std::string proxy_doc_for_unix_socket =
#ifdef HAVE_SOCKADDR_UN
        "May be a local file path prefixed with 'unix:' if the proxy supports it. ";
#else
        "";
#endif
    argsman.AddArg("-proxy=" + proxy_doc_for_value + "[=<network>]",
                   "Connect through SOCKS5 proxy, set -noproxy to disable. " +
                   proxy_doc_for_unix_socket +
                   "Could end in =network to set the proxy only for that network. " +
                   "The network can be any of ipv4, ipv6, tor or cjdns. " +
                   "(default: disabled)",
                   ArgsManager::ALLOW_ANY | ArgsManager::DISALLOW_ELISION,
                   OptionsCategory::CONNECTION);
    argsman.AddArg("-proxyrandomize", strprintf("Randomize credentials for every proxy connection. This enables Tor stream isolation (default: %u)", DEFAULT_PROXYRANDOMIZE), ArgsManager::ALLOW_ANY, OptionsCategory::CONNECTION);
    argsman.AddArg("-seednode=<ip>", "Connect to a node to retrieve peer addresses, and disconnect. This option can be specified multiple times to connect to multiple nodes. During startup, seednodes will be tried before dnsseeds.", ArgsManager::ALLOW_ANY, OptionsCategory::CONNECTION);
    argsman.AddArg("-networkactive", "Enable all P2P network activity (default: 1). Can be changed by the setnetworkactive RPC command", ArgsManager::ALLOW_ANY, OptionsCategory::CONNECTION);
    argsman.AddArg("-timeout=<n>", strprintf("Specify socket connection timeout in milliseconds. If an initial attempt to connect is unsuccessful after this amount of time, drop it (minimum: 1, default: %d)", DEFAULT_CONNECT_TIMEOUT), ArgsManager::ALLOW_ANY, OptionsCategory::CONNECTION);
    argsman.AddArg("-peertimeout=<n>", strprintf("Specify a p2p connection timeout delay in seconds. After connecting to a peer, wait this amount of time before considering disconnection based on inactivity (minimum: 1, default: %d)", DEFAULT_PEER_CONNECT_TIMEOUT), ArgsManager::ALLOW_ANY | ArgsManager::DEBUG_ONLY, OptionsCategory::CONNECTION);
    argsman.AddArg("-torcontrol=<ip>:<port>", strprintf("Tor control host and port to use if onion listening enabled (default: %s). If no port is specified, the default port of %i will be used.", DEFAULT_TOR_CONTROL, DEFAULT_TOR_CONTROL_PORT), ArgsManager::ALLOW_ANY, OptionsCategory::CONNECTION);
#ifdef ENABLE_TOR_SUBPROCESS
    argsman.AddArg("-torexecute=<command>", strprintf("Tor command to use if not already running (default: %s)", DEFAULT_TOR_EXECUTE), ArgsManager::ALLOW_ANY, OptionsCategory::CONNECTION);
#else
    hidden_args.emplace_back("-torexecute=<command>");
#endif
    argsman.AddArg("-torpassword=<pass>", "Tor control port password (default: empty)", ArgsManager::ALLOW_ANY | ArgsManager::SENSITIVE, OptionsCategory::CONNECTION);
#ifdef USE_UPNP
    argsman.AddArg("-upnp", strprintf("Use UPnP to map the listening port (default: %u)", DEFAULT_UPNP), ArgsManager::ALLOW_ANY, OptionsCategory::CONNECTION);
#else
    hidden_args.emplace_back("-upnp");
#endif
    argsman.AddArg("-natpmp", strprintf("Use PCP or NAT-PMP to map the listening port (default: %u)", DEFAULT_NATPMP), ArgsManager::ALLOW_ANY, OptionsCategory::CONNECTION);
    argsman.AddArg("-whitebind=<[permissions@]addr>", "Bind to the given address and add permission flags to the peers connecting to it. "
        "Use [host]:port notation for IPv6. Allowed permissions: " + Join(NET_PERMISSIONS_DOC, ", ") + ". "
        "Specify multiple permissions separated by commas (default: download,noban,mempool,relay). Can be specified multiple times.", ArgsManager::ALLOW_ANY, OptionsCategory::CONNECTION);

    argsman.AddArg("-whitelist=<[permissions@]IP address or network>", "Add permission flags to the peers using the given IP address (e.g. 1.2.3.4) or "
        "CIDR-notated network (e.g. 1.2.3.0/24). Uses the same permissions as "
        "-whitebind. "
        "Additional flags \"in\" and \"out\" control whether permissions apply to incoming connections and/or outgoing (default: incoming only). "
        "Can be specified multiple times.", ArgsManager::ALLOW_ANY, OptionsCategory::CONNECTION);

    g_wallet_init_interface.AddWalletOptions(argsman);

#ifdef ENABLE_ZMQ
    argsman.AddArg("-zmqpubhashblock=<address>", "Enable publish hash block in <address>", ArgsManager::ALLOW_ANY, OptionsCategory::ZMQ);
    argsman.AddArg("-zmqpubhashtx=<address>", "Enable publish hash transaction in <address>", ArgsManager::ALLOW_ANY, OptionsCategory::ZMQ);
    argsman.AddArg("-zmqpubhashwallettx=<address>", "Enable publish hash wallet transaction in <address>", ArgsManager::ALLOW_ANY, OptionsCategory::ZMQ);
    argsman.AddArg("-zmqpubrawblock=<address>", "Enable publish raw block in <address>", ArgsManager::ALLOW_ANY, OptionsCategory::ZMQ);
    argsman.AddArg("-zmqpubrawtx=<address>", "Enable publish raw transaction in <address>", ArgsManager::ALLOW_ANY, OptionsCategory::ZMQ);
    argsman.AddArg("-zmqpubrawwallettx=<address>", "Enable publish raw wallet transaction in <address>", ArgsManager::ALLOW_ANY, OptionsCategory::ZMQ);
    argsman.AddArg("-zmqpubsequence=<address>", "Enable publish hash block and tx sequence in <address>", ArgsManager::ALLOW_ANY, OptionsCategory::ZMQ);
    argsman.AddArg("-zmqpubhashblockhwm=<n>", strprintf("Set publish hash block outbound message high water mark (default: %d)", CZMQAbstractNotifier::DEFAULT_ZMQ_SNDHWM), ArgsManager::ALLOW_ANY, OptionsCategory::ZMQ);
    argsman.AddArg("-zmqpubhashtxhwm=<n>", strprintf("Set publish hash transaction outbound message high water mark (default: %d)", CZMQAbstractNotifier::DEFAULT_ZMQ_SNDHWM), ArgsManager::ALLOW_ANY, OptionsCategory::ZMQ);
    argsman.AddArg("-zmqpubhashwallettxhwm=<n>", strprintf("Set publish hash wallet transaction outbound message high water mark (default: %d)", CZMQAbstractNotifier::DEFAULT_ZMQ_SNDHWM), ArgsManager::ALLOW_ANY, OptionsCategory::ZMQ);
    argsman.AddArg("-zmqpubrawblockhwm=<n>", strprintf("Set publish raw block outbound message high water mark (default: %d)", CZMQAbstractNotifier::DEFAULT_ZMQ_SNDHWM), ArgsManager::ALLOW_ANY, OptionsCategory::ZMQ);
    argsman.AddArg("-zmqpubrawtxhwm=<n>", strprintf("Set publish raw transaction outbound message high water mark (default: %d)", CZMQAbstractNotifier::DEFAULT_ZMQ_SNDHWM), ArgsManager::ALLOW_ANY, OptionsCategory::ZMQ);
    argsman.AddArg("-zmqpubrawwallettxhwm=<n>", strprintf("Set publish raw wallet transaction outbound message high water mark (default: %d)", CZMQAbstractNotifier::DEFAULT_ZMQ_SNDHWM), ArgsManager::ALLOW_ANY, OptionsCategory::ZMQ);
    argsman.AddArg("-zmqpubsequencehwm=<n>", strprintf("Set publish hash sequence message high water mark (default: %d)", CZMQAbstractNotifier::DEFAULT_ZMQ_SNDHWM), ArgsManager::ALLOW_ANY, OptionsCategory::ZMQ);
#else
    hidden_args.emplace_back("-zmqpubhashblock=<address>");
    hidden_args.emplace_back("-zmqpubhashtx=<address>");
    hidden_args.emplace_back("-zmqpubhashwallettx=<address>");
    hidden_args.emplace_back("-zmqpubrawblock=<address>");
    hidden_args.emplace_back("-zmqpubrawtx=<address>");
    hidden_args.emplace_back("-zmqpubrawwallettx=<address>");
    hidden_args.emplace_back("-zmqpubsequence=<n>");
    hidden_args.emplace_back("-zmqpubhashblockhwm=<n>");
    hidden_args.emplace_back("-zmqpubhashtxhwm=<n>");
    hidden_args.emplace_back("-zmqpubhashwallettxhwm=<n>");
    hidden_args.emplace_back("-zmqpubrawblockhwm=<n>");
    hidden_args.emplace_back("-zmqpubrawtxhwm=<n>");
    hidden_args.emplace_back("-zmqpubrawwallettxhwm=<n>");
    hidden_args.emplace_back("-zmqpubsequencehwm=<n>");
#endif

    argsman.AddArg("-checkblocks=<n>", strprintf("How many blocks to check at startup (default: %u, 0 = all)", DEFAULT_CHECKBLOCKS), ArgsManager::ALLOW_ANY | ArgsManager::DEBUG_ONLY, OptionsCategory::DEBUG_TEST);
    argsman.AddArg("-checklevel=<n>", strprintf("How thorough the block verification of -checkblocks is: %s (0-4, default: %u)", Join(CHECKLEVEL_DOC, ", "), DEFAULT_CHECKLEVEL), ArgsManager::ALLOW_ANY | ArgsManager::DEBUG_ONLY, OptionsCategory::DEBUG_TEST);
    argsman.AddArg("-checkblockindex", strprintf("Do a consistency check for the block tree, chainstate, and other validation data structures every <n> operations. Use 0 to disable. (default: %u, regtest: %u)", defaultChainParams->DefaultConsistencyChecks(), regtestChainParams->DefaultConsistencyChecks()), ArgsManager::ALLOW_ANY | ArgsManager::DEBUG_ONLY, OptionsCategory::DEBUG_TEST);
    argsman.AddArg("-checkaddrman=<n>", strprintf("Run addrman consistency checks every <n> operations. Use 0 to disable. (default: %u)", DEFAULT_ADDRMAN_CONSISTENCY_CHECKS), ArgsManager::ALLOW_ANY | ArgsManager::DEBUG_ONLY, OptionsCategory::DEBUG_TEST);
    argsman.AddArg("-checkmempool=<n>", strprintf("Run mempool consistency checks every <n> transactions. Use 0 to disable. (default: %u, regtest: %u)", defaultChainParams->DefaultConsistencyChecks(), regtestChainParams->DefaultConsistencyChecks()), ArgsManager::ALLOW_ANY | ArgsManager::DEBUG_ONLY, OptionsCategory::DEBUG_TEST);
    argsman.AddArg("-checkpoints", strprintf("Enable rejection of any forks from the known historical chain until block %s (default: %u)", defaultChainParams->Checkpoints().GetHeight(), DEFAULT_CHECKPOINTS_ENABLED), ArgsManager::ALLOW_ANY | ArgsManager::DEBUG_ONLY, OptionsCategory::DEBUG_TEST);
    argsman.AddArg("-deprecatedrpc=<method>", "Allows deprecated RPC method(s) to be used", ArgsManager::ALLOW_ANY | ArgsManager::DEBUG_ONLY, OptionsCategory::DEBUG_TEST);
    argsman.AddArg("-stopafterblockimport", strprintf("Stop running after importing blocks from disk (default: %u)", DEFAULT_STOPAFTERBLOCKIMPORT), ArgsManager::ALLOW_ANY | ArgsManager::DEBUG_ONLY, OptionsCategory::DEBUG_TEST);
    argsman.AddArg("-stopatheight", strprintf("Stop running after reaching the given height in the main chain (default: %u)", DEFAULT_STOPATHEIGHT), ArgsManager::ALLOW_ANY | ArgsManager::DEBUG_ONLY, OptionsCategory::DEBUG_TEST);
    argsman.AddArg("-limitancestorcount=<n>", strprintf("Do not accept transactions if number of in-mempool ancestors is <n> or more (default: %u)", DEFAULT_ANCESTOR_LIMIT), ArgsManager::ALLOW_ANY | ArgsManager::DEBUG_ONLY, OptionsCategory::DEBUG_TEST);
    argsman.AddArg("-limitancestorsize=<n>", strprintf("Do not accept transactions whose size with all in-mempool ancestors exceeds <n> kilobytes (default: %u)", DEFAULT_ANCESTOR_SIZE_LIMIT_KVB), ArgsManager::ALLOW_ANY | ArgsManager::DEBUG_ONLY, OptionsCategory::DEBUG_TEST);
    argsman.AddArg("-limitdescendantcount=<n>", strprintf("Do not accept transactions if any ancestor would have <n> or more in-mempool descendants (default: %u)", DEFAULT_DESCENDANT_LIMIT), ArgsManager::ALLOW_ANY | ArgsManager::DEBUG_ONLY, OptionsCategory::DEBUG_TEST);
    argsman.AddArg("-limitdescendantsize=<n>", strprintf("Do not accept transactions if any ancestor would have more than <n> kilobytes of in-mempool descendants (default: %u).", DEFAULT_DESCENDANT_SIZE_LIMIT_KVB), ArgsManager::ALLOW_ANY | ArgsManager::DEBUG_ONLY, OptionsCategory::DEBUG_TEST);
    argsman.AddArg("-test=<option>", "Pass a test-only option. Options include : " + Join(TEST_OPTIONS_DOC, ", ") + ".", ArgsManager::ALLOW_ANY | ArgsManager::DEBUG_ONLY, OptionsCategory::DEBUG_TEST);
    argsman.AddArg("-capturemessages", "Capture all P2P messages to disk", ArgsManager::ALLOW_ANY | ArgsManager::DEBUG_ONLY, OptionsCategory::DEBUG_TEST);
    argsman.AddArg("-mocktime=<n>", "Replace actual time with " + UNIX_EPOCH_TIME + " (default: 0)", ArgsManager::ALLOW_ANY | ArgsManager::DEBUG_ONLY, OptionsCategory::DEBUG_TEST);
    argsman.AddArg("-maxsigcachesize=<n>", strprintf("Limit sum of signature cache and script execution cache sizes to <n> MiB (default: %u)", DEFAULT_VALIDATION_CACHE_BYTES >> 20), ArgsManager::ALLOW_ANY | ArgsManager::DEBUG_ONLY, OptionsCategory::DEBUG_TEST);
    argsman.AddArg("-maxtipage=<n>",
                   strprintf("Maximum tip age in seconds to consider node in initial block download (default: %u)",
                             Ticks<std::chrono::seconds>(DEFAULT_MAX_TIP_AGE)),
                   ArgsManager::ALLOW_ANY | ArgsManager::DEBUG_ONLY, OptionsCategory::DEBUG_TEST);
    argsman.AddArg("-printpriority", strprintf("Log transaction priority and fee rate in %s/kvB when mining blocks (default: %u)", CURRENCY_UNIT, DEFAULT_PRINT_MODIFIED_FEE), ArgsManager::ALLOW_ANY | ArgsManager::DEBUG_ONLY, OptionsCategory::DEBUG_TEST);
    argsman.AddArg("-uaappend=<uafragment>", "Append literal string to the user agent string (should only be used for software embedding)", ArgsManager::ALLOW_ANY, OptionsCategory::CONNECTION);
    argsman.AddArg("-uacomment=<cmt>", "Append comment to the user agent string", ArgsManager::ALLOW_ANY, OptionsCategory::CONNECTION);
    argsman.AddArg("-uaspoof=<ua>", strprintf("Replace entire user agent string with custom identifier (should be formatted '%s' as specified in BIP 14)", BIP14_EXAMPLE_UA), ArgsManager::ALLOW_ANY | ArgsManager::DEBUG_ONLY, OptionsCategory::CONNECTION);

    SetupChainParamsBaseOptions(argsman);

    argsman.AddArg("-acceptnonstdtxn", strprintf("Relay and mine \"non-standard\" transactions (default: %u)", DEFAULT_ACCEPT_NON_STD_TXN), ArgsManager::ALLOW_ANY, OptionsCategory::NODE_RELAY);
    argsman.AddArg("-acceptunknownwitness",
                   strprintf("Relay transactions sending to unknown/future witness script versions (default: %u)", DEFAULT_ACCEPTUNKNOWNWITNESS),
                   ArgsManager::ALLOW_ANY,
                   OptionsCategory::NODE_RELAY);
    argsman.AddArg("-incrementalrelayfee=<amt>", strprintf("Fee rate (in %s/kvB) used to define cost of relay, used for mempool limiting and replacement policy. (default: %s)", CURRENCY_UNIT, FormatMoney(DEFAULT_INCREMENTAL_RELAY_FEE)), ArgsManager::ALLOW_ANY | ArgsManager::DEBUG_ONLY, OptionsCategory::NODE_RELAY);
    argsman.AddArg("-dustrelayfee=<amt>", strprintf("Fee rate (in %s/kvB) used to define dust, the value of an output such that it will cost more than its value in fees at this fee rate to spend it. (default: %s)", CURRENCY_UNIT, FormatMoney(DUST_RELAY_TX_FEE)), ArgsManager::ALLOW_ANY | ArgsManager::DEBUG_ONLY, OptionsCategory::NODE_RELAY);
    argsman.AddArg("-acceptstalefeeestimates", strprintf("Read fee estimates even if they are stale (%sdefault: %u) fee estimates are considered stale if they are %s hours old", "regtest only; ", DEFAULT_ACCEPT_STALE_FEE_ESTIMATES, Ticks<std::chrono::hours>(MAX_FILE_AGE)), ArgsManager::ALLOW_ANY | ArgsManager::DEBUG_ONLY, OptionsCategory::DEBUG_TEST);
    argsman.AddArg("-bytespersigop", strprintf("Equivalent bytes per sigop in transactions for relay and mining (default: %u)", DEFAULT_BYTES_PER_SIGOP), ArgsManager::ALLOW_ANY, OptionsCategory::NODE_RELAY);
    argsman.AddArg("-datacarrier", strprintf("Relay and mine data carrier transactions (default: %u)", DEFAULT_ACCEPT_DATACARRIER), ArgsManager::ALLOW_ANY, OptionsCategory::NODE_RELAY);
    argsman.AddArg("-datacarriersize",
                   strprintf("Relay and mine transactions whose data-carrying raw scriptPubKey "
                             "is of this size or less (default: %u)",
                             MAX_OP_RETURN_RELAY),
                   ArgsManager::ALLOW_ANY, OptionsCategory::NODE_RELAY);
    argsman.AddArg("-mempoolfullrbf", strprintf("Accept transaction replace-by-fee without requiring replaceability signaling (default: %u)", (DEFAULT_MEMPOOL_RBF_POLICY == RBFPolicy::Always)), ArgsManager::ALLOW_ANY, OptionsCategory::NODE_RELAY);
    argsman.AddArg("-mempoolreplacement", strprintf("Set to 0 to disable RBF entirely, \"fee,optin\" to honour RBF opt-out signal, or \"fee,-optin\" to always RBF aka full RBF (default: %s)", "fee,-optin"), ArgsManager::ALLOW_ANY, OptionsCategory::NODE_RELAY);
<<<<<<< HEAD
=======
    argsman.AddArg("-mempooltruc", strprintf("Behaviour for transactions requesting TRUC limits: \"reject\" the transactions entirely, \"accept\" them just like any other, or \"enforce\" to impose their requested restrictions (default: %s)", "enforce"), ArgsManager::ALLOW_ANY, OptionsCategory::NODE_RELAY);
>>>>>>> 26ad7d0f
    argsman.AddArg("-permitbaremultisig", strprintf("Relay transactions creating non-P2SH multisig outputs (default: %u)", DEFAULT_PERMIT_BAREMULTISIG), ArgsManager::ALLOW_ANY,
                   OptionsCategory::NODE_RELAY);
    argsman.AddArg("-minrelaytxfee=<amt>", strprintf("Fees (in %s/kvB) smaller than this are considered zero fee for relaying, mining and transaction creation (default: %s)",
        CURRENCY_UNIT, FormatMoney(DEFAULT_MIN_RELAY_TX_FEE)), ArgsManager::ALLOW_ANY, OptionsCategory::NODE_RELAY);
    argsman.AddArg("-whitelistforcerelay", strprintf("Add 'forcerelay' permission to whitelisted peers with default permissions. This will relay transactions even if the transactions were already in the mempool. (default: %d)", DEFAULT_WHITELISTFORCERELAY), ArgsManager::ALLOW_ANY, OptionsCategory::NODE_RELAY);
    argsman.AddArg("-whitelistrelay", strprintf("Add 'relay' permission to whitelisted peers with default permissions. This will accept relayed transactions even when not relaying transactions (default: %d)", DEFAULT_WHITELISTRELAY), ArgsManager::ALLOW_ANY, OptionsCategory::NODE_RELAY);


    argsman.AddArg("-blockmaxsize=<n>", strprintf("Set maximum block size in bytes (default: %d)", DEFAULT_BLOCK_MAX_SIZE), ArgsManager::ALLOW_ANY, OptionsCategory::BLOCK_CREATION);
    argsman.AddArg("-blockmaxweight=<n>", strprintf("Set maximum BIP141 block weight (default: %d)", DEFAULT_BLOCK_MAX_WEIGHT), ArgsManager::ALLOW_ANY, OptionsCategory::BLOCK_CREATION);
    argsman.AddArg("-blockreservedweight=<n>", strprintf("Reserve space for the fixed-size block header plus the largest coinbase transaction the mining software may add to the block. (default: %d).", DEFAULT_BLOCK_RESERVED_WEIGHT), ArgsManager::ALLOW_ANY, OptionsCategory::BLOCK_CREATION);
    argsman.AddArg("-blockmintxfee=<amt>", strprintf("Set lowest fee rate (in %s/kvB) for transactions to be included in block creation. (default: %s)", CURRENCY_UNIT, FormatMoney(DEFAULT_BLOCK_MIN_TX_FEE)), ArgsManager::ALLOW_ANY, OptionsCategory::BLOCK_CREATION);
    argsman.AddArg("-blockprioritysize=<n>", strprintf("Set maximum size of high-priority/low-fee transactions in bytes (default: %d)", DEFAULT_BLOCK_PRIORITY_SIZE), ArgsManager::ALLOW_ANY, OptionsCategory::BLOCK_CREATION);
    argsman.AddArg("-blockversion=<n>", "Override block version to test forking scenarios", ArgsManager::ALLOW_ANY | ArgsManager::DEBUG_ONLY, OptionsCategory::BLOCK_CREATION);

    argsman.AddArg("-rest", strprintf("Accept public REST requests (default: %u)", DEFAULT_REST_ENABLE), ArgsManager::ALLOW_ANY, OptionsCategory::RPC);
    argsman.AddArg("-rpcallowip=<ip>", "Allow JSON-RPC connections from specified source. Valid values for <ip> are a single IP (e.g. 1.2.3.4), a network/netmask (e.g. 1.2.3.4/255.255.255.0), a network/CIDR (e.g. 1.2.3.4/24), all ipv4 (0.0.0.0/0), or all ipv6 (::/0). RFC4193 is allowed only if -cjdnsreachable=0. This option can be specified multiple times", ArgsManager::ALLOW_ANY, OptionsCategory::RPC);
    argsman.AddArg("-rpcauth=<userpw>[:wallet]",
                   "Username and HMAC-SHA-256 hashed password for JSON-RPC connections. "
                   "The field <userpw> comes in the format: <USERNAME>:<SALT>$<HASH>. "
                   "A canonical python script is included in share/rpcauth. "
                   "The client then connects normally using the rpcuser=<USERNAME>/rpcpassword=<PASSWORD> pair of arguments. "
                   "A single wallet name can also be specified to restrict access to only that wallet, or '-' to deny all wallet access. "
                   "This option can be specified multiple times",
                   ArgsManager::ALLOW_ANY | ArgsManager::SENSITIVE, OptionsCategory::RPC);
    argsman.AddArg("-rpcauthfile=<userpw>", "A file with a single lines with same format as rpcauth. This option can be specified multiple times", ArgsManager::ALLOW_ANY, OptionsCategory::RPC);
    argsman.AddArg("-rpcbind=<addr>[:port]", "Bind to given address to listen for JSON-RPC connections. Do not expose the RPC server to untrusted networks such as the public internet! This option is ignored unless -rpcallowip is also passed. Port is optional and overrides -rpcport. Use [host]:port notation for IPv6. This option can be specified multiple times (default: 127.0.0.1 and ::1 i.e., localhost)", ArgsManager::ALLOW_ANY | ArgsManager::NETWORK_ONLY, OptionsCategory::RPC);
    argsman.AddArg("-rpcdoccheck", strprintf("Throw a non-fatal error at runtime if the documentation for an RPC is incorrect (default: %u)", DEFAULT_RPC_DOC_CHECK), ArgsManager::ALLOW_ANY | ArgsManager::DEBUG_ONLY, OptionsCategory::RPC);
    argsman.AddArg("-rpccookiefile=<loc>", "Location of the auth cookie. Relative paths will be prefixed by a net-specific datadir location. (default: data dir)", ArgsManager::ALLOW_ANY, OptionsCategory::RPC);
    argsman.AddArg("-rpccookieperms=<readable-by>", strprintf("Set permissions on the RPC auth cookie file so that it is readable by [owner|group|all] (default: owner [via umask 0077])"), ArgsManager::ALLOW_ANY, OptionsCategory::RPC);
    argsman.AddArg("-rpcpassword=<pw>", "Password for JSON-RPC connections", ArgsManager::ALLOW_ANY | ArgsManager::SENSITIVE, OptionsCategory::RPC);
    argsman.AddArg("-rpcport=<port>", strprintf("Listen for JSON-RPC connections on <port> (default: %u, testnet3: %u, testnet4: %u, signet: %u, regtest: %u)", defaultBaseParams->RPCPort(), testnetBaseParams->RPCPort(), testnet4BaseParams->RPCPort(), signetBaseParams->RPCPort(), regtestBaseParams->RPCPort()), ArgsManager::ALLOW_ANY | ArgsManager::NETWORK_ONLY, OptionsCategory::RPC);
    argsman.AddArg("-rpcservertimeout=<n>", strprintf("Timeout during HTTP requests (default: %d)", DEFAULT_HTTP_SERVER_TIMEOUT), ArgsManager::ALLOW_ANY | ArgsManager::DEBUG_ONLY, OptionsCategory::RPC);
    argsman.AddArg("-rpcthreads=<n>", strprintf("Set the number of threads to service RPC calls (default: %d)", DEFAULT_HTTP_THREADS), ArgsManager::ALLOW_ANY, OptionsCategory::RPC);
    argsman.AddArg("-rpcuser=<user>", "Username for JSON-RPC connections", ArgsManager::ALLOW_ANY | ArgsManager::SENSITIVE, OptionsCategory::RPC);
    argsman.AddArg("-rpcwhitelist=<whitelist>", "Set a whitelist to filter incoming RPC calls for a specific user. The field <whitelist> comes in the format: <USERNAME>:<rpc 1>,<rpc 2>,...,<rpc n>. If multiple whitelists are set for a given user, they are set-intersected. See -rpcwhitelistdefault documentation for information on default whitelist behavior.", ArgsManager::ALLOW_ANY, OptionsCategory::RPC);
    argsman.AddArg("-rpcwhitelistdefault", "Sets default behavior for rpc whitelisting. Unless rpcwhitelistdefault is set to 0, if any -rpcwhitelist is set, the rpc server acts as if all rpc users are subject to empty-unless-otherwise-specified whitelists. If rpcwhitelistdefault is set to 1 and no -rpcwhitelist is set, rpc server acts as if all rpc users are subject to empty whitelists.", ArgsManager::ALLOW_ANY, OptionsCategory::RPC);
    argsman.AddArg("-rpcworkqueue=<n>", strprintf("Set the maximum depth of the work queue to service RPC calls (default: %d)", DEFAULT_HTTP_WORKQUEUE), ArgsManager::ALLOW_ANY | ArgsManager::DEBUG_ONLY, OptionsCategory::RPC);
    argsman.AddArg("-server", "Accept command line and JSON-RPC commands", ArgsManager::ALLOW_ANY, OptionsCategory::RPC);
    if (can_listen_ipc) {
        argsman.AddArg("-ipcbind=<address>", "Bind to Unix socket address and listen for incoming connections. Valid address values are \"unix\" to listen on the default path, <datadir>/node.sock, or \"unix:/custom/path\" to specify a custom path. Can be specified multiple times to listen on multiple paths. Default behavior is not to listen on any path. If relative paths are specified, they are interpreted relative to the network data directory. If paths include any parent directory components and the parent directories do not exist, they will be created.", ArgsManager::ALLOW_ANY, OptionsCategory::IPC);
    }

#if HAVE_DECL_FORK
    argsman.AddArg("-daemon", strprintf("Run in the background as a daemon and accept commands (default: %d)", DEFAULT_DAEMON), ArgsManager::ALLOW_ANY, OptionsCategory::OPTIONS);
    argsman.AddArg("-daemonwait", strprintf("Wait for initialization to be finished before exiting. This implies -daemon (default: %d)", DEFAULT_DAEMONWAIT), ArgsManager::ALLOW_ANY, OptionsCategory::OPTIONS);
#else
    hidden_args.emplace_back("-daemon");
    hidden_args.emplace_back("-daemonwait");
#endif

    CStats::AddStatsOptions();

    // Add the hidden options
    argsman.AddHiddenArgs(hidden_args);
}

#if HAVE_SYSTEM
static void StartupNotify(const ArgsManager& args)
{
    for (const std::string& command : args.GetArgs("-startupnotify")) {
        std::thread t(runCommand, command);
        t.detach(); // thread runs free
    }
}
#endif

static bool AppInitServers(NodeContext& node)
{
    const ArgsManager& args = *Assert(node.args);
    if (!InitHTTPServer(*Assert(node.shutdown_signal))) {
        return false;
    }
    StartRPC();
    node.rpc_interruption_point = RpcInterruptionPoint;
    if (!StartHTTPRPC(&node))
        return false;
    if (args.GetBoolArg("-rest", DEFAULT_REST_ENABLE)) StartREST(&node);
    StartHTTPServer();
    return true;
}

// Parameter interaction based on rules
void InitParameterInteraction(ArgsManager& args)
{
    // when specifying an explicit binding address, you want to listen on it
    // even when -connect or -proxy is specified
    if (!args.GetArgs("-bind").empty()) {
        if (args.SoftSetBoolArg("-listen", true))
            LogInfo("parameter interaction: -bind set -> setting -listen=1\n");
    }
    if (!args.GetArgs("-whitebind").empty()) {
        if (args.SoftSetBoolArg("-listen", true))
            LogInfo("parameter interaction: -whitebind set -> setting -listen=1\n");
    }

    if (!args.GetArgs("-connect").empty() || args.IsArgNegated("-connect") || args.GetIntArg("-maxconnections", DEFAULT_MAX_PEER_CONNECTIONS) <= 0) {
        // when only connecting to trusted nodes, do not seed via DNS, or listen by default
        // do the same when connections are disabled
        if (args.SoftSetBoolArg("-dnsseed", false))
            LogInfo("parameter interaction: -connect or -maxconnections=0 set -> setting -dnsseed=0\n");
        if (args.SoftSetBoolArg("-listen", false))
            LogInfo("parameter interaction: -connect or -maxconnections=0 set -> setting -listen=0\n");
    }

    std::string proxy_arg = args.GetArg("-proxy", "");
    if (proxy_arg != "" && proxy_arg != "0") {
        // to protect privacy, do not listen by default if a default proxy server is specified
        if (args.SoftSetBoolArg("-listen", false))
            LogInfo("parameter interaction: -proxy set -> setting -listen=0\n");
        // to protect privacy, do not map ports when a proxy is set. The user may still specify -listen=1
        // to listen locally, so don't rely on this happening through -listen below.
        if (args.SoftSetBoolArg("-upnp", false))
            LogInfo("parameter interaction: -proxy set -> setting -upnp=0\n");
        if (args.SoftSetBoolArg("-natpmp", false)) {
            LogInfo("parameter interaction: -proxy set -> setting -natpmp=0\n");
        }
        // to protect privacy, do not discover addresses by default
        if (args.SoftSetBoolArg("-discover", false))
            LogInfo("parameter interaction: -proxy set -> setting -discover=0\n");
    }

    if (!args.GetBoolArg("-listen", DEFAULT_LISTEN)) {
        // do not map ports or try to retrieve public IP when not listening (pointless)
        if (args.SoftSetBoolArg("-upnp", false))
            LogInfo("parameter interaction: -listen=0 -> setting -upnp=0\n");
        if (args.SoftSetBoolArg("-natpmp", false)) {
            LogInfo("parameter interaction: -listen=0 -> setting -natpmp=0\n");
        }
        if (args.SoftSetBoolArg("-discover", false))
            LogInfo("parameter interaction: -listen=0 -> setting -discover=0\n");
        if (args.SoftSetBoolArg("-listenonion", false))
            LogInfo("parameter interaction: -listen=0 -> setting -listenonion=0\n");
        if (args.SoftSetBoolArg("-i2pacceptincoming", false)) {
            LogInfo("parameter interaction: -listen=0 -> setting -i2pacceptincoming=0\n");
        }
    }

    if (!args.GetArgs("-externalip").empty()) {
        // if an explicit public IP is specified, do not try to find others
        if (args.SoftSetBoolArg("-discover", false))
            LogInfo("parameter interaction: -externalip set -> setting -discover=0\n");
    }

    if (args.GetBoolArg("-blocksonly", DEFAULT_BLOCKSONLY)) {
        // disable whitelistrelay in blocksonly mode
        if (args.SoftSetBoolArg("-whitelistrelay", false))
            LogInfo("parameter interaction: -blocksonly=1 -> setting -whitelistrelay=0\n");
        // Reduce default mempool size in blocksonly mode to avoid unexpected resource usage
        if (args.SoftSetArg("-maxmempool", ToString(DEFAULT_BLOCKSONLY_MAX_MEMPOOL_SIZE_MB)))
            LogInfo("parameter interaction: -blocksonly=1 -> setting -maxmempool=%d\n", DEFAULT_BLOCKSONLY_MAX_MEMPOOL_SIZE_MB);
    }

    // Forcing relay from whitelisted hosts implies we will accept relays from them in the first place.
    if (args.GetBoolArg("-whitelistforcerelay", DEFAULT_WHITELISTFORCERELAY)) {
        if (args.SoftSetBoolArg("-whitelistrelay", true))
            LogInfo("parameter interaction: -whitelistforcerelay=1 -> setting -whitelistrelay=1\n");
    }
    const auto onlynets = args.GetArgs("-onlynet");
    if (!onlynets.empty()) {
        bool clearnet_reachable = std::any_of(onlynets.begin(), onlynets.end(), [](const auto& net) {
            const auto n = ParseNetwork(net);
            return n == NET_IPV4 || n == NET_IPV6;
        });
        if (!clearnet_reachable && args.SoftSetBoolArg("-dnsseed", false)) {
            LogInfo("parameter interaction: -onlynet excludes IPv4 and IPv6 -> setting -dnsseed=0\n");
        }
    }
}

/**
 * Initialize global loggers.
 *
 * Note that this is called very early in the process lifetime, so you should be
 * careful about what global state you rely on here.
 */
void InitLogging(const ArgsManager& args)
{
    init::SetLoggingOptions(args);
    init::LogPackageVersion();
}

namespace { // Variables internal to initialization process only

int nMaxConnections;
int available_fds;
ServiceFlags g_local_services = ServiceFlags(NODE_NETWORK_LIMITED | NODE_WITNESS);
int64_t peer_connect_timeout;
std::set<BlockFilterType> g_enabled_filter_types;

} // namespace

[[noreturn]] static void new_handler_terminate()
{
    // Rather than throwing std::bad-alloc if allocation fails, terminate
    // immediately to (try to) avoid chain corruption.
    // Since logging may itself allocate memory, set the handler directly
    // to terminate first.
    std::set_new_handler(std::terminate);
    LogError("Out of memory. Terminating.\n");

    // The log was successful, terminate now.
    std::terminate();
};

bool AppInitBasicSetup(const ArgsManager& args, std::atomic<int>& exit_status)
{
    // ********************************************************* Step 1: setup
#ifdef _MSC_VER
    // Turn off Microsoft heap dump noise
    _CrtSetReportMode(_CRT_WARN, _CRTDBG_MODE_FILE);
    _CrtSetReportFile(_CRT_WARN, CreateFileA("NUL", GENERIC_WRITE, 0, nullptr, OPEN_EXISTING, 0, 0));
    // Disable confusing "helpful" text message on abort, Ctrl-C
    _set_abort_behavior(0, _WRITE_ABORT_MSG | _CALL_REPORTFAULT);
#endif
#ifdef WIN32
    // Enable heap terminate-on-corruption
    HeapSetInformation(nullptr, HeapEnableTerminationOnCorruption, nullptr, 0);
#endif
    if (!SetupNetworking()) {
        return InitError(Untranslated("Initializing networking failed."));
    }

#ifndef WIN32
    // Clean shutdown on SIGTERM
    registerSignalHandler(SIGTERM, HandleSIGTERM);
    registerSignalHandler(SIGINT, HandleSIGTERM);

    // Reopen debug.log on SIGHUP
    registerSignalHandler(SIGHUP, HandleSIGHUP);

    // Ignore SIGPIPE, otherwise it will bring the daemon down if the client closes unexpectedly
    signal(SIGPIPE, SIG_IGN);
#else
    SetConsoleCtrlHandler(consoleCtrlHandler, true);
#endif

    std::set_new_handler(new_handler_terminate);

    return true;
}

bool AppInitParameterInteraction(const ArgsManager& args)
{
    const CChainParams& chainparams = Params();
    // ********************************************************* Step 2: parameter interactions

    // also see: InitParameterInteraction()

    // Error if network-specific options (-addnode, -connect, etc) are
    // specified in default section of config file, but not overridden
    // on the command line or in this chain's section of the config file.
    ChainType chain = args.GetChainType();
    if (chain == ChainType::SIGNET) {
        LogPrintf("Signet derived magic (message start): %s\n", HexStr(chainparams.MessageStart()));
    }
    bilingual_str errors;
    for (const auto& arg : args.GetUnsuitableSectionOnlyArgs()) {
        errors += strprintf(_("Config setting for %s only applied on %s network when in [%s] section."), arg, ChainTypeToString(chain), ChainTypeToString(chain)) + Untranslated("\n");
    }

    if (!errors.empty()) {
        return InitError(errors);
    }

    // Testnet3 deprecation warning
    if (chain == ChainType::TESTNET) {
        LogInfo("Warning: Support for testnet3 is deprecated and will be removed in an upcoming release. Consider switching to testnet4.\n");
    }

    // Warn if unrecognized section name are present in the config file.
    bilingual_str warnings;
    for (const auto& section : args.GetUnrecognizedSections()) {
        warnings += Untranslated(strprintf("%s:%i ", section.m_file, section.m_line)) + strprintf(_("Section [%s] is not recognized."), section.m_name) + Untranslated("\n");
    }

    if (!warnings.empty()) {
        InitWarning(warnings);
    }

    if (!fs::is_directory(args.GetBlocksDirPath())) {
        return InitError(strprintf(_("Specified blocks directory \"%s\" does not exist."), args.GetArg("-blocksdir", "")));
    }

    // parse and validate enabled filter types
    std::string blockfilterindex_value = args.GetArg("-blockfilterindex", DEFAULT_BLOCKFILTERINDEX);
    if (blockfilterindex_value == "" || blockfilterindex_value == "1") {
        g_enabled_filter_types = {BlockFilterType::BASIC};
    } else if (blockfilterindex_value != "0") {
        const std::vector<std::string> names = args.GetArgs("-blockfilterindex");
        for (const auto& name : names) {
            BlockFilterType filter_type;
            if (!BlockFilterTypeByName(name, filter_type)) {
                return InitError(strprintf(_("Unknown -blockfilterindex value %s."), name));
            }
            g_enabled_filter_types.insert(filter_type);
        }
    }

    // Signal NODE_P2P_V2 if BIP324 v2 transport is enabled.
    if (args.GetBoolArg("-v2transport", DEFAULT_V2_TRANSPORT)) {
        g_local_services = ServiceFlags(g_local_services | NODE_P2P_V2);
    } else if (args.GetBoolArg("-v2onlyclearnet", false)) {
        return InitError(_("Cannot set -v2onlyclearnet to true when v2transport is disabled."));
    }

    // Signal NODE_COMPACT_FILTERS if peerblockfilters and basic filters index are both enabled.
    if (args.GetBoolArg("-peerblockfilters", DEFAULT_PEERBLOCKFILTERS)) {
        if (g_enabled_filter_types.count(BlockFilterType::BASIC) != 1) {
            return InitError(_("Cannot set -peerblockfilters without -blockfilterindex."));
        }

        g_local_services = ServiceFlags(g_local_services | NODE_COMPACT_FILTERS);
    }

    if (args.GetIntArg("-prune", 0)) {
        if (args.GetBoolArg("-txindex", DEFAULT_TXINDEX))
            return InitError(_("Prune mode is incompatible with -txindex."));
        if (args.GetBoolArg("-reindex-chainstate", false)) {
            return InitError(_("Prune mode is incompatible with -reindex-chainstate. Use full -reindex instead."));
        }
    }

    // If -forcednsseed is set to true, ensure -dnsseed has not been set to false
    if (args.GetBoolArg("-forcednsseed", DEFAULT_FORCEDNSSEED) && !args.GetBoolArg("-dnsseed", DEFAULT_DNSSEED)){
        return InitError(_("Cannot set -forcednsseed to true when setting -dnsseed to false."));
    }

    // -bind and -whitebind can't be set when not listening
    size_t nUserBind = args.GetArgs("-bind").size() + args.GetArgs("-whitebind").size();
    if (nUserBind != 0 && !args.GetBoolArg("-listen", DEFAULT_LISTEN)) {
        return InitError(Untranslated("Cannot set -bind or -whitebind together with -listen=0"));
    }

    // if listen=0, then disallow listenonion=1
    if (!args.GetBoolArg("-listen", DEFAULT_LISTEN) && args.GetBoolArg("-listenonion", DEFAULT_LISTEN_ONION)) {
        return InitError(Untranslated("Cannot set -listen=0 together with -listenonion=1"));
    }

    // Make sure enough file descriptors are available. We need to reserve enough FDs to account for the bare minimum,
    // plus all manual connections and all bound interfaces. Any remainder will be available for connection sockets

    // Number of bound interfaces (we have at least one)
    int nBind = std::max(nUserBind, size_t(1));
    // Maximum number of connections with other nodes, this accounts for all types of outbounds and inbounds except for manual
    int user_max_connection = args.GetIntArg("-maxconnections", DEFAULT_MAX_PEER_CONNECTIONS);
    if (user_max_connection < 0) {
        return InitError(Untranslated("-maxconnections must be greater or equal than zero"));
    }
    // Reserve enough FDs to account for the bare minimum, plus any manual connections, plus the bound interfaces
    int min_required_fds = MIN_CORE_FDS + MAX_ADDNODE_CONNECTIONS + nBind;

    // Try raising the FD limit to what we need (available_fds may be smaller than the requested amount if this fails)
    available_fds = RaiseFileDescriptorLimit(user_max_connection + min_required_fds);
    // If we are using select instead of poll, our actual limit may be even smaller
#ifndef USE_POLL
    available_fds = std::min(FD_SETSIZE, available_fds);
#endif
    if (available_fds < min_required_fds)
        return InitError(strprintf(_("Not enough file descriptors available. %d available, %d required."), available_fds, min_required_fds));

    // Trim requested connection counts, to fit into system limitations
    nMaxConnections = std::min(available_fds - min_required_fds, user_max_connection);

    if (nMaxConnections < user_max_connection)
        InitWarning(strprintf(_("Reducing -maxconnections from %d to %d, because of system limitations."), user_max_connection, nMaxConnections));

    // ********************************************************* Step 3: parameter-to-internal-flags
    if (auto result{init::SetLoggingCategories(args)}; !result) return InitError(util::ErrorString(result));
    if (auto result{init::SetLoggingLevel(args)}; !result) return InitError(util::ErrorString(result));

    nConnectTimeout = args.GetIntArg("-timeout", DEFAULT_CONNECT_TIMEOUT);
    if (nConnectTimeout <= 0) {
        nConnectTimeout = DEFAULT_CONNECT_TIMEOUT;
    }

    peer_connect_timeout = args.GetIntArg("-peertimeout", DEFAULT_PEER_CONNECT_TIMEOUT);
    if (peer_connect_timeout <= 0) {
        return InitError(Untranslated("peertimeout must be a positive integer."));
    }

    // Sanity check argument for min fee for including tx in block
    // TODO: Harmonize which arguments need sanity checking and where that happens
    if (args.IsArgSet("-blockmintxfee")) {
        if (!ParseMoney(args.GetArg("-blockmintxfee", ""))) {
            return InitError(AmountErrMsg("blockmintxfee", args.GetArg("-blockmintxfee", "")));
        }
    }

    if (args.IsArgSet("-blockmaxweight")) {
        const auto max_block_weight = args.GetIntArg("-blockmaxweight", DEFAULT_BLOCK_MAX_WEIGHT);
        if (max_block_weight > MAX_BLOCK_WEIGHT) {
            return InitError(strprintf(_("Specified -blockmaxweight (%d) exceeds consensus maximum block weight (%d)"), max_block_weight, MAX_BLOCK_WEIGHT));
        }
    }

    if (args.IsArgSet("-blockreservedweight")) {
        const auto block_reserved_weight = args.GetIntArg("-blockreservedweight", DEFAULT_BLOCK_RESERVED_WEIGHT);
        if (block_reserved_weight > MAX_BLOCK_WEIGHT) {
            return InitError(strprintf(_("Specified -blockreservedweight (%d) exceeds consensus maximum block weight (%d)"), block_reserved_weight, MAX_BLOCK_WEIGHT));
        }
        if (block_reserved_weight < MINIMUM_BLOCK_RESERVED_WEIGHT) {
            return InitError(strprintf(_("Specified -blockreservedweight (%d) is lower than minimum safety value of (%d)"), block_reserved_weight, MINIMUM_BLOCK_RESERVED_WEIGHT));
        }
    }

    nBytesPerSigOp = args.GetIntArg("-bytespersigop", nBytesPerSigOp);

    if (!g_wallet_init_interface.ParameterInteraction()) return false;

    // Option to startup with mocktime set (used for regression testing):
    SetMockTime(args.GetIntArg("-mocktime", 0)); // SetMockTime(0) is a no-op

    if (args.GetBoolArg("-peerbloomfilters", DEFAULT_PEERBLOOMFILTERS))
        g_local_services = ServiceFlags(g_local_services | NODE_BLOOM);

    const std::vector<std::string> test_options = args.GetArgs("-test");
    if (!test_options.empty()) {
        if (chainparams.GetChainType() != ChainType::REGTEST) {
            return InitError(Untranslated("-test=<option> can only be used with regtest"));
        }
        for (const std::string& option : test_options) {
            auto it = std::find_if(TEST_OPTIONS_DOC.begin(), TEST_OPTIONS_DOC.end(), [&option](const std::string& doc_option) {
                size_t pos = doc_option.find(" (");
                return (pos != std::string::npos) && (doc_option.substr(0, pos) == option);
            });
            if (it == TEST_OPTIONS_DOC.end()) {
                InitWarning(strprintf(_("Unrecognised option \"%s\" provided in -test=<option>."), option));
            }
        }
    }

    // Also report errors from parsing before daemonization
    {
        kernel::Notifications notifications{};
        ChainstateManager::Options chainman_opts_dummy{
            .chainparams = chainparams,
            .datadir = args.GetDataDirNet(),
            .notifications = notifications,
        };
        auto chainman_result{ApplyArgsManOptions(args, chainman_opts_dummy)};
        if (!chainman_result) {
            return InitError(util::ErrorString(chainman_result));
        }
        BlockManager::Options blockman_opts_dummy{
            .chainparams = chainman_opts_dummy.chainparams,
            .blocks_dir = args.GetBlocksDirPath(),
            .notifications = chainman_opts_dummy.notifications,
            .block_tree_db_params = DBParams{
                .path = args.GetDataDirNet() / "blocks" / "index",
                .cache_bytes = 0,
            },
        };
        auto blockman_result{ApplyArgsManOptions(args, blockman_opts_dummy)};
        if (!blockman_result) {
            return InitError(util::ErrorString(blockman_result));
        }
        CTxMemPool::Options mempool_opts{};
        auto mempool_result{ApplyArgsManOptions(args, chainparams, mempool_opts)};
        if (!mempool_result) {
            return InitError(util::ErrorString(mempool_result));
        }
    }

    if (!CStats::parameterInteraction()) return false;

    return true;
}

static bool LockDirectory(const fs::path& dir, bool probeOnly)
{
    // Make sure only a single process is using the directory.
    switch (util::LockDirectory(dir, ".lock", probeOnly)) {
    case util::LockResult::ErrorWrite:
        return InitError(strprintf(_("Cannot write to directory '%s'; check permissions."), fs::PathToString(dir)));
    case util::LockResult::ErrorLock:
        return InitError(strprintf(_("Cannot obtain a lock on directory %s. %s is probably already running."), fs::PathToString(dir), CLIENT_NAME));
    case util::LockResult::Success: return true;
    } // no default case, so the compiler can warn about missing cases
    assert(false);
}
static bool LockDirectories(bool probeOnly)
{
    return LockDirectory(gArgs.GetDataDirNet(), probeOnly) && \
           LockDirectory(gArgs.GetBlocksDirPath(), probeOnly);
}

bool AppInitSanityChecks(const kernel::Context& kernel)
{
    // ********************************************************* Step 4: sanity checks
    auto result{kernel::SanityChecks(kernel)};
    if (!result) {
        InitError(util::ErrorString(result));
        return InitError(strprintf(_("Initialization sanity check failed. %s is shutting down."), CLIENT_NAME));
    }

    if (!ECC_InitSanityCheck()) {
        return InitError(strprintf(_("Elliptic curve cryptography sanity check failure. %s is shutting down."), CLIENT_NAME));
    }

    // Probe the directory locks to give an early error message, if possible
    // We cannot hold the directory locks here, as the forking for daemon() hasn't yet happened,
    // and a fork will cause weird behavior to them.
    return LockDirectories(true);
}

bool AppInitLockDirectories()
{
    // After daemonization get the directory locks again and hold on to them until exit
    // This creates a slight window for a race condition to happen, however this condition is harmless: it
    // will at most make us exit without printing a message to console.
    if (!LockDirectories(false)) {
        // Detailed error printed inside LockDirectory
        return false;
    }
    return true;
}

/**
 * Once initial block sync is finished and no change in block height or queued downloads,
 * sync utxo state to protect against data loss
 */
static void SyncCoinsTipAfterChainSync(const NodeContext& node)
{
    LOCK(node.chainman->GetMutex());
    if (node.chainman->IsInitialBlockDownload()) {
        LogDebug(BCLog::COINDB, "Node is still in IBD, rescheduling post-IBD chainstate disk sync...\n");
        node.scheduler->scheduleFromNow([&node] {
            SyncCoinsTipAfterChainSync(node);
        }, SYNC_CHECK_INTERVAL);
        return;
    }

    static auto last_chain_height{-1};
    const auto current_height{node.chainman->ActiveHeight()};
    if (last_chain_height != current_height) {
        LogDebug(BCLog::COINDB, "Chain height updated since last check, rescheduling post-IBD chainstate disk sync...\n");
        last_chain_height = current_height;
        node.scheduler->scheduleFromNow([&node] {
            SyncCoinsTipAfterChainSync(node);
        }, SYNC_CHECK_INTERVAL);
        return;
    }

    if (node.peerman->GetNumberOfPeersWithValidatedDownloads() > 0) {
        LogDebug(BCLog::COINDB, "Still downloading blocks from peers, rescheduling post-IBD chainstate disk sync...\n");
        node.scheduler->scheduleFromNow([&node] {
            SyncCoinsTipAfterChainSync(node);
        }, SYNC_CHECK_INTERVAL);
        return;
    }

    LogDebug(BCLog::COINDB, "Finished syncing to tip, syncing chainstate to disk\n");
    node.chainman->ActiveChainstate().CoinsTip().Sync();
}

bool AppInitInterfaces(NodeContext& node)
{
    node.chain = node.init->makeChain();
    node.mining = node.init->makeMining();
    return true;
}

bool CheckHostPortOptions(const ArgsManager& args) {
    for (const std::string port_option : {
        "-port",
        "-rpcport",
    }) {
        if (args.IsArgSet(port_option)) {
            const std::string port = args.GetArg(port_option, "");
            uint16_t n;
            if (!ParseUInt16(port, &n) || n == 0) {
                return InitError(InvalidPortErrMsg(port_option, port));
            }
        }
    }

    for ([[maybe_unused]] const auto& [arg, unix, suffix_allowed] : std::vector<std::tuple<std::string, bool, bool>>{
        // arg name          UNIX socket support  =suffix allowed
        {"-i2psam",          false,               false},
        {"-onion",           true,                false},
        {"-proxy",           true,                true},
        {"-bind",            false,               true},
        {"-rpcbind",         false,               false},
        {"-torcontrol",      false,               false},
        {"-whitebind",       false,               false},
        {"-zmqpubhashblock", true,                false},
        {"-zmqpubhashtx",    true,                false},
        {"-zmqpubrawblock",  true,                false},
        {"-zmqpubrawtx",     true,                false},
        {"-zmqpubsequence",  true,                false},
        {"-zmqpubhashwallettx", true,             false},
        {"-zmqpubrawwallettx",  true,             false},
    }) {
        for (const std::string& socket_addr : args.GetArgs(arg)) {
            const std::string param_value_hostport{
                suffix_allowed ? socket_addr.substr(0, socket_addr.rfind('=')) : socket_addr};
            std::string host_out;
            uint16_t port_out{0};
            if (!SplitHostPort(param_value_hostport, port_out, host_out)) {
#ifdef HAVE_SOCKADDR_UN
                // Allow unix domain sockets for some options e.g. unix:/some/file/path
                if (!unix || !socket_addr.starts_with(ADDR_PREFIX_UNIX)) {
                    return InitError(InvalidPortErrMsg(arg, socket_addr));
                }
#else
                return InitError(InvalidPortErrMsg(arg, socket_addr));
#endif
            }
        }
    }

    return true;
}

// A GUI user may opt to retry once with do_reindex set if there is a failure during chainstate initialization.
// The function therefore has to support re-entry.
static ChainstateLoadResult InitAndLoadChainstate(
    NodeContext& node,
    bool do_reindex,
    const bool do_reindex_chainstate,
    const kernel::CacheSizes& cache_sizes,
    const ArgsManager& args)
{
    // This function may be called twice, so any dirty state must be reset.
    node.notifications.reset(); // Drop state, such as a cached tip block
    node.mempool.reset();
    node.chainman.reset(); // Drop state, such as an initialized m_block_tree_db

    const CChainParams& chainparams = Params();

    Assert(!node.notifications); // Was reset above
    node.notifications = std::make_unique<KernelNotifications>(Assert(node.shutdown_request), node.exit_status, *Assert(node.warnings));
    ReadNotificationArgs(args, *node.notifications);

    CTxMemPool::Options mempool_opts{
        .check_ratio = chainparams.DefaultConsistencyChecks() ? 1 : 0,
        .signals = node.validation_signals.get(),
    };
    Assert(ApplyArgsManOptions(args, chainparams, mempool_opts)); // no error can happen, already checked in AppInitParameterInteraction
    bilingual_str mempool_error;
    Assert(!node.mempool); // Was reset above
    node.mempool = std::make_unique<CTxMemPool>(mempool_opts, mempool_error);
    if (!mempool_error.empty()) {
        return {ChainstateLoadStatus::FAILURE_FATAL, mempool_error};
    }
    LogPrintf("* Using %.1f MiB for in-memory UTXO set (plus up to %.1f MiB of unused mempool space)\n", cache_sizes.coins * (1.0 / 1024 / 1024), mempool_opts.max_size_bytes * (1.0 / 1024 / 1024));

    if (gArgs.IsArgSet("-lowmem")) {
        g_low_memory_threshold = gArgs.GetIntArg("-lowmem", 0 /* not used */) * 1024 * 1024;
    }
    if (g_low_memory_threshold > 0) {
        LogPrintf("* Flushing caches if available system memory drops below %s MiB\n", g_low_memory_threshold / 1024 / 1024);
    }

<<<<<<< HEAD
=======
    if (mempool_opts.rbf_policy == RBFPolicy::Always) {
        g_local_services = ServiceFlags(g_local_services | NODE_REPLACE_BY_FEE);
    }

>>>>>>> 26ad7d0f
    ChainstateManager::Options chainman_opts{
        .chainparams = chainparams,
        .datadir = args.GetDataDirNet(),
        .notifications = *node.notifications,
        .signals = node.validation_signals.get(),
    };
    Assert(ApplyArgsManOptions(args, chainman_opts)); // no error can happen, already checked in AppInitParameterInteraction

    BlockManager::Options blockman_opts{
        .chainparams = chainman_opts.chainparams,
        .blocks_dir = args.GetBlocksDirPath(),
        .notifications = chainman_opts.notifications,
        .block_tree_db_params = DBParams{
            .path = args.GetDataDirNet() / "blocks" / "index",
            .cache_bytes = cache_sizes.block_tree_db,
            .wipe_data = do_reindex,
        },
    };
    Assert(ApplyArgsManOptions(args, blockman_opts)); // no error can happen, already checked in AppInitParameterInteraction

    // Creating the chainstate manager internally creates a BlockManager, opens
    // the blocks tree db, and wipes existing block files in case of a reindex.
    // The coinsdb is opened at a later point on LoadChainstate.
    Assert(!node.chainman); // Was reset above
    try {
        node.chainman = std::make_unique<ChainstateManager>(*Assert(node.shutdown_signal), chainman_opts, blockman_opts);
    } catch (dbwrapper_error& e) {
        LogError("%s", e.what());
        return {ChainstateLoadStatus::FAILURE, _("Error opening block database")};
    } catch (std::exception& e) {
        return {ChainstateLoadStatus::FAILURE_FATAL, Untranslated(strprintf("Failed to initialize ChainstateManager: %s", e.what()))};
    }
    ChainstateManager& chainman = *node.chainman;
    if (chainman.m_interrupt) return {ChainstateLoadStatus::INTERRUPTED, {}};

    // This is defined and set here instead of inline in validation.h to avoid a hard
    // dependency between validation and index/base, since the latter is not in
    // libbitcoinkernel.
    chainman.snapshot_download_completed = [&node]() {
        if (!node.chainman->m_blockman.IsPruneMode()) {
            LogPrintf("[snapshot] re-enabling NODE_NETWORK services\n");
            node.connman->AddLocalServices(NODE_NETWORK);
        }
        LogPrintf("[snapshot] restarting indexes\n");
        // Drain the validation interface queue to ensure that the old indexes
        // don't have any pending work.
        Assert(node.validation_signals)->SyncWithValidationInterfaceQueue();
        for (auto* index : node.indexes) {
            index->Interrupt();
            index->Stop();
            if (!(index->Init() && index->StartBackgroundSync())) {
                LogPrintf("[snapshot] WARNING failed to restart index %s on snapshot chain\n", index->GetName());
            }
        }
    };
    node::ChainstateLoadOptions options;
    options.mempool = Assert(node.mempool.get());
    options.wipe_chainstate_db = do_reindex || do_reindex_chainstate;
    options.prune = chainman.m_blockman.IsPruneMode();
    options.check_blocks = args.GetIntArg("-checkblocks", DEFAULT_CHECKBLOCKS);
    options.check_level = args.GetIntArg("-checklevel", DEFAULT_CHECKLEVEL);
    options.require_full_verification = args.IsArgSet("-checkblocks") || args.IsArgSet("-checklevel");
    options.coins_error_cb = [] {
        uiInterface.ThreadSafeMessageBox(
            _("Error reading from database, shutting down."),
            "", CClientUIInterface::MSG_ERROR);
    };
    uiInterface.InitMessage(_("Loading block index…"));
    auto catch_exceptions = [](auto&& f) -> ChainstateLoadResult {
        try {
            return f();
        } catch (const std::exception& e) {
            LogError("%s\n", e.what());
            return std::make_tuple(node::ChainstateLoadStatus::FAILURE, _("Error loading databases"));
        }
    };
    auto [status, error] = catch_exceptions([&] { return LoadChainstate(chainman, cache_sizes, options); });
    if (status == node::ChainstateLoadStatus::SUCCESS) {
        uiInterface.InitMessage(_("Verifying blocks…"));
        if (chainman.m_blockman.m_have_pruned && options.check_blocks > MIN_BLOCKS_TO_KEEP) {
            LogWarning("pruned datadir may not have more than %d blocks; only checking available blocks\n",
                       MIN_BLOCKS_TO_KEEP);
        }
        std::tie(status, error) = catch_exceptions([&] { return VerifyLoadedChainstate(chainman, options); });
        if (status == node::ChainstateLoadStatus::SUCCESS) {
            LogInfo("Block index and chainstate loaded");
        }
    }
    return {status, error};
};

bool AppInitMain(NodeContext& node, interfaces::BlockAndHeaderTipInfo* tip_info)
{
    const ArgsManager& args = *Assert(node.args);
    const CChainParams& chainparams = Params();

    auto opt_max_upload = ParseByteUnits(args.GetArg("-maxuploadtarget", DEFAULT_MAX_UPLOAD_TARGET), ByteUnit::M);
    if (!opt_max_upload) {
        return InitError(strprintf(_("Unable to parse -maxuploadtarget: '%s'"), args.GetArg("-maxuploadtarget", "")));
    }

    // ********************************************************* Step 4a: application initialization
    if (!CreatePidFile(args)) {
        // Detailed error printed inside CreatePidFile().
        return false;
    }
    if (!init::StartLogging(args)) {
        // Detailed error printed inside StartLogging().
        return false;
    }

    LogPrintf("Using at most %i automatic connections (%i file descriptors available)\n", nMaxConnections, available_fds);

    // Warn about relative -datadir path.
    if (args.IsArgSet("-datadir") && !args.GetPathArg("-datadir").is_absolute()) {
        LogPrintf("Warning: relative datadir option '%s' specified, which will be interpreted relative to the "
                  "current working directory '%s'. This is fragile, because if bitcoin is started in the future "
                  "from a different location, it will be unable to locate the current data files. There could "
                  "also be data loss if bitcoin is started while in a temporary directory.\n",
                  args.GetArg("-datadir", ""), fs::PathToString(fs::current_path()));
    }

    assert(!node.scheduler);
    node.scheduler = std::make_unique<CScheduler>();
    auto& scheduler = *node.scheduler;

    // Start the lightweight task scheduler thread
    scheduler.m_service_thread = std::thread(util::TraceThread, "scheduler", [&] { scheduler.serviceQueue(); });

    // Gather some entropy once per minute.
    scheduler.scheduleEvery([]{
        RandAddPeriodic();
    }, std::chrono::minutes{1});

    // Check disk space every 5 minutes to avoid db corruption.
    scheduler.scheduleEvery([&args, &node]{
        constexpr uint64_t min_disk_space = 50 << 20; // 50 MB
        if (!CheckDiskSpace(args.GetBlocksDirPath(), min_disk_space)) {
            LogError("Shutting down due to lack of disk space!\n");
            if (!(Assert(node.shutdown_request))()) {
                LogError("Failed to send shutdown signal after disk space check\n");
            }
        }
    }, std::chrono::minutes{5});

    if (args.GetBoolArg("-logratelimit", BCLog::DEFAULT_LOGRATELIMIT)) {
        LogInstance().SetRateLimiting(BCLog::LogRateLimiter::Create(
            [&scheduler](auto func, auto window) { scheduler.scheduleEvery(std::move(func), window); },
            BCLog::RATELIMIT_MAX_BYTES,
            BCLog::RATELIMIT_WINDOW));
    } else {
        LogInfo("Log rate limiting disabled");
    }

    assert(!node.validation_signals);
    node.validation_signals = std::make_unique<ValidationSignals>(std::make_unique<SerialTaskRunner>(scheduler));
    auto& validation_signals = *node.validation_signals;

    // Create client interfaces for wallets that are supposed to be loaded
    // according to -wallet and -disablewallet options. This only constructs
    // the interfaces, it doesn't load wallet data. Wallets actually get loaded
    // when load() and start() interface methods are called below.
    g_wallet_init_interface.Construct(node);
    uiInterface.InitWallet();

    if (interfaces::Ipc* ipc = node.init->ipc()) {
        for (std::string address : gArgs.GetArgs("-ipcbind")) {
            try {
                ipc->listenAddress(address);
            } catch (const std::exception& e) {
                return InitError(Untranslated(strprintf("Unable to bind to IPC address '%s'. %s", address, e.what())));
            }
            LogPrintf("Listening for IPC requests on address %s\n", address);
        }
    }

    /* Register RPC commands regardless of -server setting so they will be
     * available in the GUI RPC console even if external calls are disabled.
     */
    RegisterAllCoreRPCCommands(tableRPC);
    for (const auto& client : node.chain_clients) {
        client->registerRpcs();
    }
#ifdef ENABLE_ZMQ
    RegisterZMQRPCCommands(tableRPC);
#endif

    // Check port numbers
    if (!CheckHostPortOptions(args)) return false;

    // Configure reachable networks before we start the RPC server.
    // This is necessary for -rpcallowip to distinguish CJDNS from other RFC4193
    const auto onlynets = args.GetArgs("-onlynet");
    if (!onlynets.empty()) {
        g_reachable_nets.RemoveAll();
        for (const std::string& snet : onlynets) {
            enum Network net = ParseNetwork(snet);
            if (net == NET_UNROUTABLE)
                return InitError(strprintf(_("Unknown network specified in -onlynet: '%s'"), snet));
            g_reachable_nets.Add(net);
        }
    }

    if (!args.IsArgSet("-cjdnsreachable")) {
        if (!onlynets.empty() && g_reachable_nets.Contains(NET_CJDNS)) {
            return InitError(
                _("Outbound connections restricted to CJDNS (-onlynet=cjdns) but "
                  "-cjdnsreachable is not provided"));
        }
        g_reachable_nets.Remove(NET_CJDNS);
    }
    // Now g_reachable_nets.Contains(NET_CJDNS) is true if:
    // 1. -cjdnsreachable is given and
    // 2.1. -onlynet is not given or
    // 2.2. -onlynet=cjdns is given

    /* Start the RPC server already.  It will be started in "warmup" mode
     * and not really process calls already (but it will signify connections
     * that the server is there and will be ready later).  Warmup mode will
     * be disabled when initialisation is finished.
     */
    if (args.GetBoolArg("-server", false)) {
        uiInterface.InitMessage_connect(SetRPCWarmupStatus);
        if (!AppInitServers(node))
            return InitError(_("Unable to start HTTP server. See debug log for details."));
    }

    // ********************************************************* Step 5: verify wallet database integrity
    for (const auto& client : node.chain_clients) {
        if (!client->verify()) {
            return false;
        }
    }

    // ********************************************************* Step 6: network initialization
    // Note that we absolutely cannot open any actual connections
    // until the very end ("start node") as the UTXO/block state
    // is not yet setup and may end up being set up twice if we
    // need to reindex later.

    fListen = args.GetBoolArg("-listen", DEFAULT_LISTEN);
    fDiscover = args.GetBoolArg("-discover", true);

    PeerManager::Options peerman_opts{};
    ApplyArgsManOptions(args, peerman_opts);

    {

        // Read asmap file if configured
        std::vector<bool> asmap;
        if (args.IsArgSet("-asmap") && !args.IsArgNegated("-asmap")) {
            fs::path asmap_path = args.GetPathArg("-asmap", DEFAULT_ASMAP_FILENAME);
            if (!asmap_path.is_absolute()) {
                asmap_path = args.GetDataDirNet() / asmap_path;
            }
            if (!fs::exists(asmap_path)) {
                InitError(strprintf(_("Could not find asmap file %s"), fs::quoted(fs::PathToString(asmap_path))));
                return false;
            }
            asmap = DecodeAsmap(asmap_path);
            if (asmap.size() == 0) {
                InitError(strprintf(_("Could not parse asmap file %s"), fs::quoted(fs::PathToString(asmap_path))));
                return false;
            }
            const uint256 asmap_version = (HashWriter{} << asmap).GetHash();
            LogPrintf("Using asmap version %s for IP bucketing\n", asmap_version.ToString());
        } else {
            LogPrintf("Using /16 prefix for IP bucketing\n");
        }

        // Initialize netgroup manager
        assert(!node.netgroupman);
        node.netgroupman = std::make_unique<NetGroupManager>(std::move(asmap));

        // Initialize addrman
        assert(!node.addrman);
        uiInterface.InitMessage(_("Loading P2P addresses…"));
        auto addrman{LoadAddrman(*node.netgroupman, args)};
        if (!addrman) return InitError(util::ErrorString(addrman));
        node.addrman = std::move(*addrman);
    }

    FastRandomContext rng;
    assert(!node.banman);
    node.banman = std::make_unique<BanMan>(args.GetDataDirNet() / "banlist", &uiInterface, args.GetIntArg("-bantime", DEFAULT_MISBEHAVING_BANTIME));
    assert(!node.connman);
    node.connman = std::make_unique<CConnman>(rng.rand64(),
                                              rng.rand64(),
                                              *node.addrman, *node.netgroupman, chainparams, args.GetBoolArg("-networkactive", true));

    assert(!node.fee_estimator);
    // Don't initialize fee estimation with old data if we don't relay transactions,
    // as they would never get updated.
    if (!peerman_opts.ignore_incoming_txs) {
        bool read_stale_estimates = args.GetBoolArg("-acceptstalefeeestimates", DEFAULT_ACCEPT_STALE_FEE_ESTIMATES);
        node.fee_estimator = std::make_unique<CBlockPolicyEstimator>(FeeestPath(args), read_stale_estimates);

        // Flush estimates to disk periodically
        CBlockPolicyEstimator* fee_estimator = node.fee_estimator.get();
        scheduler.scheduleEvery([fee_estimator] { fee_estimator->FlushFeeEstimates(); }, FEE_FLUSH_INTERVAL);
        validation_signals.RegisterValidationInterface(fee_estimator);
    }

    for (const std::string& socket_addr : args.GetArgs("-bind")) {
        std::string host_out;
        uint16_t port_out{0};
        std::string bind_socket_addr = socket_addr.substr(0, socket_addr.rfind('='));
        if (!SplitHostPort(bind_socket_addr, port_out, host_out)) {
            return InitError(InvalidPortErrMsg("-bind", socket_addr));
        }
    }

    // sanitize comments per BIP-0014, format user agent and check total size
    std::vector<std::string> uacomments;
    for (const std::string& cmt : args.GetArgs("-uacomment")) {
        if (cmt != SanitizeString(cmt, SAFE_CHARS_UA_COMMENT))
            return InitError(strprintf(_("User Agent comment (%s) contains unsafe characters."), cmt));
        uacomments.push_back(cmt);
    }
    strSubVersion = FormatSubVersion(UA_NAME, CLIENT_VERSION, uacomments);
    if (gArgs.IsArgSet("-uaspoof")) {
        std::string uaspoof_val = gArgs.GetArg("-uaspoof", "");
        if (uaspoof_val == "0" || uaspoof_val.empty()) {
            // explicitly disabled, do nothing
        } else if (uaspoof_val == "1") {
            // enabled, but not specified: just use base name for now
            // TODO
        } else {
            if (uaspoof_val.at(0) != '/') {
                InitWarning(strprintf(_("Specified %s option is not in BIP 14 format. User-agent strings should look like '%s'."), "uaspoof", BIP14_EXAMPLE_UA));
            }
            if (!uacomments.empty()) {
                InitWarning(_("Both uaspoof and uacomment(s) are specified, but uacomment(s) are ignored when uaspoof is in use."));
            }
            strSubVersion = uaspoof_val;
        }
    }
    for (auto append : gArgs.GetArgs("-uaappend")) {
        if (append.back() != '/') append += '/';
        strSubVersion += append;
    }
    if (strSubVersion.size() > MAX_SUBVERSION_LENGTH) {
        return InitError(strprintf(_("Total length of network version string (%i) exceeds maximum length (%i). Reduce the number or size of uacomments."),
            strSubVersion.size(), MAX_SUBVERSION_LENGTH));
    }

    // Requesting DNS seeds entails connecting to IPv4/IPv6, which -onlynet options may prohibit:
    // If -dnsseed=1 is explicitly specified, abort. If it's left unspecified by the user, we skip
    // the DNS seeds by adjusting -dnsseed in InitParameterInteraction.
    if (args.GetBoolArg("-dnsseed") == true && !g_reachable_nets.Contains(NET_IPV4) && !g_reachable_nets.Contains(NET_IPV6)) {
        return InitError(strprintf(_("Incompatible options: -dnsseed=1 was explicitly specified, but -onlynet forbids connections to IPv4/IPv6")));
    };

    // Check for host lookup allowed before parsing any network related parameters
    fNameLookup = args.GetBoolArg("-dns", DEFAULT_NAME_LOOKUP);

    Proxy onion_proxy;

    bool proxyRandomize = args.GetBoolArg("-proxyrandomize", DEFAULT_PROXYRANDOMIZE);
    // -proxy sets a proxy for outgoing network traffic, possibly per network.
    // -noproxy, -proxy=0 or -proxy="" can be used to remove the proxy setting, this is the default
    Proxy ipv4_proxy;
    Proxy ipv6_proxy;
    Proxy name_proxy;
    Proxy cjdns_proxy;
    for (const std::string& param_value : args.GetArgs("-proxy")) {
        const auto eq_pos{param_value.rfind('=')};
        const std::string proxyArg{param_value.substr(0, eq_pos)}; // e.g. 127.0.0.1:9050=ipv4 -> 127.0.0.1:9050
        std::string net_str;
        if (eq_pos != std::string::npos) {
            if (eq_pos + 1 == param_value.length()) {
                return InitError(strprintf(_("Invalid -proxy address or hostname, ends with '=': '%s'"), param_value));
            }
            net_str = ToLower(param_value.substr(eq_pos + 1)); // e.g. 127.0.0.1:9050=ipv4 -> ipv4
        }

        Proxy addrProxy;
      if (!proxyArg.empty() && proxyArg != "0") {
        if (IsUnixSocketPath(proxyArg)) {
            addrProxy = Proxy(proxyArg, proxyRandomize);
        } else {
            const std::optional<CService> proxyAddr{Lookup(proxyArg, 9050, fNameLookup)};
            if (!proxyAddr.has_value()) {
                return InitError(strprintf(_("Invalid -proxy address or hostname: '%s'"), proxyArg));
            }

            addrProxy = Proxy(proxyAddr.value(), proxyRandomize);
        }

        if (!addrProxy.IsValid())
            return InitError(strprintf(_("Invalid -proxy address or hostname: '%s'"), proxyArg));
      }

        if (net_str.empty()) { // For all networks.
            ipv4_proxy = ipv6_proxy = name_proxy = cjdns_proxy = onion_proxy = addrProxy;
        } else if (net_str == "ipv4") {
            ipv4_proxy = name_proxy = addrProxy;
        } else if (net_str == "ipv6") {
            ipv6_proxy = name_proxy = addrProxy;
        } else if (net_str == "tor" || net_str == "onion") {
            onion_proxy = addrProxy;
        } else if (net_str == "cjdns") {
            cjdns_proxy = addrProxy;
        } else {
            return InitError(strprintf(_("Unrecognized network in -proxy='%s': '%s'"), param_value, net_str));
        }
    }
    if (ipv4_proxy.IsValid()) {
        SetProxy(NET_IPV4, ipv4_proxy);
    }
    if (ipv6_proxy.IsValid()) {
        SetProxy(NET_IPV6, ipv6_proxy);
    }
    if (name_proxy.IsValid()) {
        SetNameProxy(name_proxy);
    }
    if (cjdns_proxy.IsValid()) {
        SetProxy(NET_CJDNS, cjdns_proxy);
    }

    const bool onlynet_used_with_onion{!onlynets.empty() && g_reachable_nets.Contains(NET_ONION)};

    // -onion can be used to set only a proxy for .onion, or override normal proxy for .onion addresses
    // -noonion (or -onion=0) disables connecting to .onion entirely
    // An empty string is used to not override the onion proxy (in which case it defaults to -proxy set above, or none)
    std::string onionArg = args.GetArg("-onion", "");
    if (onionArg != "") {
        if (onionArg == "0") { // Handle -noonion/-onion=0
            onion_proxy = Proxy{};
            if (onlynet_used_with_onion) {
                return InitError(
                    _("Outbound connections restricted to Tor (-onlynet=onion) but the proxy for "
                      "reaching the Tor network is explicitly forbidden: -onion=0"));
            }
        } else {
            if (IsUnixSocketPath(onionArg)) {
                onion_proxy = Proxy(onionArg, proxyRandomize);
            } else {
                const std::optional<CService> addr{Lookup(onionArg, 9050, fNameLookup)};
                if (!addr.has_value() || !addr->IsValid()) {
                    return InitError(strprintf(_("Invalid -onion address or hostname: '%s'"), onionArg));
                }

                onion_proxy = Proxy(addr.value(), proxyRandomize);
            }
        }
    }

    if (onion_proxy.IsValid()) {
        SetProxy(NET_ONION, onion_proxy);
    } else {
        // If -listenonion is set, then we will (try to) connect to the Tor control port
        // later from the torcontrol thread and may retrieve the onion proxy from there.
        const bool listenonion_disabled{!args.GetBoolArg("-listenonion", DEFAULT_LISTEN_ONION)};
        if (onlynet_used_with_onion && listenonion_disabled) {
            return InitError(
                _("Outbound connections restricted to Tor (-onlynet=onion) but the proxy for "
                  "reaching the Tor network is not provided: none of -proxy, -onion or "
                  "-listenonion is given"));
        }
        g_reachable_nets.Remove(NET_ONION);
    }

    for (const std::string& strAddr : args.GetArgs("-externalip")) {
        const std::optional<CService> addrLocal{Lookup(strAddr, GetListenPort(), fNameLookup)};
        if (addrLocal.has_value() && addrLocal->IsValid())
            AddLocal(addrLocal.value(), LOCAL_MANUAL);
        else
            return InitError(ResolveErrMsg("externalip", strAddr));
    }

#ifdef ENABLE_ZMQ
    g_zmq_notification_interface = CZMQNotificationInterface::Create(
        [&chainman = node.chainman](std::vector<uint8_t>& block, const CBlockIndex& index) {
            assert(chainman);
            return chainman->m_blockman.ReadRawBlock(block, WITH_LOCK(cs_main, return index.GetBlockPos()));
        });

    if (g_zmq_notification_interface) {
        validation_signals.RegisterValidationInterface(g_zmq_notification_interface.get());
    }
#endif

    // ********************************************************* Step 7: load block chain

    // cache size calculations
    const auto [index_cache_sizes, kernel_cache_sizes] = CalculateCacheSizes(args, g_enabled_filter_types.size());

    LogInfo("Cache configuration:");
    LogInfo("* Using %.1f MiB for block index database", kernel_cache_sizes.block_tree_db * (1.0 / 1024 / 1024));
    if (args.GetBoolArg("-txindex", DEFAULT_TXINDEX)) {
        LogInfo("* Using %.1f MiB for transaction index database", index_cache_sizes.tx_index * (1.0 / 1024 / 1024));
    }
    for (BlockFilterType filter_type : g_enabled_filter_types) {
        LogInfo("* Using %.1f MiB for %s block filter index database",
                  index_cache_sizes.filter_index * (1.0 / 1024 / 1024), BlockFilterTypeName(filter_type));
    }
    LogInfo("* Using %.1f MiB for chain state database", kernel_cache_sizes.coins_db * (1.0 / 1024 / 1024));

    assert(!node.mempool);
    assert(!node.chainman);

    bool do_reindex{args.GetBoolArg("-reindex", false)};
    const bool do_reindex_chainstate{args.GetBoolArg("-reindex-chainstate", false)};

    // Chainstate initialization and loading may be retried once with reindexing by GUI users
    auto [status, error] = InitAndLoadChainstate(
        node,
        do_reindex,
        do_reindex_chainstate,
        kernel_cache_sizes,
        args);
    if (status == ChainstateLoadStatus::FAILURE && !do_reindex && !ShutdownRequested(node)) {
        // If reindex=auto, directly start the reindex
        bool fAutoReindex = (args.GetArg("-reindex", "0") == "auto");
        bool do_retry;
        if (!fAutoReindex) {
        // suggest a reindex
            do_retry = HasTestOption(args, "reindex_after_failure_noninteractive_yes") ||
            uiInterface.ThreadSafeQuestion(
            error + Untranslated(".\n\n") + _("Do you want to rebuild the databases now?"),
            error.original + ".\nPlease restart with -reindex or -reindex-chainstate to recover.",
            "", CClientUIInterface::MSG_ERROR | CClientUIInterface::BTN_ABORT);
        } else {
            LogPrintf("Automatically running a reindex.\n");
            do_retry = true;
        }
        if (!do_retry) {
            return false;
        }
        do_reindex = true;
        if (!Assert(node.shutdown_signal)->reset()) {
            LogError("Internal error: failed to reset shutdown signal.\n");
        }
        std::tie(status, error) = InitAndLoadChainstate(
            node,
            do_reindex,
            do_reindex_chainstate,
            kernel_cache_sizes,
            args);
    }
    if (status != ChainstateLoadStatus::SUCCESS && status != ChainstateLoadStatus::INTERRUPTED) {
        return InitError(error);
    }

    // As LoadBlockIndex can take several minutes, it's possible the user
    // requested to kill the GUI during the last operation. If so, exit.
    if (ShutdownRequested(node)) {
        LogPrintf("Shutdown requested. Exiting.\n");
        return false;
    }

    ChainstateManager& chainman = *Assert(node.chainman);
    auto& kernel_notifications{*Assert(node.notifications)};

    assert(!node.peerman);
    node.peerman = PeerManager::make(*node.connman, *node.addrman,
                                     node.banman.get(), chainman,
                                     *node.mempool, *node.warnings,
                                     peerman_opts);
    validation_signals.RegisterValidationInterface(node.peerman.get());

    // ********************************************************* Step 8: start indexers

    if (args.GetBoolArg("-txindex", DEFAULT_TXINDEX)) {
        g_txindex = std::make_unique<TxIndex>(interfaces::MakeChain(node), index_cache_sizes.tx_index, false, do_reindex);
        node.indexes.emplace_back(g_txindex.get());
    }

    for (const auto& filter_type : g_enabled_filter_types) {
        InitBlockFilterIndex([&]{ return interfaces::MakeChain(node); }, filter_type, index_cache_sizes.filter_index, false, do_reindex);
        node.indexes.emplace_back(GetBlockFilterIndex(filter_type));
    }

    if (args.GetBoolArg("-coinstatsindex", DEFAULT_COINSTATSINDEX)) {
        g_coin_stats_index = std::make_unique<CoinStatsIndex>(interfaces::MakeChain(node), /*cache_size=*/0, false, do_reindex);
        node.indexes.emplace_back(g_coin_stats_index.get());
    }

    // Init indexes
    for (auto index : node.indexes) if (!index->Init()) return false;

    // ********************************************************* Step 9: load wallet
    for (const auto& client : node.chain_clients) {
        if (!client->load()) {
            return false;
        }
    }

    // ********************************************************* Step 10: data directory maintenance

    // if pruning, perform the initial blockstore prune
    // after any wallet rescanning has taken place.
    if (chainman.m_blockman.IsPruneMode()) {
        if (chainman.m_blockman.m_blockfiles_indexed) {
            LOCK(cs_main);
            for (Chainstate* chainstate : chainman.GetAll()) {
                uiInterface.InitMessage(_("Pruning blockstore…"));
                chainstate->PruneAndFlush();
            }
        }
    } else {
        // Prior to setting NODE_NETWORK, check if we can provide historical blocks.
        if (!WITH_LOCK(chainman.GetMutex(), return chainman.BackgroundSyncInProgress())) {
            LogPrintf("Setting NODE_NETWORK on non-prune mode\n");
            g_local_services = ServiceFlags(g_local_services | NODE_NETWORK);
        } else {
            LogPrintf("Running node in NODE_NETWORK_LIMITED mode until snapshot background sync completes\n");
        }
    }

    // ********************************************************* Step 11: import blocks

    if (!CheckDiskSpace(args.GetDataDirNet())) {
        InitError(strprintf(_("Error: Disk space is low for %s"), fs::quoted(fs::PathToString(args.GetDataDirNet()))));
        return false;
    }
    if (!CheckDiskSpace(args.GetBlocksDirPath())) {
        InitError(strprintf(_("Error: Disk space is low for %s"), fs::quoted(fs::PathToString(args.GetBlocksDirPath()))));
        return false;
    }

    int chain_active_height = WITH_LOCK(cs_main, return chainman.ActiveChain().Height());

    // On first startup, warn on low block storage space
    if (!do_reindex && !do_reindex_chainstate && chain_active_height <= 1) {
        uint64_t assumed_chain_bytes{chainparams.AssumedBlockchainSize() * 1'000'000'000};
        uint64_t additional_bytes_needed{
            chainman.m_blockman.IsPruneMode() ?
                std::min(chainman.m_blockman.GetPruneTarget(), assumed_chain_bytes) :
                assumed_chain_bytes};

        if (!CheckDiskSpace(args.GetBlocksDirPath(), additional_bytes_needed)) {
            InitWarning(strprintf(_(
                    "Disk space for %s may not accommodate the block files. " \
                    "Approximately %u GB of data will be stored in this directory."
                ),
                fs::quoted(fs::PathToString(args.GetBlocksDirPath())),
                additional_bytes_needed / 1'000'000'000
            ));
        }
    }

#if HAVE_SYSTEM
    if (args.IsArgSet("-blocknotify")) {
        auto blocknotify_commands = args.GetArgs("-blocknotify");
        uiInterface.NotifyBlockTip_connect([blocknotify_commands](SynchronizationState sync_state, const CBlockIndex* pBlockIndex) {
            if (sync_state != SynchronizationState::POST_INIT || !pBlockIndex) return;
            const std::string blockhash_hex = pBlockIndex->GetBlockHash().GetHex();
            for (std::string command : blocknotify_commands) {
                ReplaceAll(command, "%s", blockhash_hex);

                std::thread t(runCommand, command);
                t.detach(); // thread runs free
            }
        });
    }
#endif

    std::vector<fs::path> vImportFiles;
    for (const std::string& strFile : args.GetArgs("-loadblock")) {
        vImportFiles.push_back(fs::PathFromString(strFile));
    }

    node.background_init_thread = std::thread(&util::TraceThread, "initload", [=, &chainman, &args, &node] {
        ScheduleBatchPriority();
        // Import blocks and ActivateBestChain()
        ImportBlocks(chainman, vImportFiles);
        if (args.GetBoolArg("-stopafterblockimport", DEFAULT_STOPAFTERBLOCKIMPORT)) {
            LogPrintf("Stopping after block import\n");
            if (!(Assert(node.shutdown_request))()) {
                LogError("Failed to send shutdown signal after finishing block import\n");
            }
            return;
        }

        // Start indexes initial sync
        if (!StartIndexBackgroundSync(node)) {
            bilingual_str err_str = _("Failed to start indexes, shutting down..");
            chainman.GetNotifications().fatalError(err_str);
            return;
        }
        // Load mempool from disk
        if (auto* pool{chainman.ActiveChainstate().GetMempool()}) {
            LoadMempool(*pool, ShouldPersistMempool(args) ? MempoolPath(args) : fs::path{}, chainman.ActiveChainstate(), {
                .load_knots_data = true,
            });
            pool->SetLoadTried(!chainman.m_interrupt);
        }
    });

    /*
     * Wait for genesis block to be processed. Typically kernel_notifications.m_tip_block
     * has already been set by a call to LoadChainTip() in CompleteChainstateInitialization().
     * But this is skipped if the chainstate doesn't exist yet or is being wiped:
     *
     * 1. first startup with an empty datadir
     * 2. reindex
     * 3. reindex-chainstate
     *
     * In these case it's connected by a call to ActivateBestChain() in the initload thread.
     */
    {
        WAIT_LOCK(kernel_notifications.m_tip_block_mutex, lock);
        kernel_notifications.m_tip_block_cv.wait(lock, [&]() EXCLUSIVE_LOCKS_REQUIRED(kernel_notifications.m_tip_block_mutex) {
            return kernel_notifications.TipBlock() || ShutdownRequested(node);
        });
    }

    if (ShutdownRequested(node)) {
        return false;
    }

    // ********************************************************* Step 12: start node

    int64_t best_block_time{};
    {
        LOCK(chainman.GetMutex());
        const auto& tip{*Assert(chainman.ActiveTip())};
        LogPrintf("block tree size = %u\n", chainman.BlockIndex().size());
        chain_active_height = tip.nHeight;
        best_block_time = tip.GetBlockTime();
        if (tip_info) {
            tip_info->block_height = chain_active_height;
            tip_info->block_time = best_block_time;
            tip_info->verification_progress = chainman.GuessVerificationProgress(&tip);
        }
        if (tip_info && chainman.m_best_header) {
            tip_info->header_height = chainman.m_best_header->nHeight;
            tip_info->header_time = chainman.m_best_header->GetBlockTime();
        }
    }
    LogPrintf("nBestHeight = %d\n", chain_active_height);
    if (node.peerman) node.peerman->SetBestBlock(chain_active_height, std::chrono::seconds{best_block_time});

    // Map ports with UPnP or NAT-PMP
    StartMapPort(args.GetBoolArg("-upnp", DEFAULT_UPNP), args.GetBoolArg("-natpmp", DEFAULT_NATPMP));

    CConnman::Options connOptions;
    connOptions.m_local_services = g_local_services;
    connOptions.m_max_automatic_connections = nMaxConnections;
    connOptions.uiInterface = &uiInterface;
    connOptions.m_banman = node.banman.get();
    connOptions.m_msgproc = node.peerman.get();
    connOptions.nSendBufferMaxSize = 1000 * args.GetIntArg("-maxsendbuffer", DEFAULT_MAXSENDBUFFER);
    connOptions.nReceiveFloodSize = 1000 * args.GetIntArg("-maxreceivebuffer", DEFAULT_MAXRECEIVEBUFFER);
    connOptions.m_added_nodes = args.GetArgs("-addnode");
    connOptions.nMaxOutboundLimit = *opt_max_upload;
    connOptions.m_peer_connect_timeout = peer_connect_timeout;
    connOptions.whitelist_forcerelay = args.GetBoolArg("-whitelistforcerelay", DEFAULT_WHITELISTFORCERELAY);
    connOptions.whitelist_relay = args.GetBoolArg("-whitelistrelay", DEFAULT_WHITELISTRELAY);
    connOptions.disable_v1conn_clearnet = args.GetBoolArg("-v2onlyclearnet", false);

    // Port to bind to if `-bind=addr` is provided without a `:port` suffix.
    const uint16_t default_bind_port =
        static_cast<uint16_t>(args.GetIntArg("-port", Params().GetDefaultPort()));

    const uint16_t default_bind_port_onion = default_bind_port + 1;

    const auto BadPortWarning = [](const char* prefix, uint16_t port) {
        return strprintf(_("%s request to listen on port %u. This port is considered \"bad\" and "
                           "thus it is unlikely that any peer will connect to it. See "
                           "doc/p2p-bad-ports.md for details and a full list."),
                         prefix,
                         port);
    };

    for (const std::string& bind_arg : args.GetArgs("-bind")) {
        std::optional<CService> bind_addr;
        const size_t index = bind_arg.rfind('=');
        if (index == std::string::npos) {
            bind_addr = Lookup(bind_arg, default_bind_port, /*fAllowLookup=*/false);
            if (bind_addr.has_value()) {
                connOptions.vBinds.push_back(bind_addr.value());
                if (IsBadPort(bind_addr.value().GetPort())) {
                    InitWarning(BadPortWarning("-bind", bind_addr.value().GetPort()));
                }
                continue;
            }
        } else {
            const std::string network_type = bind_arg.substr(index + 1);
            if (network_type == "onion") {
                const std::string truncated_bind_arg = bind_arg.substr(0, index);
                bind_addr = Lookup(truncated_bind_arg, default_bind_port_onion, false);
                if (bind_addr.has_value()) {
                    connOptions.onion_binds.push_back(bind_addr.value());
                    continue;
                }
            }
        }
        return InitError(ResolveErrMsg("bind", bind_arg));
    }

    NetPermissionFlags all_permission_flags{NetPermissionFlags::None};

    for (const std::string& strBind : args.GetArgs("-whitebind")) {
        NetWhitebindPermissions whitebind;
        bilingual_str error;
        if (!NetWhitebindPermissions::TryParse(strBind, whitebind, error)) return InitError(error);
        NetPermissions::AddFlag(all_permission_flags, whitebind.m_flags);
        connOptions.vWhiteBinds.push_back(whitebind);
    }

    // If the user did not specify -bind= or -whitebind= then we bind
    // on any address - 0.0.0.0 (IPv4) and :: (IPv6).
    connOptions.bind_on_any = args.GetArgs("-bind").empty() && args.GetArgs("-whitebind").empty();

    // Emit a warning if a bad port is given to -port= but only if -bind and -whitebind are not
    // given, because if they are, then -port= is ignored.
    if (connOptions.bind_on_any && args.IsArgSet("-port")) {
        const uint16_t port_arg = args.GetIntArg("-port", 0);
        if (IsBadPort(port_arg)) {
            InitWarning(BadPortWarning("-port", port_arg));
        }
    }

    connOptions.listenonion = args.GetBoolArg("-listenonion", DEFAULT_LISTEN_ONION);

    CService onion_service_target;
    if (!connOptions.onion_binds.empty()) {
        onion_service_target = connOptions.onion_binds.front();
    } else if (!connOptions.vBinds.empty()) {
        onion_service_target = connOptions.vBinds.front();
        if (connOptions.listenonion) {
            std::string alternate_connections{"clearnet"}, only_from_localhost;
            if (onion_service_target.IsBindAny()) {
                only_from_localhost = " from localhost";
            } else if (onion_service_target.IsLocal()) {
                alternate_connections = "local";
            }
            InitWarning(strprintf(_("You are using a common listening port (%s) for both Tor and %s connections. All connections to this port%s will be assumed to be Tor connections, and will be denied any whitelist permissions. If this is not your intent, setup a separate -bind=<addr>[:<port>]=onion configuration, or set -listenonion=0."),
                                  onion_service_target.ToStringAddrPort(),
                                  alternate_connections,
                                  only_from_localhost));
        }
    } else {
        onion_service_target = DefaultOnionServiceTarget(default_bind_port_onion);
        connOptions.onion_binds.push_back(onion_service_target);
    }

    if (connOptions.listenonion) {
        if (connOptions.onion_binds.size() > 1) {
            InitWarning(strprintf(_("More than one onion bind address is provided. Using %s "
                                    "for the automatically created Tor onion service."),
                                  onion_service_target.ToStringAddrPort()));
        }
        if (onion_service_target.IsBindAny()) {
            CNetAddr loopback_addr = onion_service_target;
            // NOTE: GetNetwork is not_publicly_routable here
            if (onion_service_target.ToStringAddr() == "0.0.0.0") {
                loopback_addr = LookupHost("127.0.0.1", /*fAllowLookup=*/false).value();
            } else {
                loopback_addr = LookupHost("[::1]", /*fAllowLookup=*/false).value();
            }
            onion_service_target.SetIP(loopback_addr);
        }
        StartTorControl(onion_service_target);
    }

    if (connOptions.bind_on_any) {
        // Only add all IP addresses of the machine if we would be listening on
        // any address - 0.0.0.0 (IPv4) and :: (IPv6).
        Discover();
    }

    for (const auto& net : args.GetArgs("-whitelist")) {
        NetWhitelistPermissions subnet;
        ConnectionDirection connection_direction;
        bilingual_str error;
        if (!NetWhitelistPermissions::TryParse(net, subnet, connection_direction, error)) return InitError(error);
        NetPermissions::AddFlag(all_permission_flags, subnet.m_flags);
        if (connection_direction & ConnectionDirection::In) {
            connOptions.vWhitelistedRangeIncoming.push_back(subnet);
        }
        if (connection_direction & ConnectionDirection::Out) {
            connOptions.vWhitelistedRangeOutgoing.push_back(subnet);
        }
    }

    if (NetPermissions::HasFlag(all_permission_flags, NetPermissionFlags::BlockFilters_Explicit)) {
        if (g_enabled_filter_types.count(BlockFilterType::BASIC) != 1) {
            return InitError(_("Cannot grant blockfilters permission without -blockfilterindex."));
        }
    }

    connOptions.vSeedNodes = args.GetArgs("-seednode");

    const auto connect = args.GetArgs("-connect");
    if (!connect.empty() || args.IsArgNegated("-connect")) {
        // Do not initiate other outgoing connections when connecting to trusted
        // nodes, or when -noconnect is specified.
        connOptions.m_use_addrman_outgoing = false;

        if (connect.size() != 1 || connect[0] != "0") {
            connOptions.m_specified_outgoing = connect;
        }
        if (!connOptions.m_specified_outgoing.empty() && !connOptions.vSeedNodes.empty()) {
            LogPrintf("-seednode is ignored when -connect is used\n");
        }

        if (args.IsArgSet("-dnsseed") && args.GetBoolArg("-dnsseed", DEFAULT_DNSSEED) && args.IsArgSet("-proxy")) {
            LogPrintf("-dnsseed is ignored when -connect is used and -proxy is specified\n");
        }
    }

    const std::string& i2psam_arg = args.GetArg("-i2psam", "");
    if (!i2psam_arg.empty()) {
        const std::optional<CService> addr{Lookup(i2psam_arg, 7656, fNameLookup)};
        if (!addr.has_value() || !addr->IsValid()) {
            return InitError(strprintf(_("Invalid -i2psam address or hostname: '%s'"), i2psam_arg));
        }
        SetProxy(NET_I2P, Proxy{addr.value()});
    } else {
        if (!onlynets.empty() && g_reachable_nets.Contains(NET_I2P)) {
            return InitError(
                _("Outbound connections restricted to i2p (-onlynet=i2p) but "
                  "-i2psam is not provided"));
        }
        g_reachable_nets.Remove(NET_I2P);
    }

    connOptions.m_i2p_accept_incoming = args.GetBoolArg("-i2pacceptincoming", DEFAULT_I2P_ACCEPT_INCOMING);

    if (!node.connman->Start(scheduler, connOptions)) {
        return false;
    }

    // ********************************************************* Step 13: finished

    // At this point, the RPC is "started", but still in warmup, which means it
    // cannot yet be called. Before we make it callable, we need to make sure
    // that the RPC's view of the best block is valid and consistent with
    // ChainstateManager's active tip.
    SetRPCWarmupFinished();

    uiInterface.InitMessage(_("Done loading"));

    for (const auto& client : node.chain_clients) {
        client->start(scheduler);
    }

    BanMan* banman = node.banman.get();
    scheduler.scheduleEvery([banman]{
        banman->DumpBanlist();
    }, DUMP_BANS_INTERVAL);

    if (node.peerman) node.peerman->StartScheduledTasks(scheduler);

#if HAVE_SYSTEM
    StartupNotify(args);
#endif

    if (node.chainman->IsInitialBlockDownload()) {
        node.scheduler->scheduleFromNow([&node] {
            SyncCoinsTipAfterChainSync(node);
        }, SYNC_CHECK_INTERVAL);
    }

    return true;
}

bool StartIndexBackgroundSync(NodeContext& node)
{
    // Find the oldest block among all indexes.
    // This block is used to verify that we have the required blocks' data stored on disk,
    // starting from that point up to the current tip.
    // indexes_start_block='nullptr' means "start from height 0".
    std::optional<const CBlockIndex*> indexes_start_block;
    std::string older_index_name;
    ChainstateManager& chainman = *Assert(node.chainman);
    const Chainstate& chainstate = WITH_LOCK(::cs_main, return chainman.GetChainstateForIndexing());
    const CChain& index_chain = chainstate.m_chain;

    for (auto index : node.indexes) {
        const IndexSummary& summary = index->GetSummary();
        if (summary.synced) continue;

        // Get the last common block between the index best block and the active chain
        LOCK(::cs_main);
        const CBlockIndex* pindex = chainman.m_blockman.LookupBlockIndex(summary.best_block_hash);
        if (!index_chain.Contains(pindex)) {
            pindex = index_chain.FindFork(pindex);
        }

        if (!indexes_start_block || !pindex || pindex->nHeight < indexes_start_block.value()->nHeight) {
            indexes_start_block = pindex;
            older_index_name = summary.name;
            if (!pindex) break; // Starting from genesis so no need to look for earlier block.
        }
    };

    // Verify all blocks needed to sync to current tip are present.
    if (indexes_start_block) {
        LOCK(::cs_main);
        const CBlockIndex* start_block = *indexes_start_block;
        if (!start_block) start_block = chainman.ActiveChain().Genesis();
        if (!chainman.m_blockman.CheckBlockDataAvailability(*index_chain.Tip(), *Assert(start_block))) {
            return InitError(Untranslated(strprintf("%s best block of the index goes beyond pruned data. Please disable the index or reindex (which will download the whole blockchain again)", older_index_name)));
        }
    }

    // Start threads
    for (auto index : node.indexes) if (!index->StartBackgroundSync()) return false;
    return true;
}<|MERGE_RESOLUTION|>--- conflicted
+++ resolved
@@ -701,10 +701,7 @@
                    ArgsManager::ALLOW_ANY, OptionsCategory::NODE_RELAY);
     argsman.AddArg("-mempoolfullrbf", strprintf("Accept transaction replace-by-fee without requiring replaceability signaling (default: %u)", (DEFAULT_MEMPOOL_RBF_POLICY == RBFPolicy::Always)), ArgsManager::ALLOW_ANY, OptionsCategory::NODE_RELAY);
     argsman.AddArg("-mempoolreplacement", strprintf("Set to 0 to disable RBF entirely, \"fee,optin\" to honour RBF opt-out signal, or \"fee,-optin\" to always RBF aka full RBF (default: %s)", "fee,-optin"), ArgsManager::ALLOW_ANY, OptionsCategory::NODE_RELAY);
-<<<<<<< HEAD
-=======
     argsman.AddArg("-mempooltruc", strprintf("Behaviour for transactions requesting TRUC limits: \"reject\" the transactions entirely, \"accept\" them just like any other, or \"enforce\" to impose their requested restrictions (default: %s)", "enforce"), ArgsManager::ALLOW_ANY, OptionsCategory::NODE_RELAY);
->>>>>>> 26ad7d0f
     argsman.AddArg("-permitbaremultisig", strprintf("Relay transactions creating non-P2SH multisig outputs (default: %u)", DEFAULT_PERMIT_BAREMULTISIG), ArgsManager::ALLOW_ANY,
                    OptionsCategory::NODE_RELAY);
     argsman.AddArg("-minrelaytxfee=<amt>", strprintf("Fees (in %s/kvB) smaller than this are considered zero fee for relaying, mining and transaction creation (default: %s)",
@@ -1360,13 +1357,6 @@
         LogPrintf("* Flushing caches if available system memory drops below %s MiB\n", g_low_memory_threshold / 1024 / 1024);
     }
 
-<<<<<<< HEAD
-=======
-    if (mempool_opts.rbf_policy == RBFPolicy::Always) {
-        g_local_services = ServiceFlags(g_local_services | NODE_REPLACE_BY_FEE);
-    }
-
->>>>>>> 26ad7d0f
     ChainstateManager::Options chainman_opts{
         .chainparams = chainparams,
         .datadir = args.GetDataDirNet(),
