// Copyright (c) 2009-2010 Satoshi Nakamoto
// Copyright (c) 2009-2014 The Bitcoin developers
<<<<<<< HEAD
// Copyright (c) 2014-2015 The Dash developers
// Distributed under the MIT/X11 software license, see the accompanying
// file COPYING or http://www.opensource.org/licenses/mit-license.php.

#if defined(HAVE_CONFIG_H)
#include "dash-config.h"
=======
// Distributed under the MIT software license, see the accompanying
// file COPYING or http://www.opensource.org/licenses/mit-license.php.

#if defined(HAVE_CONFIG_H)
#include "config/bitcoin-config.h"
>>>>>>> 4635a4c4
#endif

#include "init.h"

#include "addrman.h"
#include "amount.h"
#include "checkpoints.h"
<<<<<<< HEAD
=======
#include "compat/sanity.h"
>>>>>>> 4635a4c4
#include "key.h"
#include "main.h"
#include "miner.h"
#include "net.h"
#include "rpcserver.h"
#include "script/standard.h"
#include "txdb.h"
#include "ui_interface.h"
#include "util.h"
<<<<<<< HEAD
#include "activemasternode.h"
#include "masternodeman.h"
#include "spork.h"
=======
#include "utilmoneystr.h"
>>>>>>> 4635a4c4
#ifdef ENABLE_WALLET
#include "db.h"
#include "wallet.h"
#include "walletdb.h"
#include "keepass.h"
#endif

#include <stdint.h>
#include <stdio.h>

#ifndef WIN32
#include <signal.h>
#endif

#include <boost/algorithm/string/predicate.hpp>
#include <boost/algorithm/string/replace.hpp>
#include <boost/filesystem.hpp>
#include <boost/interprocess/sync/file_lock.hpp>
#include <boost/thread.hpp>
#include <openssl/crypto.h>

using namespace boost;
using namespace std;

#ifdef ENABLE_WALLET
CWallet* pwalletMain = NULL;
#endif
bool fFeeEstimatesInitialized = false;

#ifdef WIN32
// Win32 LevelDB doesn't use filedescriptors, and the ones used for
// accessing block files, don't count towards to fd_set size limit
// anyway.
#define MIN_CORE_FILEDESCRIPTORS 0
#else
#define MIN_CORE_FILEDESCRIPTORS 150
#endif

/** Used to pass flags to the Bind() function */
enum BindFlags {
    BF_NONE         = 0,
    BF_EXPLICIT     = (1U << 0),
    BF_REPORT_ERROR = (1U << 1),
    BF_WHITELIST    = (1U << 2),
};

static const char* FEE_ESTIMATES_FILENAME="fee_estimates.dat";
CClientUIInterface uiInterface;

//////////////////////////////////////////////////////////////////////////////
//
// Shutdown
//

//
// Thread management and startup/shutdown:
//
// The network-processing threads are all part of a thread group
// created by AppInit() or the Qt main() function.
//
// A clean exit happens when StartShutdown() or the SIGTERM
// signal handler sets fRequestShutdown, which triggers
// the DetectShutdownThread(), which interrupts the main thread group.
// DetectShutdownThread() then exits, which causes AppInit() to
// continue (it .joins the shutdown thread).
// Shutdown() is then
// called to clean up database connections, and stop other
// threads that should only be stopped after the main network-processing
// threads have exited.
//
// Note that if running -daemon the parent process returns from AppInit2
// before adding any threads to the threadGroup, so .join_all() returns
// immediately and the parent exits from main().
//
// Shutdown for Qt is very similar, only it uses a QTimer to detect
// fRequestShutdown getting set, and then does the normal Qt
// shutdown thing.
//

volatile bool fRequestShutdown = false;

void StartShutdown()
{
    fRequestShutdown = true;
}
bool ShutdownRequested()
{
    return fRequestShutdown;
}

class CCoinsViewErrorCatcher : public CCoinsViewBacked
{
public:
<<<<<<< HEAD
    CCoinsViewErrorCatcher(CCoinsView& view) : CCoinsViewBacked(view) {}
    bool GetCoins(const uint256 &txid, CCoins &coins) {
=======
    CCoinsViewErrorCatcher(CCoinsView* view) : CCoinsViewBacked(view) {}
    bool GetCoins(const uint256 &txid, CCoins &coins) const {
>>>>>>> 4635a4c4
        try {
            return CCoinsViewBacked::GetCoins(txid, coins);
        } catch(const std::runtime_error& e) {
            uiInterface.ThreadSafeMessageBox(_("Error reading from database, shutting down."), "", CClientUIInterface::MSG_ERROR);
            LogPrintf("Error reading from database: %s\n", e.what());
            // Starting the shutdown sequence and returning false to the caller would be
            // interpreted as 'entry not found' (as opposed to unable to read data), and
            // could lead to invalid interpration. Just exit immediately, as we can't
            // continue anyway, and all writes should be atomic.
            abort();
        }
    }
    // Writes do not need similar protection, as failure to write is handled by the caller.
};

<<<<<<< HEAD
static CCoinsViewDB *pcoinsdbview;
=======
static CCoinsViewDB *pcoinsdbview = NULL;
>>>>>>> 4635a4c4
static CCoinsViewErrorCatcher *pcoinscatcher = NULL;

void Shutdown()
{
    LogPrintf("%s: In progress...\n", __func__);
    static CCriticalSection cs_Shutdown;
    TRY_LOCK(cs_Shutdown, lockShutdown);
    if (!lockShutdown)
        return;

<<<<<<< HEAD
    RenameThread("dash-shutoff");
=======
    /// Note: Shutdown() must be able to handle cases in which AppInit2() failed part of the way,
    /// for example if the data directory was found to be locked.
    /// Be sure that anything that writes files or flushes caches only does this if the respective
    /// module was initialized.
    RenameThread("bitcoin-shutoff");
>>>>>>> 4635a4c4
    mempool.AddTransactionsUpdated(1);
    StopRPCThreads();
#ifdef ENABLE_WALLET
    if (pwalletMain)
        bitdb.Flush(false);
    GenerateBitcoins(false, NULL, 0);
#endif
    StopNode();
    DumpMasternodes();
    UnregisterNodeSignals(GetNodeSignals());

    if (fFeeEstimatesInitialized)
    {
        boost::filesystem::path est_path = GetDataDir() / FEE_ESTIMATES_FILENAME;
        CAutoFile est_fileout(fopen(est_path.string().c_str(), "wb"), SER_DISK, CLIENT_VERSION);
        if (!est_fileout.IsNull())
            mempool.WriteFeeEstimates(est_fileout);
        else
            LogPrintf("%s: Failed to write fee estimates to %s\n", __func__, est_path.string());
        fFeeEstimatesInitialized = false;
    }

    {
        LOCK(cs_main);
<<<<<<< HEAD
#ifdef ENABLE_WALLET
        if (pwalletMain)
            pwalletMain->SetBestChain(chainActive.GetLocator());
#endif
        if (pblocktree)
            pblocktree->Flush();
        if (pcoinsTip)
            pcoinsTip->Flush();
        delete pcoinsTip; pcoinsTip = NULL;
        delete pcoinscatcher; pcoinscatcher = NULL;
        delete pcoinsdbview; pcoinsdbview = NULL;
        delete pblocktree; pblocktree = NULL;
=======
        if (pcoinsTip != NULL) {
            FlushStateToDisk();
        }
        delete pcoinsTip;
        pcoinsTip = NULL;
        delete pcoinscatcher;
        pcoinscatcher = NULL;
        delete pcoinsdbview;
        pcoinsdbview = NULL;
        delete pblocktree;
        pblocktree = NULL;
>>>>>>> 4635a4c4
    }
#ifdef ENABLE_WALLET
    if (pwalletMain)
        bitdb.Flush(true);
#endif
#ifndef WIN32
    boost::filesystem::remove(GetPidFile());
#endif
    UnregisterAllValidationInterfaces();
#ifdef ENABLE_WALLET
    delete pwalletMain;
    pwalletMain = NULL;
#endif
    LogPrintf("%s: done\n", __func__);
}

/**
 * Signal handlers are very limited in what they are allowed to do, so:
 */
void HandleSIGTERM(int)
{
    fRequestShutdown = true;
}

void HandleSIGHUP(int)
{
    fReopenDebugLog = true;
}

bool static InitError(const std::string &str)
{
    uiInterface.ThreadSafeMessageBox(str, "", CClientUIInterface::MSG_ERROR);
    return false;
}

bool static InitWarning(const std::string &str)
{
    uiInterface.ThreadSafeMessageBox(str, "", CClientUIInterface::MSG_WARNING);
    return true;
}

bool static Bind(const CService &addr, unsigned int flags) {
    if (!(flags & BF_EXPLICIT) && IsLimited(addr))
        return false;
    std::string strError;
    if (!BindListenPort(addr, strError, (flags & BF_WHITELIST) != 0)) {
        if (flags & BF_REPORT_ERROR)
            return InitError(strError);
        return false;
    }
    return true;
}

std::string HelpMessage(HelpMessageMode mode)
{
    // When adding new options to the categories, please keep and ensure alphabetical ordering.
    string strUsage = _("Options:") + "\n";
    strUsage += "  -?                     " + _("This help message") + "\n";
    strUsage += "  -alertnotify=<cmd>     " + _("Execute command when a relevant alert is received or we see a really long fork (%s in cmd is replaced by message)") + "\n";
    strUsage += "  -blocknotify=<cmd>     " + _("Execute command when the best block changes (%s in cmd is replaced by block hash)") + "\n";
<<<<<<< HEAD
    strUsage += "  -checkblocks=<n>       " + _("How many blocks to check at startup (default: 288, 0 = all)") + "\n";
    strUsage += "  -checklevel=<n>        " + _("How thorough the block verification of -checkblocks is (0-4, default: 3)") + "\n";
    strUsage += "  -conf=<file>           " + _("Specify configuration file (default: dash.conf)") + "\n";
    if (hmm == HMM_BITCOIND)
=======
    strUsage += "  -checkblocks=<n>       " + strprintf(_("How many blocks to check at startup (default: %u, 0 = all)"), 288) + "\n";
    strUsage += "  -checklevel=<n>        " + strprintf(_("How thorough the block verification of -checkblocks is (0-4, default: %u)"), 3) + "\n";
    strUsage += "  -conf=<file>           " + strprintf(_("Specify configuration file (default: %s)"), "bitcoin.conf") + "\n";
    if (mode == HMM_BITCOIND)
>>>>>>> 4635a4c4
    {
#if !defined(WIN32)
        strUsage += "  -daemon                " + _("Run in the background as a daemon and accept commands") + "\n";
#endif
    }
    strUsage += "  -datadir=<dir>         " + _("Specify data directory") + "\n";
    strUsage += "  -dbcache=<n>           " + strprintf(_("Set database cache size in megabytes (%d to %d, default: %d)"), nMinDbCache, nMaxDbCache, nDefaultDbCache) + "\n";
    strUsage += "  -loadblock=<file>      " + _("Imports blocks from external blk000??.dat file") + " " + _("on startup") + "\n";
<<<<<<< HEAD
    strUsage += "  -maxorphanblocks=<n>   " + strprintf(_("Keep at most <n> unconnectable blocks in memory (default: %u)"), DEFAULT_MAX_ORPHAN_BLOCKS) + "\n";
    strUsage += "  -maxorphantx=<n>       " + strprintf(_("Keep at most <n> unconnectable transactions in memory (default: %u)"), DEFAULT_MAX_ORPHAN_TRANSACTIONS) + "\n";
    strUsage += "  -par=<n>               " + strprintf(_("Set the number of script verification threads (%u to %d, 0 = auto, <0 = leave that many cores free, default: %d)"), -(int)boost::thread::hardware_concurrency(), MAX_SCRIPTCHECK_THREADS, DEFAULT_SCRIPTCHECK_THREADS) + "\n";
    strUsage += "  -pid=<file>            " + _("Specify pid file (default: dashd.pid)") + "\n";
=======
    strUsage += "  -maxorphantx=<n>       " + strprintf(_("Keep at most <n> unconnectable transactions in memory (default: %u)"), DEFAULT_MAX_ORPHAN_TRANSACTIONS) + "\n";
    strUsage += "  -par=<n>               " + strprintf(_("Set the number of script verification threads (%u to %d, 0 = auto, <0 = leave that many cores free, default: %d)"), -(int)boost::thread::hardware_concurrency(), MAX_SCRIPTCHECK_THREADS, DEFAULT_SCRIPTCHECK_THREADS) + "\n";
#ifndef WIN32
    strUsage += "  -pid=<file>            " + strprintf(_("Specify pid file (default: %s)"), "bitcoind.pid") + "\n";
#endif
>>>>>>> 4635a4c4
    strUsage += "  -reindex               " + _("Rebuild block chain index from current blk000??.dat files") + " " + _("on startup") + "\n";
#if !defined(WIN32)
    strUsage += "  -sysperms              " + _("Create new files with system default permissions, instead of umask 077 (only effective with disabled wallet functionality)") + "\n";
#endif
    strUsage += "  -txindex               " + strprintf(_("Maintain a full transaction index, used by the getrawtransaction rpc call (default: %u)"), 0) + "\n";

    strUsage += "\n" + _("Connection options:") + "\n";
    strUsage += "  -addnode=<ip>          " + _("Add a node to connect to and attempt to keep the connection open") + "\n";
    strUsage += "  -banscore=<n>          " + strprintf(_("Threshold for disconnecting misbehaving peers (default: %u)"), 100) + "\n";
    strUsage += "  -bantime=<n>           " + strprintf(_("Number of seconds to keep misbehaving peers from reconnecting (default: %u)"), 86400) + "\n";
    strUsage += "  -bind=<addr>           " + _("Bind to given address and always listen on it. Use [host]:port notation for IPv6") + "\n";
    strUsage += "  -connect=<ip>          " + _("Connect only to the specified node(s)") + "\n";
    strUsage += "  -discover              " + _("Discover own IP address (default: 1 when listening and no -externalip)") + "\n";
    strUsage += "  -dns                   " + _("Allow DNS lookups for -addnode, -seednode and -connect") + " " + _("(default: 1)") + "\n";
    strUsage += "  -dnsseed               " + _("Query for peer addresses via DNS lookup, if low on addresses (default: 1 unless -connect)") + "\n";
<<<<<<< HEAD
    strUsage += "  -forcednsseed          " + _("Always query for peer addresses via DNS lookup (default: 0)") + "\n";
=======
>>>>>>> 4635a4c4
    strUsage += "  -externalip=<ip>       " + _("Specify your own public address") + "\n";
    strUsage += "  -forcednsseed          " + strprintf(_("Always query for peer addresses via DNS lookup (default: %u)"), 0) + "\n";
    strUsage += "  -listen                " + _("Accept connections from outside (default: 1 if no -proxy or -connect)") + "\n";
<<<<<<< HEAD
    strUsage += "  -maxconnections=<n>    " + _("Maintain at most <n> connections to peers (default: 125)") + "\n";
    strUsage += "  -maxreceivebuffer=<n>  " + _("Maximum per-connection receive buffer, <n>*1000 bytes (default: 5000)") + "\n";
    strUsage += "  -maxsendbuffer=<n>     " + _("Maximum per-connection send buffer, <n>*1000 bytes (default: 1000)") + "\n";
    strUsage += "  -onion=<ip:port>       " + _("Use separate SOCKS5 proxy to reach peers via Tor hidden services (default: -proxy)") + "\n";
    strUsage += "  -onlynet=<net>         " + _("Only connect to nodes in network <net> (IPv4, IPv6 or Tor)") + "\n";
    strUsage += "  -port=<port>           " + _("Listen for connections on <port> (default: 9999 or testnet: 19999)") + "\n";
    strUsage += "  -proxy=<ip:port>       " + _("Connect through SOCKS proxy") + "\n";
=======
    strUsage += "  -maxconnections=<n>    " + strprintf(_("Maintain at most <n> connections to peers (default: %u)"), 125) + "\n";
    strUsage += "  -maxreceivebuffer=<n>  " + strprintf(_("Maximum per-connection receive buffer, <n>*1000 bytes (default: %u)"), 5000) + "\n";
    strUsage += "  -maxsendbuffer=<n>     " + strprintf(_("Maximum per-connection send buffer, <n>*1000 bytes (default: %u)"), 1000) + "\n";
    strUsage += "  -onion=<ip:port>       " + strprintf(_("Use separate SOCKS5 proxy to reach peers via Tor hidden services (default: %s)"), "-proxy") + "\n";
    strUsage += "  -onlynet=<net>         " + _("Only connect to nodes in network <net> (ipv4, ipv6 or onion)") + "\n";
    strUsage += "  -permitbaremultisig    " + strprintf(_("Relay non-P2SH multisig (default: %u)"), 1) + "\n";
    strUsage += "  -port=<port>           " + strprintf(_("Listen for connections on <port> (default: %u or testnet: %u)"), 8333, 18333) + "\n";
    strUsage += "  -proxy=<ip:port>       " + _("Connect through SOCKS5 proxy") + "\n";
>>>>>>> 4635a4c4
    strUsage += "  -seednode=<ip>         " + _("Connect to a node to retrieve peer addresses, and disconnect") + "\n";
    strUsage += "  -timeout=<n>           " + strprintf(_("Specify connection timeout in milliseconds (minimum: 1, default: %d)"), DEFAULT_CONNECT_TIMEOUT) + "\n";
#ifdef USE_UPNP
#if USE_UPNP
    strUsage += "  -upnp                  " + _("Use UPnP to map the listening port (default: 1 when listening)") + "\n";
#else
    strUsage += "  -upnp                  " + strprintf(_("Use UPnP to map the listening port (default: %u)"), 0) + "\n";
#endif
#endif
    strUsage += "  -whitebind=<addr>      " + _("Bind to given address and whitelist peers connecting to it. Use [host]:port notation for IPv6") + "\n";
    strUsage += "  -whitelist=<netmask>   " + _("Whitelist peers connecting from the given netmask or IP address. Can be specified multiple times.") + "\n";
    strUsage += "                         " + _("Whitelisted peers cannot be DoS banned and their transactions are always relayed, even if they are already in the mempool, useful e.g. for a gateway") + "\n";

#ifdef ENABLE_WALLET
    strUsage += "\n" + _("Wallet options:") + "\n";
    strUsage += "  -disablewallet         " + _("Do not load the wallet and disable wallet RPC calls") + "\n";
<<<<<<< HEAD
    strUsage += "  -keepass               " + _("Use KeePass 2 integration using KeePassHttp plugin (default: 0)") + "\n";
    strUsage += "  -keepassport=<port>    " + _("Connect to KeePassHttp on port <port> (default: 19455)") + "\n";
    strUsage += "  -keepasskey=<key>      " + _("KeePassHttp key for AES encrypted communication with KeePass") + "\n";
    strUsage += "  -keepassid=<name>      " + _("KeePassHttp id for the established association") + "\n";
    strUsage += "  -keepassname=<name>    " + _("Name to construct url for KeePass entry that stores the wallet passphrase") + "\n";
    strUsage += "  -keypool=<n>           " + _("Set key pool size to <n> (default: 1000)") + "\n";
    strUsage += "  -paytxfee=<amt>        " + _("Fee per kB to add to transactions you send") + "\n";
=======
    strUsage += "  -keypool=<n>           " + strprintf(_("Set key pool size to <n> (default: %u)"), 100) + "\n";
    if (GetBoolArg("-help-debug", false))
        strUsage += "  -mintxfee=<amt>        " + strprintf(_("Fees (in BTC/Kb) smaller than this are considered zero fee for transaction creation (default: %s)"), FormatMoney(CWallet::minTxFee.GetFeePerK())) + "\n";
    strUsage += "  -paytxfee=<amt>        " + strprintf(_("Fee (in BTC/kB) to add to transactions you send (default: %s)"), FormatMoney(payTxFee.GetFeePerK())) + "\n";
>>>>>>> 4635a4c4
    strUsage += "  -rescan                " + _("Rescan the block chain for missing wallet transactions") + " " + _("on startup") + "\n";
    strUsage += "  -salvagewallet         " + _("Attempt to recover private keys from a corrupt wallet.dat") + " " + _("on startup") + "\n";
    strUsage += "  -sendfreetransactions  " + strprintf(_("Send transactions as zero-fee transactions if possible (default: %u)"), 0) + "\n";
    strUsage += "  -spendzeroconfchange   " + strprintf(_("Spend unconfirmed change when sending transactions (default: %u)"), 1) + "\n";
    strUsage += "  -txconfirmtarget=<n>   " + strprintf(_("If paytxfee is not set, include enough fee so transactions begin confirmation on average within n blocks (default: %u)"), 1) + "\n";
    strUsage += "  -maxtxfee=<amt>        " + strprintf(_("Maximum total fees to use in a single wallet transaction, setting too low may abort large transactions (default: %s)"), FormatMoney(maxTxFee)) + "\n";
    strUsage += "  -upgradewallet         " + _("Upgrade wallet to latest format") + " " + _("on startup") + "\n";
    strUsage += "  -wallet=<file>         " + _("Specify wallet file (within data directory)") + " " + strprintf(_("(default: %s)"), "wallet.dat") + "\n";
    strUsage += "  -walletnotify=<cmd>    " + _("Execute command when a wallet transaction changes (%s in cmd is replaced by TxID)") + "\n";
    strUsage += "  -zapwallettxes=<mode>  " + _("Delete all wallet transactions and only recover those parts of the blockchain through -rescan on startup") + "\n";
    strUsage += "                         " + _("(1 = keep tx meta data e.g. account owner and payment request information, 2 = drop tx meta data)") + "\n";
#endif

    strUsage += "\n" + _("Debugging/Testing options:") + "\n";
    if (GetBoolArg("-help-debug", false))
    {
        strUsage += "  -checkpoints           " + strprintf(_("Only accept block chain matching built-in checkpoints (default: %u)"), 1) + "\n";
        strUsage += "  -dblogsize=<n>         " + strprintf(_("Flush database activity from memory pool to disk log every <n> megabytes (default: %u)"), 100) + "\n";
        strUsage += "  -disablesafemode       " + strprintf(_("Disable safemode, override a real safe mode event (default: %u)"), 0) + "\n";
        strUsage += "  -testsafemode          " + strprintf(_("Force safe mode (default: %u)"), 0) + "\n";
        strUsage += "  -dropmessagestest=<n>  " + _("Randomly drop 1 of every <n> network messages") + "\n";
        strUsage += "  -fuzzmessagestest=<n>  " + _("Randomly fuzz 1 of every <n> network messages") + "\n";
        strUsage += "  -flushwallet           " + strprintf(_("Run a thread to flush wallet periodically (default: %u)"), 1) + "\n";
        strUsage += "  -stopafterblockimport  " + strprintf(_("Stop running after importing blocks from disk (default: %u)"), 0) + "\n";
    }
    strUsage += "  -debug=<category>      " + strprintf(_("Output debugging information (default: %u, supplying <category> is optional)"), 0) + "\n";
    strUsage += "                         " + _("If <category> is not supplied, output all debugging information.") + "\n";
    strUsage += "                         " + _("<category> can be:");
    strUsage +=                                 " addrman, alert, bench, coindb, db, lock, rand, rpc, selectcoins, mempool, net"; // Don't translate these and qt below
    if (mode == HMM_BITCOIN_QT)
        strUsage += ", qt";
    strUsage += ".\n";
#ifdef ENABLE_WALLET
<<<<<<< HEAD
    strUsage += "  -gen                   " + _("Generate coins (default: 0)") + "\n";
    strUsage += "  -genproclimit=<n>      " + _("Set the processor limit for when generation is on (-1 = unlimited, default: -1)") + "\n";
=======
    strUsage += "  -gen                   " + strprintf(_("Generate coins (default: %u)"), 0) + "\n";
    strUsage += "  -genproclimit=<n>      " + strprintf(_("Set the number of threads for coin generation if enabled (-1 = all cores, default: %d)"), 1) + "\n";
>>>>>>> 4635a4c4
#endif
    strUsage += "  -help-debug            " + _("Show all debugging options (usage: --help -help-debug)") + "\n";
    strUsage += "  -logips                " + strprintf(_("Include IP addresses in debug output (default: %u)"), 0) + "\n";
    strUsage += "  -logtimestamps         " + strprintf(_("Prepend debug output with timestamp (default: %u)"), 1) + "\n";
    if (GetBoolArg("-help-debug", false))
    {
        strUsage += "  -limitfreerelay=<n>    " + strprintf(_("Continuously rate-limit free transactions to <n>*1000 bytes per minute (default:%u)"), 15) + "\n";
        strUsage += "  -relaypriority         " + strprintf(_("Require high priority for relaying free or low-fee transactions (default:%u)"), 1) + "\n";
        strUsage += "  -maxsigcachesize=<n>   " + strprintf(_("Limit size of signature cache to <n> entries (default: %u)"), 50000) + "\n";
    }
    strUsage += "  -minrelaytxfee=<amt>   " + strprintf(_("Fees (in BTC/Kb) smaller than this are considered zero fee for relaying (default: %s)"), FormatMoney(::minRelayTxFee.GetFeePerK())) + "\n";
    strUsage += "  -printtoconsole        " + _("Send trace/debug info to console instead of debug.log file") + "\n";
    if (GetBoolArg("-help-debug", false))
    {
        strUsage += "  -printpriority         " + strprintf(_("Log transaction priority and fee per kB when mining blocks (default: %u)"), 0) + "\n";
        strUsage += "  -privdb                " + strprintf(_("Sets the DB_PRIVATE flag in the wallet db environment (default: %u)"), 1) + "\n";
        strUsage += "  -regtest               " + _("Enter regression test mode, which uses a special chain in which blocks can be solved instantly.") + "\n";
        strUsage += "                         " + _("This is intended for regression testing tools and app development.") + "\n";
        strUsage += "                         " + _("In this mode -genproclimit controls how many blocks are generated immediately.") + "\n";
    }
    strUsage += "  -shrinkdebugfile       " + _("Shrink debug.log file on client startup (default: 1 when no -debug)") + "\n";
    strUsage += "  -testnet               " + _("Use the test network") + "\n";
    strUsage += "  -litemode=<n>          " + _("Disable all Masternode and Darksend related functionality (0-1, default: 0)") + "\n";

    strUsage += "\n" + _("Masternode options:") + "\n";
    strUsage += "  -masternode=<n>            " + _("Enable the client to act as a masternode (0-1, default: 0)") + "\n";
    strUsage += "  -mnconf=<file>             " + _("Specify masternode configuration file (default: masternode.conf)") + "\n";
    strUsage += "  -masternodeprivkey=<n>     " + _("Set the masternode private key") + "\n";
    strUsage += "  -masternodeaddr=<n>        " + _("Set external address:port to get to this masternode (example: address:port)") + "\n";
    strUsage += "  -masternodeminprotocol=<n> " + _("Ignore masternodes less than version (example: 70050; default : 0)") + "\n";

    strUsage += "\n" + _("Darksend options:") + "\n";
    strUsage += "  -enabledarksend=<n>          " + _("Enable use of automated darksend for funds stored in this wallet (0-1, default: 0)") + "\n";
    strUsage += "  -darksendrounds=<n>          " + _("Use N separate masternodes to anonymize funds  (2-8, default: 2)") + "\n";
    strUsage += "  -anonymizedashamount=<n> " + _("Keep N dash anonymized (default: 0)") + "\n";
    strUsage += "  -liquidityprovider=<n>       " + _("Provide liquidity to Darksend by infrequently mixing coins on a continual basis (0-100, default: 0, 1=very frequent, high fees, 100=very infrequent, low fees)") + "\n";

    strUsage += "\n" + _("InstantX options:") + "\n";
    strUsage += "  -enableinstantx=<n>    " + _("Enable instantx, show confirmations for locked transactions (bool, default: true)") + "\n";
    strUsage += "  -instantxdepth=<n>     " + _("Show N confirmations for a successfully locked transaction (0-9999, default: 1)") + "\n";

    strUsage += "\n" + _("Node relay options:") + "\n";
    strUsage += "  -datacarrier           " + strprintf(_("Relay and mine data carrier transactions (default: %u)"), 1) + "\n";
    strUsage += "  -datacarriersize       " + strprintf(_("Maximum size of data in data carrier transactions we relay and mine (default: %u)"), MAX_OP_RETURN_RELAY) + "\n";

    strUsage += "\n" + _("Block creation options:") + "\n";
    strUsage += "  -blockminsize=<n>      " + strprintf(_("Set minimum block size in bytes (default: %u)"), 0) + "\n";
    strUsage += "  -blockmaxsize=<n>      " + strprintf(_("Set maximum block size in bytes (default: %d)"), DEFAULT_BLOCK_MAX_SIZE) + "\n";
    strUsage += "  -blockprioritysize=<n> " + strprintf(_("Set maximum size of high-priority/low-fee transactions in bytes (default: %d)"), DEFAULT_BLOCK_PRIORITY_SIZE) + "\n";

    strUsage += "\n" + _("RPC server options:") + "\n";
    strUsage += "  -server                " + _("Accept command line and JSON-RPC commands") + "\n";
    strUsage += "  -rest                  " + strprintf(_("Accept public REST requests (default: %u)"), 0) + "\n";
    strUsage += "  -rpcbind=<addr>        " + _("Bind to given address to listen for JSON-RPC connections. Use [host]:port notation for IPv6. This option can be specified multiple times (default: bind to all interfaces)") + "\n";
    strUsage += "  -rpcuser=<user>        " + _("Username for JSON-RPC connections") + "\n";
    strUsage += "  -rpcpassword=<pw>      " + _("Password for JSON-RPC connections") + "\n";
<<<<<<< HEAD
    strUsage += "  -rpcport=<port>        " + _("Listen for JSON-RPC connections on <port> (default: 9998 or testnet: 19998)") + "\n";
    strUsage += "  -rpcallowip=<ip>       " + _("Allow JSON-RPC connections from specified IP address") + "\n";
    strUsage += "  -rpcthreads=<n>        " + _("Set the number of threads to service RPC calls (default: 4)") + "\n";
=======
    strUsage += "  -rpcport=<port>        " + strprintf(_("Listen for JSON-RPC connections on <port> (default: %u or testnet: %u)"), 8332, 18332) + "\n";
    strUsage += "  -rpcallowip=<ip>       " + _("Allow JSON-RPC connections from specified source. Valid for <ip> are a single IP (e.g. 1.2.3.4), a network/netmask (e.g. 1.2.3.4/255.255.255.0) or a network/CIDR (e.g. 1.2.3.4/24). This option can be specified multiple times") + "\n";
    strUsage += "  -rpcthreads=<n>        " + strprintf(_("Set the number of threads to service RPC calls (default: %d)"), 4) + "\n";
    strUsage += "  -rpckeepalive          " + strprintf(_("RPC support for HTTP persistent connections (default: %d)"), 1) + "\n";
>>>>>>> 4635a4c4

    strUsage += "\n" + _("RPC SSL options: (see the Bitcoin Wiki for SSL setup instructions)") + "\n";
    strUsage += "  -rpcssl                                  " + _("Use OpenSSL (https) for JSON-RPC connections") + "\n";
    strUsage += "  -rpcsslcertificatechainfile=<file.cert>  " + strprintf(_("Server certificate file (default: %s)"), "server.cert") + "\n";
    strUsage += "  -rpcsslprivatekeyfile=<file.pem>         " + strprintf(_("Server private key (default: %s)"), "server.pem") + "\n";
    strUsage += "  -rpcsslciphers=<ciphers>                 " + strprintf(_("Acceptable ciphers (default: %s)"), "TLSv1.2+HIGH:TLSv1+HIGH:!SSLv2:!aNULL:!eNULL:!3DES:@STRENGTH") + "\n";

    return strUsage;
}

std::string LicenseInfo()
{
    return FormatParagraph(strprintf(_("Copyright (C) 2009-%i The Bitcoin Core Developers"), COPYRIGHT_YEAR)) + "\n" +
           "\n" +
           FormatParagraph(_("This is experimental software.")) + "\n" +
           "\n" +
           FormatParagraph(_("Distributed under the MIT software license, see the accompanying file COPYING or <http://www.opensource.org/licenses/mit-license.php>.")) + "\n" +
           "\n" +
           FormatParagraph(_("This product includes software developed by the OpenSSL Project for use in the OpenSSL Toolkit <https://www.openssl.org/> and cryptographic software written by Eric Young and UPnP software written by Thomas Bernard.")) +
           "\n";
}

static void BlockNotifyCallback(const uint256& hashNewTip)
{
    std::string strCmd = GetArg("-blocknotify", "");

    boost::replace_all(strCmd, "%s", hashNewTip.GetHex());
    boost::thread t(runCommand, strCmd); // thread runs free
}

struct CImportingNow
{
    CImportingNow() {
        assert(fImporting == false);
        fImporting = true;
    }

    ~CImportingNow() {
        assert(fImporting == true);
        fImporting = false;
    }
};

void ThreadImport(std::vector<boost::filesystem::path> vImportFiles)
{
    RenameThread("dash-loadblk");

    // -reindex
    if (fReindex) {
        CImportingNow imp;
        int nFile = 0;
        while (true) {
            CDiskBlockPos pos(nFile, 0);
            if (!boost::filesystem::exists(GetBlockPosFilename(pos, "blk")))
                break; // No block files left to reindex
            FILE *file = OpenBlockFile(pos, true);
            if (!file)
                break; // This error is logged in OpenBlockFile
            LogPrintf("Reindexing block file blk%05u.dat...\n", (unsigned int)nFile);
            LoadExternalBlockFile(file, &pos);
            nFile++;
        }
        pblocktree->WriteReindexing(false);
        fReindex = false;
        LogPrintf("Reindexing finished\n");
        // To avoid ending up in a situation without genesis block, re-try initializing (no-op if reindexing worked):
        InitBlockIndex();
    }

    // hardcoded $DATADIR/bootstrap.dat
    filesystem::path pathBootstrap = GetDataDir() / "bootstrap.dat";
    if (filesystem::exists(pathBootstrap)) {
        FILE *file = fopen(pathBootstrap.string().c_str(), "rb");
        if (file) {
            CImportingNow imp;
            filesystem::path pathBootstrapOld = GetDataDir() / "bootstrap.dat.old";
            LogPrintf("Importing bootstrap.dat...\n");
            LoadExternalBlockFile(file);
            RenameOver(pathBootstrap, pathBootstrapOld);
        } else {
            LogPrintf("Warning: Could not open bootstrap file %s\n", pathBootstrap.string());
        }
    }

    // -loadblock=
    BOOST_FOREACH(boost::filesystem::path &path, vImportFiles) {
        FILE *file = fopen(path.string().c_str(), "rb");
        if (file) {
            CImportingNow imp;
            LogPrintf("Importing blocks file %s...\n", path.string());
            LoadExternalBlockFile(file);
        } else {
            LogPrintf("Warning: Could not open blocks file %s\n", path.string());
        }
    }

    if (GetBoolArg("-stopafterblockimport", false)) {
        LogPrintf("Stopping after block import\n");
        StartShutdown();
    }
}

/** Sanity checks
 *  Ensure that Bitcoin is running in a usable environment with all
 *  necessary library support.
 */
bool InitSanityCheck(void)
{
    if(!ECC_InitSanityCheck()) {
        InitError("OpenSSL appears to lack support for elliptic curve cryptography. For more "
                  "information, visit https://en.bitcoin.it/wiki/OpenSSL_and_EC_Libraries");
        return false;
    }
    if (!glibc_sanity_test() || !glibcxx_sanity_test())
        return false;

    return true;
}

/** Sanity checks
 *  Ensure that Dash is running in a usable environment with all
 *  necessary library support.
 */
bool InitSanityCheck(void)
{
    if(!ECC_InitSanityCheck()) {
        InitError("OpenSSL appears to lack support for elliptic curve cryptography. For more "
                  "information, visit https://en.bitcoin.it/wiki/OpenSSL_and_EC_Libraries");
        return false;
    }

    // TODO: remaining sanity checks, see #4081

    return true;
}

/** Initialize dash.
 *  @pre Parameters should be parsed and config file should be read.
 */
bool AppInit2(boost::thread_group& threadGroup)
{
    // ********************************************************* Step 1: setup
#ifdef _MSC_VER
    // Turn off Microsoft heap dump noise
    _CrtSetReportMode(_CRT_WARN, _CRTDBG_MODE_FILE);
    _CrtSetReportFile(_CRT_WARN, CreateFileA("NUL", GENERIC_WRITE, 0, NULL, OPEN_EXISTING, 0, 0));
#endif
#if _MSC_VER >= 1400
    // Disable confusing "helpful" text message on abort, Ctrl-C
    _set_abort_behavior(0, _WRITE_ABORT_MSG | _CALL_REPORTFAULT);
#endif
#ifdef WIN32
    // Enable Data Execution Prevention (DEP)
    // Minimum supported OS versions: WinXP SP3, WinVista >= SP1, Win Server 2008
    // A failure is non-critical and needs no further attention!
#ifndef PROCESS_DEP_ENABLE
    // We define this here, because GCCs winbase.h limits this to _WIN32_WINNT >= 0x0601 (Windows 7),
    // which is not correct. Can be removed, when GCCs winbase.h is fixed!
#define PROCESS_DEP_ENABLE 0x00000001
#endif
    typedef BOOL (WINAPI *PSETPROCDEPPOL)(DWORD);
    PSETPROCDEPPOL setProcDEPPol = (PSETPROCDEPPOL)GetProcAddress(GetModuleHandleA("Kernel32.dll"), "SetProcessDEPPolicy");
    if (setProcDEPPol != NULL) setProcDEPPol(PROCESS_DEP_ENABLE);

    // Initialize Windows Sockets
    WSADATA wsadata;
    int ret = WSAStartup(MAKEWORD(2,2), &wsadata);
    if (ret != NO_ERROR || LOBYTE(wsadata.wVersion ) != 2 || HIBYTE(wsadata.wVersion) != 2)
    {
        return InitError(strprintf("Error: Winsock library failed to start (WSAStartup returned error %d)", ret));
    }
#endif
#ifndef WIN32

    if (GetBoolArg("-sysperms", false)) {
#ifdef ENABLE_WALLET
        if (!GetBoolArg("-disablewallet", false))
            return InitError("Error: -sysperms is not allowed in combination with enabled wallet functionality");
#endif
    } else {
        umask(077);
    }

    // Clean shutdown on SIGTERM
    struct sigaction sa;
    sa.sa_handler = HandleSIGTERM;
    sigemptyset(&sa.sa_mask);
    sa.sa_flags = 0;
    sigaction(SIGTERM, &sa, NULL);
    sigaction(SIGINT, &sa, NULL);

    // Reopen debug.log on SIGHUP
    struct sigaction sa_hup;
    sa_hup.sa_handler = HandleSIGHUP;
    sigemptyset(&sa_hup.sa_mask);
    sa_hup.sa_flags = 0;
    sigaction(SIGHUP, &sa_hup, NULL);

#if defined (__SVR4) && defined (__sun)
    // ignore SIGPIPE on Solaris
    signal(SIGPIPE, SIG_IGN);
#endif
#endif

    // ********************************************************* Step 2: parameter interactions
    // Set this early so that parameter interactions go to console
    fPrintToConsole = GetBoolArg("-printtoconsole", false);
    fLogTimestamps = GetBoolArg("-logtimestamps", true);
    fLogIPs = GetBoolArg("-logips", false);

    if (mapArgs.count("-bind") || mapArgs.count("-whitebind")) {
        // when specifying an explicit binding address, you want to listen on it
        // even when -connect or -proxy is specified
        if (SoftSetBoolArg("-listen", true))
            LogPrintf("AppInit2 : parameter interaction: -bind or -whitebind set -> setting -listen=1\n");
    }

    if (mapArgs.count("-connect") && mapMultiArgs["-connect"].size() > 0) {
        // when only connecting to trusted nodes, do not seed via DNS, or listen by default
        if (SoftSetBoolArg("-dnsseed", false))
            LogPrintf("AppInit2 : parameter interaction: -connect set -> setting -dnsseed=0\n");
        if (SoftSetBoolArg("-listen", false))
            LogPrintf("AppInit2 : parameter interaction: -connect set -> setting -listen=0\n");
    }

    if (mapArgs.count("-proxy")) {
        // to protect privacy, do not listen by default if a default proxy server is specified
        if (SoftSetBoolArg("-listen", false))
            LogPrintf("AppInit2 : parameter interaction: -proxy set -> setting -listen=0\n");
        // to protect privacy, do not discover addresses by default
        if (SoftSetBoolArg("-discover", false))
            LogPrintf("AppInit2 : parameter interaction: -proxy set -> setting -discover=0\n");
    }

    if (!GetBoolArg("-listen", true)) {
        // do not map ports or try to retrieve public IP when not listening (pointless)
        if (SoftSetBoolArg("-upnp", false))
            LogPrintf("AppInit2 : parameter interaction: -listen=0 -> setting -upnp=0\n");
        if (SoftSetBoolArg("-discover", false))
            LogPrintf("AppInit2 : parameter interaction: -listen=0 -> setting -discover=0\n");
    }

    if (mapArgs.count("-externalip")) {
        // if an explicit public IP is specified, do not try to find others
        if (SoftSetBoolArg("-discover", false))
            LogPrintf("AppInit2 : parameter interaction: -externalip set -> setting -discover=0\n");
    }

    if (GetBoolArg("-salvagewallet", false)) {
        // Rewrite just private keys: rescan to find transactions
        if (SoftSetBoolArg("-rescan", true))
            LogPrintf("AppInit2 : parameter interaction: -salvagewallet=1 -> setting -rescan=1\n");
    }

    // -zapwallettx implies a rescan
    if (GetBoolArg("-zapwallettxes", false)) {
        if (SoftSetBoolArg("-rescan", true))
            LogPrintf("AppInit2 : parameter interaction: -zapwallettxes=<mode> -> setting -rescan=1\n");
    }

    // Make sure enough file descriptors are available
    int nBind = std::max((int)mapArgs.count("-bind") + (int)mapArgs.count("-whitebind"), 1);
    nMaxConnections = GetArg("-maxconnections", 125);
    nMaxConnections = std::max(std::min(nMaxConnections, (int)(FD_SETSIZE - nBind - MIN_CORE_FILEDESCRIPTORS)), 0);
    int nFD = RaiseFileDescriptorLimit(nMaxConnections + MIN_CORE_FILEDESCRIPTORS);
    if (nFD < MIN_CORE_FILEDESCRIPTORS)
        return InitError(_("Not enough file descriptors available."));
    if (nFD - MIN_CORE_FILEDESCRIPTORS < nMaxConnections)
        nMaxConnections = nFD - MIN_CORE_FILEDESCRIPTORS;

    // ********************************************************* Step 3: parameter-to-internal-flags

    fDebug = !mapMultiArgs["-debug"].empty();
    // Special-case: if -debug=0/-nodebug is set, turn off debugging messages
    const vector<string>& categories = mapMultiArgs["-debug"];
    if (GetBoolArg("-nodebug", false) || find(categories.begin(), categories.end(), string("0")) != categories.end())
        fDebug = false;

    // Check for -debugnet
    if (GetBoolArg("-debugnet", false))
        InitWarning(_("Warning: Unsupported argument -debugnet ignored, use -debug=net."));
    // Check for -socks - as this is a privacy risk to continue, exit here
    if (mapArgs.count("-socks"))
        return InitError(_("Error: Unsupported argument -socks found. Setting SOCKS version isn't possible anymore, only SOCKS5 proxies are supported."));
    // Check for -tor - as this is a privacy risk to continue, exit here
    if (GetBoolArg("-tor", false))
        return InitError(_("Error: Unsupported argument -tor found, use -onion."));

    if (GetBoolArg("-benchmark", false))
        InitWarning(_("Warning: Unsupported argument -benchmark ignored, use -debug=bench."));

    // Checkmempool defaults to true in regtest mode
    mempool.setSanityCheck(GetBoolArg("-checkmempool", Params().DefaultCheckMemPool()));
    Checkpoints::fEnabled = GetBoolArg("-checkpoints", true);

    // -par=0 means autodetect, but nScriptCheckThreads==0 means no concurrency
    nScriptCheckThreads = GetArg("-par", DEFAULT_SCRIPTCHECK_THREADS);
    if (nScriptCheckThreads <= 0)
        nScriptCheckThreads += boost::thread::hardware_concurrency();
    if (nScriptCheckThreads <= 1)
        nScriptCheckThreads = 0;
    else if (nScriptCheckThreads > MAX_SCRIPTCHECK_THREADS)
        nScriptCheckThreads = MAX_SCRIPTCHECK_THREADS;

    fServer = GetBoolArg("-server", false);
<<<<<<< HEAD
    fPrintToConsole = GetBoolArg("-printtoconsole", false);
    fLogTimestamps = GetBoolArg("-logtimestamps", true);
    setvbuf(stdout, NULL, _IOLBF, 0);
=======
>>>>>>> 4635a4c4
#ifdef ENABLE_WALLET
    bool fDisableWallet = GetBoolArg("-disablewallet", false);
#endif

    nConnectTimeout = GetArg("-timeout", DEFAULT_CONNECT_TIMEOUT);
    if (nConnectTimeout <= 0)
        nConnectTimeout = DEFAULT_CONNECT_TIMEOUT;

    // Continue to put "/P2SH/" in the coinbase to monitor
    // BIP16 support.
    // This can be removed eventually...
    const char* pszP2SH = "/P2SH/";
    COINBASE_FLAGS << std::vector<unsigned char>(pszP2SH, pszP2SH+strlen(pszP2SH));

    // Fee-per-kilobyte amount considered the same as "free"
    // If you are mining, be careful setting this:
    // if you set it to zero then
    // a transaction spammer can cheaply fill blocks using
    // 1-satoshi-fee transactions. It should be set above the real
    // cost to you of processing a transaction.
    if (mapArgs.count("-minrelaytxfee"))
    {
        CAmount n = 0;
        if (ParseMoney(mapArgs["-minrelaytxfee"], n) && n > 0)
            ::minRelayTxFee = CFeeRate(n);
        else
            return InitError(strprintf(_("Invalid amount for -minrelaytxfee=<amount>: '%s'"), mapArgs["-minrelaytxfee"]));
    }

#ifdef ENABLE_WALLET
    if (mapArgs.count("-mintxfee"))
    {
        CAmount n = 0;
        if (ParseMoney(mapArgs["-mintxfee"], n) && n > 0)
            CWallet::minTxFee = CFeeRate(n);
        else
            return InitError(strprintf(_("Invalid amount for -mintxfee=<amount>: '%s'"), mapArgs["-mintxfee"]));
    }
    if (mapArgs.count("-paytxfee"))
    {
        CAmount nFeePerK = 0;
        if (!ParseMoney(mapArgs["-paytxfee"], nFeePerK))
            return InitError(strprintf(_("Invalid amount for -paytxfee=<amount>: '%s'"), mapArgs["-paytxfee"]));
        if (nFeePerK > nHighTransactionFeeWarning)
            InitWarning(_("Warning: -paytxfee is set very high! This is the transaction fee you will pay if you send a transaction."));
        payTxFee = CFeeRate(nFeePerK, 1000);
        if (payTxFee < ::minRelayTxFee)
        {
            return InitError(strprintf(_("Invalid amount for -paytxfee=<amount>: '%s' (must be at least %s)"),
                                       mapArgs["-paytxfee"], ::minRelayTxFee.ToString()));
        }
    }
    if (mapArgs.count("-maxtxfee"))
    {
        CAmount nMaxFee = 0;
        if (!ParseMoney(mapArgs["-maxtxfee"], nMaxFee))
            return InitError(strprintf(_("Invalid amount for -maxtxfee=<amount>: '%s'"), mapArgs["-maptxfee"]));
        if (nMaxFee > nHighTransactionMaxFeeWarning)
            InitWarning(_("Warning: -maxtxfee is set very high! Fees this large could be paid on a single transaction."));
        maxTxFee = nMaxFee;
        if (CFeeRate(maxTxFee, 1000) < ::minRelayTxFee)
        {
            return InitError(strprintf(_("Invalid amount for -maxtxfee=<amount>: '%s' (must be at least the minrelay fee of %s to prevent stuck transactions)"),
                                       mapArgs["-maxtxfee"], ::minRelayTxFee.ToString()));
        }
    }
    nTxConfirmTarget = GetArg("-txconfirmtarget", 1);
    bSpendZeroConfChange = GetArg("-spendzeroconfchange", true);
    fSendFreeTransactions = GetArg("-sendfreetransactions", false);

    std::string strWalletFile = GetArg("-wallet", "wallet.dat");
#endif // ENABLE_WALLET

    fIsBareMultisigStd = GetArg("-permitbaremultisig", true) != 0;
    nMaxDatacarrierBytes = GetArg("-datacarriersize", nMaxDatacarrierBytes);

    // ********************************************************* Step 4: application initialization: dir lock, daemonize, pidfile, debug log
    // Sanity check
    if (!InitSanityCheck())
        return InitError(_("Initialization sanity check failed. Dash Core is shutting down."));

    // Sanity check
    if (!InitSanityCheck())
        return InitError(_("Initialization sanity check failed. Bitcoin Core is shutting down."));

    std::string strDataDir = GetDataDir().string();
#ifdef ENABLE_WALLET
    // Wallet file must be a plain filename without a directory
    if (strWalletFile != boost::filesystem::basename(strWalletFile) + boost::filesystem::extension(strWalletFile))
        return InitError(strprintf(_("Wallet %s resides outside data directory %s"), strWalletFile, strDataDir));
#endif
    // Make sure only a single Dash process is using the data directory.
    boost::filesystem::path pathLockFile = GetDataDir() / ".lock";
    FILE* file = fopen(pathLockFile.string().c_str(), "a"); // empty lock file; created if it doesn't exist.
    if (file) fclose(file);
    static boost::interprocess::file_lock lock(pathLockFile.string().c_str());
    if (!lock.try_lock())
<<<<<<< HEAD
        return InitError(strprintf(_("Cannot obtain a lock on data directory %s. Dash Core is probably already running."), strDataDir));

=======
        return InitError(strprintf(_("Cannot obtain a lock on data directory %s. Bitcoin Core is probably already running."), strDataDir));
#ifndef WIN32
    CreatePidFile(GetPidFile(), getpid());
#endif
>>>>>>> 4635a4c4
    if (GetBoolArg("-shrinkdebugfile", !fDebug))
        ShrinkDebugFile();
    LogPrintf("\n\n\n\n\n\n\n\n\n\n\n\n\n\n\n\n\n\n\n\n");
    LogPrintf("Dash version %s (%s)\n", FormatFullVersion(), CLIENT_DATE);
    LogPrintf("Using OpenSSL version %s\n", SSLeay_version(SSLEAY_VERSION));
#ifdef ENABLE_WALLET
    LogPrintf("Using BerkeleyDB version %s\n", DbEnv::version(0, 0, 0));
#endif
    if (!fLogTimestamps)
        LogPrintf("Startup time: %s\n", DateTimeStrFormat("%Y-%m-%d %H:%M:%S", GetTime()));
    LogPrintf("Default data directory %s\n", GetDefaultDataDir().string());
    LogPrintf("Using data directory %s\n", strDataDir);
    LogPrintf("Using config file %s\n", GetConfigFile().string());
    LogPrintf("Using at most %i connections (%i file descriptors available)\n", nMaxConnections, nFD);
    std::ostringstream strErrors;

    LogPrintf("Using %u threads for script verification\n", nScriptCheckThreads);
    if (nScriptCheckThreads) {
        for (int i=0; i<nScriptCheckThreads-1; i++)
            threadGroup.create_thread(&ThreadScriptCheck);
    }

<<<<<<< HEAD
    if (mapArgs.count("-masternodepaymentskey")) // masternode payments priv key
    {
        if (!masternodePayments.SetPrivKey(GetArg("-masternodepaymentskey", "")))
            return InitError(_("Unable to sign masternode payment winner, wrong key?"));
        if (!sporkManager.SetPrivKey(GetArg("-masternodepaymentskey", "")))
            return InitError(_("Unable to sign spork message, wrong key?"));
    }

    //ignore masternodes below protocol version
    nMasternodeMinProtocol = GetArg("-masternodeminprotocol", MIN_PEER_PROTO_VERSION);

=======
    /* Start the RPC server already.  It will be started in "warmup" mode
     * and not really process calls already (but it will signify connections
     * that the server is there and will be ready later).  Warmup mode will
     * be disabled when initialisation is finished.
     */
    if (fServer)
    {
        uiInterface.InitMessage.connect(SetRPCWarmupStatus);
        StartRPCThreads();
    }

>>>>>>> 4635a4c4
    int64_t nStart;

    // ********************************************************* Step 5: verify wallet database integrity
#ifdef ENABLE_WALLET
    if (!fDisableWallet) {
        LogPrintf("Using wallet %s\n", strWalletFile);
        uiInterface.InitMessage(_("Verifying wallet..."));

        if (!bitdb.Open(GetDataDir()))
        {
            // try moving the database env out of the way
            boost::filesystem::path pathDatabase = GetDataDir() / "database";
            boost::filesystem::path pathDatabaseBak = GetDataDir() / strprintf("database.%d.bak", GetTime());
            try {
                boost::filesystem::rename(pathDatabase, pathDatabaseBak);
                LogPrintf("Moved old %s to %s. Retrying.\n", pathDatabase.string(), pathDatabaseBak.string());
            } catch(boost::filesystem::filesystem_error &error) {
                 // failure is ok (well, not really, but it's not worse than what we started with)
            }

            // try again
            if (!bitdb.Open(GetDataDir())) {
                // if it still fails, it probably means we can't even create the database env
                string msg = strprintf(_("Error initializing wallet database environment %s!"), strDataDir);
                return InitError(msg);
            }
        }

        if (GetBoolArg("-salvagewallet", false))
        {
            // Recover readable keypairs:
            if (!CWalletDB::Recover(bitdb, strWalletFile, true))
                return false;
        }

        if (filesystem::exists(GetDataDir() / strWalletFile))
        {
            CDBEnv::VerifyResult r = bitdb.Verify(strWalletFile, CWalletDB::Recover);
            if (r == CDBEnv::RECOVER_OK)
            {
                string msg = strprintf(_("Warning: wallet.dat corrupt, data salvaged!"
                                         " Original wallet.dat saved as wallet.{timestamp}.bak in %s; if"
                                         " your balance or transactions are incorrect you should"
                                         " restore from a backup."), strDataDir);
                InitWarning(msg);
            }
            if (r == CDBEnv::RECOVER_FAIL)
                return InitError(_("wallet.dat corrupt, salvage failed"));
        }

    // Initialize KeePass Integration
    keePassInt.init();

    } // (!fDisableWallet)
#endif // ENABLE_WALLET
    // ********************************************************* Step 6: network initialization

    RegisterNodeSignals(GetNodeSignals());

    if (mapArgs.count("-onlynet")) {
        std::set<enum Network> nets;
        BOOST_FOREACH(std::string snet, mapMultiArgs["-onlynet"]) {
            enum Network net = ParseNetwork(snet);
            if (net == NET_UNROUTABLE)
                return InitError(strprintf(_("Unknown network specified in -onlynet: '%s'"), snet));
            nets.insert(net);
        }
        for (int n = 0; n < NET_MAX; n++) {
            enum Network net = (enum Network)n;
            if (!nets.count(net))
                SetLimited(net);
        }
    }

    if (mapArgs.count("-whitelist")) {
        BOOST_FOREACH(const std::string& net, mapMultiArgs["-whitelist"]) {
            CSubNet subnet(net);
            if (!subnet.IsValid())
                return InitError(strprintf(_("Invalid netmask specified in -whitelist: '%s'"), net));
            CNode::AddWhitelistedRange(subnet);
        }
    }

    CService addrProxy;
    bool fProxy = false;
    if (mapArgs.count("-proxy")) {
        addrProxy = CService(mapArgs["-proxy"], 9050);
        if (!addrProxy.IsValid())
            return InitError(strprintf(_("Invalid -proxy address: '%s'"), mapArgs["-proxy"]));

<<<<<<< HEAD
        SetProxy(NET_IPV4, addrProxy, nSocksVersion);
        if (nSocksVersion > 4) {
            SetProxy(NET_IPV6, addrProxy, nSocksVersion);
            SetNameProxy(addrProxy, nSocksVersion);
        }
=======
        SetProxy(NET_IPV4, addrProxy);
        SetProxy(NET_IPV6, addrProxy);
        SetNameProxy(addrProxy);
>>>>>>> 4635a4c4
        fProxy = true;
    }

    // -onion can override normal proxy, -noonion disables tor entirely
    if (!(mapArgs.count("-onion") && mapArgs["-onion"] == "0") &&
        (fProxy || mapArgs.count("-onion"))) {
        CService addrOnion;
        if (!mapArgs.count("-onion"))
            addrOnion = addrProxy;
        else
            addrOnion = CService(mapArgs["-onion"], 9050);
        if (!addrOnion.IsValid())
            return InitError(strprintf(_("Invalid -onion address: '%s'"), mapArgs["-onion"]));
        SetProxy(NET_TOR, addrOnion);
        SetReachable(NET_TOR);
    }

    // see Step 2: parameter interactions for more information about these
    fListen = GetBoolArg("-listen", DEFAULT_LISTEN);
    fDiscover = GetBoolArg("-discover", true);
    fNameLookup = GetBoolArg("-dns", true);

    bool fBound = false;
    if (fListen) {
        if (mapArgs.count("-bind") || mapArgs.count("-whitebind")) {
            BOOST_FOREACH(std::string strBind, mapMultiArgs["-bind"]) {
                CService addrBind;
                if (!Lookup(strBind.c_str(), addrBind, GetListenPort(), false))
                    return InitError(strprintf(_("Cannot resolve -bind address: '%s'"), strBind));
                fBound |= Bind(addrBind, (BF_EXPLICIT | BF_REPORT_ERROR));
            }
            BOOST_FOREACH(std::string strBind, mapMultiArgs["-whitebind"]) {
                CService addrBind;
                if (!Lookup(strBind.c_str(), addrBind, 0, false))
                    return InitError(strprintf(_("Cannot resolve -whitebind address: '%s'"), strBind));
                if (addrBind.GetPort() == 0)
                    return InitError(strprintf(_("Need to specify a port with -whitebind: '%s'"), strBind));
                fBound |= Bind(addrBind, (BF_EXPLICIT | BF_REPORT_ERROR | BF_WHITELIST));
            }
        }
        else {
            struct in_addr inaddr_any;
            inaddr_any.s_addr = INADDR_ANY;
            fBound |= Bind(CService(in6addr_any, GetListenPort()), BF_NONE);
            fBound |= Bind(CService(inaddr_any, GetListenPort()), !fBound ? BF_REPORT_ERROR : BF_NONE);
        }
        if (!fBound)
            return InitError(_("Failed to listen on any port. Use -listen=0 if you want this."));
    }

    if (mapArgs.count("-externalip")) {
        BOOST_FOREACH(string strAddr, mapMultiArgs["-externalip"]) {
            CService addrLocal(strAddr, GetListenPort(), fNameLookup);
            if (!addrLocal.IsValid())
                return InitError(strprintf(_("Cannot resolve -externalip address: '%s'"), strAddr));
            AddLocal(CService(strAddr, GetListenPort(), fNameLookup), LOCAL_MANUAL);
        }
    }

    BOOST_FOREACH(string strDest, mapMultiArgs["-seednode"])
        AddOneShot(strDest);

    // ********************************************************* Step 7: load block chain

    fReindex = GetBoolArg("-reindex", false);

    // Upgrading to 0.8; hard-link the old blknnnn.dat files into /blocks/
    filesystem::path blocksDir = GetDataDir() / "blocks";
    if (!filesystem::exists(blocksDir))
    {
        filesystem::create_directories(blocksDir);
        bool linked = false;
        for (unsigned int i = 1; i < 10000; i++) {
            filesystem::path source = GetDataDir() / strprintf("blk%04u.dat", i);
            if (!filesystem::exists(source)) break;
            filesystem::path dest = blocksDir / strprintf("blk%05u.dat", i-1);
            try {
                filesystem::create_hard_link(source, dest);
                LogPrintf("Hardlinked %s -> %s\n", source.string(), dest.string());
                linked = true;
            } catch (filesystem::filesystem_error & e) {
                // Note: hardlink creation failing is not a disaster, it just means
                // blocks will get re-downloaded from peers.
                LogPrintf("Error hardlinking blk%04u.dat : %s\n", i, e.what());
                break;
            }
        }
        if (linked)
        {
            fReindex = true;
        }
    }

    // cache size calculations
    size_t nTotalCache = (GetArg("-dbcache", nDefaultDbCache) << 20);
    if (nTotalCache < (nMinDbCache << 20))
        nTotalCache = (nMinDbCache << 20); // total cache cannot be less than nMinDbCache
    else if (nTotalCache > (nMaxDbCache << 20))
        nTotalCache = (nMaxDbCache << 20); // total cache cannot be greater than nMaxDbCache
    size_t nBlockTreeDBCache = nTotalCache / 8;
    if (nBlockTreeDBCache > (1 << 21) && !GetBoolArg("-txindex", false))
        nBlockTreeDBCache = (1 << 21); // block tree db cache shouldn't be larger than 2 MiB
    nTotalCache -= nBlockTreeDBCache;
    size_t nCoinDBCache = nTotalCache / 2; // use half of the remaining cache for coindb cache
    nTotalCache -= nCoinDBCache;
    nCoinCacheSize = nTotalCache / 300; // coins in memory require around 300 bytes

    bool fLoaded = false;
    while (!fLoaded) {
        bool fReset = fReindex;
        std::string strLoadError;

        uiInterface.InitMessage(_("Loading block index..."));

        nStart = GetTimeMillis();
        do {
            try {
                UnloadBlockIndex();
                delete pcoinsTip;
                delete pcoinsdbview;
                delete pcoinscatcher;
                delete pblocktree;

                pblocktree = new CBlockTreeDB(nBlockTreeDBCache, false, fReindex);
                pcoinsdbview = new CCoinsViewDB(nCoinDBCache, false, fReindex);
<<<<<<< HEAD
                pcoinscatcher = new CCoinsViewErrorCatcher(*pcoinsdbview);
                pcoinsTip = new CCoinsViewCache(*pcoinscatcher);
=======
                pcoinscatcher = new CCoinsViewErrorCatcher(pcoinsdbview);
                pcoinsTip = new CCoinsViewCache(pcoinscatcher);
>>>>>>> 4635a4c4

                if (fReindex)
                    pblocktree->WriteReindexing(true);

                if (!LoadBlockIndex()) {
                    strLoadError = _("Error loading block database");
                    break;
                }

                // If the loaded chain has a wrong genesis, bail out immediately
                // (we're likely using a testnet datadir, or the other way around).
                if (!mapBlockIndex.empty() && mapBlockIndex.count(Params().HashGenesisBlock()) == 0)
                    return InitError(_("Incorrect or no genesis block found. Wrong datadir for network?"));

                // Initialize the block index (no-op if non-empty database was already loaded)
                if (!InitBlockIndex()) {
                    strLoadError = _("Error initializing block database");
                    break;
                }

                // Check for changed -txindex state
                if (fTxIndex != GetBoolArg("-txindex", false)) {
                    strLoadError = _("You need to rebuild the database using -reindex to change -txindex");
                    break;
                }

                uiInterface.InitMessage(_("Verifying blocks..."));
                if (!CVerifyDB().VerifyDB(pcoinsdbview, GetArg("-checklevel", 3),
                              GetArg("-checkblocks", 288))) {
                    strLoadError = _("Corrupted block database detected");
                    break;
                }
            } catch(std::exception &e) {
                if (fDebug) LogPrintf("%s\n", e.what());
                strLoadError = _("Error opening block database");
                break;
            }

            fLoaded = true;
        } while(false);

        if (!fLoaded) {
            // first suggest a reindex
            if (!fReset) {
                bool fRet = uiInterface.ThreadSafeMessageBox(
                    strLoadError + ".\n\n" + _("Do you want to rebuild the block database now?"),
                    "", CClientUIInterface::MSG_ERROR | CClientUIInterface::BTN_ABORT);
                if (fRet) {
                    fReindex = true;
                    fRequestShutdown = false;
                } else {
                    LogPrintf("Aborted block database rebuild. Exiting.\n");
                    return false;
                }
            } else {
                return InitError(strLoadError);
            }
        }
    }

    // As LoadBlockIndex can take several minutes, it's possible the user
    // requested to kill the GUI during the last operation. If so, exit.
    // As the program has not fully started yet, Shutdown() is possibly overkill.
    if (fRequestShutdown)
    {
        LogPrintf("Shutdown requested. Exiting.\n");
        return false;
    }
    LogPrintf(" block index %15dms\n", GetTimeMillis() - nStart);

    boost::filesystem::path est_path = GetDataDir() / FEE_ESTIMATES_FILENAME;
    CAutoFile est_filein(fopen(est_path.string().c_str(), "rb"), SER_DISK, CLIENT_VERSION);
    // Allowed to fail as this file IS missing on first startup.
    if (!est_filein.IsNull())
        mempool.ReadFeeEstimates(est_filein);
    fFeeEstimatesInitialized = true;

    // ********************************************************* Step 8: load wallet
#ifdef ENABLE_WALLET
    if (fDisableWallet) {
        pwalletMain = NULL;
        LogPrintf("Wallet disabled!\n");
    } else {

        // needed to restore wallet transaction meta data after -zapwallettxes
        std::vector<CWalletTx> vWtx;

        if (GetBoolArg("-zapwallettxes", false)) {
            uiInterface.InitMessage(_("Zapping all transactions from wallet..."));

            pwalletMain = new CWallet(strWalletFile);
            DBErrors nZapWalletRet = pwalletMain->ZapWalletTx(vWtx);
            if (nZapWalletRet != DB_LOAD_OK) {
                uiInterface.InitMessage(_("Error loading wallet.dat: Wallet corrupted"));
                return false;
            }

            delete pwalletMain;
            pwalletMain = NULL;
        }

        uiInterface.InitMessage(_("Loading wallet..."));

        nStart = GetTimeMillis();
        bool fFirstRun = true;
        pwalletMain = new CWallet(strWalletFile);
        DBErrors nLoadWalletRet = pwalletMain->LoadWallet(fFirstRun);
        if (nLoadWalletRet != DB_LOAD_OK)
        {
            if (nLoadWalletRet == DB_CORRUPT)
                strErrors << _("Error loading wallet.dat: Wallet corrupted") << "\n";
            else if (nLoadWalletRet == DB_NONCRITICAL_ERROR)
            {
                string msg(_("Warning: error reading wallet.dat! All keys read correctly, but transaction data"
                             " or address book entries might be missing or incorrect."));
                InitWarning(msg);
            }
            else if (nLoadWalletRet == DB_TOO_NEW)
<<<<<<< HEAD
                strErrors << _("Error loading wallet.dat: Wallet requires newer version of Dash") << "\n";
            else if (nLoadWalletRet == DB_NEED_REWRITE)
            {
                strErrors << _("Wallet needed to be rewritten: restart Dash to complete") << "\n";
=======
                strErrors << _("Error loading wallet.dat: Wallet requires newer version of Bitcoin Core") << "\n";
            else if (nLoadWalletRet == DB_NEED_REWRITE)
            {
                strErrors << _("Wallet needed to be rewritten: restart Bitcoin Core to complete") << "\n";
>>>>>>> 4635a4c4
                LogPrintf("%s", strErrors.str());
                return InitError(strErrors.str());
            }
            else
                strErrors << _("Error loading wallet.dat") << "\n";
        }

        if (GetBoolArg("-upgradewallet", fFirstRun))
        {
            int nMaxVersion = GetArg("-upgradewallet", 0);
            if (nMaxVersion == 0) // the -upgradewallet without argument case
            {
                LogPrintf("Performing wallet upgrade to %i\n", FEATURE_LATEST);
                nMaxVersion = CLIENT_VERSION;
                pwalletMain->SetMinVersion(FEATURE_LATEST); // permanently upgrade the wallet immediately
            }
            else
                LogPrintf("Allowing wallet upgrade up to %i\n", nMaxVersion);
            if (nMaxVersion < pwalletMain->GetVersion())
                strErrors << _("Cannot downgrade wallet") << "\n";
            pwalletMain->SetMaxVersion(nMaxVersion);
        }

        if (fFirstRun)
        {
            // Create new keyUser and set as default key
            RandAddSeedPerfmon();

            CPubKey newDefaultKey;
            if (pwalletMain->GetKeyFromPool(newDefaultKey)) {
                pwalletMain->SetDefaultKey(newDefaultKey);
                if (!pwalletMain->SetAddressBook(pwalletMain->vchDefaultKey.GetID(), "", "receive"))
                    strErrors << _("Cannot write default address") << "\n";
            }

            pwalletMain->SetBestChain(chainActive.GetLocator());
        }

        LogPrintf("%s", strErrors.str());
        LogPrintf(" wallet      %15dms\n", GetTimeMillis() - nStart);

        RegisterValidationInterface(pwalletMain);

        CBlockIndex *pindexRescan = chainActive.Tip();
        if (GetBoolArg("-rescan", false))
            pindexRescan = chainActive.Genesis();
        else
        {
            CWalletDB walletdb(strWalletFile);
            CBlockLocator locator;
            if (walletdb.ReadBestBlock(locator))
                pindexRescan = FindForkInGlobalIndex(chainActive, locator);
            else
                pindexRescan = chainActive.Genesis();
        }
        if (chainActive.Tip() && chainActive.Tip() != pindexRescan)
        {
            uiInterface.InitMessage(_("Rescanning..."));
            LogPrintf("Rescanning last %i blocks (from block %i)...\n", chainActive.Height() - pindexRescan->nHeight, pindexRescan->nHeight);
            nStart = GetTimeMillis();
            pwalletMain->ScanForWalletTransactions(pindexRescan, true);
            LogPrintf(" rescan      %15dms\n", GetTimeMillis() - nStart);
            pwalletMain->SetBestChain(chainActive.GetLocator());
            nWalletDBUpdated++;

            // Restore wallet transaction metadata after -zapwallettxes=1
            if (GetBoolArg("-zapwallettxes", false) && GetArg("-zapwallettxes", "1") != "2")
            {
                BOOST_FOREACH(const CWalletTx& wtxOld, vWtx)
                {
                    uint256 hash = wtxOld.GetHash();
                    std::map<uint256, CWalletTx>::iterator mi = pwalletMain->mapWallet.find(hash);
                    if (mi != pwalletMain->mapWallet.end())
                    {
                        const CWalletTx* copyFrom = &wtxOld;
                        CWalletTx* copyTo = &mi->second;
                        copyTo->mapValue = copyFrom->mapValue;
                        copyTo->vOrderForm = copyFrom->vOrderForm;
                        copyTo->nTimeReceived = copyFrom->nTimeReceived;
                        copyTo->nTimeSmart = copyFrom->nTimeSmart;
                        copyTo->fFromMe = copyFrom->fFromMe;
                        copyTo->strFromAccount = copyFrom->strFromAccount;
                        copyTo->nOrderPos = copyFrom->nOrderPos;
                        copyTo->WriteToDisk();
                    }
                }
            }
        }
    } // (!fDisableWallet)
#else // ENABLE_WALLET
    LogPrintf("No wallet compiled in!\n");
#endif // !ENABLE_WALLET
    // ********************************************************* Step 9: import blocks

    if (mapArgs.count("-blocknotify"))
        uiInterface.NotifyBlockTip.connect(BlockNotifyCallback);

    // scan for better chains in the block chain database, that are not yet connected in the active best chain
    CValidationState state;
    if (!ActivateBestChain(state))
        strErrors << "Failed to connect best block";

    std::vector<boost::filesystem::path> vImportFiles;
    if (mapArgs.count("-loadblock"))
    {
        BOOST_FOREACH(string strFile, mapMultiArgs["-loadblock"])
            vImportFiles.push_back(strFile);
    }
    threadGroup.create_thread(boost::bind(&ThreadImport, vImportFiles));
<<<<<<< HEAD

    // ********************************************************* Step 10: setup DarkSend

    //string strNode = "23.23.186.131";
    //CAddress addr;
    //ConnectNode(addr, strNode.c_str(), true);

    uiInterface.InitMessage(_("Loading masternode cache..."));

    CMasternodeDB mndb;
    CMasternodeDB::ReadResult readResult = mndb.Read(mnodeman);
    if (readResult == CMasternodeDB::FileError)
        LogPrintf("Missing masternode cache file - mncache.dat, will try to recreate\n");
    else if (readResult != CMasternodeDB::Ok)
    {
        LogPrintf("Error reading mncache.dat: ");
        if(readResult == CMasternodeDB::IncorrectFormat)
            LogPrintf("magic is ok but data has invalid format, will try to recreate\n");
        else
            LogPrintf("file format is unknown or invalid, please fix it manually\n");
    }

    fMasterNode = GetBoolArg("-masternode", false);
    if(fMasterNode) {
        LogPrintf("IS DARKSEND MASTER NODE\n");
        strMasterNodeAddr = GetArg("-masternodeaddr", "");

        LogPrintf(" addr %s\n", strMasterNodeAddr.c_str());

        if(!strMasterNodeAddr.empty()){
            CService addrTest = CService(strMasterNodeAddr);
            if (!addrTest.IsValid()) {
                return InitError("Invalid -masternodeaddr address: " + strMasterNodeAddr);
            }
        }

        strMasterNodePrivKey = GetArg("-masternodeprivkey", "");
        if(!strMasterNodePrivKey.empty()){
            std::string errorMessage;

            CKey key;
            CPubKey pubkey;

            if(!darkSendSigner.SetKey(strMasterNodePrivKey, errorMessage, key, pubkey))
            {
                return InitError(_("Invalid masternodeprivkey. Please see documenation."));
            }

            activeMasternode.pubKeyMasternode = pubkey;

        } else {
            return InitError(_("You must specify a masternodeprivkey in the configuration. Please see documentation for help."));
        }
    }

    fEnableDarksend = GetBoolArg("-enabledarksend", false);

    nDarksendRounds = GetArg("-darksendrounds", 2);
    if(nDarksendRounds > 16) nDarksendRounds = 16;
    if(nDarksendRounds < 1) nDarksendRounds = 1;

    nLiquidityProvider = GetArg("-liquidityprovider", 0); //0-100
    if(nLiquidityProvider != 0) {
        darkSendPool.SetMinBlockSpacing(std::min(nLiquidityProvider,100)*15);
        fEnableDarksend = true;
        nDarksendRounds = 99999;
    }

    nAnonymizeDarkcoinAmount = GetArg("-anonymizedashamount", 0);
    if(nAnonymizeDarkcoinAmount > 999999) nAnonymizeDarkcoinAmount = 999999;
    if(nAnonymizeDarkcoinAmount < 2) nAnonymizeDarkcoinAmount = 2;

    bool fEnableInstantX = GetBoolArg("-enableinstantx", true);
    if(fEnableInstantX){
        nInstantXDepth = GetArg("-instantxdepth", 5);
        if(nInstantXDepth > 60) nInstantXDepth = 60;
        if(nInstantXDepth < 0) nAnonymizeDarkcoinAmount = 0;
    } else {
        nInstantXDepth = 0;
    }

    //lite mode disables all Masternode and Darksend related functionality
    fLiteMode = GetBoolArg("-litemode", false);
    if(fMasterNode && fLiteMode){
        return InitError("You can not start a masternode in litemode");
    }

    LogPrintf("fLiteMode %d\n", fLiteMode);
    LogPrintf("nInstantXDepth %d\n", nInstantXDepth);
    LogPrintf("Darksend rounds %d\n", nDarksendRounds);
    LogPrintf("Anonymize Dash Amount %d\n", nAnonymizeDarkcoinAmount);

    /* Denominations

       A note about convertability. Within Darksend pools, each denomination
       is convertable to another.

       For example:
       1DRK+1000 == (.1DRK+100)*10
       10DRK+10000 == (1DRK+1000)*10
    */
    darkSendDenominations.push_back( (100      * COIN)+100000 );
    darkSendDenominations.push_back( (10       * COIN)+10000 );
    darkSendDenominations.push_back( (1        * COIN)+1000 );
    darkSendDenominations.push_back( (.1       * COIN)+100 );
    /* Disabled till we need them
    darkSendDenominations.push_back( (.01      * COIN)+10 );
    darkSendDenominations.push_back( (.001     * COIN)+1 );
    */

    darkSendPool.InitCollateralAddress();

    threadGroup.create_thread(boost::bind(&ThreadCheckDarkSendPool));

    // ********************************************************* Step 11: load peers

    uiInterface.InitMessage(_("Loading addresses..."));

    nStart = GetTimeMillis();

    {
        CAddrDB adb;
        if (!adb.Read(addrman))
            LogPrintf("Invalid or missing peers.dat; recreating\n");
    }

    LogPrintf("Loaded %i addresses from peers.dat  %dms\n",
           addrman.size(), GetTimeMillis() - nStart);

    // ********************************************************* Step 12: start node
=======
    if (chainActive.Tip() == NULL) {
        LogPrintf("Waiting for genesis block to be imported...\n");
        while (!fRequestShutdown && chainActive.Tip() == NULL)
            MilliSleep(10);
    }

    // ********************************************************* Step 10: start node
>>>>>>> 4635a4c4

    if (!CheckDiskSpace())
        return false;

    if (!strErrors.str().empty())
        return InitError(strErrors.str());

    RandAddSeedPerfmon();

    //// debug print
    LogPrintf("mapBlockIndex.size() = %u\n",   mapBlockIndex.size());
<<<<<<< HEAD
    LogPrintf("chainActive.Tip()->nHeight = %d\n",                   chainActive.Height());
=======
    LogPrintf("nBestHeight = %d\n",                   chainActive.Height());
>>>>>>> 4635a4c4
#ifdef ENABLE_WALLET
    LogPrintf("setKeyPool.size() = %u\n",      pwalletMain ? pwalletMain->setKeyPool.size() : 0);
    LogPrintf("mapWallet.size() = %u\n",       pwalletMain ? pwalletMain->mapWallet.size() : 0);
    LogPrintf("mapAddressBook.size() = %u\n",  pwalletMain ? pwalletMain->mapAddressBook.size() : 0);
#endif

    StartNode(threadGroup);

#ifdef ENABLE_WALLET
    // Generate coins in the background
    if (pwalletMain)
        GenerateBitcoins(GetBoolArg("-gen", false), pwalletMain, GetArg("-genproclimit", 1));
#endif

<<<<<<< HEAD
    // ********************************************************* Step 13: finished
=======
    // ********************************************************* Step 11: finished
>>>>>>> 4635a4c4

    SetRPCWarmupFinished();
    uiInterface.InitMessage(_("Done loading"));

#ifdef ENABLE_WALLET
    if (pwalletMain) {
        // Add wallet transactions that aren't already in a block to mapTransactions
        pwalletMain->ReacceptWalletTransactions();

        // Run a thread to flush wallet periodically
        threadGroup.create_thread(boost::bind(&ThreadFlushWalletDB, boost::ref(pwalletMain->strWalletFile)));
    }
#endif

    return !fRequestShutdown;
}<|MERGE_RESOLUTION|>--- conflicted
+++ resolved
@@ -1,19 +1,11 @@
 // Copyright (c) 2009-2010 Satoshi Nakamoto
 // Copyright (c) 2009-2014 The Bitcoin developers
-<<<<<<< HEAD
 // Copyright (c) 2014-2015 The Dash developers
-// Distributed under the MIT/X11 software license, see the accompanying
-// file COPYING or http://www.opensource.org/licenses/mit-license.php.
-
-#if defined(HAVE_CONFIG_H)
-#include "dash-config.h"
-=======
 // Distributed under the MIT software license, see the accompanying
 // file COPYING or http://www.opensource.org/licenses/mit-license.php.
 
 #if defined(HAVE_CONFIG_H)
-#include "config/bitcoin-config.h"
->>>>>>> 4635a4c4
+#include "config/dash-config.h"
 #endif
 
 #include "init.h"
@@ -21,10 +13,7 @@
 #include "addrman.h"
 #include "amount.h"
 #include "checkpoints.h"
-<<<<<<< HEAD
-=======
 #include "compat/sanity.h"
->>>>>>> 4635a4c4
 #include "key.h"
 #include "main.h"
 #include "miner.h"
@@ -34,13 +23,10 @@
 #include "txdb.h"
 #include "ui_interface.h"
 #include "util.h"
-<<<<<<< HEAD
 #include "activemasternode.h"
 #include "masternodeman.h"
 #include "spork.h"
-=======
 #include "utilmoneystr.h"
->>>>>>> 4635a4c4
 #ifdef ENABLE_WALLET
 #include "db.h"
 #include "wallet.h"
@@ -134,13 +120,8 @@
 class CCoinsViewErrorCatcher : public CCoinsViewBacked
 {
 public:
-<<<<<<< HEAD
-    CCoinsViewErrorCatcher(CCoinsView& view) : CCoinsViewBacked(view) {}
-    bool GetCoins(const uint256 &txid, CCoins &coins) {
-=======
     CCoinsViewErrorCatcher(CCoinsView* view) : CCoinsViewBacked(view) {}
     bool GetCoins(const uint256 &txid, CCoins &coins) const {
->>>>>>> 4635a4c4
         try {
             return CCoinsViewBacked::GetCoins(txid, coins);
         } catch(const std::runtime_error& e) {
@@ -156,11 +137,7 @@
     // Writes do not need similar protection, as failure to write is handled by the caller.
 };
 
-<<<<<<< HEAD
-static CCoinsViewDB *pcoinsdbview;
-=======
 static CCoinsViewDB *pcoinsdbview = NULL;
->>>>>>> 4635a4c4
 static CCoinsViewErrorCatcher *pcoinscatcher = NULL;
 
 void Shutdown()
@@ -171,15 +148,11 @@
     if (!lockShutdown)
         return;
 
-<<<<<<< HEAD
-    RenameThread("dash-shutoff");
-=======
     /// Note: Shutdown() must be able to handle cases in which AppInit2() failed part of the way,
     /// for example if the data directory was found to be locked.
     /// Be sure that anything that writes files or flushes caches only does this if the respective
     /// module was initialized.
-    RenameThread("bitcoin-shutoff");
->>>>>>> 4635a4c4
+    RenameThread("dash-shutoff");
     mempool.AddTransactionsUpdated(1);
     StopRPCThreads();
 #ifdef ENABLE_WALLET
@@ -204,20 +177,6 @@
 
     {
         LOCK(cs_main);
-<<<<<<< HEAD
-#ifdef ENABLE_WALLET
-        if (pwalletMain)
-            pwalletMain->SetBestChain(chainActive.GetLocator());
-#endif
-        if (pblocktree)
-            pblocktree->Flush();
-        if (pcoinsTip)
-            pcoinsTip->Flush();
-        delete pcoinsTip; pcoinsTip = NULL;
-        delete pcoinscatcher; pcoinscatcher = NULL;
-        delete pcoinsdbview; pcoinsdbview = NULL;
-        delete pblocktree; pblocktree = NULL;
-=======
         if (pcoinsTip != NULL) {
             FlushStateToDisk();
         }
@@ -229,7 +188,6 @@
         pcoinsdbview = NULL;
         delete pblocktree;
         pblocktree = NULL;
->>>>>>> 4635a4c4
     }
 #ifdef ENABLE_WALLET
     if (pwalletMain)
@@ -290,17 +248,10 @@
     strUsage += "  -?                     " + _("This help message") + "\n";
     strUsage += "  -alertnotify=<cmd>     " + _("Execute command when a relevant alert is received or we see a really long fork (%s in cmd is replaced by message)") + "\n";
     strUsage += "  -blocknotify=<cmd>     " + _("Execute command when the best block changes (%s in cmd is replaced by block hash)") + "\n";
-<<<<<<< HEAD
-    strUsage += "  -checkblocks=<n>       " + _("How many blocks to check at startup (default: 288, 0 = all)") + "\n";
-    strUsage += "  -checklevel=<n>        " + _("How thorough the block verification of -checkblocks is (0-4, default: 3)") + "\n";
-    strUsage += "  -conf=<file>           " + _("Specify configuration file (default: dash.conf)") + "\n";
-    if (hmm == HMM_BITCOIND)
-=======
     strUsage += "  -checkblocks=<n>       " + strprintf(_("How many blocks to check at startup (default: %u, 0 = all)"), 288) + "\n";
     strUsage += "  -checklevel=<n>        " + strprintf(_("How thorough the block verification of -checkblocks is (0-4, default: %u)"), 3) + "\n";
-    strUsage += "  -conf=<file>           " + strprintf(_("Specify configuration file (default: %s)"), "bitcoin.conf") + "\n";
+    strUsage += "  -conf=<file>           " + strprintf(_("Specify configuration file (default: %s)"), "dash.conf") + "\n";
     if (mode == HMM_BITCOIND)
->>>>>>> 4635a4c4
     {
 #if !defined(WIN32)
         strUsage += "  -daemon                " + _("Run in the background as a daemon and accept commands") + "\n";
@@ -309,18 +260,11 @@
     strUsage += "  -datadir=<dir>         " + _("Specify data directory") + "\n";
     strUsage += "  -dbcache=<n>           " + strprintf(_("Set database cache size in megabytes (%d to %d, default: %d)"), nMinDbCache, nMaxDbCache, nDefaultDbCache) + "\n";
     strUsage += "  -loadblock=<file>      " + _("Imports blocks from external blk000??.dat file") + " " + _("on startup") + "\n";
-<<<<<<< HEAD
-    strUsage += "  -maxorphanblocks=<n>   " + strprintf(_("Keep at most <n> unconnectable blocks in memory (default: %u)"), DEFAULT_MAX_ORPHAN_BLOCKS) + "\n";
-    strUsage += "  -maxorphantx=<n>       " + strprintf(_("Keep at most <n> unconnectable transactions in memory (default: %u)"), DEFAULT_MAX_ORPHAN_TRANSACTIONS) + "\n";
-    strUsage += "  -par=<n>               " + strprintf(_("Set the number of script verification threads (%u to %d, 0 = auto, <0 = leave that many cores free, default: %d)"), -(int)boost::thread::hardware_concurrency(), MAX_SCRIPTCHECK_THREADS, DEFAULT_SCRIPTCHECK_THREADS) + "\n";
-    strUsage += "  -pid=<file>            " + _("Specify pid file (default: dashd.pid)") + "\n";
-=======
     strUsage += "  -maxorphantx=<n>       " + strprintf(_("Keep at most <n> unconnectable transactions in memory (default: %u)"), DEFAULT_MAX_ORPHAN_TRANSACTIONS) + "\n";
     strUsage += "  -par=<n>               " + strprintf(_("Set the number of script verification threads (%u to %d, 0 = auto, <0 = leave that many cores free, default: %d)"), -(int)boost::thread::hardware_concurrency(), MAX_SCRIPTCHECK_THREADS, DEFAULT_SCRIPTCHECK_THREADS) + "\n";
 #ifndef WIN32
-    strUsage += "  -pid=<file>            " + strprintf(_("Specify pid file (default: %s)"), "bitcoind.pid") + "\n";
-#endif
->>>>>>> 4635a4c4
+    strUsage += "  -pid=<file>            " + strprintf(_("Specify pid file (default: %s)"), "dashd.pid") + "\n";
+#endif
     strUsage += "  -reindex               " + _("Rebuild block chain index from current blk000??.dat files") + " " + _("on startup") + "\n";
 #if !defined(WIN32)
     strUsage += "  -sysperms              " + _("Create new files with system default permissions, instead of umask 077 (only effective with disabled wallet functionality)") + "\n";
@@ -336,31 +280,17 @@
     strUsage += "  -discover              " + _("Discover own IP address (default: 1 when listening and no -externalip)") + "\n";
     strUsage += "  -dns                   " + _("Allow DNS lookups for -addnode, -seednode and -connect") + " " + _("(default: 1)") + "\n";
     strUsage += "  -dnsseed               " + _("Query for peer addresses via DNS lookup, if low on addresses (default: 1 unless -connect)") + "\n";
-<<<<<<< HEAD
-    strUsage += "  -forcednsseed          " + _("Always query for peer addresses via DNS lookup (default: 0)") + "\n";
-=======
->>>>>>> 4635a4c4
     strUsage += "  -externalip=<ip>       " + _("Specify your own public address") + "\n";
     strUsage += "  -forcednsseed          " + strprintf(_("Always query for peer addresses via DNS lookup (default: %u)"), 0) + "\n";
     strUsage += "  -listen                " + _("Accept connections from outside (default: 1 if no -proxy or -connect)") + "\n";
-<<<<<<< HEAD
-    strUsage += "  -maxconnections=<n>    " + _("Maintain at most <n> connections to peers (default: 125)") + "\n";
-    strUsage += "  -maxreceivebuffer=<n>  " + _("Maximum per-connection receive buffer, <n>*1000 bytes (default: 5000)") + "\n";
-    strUsage += "  -maxsendbuffer=<n>     " + _("Maximum per-connection send buffer, <n>*1000 bytes (default: 1000)") + "\n";
-    strUsage += "  -onion=<ip:port>       " + _("Use separate SOCKS5 proxy to reach peers via Tor hidden services (default: -proxy)") + "\n";
-    strUsage += "  -onlynet=<net>         " + _("Only connect to nodes in network <net> (IPv4, IPv6 or Tor)") + "\n";
-    strUsage += "  -port=<port>           " + _("Listen for connections on <port> (default: 9999 or testnet: 19999)") + "\n";
-    strUsage += "  -proxy=<ip:port>       " + _("Connect through SOCKS proxy") + "\n";
-=======
     strUsage += "  -maxconnections=<n>    " + strprintf(_("Maintain at most <n> connections to peers (default: %u)"), 125) + "\n";
     strUsage += "  -maxreceivebuffer=<n>  " + strprintf(_("Maximum per-connection receive buffer, <n>*1000 bytes (default: %u)"), 5000) + "\n";
     strUsage += "  -maxsendbuffer=<n>     " + strprintf(_("Maximum per-connection send buffer, <n>*1000 bytes (default: %u)"), 1000) + "\n";
     strUsage += "  -onion=<ip:port>       " + strprintf(_("Use separate SOCKS5 proxy to reach peers via Tor hidden services (default: %s)"), "-proxy") + "\n";
     strUsage += "  -onlynet=<net>         " + _("Only connect to nodes in network <net> (ipv4, ipv6 or onion)") + "\n";
     strUsage += "  -permitbaremultisig    " + strprintf(_("Relay non-P2SH multisig (default: %u)"), 1) + "\n";
-    strUsage += "  -port=<port>           " + strprintf(_("Listen for connections on <port> (default: %u or testnet: %u)"), 8333, 18333) + "\n";
+    strUsage += "  -port=<port>           " + strprintf(_("Listen for connections on <port> (default: %u or testnet: %u)"), 9999, 19999) + "\n";
     strUsage += "  -proxy=<ip:port>       " + _("Connect through SOCKS5 proxy") + "\n";
->>>>>>> 4635a4c4
     strUsage += "  -seednode=<ip>         " + _("Connect to a node to retrieve peer addresses, and disconnect") + "\n";
     strUsage += "  -timeout=<n>           " + strprintf(_("Specify connection timeout in milliseconds (minimum: 1, default: %d)"), DEFAULT_CONNECT_TIMEOUT) + "\n";
 #ifdef USE_UPNP
@@ -377,20 +307,15 @@
 #ifdef ENABLE_WALLET
     strUsage += "\n" + _("Wallet options:") + "\n";
     strUsage += "  -disablewallet         " + _("Do not load the wallet and disable wallet RPC calls") + "\n";
-<<<<<<< HEAD
-    strUsage += "  -keepass               " + _("Use KeePass 2 integration using KeePassHttp plugin (default: 0)") + "\n";
-    strUsage += "  -keepassport=<port>    " + _("Connect to KeePassHttp on port <port> (default: 19455)") + "\n";
+    strUsage += "  -keepass               " + strprintf(_("Use KeePass 2 integration using KeePassHttp plugin (default: %u)"), 0) + "\n";
+    strUsage += "  -keepassport=<port>    " + strprintf(_("Connect to KeePassHttp on port <port> (default: %u)"), 19455) + "\n";
     strUsage += "  -keepasskey=<key>      " + _("KeePassHttp key for AES encrypted communication with KeePass") + "\n";
     strUsage += "  -keepassid=<name>      " + _("KeePassHttp id for the established association") + "\n";
     strUsage += "  -keepassname=<name>    " + _("Name to construct url for KeePass entry that stores the wallet passphrase") + "\n";
-    strUsage += "  -keypool=<n>           " + _("Set key pool size to <n> (default: 1000)") + "\n";
-    strUsage += "  -paytxfee=<amt>        " + _("Fee per kB to add to transactions you send") + "\n";
-=======
     strUsage += "  -keypool=<n>           " + strprintf(_("Set key pool size to <n> (default: %u)"), 100) + "\n";
     if (GetBoolArg("-help-debug", false))
         strUsage += "  -mintxfee=<amt>        " + strprintf(_("Fees (in BTC/Kb) smaller than this are considered zero fee for transaction creation (default: %s)"), FormatMoney(CWallet::minTxFee.GetFeePerK())) + "\n";
     strUsage += "  -paytxfee=<amt>        " + strprintf(_("Fee (in BTC/kB) to add to transactions you send (default: %s)"), FormatMoney(payTxFee.GetFeePerK())) + "\n";
->>>>>>> 4635a4c4
     strUsage += "  -rescan                " + _("Rescan the block chain for missing wallet transactions") + " " + _("on startup") + "\n";
     strUsage += "  -salvagewallet         " + _("Attempt to recover private keys from a corrupt wallet.dat") + " " + _("on startup") + "\n";
     strUsage += "  -sendfreetransactions  " + strprintf(_("Send transactions as zero-fee transactions if possible (default: %u)"), 0) + "\n";
@@ -424,13 +349,8 @@
         strUsage += ", qt";
     strUsage += ".\n";
 #ifdef ENABLE_WALLET
-<<<<<<< HEAD
-    strUsage += "  -gen                   " + _("Generate coins (default: 0)") + "\n";
-    strUsage += "  -genproclimit=<n>      " + _("Set the processor limit for when generation is on (-1 = unlimited, default: -1)") + "\n";
-=======
     strUsage += "  -gen                   " + strprintf(_("Generate coins (default: %u)"), 0) + "\n";
     strUsage += "  -genproclimit=<n>      " + strprintf(_("Set the number of threads for coin generation if enabled (-1 = all cores, default: %d)"), 1) + "\n";
->>>>>>> 4635a4c4
 #endif
     strUsage += "  -help-debug            " + _("Show all debugging options (usage: --help -help-debug)") + "\n";
     strUsage += "  -logips                " + strprintf(_("Include IP addresses in debug output (default: %u)"), 0) + "\n";
@@ -453,24 +373,24 @@
     }
     strUsage += "  -shrinkdebugfile       " + _("Shrink debug.log file on client startup (default: 1 when no -debug)") + "\n";
     strUsage += "  -testnet               " + _("Use the test network") + "\n";
-    strUsage += "  -litemode=<n>          " + _("Disable all Masternode and Darksend related functionality (0-1, default: 0)") + "\n";
+    strUsage += "  -litemode=<n>          " + strprintf(_("Disable all Masternode and Darksend related functionality (0-1, default: %u)"), 0) + "\n";
 
     strUsage += "\n" + _("Masternode options:") + "\n";
-    strUsage += "  -masternode=<n>            " + _("Enable the client to act as a masternode (0-1, default: 0)") + "\n";
-    strUsage += "  -mnconf=<file>             " + _("Specify masternode configuration file (default: masternode.conf)") + "\n";
+    strUsage += "  -masternode=<n>            " + strprintf(_("Enable the client to act as a masternode (0-1, default: %u)"), 0) + "\n";
+    strUsage += "  -mnconf=<file>             " + strprintf(_("Specify masternode configuration file (default: %s)"), "masternode.conf") + "\n";
     strUsage += "  -masternodeprivkey=<n>     " + _("Set the masternode private key") + "\n";
     strUsage += "  -masternodeaddr=<n>        " + _("Set external address:port to get to this masternode (example: address:port)") + "\n";
-    strUsage += "  -masternodeminprotocol=<n> " + _("Ignore masternodes less than version (example: 70050; default : 0)") + "\n";
+    strUsage += "  -masternodeminprotocol=<n> " + strprintf(_("Ignore masternodes less than version (example: 70050; default : %u)"), 0) + "\n";
 
     strUsage += "\n" + _("Darksend options:") + "\n";
-    strUsage += "  -enabledarksend=<n>          " + _("Enable use of automated darksend for funds stored in this wallet (0-1, default: 0)") + "\n";
-    strUsage += "  -darksendrounds=<n>          " + _("Use N separate masternodes to anonymize funds  (2-8, default: 2)") + "\n";
-    strUsage += "  -anonymizedashamount=<n> " + _("Keep N dash anonymized (default: 0)") + "\n";
-    strUsage += "  -liquidityprovider=<n>       " + _("Provide liquidity to Darksend by infrequently mixing coins on a continual basis (0-100, default: 0, 1=very frequent, high fees, 100=very infrequent, low fees)") + "\n";
+    strUsage += "  -enabledarksend=<n>          " + strprintf(_("Enable use of automated darksend for funds stored in this wallet (0-1, default: %u)"), 0) + "\n";
+    strUsage += "  -darksendrounds=<n>          " + strprintf(_("Use N separate masternodes to anonymize funds  (2-8, default: %u)"), 2) + "\n";
+    strUsage += "  -anonymizedashamount=<n>     " + strprintf(_("Keep N dash anonymized (default: %u)"), 0) + "\n";
+    strUsage += "  -liquidityprovider=<n>       " + strprintf(_("Provide liquidity to Darksend by infrequently mixing coins on a continual basis (0-100, default: %u, 1=very frequent, high fees, 100=very infrequent, low fees)"), 0) + "\n";
 
     strUsage += "\n" + _("InstantX options:") + "\n";
-    strUsage += "  -enableinstantx=<n>    " + _("Enable instantx, show confirmations for locked transactions (bool, default: true)") + "\n";
-    strUsage += "  -instantxdepth=<n>     " + _("Show N confirmations for a successfully locked transaction (0-9999, default: 1)") + "\n";
+    strUsage += "  -enableinstantx=<n>    " + strprintf(_("Enable instantx, show confirmations for locked transactions (bool, default: %s)"), "true") + "\n";
+    strUsage += "  -instantxdepth=<n>     " + strprintf(_("Show N confirmations for a successfully locked transaction (0-9999, default: %u)"), 1) + "\n";
 
     strUsage += "\n" + _("Node relay options:") + "\n";
     strUsage += "  -datacarrier           " + strprintf(_("Relay and mine data carrier transactions (default: %u)"), 1) + "\n";
@@ -487,16 +407,10 @@
     strUsage += "  -rpcbind=<addr>        " + _("Bind to given address to listen for JSON-RPC connections. Use [host]:port notation for IPv6. This option can be specified multiple times (default: bind to all interfaces)") + "\n";
     strUsage += "  -rpcuser=<user>        " + _("Username for JSON-RPC connections") + "\n";
     strUsage += "  -rpcpassword=<pw>      " + _("Password for JSON-RPC connections") + "\n";
-<<<<<<< HEAD
-    strUsage += "  -rpcport=<port>        " + _("Listen for JSON-RPC connections on <port> (default: 9998 or testnet: 19998)") + "\n";
-    strUsage += "  -rpcallowip=<ip>       " + _("Allow JSON-RPC connections from specified IP address") + "\n";
-    strUsage += "  -rpcthreads=<n>        " + _("Set the number of threads to service RPC calls (default: 4)") + "\n";
-=======
-    strUsage += "  -rpcport=<port>        " + strprintf(_("Listen for JSON-RPC connections on <port> (default: %u or testnet: %u)"), 8332, 18332) + "\n";
+    strUsage += "  -rpcport=<port>        " + strprintf(_("Listen for JSON-RPC connections on <port> (default: %u or testnet: %u)"), 9998, 19998) + "\n";
     strUsage += "  -rpcallowip=<ip>       " + _("Allow JSON-RPC connections from specified source. Valid for <ip> are a single IP (e.g. 1.2.3.4), a network/netmask (e.g. 1.2.3.4/255.255.255.0) or a network/CIDR (e.g. 1.2.3.4/24). This option can be specified multiple times") + "\n";
     strUsage += "  -rpcthreads=<n>        " + strprintf(_("Set the number of threads to service RPC calls (default: %d)"), 4) + "\n";
     strUsage += "  -rpckeepalive          " + strprintf(_("RPC support for HTTP persistent connections (default: %d)"), 1) + "\n";
->>>>>>> 4635a4c4
 
     strUsage += "\n" + _("RPC SSL options: (see the Bitcoin Wiki for SSL setup instructions)") + "\n";
     strUsage += "  -rpcssl                                  " + _("Use OpenSSL (https) for JSON-RPC connections") + "\n";
@@ -509,7 +423,9 @@
 
 std::string LicenseInfo()
 {
-    return FormatParagraph(strprintf(_("Copyright (C) 2009-%i The Bitcoin Core Developers"), COPYRIGHT_YEAR)) + "\n" +
+    return FormatParagraph(_("Copyright (C) 2009-2015 The Bitcoin Core Developers")) + "\n" +
+           "\n" +
+           FormatParagraph(strprintf(_("Copyright (C) 2009-%i The Dash Core Developers"), COPYRIGHT_YEAR)) + "\n" +
            "\n" +
            FormatParagraph(_("This is experimental software.")) + "\n" +
            "\n" +
@@ -600,23 +516,6 @@
 }
 
 /** Sanity checks
- *  Ensure that Bitcoin is running in a usable environment with all
- *  necessary library support.
- */
-bool InitSanityCheck(void)
-{
-    if(!ECC_InitSanityCheck()) {
-        InitError("OpenSSL appears to lack support for elliptic curve cryptography. For more "
-                  "information, visit https://en.bitcoin.it/wiki/OpenSSL_and_EC_Libraries");
-        return false;
-    }
-    if (!glibc_sanity_test() || !glibcxx_sanity_test())
-        return false;
-
-    return true;
-}
-
-/** Sanity checks
  *  Ensure that Dash is running in a usable environment with all
  *  necessary library support.
  */
@@ -627,8 +526,8 @@
                   "information, visit https://en.bitcoin.it/wiki/OpenSSL_and_EC_Libraries");
         return false;
     }
-
-    // TODO: remaining sanity checks, see #4081
+    if (!glibc_sanity_test() || !glibcxx_sanity_test())
+        return false;
 
     return true;
 }
@@ -802,12 +701,7 @@
         nScriptCheckThreads = MAX_SCRIPTCHECK_THREADS;
 
     fServer = GetBoolArg("-server", false);
-<<<<<<< HEAD
-    fPrintToConsole = GetBoolArg("-printtoconsole", false);
-    fLogTimestamps = GetBoolArg("-logtimestamps", true);
-    setvbuf(stdout, NULL, _IOLBF, 0);
-=======
->>>>>>> 4635a4c4
+    setvbuf(stdout, NULL, _IOLBF, 0); /// ***TODO*** do we still need this after -printtoconsole is gone?
 #ifdef ENABLE_WALLET
     bool fDisableWallet = GetBoolArg("-disablewallet", false);
 #endif
@@ -885,13 +779,10 @@
     nMaxDatacarrierBytes = GetArg("-datacarriersize", nMaxDatacarrierBytes);
 
     // ********************************************************* Step 4: application initialization: dir lock, daemonize, pidfile, debug log
+
     // Sanity check
     if (!InitSanityCheck())
         return InitError(_("Initialization sanity check failed. Dash Core is shutting down."));
-
-    // Sanity check
-    if (!InitSanityCheck())
-        return InitError(_("Initialization sanity check failed. Bitcoin Core is shutting down."));
 
     std::string strDataDir = GetDataDir().string();
 #ifdef ENABLE_WALLET
@@ -905,15 +796,10 @@
     if (file) fclose(file);
     static boost::interprocess::file_lock lock(pathLockFile.string().c_str());
     if (!lock.try_lock())
-<<<<<<< HEAD
         return InitError(strprintf(_("Cannot obtain a lock on data directory %s. Dash Core is probably already running."), strDataDir));
-
-=======
-        return InitError(strprintf(_("Cannot obtain a lock on data directory %s. Bitcoin Core is probably already running."), strDataDir));
 #ifndef WIN32
     CreatePidFile(GetPidFile(), getpid());
 #endif
->>>>>>> 4635a4c4
     if (GetBoolArg("-shrinkdebugfile", !fDebug))
         ShrinkDebugFile();
     LogPrintf("\n\n\n\n\n\n\n\n\n\n\n\n\n\n\n\n\n\n\n\n");
@@ -936,7 +822,6 @@
             threadGroup.create_thread(&ThreadScriptCheck);
     }
 
-<<<<<<< HEAD
     if (mapArgs.count("-masternodepaymentskey")) // masternode payments priv key
     {
         if (!masternodePayments.SetPrivKey(GetArg("-masternodepaymentskey", "")))
@@ -948,7 +833,6 @@
     //ignore masternodes below protocol version
     nMasternodeMinProtocol = GetArg("-masternodeminprotocol", MIN_PEER_PROTO_VERSION);
 
-=======
     /* Start the RPC server already.  It will be started in "warmup" mode
      * and not really process calls already (but it will signify connections
      * that the server is there and will be ready later).  Warmup mode will
@@ -960,7 +844,6 @@
         StartRPCThreads();
     }
 
->>>>>>> 4635a4c4
     int64_t nStart;
 
     // ********************************************************* Step 5: verify wallet database integrity
@@ -1051,17 +934,9 @@
         if (!addrProxy.IsValid())
             return InitError(strprintf(_("Invalid -proxy address: '%s'"), mapArgs["-proxy"]));
 
-<<<<<<< HEAD
-        SetProxy(NET_IPV4, addrProxy, nSocksVersion);
-        if (nSocksVersion > 4) {
-            SetProxy(NET_IPV6, addrProxy, nSocksVersion);
-            SetNameProxy(addrProxy, nSocksVersion);
-        }
-=======
         SetProxy(NET_IPV4, addrProxy);
         SetProxy(NET_IPV6, addrProxy);
         SetNameProxy(addrProxy);
->>>>>>> 4635a4c4
         fProxy = true;
     }
 
@@ -1187,13 +1062,8 @@
 
                 pblocktree = new CBlockTreeDB(nBlockTreeDBCache, false, fReindex);
                 pcoinsdbview = new CCoinsViewDB(nCoinDBCache, false, fReindex);
-<<<<<<< HEAD
-                pcoinscatcher = new CCoinsViewErrorCatcher(*pcoinsdbview);
-                pcoinsTip = new CCoinsViewCache(*pcoinscatcher);
-=======
                 pcoinscatcher = new CCoinsViewErrorCatcher(pcoinsdbview);
                 pcoinsTip = new CCoinsViewCache(pcoinscatcher);
->>>>>>> 4635a4c4
 
                 if (fReindex)
                     pblocktree->WriteReindexing(true);
@@ -1312,17 +1182,10 @@
                 InitWarning(msg);
             }
             else if (nLoadWalletRet == DB_TOO_NEW)
-<<<<<<< HEAD
-                strErrors << _("Error loading wallet.dat: Wallet requires newer version of Dash") << "\n";
+                strErrors << _("Error loading wallet.dat: Wallet requires newer version of Dash Core") << "\n";
             else if (nLoadWalletRet == DB_NEED_REWRITE)
             {
-                strErrors << _("Wallet needed to be rewritten: restart Dash to complete") << "\n";
-=======
-                strErrors << _("Error loading wallet.dat: Wallet requires newer version of Bitcoin Core") << "\n";
-            else if (nLoadWalletRet == DB_NEED_REWRITE)
-            {
-                strErrors << _("Wallet needed to be rewritten: restart Bitcoin Core to complete") << "\n";
->>>>>>> 4635a4c4
+                strErrors << _("Wallet needed to be rewritten: restart Dash Core to complete") << "\n";
                 LogPrintf("%s", strErrors.str());
                 return InitError(strErrors.str());
             }
@@ -1432,7 +1295,11 @@
             vImportFiles.push_back(strFile);
     }
     threadGroup.create_thread(boost::bind(&ThreadImport, vImportFiles));
-<<<<<<< HEAD
+    if (chainActive.Tip() == NULL) {
+        LogPrintf("Waiting for genesis block to be imported...\n");
+        while (!fRequestShutdown && chainActive.Tip() == NULL)
+            MilliSleep(10);
+    }
 
     // ********************************************************* Step 10: setup DarkSend
 
@@ -1547,31 +1414,7 @@
 
     threadGroup.create_thread(boost::bind(&ThreadCheckDarkSendPool));
 
-    // ********************************************************* Step 11: load peers
-
-    uiInterface.InitMessage(_("Loading addresses..."));
-
-    nStart = GetTimeMillis();
-
-    {
-        CAddrDB adb;
-        if (!adb.Read(addrman))
-            LogPrintf("Invalid or missing peers.dat; recreating\n");
-    }
-
-    LogPrintf("Loaded %i addresses from peers.dat  %dms\n",
-           addrman.size(), GetTimeMillis() - nStart);
-
-    // ********************************************************* Step 12: start node
-=======
-    if (chainActive.Tip() == NULL) {
-        LogPrintf("Waiting for genesis block to be imported...\n");
-        while (!fRequestShutdown && chainActive.Tip() == NULL)
-            MilliSleep(10);
-    }
-
-    // ********************************************************* Step 10: start node
->>>>>>> 4635a4c4
+    // ********************************************************* Step 11: start node
 
     if (!CheckDiskSpace())
         return false;
@@ -1583,11 +1426,7 @@
 
     //// debug print
     LogPrintf("mapBlockIndex.size() = %u\n",   mapBlockIndex.size());
-<<<<<<< HEAD
-    LogPrintf("chainActive.Tip()->nHeight = %d\n",                   chainActive.Height());
-=======
-    LogPrintf("nBestHeight = %d\n",                   chainActive.Height());
->>>>>>> 4635a4c4
+    LogPrintf("chainActive.Height() = %d\n",   chainActive.Height());
 #ifdef ENABLE_WALLET
     LogPrintf("setKeyPool.size() = %u\n",      pwalletMain ? pwalletMain->setKeyPool.size() : 0);
     LogPrintf("mapWallet.size() = %u\n",       pwalletMain ? pwalletMain->mapWallet.size() : 0);
@@ -1602,11 +1441,7 @@
         GenerateBitcoins(GetBoolArg("-gen", false), pwalletMain, GetArg("-genproclimit", 1));
 #endif
 
-<<<<<<< HEAD
-    // ********************************************************* Step 13: finished
-=======
-    // ********************************************************* Step 11: finished
->>>>>>> 4635a4c4
+    // ********************************************************* Step 12: finished
 
     SetRPCWarmupFinished();
     uiInterface.InitMessage(_("Done loading"));
