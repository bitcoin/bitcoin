--- conflicted
+++ resolved
@@ -699,10 +699,7 @@
     argsman.AddArg("-bytespersigop", strprintf("Equivalent bytes per sigop in transactions for relay and mining (default: %u)", DEFAULT_BYTES_PER_SIGOP), ArgsManager::ALLOW_ANY, OptionsCategory::NODE_RELAY);
     argsman.AddArg("-bytespersigopstrict", strprintf("Minimum bytes per sigop in transactions we relay and mine (default: %u)", DEFAULT_BYTES_PER_SIGOP_STRICT), ArgsManager::ALLOW_ANY, OptionsCategory::NODE_RELAY);
     argsman.AddArg("-datacarrier", strprintf("Relay and mine data carrier transactions (default: %u)", DEFAULT_ACCEPT_DATACARRIER), ArgsManager::ALLOW_ANY, OptionsCategory::NODE_RELAY);
-<<<<<<< HEAD
-=======
     argsman.AddArg("-datacarriercost", strprintf("Treat extra data in transactions as at least N vbytes per actual byte (default: %s)", DEFAULT_WEIGHT_PER_DATA_BYTE / 4.0), ArgsManager::ALLOW_ANY, OptionsCategory::NODE_RELAY);
->>>>>>> 2d9b96ae
     argsman.AddArg("-datacarrierfullcount", strprintf("Apply datacarriersize limit to all known datacarrier methods (default: %u)", DEFAULT_DATACARRIER_FULLCOUNT), ArgsManager::ALLOW_ANY | (DEFAULT_DATACARRIER_FULLCOUNT ? uint32_t{ArgsManager::DEBUG_ONLY} : 0), OptionsCategory::NODE_RELAY);
     argsman.AddArg("-datacarriersize",
                    strprintf("Maximum size of data in data carrier transactions we relay and mine, in bytes (default: %u)",
@@ -1386,13 +1383,6 @@
         LogPrintf("* Flushing caches if available system memory drops below %s MiB\n", g_low_memory_threshold / 1024 / 1024);
     }
 
-<<<<<<< HEAD
-=======
-    if (mempool_opts.rbf_policy == RBFPolicy::Always) {
-        g_local_services = ServiceFlags(g_local_services | NODE_REPLACE_BY_FEE);
-    }
-
->>>>>>> 2d9b96ae
     ChainstateManager::Options chainman_opts{
         .chainparams = chainparams,
         .datadir = args.GetDataDirNet(),
