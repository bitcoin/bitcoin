// Copyright (c) 2009-2010 Satoshi Nakamoto
// Copyright (c) 2009-2022 The Bitcoin Core developers
// Distributed under the MIT software license, see the accompanying
// file COPYING or http://www.opensource.org/licenses/mit-license.php.

#include <bitcoin-build-config.h> // IWYU pragma: keep

#include <init.h>

#include <kernel/checks.h>

#include <addrman.h>
#include <banman.h>
#include <blockfilter.h>
#include <chain.h>
#include <chainparams.h>
#include <chainparamsbase.h>
#include <clientversion.h>
#include <common/args.h>
#include <common/system.h>
#include <consensus/amount.h>
#include <consensus/consensus.h>
#include <dbwrapper.h>
#include <deploymentstatus.h>
#include <hash.h>
#include <httprpc.h>
#include <httpserver.h>
#include <index/blockfilterindex.h>
#include <index/coinstatsindex.h>
#include <index/txindex.h>
#include <init/common.h>
#include <interfaces/chain.h>
#include <interfaces/init.h>
#include <interfaces/ipc.h>
#include <interfaces/mining.h>
#include <interfaces/node.h>
#include <kernel/caches.h>
#include <kernel/context.h>
#include <kernel/warning.h>
#include <key.h>
#include <logging.h>
#include <mapport.h>
#include <net.h>
#include <net_permissions.h>
#include <net_processing.h>
#include <netbase.h>
#include <netgroup.h>
#include <node/blockmanager_args.h>
#include <node/blockstorage.h>
#include <node/caches.h>
#include <node/chainstate.h>
#include <node/chainstatemanager_args.h>
#include <node/context.h>
#include <node/interface_ui.h>
#include <node/kernel_notifications.h>
#include <node/mempool_args.h>
#include <node/mempool_persist.h>
#include <node/mempool_persist_args.h>
#include <node/miner.h>
#include <node/peerman_args.h>
#include <policy/feerate.h>
#include <policy/fees.h>
#include <policy/fees_args.h>
#include <policy/policy.h>
#include <policy/settings.h>
#include <protocol.h>
#include <rpc/blockchain.h>
#include <rpc/register.h>
#include <rpc/server.h>
#include <rpc/util.h>
#include <scheduler.h>
#include <script/sigcache.h>
#include <stats/stats.h>
#include <sync.h>
#include <torcontrol.h>
#include <txdb.h>
#include <txmempool.h>
#include <util/asmap.h>
#include <util/batchpriority.h>
#include <util/chaintype.h>
#include <util/check.h>
#include <util/fs.h>
#include <util/fs_helpers.h>
#include <util/mempressure.h>
#include <util/moneystr.h>
#include <util/result.h>
#include <util/signalinterrupt.h>
#include <util/strencodings.h>
#include <util/string.h>
#include <util/syserror.h>
#include <util/thread.h>
#include <util/threadnames.h>
#include <util/time.h>
#include <util/translation.h>
#include <validation.h>
#include <validationinterface.h>
#include <walletinitinterface.h>

#include <algorithm>
#include <condition_variable>
#include <cstdint>
#include <cstdio>
#include <fstream>
#include <functional>
#include <set>
#include <string>
#include <thread>
#include <vector>

#ifndef WIN32
#include <cerrno>
#include <signal.h>
#include <sys/stat.h>
#endif

#include <boost/signals2/signal.hpp>

#ifdef ENABLE_ZMQ
#include <zmq/zmqabstractnotifier.h>
#include <zmq/zmqnotificationinterface.h>
#include <zmq/zmqrpc.h>
#endif

using common::AmountErrMsg;
using common::InvalidPortErrMsg;
using common::ResolveErrMsg;

using node::ApplyArgsManOptions;
using node::BlockManager;
using node::CalculateCacheSizes;
using node::ChainstateLoadResult;
using node::ChainstateLoadStatus;
using node::DEFAULT_PERSIST_MEMPOOL;
using node::DEFAULT_PRINT_MODIFIED_FEE;
using node::DEFAULT_STOPATHEIGHT;
using node::DumpMempool;
using node::ImportBlocks;
using node::KernelNotifications;
using node::LoadChainstate;
using node::LoadMempool;
using node::MempoolPath;
using node::NodeContext;
using node::ShouldPersistMempool;
using node::VerifyLoadedChainstate;
using util::Join;
using util::ReplaceAll;
using util::ToString;

static constexpr bool DEFAULT_COREPOLICY{false};
static constexpr bool DEFAULT_PROXYRANDOMIZE{true};
static constexpr bool DEFAULT_REST_ENABLE{false};
static constexpr bool DEFAULT_I2P_ACCEPT_INCOMING{true};
static constexpr bool DEFAULT_STOPAFTERBLOCKIMPORT{false};

//! Check if initial sync is done with no change in block height or queued downloads every 30s
static constexpr auto SYNC_CHECK_INTERVAL{30s};

#ifdef WIN32
// Win32 LevelDB doesn't use filedescriptors, and the ones used for
// accessing block files don't count towards the fd_set size limit
// anyway.
#define MIN_LEVELDB_FDS 0
#else
#define MIN_LEVELDB_FDS 150
#endif

static constexpr int MIN_CORE_FDS = MIN_LEVELDB_FDS + NUM_FDS_MESSAGE_CAPTURE;
static const char* DEFAULT_ASMAP_FILENAME="ip_asn.map";

/**
 * The PID file facilities.
 */
static const char* BITCOIN_PID_FILENAME = "bitcoind.pid";
/**
 * True if this process has created a PID file.
 * Used to determine whether we should remove the PID file on shutdown.
 */
static bool g_generated_pid{false};

static fs::path GetPidFile(const ArgsManager& args)
{
    return AbsPathForConfigVal(args, args.GetPathArg("-pid", BITCOIN_PID_FILENAME));
}

[[nodiscard]] static bool CreatePidFile(const ArgsManager& args)
{
    if (args.IsArgNegated("-pid")) return true;

    std::ofstream file{GetPidFile(args)};
    if (file) {
#ifdef WIN32
        tfm::format(file, "%d\n", GetCurrentProcessId());
#else
        tfm::format(file, "%d\n", getpid());
#endif
        g_generated_pid = true;
        return true;
    } else {
        return InitError(strprintf(_("Unable to create the PID file '%s': %s"), fs::PathToString(GetPidFile(args)), SysErrorString(errno)));
    }
}

static void RemovePidFile(const ArgsManager& args)
{
    if (!g_generated_pid) return;
    const auto pid_path{GetPidFile(args)};
    if (std::error_code error; !fs::remove(pid_path, error)) {
        std::string msg{error ? error.message() : "File does not exist"};
        LogPrintf("Unable to remove PID file (%s): %s\n", fs::PathToString(pid_path), msg);
    }
}

static std::optional<util::SignalInterrupt> g_shutdown;

void InitContext(NodeContext& node)
{
    assert(!g_shutdown);
    g_shutdown.emplace();

    node.args = &gArgs;
    node.shutdown_signal = &*g_shutdown;
    node.shutdown_request = [&node] {
        assert(node.shutdown_signal);
        if (!(*node.shutdown_signal)()) return false;
        // Wake any threads that may be waiting for the tip to change.
        if (node.notifications) WITH_LOCK(node.notifications->m_tip_block_mutex, node.notifications->m_tip_block_cv.notify_all());
        return true;
    };
}

//////////////////////////////////////////////////////////////////////////////
//
// Shutdown
//

//
// Thread management and startup/shutdown:
//
// The network-processing threads are all part of a thread group
// created by AppInit() or the Qt main() function.
//
// A clean exit happens when the SignalInterrupt object is triggered, which
// makes the main thread's SignalInterrupt::wait() call return, and join all
// other ongoing threads in the thread group to the main thread.
// Shutdown() is then called to clean up database connections, and stop other
// threads that should only be stopped after the main network-processing
// threads have exited.
//
// Shutdown for Qt is very similar, only it uses a QTimer to detect
// ShutdownRequested() getting set, and then does the normal Qt
// shutdown thing.
//

bool ShutdownRequested(node::NodeContext& node)
{
    return bool{*Assert(node.shutdown_signal)};
}

#if HAVE_SYSTEM
static void ShutdownNotify(const ArgsManager& args)
{
    std::vector<std::thread> threads;
    for (const auto& cmd : args.GetArgs("-shutdownnotify")) {
        threads.emplace_back(runCommand, cmd);
    }
    for (auto& t : threads) {
        t.join();
    }
}
#endif

void Interrupt(NodeContext& node)
{
#if HAVE_SYSTEM
    ShutdownNotify(*node.args);
#endif
    InterruptHTTPServer();
    InterruptHTTPRPC();
    InterruptRPC();
    InterruptREST();
    InterruptTorControl();
    InterruptMapPort();
    if (node.connman)
        node.connman->Interrupt();
    for (auto* index : node.indexes) {
        index->Interrupt();
    }
}

void Shutdown(NodeContext& node)
{
    static Mutex g_shutdown_mutex;
    TRY_LOCK(g_shutdown_mutex, lock_shutdown);
    if (!lock_shutdown) return;
    LogPrintf("%s: In progress...\n", __func__);
    Assert(node.args);

    /// Note: Shutdown() must be able to handle cases in which initialization failed part of the way,
    /// for example if the data directory was found to be locked.
    /// Be sure that anything that writes files or flushes caches only does this if the respective
    /// module was initialized.
    util::ThreadRename("shutoff");
    if (node.mempool) node.mempool->AddTransactionsUpdated(1);

    StopHTTPRPC();
    StopREST();
    StopRPC();
    StopHTTPServer();
    for (const auto& client : node.chain_clients) {
        client->flush();
    }
    StopMapPort();

    // Because these depend on each-other, we make sure that neither can be
    // using the other before destroying them.
    if (node.peerman && node.validation_signals) node.validation_signals->UnregisterValidationInterface(node.peerman.get());
    if (node.connman) node.connman->Stop();

    StopTorControl();

    if (node.background_init_thread.joinable()) node.background_init_thread.join();
    // After everything has been shut down, but before things get flushed, stop the
    // the scheduler. After this point, SyncWithValidationInterfaceQueue() should not be called anymore
    // as this would prevent the shutdown from completing.
    if (node.scheduler) node.scheduler->stop();

    // After the threads that potentially access these pointers have been stopped,
    // destruct and reset all to nullptr.
    node.peerman.reset();
    node.connman.reset();
    node.banman.reset();
    node.addrman.reset();
    node.netgroupman.reset();

    if (node.mempool && node.mempool->GetLoadTried() && ShouldPersistMempool(*node.args)) {
        DumpMempool(*node.mempool, MempoolPath(*node.args));
    }

    // Drop transactions we were still watching, record fee estimations and unregister
    // fee estimator from validation interface.
    if (node.fee_estimator) {
        node.fee_estimator->Flush();
        if (node.validation_signals) {
            node.validation_signals->UnregisterValidationInterface(node.fee_estimator.get());
        }
    }

    // FlushStateToDisk generates a ChainStateFlushed callback, which we should avoid missing
    if (node.chainman) {
        LOCK(cs_main);
        for (Chainstate* chainstate : node.chainman->GetAll()) {
            if (chainstate->CanFlushToDisk()) {
                chainstate->ForceFlushStateToDisk();
            }
        }
    }

    // After there are no more peers/RPC left to give us new data which may generate
    // CValidationInterface callbacks, flush them...
    if (node.validation_signals) node.validation_signals->FlushBackgroundCallbacks();

    // Stop and delete all indexes only after flushing background callbacks.
    for (auto* index : node.indexes) index->Stop();
    if (g_txindex) g_txindex.reset();
    if (g_coin_stats_index) g_coin_stats_index.reset();
    DestroyAllBlockFilterIndexes();
    node.indexes.clear(); // all instances are nullptr now

    // Any future callbacks will be dropped. This should absolutely be safe - if
    // missing a callback results in an unrecoverable situation, unclean shutdown
    // would too. The only reason to do the above flushes is to let the wallet catch
    // up with our current chain to avoid any strange pruning edge cases and make
    // next startup faster by avoiding rescan.

    if (node.chainman) {
        LOCK(cs_main);
        for (Chainstate* chainstate : node.chainman->GetAll()) {
            if (chainstate->CanFlushToDisk()) {
                chainstate->ForceFlushStateToDisk();
                chainstate->ResetCoinsViews();
            }
        }
    }
    for (const auto& client : node.chain_clients) {
        client->stop();
    }

#ifdef ENABLE_ZMQ
    if (g_zmq_notification_interface) {
        if (node.validation_signals) node.validation_signals->UnregisterValidationInterface(g_zmq_notification_interface.get());
        g_zmq_notification_interface.reset();
    }
#endif

    node.chain_clients.clear();
    if (node.validation_signals) {
        node.validation_signals->UnregisterAllValidationInterfaces();
    }
    node.mempool.reset();
    node.fee_estimator.reset();
    node.chainman.reset();
    node.validation_signals.reset();
    node.scheduler.reset();
    node.ecc_context.reset();
    node.kernel.reset();

    RemovePidFile(*node.args);

    LogPrintf("%s: done\n", __func__);
}

/**
 * Signal handlers are very limited in what they are allowed to do.
 * The execution context the handler is invoked in is not guaranteed,
 * so we restrict handler operations to just touching variables:
 */
#ifndef WIN32
static void HandleSIGTERM(int)
{
    // Return value is intentionally ignored because there is not a better way
    // of handling this failure in a signal handler.
    (void)(*Assert(g_shutdown))();
}

static void HandleSIGHUP(int)
{
    LogInstance().m_reopen_file = true;
}
#else
static BOOL WINAPI consoleCtrlHandler(DWORD dwCtrlType)
{
    if (!(*Assert(g_shutdown))()) {
        LogError("Failed to send shutdown signal on Ctrl-C\n");
        return false;
    }
    Sleep(INFINITE);
    return true;
}
#endif

#ifndef WIN32
static void registerSignalHandler(int signal, void(*handler)(int))
{
    struct sigaction sa;
    sa.sa_handler = handler;
    sigemptyset(&sa.sa_mask);
    sa.sa_flags = 0;
    sigaction(signal, &sa, nullptr);
}
#endif

static constexpr std::string_view BIP14_EXAMPLE_UA{"/Name:Version/Name:Version/.../"};

void SetupServerArgs(ArgsManager& argsman, bool can_listen_ipc)
{
    SetupHelpOptions(argsman);
    argsman.AddArg("-help-debug", "Print help message with debugging options and exit", ArgsManager::ALLOW_ANY, OptionsCategory::DEBUG_TEST); // server-only for now

    init::AddLoggingArgs(argsman);

    const auto defaultBaseParams = CreateBaseChainParams(ChainType::MAIN);
    const auto testnetBaseParams = CreateBaseChainParams(ChainType::TESTNET);
    const auto testnet4BaseParams = CreateBaseChainParams(ChainType::TESTNET4);
    const auto signetBaseParams = CreateBaseChainParams(ChainType::SIGNET);
    const auto regtestBaseParams = CreateBaseChainParams(ChainType::REGTEST);
    const auto defaultChainParams = CreateChainParams(argsman, ChainType::MAIN);
    const auto testnetChainParams = CreateChainParams(argsman, ChainType::TESTNET);
    const auto testnet4ChainParams = CreateChainParams(argsman, ChainType::TESTNET4);
    const auto signetChainParams = CreateChainParams(argsman, ChainType::SIGNET);
    const auto regtestChainParams = CreateChainParams(argsman, ChainType::REGTEST);

    // Hidden Options
    std::vector<std::string> hidden_args = {
        "-dbcrashratio", "-forcecompactdb",
        // GUI args. These will be overwritten by SetupUIArgs for the GUI
        "-choosedatadir", "-lang=<lang>", "-min", "-resetguisettings", "-splash", "-uiplatform"};

    argsman.AddArg("-version", "Print version and exit", ArgsManager::ALLOW_ANY, OptionsCategory::OPTIONS);
#if HAVE_SYSTEM
    argsman.AddArg("-alertnotify=<cmd>", "Execute command when an alert is raised (%s in cmd is replaced by message)", ArgsManager::ALLOW_ANY, OptionsCategory::OPTIONS);
#endif
    argsman.AddArg("-assumevalid=<hex>", strprintf("If this block is in the chain assume that it and its ancestors are valid and potentially skip their script verification (0 to verify all, default: %s, testnet3: %s, testnet4: %s, signet: %s)", defaultChainParams->GetConsensus().defaultAssumeValid.GetHex(), testnetChainParams->GetConsensus().defaultAssumeValid.GetHex(), testnet4ChainParams->GetConsensus().defaultAssumeValid.GetHex(), signetChainParams->GetConsensus().defaultAssumeValid.GetHex()), ArgsManager::ALLOW_ANY, OptionsCategory::OPTIONS);
    argsman.AddArg("-blocksdir=<dir>", "Specify directory to hold blocks subdirectory for *.dat files (default: <datadir>)", ArgsManager::ALLOW_ANY, OptionsCategory::OPTIONS);
    argsman.AddArg("-blocksxor",
                   strprintf("Whether an XOR-key applies to blocksdir *.dat files. "
                             "The created XOR-key will be zeros for an existing blocksdir or when `-blocksxor=0` is "
                             "set, and random for a freshly initialized blocksdir. "
                             "(default: %u)",
                             kernel::DEFAULT_XOR_BLOCKSDIR),
                   ArgsManager::ALLOW_ANY, OptionsCategory::OPTIONS);
    argsman.AddArg("-fastprune", "Use smaller block files and lower minimum prune height for testing purposes", ArgsManager::ALLOW_ANY | ArgsManager::DEBUG_ONLY, OptionsCategory::DEBUG_TEST);
#if HAVE_SYSTEM
    argsman.AddArg("-blocknotify=<cmd>", "Execute command when the best block changes (%s in cmd is replaced by block hash)", ArgsManager::ALLOW_ANY, OptionsCategory::OPTIONS);
#endif
    argsman.AddArg("-blockreconstructionextratxn=<n>", strprintf("Extra transactions to keep in memory for compact block reconstructions (default: %u)", DEFAULT_BLOCK_RECONSTRUCTION_EXTRA_TXN), ArgsManager::ALLOW_ANY, OptionsCategory::OPTIONS);
    argsman.AddArg("-blockreconstructionextratxnsize=<n>",
                   strprintf("Upper limit of memory usage (in megabytes) for keeping extra transactions in memory for compact block reconstructions (default: %s)",
                             DEFAULT_BLOCK_RECONSTRUCTION_EXTRA_TXN_SIZE / 1000000),
                   ArgsManager::ALLOW_ANY, OptionsCategory::OPTIONS);
    argsman.AddArg("-blocksonly", strprintf("Whether to reject transactions from network peers. Disables automatic broadcast and rebroadcast of transactions, unless the source peer has the 'forcerelay' permission. RPC transactions are not affected. (default: %u)", DEFAULT_BLOCKSONLY), ArgsManager::ALLOW_ANY, OptionsCategory::OPTIONS);
    argsman.AddArg("-coinstatsindex", strprintf("Maintain coinstats index used by the gettxoutsetinfo RPC (default: %u)", DEFAULT_COINSTATSINDEX), ArgsManager::ALLOW_ANY, OptionsCategory::OPTIONS);
    argsman.AddArg("-conf=<file>", strprintf("Specify path to read-only configuration file. Relative paths will be prefixed by datadir location (only useable from command line, not configuration file) (default: %s)", BITCOIN_CONF_FILENAME), ArgsManager::ALLOW_ANY, OptionsCategory::OPTIONS);
    argsman.AddArg("-confrw=<file>", strprintf("Specify read/write configuration file. Relative paths will be prefixed by the network-specific datadir location (default: %s)", BITCOIN_RW_CONF_FILENAME), ArgsManager::ALLOW_ANY, OptionsCategory::OPTIONS);
    argsman.AddArg("-corepolicy", strprintf("Use Bitcoin Core policy defaults (default: %u)", DEFAULT_COREPOLICY), ArgsManager::ALLOW_ANY, OptionsCategory::OPTIONS);
    argsman.AddArg("-datadir=<dir>", "Specify data directory", ArgsManager::ALLOW_ANY | ArgsManager::DISALLOW_NEGATION, OptionsCategory::OPTIONS);
    argsman.AddArg("-dbbatchsize", strprintf("Maximum database write batch size in bytes (default: %u)", nDefaultDbBatchSize), ArgsManager::ALLOW_ANY | ArgsManager::DEBUG_ONLY, OptionsCategory::OPTIONS);
    argsman.AddArg("-dbcache=<n>", strprintf("Maximum database cache size <n> MiB (minimum %d, default: %d). Make sure you have enough RAM. In addition, unused memory allocated to the mempool is shared with this cache (see -maxmempool).", MIN_DB_CACHE >> 20, DEFAULT_DB_CACHE >> 20), ArgsManager::ALLOW_ANY, OptionsCategory::OPTIONS);
    argsman.AddArg("-dbfilesize",
                   strprintf("Target size of files within databases, in MiB (%u to %u, default: %u).",
                             1, 1024,
                             DEFAULT_DB_FILE_SIZE),
                   ArgsManager::ALLOW_ANY | ArgsManager::DEBUG_ONLY, OptionsCategory::OPTIONS);
    argsman.AddArg("-includeconf=<file>", "Specify additional configuration file, relative to the -datadir path (only useable from configuration file, not command line)", ArgsManager::ALLOW_ANY, OptionsCategory::OPTIONS);
    argsman.AddArg("-allowignoredconf", strprintf("For backwards compatibility, treat an unused %s file in the datadir as a warning, not an error.", BITCOIN_CONF_FILENAME), ArgsManager::ALLOW_ANY, OptionsCategory::OPTIONS);
    argsman.AddArg("-loadblock=<file>", "Imports blocks from external file on startup", ArgsManager::ALLOW_ANY, OptionsCategory::OPTIONS);
    argsman.AddArg("-lowmem=<n>", strprintf("If system available memory falls below <n> MiB, flush caches (0 to disable, default: %s)", g_low_memory_threshold / 1024 / 1024), ArgsManager::ALLOW_ANY, OptionsCategory::OPTIONS);
    argsman.AddArg("-maxmempool=<n>", strprintf("Keep the transaction memory pool below <n> megabytes (default: %u)", DEFAULT_MAX_MEMPOOL_SIZE_MB), ArgsManager::ALLOW_ANY, OptionsCategory::OPTIONS);
    argsman.AddArg("-maxorphantx=<n>", strprintf("Keep at most <n> unconnectable transactions in memory (default: %u)", DEFAULT_MAX_ORPHAN_TRANSACTIONS), ArgsManager::ALLOW_ANY, OptionsCategory::OPTIONS);
    argsman.AddArg("-mempoolexpiry=<n>", strprintf("Do not keep transactions in the mempool longer than <n> hours (default: %u)", DEFAULT_MEMPOOL_EXPIRY_HOURS), ArgsManager::ALLOW_ANY, OptionsCategory::OPTIONS);
    argsman.AddArg("-minimumchainwork=<hex>", strprintf("Minimum work assumed to exist on a valid chain in hex (default: %s, testnet3: %s, testnet4: %s, signet: %s)", defaultChainParams->GetConsensus().nMinimumChainWork.GetHex(), testnetChainParams->GetConsensus().nMinimumChainWork.GetHex(), testnet4ChainParams->GetConsensus().nMinimumChainWork.GetHex(), signetChainParams->GetConsensus().nMinimumChainWork.GetHex()), ArgsManager::ALLOW_ANY | ArgsManager::DEBUG_ONLY, OptionsCategory::OPTIONS);
    argsman.AddArg("-par=<n>", strprintf("Set the number of script verification threads (0 = auto, up to %d, <0 = leave that many cores free, default: %d)",
        MAX_SCRIPTCHECK_THREADS, DEFAULT_SCRIPTCHECK_THREADS), ArgsManager::ALLOW_ANY, OptionsCategory::OPTIONS);
    argsman.AddArg("-persistmempool", strprintf("Whether to save the mempool on shutdown and load on restart (default: %u)", DEFAULT_PERSIST_MEMPOOL), ArgsManager::ALLOW_ANY, OptionsCategory::OPTIONS);
    argsman.AddArg("-persistmempoolv1",
                   strprintf("Whether a mempool.dat file created by -persistmempool or the savemempool RPC will be written in the legacy format "
                             "(version 1) or the current format (version 2). This temporary option will be removed in the future. (default: %u)",
                             DEFAULT_PERSIST_V1_DAT),
                   ArgsManager::ALLOW_ANY, OptionsCategory::OPTIONS);
    argsman.AddArg("-pid=<file>", strprintf("Specify pid file. Relative paths will be prefixed by a net-specific datadir location. (default: %s)", BITCOIN_PID_FILENAME), ArgsManager::ALLOW_ANY, OptionsCategory::OPTIONS);
    argsman.AddArg("-prune=<n>", strprintf("Reduce storage requirements by enabling pruning (deleting) of old blocks. This allows the pruneblockchain RPC to be called to delete specific blocks and enables automatic pruning of old blocks if a target size in MiB is provided. This mode is incompatible with -txindex. "
            "Warning: Reverting this setting requires re-downloading the entire blockchain. "
            "(default: 0 = disable pruning blocks, 1 = allow manual pruning via RPC, >=%u = automatically prune block files to stay under the specified target size in MiB)", MIN_DISK_SPACE_FOR_BLOCK_FILES / 1024 / 1024), ArgsManager::ALLOW_ANY, OptionsCategory::OPTIONS);
    argsman.AddArg("-pruneduringinit=<n>", "Temporarily adjusts the -prune setting until initial sync completes."
        " Ignored if pruning is disabled."
        " (default: -1 = same value as -prune)", ArgsManager::ALLOW_ANY, OptionsCategory::OPTIONS);
    argsman.AddArg("-reindex", "If enabled, wipe chain state and block index, and rebuild them from blk*.dat files on disk. Also wipe and rebuild other optional indexes that are active. If an assumeutxo snapshot was loaded, its chainstate will be wiped as well. The snapshot can then be reloaded via RPC. Setting this to auto automatically reindexes the block database if it is corrupted.", ArgsManager::ALLOW_ANY, OptionsCategory::OPTIONS);
    argsman.AddArg("-reindex-chainstate", "If enabled, wipe chain state, and rebuild it from blk*.dat files on disk. If an assumeutxo snapshot was loaded, its chainstate will be wiped as well. The snapshot can then be reloaded via RPC.", ArgsManager::ALLOW_ANY, OptionsCategory::OPTIONS);
    argsman.AddArg("-settings=<file>", strprintf("Specify path to dynamic settings data file. Can be disabled with -nosettings. File is written at runtime and not meant to be edited by users (use %s instead for custom settings). Relative paths will be prefixed by datadir location. (default: %s)", BITCOIN_CONF_FILENAME, BITCOIN_SETTINGS_FILENAME), ArgsManager::ALLOW_ANY, OptionsCategory::OPTIONS);
    argsman.AddArg("-softwareexpiry", strprintf("Stop working after this POSIX timestamp (default: %s)", DEFAULT_SOFTWARE_EXPIRY), ArgsManager::ALLOW_ANY | ArgsManager::DEBUG_ONLY, OptionsCategory::OPTIONS);
#if HAVE_SYSTEM
    argsman.AddArg("-startupnotify=<cmd>", "Execute command on startup.", ArgsManager::ALLOW_ANY, OptionsCategory::OPTIONS);
    argsman.AddArg("-shutdownnotify=<cmd>", "Execute command immediately before beginning shutdown. The need for shutdown may be urgent, so be careful not to delay it long (if the command doesn't require interaction with the server, consider having it fork into the background).", ArgsManager::ALLOW_ANY, OptionsCategory::OPTIONS);
#endif
    argsman.AddArg("-txindex", strprintf("Maintain a full transaction index, used by the getrawtransaction rpc call (default: %u)", DEFAULT_TXINDEX), ArgsManager::ALLOW_ANY, OptionsCategory::OPTIONS);
    argsman.AddArg("-blockfilterindex=<type>",
                 strprintf("Maintain an index of compact filters by block (default: %s, values: %s).", DEFAULT_BLOCKFILTERINDEX, ListBlockFilterTypes()) +
                 " If <type> is not supplied or if <type> = 1, certain indexes are enabled (currently just basic).",
                 ArgsManager::ALLOW_ANY, OptionsCategory::OPTIONS);

    argsman.AddArg("-addnode=<ip>", strprintf("Add a node to connect to and attempt to keep the connection open (see the addnode RPC help for more info). This option can be specified multiple times to add multiple nodes; connections are limited to %u at a time and are counted separately from the -maxconnections limit.", MAX_ADDNODE_CONNECTIONS), ArgsManager::ALLOW_ANY | ArgsManager::NETWORK_ONLY, OptionsCategory::CONNECTION);
    argsman.AddArg("-asmap=<file>", strprintf("Specify asn mapping used for bucketing of the peers (default: %s). Relative paths will be prefixed by the net-specific datadir location.", DEFAULT_ASMAP_FILENAME), ArgsManager::ALLOW_ANY, OptionsCategory::CONNECTION);
    argsman.AddArg("-bantime=<n>", strprintf("Default duration (in seconds) of manually configured bans (default: %u)", DEFAULT_MISBEHAVING_BANTIME), ArgsManager::ALLOW_ANY, OptionsCategory::CONNECTION);
    argsman.AddArg("-bind=<addr>[:<port>][=onion]", strprintf("Bind to given address and always listen on it (default: 0.0.0.0). Use [host]:port notation for IPv6. Append =onion to tag any incoming connections to that address and port as incoming Tor connections (default: 127.0.0.1:%u=onion, testnet3: 127.0.0.1:%u=onion, testnet4: 127.0.0.1:%u=onion, signet: 127.0.0.1:%u=onion, regtest: 127.0.0.1:%u=onion)", defaultChainParams->GetDefaultPort() + 1, testnetChainParams->GetDefaultPort() + 1, testnet4ChainParams->GetDefaultPort() + 1, signetChainParams->GetDefaultPort() + 1, regtestChainParams->GetDefaultPort() + 1), ArgsManager::ALLOW_ANY | ArgsManager::NETWORK_ONLY, OptionsCategory::CONNECTION);
    argsman.AddArg("-cjdnsreachable", "If set, then this host is configured for CJDNS (connecting to fc00::/8 addresses would lead us to the CJDNS network, see doc/cjdns.md) (default: 0)", ArgsManager::ALLOW_ANY, OptionsCategory::CONNECTION);
    argsman.AddArg("-connect=<ip>", "Connect only to the specified node; -noconnect disables automatic connections (the rules for this peer are the same as for -addnode). This option can be specified multiple times to connect to multiple nodes.", ArgsManager::ALLOW_ANY | ArgsManager::NETWORK_ONLY, OptionsCategory::CONNECTION);
    argsman.AddArg("-discover", "Discover own IP addresses (default: 1 when listening and no -externalip or -proxy)", ArgsManager::ALLOW_ANY, OptionsCategory::CONNECTION);
    argsman.AddArg("-dns", strprintf("Allow DNS lookups for -addnode, -seednode and -connect (default: %u)", DEFAULT_NAME_LOOKUP), ArgsManager::ALLOW_ANY, OptionsCategory::CONNECTION);
    argsman.AddArg("-dnsseed", strprintf("Query for peer addresses via DNS lookup, if low on addresses (default: %u unless -connect used or -maxconnections=0)", DEFAULT_DNSSEED), ArgsManager::ALLOW_ANY, OptionsCategory::CONNECTION);
    argsman.AddArg("-externalip=<ip>", "Specify your own public address", ArgsManager::ALLOW_ANY, OptionsCategory::CONNECTION);
    argsman.AddArg("-feefilter", strprintf("Tell other nodes to filter invs to us by our mempool min fee (default: %u)", DEFAULT_FEEFILTER), ArgsManager::ALLOW_ANY | ArgsManager::DEBUG_ONLY, OptionsCategory::CONNECTION);
    argsman.AddArg("-fixedseeds", strprintf("Allow fixed seeds if DNS seeds don't provide peers (default: %u)", DEFAULT_FIXEDSEEDS), ArgsManager::ALLOW_ANY, OptionsCategory::CONNECTION);
    argsman.AddArg("-forcednsseed", strprintf("Always query for peer addresses via DNS lookup (default: %u)", DEFAULT_FORCEDNSSEED), ArgsManager::ALLOW_ANY, OptionsCategory::CONNECTION);
    argsman.AddArg("-listen", strprintf("Accept connections from outside (default: %u if no -proxy, -connect or -maxconnections=0)", DEFAULT_LISTEN), ArgsManager::ALLOW_ANY, OptionsCategory::CONNECTION);
    argsman.AddArg("-listenonion", strprintf("Automatically create Tor onion service (default: %d)", DEFAULT_LISTEN_ONION), ArgsManager::ALLOW_ANY, OptionsCategory::CONNECTION);
    argsman.AddArg("-maxconnections=<n>", strprintf("Maintain at most <n> automatic connections to peers (default: %u). This limit does not apply to connections manually added via -addnode or the addnode RPC, which have a separate limit of %u.", DEFAULT_MAX_PEER_CONNECTIONS, MAX_ADDNODE_CONNECTIONS), ArgsManager::ALLOW_ANY, OptionsCategory::CONNECTION);
    argsman.AddArg("-maxreceivebuffer=<n>", strprintf("Maximum per-connection receive buffer, <n>*1000 bytes (default: %u)", DEFAULT_MAXRECEIVEBUFFER), ArgsManager::ALLOW_ANY, OptionsCategory::CONNECTION);
    argsman.AddArg("-maxsendbuffer=<n>", strprintf("Maximum per-connection memory usage for the send buffer, <n>*1000 bytes (default: %u)", DEFAULT_MAXSENDBUFFER), ArgsManager::ALLOW_ANY, OptionsCategory::CONNECTION);
    argsman.AddArg("-maxuploadtarget=<n>", strprintf("Tries to keep outbound traffic under the given target per 24h. Limit does not apply to peers with 'download' permission or blocks created within past week. 0 = no limit (default: %s). Optional suffix units [k|K|m|M|g|G|t|T] (default: M). Lowercase is 1000 base while uppercase is 1024 base", DEFAULT_MAX_UPLOAD_TARGET), ArgsManager::ALLOW_ANY, OptionsCategory::CONNECTION);
#ifdef HAVE_SOCKADDR_UN
    argsman.AddArg("-onion=<ip:port|path>", "Use separate SOCKS5 proxy to reach peers via Tor onion services, set -noonion to disable (default: -proxy). May be a local file path prefixed with 'unix:'.", ArgsManager::ALLOW_ANY, OptionsCategory::CONNECTION);
#else
    argsman.AddArg("-onion=<ip:port>", "Use separate SOCKS5 proxy to reach peers via Tor onion services, set -noonion to disable (default: -proxy)", ArgsManager::ALLOW_ANY, OptionsCategory::CONNECTION);
#endif
    argsman.AddArg("-i2psam=<ip:port>", "I2P SAM proxy to reach I2P peers and accept I2P connections (default: none)", ArgsManager::ALLOW_ANY, OptionsCategory::CONNECTION);
    argsman.AddArg("-i2pacceptincoming", strprintf("Whether to accept inbound I2P connections (default: %i). Ignored if -i2psam is not set. Listening for inbound I2P connections is done through the SAM proxy, not by binding to a local address and port.", DEFAULT_I2P_ACCEPT_INCOMING), ArgsManager::ALLOW_ANY, OptionsCategory::CONNECTION);
    argsman.AddArg("-onlynet=<net>", "Make automatic outbound connections only to network <net> (" + Join(GetNetworkNames(), ", ") + "). Inbound and manual connections are not affected by this option. It can be specified multiple times to allow multiple networks.", ArgsManager::ALLOW_ANY, OptionsCategory::CONNECTION);
    argsman.AddArg("-v2transport", strprintf("Support v2 transport (default: %u)", DEFAULT_V2_TRANSPORT), ArgsManager::ALLOW_ANY, OptionsCategory::CONNECTION);
    argsman.AddArg("-v2onlyclearnet", strprintf("Disallow outbound v1 connections on IPV4/IPV6 (default: %u). Enable this option only if you really need it. Use -listen=0 to disable inbound connections since they can be unencrypted.", false), ArgsManager::ALLOW_ANY | ArgsManager::DEBUG_ONLY, OptionsCategory::CONNECTION);
    argsman.AddArg("-peerbloomfilters", strprintf("Support filtering of blocks and transactions with bloom filters (default: %s)", DEFAULT_PEERBLOOMFILTERS ? "1" : "localhost only"), ArgsManager::ALLOW_ANY, OptionsCategory::CONNECTION);
    argsman.AddArg("-peerblockfilters", strprintf("Serve compact block filters to peers per BIP 157 (default: %u)", DEFAULT_PEERBLOCKFILTERS), ArgsManager::ALLOW_ANY, OptionsCategory::CONNECTION);
    argsman.AddArg("-txreconciliation", strprintf("Enable transaction reconciliations per BIP 330 (default: %d)", DEFAULT_TXRECONCILIATION_ENABLE), ArgsManager::ALLOW_ANY | ArgsManager::DEBUG_ONLY, OptionsCategory::CONNECTION);
    argsman.AddArg("-port=<port>", strprintf("Listen for connections on <port> (default: %u, testnet3: %u, testnet4: %u, signet: %u, regtest: %u). Not relevant for I2P (see doc/i2p.md). If set to a value x, the default onion listening port will be set to x+1.", defaultChainParams->GetDefaultPort(), testnetChainParams->GetDefaultPort(), testnet4ChainParams->GetDefaultPort(), signetChainParams->GetDefaultPort(), regtestChainParams->GetDefaultPort()), ArgsManager::ALLOW_ANY | ArgsManager::NETWORK_ONLY, OptionsCategory::CONNECTION);
    const std::string proxy_doc_for_value =
#ifdef HAVE_SOCKADDR_UN
        "<ip>[:<port>]|unix:<path>";
#else
        "<ip>[:<port>]";
#endif
    const std::string proxy_doc_for_unix_socket =
#ifdef HAVE_SOCKADDR_UN
        "May be a local file path prefixed with 'unix:' if the proxy supports it. ";
#else
        "";
#endif
    argsman.AddArg("-proxy=" + proxy_doc_for_value + "[=<network>]",
                   "Connect through SOCKS5 proxy, set -noproxy to disable. " +
                   proxy_doc_for_unix_socket +
                   "Could end in =network to set the proxy only for that network. " +
                   "The network can be any of ipv4, ipv6, tor or cjdns. " +
                   "(default: disabled)",
                   ArgsManager::ALLOW_ANY | ArgsManager::DISALLOW_ELISION,
                   OptionsCategory::CONNECTION);
    argsman.AddArg("-proxyrandomize", strprintf("Randomize credentials for every proxy connection. This enables Tor stream isolation (default: %u)", DEFAULT_PROXYRANDOMIZE), ArgsManager::ALLOW_ANY, OptionsCategory::CONNECTION);
    argsman.AddArg("-seednode=<ip>", "Connect to a node to retrieve peer addresses, and disconnect. This option can be specified multiple times to connect to multiple nodes. During startup, seednodes will be tried before dnsseeds.", ArgsManager::ALLOW_ANY, OptionsCategory::CONNECTION);
    argsman.AddArg("-networkactive", "Enable all P2P network activity (default: 1). Can be changed by the setnetworkactive RPC command", ArgsManager::ALLOW_ANY, OptionsCategory::CONNECTION);
    argsman.AddArg("-timeout=<n>", strprintf("Specify socket connection timeout in milliseconds. If an initial attempt to connect is unsuccessful after this amount of time, drop it (minimum: 1, default: %d)", DEFAULT_CONNECT_TIMEOUT), ArgsManager::ALLOW_ANY, OptionsCategory::CONNECTION);
    argsman.AddArg("-peertimeout=<n>", strprintf("Specify a p2p connection timeout delay in seconds. After connecting to a peer, wait this amount of time before considering disconnection based on inactivity (minimum: 1, default: %d)", DEFAULT_PEER_CONNECT_TIMEOUT), ArgsManager::ALLOW_ANY | ArgsManager::DEBUG_ONLY, OptionsCategory::CONNECTION);
    argsman.AddArg("-torcontrol=<ip>:<port>", strprintf("Tor control host and port to use if onion listening enabled (default: %s). If no port is specified, the default port of %i will be used.", DEFAULT_TOR_CONTROL, DEFAULT_TOR_CONTROL_PORT), ArgsManager::ALLOW_ANY, OptionsCategory::CONNECTION);
#ifdef ENABLE_TOR_SUBPROCESS
    argsman.AddArg("-torexecute=<command>", strprintf("Tor command to use if not already running (default: %s)", DEFAULT_TOR_EXECUTE), ArgsManager::ALLOW_ANY, OptionsCategory::CONNECTION);
#else
    hidden_args.emplace_back("-torexecute=<command>");
#endif
    argsman.AddArg("-torpassword=<pass>", "Tor control port password (default: empty)", ArgsManager::ALLOW_ANY | ArgsManager::SENSITIVE, OptionsCategory::CONNECTION);
#ifdef USE_UPNP
    argsman.AddArg("-upnp", strprintf("Use UPnP to map the listening port (default: %u)", DEFAULT_UPNP), ArgsManager::ALLOW_ANY, OptionsCategory::CONNECTION);
#else
    hidden_args.emplace_back("-upnp");
#endif
    argsman.AddArg("-natpmp", strprintf("Use PCP or NAT-PMP to map the listening port (default: %u)", DEFAULT_NATPMP), ArgsManager::ALLOW_ANY, OptionsCategory::CONNECTION);
    argsman.AddArg("-whitebind=<[permissions@]addr>", "Bind to the given address and add permission flags to the peers connecting to it. "
        "Use [host]:port notation for IPv6. Allowed permissions: " + Join(NET_PERMISSIONS_DOC, ", ") + ". "
        "Specify multiple permissions separated by commas (default: download,noban,mempool,relay). Can be specified multiple times.", ArgsManager::ALLOW_ANY, OptionsCategory::CONNECTION);

    argsman.AddArg("-whitelist=<[permissions@]IP address or network>", "Add permission flags to the peers using the given IP address (e.g. 1.2.3.4) or "
        "CIDR-notated network (e.g. 1.2.3.0/24). Uses the same permissions as "
        "-whitebind. "
        "Additional flags \"in\" and \"out\" control whether permissions apply to incoming connections and/or outgoing (default: incoming only). "
        "Can be specified multiple times.", ArgsManager::ALLOW_ANY, OptionsCategory::CONNECTION);

    g_wallet_init_interface.AddWalletOptions(argsman);

#ifdef ENABLE_ZMQ
    argsman.AddArg("-zmqpubhashblock=<address>", "Enable publish hash block in <address>", ArgsManager::ALLOW_ANY, OptionsCategory::ZMQ);
    argsman.AddArg("-zmqpubhashtx=<address>", "Enable publish hash transaction in <address>", ArgsManager::ALLOW_ANY, OptionsCategory::ZMQ);
    argsman.AddArg("-zmqpubhashwallettx=<address>", "Enable publish hash wallet transaction in <address>", ArgsManager::ALLOW_ANY, OptionsCategory::ZMQ);
    argsman.AddArg("-zmqpubrawblock=<address>", "Enable publish raw block in <address>", ArgsManager::ALLOW_ANY, OptionsCategory::ZMQ);
    argsman.AddArg("-zmqpubrawtx=<address>", "Enable publish raw transaction in <address>", ArgsManager::ALLOW_ANY, OptionsCategory::ZMQ);
    argsman.AddArg("-zmqpubrawwallettx=<address>", "Enable publish raw wallet transaction in <address>", ArgsManager::ALLOW_ANY, OptionsCategory::ZMQ);
    argsman.AddArg("-zmqpubsequence=<address>", "Enable publish hash block and tx sequence in <address>", ArgsManager::ALLOW_ANY, OptionsCategory::ZMQ);
    argsman.AddArg("-zmqpubhashblockhwm=<n>", strprintf("Set publish hash block outbound message high water mark (default: %d)", CZMQAbstractNotifier::DEFAULT_ZMQ_SNDHWM), ArgsManager::ALLOW_ANY, OptionsCategory::ZMQ);
    argsman.AddArg("-zmqpubhashtxhwm=<n>", strprintf("Set publish hash transaction outbound message high water mark (default: %d)", CZMQAbstractNotifier::DEFAULT_ZMQ_SNDHWM), ArgsManager::ALLOW_ANY, OptionsCategory::ZMQ);
    argsman.AddArg("-zmqpubhashwallettxhwm=<n>", strprintf("Set publish hash wallet transaction outbound message high water mark (default: %d)", CZMQAbstractNotifier::DEFAULT_ZMQ_SNDHWM), ArgsManager::ALLOW_ANY, OptionsCategory::ZMQ);
    argsman.AddArg("-zmqpubrawblockhwm=<n>", strprintf("Set publish raw block outbound message high water mark (default: %d)", CZMQAbstractNotifier::DEFAULT_ZMQ_SNDHWM), ArgsManager::ALLOW_ANY, OptionsCategory::ZMQ);
    argsman.AddArg("-zmqpubrawtxhwm=<n>", strprintf("Set publish raw transaction outbound message high water mark (default: %d)", CZMQAbstractNotifier::DEFAULT_ZMQ_SNDHWM), ArgsManager::ALLOW_ANY, OptionsCategory::ZMQ);
    argsman.AddArg("-zmqpubrawwallettxhwm=<n>", strprintf("Set publish raw wallet transaction outbound message high water mark (default: %d)", CZMQAbstractNotifier::DEFAULT_ZMQ_SNDHWM), ArgsManager::ALLOW_ANY, OptionsCategory::ZMQ);
    argsman.AddArg("-zmqpubsequencehwm=<n>", strprintf("Set publish hash sequence message high water mark (default: %d)", CZMQAbstractNotifier::DEFAULT_ZMQ_SNDHWM), ArgsManager::ALLOW_ANY, OptionsCategory::ZMQ);
#else
    hidden_args.emplace_back("-zmqpubhashblock=<address>");
    hidden_args.emplace_back("-zmqpubhashtx=<address>");
    hidden_args.emplace_back("-zmqpubhashwallettx=<address>");
    hidden_args.emplace_back("-zmqpubrawblock=<address>");
    hidden_args.emplace_back("-zmqpubrawtx=<address>");
    hidden_args.emplace_back("-zmqpubrawwallettx=<address>");
    hidden_args.emplace_back("-zmqpubsequence=<n>");
    hidden_args.emplace_back("-zmqpubhashblockhwm=<n>");
    hidden_args.emplace_back("-zmqpubhashtxhwm=<n>");
    hidden_args.emplace_back("-zmqpubhashwallettxhwm=<n>");
    hidden_args.emplace_back("-zmqpubrawblockhwm=<n>");
    hidden_args.emplace_back("-zmqpubrawtxhwm=<n>");
    hidden_args.emplace_back("-zmqpubrawwallettxhwm=<n>");
    hidden_args.emplace_back("-zmqpubsequencehwm=<n>");
#endif

    argsman.AddArg("-checkblocks=<n>", strprintf("How many blocks to check at startup (default: %u, 0 = all)", DEFAULT_CHECKBLOCKS), ArgsManager::ALLOW_ANY | ArgsManager::DEBUG_ONLY, OptionsCategory::DEBUG_TEST);
    argsman.AddArg("-checklevel=<n>", strprintf("How thorough the block verification of -checkblocks is: %s (0-4, default: %u)", Join(CHECKLEVEL_DOC, ", "), DEFAULT_CHECKLEVEL), ArgsManager::ALLOW_ANY | ArgsManager::DEBUG_ONLY, OptionsCategory::DEBUG_TEST);
    argsman.AddArg("-checkblockindex", strprintf("Do a consistency check for the block tree, chainstate, and other validation data structures every <n> operations. Use 0 to disable. (default: %u, regtest: %u)", defaultChainParams->DefaultConsistencyChecks(), regtestChainParams->DefaultConsistencyChecks()), ArgsManager::ALLOW_ANY | ArgsManager::DEBUG_ONLY, OptionsCategory::DEBUG_TEST);
    argsman.AddArg("-checkaddrman=<n>", strprintf("Run addrman consistency checks every <n> operations. Use 0 to disable. (default: %u)", DEFAULT_ADDRMAN_CONSISTENCY_CHECKS), ArgsManager::ALLOW_ANY | ArgsManager::DEBUG_ONLY, OptionsCategory::DEBUG_TEST);
    argsman.AddArg("-checkmempool=<n>", strprintf("Run mempool consistency checks every <n> transactions. Use 0 to disable. (default: %u, regtest: %u)", defaultChainParams->DefaultConsistencyChecks(), regtestChainParams->DefaultConsistencyChecks()), ArgsManager::ALLOW_ANY | ArgsManager::DEBUG_ONLY, OptionsCategory::DEBUG_TEST);
    argsman.AddArg("-checkpoints", strprintf("Enable rejection of any forks from the known historical chain until block %s (default: %u)", defaultChainParams->Checkpoints().GetHeight(), DEFAULT_CHECKPOINTS_ENABLED), ArgsManager::ALLOW_ANY | ArgsManager::DEBUG_ONLY, OptionsCategory::DEBUG_TEST);
    argsman.AddArg("-deprecatedrpc=<method>", "Allows deprecated RPC method(s) to be used", ArgsManager::ALLOW_ANY | ArgsManager::DEBUG_ONLY, OptionsCategory::DEBUG_TEST);
    argsman.AddArg("-stopafterblockimport", strprintf("Stop running after importing blocks from disk (default: %u)", DEFAULT_STOPAFTERBLOCKIMPORT), ArgsManager::ALLOW_ANY | ArgsManager::DEBUG_ONLY, OptionsCategory::DEBUG_TEST);
    argsman.AddArg("-stopatheight", strprintf("Stop running after reaching the given height in the main chain (default: %u)", DEFAULT_STOPATHEIGHT), ArgsManager::ALLOW_ANY | ArgsManager::DEBUG_ONLY, OptionsCategory::DEBUG_TEST);
    argsman.AddArg("-limitancestorcount=<n>", strprintf("Do not accept transactions if number of in-mempool ancestors is <n> or more (default: %u)", DEFAULT_ANCESTOR_LIMIT), ArgsManager::ALLOW_ANY | ArgsManager::DEBUG_ONLY, OptionsCategory::DEBUG_TEST);
    argsman.AddArg("-limitancestorsize=<n>", strprintf("Do not accept transactions whose size with all in-mempool ancestors exceeds <n> kilobytes (default: %u)", DEFAULT_ANCESTOR_SIZE_LIMIT_KVB), ArgsManager::ALLOW_ANY | ArgsManager::DEBUG_ONLY, OptionsCategory::DEBUG_TEST);
    argsman.AddArg("-limitdescendantcount=<n>", strprintf("Do not accept transactions if any ancestor would have <n> or more in-mempool descendants (default: %u)", DEFAULT_DESCENDANT_LIMIT), ArgsManager::ALLOW_ANY | ArgsManager::DEBUG_ONLY, OptionsCategory::DEBUG_TEST);
    argsman.AddArg("-limitdescendantsize=<n>", strprintf("Do not accept transactions if any ancestor would have more than <n> kilobytes of in-mempool descendants (default: %u).", DEFAULT_DESCENDANT_SIZE_LIMIT_KVB), ArgsManager::ALLOW_ANY | ArgsManager::DEBUG_ONLY, OptionsCategory::DEBUG_TEST);
    argsman.AddArg("-test=<option>", "Pass a test-only option. Options include : " + Join(TEST_OPTIONS_DOC, ", ") + ".", ArgsManager::ALLOW_ANY | ArgsManager::DEBUG_ONLY, OptionsCategory::DEBUG_TEST);
    argsman.AddArg("-capturemessages", "Capture all P2P messages to disk", ArgsManager::ALLOW_ANY | ArgsManager::DEBUG_ONLY, OptionsCategory::DEBUG_TEST);
    argsman.AddArg("-mocktime=<n>", "Replace actual time with " + UNIX_EPOCH_TIME + " (default: 0)", ArgsManager::ALLOW_ANY | ArgsManager::DEBUG_ONLY, OptionsCategory::DEBUG_TEST);
    argsman.AddArg("-maxsigcachesize=<n>", strprintf("Limit sum of signature cache and script execution cache sizes to <n> MiB (default: %u)", DEFAULT_VALIDATION_CACHE_BYTES >> 20), ArgsManager::ALLOW_ANY | ArgsManager::DEBUG_ONLY, OptionsCategory::DEBUG_TEST);
    argsman.AddArg("-maxtipage=<n>",
                   strprintf("Maximum tip age in seconds to consider node in initial block download (default: %u)",
                             Ticks<std::chrono::seconds>(DEFAULT_MAX_TIP_AGE)),
                   ArgsManager::ALLOW_ANY | ArgsManager::DEBUG_ONLY, OptionsCategory::DEBUG_TEST);
<<<<<<< HEAD
    argsman.AddArg("-printpriority", strprintf("Log transaction priority and fee rate in %s/kvB when mining blocks (default: %u)", CURRENCY_UNIT, DEFAULT_PRINT_MODIFIED_FEE), ArgsManager::ALLOW_ANY | ArgsManager::DEBUG_ONLY, OptionsCategory::DEBUG_TEST);
=======
    argsman.AddArg("-printpriority", strprintf("Log transaction fee rate in %s/kvB when mining blocks (default: %u)", CURRENCY_UNIT, DEFAULT_PRINT_MODIFIED_FEE), ArgsManager::ALLOW_ANY | ArgsManager::DEBUG_ONLY, OptionsCategory::DEBUG_TEST);
>>>>>>> 25633b23
    argsman.AddArg("-uaappend=<uafragment>", "Append literal string to the user agent string (should only be used for software embedding)", ArgsManager::ALLOW_ANY, OptionsCategory::CONNECTION);
    argsman.AddArg("-uacomment=<cmt>", "Append comment to the user agent string", ArgsManager::ALLOW_ANY, OptionsCategory::CONNECTION);
    argsman.AddArg("-uaspoof=<ua>", strprintf("Replace entire user agent string with custom identifier (should be formatted '%s' as specified in BIP 14)", BIP14_EXAMPLE_UA), ArgsManager::ALLOW_ANY | ArgsManager::DEBUG_ONLY, OptionsCategory::CONNECTION);

    SetupChainParamsBaseOptions(argsman);

    argsman.AddArg("-acceptnonstddatacarrier",
                   strprintf("Relay and mine non-OP_RETURN datacarrier injection (default: %u)",
                             DEFAULT_ACCEPT_NON_STD_DATACARRIER),
                   ArgsManager::ALLOW_ANY, OptionsCategory::NODE_RELAY);
    argsman.AddArg("-acceptnonstdtxn", strprintf("Relay and mine \"non-standard\" transactions (default: %u)", DEFAULT_ACCEPT_NON_STD_TXN), ArgsManager::ALLOW_ANY, OptionsCategory::NODE_RELAY);
    argsman.AddArg("-acceptunknownwitness",
                   strprintf("Relay transactions sending to unknown/future witness script versions (default: %u)", DEFAULT_ACCEPTUNKNOWNWITNESS),
                   ArgsManager::ALLOW_ANY,
                   OptionsCategory::NODE_RELAY);
    argsman.AddArg("-incrementalrelayfee=<amt>", strprintf("Fee rate (in %s/kvB) used to define cost of relay, used for mempool limiting and replacement policy. (default: %s)", CURRENCY_UNIT, FormatMoney(DEFAULT_INCREMENTAL_RELAY_FEE)), ArgsManager::ALLOW_ANY | ArgsManager::DEBUG_ONLY, OptionsCategory::NODE_RELAY);
    argsman.AddArg("-dustrelayfee=<amt>", strprintf("Fee rate (in %s/kvB) used to define dust, the value of an output such that it will cost more than its value in fees at this fee rate to spend it. (default: %s)", CURRENCY_UNIT, FormatMoney(DUST_RELAY_TX_FEE)), ArgsManager::ALLOW_ANY, OptionsCategory::NODE_RELAY);
    argsman.AddArg("-dustdynamic=off|[<multiplier>*]target:<blocks>|[<multiplier>*]mempool:<kvB>",
                   strprintf("Automatically raise dustrelayfee based on either the expected fee to be mined within <blocks> blocks, or to be within the best <kvB> kvB of this node's mempool. If unspecified, multiplier is %s. (default: %s)",
                             DEFAULT_DUST_RELAY_MULTIPLIER / 1000.,
                             DEFAULT_DUST_DYNAMIC), ArgsManager::ALLOW_ANY, OptionsCategory::NODE_RELAY);
    argsman.AddArg("-acceptstalefeeestimates", strprintf("Read fee estimates even if they are stale (%sdefault: %u) fee estimates are considered stale if they are %s hours old", "regtest only; ", DEFAULT_ACCEPT_STALE_FEE_ESTIMATES, Ticks<std::chrono::hours>(MAX_FILE_AGE)), ArgsManager::ALLOW_ANY | ArgsManager::DEBUG_ONLY, OptionsCategory::DEBUG_TEST);
    argsman.AddArg("-bytespersigop", strprintf("Equivalent bytes per sigop in transactions for relay and mining (default: %u)", DEFAULT_BYTES_PER_SIGOP), ArgsManager::ALLOW_ANY, OptionsCategory::NODE_RELAY);
    argsman.AddArg("-bytespersigopstrict", strprintf("Minimum bytes per sigop in transactions we relay and mine (default: %u)", DEFAULT_BYTES_PER_SIGOP_STRICT), ArgsManager::ALLOW_ANY, OptionsCategory::NODE_RELAY);
    argsman.AddArg("-datacarrier", strprintf("Relay and mine data carrier transactions (default: %u)", DEFAULT_ACCEPT_DATACARRIER), ArgsManager::ALLOW_ANY, OptionsCategory::NODE_RELAY);
    argsman.AddArg("-datacarriercost", strprintf("Treat extra data in transactions as at least N vbytes per actual byte (default: %s)", DEFAULT_WEIGHT_PER_DATA_BYTE / 4.0), ArgsManager::ALLOW_ANY, OptionsCategory::NODE_RELAY);
    argsman.AddArg("-datacarrierfullcount", strprintf("Apply datacarriersize limit to all known datacarrier methods (default: %u)", DEFAULT_DATACARRIER_FULLCOUNT), ArgsManager::ALLOW_ANY | (DEFAULT_DATACARRIER_FULLCOUNT ? uint32_t{ArgsManager::DEBUG_ONLY} : 0), OptionsCategory::NODE_RELAY);
    argsman.AddArg("-datacarriersize",
                   strprintf("Maximum size of data in data carrier transactions we relay and mine, in bytes (default: %u)",
                             MAX_OP_RETURN_RELAY),
                   ArgsManager::ALLOW_ANY, OptionsCategory::NODE_RELAY);
    argsman.AddArg("-maxscriptsize", strprintf("Maximum size of scripts (including the entire witness stack) we relay and mine, in bytes (default: %s)", DEFAULT_SCRIPT_SIZE_POLICY_LIMIT), ArgsManager::ALLOW_ANY, OptionsCategory::NODE_RELAY);
    argsman.AddArg("-maxtxlegacysigops",
                   strprintf("Maximum number of legacy sigops allowed in transactions we relay and mine, as measured by BIP54 (default: %s)",
                             MAX_TX_LEGACY_SIGOPS),
                   ArgsManager::ALLOW_ANY, OptionsCategory::NODE_RELAY);
    argsman.AddArg("-mempoolfullrbf", strprintf("Accept transaction replace-by-fee without requiring replaceability signaling (default: %u)", (DEFAULT_MEMPOOL_RBF_POLICY == RBFPolicy::Always)), ArgsManager::ALLOW_ANY, OptionsCategory::NODE_RELAY);
    argsman.AddArg("-mempoolreplacement", strprintf("Set to 0 to disable RBF entirely, \"fee,optin\" to honour RBF opt-out signal, or \"fee,-optin\" to always RBF aka full RBF (default: %s)", "fee,-optin"), ArgsManager::ALLOW_ANY, OptionsCategory::NODE_RELAY);
    argsman.AddArg("-mempooltruc", strprintf("Behaviour for transactions requesting TRUC limits: \"reject\" the transactions entirely, \"accept\" them just like any other, or \"enforce\" to impose their requested restrictions (default: %s)", "accept"), ArgsManager::ALLOW_ANY, OptionsCategory::NODE_RELAY);
    argsman.AddArg("-permitbareanchor",
                   strprintf("Relay transactions that only have ephemeral anchor outputs (default: %u)", DEFAULT_PERMITBAREANCHOR),
                   ArgsManager::ALLOW_ANY,
                   OptionsCategory::NODE_RELAY);
    argsman.AddArg("-permitbaredatacarrier",
                   strprintf("Relay transactions that only have data carrier outputs (default: %u)", DEFAULT_PERMITBAREDATACARRIER),
                   ArgsManager::ALLOW_ANY,
                   OptionsCategory::NODE_RELAY);
    argsman.AddArg("-permitbarepubkey", strprintf("Relay legacy pubkey outputs (default: %u)", DEFAULT_PERMIT_BAREPUBKEY), ArgsManager::ALLOW_ANY,
                   OptionsCategory::NODE_RELAY);
    argsman.AddArg("-permitbaremultisig", strprintf("Relay transactions creating non-P2SH multisig outputs (default: %u)", DEFAULT_PERMIT_BAREMULTISIG), ArgsManager::ALLOW_ANY,
                   OptionsCategory::NODE_RELAY);
    argsman.AddArg("-permitephemeral=<options>",
                   strprintf("Relay transaction packages that include ephemeral outputs defined by comma-separated options (prefix each by '-' to force off): \"anchor\" to allow minimal anyone-can-spend anchors, \"send\" to allow ordinary output types to be considered ephemeral, and \"dust\" to allow for dust-amount outputs rather than strictly zero-value (default: %s)", "anchor,-send,-dust"),
                   ArgsManager::ALLOW_ANY,
                   OptionsCategory::NODE_RELAY);
    argsman.AddArg("-minrelaycoinblocks=<n>",
                   strprintf("Minimum \"coin blocks\" (measured in %s per block) that a transaction must be spending to be relayed (default: %s)",
                             CURRENCY_ATOM,
                             DEFAULT_MINRELAYCOINBLOCKS),
                   ArgsManager::ALLOW_ANY, OptionsCategory::NODE_RELAY);
    argsman.AddArg("-minrelaymaturity=<n>",
                   strprintf("Minimum number of blocks that inputs must mature before being spent in transactions we relay (default: %s)",
                             DEFAULT_MINRELAYMATURITY),
                   ArgsManager::ALLOW_ANY, OptionsCategory::NODE_RELAY);
    argsman.AddArg("-minrelaytxfee=<amt>", strprintf("Fees (in %s/kvB) smaller than this are considered zero fee for relaying, mining and transaction creation (default: %s)",
        CURRENCY_UNIT, FormatMoney(DEFAULT_MIN_RELAY_TX_FEE)), ArgsManager::ALLOW_ANY, OptionsCategory::NODE_RELAY);
    argsman.AddArg("-rejectparasites", strprintf("Refuse to relay or mine parasitic overlay protocols (default: %u)", DEFAULT_REJECT_PARASITES), ArgsManager::ALLOW_ANY, OptionsCategory::NODE_RELAY);
    argsman.AddArg("-rejecttokens",
                   strprintf("Refuse to relay or mine transactions involving non-bitcoin tokens (default: %u)",
                             DEFAULT_REJECT_TOKENS),
                   ArgsManager::ALLOW_ANY, OptionsCategory::NODE_RELAY);
    argsman.AddArg("-spkreuse=<policy>", strprintf("Either \"allow\" to relay/mine transactions reusing addresses or other pubkey scripts, or \"conflict\" to treat them as exclusive prior to being mined (default: %s)", DEFAULT_SPKREUSE), ArgsManager::ALLOW_ANY, OptionsCategory::NODE_RELAY);
    argsman.AddArg("-whitelistforcerelay", strprintf("Add 'forcerelay' permission to whitelisted peers with default permissions. This will relay transactions even if the transactions were already in the mempool. (default: %d)", DEFAULT_WHITELISTFORCERELAY), ArgsManager::ALLOW_ANY, OptionsCategory::NODE_RELAY);
    argsman.AddArg("-whitelistrelay", strprintf("Add 'relay' permission to whitelisted peers with default permissions. This will accept relayed transactions even when not relaying transactions (default: %d)", DEFAULT_WHITELISTRELAY), ArgsManager::ALLOW_ANY, OptionsCategory::NODE_RELAY);


    argsman.AddArg("-blockmaxsize=<n>", strprintf("Set maximum block size in bytes (default: %d)", DEFAULT_BLOCK_MAX_SIZE), ArgsManager::ALLOW_ANY, OptionsCategory::BLOCK_CREATION);
    argsman.AddArg("-blockmaxweight=<n>", strprintf("Set maximum BIP141 block weight (default: %d)", DEFAULT_BLOCK_MAX_WEIGHT), ArgsManager::ALLOW_ANY, OptionsCategory::BLOCK_CREATION);
    argsman.AddArg("-blockreservedweight=<n>", strprintf("Reserve space for the fixed-size block header plus the largest coinbase transaction the mining software may add to the block. (default: %d).", DEFAULT_BLOCK_RESERVED_WEIGHT), ArgsManager::ALLOW_ANY, OptionsCategory::BLOCK_CREATION);
    argsman.AddArg("-blockmintxfee=<amt>", strprintf("Set lowest fee rate (in %s/kvB) for transactions to be included in block creation. (default: %s)", CURRENCY_UNIT, FormatMoney(DEFAULT_BLOCK_MIN_TX_FEE)), ArgsManager::ALLOW_ANY, OptionsCategory::BLOCK_CREATION);
    argsman.AddArg("-blockprioritysize=<n>", strprintf("Set maximum size of high-priority/low-fee transactions in bytes (default: %d)", DEFAULT_BLOCK_PRIORITY_SIZE), ArgsManager::ALLOW_ANY, OptionsCategory::BLOCK_CREATION);
    argsman.AddArg("-blockversion=<n>", "Override block version to test forking scenarios", ArgsManager::ALLOW_ANY | ArgsManager::DEBUG_ONLY, OptionsCategory::BLOCK_CREATION);

    argsman.AddArg("-rest", strprintf("Accept public REST requests (default: %u)", DEFAULT_REST_ENABLE), ArgsManager::ALLOW_ANY, OptionsCategory::RPC);
    argsman.AddArg("-rpcallowip=<ip>", "Allow JSON-RPC connections from specified source. Valid values for <ip> are a single IP (e.g. 1.2.3.4), a network/netmask (e.g. 1.2.3.4/255.255.255.0), a network/CIDR (e.g. 1.2.3.4/24), all ipv4 (0.0.0.0/0), or all ipv6 (::/0). RFC4193 is allowed only if -cjdnsreachable=0. This option can be specified multiple times", ArgsManager::ALLOW_ANY, OptionsCategory::RPC);
    argsman.AddArg("-rpcauth=<userpw>[:wallet]",
                   "Username and HMAC-SHA-256 hashed password for JSON-RPC connections. "
                   "The field <userpw> comes in the format: <USERNAME>:<SALT>$<HASH>. "
                   "A canonical python script is included in share/rpcauth. "
                   "The client then connects normally using the rpcuser=<USERNAME>/rpcpassword=<PASSWORD> pair of arguments. "
                   "A single wallet name can also be specified to restrict access to only that wallet, or '-' to deny all wallet access. "
                   "This option can be specified multiple times",
                   ArgsManager::ALLOW_ANY | ArgsManager::SENSITIVE, OptionsCategory::RPC);
    argsman.AddArg("-rpcauthfile=<userpw>", "A file with a single lines with same format as rpcauth. This option can be specified multiple times", ArgsManager::ALLOW_ANY, OptionsCategory::RPC);
    argsman.AddArg("-rpcbind=<addr>[:port]", "Bind to given address to listen for JSON-RPC connections. Do not expose the RPC server to untrusted networks such as the public internet! This option is ignored unless -rpcallowip is also passed. Port is optional and overrides -rpcport. Use [host]:port notation for IPv6. This option can be specified multiple times (default: 127.0.0.1 and ::1 i.e., localhost)", ArgsManager::ALLOW_ANY | ArgsManager::NETWORK_ONLY, OptionsCategory::RPC);
    argsman.AddArg("-rpcdoccheck", strprintf("Throw a non-fatal error at runtime if the documentation for an RPC is incorrect (default: %u)", DEFAULT_RPC_DOC_CHECK), ArgsManager::ALLOW_ANY | ArgsManager::DEBUG_ONLY, OptionsCategory::RPC);
    argsman.AddArg("-rpccookiefile=<loc>", "Location of the auth cookie. Relative paths will be prefixed by a net-specific datadir location. (default: data dir)", ArgsManager::ALLOW_ANY, OptionsCategory::RPC);
    argsman.AddArg("-rpccookieperms=<readable-by>", strprintf("Set permissions on the RPC auth cookie file so that it is readable by [owner|group|all] (default: owner [via umask 0077])"), ArgsManager::ALLOW_ANY, OptionsCategory::RPC);
    argsman.AddArg("-rpcpassword=<pw>", "Password for JSON-RPC connections", ArgsManager::ALLOW_ANY | ArgsManager::SENSITIVE, OptionsCategory::RPC);
    argsman.AddArg("-rpcport=<port>", strprintf("Listen for JSON-RPC connections on <port> (default: %u, testnet3: %u, testnet4: %u, signet: %u, regtest: %u)", defaultBaseParams->RPCPort(), testnetBaseParams->RPCPort(), testnet4BaseParams->RPCPort(), signetBaseParams->RPCPort(), regtestBaseParams->RPCPort()), ArgsManager::ALLOW_ANY | ArgsManager::NETWORK_ONLY, OptionsCategory::RPC);
    argsman.AddArg("-rpcservertimeout=<n>", strprintf("Timeout during HTTP requests (default: %d)", DEFAULT_HTTP_SERVER_TIMEOUT), ArgsManager::ALLOW_ANY | ArgsManager::DEBUG_ONLY, OptionsCategory::RPC);
    argsman.AddArg("-rpcthreads=<n>", strprintf("Set the number of threads to service RPC calls (default: %d)", DEFAULT_HTTP_THREADS), ArgsManager::ALLOW_ANY, OptionsCategory::RPC);
    argsman.AddArg("-rpcuser=<user>", "Username for JSON-RPC connections", ArgsManager::ALLOW_ANY | ArgsManager::SENSITIVE, OptionsCategory::RPC);
    argsman.AddArg("-rpcwhitelist=<whitelist>", "Set a whitelist to filter incoming RPC calls for a specific user. The field <whitelist> comes in the format: <USERNAME>:<rpc 1>,<rpc 2>,...,<rpc n>. If multiple whitelists are set for a given user, they are set-intersected. See -rpcwhitelistdefault documentation for information on default whitelist behavior.", ArgsManager::ALLOW_ANY, OptionsCategory::RPC);
    argsman.AddArg("-rpcwhitelistdefault", "Sets default behavior for rpc whitelisting. Unless rpcwhitelistdefault is set to 0, if any -rpcwhitelist is set, the rpc server acts as if all rpc users are subject to empty-unless-otherwise-specified whitelists. If rpcwhitelistdefault is set to 1 and no -rpcwhitelist is set, rpc server acts as if all rpc users are subject to empty whitelists.", ArgsManager::ALLOW_ANY, OptionsCategory::RPC);
    argsman.AddArg("-rpcworkqueue=<n>", strprintf("Set the maximum depth of the work queue to service RPC calls (default: %d)", DEFAULT_HTTP_WORKQUEUE), ArgsManager::ALLOW_ANY | ArgsManager::DEBUG_ONLY, OptionsCategory::RPC);
    argsman.AddArg("-server", "Accept command line and JSON-RPC commands", ArgsManager::ALLOW_ANY, OptionsCategory::RPC);
    if (can_listen_ipc) {
        argsman.AddArg("-ipcbind=<address>", "Bind to Unix socket address and listen for incoming connections. Valid address values are \"unix\" to listen on the default path, <datadir>/node.sock, or \"unix:/custom/path\" to specify a custom path. Can be specified multiple times to listen on multiple paths. Default behavior is not to listen on any path. If relative paths are specified, they are interpreted relative to the network data directory. If paths include any parent directory components and the parent directories do not exist, they will be created.", ArgsManager::ALLOW_ANY, OptionsCategory::IPC);
    }

#if HAVE_DECL_FORK
    argsman.AddArg("-daemon", strprintf("Run in the background as a daemon and accept commands (default: %d)", DEFAULT_DAEMON), ArgsManager::ALLOW_ANY, OptionsCategory::OPTIONS);
    argsman.AddArg("-daemonwait", strprintf("Wait for initialization to be finished before exiting. This implies -daemon (default: %d)", DEFAULT_DAEMONWAIT), ArgsManager::ALLOW_ANY, OptionsCategory::OPTIONS);
#else
    hidden_args.emplace_back("-daemon");
    hidden_args.emplace_back("-daemonwait");
#endif

    CStats::AddStatsOptions();

    // Add the hidden options
    argsman.AddHiddenArgs(hidden_args);
}

#if HAVE_SYSTEM
static void StartupNotify(const ArgsManager& args)
{
    for (const std::string& command : args.GetArgs("-startupnotify")) {
        std::thread t(runCommand, command);
        t.detach(); // thread runs free
    }
}
#endif

static bool AppInitServers(NodeContext& node)
{
    const ArgsManager& args = *Assert(node.args);
    if (!InitHTTPServer(*Assert(node.shutdown_signal))) {
        return false;
    }
    StartRPC();
    node.rpc_interruption_point = RpcInterruptionPoint;
    if (!StartHTTPRPC(&node))
        return false;
    if (args.GetBoolArg("-rest", DEFAULT_REST_ENABLE)) StartREST(&node);
    StartHTTPServer();
    return true;
}

// Parameter interaction based on rules
void InitParameterInteraction(ArgsManager& args)
{
    if (args.GetBoolArg("-corepolicy", DEFAULT_COREPOLICY)) {
        args.SoftSetArg("-incrementalrelayfee", FormatMoney(CORE_INCREMENTAL_RELAY_FEE));
        if (!args.IsArgSet("-minrelaytxfee")) {
            args.ForceSetArg("-minrelaytxfee", FormatMoney(std::max(ParseMoney(args.GetArg("-incrementalrelayfee", "")).value_or(0), CORE_INCREMENTAL_RELAY_FEE)));
        }
        args.SoftSetArg("-blockmintxfee", "0.00000001");
        args.SoftSetArg("-acceptnonstddatacarrier", "1");
        args.SoftSetArg("-blockreconstructionextratxn", "100");
        args.SoftSetArg("-blockreconstructionextratxnsize", strprintf("%s", std::numeric_limits<size_t>::max() / 1000000 + 1));
        args.SoftSetArg("-bytespersigopstrict", "0");
        args.SoftSetArg("-permitbaredatacarrier", "1");
        args.SoftSetArg("-permitbarepubkey", "1");
        args.SoftSetArg("-permitbaremultisig", "1");
        args.SoftSetArg("-rejectparasites", "0");
        args.SoftSetArg("-datacarriercost", "0.25");
        args.SoftSetArg("-datacarrierfullcount", "0");
        args.SoftSetArg("-datacarriersize", "83");
        args.SoftSetArg("-maxtxlegacysigops", strprintf("%s", std::numeric_limits<unsigned int>::max()));
        args.SoftSetArg("-maxscriptsize", strprintf("%s", std::numeric_limits<unsigned int>::max()));
        args.SoftSetArg("-mempooltruc", "enforce");
        args.SoftSetArg("-permitephemeral", "anchor,send,dust");
        args.SoftSetArg("-spkreuse", "allow");
        args.SoftSetArg("-blockprioritysize", "0");
        args.SoftSetArg("-blockmaxsize", "4000000");
        args.SoftSetArg("-blockmaxweight", "4000000");
    }

    // when specifying an explicit binding address, you want to listen on it
    // even when -connect or -proxy is specified
    if (!args.GetArgs("-bind").empty()) {
        if (args.SoftSetBoolArg("-listen", true))
            LogInfo("parameter interaction: -bind set -> setting -listen=1\n");
    }
    if (!args.GetArgs("-whitebind").empty()) {
        if (args.SoftSetBoolArg("-listen", true))
            LogInfo("parameter interaction: -whitebind set -> setting -listen=1\n");
    }

    if (!args.GetArgs("-connect").empty() || args.IsArgNegated("-connect") || args.GetIntArg("-maxconnections", DEFAULT_MAX_PEER_CONNECTIONS) <= 0) {
        // when only connecting to trusted nodes, do not seed via DNS, or listen by default
        // do the same when connections are disabled
        if (args.SoftSetBoolArg("-dnsseed", false))
            LogInfo("parameter interaction: -connect or -maxconnections=0 set -> setting -dnsseed=0\n");
        if (args.SoftSetBoolArg("-listen", false))
            LogInfo("parameter interaction: -connect or -maxconnections=0 set -> setting -listen=0\n");
    }

    std::string proxy_arg = args.GetArg("-proxy", "");
    if (proxy_arg != "" && proxy_arg != "0") {
        // to protect privacy, do not listen by default if a default proxy server is specified
        if (args.SoftSetBoolArg("-listen", false))
            LogInfo("parameter interaction: -proxy set -> setting -listen=0\n");
        // to protect privacy, do not map ports when a proxy is set. The user may still specify -listen=1
        // to listen locally, so don't rely on this happening through -listen below.
        if (args.SoftSetBoolArg("-upnp", false))
            LogInfo("parameter interaction: -proxy set -> setting -upnp=0\n");
        if (args.SoftSetBoolArg("-natpmp", false)) {
            LogInfo("parameter interaction: -proxy set -> setting -natpmp=0\n");
        }
        // to protect privacy, do not discover addresses by default
        if (args.SoftSetBoolArg("-discover", false))
            LogInfo("parameter interaction: -proxy set -> setting -discover=0\n");
    }

    if (!args.GetBoolArg("-listen", DEFAULT_LISTEN)) {
        // do not map ports or try to retrieve public IP when not listening (pointless)
        if (args.SoftSetBoolArg("-upnp", false))
            LogInfo("parameter interaction: -listen=0 -> setting -upnp=0\n");
        if (args.SoftSetBoolArg("-natpmp", false)) {
            LogInfo("parameter interaction: -listen=0 -> setting -natpmp=0\n");
        }
        if (args.SoftSetBoolArg("-discover", false))
            LogInfo("parameter interaction: -listen=0 -> setting -discover=0\n");
        if (args.SoftSetBoolArg("-listenonion", false))
            LogInfo("parameter interaction: -listen=0 -> setting -listenonion=0\n");
        if (args.SoftSetBoolArg("-i2pacceptincoming", false)) {
            LogInfo("parameter interaction: -listen=0 -> setting -i2pacceptincoming=0\n");
        }
    }

    if (!args.GetArgs("-externalip").empty()) {
        // if an explicit public IP is specified, do not try to find others
        if (args.SoftSetBoolArg("-discover", false))
            LogInfo("parameter interaction: -externalip set -> setting -discover=0\n");
    }

    if (args.GetBoolArg("-blocksonly", DEFAULT_BLOCKSONLY)) {
        // disable whitelistrelay in blocksonly mode
        if (args.SoftSetBoolArg("-whitelistrelay", false))
            LogInfo("parameter interaction: -blocksonly=1 -> setting -whitelistrelay=0\n");
        // Reduce default mempool size in blocksonly mode to avoid unexpected resource usage
        if (args.SoftSetArg("-maxmempool", ToString(DEFAULT_BLOCKSONLY_MAX_MEMPOOL_SIZE_MB)))
            LogInfo("parameter interaction: -blocksonly=1 -> setting -maxmempool=%d\n", DEFAULT_BLOCKSONLY_MAX_MEMPOOL_SIZE_MB);
    }

    // Forcing relay from whitelisted hosts implies we will accept relays from them in the first place.
    if (args.GetBoolArg("-whitelistforcerelay", DEFAULT_WHITELISTFORCERELAY)) {
        if (args.SoftSetBoolArg("-whitelistrelay", true))
            LogInfo("parameter interaction: -whitelistforcerelay=1 -> setting -whitelistrelay=1\n");
    }
    const auto onlynets = args.GetArgs("-onlynet");
    if (!onlynets.empty()) {
        bool clearnet_reachable = std::any_of(onlynets.begin(), onlynets.end(), [](const auto& net) {
            const auto n = ParseNetwork(net);
            return n == NET_IPV4 || n == NET_IPV6;
        });
        if (!clearnet_reachable && args.SoftSetBoolArg("-dnsseed", false)) {
            LogInfo("parameter interaction: -onlynet excludes IPv4 and IPv6 -> setting -dnsseed=0\n");
        }
    }
}

/**
 * Initialize global loggers.
 *
 * Note that this is called very early in the process lifetime, so you should be
 * careful about what global state you rely on here.
 */
void InitLogging(const ArgsManager& args)
{
    init::SetLoggingOptions(args);
    init::LogPackageVersion();
}

namespace { // Variables internal to initialization process only

int nMaxConnections;
int available_fds;
ServiceFlags g_local_services = ServiceFlags(NODE_NETWORK_LIMITED | NODE_WITNESS);
int64_t peer_connect_timeout;
std::set<BlockFilterType> g_enabled_filter_types;

} // namespace

[[noreturn]] static void new_handler_terminate()
{
    // Rather than throwing std::bad-alloc if allocation fails, terminate
    // immediately to (try to) avoid chain corruption.
    // Since logging may itself allocate memory, set the handler directly
    // to terminate first.
    std::set_new_handler(std::terminate);
    LogError("Out of memory. Terminating.\n");

    // The log was successful, terminate now.
    std::terminate();
};

bool AppInitBasicSetup(const ArgsManager& args, std::atomic<int>& exit_status)
{
    // ********************************************************* Step 1: setup
#ifdef _MSC_VER
    // Turn off Microsoft heap dump noise
    _CrtSetReportMode(_CRT_WARN, _CRTDBG_MODE_FILE);
    _CrtSetReportFile(_CRT_WARN, CreateFileA("NUL", GENERIC_WRITE, 0, nullptr, OPEN_EXISTING, 0, 0));
    // Disable confusing "helpful" text message on abort, Ctrl-C
    _set_abort_behavior(0, _WRITE_ABORT_MSG | _CALL_REPORTFAULT);
#endif
#ifdef WIN32
    // Enable heap terminate-on-corruption
    HeapSetInformation(nullptr, HeapEnableTerminationOnCorruption, nullptr, 0);
#endif
    if (!SetupNetworking()) {
        return InitError(Untranslated("Initializing networking failed."));
    }

#ifndef WIN32
    // Clean shutdown on SIGTERM
    registerSignalHandler(SIGTERM, HandleSIGTERM);
    registerSignalHandler(SIGINT, HandleSIGTERM);

    // Reopen debug.log on SIGHUP
    registerSignalHandler(SIGHUP, HandleSIGHUP);

    // Ignore SIGPIPE, otherwise it will bring the daemon down if the client closes unexpectedly
    signal(SIGPIPE, SIG_IGN);
#else
    SetConsoleCtrlHandler(consoleCtrlHandler, true);
#endif

    std::set_new_handler(new_handler_terminate);

    return true;
}

bool AppInitParameterInteraction(const ArgsManager& args)
{
    const CChainParams& chainparams = Params();
    // ********************************************************* Step 2: parameter interactions

    // also see: InitParameterInteraction()

    // Error if network-specific options (-addnode, -connect, etc) are
    // specified in default section of config file, but not overridden
    // on the command line or in this chain's section of the config file.
    ChainType chain = args.GetChainType();
    if (chain == ChainType::SIGNET) {
        LogPrintf("Signet derived magic (message start): %s\n", HexStr(chainparams.MessageStart()));
    }
    bilingual_str errors;
    for (const auto& arg : args.GetUnsuitableSectionOnlyArgs()) {
        errors += strprintf(_("Config setting for %s only applied on %s network when in [%s] section."), arg, ChainTypeToString(chain), ChainTypeToString(chain)) + Untranslated("\n");
    }

    if (!errors.empty()) {
        return InitError(errors);
    }

    // Testnet3 deprecation warning
    if (chain == ChainType::TESTNET) {
        LogInfo("Warning: Support for testnet3 is deprecated and will be removed in an upcoming release. Consider switching to testnet4.\n");
    }

    // Warn if unrecognized section name are present in the config file.
    bilingual_str warnings;
    for (const auto& section : args.GetUnrecognizedSections()) {
        warnings += Untranslated(strprintf("%s:%i ", section.m_file, section.m_line)) + strprintf(_("Section [%s] is not recognized."), section.m_name) + Untranslated("\n");
    }

    if (!warnings.empty()) {
        InitWarning(warnings);
    }

    if (!fs::is_directory(args.GetBlocksDirPath())) {
        return InitError(strprintf(_("Specified blocks directory \"%s\" does not exist."), args.GetArg("-blocksdir", "")));
    }

    // parse and validate enabled filter types
    std::string blockfilterindex_value = args.GetArg("-blockfilterindex", DEFAULT_BLOCKFILTERINDEX);
    if (blockfilterindex_value == "" || blockfilterindex_value == "1") {
        g_enabled_filter_types = {BlockFilterType::BASIC};
    } else if (blockfilterindex_value != "0") {
        const std::vector<std::string> names = args.GetArgs("-blockfilterindex");
        for (const auto& name : names) {
            BlockFilterType filter_type;
            if (!BlockFilterTypeByName(name, filter_type)) {
                return InitError(strprintf(_("Unknown -blockfilterindex value %s."), name));
            }
            g_enabled_filter_types.insert(filter_type);
        }
    }

    // Signal NODE_P2P_V2 if BIP324 v2 transport is enabled.
    if (args.GetBoolArg("-v2transport", DEFAULT_V2_TRANSPORT)) {
        g_local_services = ServiceFlags(g_local_services | NODE_P2P_V2);
    } else if (args.GetBoolArg("-v2onlyclearnet", false)) {
        return InitError(_("Cannot set -v2onlyclearnet to true when v2transport is disabled."));
    }

    // Signal NODE_COMPACT_FILTERS if peerblockfilters and basic filters index are both enabled.
    if (args.GetBoolArg("-peerblockfilters", DEFAULT_PEERBLOCKFILTERS)) {
        if (g_enabled_filter_types.count(BlockFilterType::BASIC) != 1) {
            return InitError(_("Cannot set -peerblockfilters without -blockfilterindex."));
        }

        g_local_services = ServiceFlags(g_local_services | NODE_COMPACT_FILTERS);
    }

    if (args.GetIntArg("-prune", 0)) {
        if (args.GetBoolArg("-txindex", DEFAULT_TXINDEX))
            return InitError(_("Prune mode is incompatible with -txindex."));
        if (args.GetBoolArg("-reindex-chainstate", false)) {
            return InitError(_("Prune mode is incompatible with -reindex-chainstate. Use full -reindex instead."));
        }
    }

    // If -forcednsseed is set to true, ensure -dnsseed has not been set to false
    if (args.GetBoolArg("-forcednsseed", DEFAULT_FORCEDNSSEED) && !args.GetBoolArg("-dnsseed", DEFAULT_DNSSEED)){
        return InitError(_("Cannot set -forcednsseed to true when setting -dnsseed to false."));
    }

    // -bind and -whitebind can't be set when not listening
    size_t nUserBind = args.GetArgs("-bind").size() + args.GetArgs("-whitebind").size();
    if (nUserBind != 0 && !args.GetBoolArg("-listen", DEFAULT_LISTEN)) {
        return InitError(Untranslated("Cannot set -bind or -whitebind together with -listen=0"));
    }

    // if listen=0, then disallow listenonion=1
    if (!args.GetBoolArg("-listen", DEFAULT_LISTEN) && args.GetBoolArg("-listenonion", DEFAULT_LISTEN_ONION)) {
        return InitError(Untranslated("Cannot set -listen=0 together with -listenonion=1"));
    }

    // Make sure enough file descriptors are available. We need to reserve enough FDs to account for the bare minimum,
    // plus all manual connections and all bound interfaces. Any remainder will be available for connection sockets

    // Number of bound interfaces (we have at least one)
    int nBind = std::max(nUserBind, size_t(1));
    // Maximum number of connections with other nodes, this accounts for all types of outbounds and inbounds except for manual
    int user_max_connection = args.GetIntArg("-maxconnections", DEFAULT_MAX_PEER_CONNECTIONS);
    if (user_max_connection < 0) {
        return InitError(Untranslated("-maxconnections must be greater or equal than zero"));
    }
    // Reserve enough FDs to account for the bare minimum, plus any manual connections, plus the bound interfaces
    int min_required_fds = MIN_CORE_FDS + MAX_ADDNODE_CONNECTIONS + nBind;

    // Try raising the FD limit to what we need (available_fds may be smaller than the requested amount if this fails)
    available_fds = RaiseFileDescriptorLimit(user_max_connection + min_required_fds);
    // If we are using select instead of poll, our actual limit may be even smaller
#ifndef USE_POLL
    available_fds = std::min(FD_SETSIZE, available_fds);
#endif
    if (available_fds < min_required_fds)
        return InitError(strprintf(_("Not enough file descriptors available. %d available, %d required."), available_fds, min_required_fds));

    // Trim requested connection counts, to fit into system limitations
    nMaxConnections = std::min(available_fds - min_required_fds, user_max_connection);

    if (nMaxConnections < user_max_connection)
        InitWarning(strprintf(_("Reducing -maxconnections from %d to %d, because of system limitations."), user_max_connection, nMaxConnections));

    // ********************************************************* Step 3: parameter-to-internal-flags
    if (auto result{init::SetLoggingCategories(args)}; !result) return InitError(util::ErrorString(result));
    if (auto result{init::SetLoggingLevel(args)}; !result) return InitError(util::ErrorString(result));

    nConnectTimeout = args.GetIntArg("-timeout", DEFAULT_CONNECT_TIMEOUT);
    if (nConnectTimeout <= 0) {
        nConnectTimeout = DEFAULT_CONNECT_TIMEOUT;
    }

    peer_connect_timeout = args.GetIntArg("-peertimeout", DEFAULT_PEER_CONNECT_TIMEOUT);
    if (peer_connect_timeout <= 0) {
        return InitError(Untranslated("peertimeout must be a positive integer."));
    }

    // Sanity check argument for min fee for including tx in block
    // TODO: Harmonize which arguments need sanity checking and where that happens
    if (args.IsArgSet("-blockmintxfee")) {
        if (!ParseMoney(args.GetArg("-blockmintxfee", ""))) {
            return InitError(AmountErrMsg("blockmintxfee", args.GetArg("-blockmintxfee", "")));
        }
    }

    if (args.IsArgSet("-blockmaxweight")) {
        const auto max_block_weight = args.GetIntArg("-blockmaxweight", DEFAULT_BLOCK_MAX_WEIGHT);
        if (max_block_weight > MAX_BLOCK_WEIGHT) {
            return InitError(strprintf(_("Specified -blockmaxweight (%d) exceeds consensus maximum block weight (%d)"), max_block_weight, MAX_BLOCK_WEIGHT));
        }
    }

    if (args.IsArgSet("-blockreservedweight")) {
        const auto block_reserved_weight = args.GetIntArg("-blockreservedweight", DEFAULT_BLOCK_RESERVED_WEIGHT);
        if (block_reserved_weight > MAX_BLOCK_WEIGHT) {
            return InitError(strprintf(_("Specified -blockreservedweight (%d) exceeds consensus maximum block weight (%d)"), block_reserved_weight, MAX_BLOCK_WEIGHT));
        }
        if (block_reserved_weight < MINIMUM_BLOCK_RESERVED_WEIGHT) {
            return InitError(strprintf(_("Specified -blockreservedweight (%d) is lower than minimum safety value of (%d)"), block_reserved_weight, MINIMUM_BLOCK_RESERVED_WEIGHT));
        }
    }

    if (auto parsed = args.GetFixedPointArg("-datacarriercost", 2)) {
        g_weight_per_data_byte = ((*parsed * WITNESS_SCALE_FACTOR) + 99) / 100;
    }

    g_script_size_policy_limit = args.GetIntArg("-maxscriptsize", g_script_size_policy_limit);

    nBytesPerSigOp = args.GetIntArg("-bytespersigop", nBytesPerSigOp);
    nBytesPerSigOpStrict = args.GetIntArg("-bytespersigopstrict", nBytesPerSigOpStrict);

    if (!g_wallet_init_interface.ParameterInteraction()) return false;

    {
        std::string strSpkReuse = gArgs.GetArg("-spkreuse", DEFAULT_SPKREUSE);
        // Uses string values so future versions can implement other modes
        if (strSpkReuse == "allow" || gArgs.GetBoolArg("-spkreuse", false)) {
            SpkReuseMode = SRM_ALLOW;
        } else {
            SpkReuseMode = SRM_REJECT;
        }
    }

    // Option to startup with mocktime set (used for regression testing):
    SetMockTime(args.GetIntArg("-mocktime", 0)); // SetMockTime(0) is a no-op

    g_software_expiry = args.GetIntArg("-softwareexpiry", DEFAULT_SOFTWARE_EXPIRY);
    if (IsThisSoftwareExpired(GetTime())) {
        return InitError(_("This software is expired, and may be out of consensus. You must choose to upgrade or override this expiration."));
    }

    if (args.GetBoolArg("-peerbloomfilters", DEFAULT_PEERBLOOMFILTERS))
        g_local_services = ServiceFlags(g_local_services | NODE_BLOOM);

    const std::vector<std::string> test_options = args.GetArgs("-test");
    if (!test_options.empty()) {
        if (chainparams.GetChainType() != ChainType::REGTEST) {
            return InitError(Untranslated("-test=<option> can only be used with regtest"));
        }
        for (const std::string& option : test_options) {
            auto it = std::find_if(TEST_OPTIONS_DOC.begin(), TEST_OPTIONS_DOC.end(), [&option](const std::string& doc_option) {
                size_t pos = doc_option.find(" (");
                return (pos != std::string::npos) && (doc_option.substr(0, pos) == option);
            });
            if (it == TEST_OPTIONS_DOC.end()) {
                InitWarning(strprintf(_("Unrecognised option \"%s\" provided in -test=<option>."), option));
            }
        }
    }

    // Also report errors from parsing before daemonization
    {
        kernel::Notifications notifications{};
        ChainstateManager::Options chainman_opts_dummy{
            .chainparams = chainparams,
            .datadir = args.GetDataDirNet(),
            .notifications = notifications,
        };
        auto chainman_result{ApplyArgsManOptions(args, chainman_opts_dummy)};
        if (!chainman_result) {
            return InitError(util::ErrorString(chainman_result));
        }
        BlockManager::Options blockman_opts_dummy{
            .chainparams = chainman_opts_dummy.chainparams,
            .blocks_dir = args.GetBlocksDirPath(),
            .notifications = chainman_opts_dummy.notifications,
            .block_tree_db_params = DBParams{
                .path = args.GetDataDirNet() / "blocks" / "index",
                .cache_bytes = 0,
            },
        };
        auto blockman_result{ApplyArgsManOptions(args, blockman_opts_dummy)};
        if (!blockman_result) {
            return InitError(util::ErrorString(blockman_result));
        }
        CTxMemPool::Options mempool_opts{};
        auto mempool_result{ApplyArgsManOptions(args, chainparams, mempool_opts)};
        if (!mempool_result) {
            return InitError(util::ErrorString(mempool_result));
        }
    }

    if (!CStats::parameterInteraction()) return false;

    return true;
}

static bool LockDirectory(const fs::path& dir, bool probeOnly)
{
    // Make sure only a single process is using the directory.
    switch (util::LockDirectory(dir, ".lock", probeOnly)) {
    case util::LockResult::ErrorWrite:
        return InitError(strprintf(_("Cannot write to directory '%s'; check permissions."), fs::PathToString(dir)));
    case util::LockResult::ErrorLock:
        return InitError(strprintf(_("Cannot obtain a lock on directory %s. %s is probably already running."), fs::PathToString(dir), CLIENT_NAME));
    case util::LockResult::Success: return true;
    } // no default case, so the compiler can warn about missing cases
    assert(false);
}
static bool LockDirectories(bool probeOnly)
{
    return LockDirectory(gArgs.GetDataDirNet(), probeOnly) && \
           LockDirectory(gArgs.GetBlocksDirPath(), probeOnly);
}

bool AppInitSanityChecks(const kernel::Context& kernel)
{
    // ********************************************************* Step 4: sanity checks
    auto result{kernel::SanityChecks(kernel)};
    if (!result) {
        InitError(util::ErrorString(result));
        return InitError(strprintf(_("Initialization sanity check failed. %s is shutting down."), CLIENT_NAME));
    }

    if (!ECC_InitSanityCheck()) {
        return InitError(strprintf(_("Elliptic curve cryptography sanity check failure. %s is shutting down."), CLIENT_NAME));
    }

    // Probe the directory locks to give an early error message, if possible
    // We cannot hold the directory locks here, as the forking for daemon() hasn't yet happened,
    // and a fork will cause weird behavior to them.
    return LockDirectories(true);
}

bool AppInitLockDirectories()
{
    // After daemonization get the directory locks again and hold on to them until exit
    // This creates a slight window for a race condition to happen, however this condition is harmless: it
    // will at most make us exit without printing a message to console.
    if (!LockDirectories(false)) {
        // Detailed error printed inside LockDirectory
        return false;
    }
    return true;
}

/**
 * Once initial block sync is finished and no change in block height or queued downloads,
 * sync utxo state to protect against data loss
 */
static void SyncCoinsTipAfterChainSync(const NodeContext& node)
{
    LOCK(node.chainman->GetMutex());
    if (node.chainman->IsInitialBlockDownload()) {
        LogDebug(BCLog::COINDB, "Node is still in IBD, rescheduling post-IBD chainstate disk sync...\n");
        node.scheduler->scheduleFromNow([&node] {
            SyncCoinsTipAfterChainSync(node);
        }, SYNC_CHECK_INTERVAL);
        return;
    }

    static auto last_chain_height{-1};
    const auto current_height{node.chainman->ActiveHeight()};
    if (last_chain_height != current_height) {
        LogDebug(BCLog::COINDB, "Chain height updated since last check, rescheduling post-IBD chainstate disk sync...\n");
        last_chain_height = current_height;
        node.scheduler->scheduleFromNow([&node] {
            SyncCoinsTipAfterChainSync(node);
        }, SYNC_CHECK_INTERVAL);
        return;
    }

    if (node.peerman->GetNumberOfPeersWithValidatedDownloads() > 0) {
        LogDebug(BCLog::COINDB, "Still downloading blocks from peers, rescheduling post-IBD chainstate disk sync...\n");
        node.scheduler->scheduleFromNow([&node] {
            SyncCoinsTipAfterChainSync(node);
        }, SYNC_CHECK_INTERVAL);
        return;
    }

    LogDebug(BCLog::COINDB, "Finished syncing to tip, syncing chainstate to disk\n");
    node.chainman->ActiveChainstate().CoinsTip().Sync();
}

bool AppInitInterfaces(NodeContext& node)
{
    node.chain = node.init->makeChain();
    node.mining = node.init->makeMining();
    return true;
}

bool CheckHostPortOptions(const ArgsManager& args) {
    for (const std::string port_option : {
        "-port",
        "-rpcport",
    }) {
        if (args.IsArgSet(port_option)) {
            const std::string port = args.GetArg(port_option, "");
            uint16_t n;
            if (!ParseUInt16(port, &n) || n == 0) {
                return InitError(InvalidPortErrMsg(port_option, port));
            }
        }
    }

    for ([[maybe_unused]] const auto& [arg, unix, suffix_allowed] : std::vector<std::tuple<std::string, bool, bool>>{
        // arg name          UNIX socket support  =suffix allowed
        {"-i2psam",          false,               false},
        {"-onion",           true,                false},
        {"-proxy",           true,                true},
        {"-bind",            false,               true},
        {"-rpcbind",         false,               false},
        {"-torcontrol",      false,               false},
        {"-whitebind",       false,               false},
        {"-zmqpubhashblock", true,                false},
        {"-zmqpubhashtx",    true,                false},
        {"-zmqpubrawblock",  true,                false},
        {"-zmqpubrawtx",     true,                false},
        {"-zmqpubsequence",  true,                false},
        {"-zmqpubhashwallettx", true,             false},
        {"-zmqpubrawwallettx",  true,             false},
    }) {
        for (const std::string& socket_addr : args.GetArgs(arg)) {
            const std::string param_value_hostport{
                suffix_allowed ? socket_addr.substr(0, socket_addr.rfind('=')) : socket_addr};
            std::string host_out;
            uint16_t port_out{0};
            if (!SplitHostPort(param_value_hostport, port_out, host_out)) {
#ifdef HAVE_SOCKADDR_UN
                // Allow unix domain sockets for some options e.g. unix:/some/file/path
                if (!unix || (!socket_addr.starts_with(ADDR_PREFIX_UNIX) && socket_addr.rfind("ipc:", 0) != 0)) {
                    return InitError(InvalidPortErrMsg(arg, socket_addr));
                }
#else
                return InitError(InvalidPortErrMsg(arg, socket_addr));
#endif
            }
        }
    }

    return true;
}

// A GUI user may opt to retry once with do_reindex set if there is a failure during chainstate initialization.
// The function therefore has to support re-entry.
static ChainstateLoadResult InitAndLoadChainstate(
    NodeContext& node,
    bool do_reindex,
    const bool do_reindex_chainstate,
    const kernel::CacheSizes& cache_sizes,
    const ArgsManager& args)
{
    // This function may be called twice, so any dirty state must be reset.
    node.notifications.reset(); // Drop state, such as a cached tip block
    node.mempool.reset();
    node.chainman.reset(); // Drop state, such as an initialized m_block_tree_db

    const CChainParams& chainparams = Params();

    Assert(!node.notifications); // Was reset above
    node.notifications = std::make_unique<KernelNotifications>(Assert(node.shutdown_request), node.exit_status, *Assert(node.warnings));
    ReadNotificationArgs(args, *node.notifications);

    CTxMemPool::Options mempool_opts{
        .estimator = node.fee_estimator.get(),
        .scheduler = &*node.scheduler,
        .check_ratio = chainparams.DefaultConsistencyChecks() ? 1 : 0,
        .signals = node.validation_signals.get(),
    };
    Assert(ApplyArgsManOptions(args, chainparams, mempool_opts)); // no error can happen, already checked in AppInitParameterInteraction
    bilingual_str mempool_error;
    Assert(!node.mempool); // Was reset above
    node.mempool = std::make_unique<CTxMemPool>(mempool_opts, mempool_error);
    if (!mempool_error.empty()) {
        return {ChainstateLoadStatus::FAILURE_FATAL, mempool_error};
    }
    LogPrintf("* Using %.1f MiB for in-memory UTXO set (plus up to %.1f MiB of unused mempool space)\n", cache_sizes.coins * (1.0 / 1024 / 1024), mempool_opts.max_size_bytes * (1.0 / 1024 / 1024));

    if (gArgs.IsArgSet("-lowmem")) {
        g_low_memory_threshold = gArgs.GetIntArg("-lowmem", 0 /* not used */) * 1024 * 1024;
    }
    if (g_low_memory_threshold > 0) {
        LogPrintf("* Flushing caches if available system memory drops below %s MiB\n", g_low_memory_threshold / 1024 / 1024);
    }

    if (mempool_opts.rbf_policy == RBFPolicy::Always) {
        g_local_services = ServiceFlags(g_local_services | NODE_REPLACE_BY_FEE);
    }

    ChainstateManager::Options chainman_opts{
        .chainparams = chainparams,
        .datadir = args.GetDataDirNet(),
        .notifications = *node.notifications,
        .signals = node.validation_signals.get(),
    };
    Assert(ApplyArgsManOptions(args, chainman_opts)); // no error can happen, already checked in AppInitParameterInteraction

    BlockManager::Options blockman_opts{
        .chainparams = chainman_opts.chainparams,
        .blocks_dir = args.GetBlocksDirPath(),
        .notifications = chainman_opts.notifications,
        .block_tree_db_params = DBParams{
            .path = args.GetDataDirNet() / "blocks" / "index",
            .cache_bytes = cache_sizes.block_tree_db,
            .wipe_data = do_reindex,
        },
    };
    Assert(ApplyArgsManOptions(args, blockman_opts)); // no error can happen, already checked in AppInitParameterInteraction

    // Creating the chainstate manager internally creates a BlockManager, opens
    // the blocks tree db, and wipes existing block files in case of a reindex.
    // The coinsdb is opened at a later point on LoadChainstate.
    Assert(!node.chainman); // Was reset above
    try {
        node.chainman = std::make_unique<ChainstateManager>(*Assert(node.shutdown_signal), chainman_opts, blockman_opts);
    } catch (dbwrapper_error& e) {
        LogError("%s", e.what());
        return {ChainstateLoadStatus::FAILURE, _("Error opening block database")};
    } catch (std::exception& e) {
        return {ChainstateLoadStatus::FAILURE_FATAL, Untranslated(strprintf("Failed to initialize ChainstateManager: %s", e.what()))};
    }
    ChainstateManager& chainman = *node.chainman;
    if (chainman.m_interrupt) return {ChainstateLoadStatus::INTERRUPTED, {}};

    // This is defined and set here instead of inline in validation.h to avoid a hard
    // dependency between validation and index/base, since the latter is not in
    // libbitcoinkernel.
    chainman.snapshot_download_completed = [&node]() {
        if (!node.chainman->m_blockman.IsPruneMode()) {
            LogPrintf("[snapshot] re-enabling NODE_NETWORK services\n");
            node.connman->AddLocalServices(NODE_NETWORK);
        }
        LogPrintf("[snapshot] restarting indexes\n");
        // Drain the validation interface queue to ensure that the old indexes
        // don't have any pending work.
        Assert(node.validation_signals)->SyncWithValidationInterfaceQueue();
        for (auto* index : node.indexes) {
            index->Interrupt();
            index->Stop();
            if (!(index->Init() && index->StartBackgroundSync())) {
                LogPrintf("[snapshot] WARNING failed to restart index %s on snapshot chain\n", index->GetName());
            }
        }
    };
    node::ChainstateLoadOptions options;
    options.mempool = Assert(node.mempool.get());
    options.wipe_chainstate_db = do_reindex || do_reindex_chainstate;
    options.prune = chainman.m_blockman.IsPruneMode();
    options.check_blocks = args.GetIntArg("-checkblocks", DEFAULT_CHECKBLOCKS);
    options.check_level = args.GetIntArg("-checklevel", DEFAULT_CHECKLEVEL);
    options.require_full_verification = args.IsArgSet("-checkblocks") || args.IsArgSet("-checklevel");
    options.coins_error_cb = [] {
        uiInterface.ThreadSafeMessageBox(
            _("Error reading from database, shutting down."),
            "", CClientUIInterface::MSG_ERROR);
    };
    uiInterface.InitMessage(_("Loading block index…"));
    auto catch_exceptions = [](auto&& f) -> ChainstateLoadResult {
        try {
            return f();
        } catch (const std::exception& e) {
            LogError("%s\n", e.what());
            return std::make_tuple(node::ChainstateLoadStatus::FAILURE, _("Error loading databases"));
        }
    };
    auto [status, error] = catch_exceptions([&] { return LoadChainstate(chainman, cache_sizes, options); });
    if (status == node::ChainstateLoadStatus::SUCCESS) {
        uiInterface.InitMessage(_("Verifying blocks…"));
        if (chainman.m_blockman.m_have_pruned && options.check_blocks > MIN_BLOCKS_TO_KEEP) {
            LogWarning("pruned datadir may not have more than %d blocks; only checking available blocks\n",
                       MIN_BLOCKS_TO_KEEP);
        }
        std::tie(status, error) = catch_exceptions([&] { return VerifyLoadedChainstate(chainman, options); });
        if (status == node::ChainstateLoadStatus::SUCCESS) {
            LogInfo("Block index and chainstate loaded");
        }
    }
    return {status, error};
};

bool AppInitMain(NodeContext& node, interfaces::BlockAndHeaderTipInfo* tip_info)
{
    const ArgsManager& args = *Assert(node.args);
    const CChainParams& chainparams = Params();

    auto opt_max_upload = ParseByteUnits(args.GetArg("-maxuploadtarget", DEFAULT_MAX_UPLOAD_TARGET), ByteUnit::M);
    if (!opt_max_upload) {
        return InitError(strprintf(_("Unable to parse -maxuploadtarget: '%s'"), args.GetArg("-maxuploadtarget", "")));
    }

    // ********************************************************* Step 4a: application initialization
    if (!CreatePidFile(args)) {
        // Detailed error printed inside CreatePidFile().
        return false;
    }
    if (!init::StartLogging(args)) {
        // Detailed error printed inside StartLogging().
        return false;
    }

    LogPrintf("Using at most %i automatic connections (%i file descriptors available)\n", nMaxConnections, available_fds);

    // Warn about relative -datadir path.
    if (args.IsArgSet("-datadir") && !args.GetPathArg("-datadir").is_absolute()) {
        LogPrintf("Warning: relative datadir option '%s' specified, which will be interpreted relative to the "
                  "current working directory '%s'. This is fragile, because if bitcoin is started in the future "
                  "from a different location, it will be unable to locate the current data files. There could "
                  "also be data loss if bitcoin is started while in a temporary directory.\n",
                  args.GetArg("-datadir", ""), fs::PathToString(fs::current_path()));
    }

    assert(!node.scheduler);
    node.scheduler = std::make_unique<CScheduler>();
    auto& scheduler = *node.scheduler;

    // Start the lightweight task scheduler thread
    scheduler.m_service_thread = std::thread(util::TraceThread, "scheduler", [&] { scheduler.serviceQueue(); });

    // Gather some entropy once per minute.
    scheduler.scheduleEvery([]{
        RandAddPeriodic();
    }, std::chrono::minutes{1});

    // Check disk space every 5 minutes to avoid db corruption.
    scheduler.scheduleEvery([&args, &node]{
        constexpr uint64_t min_disk_space = 50 << 20; // 50 MB
        if (!CheckDiskSpace(args.GetBlocksDirPath(), min_disk_space)) {
            LogError("Shutting down due to lack of disk space!\n");
            if (!(Assert(node.shutdown_request))()) {
                LogError("Failed to send shutdown signal after disk space check\n");
            }
        }
    }, std::chrono::minutes{5});

    if (args.GetBoolArg("-logratelimit", BCLog::DEFAULT_LOGRATELIMIT)) {
        LogInstance().SetRateLimiting(BCLog::LogRateLimiter::Create(
            [&scheduler](auto func, auto window) { scheduler.scheduleEvery(std::move(func), window); },
            BCLog::RATELIMIT_MAX_BYTES,
            BCLog::RATELIMIT_WINDOW));
    } else {
        LogInfo("Log rate limiting disabled");
    }

    assert(!node.validation_signals);
    node.validation_signals = std::make_unique<ValidationSignals>(std::make_unique<SerialTaskRunner>(scheduler));
    auto& validation_signals = *node.validation_signals;

    // Create client interfaces for wallets that are supposed to be loaded
    // according to -wallet and -disablewallet options. This only constructs
    // the interfaces, it doesn't load wallet data. Wallets actually get loaded
    // when load() and start() interface methods are called below.
    g_wallet_init_interface.Construct(node);
    uiInterface.InitWallet();

    if (interfaces::Ipc* ipc = node.init->ipc()) {
        for (std::string address : gArgs.GetArgs("-ipcbind")) {
            try {
                ipc->listenAddress(address);
            } catch (const std::exception& e) {
                return InitError(Untranslated(strprintf("Unable to bind to IPC address '%s'. %s", address, e.what())));
            }
            LogPrintf("Listening for IPC requests on address %s\n", address);
        }
    }

    /* Register RPC commands regardless of -server setting so they will be
     * available in the GUI RPC console even if external calls are disabled.
     */
    RegisterAllCoreRPCCommands(tableRPC);
    for (const auto& client : node.chain_clients) {
        client->registerRpcs();
    }
#ifdef ENABLE_ZMQ
    RegisterZMQRPCCommands(tableRPC);
#endif

    // Check port numbers
    if (!CheckHostPortOptions(args)) return false;

    // Configure reachable networks before we start the RPC server.
    // This is necessary for -rpcallowip to distinguish CJDNS from other RFC4193
    const auto onlynets = args.GetArgs("-onlynet");
    if (!onlynets.empty()) {
        g_reachable_nets.RemoveAll();
        for (const std::string& snet : onlynets) {
            enum Network net = ParseNetwork(snet);
            if (net == NET_UNROUTABLE)
                return InitError(strprintf(_("Unknown network specified in -onlynet: '%s'"), snet));
            g_reachable_nets.Add(net);
        }
    }

    if (!args.IsArgSet("-cjdnsreachable")) {
        if (!onlynets.empty() && g_reachable_nets.Contains(NET_CJDNS)) {
            return InitError(
                _("Outbound connections restricted to CJDNS (-onlynet=cjdns) but "
                  "-cjdnsreachable is not provided"));
        }
        g_reachable_nets.Remove(NET_CJDNS);
    }
    // Now g_reachable_nets.Contains(NET_CJDNS) is true if:
    // 1. -cjdnsreachable is given and
    // 2.1. -onlynet is not given or
    // 2.2. -onlynet=cjdns is given

    /* Start the RPC server already.  It will be started in "warmup" mode
     * and not really process calls already (but it will signify connections
     * that the server is there and will be ready later).  Warmup mode will
     * be disabled when initialisation is finished.
     */
    if (args.GetBoolArg("-server", false)) {
        uiInterface.InitMessage_connect(SetRPCWarmupStatus);
        if (!AppInitServers(node))
            return InitError(_("Unable to start HTTP server. See debug log for details."));
    }

    // ********************************************************* Step 5: verify wallet database integrity
    for (const auto& client : node.chain_clients) {
        if (!client->verify()) {
            return false;
        }
    }

    // ********************************************************* Step 6: network initialization
    // Note that we absolutely cannot open any actual connections
    // until the very end ("start node") as the UTXO/block state
    // is not yet setup and may end up being set up twice if we
    // need to reindex later.

    fListen = args.GetBoolArg("-listen", DEFAULT_LISTEN);
    fDiscover = args.GetBoolArg("-discover", true);

    PeerManager::Options peerman_opts{};
    ApplyArgsManOptions(args, peerman_opts);

    {

        // Read asmap file if configured
        std::vector<bool> asmap;
        if (args.IsArgSet("-asmap") && !args.IsArgNegated("-asmap")) {
            fs::path asmap_path = args.GetPathArg("-asmap", DEFAULT_ASMAP_FILENAME);
            if (!asmap_path.is_absolute()) {
                asmap_path = args.GetDataDirNet() / asmap_path;
            }
            if (!fs::exists(asmap_path)) {
                InitError(strprintf(_("Could not find asmap file %s"), fs::quoted(fs::PathToString(asmap_path))));
                return false;
            }
            asmap = DecodeAsmap(asmap_path);
            if (asmap.size() == 0) {
                InitError(strprintf(_("Could not parse asmap file %s"), fs::quoted(fs::PathToString(asmap_path))));
                return false;
            }
            const uint256 asmap_version = (HashWriter{} << asmap).GetHash();
            LogPrintf("Using asmap version %s for IP bucketing\n", asmap_version.ToString());
        } else {
            LogPrintf("Using /16 prefix for IP bucketing\n");
        }

        // Initialize netgroup manager
        assert(!node.netgroupman);
        node.netgroupman = std::make_unique<NetGroupManager>(std::move(asmap));

        // Initialize addrman
        assert(!node.addrman);
        uiInterface.InitMessage(_("Loading P2P addresses…"));
        auto addrman{LoadAddrman(*node.netgroupman, args)};
        if (!addrman) return InitError(util::ErrorString(addrman));
        node.addrman = std::move(*addrman);
    }

    FastRandomContext rng;
    assert(!node.banman);
    node.banman = std::make_unique<BanMan>(args.GetDataDirNet() / "banlist", &uiInterface, args.GetIntArg("-bantime", DEFAULT_MISBEHAVING_BANTIME));
    assert(!node.connman);
    node.connman = std::make_unique<CConnman>(rng.rand64(),
                                              rng.rand64(),
                                              *node.addrman, *node.netgroupman, chainparams, args.GetBoolArg("-networkactive", true));

    assert(!node.fee_estimator);
    // Don't initialize fee estimation with old data if we don't relay transactions,
    // as they would never get updated.
    if (!peerman_opts.ignore_incoming_txs) {
        bool read_stale_estimates = args.GetBoolArg("-acceptstalefeeestimates", DEFAULT_ACCEPT_STALE_FEE_ESTIMATES);
        node.fee_estimator = std::make_unique<CBlockPolicyEstimator>(FeeestPath(args), read_stale_estimates);

        // Flush estimates to disk periodically
        CBlockPolicyEstimator* fee_estimator = node.fee_estimator.get();
        scheduler.scheduleEvery([fee_estimator] { fee_estimator->FlushFeeEstimates(); }, FEE_FLUSH_INTERVAL);
        validation_signals.RegisterValidationInterface(fee_estimator);
    }

    for (const std::string& socket_addr : args.GetArgs("-bind")) {
        std::string host_out;
        uint16_t port_out{0};
        std::string bind_socket_addr = socket_addr.substr(0, socket_addr.rfind('='));
        if (!SplitHostPort(bind_socket_addr, port_out, host_out)) {
            return InitError(InvalidPortErrMsg("-bind", socket_addr));
        }
    }

    // sanitize comments per BIP-0014, format user agent and check total size
    std::vector<std::string> uacomments;
    for (const std::string& cmt : args.GetArgs("-uacomment")) {
        if (cmt != SanitizeString(cmt, SAFE_CHARS_UA_COMMENT))
            return InitError(strprintf(_("User Agent comment (%s) contains unsafe characters."), cmt));
        uacomments.push_back(cmt);
    }
    strSubVersion = FormatSubVersion(UA_NAME, CLIENT_VERSION, uacomments);
    if (gArgs.IsArgSet("-uaspoof")) {
        std::string uaspoof_val = gArgs.GetArg("-uaspoof", "");
        if (uaspoof_val == "0" || uaspoof_val.empty()) {
            // explicitly disabled, do nothing
        } else if (uaspoof_val == "1") {
            // enabled, but not specified: just use base name for now
<<<<<<< HEAD
            // TODO
=======
            strSubVersion = FormatSubVersion(UA_NAME, CLIENT_VERSION, uacomments, /*base_name_only=*/ true);
>>>>>>> 25633b23
        } else {
            if (uaspoof_val.at(0) != '/') {
                InitWarning(strprintf(_("Specified %s option is not in BIP 14 format. User-agent strings should look like '%s'."), "uaspoof", BIP14_EXAMPLE_UA));
            }
            if (!uacomments.empty()) {
                InitWarning(_("Both uaspoof and uacomment(s) are specified, but uacomment(s) are ignored when uaspoof is in use."));
            }
            strSubVersion = uaspoof_val;
        }
    }
    for (auto append : gArgs.GetArgs("-uaappend")) {
        if (append.back() != '/') append += '/';
        strSubVersion += append;
    }
    if (strSubVersion.size() > MAX_SUBVERSION_LENGTH) {
        return InitError(strprintf(_("Total length of network version string (%i) exceeds maximum length (%i). Reduce the number or size of uacomments."),
            strSubVersion.size(), MAX_SUBVERSION_LENGTH));
    }

    // Requesting DNS seeds entails connecting to IPv4/IPv6, which -onlynet options may prohibit:
    // If -dnsseed=1 is explicitly specified, abort. If it's left unspecified by the user, we skip
    // the DNS seeds by adjusting -dnsseed in InitParameterInteraction.
    if (args.GetBoolArg("-dnsseed") == true && !g_reachable_nets.Contains(NET_IPV4) && !g_reachable_nets.Contains(NET_IPV6)) {
        return InitError(strprintf(_("Incompatible options: -dnsseed=1 was explicitly specified, but -onlynet forbids connections to IPv4/IPv6")));
    };

    // Check for host lookup allowed before parsing any network related parameters
    fNameLookup = args.GetBoolArg("-dns", DEFAULT_NAME_LOOKUP);

    Proxy onion_proxy;

    bool proxyRandomize = args.GetBoolArg("-proxyrandomize", DEFAULT_PROXYRANDOMIZE);
    // -proxy sets a proxy for outgoing network traffic, possibly per network.
    // -noproxy, -proxy=0 or -proxy="" can be used to remove the proxy setting, this is the default
    Proxy ipv4_proxy;
    Proxy ipv6_proxy;
    Proxy name_proxy;
    Proxy cjdns_proxy;
    for (const std::string& param_value : args.GetArgs("-proxy")) {
        const auto eq_pos{param_value.rfind('=')};
        const std::string proxyArg{param_value.substr(0, eq_pos)}; // e.g. 127.0.0.1:9050=ipv4 -> 127.0.0.1:9050
        std::string net_str;
        if (eq_pos != std::string::npos) {
            if (eq_pos + 1 == param_value.length()) {
                return InitError(strprintf(_("Invalid -proxy address or hostname, ends with '=': '%s'"), param_value));
            }
            net_str = ToLower(param_value.substr(eq_pos + 1)); // e.g. 127.0.0.1:9050=ipv4 -> ipv4
        }

        Proxy addrProxy;
      if (!proxyArg.empty() && proxyArg != "0") {
        if (IsUnixSocketPath(proxyArg)) {
            addrProxy = Proxy(proxyArg, proxyRandomize);
        } else {
            const std::optional<CService> proxyAddr{Lookup(proxyArg, 9050, fNameLookup)};
            if (!proxyAddr.has_value()) {
                return InitError(strprintf(_("Invalid -proxy address or hostname: '%s'"), proxyArg));
            }

            addrProxy = Proxy(proxyAddr.value(), proxyRandomize);
        }

        if (!addrProxy.IsValid())
            return InitError(strprintf(_("Invalid -proxy address or hostname: '%s'"), proxyArg));
      }

        if (net_str.empty()) { // For all networks.
            ipv4_proxy = ipv6_proxy = name_proxy = cjdns_proxy = onion_proxy = addrProxy;
        } else if (net_str == "ipv4") {
            ipv4_proxy = name_proxy = addrProxy;
        } else if (net_str == "ipv6") {
            ipv6_proxy = name_proxy = addrProxy;
        } else if (net_str == "tor" || net_str == "onion") {
            onion_proxy = addrProxy;
        } else if (net_str == "cjdns") {
            cjdns_proxy = addrProxy;
        } else {
            return InitError(strprintf(_("Unrecognized network in -proxy='%s': '%s'"), param_value, net_str));
        }
    }
    if (ipv4_proxy.IsValid()) {
        SetProxy(NET_IPV4, ipv4_proxy);
    }
    if (ipv6_proxy.IsValid()) {
        SetProxy(NET_IPV6, ipv6_proxy);
    }
    if (name_proxy.IsValid()) {
        SetNameProxy(name_proxy);
    }
    if (cjdns_proxy.IsValid()) {
        SetProxy(NET_CJDNS, cjdns_proxy);
    }

    const bool onlynet_used_with_onion{!onlynets.empty() && g_reachable_nets.Contains(NET_ONION)};

    // -onion can be used to set only a proxy for .onion, or override normal proxy for .onion addresses
    // -noonion (or -onion=0) disables connecting to .onion entirely
    // An empty string is used to not override the onion proxy (in which case it defaults to -proxy set above, or none)
    std::string onionArg = args.GetArg("-onion", "");
    if (onionArg != "") {
        if (onionArg == "0") { // Handle -noonion/-onion=0
            onion_proxy = Proxy{};
            if (onlynet_used_with_onion) {
                return InitError(
                    _("Outbound connections restricted to Tor (-onlynet=onion) but the proxy for "
                      "reaching the Tor network is explicitly forbidden: -onion=0"));
            }
        } else {
            if (IsUnixSocketPath(onionArg)) {
                onion_proxy = Proxy(onionArg, proxyRandomize);
            } else {
                const std::optional<CService> addr{Lookup(onionArg, 9050, fNameLookup)};
                if (!addr.has_value() || !addr->IsValid()) {
                    return InitError(strprintf(_("Invalid -onion address or hostname: '%s'"), onionArg));
                }

                onion_proxy = Proxy(addr.value(), proxyRandomize);
            }
        }
    }

    if (onion_proxy.IsValid()) {
        SetProxy(NET_ONION, onion_proxy);
    } else {
        // If -listenonion is set, then we will (try to) connect to the Tor control port
        // later from the torcontrol thread and may retrieve the onion proxy from there.
        const bool listenonion_disabled{!args.GetBoolArg("-listenonion", DEFAULT_LISTEN_ONION)};
        if (onlynet_used_with_onion && listenonion_disabled) {
            return InitError(
                _("Outbound connections restricted to Tor (-onlynet=onion) but the proxy for "
                  "reaching the Tor network is not provided: none of -proxy, -onion or "
                  "-listenonion is given"));
        }
        g_reachable_nets.Remove(NET_ONION);
    }

    for (const std::string& strAddr : args.GetArgs("-externalip")) {
        const std::optional<CService> addrLocal{Lookup(strAddr, GetListenPort(), fNameLookup)};
        if (addrLocal.has_value() && addrLocal->IsValid())
            AddLocal(addrLocal.value(), LOCAL_MANUAL);
        else
            return InitError(ResolveErrMsg("externalip", strAddr));
    }

#ifdef ENABLE_ZMQ
    g_zmq_notification_interface = CZMQNotificationInterface::Create(
        [&chainman = node.chainman](std::vector<uint8_t>& block, const CBlockIndex& index) {
            assert(chainman);
            return chainman->m_blockman.ReadRawBlock(block, WITH_LOCK(cs_main, return index.GetBlockPos()));
        });

    if (g_zmq_notification_interface) {
        validation_signals.RegisterValidationInterface(g_zmq_notification_interface.get());
    }
#endif

    // ********************************************************* Step 7: load block chain

    // cache size calculations
    const auto [index_cache_sizes, kernel_cache_sizes] = CalculateCacheSizes(args, g_enabled_filter_types.size());

    LogInfo("Cache configuration:");
    LogInfo("* Using %.1f MiB for block index database", kernel_cache_sizes.block_tree_db * (1.0 / 1024 / 1024));
    if (args.GetBoolArg("-txindex", DEFAULT_TXINDEX)) {
        LogInfo("* Using %.1f MiB for transaction index database", index_cache_sizes.tx_index * (1.0 / 1024 / 1024));
    }
    for (BlockFilterType filter_type : g_enabled_filter_types) {
        LogInfo("* Using %.1f MiB for %s block filter index database",
                  index_cache_sizes.filter_index * (1.0 / 1024 / 1024), BlockFilterTypeName(filter_type));
    }
    LogInfo("* Using %.1f MiB for chain state database", kernel_cache_sizes.coins_db * (1.0 / 1024 / 1024));

    assert(!node.mempool);
    assert(!node.chainman);

    bool do_reindex{args.GetBoolArg("-reindex", false)};
    const bool do_reindex_chainstate{args.GetBoolArg("-reindex-chainstate", false)};

    // Chainstate initialization and loading may be retried once with reindexing by GUI users
    auto [status, error] = InitAndLoadChainstate(
        node,
        do_reindex,
        do_reindex_chainstate,
        kernel_cache_sizes,
        args);
    if (status == ChainstateLoadStatus::FAILURE && !do_reindex && !ShutdownRequested(node)) {
        // If reindex=auto, directly start the reindex
        bool fAutoReindex = (args.GetArg("-reindex", "0") == "auto");
        bool do_retry;
        if (!fAutoReindex) {
        // suggest a reindex
            do_retry = HasTestOption(args, "reindex_after_failure_noninteractive_yes") ||
            uiInterface.ThreadSafeQuestion(
            error + Untranslated(".\n\n") + _("Do you want to rebuild the databases now?"),
            error.original + ".\nPlease restart with -reindex or -reindex-chainstate to recover.",
            "", CClientUIInterface::MSG_ERROR | CClientUIInterface::BTN_ABORT);
        } else {
            LogPrintf("Automatically running a reindex.\n");
            do_retry = true;
        }
        if (!do_retry) {
            return false;
        }
        do_reindex = true;
        if (!Assert(node.shutdown_signal)->reset()) {
            LogError("Internal error: failed to reset shutdown signal.\n");
        }
        std::tie(status, error) = InitAndLoadChainstate(
            node,
            do_reindex,
            do_reindex_chainstate,
            kernel_cache_sizes,
            args);
    }
    if (status != ChainstateLoadStatus::SUCCESS && status != ChainstateLoadStatus::INTERRUPTED) {
        return InitError(error);
    }

    // As LoadBlockIndex can take several minutes, it's possible the user
    // requested to kill the GUI during the last operation. If so, exit.
    if (ShutdownRequested(node)) {
        LogPrintf("Shutdown requested. Exiting.\n");
        return false;
    }

    ChainstateManager& chainman = *Assert(node.chainman);
    auto& kernel_notifications{*Assert(node.notifications)};

    assert(!node.peerman);
    node.peerman = PeerManager::make(*node.connman, *node.addrman,
                                     node.banman.get(), chainman,
                                     *node.mempool, *node.warnings,
                                     peerman_opts);
    validation_signals.RegisterValidationInterface(node.peerman.get());

    // ********************************************************* Step 8: start indexers

    if (args.GetBoolArg("-txindex", DEFAULT_TXINDEX)) {
        g_txindex = std::make_unique<TxIndex>(interfaces::MakeChain(node), index_cache_sizes.tx_index, false, do_reindex);
        node.indexes.emplace_back(g_txindex.get());
    }

    for (const auto& filter_type : g_enabled_filter_types) {
        InitBlockFilterIndex([&]{ return interfaces::MakeChain(node); }, filter_type, index_cache_sizes.filter_index, false, do_reindex);
        node.indexes.emplace_back(GetBlockFilterIndex(filter_type));
    }

    if (args.GetBoolArg("-coinstatsindex", DEFAULT_COINSTATSINDEX)) {
        g_coin_stats_index = std::make_unique<CoinStatsIndex>(interfaces::MakeChain(node), /*cache_size=*/0, false, do_reindex);
        node.indexes.emplace_back(g_coin_stats_index.get());
    }

    // Init indexes
    for (auto index : node.indexes) if (!index->Init()) return false;

    // ********************************************************* Step 9: load wallet
    for (const auto& client : node.chain_clients) {
        if (!client->load()) {
            return false;
        }
    }

    // ********************************************************* Step 10: data directory maintenance

    // if pruning, perform the initial blockstore prune
    // after any wallet rescanning has taken place.
    if (chainman.m_blockman.IsPruneMode()) {
        if (chainman.m_blockman.m_blockfiles_indexed) {
            LOCK(cs_main);
            for (Chainstate* chainstate : chainman.GetAll()) {
                uiInterface.InitMessage(_("Pruning blockstore…"));
                chainstate->PruneAndFlush();
            }
        }
    } else {
        // Prior to setting NODE_NETWORK, check if we can provide historical blocks.
        if (!WITH_LOCK(chainman.GetMutex(), return chainman.BackgroundSyncInProgress())) {
            LogPrintf("Setting NODE_NETWORK on non-prune mode\n");
            g_local_services = ServiceFlags(g_local_services | NODE_NETWORK);
        } else {
            LogPrintf("Running node in NODE_NETWORK_LIMITED mode until snapshot background sync completes\n");
        }
    }

    // ********************************************************* Step 11: import blocks

    if (!CheckDiskSpace(args.GetDataDirNet())) {
        InitError(strprintf(_("Error: Disk space is low for %s"), fs::quoted(fs::PathToString(args.GetDataDirNet()))));
        return false;
    }
    if (!CheckDiskSpace(args.GetBlocksDirPath())) {
        InitError(strprintf(_("Error: Disk space is low for %s"), fs::quoted(fs::PathToString(args.GetBlocksDirPath()))));
        return false;
    }

    int chain_active_height = WITH_LOCK(cs_main, return chainman.ActiveChain().Height());

    // On first startup, warn on low block storage space
    if (!do_reindex && !do_reindex_chainstate && chain_active_height <= 1) {
        uint64_t assumed_chain_bytes{chainparams.AssumedBlockchainSize() * 1'000'000'000};
        uint64_t additional_bytes_needed{
            chainman.m_blockman.IsPruneMode() ?
                std::min(chainman.m_blockman.GetPruneTarget(), assumed_chain_bytes) :
                assumed_chain_bytes};

        if (!CheckDiskSpace(args.GetBlocksDirPath(), additional_bytes_needed)) {
            InitWarning(strprintf(_(
                    "Disk space for %s may not accommodate the block files. " \
                    "Approximately %u GB of data will be stored in this directory."
                ),
                fs::quoted(fs::PathToString(args.GetBlocksDirPath())),
                additional_bytes_needed / 1'000'000'000
            ));
        }
    }

#if HAVE_SYSTEM
    if (args.IsArgSet("-blocknotify")) {
        auto blocknotify_commands = args.GetArgs("-blocknotify");
        uiInterface.NotifyBlockTip_connect([blocknotify_commands](SynchronizationState sync_state, const CBlockIndex* pBlockIndex) {
            if (sync_state != SynchronizationState::POST_INIT || !pBlockIndex) return;
            const std::string blockhash_hex = pBlockIndex->GetBlockHash().GetHex();
            for (std::string command : blocknotify_commands) {
                ReplaceAll(command, "%s", blockhash_hex);

                std::thread t(runCommand, command);
                t.detach(); // thread runs free
            }
        });
    }
#endif

    std::vector<fs::path> vImportFiles;
    for (const std::string& strFile : args.GetArgs("-loadblock")) {
        vImportFiles.push_back(fs::PathFromString(strFile));
    }

    node.background_init_thread = std::thread(&util::TraceThread, "initload", [=, &chainman, &args, &node] {
        ScheduleBatchPriority();
        // Import blocks and ActivateBestChain()
        ImportBlocks(chainman, vImportFiles);
        if (args.GetBoolArg("-stopafterblockimport", DEFAULT_STOPAFTERBLOCKIMPORT)) {
            LogPrintf("Stopping after block import\n");
            if (!(Assert(node.shutdown_request))()) {
                LogError("Failed to send shutdown signal after finishing block import\n");
            }
            return;
        }

        // Start indexes initial sync
        if (!StartIndexBackgroundSync(node)) {
            bilingual_str err_str = _("Failed to start indexes, shutting down..");
            chainman.GetNotifications().fatalError(err_str);
            return;
        }
        // Load mempool from disk
        if (auto* pool{chainman.ActiveChainstate().GetMempool()}) {
            LoadMempool(*pool, ShouldPersistMempool(args) ? MempoolPath(args) : fs::path{}, chainman.ActiveChainstate(), {
                .load_knots_data = true,
            });
            pool->SetLoadTried(!chainman.m_interrupt);
        }
    });

    /*
     * Wait for genesis block to be processed. Typically kernel_notifications.m_tip_block
     * has already been set by a call to LoadChainTip() in CompleteChainstateInitialization().
     * But this is skipped if the chainstate doesn't exist yet or is being wiped:
     *
     * 1. first startup with an empty datadir
     * 2. reindex
     * 3. reindex-chainstate
     *
     * In these case it's connected by a call to ActivateBestChain() in the initload thread.
     */
    {
        WAIT_LOCK(kernel_notifications.m_tip_block_mutex, lock);
        kernel_notifications.m_tip_block_cv.wait(lock, [&]() EXCLUSIVE_LOCKS_REQUIRED(kernel_notifications.m_tip_block_mutex) {
            return kernel_notifications.TipBlock() || ShutdownRequested(node);
        });
    }

    if (ShutdownRequested(node)) {
        return false;
    }

    // ********************************************************* Step 12: start node

    int64_t best_block_time{};
    {
        LOCK(chainman.GetMutex());
        const auto& tip{*Assert(chainman.ActiveTip())};
        LogPrintf("block tree size = %u\n", chainman.BlockIndex().size());
        chain_active_height = tip.nHeight;
        best_block_time = tip.GetBlockTime();
        if (tip_info) {
            tip_info->block_height = chain_active_height;
            tip_info->block_time = best_block_time;
            tip_info->verification_progress = chainman.GuessVerificationProgress(&tip);
        }
        if (tip_info && chainman.m_best_header) {
            tip_info->header_height = chainman.m_best_header->nHeight;
            tip_info->header_time = chainman.m_best_header->GetBlockTime();
        }
    }
    LogPrintf("nBestHeight = %d\n", chain_active_height);
    if (node.peerman) node.peerman->SetBestBlock(chain_active_height, std::chrono::seconds{best_block_time});

    // Map ports with UPnP or NAT-PMP
    StartMapPort(args.GetBoolArg("-upnp", DEFAULT_UPNP), args.GetBoolArg("-natpmp", DEFAULT_NATPMP));

    CConnman::Options connOptions;
    connOptions.m_local_services = g_local_services;
    connOptions.m_max_automatic_connections = nMaxConnections;
    connOptions.uiInterface = &uiInterface;
    connOptions.m_banman = node.banman.get();
    connOptions.m_msgproc = node.peerman.get();
    connOptions.nSendBufferMaxSize = 1000 * args.GetIntArg("-maxsendbuffer", DEFAULT_MAXSENDBUFFER);
    connOptions.nReceiveFloodSize = 1000 * args.GetIntArg("-maxreceivebuffer", DEFAULT_MAXRECEIVEBUFFER);
    connOptions.m_added_nodes = args.GetArgs("-addnode");
    connOptions.nMaxOutboundLimit = *opt_max_upload;
    connOptions.m_peer_connect_timeout = peer_connect_timeout;
    connOptions.whitelist_forcerelay = args.GetBoolArg("-whitelistforcerelay", DEFAULT_WHITELISTFORCERELAY);
    connOptions.whitelist_relay = args.GetBoolArg("-whitelistrelay", DEFAULT_WHITELISTRELAY);
    connOptions.disable_v1conn_clearnet = args.GetBoolArg("-v2onlyclearnet", false);

    // Port to bind to if `-bind=addr` is provided without a `:port` suffix.
    const uint16_t default_bind_port =
        static_cast<uint16_t>(args.GetIntArg("-port", Params().GetDefaultPort()));

    const uint16_t default_bind_port_onion = default_bind_port + 1;

    const auto BadPortWarning = [](const char* prefix, uint16_t port) {
        return strprintf(_("%s request to listen on port %u. This port is considered \"bad\" and "
                           "thus it is unlikely that any peer will connect to it. See "
                           "doc/p2p-bad-ports.md for details and a full list."),
                         prefix,
                         port);
    };

    for (const std::string& bind_arg : args.GetArgs("-bind")) {
        std::optional<CService> bind_addr;
        const size_t index = bind_arg.rfind('=');
        if (index == std::string::npos) {
            bind_addr = Lookup(bind_arg, default_bind_port, /*fAllowLookup=*/false);
            if (bind_addr.has_value()) {
                connOptions.vBinds.push_back(bind_addr.value());
                if (IsBadPort(bind_addr.value().GetPort())) {
                    InitWarning(BadPortWarning("-bind", bind_addr.value().GetPort()));
                }
                continue;
            }
        } else {
            const std::string network_type = bind_arg.substr(index + 1);
            if (network_type == "onion") {
                const std::string truncated_bind_arg = bind_arg.substr(0, index);
                bind_addr = Lookup(truncated_bind_arg, default_bind_port_onion, false);
                if (bind_addr.has_value()) {
                    connOptions.onion_binds.push_back(bind_addr.value());
                    continue;
                }
            }
        }
        return InitError(ResolveErrMsg("bind", bind_arg));
    }

    NetPermissionFlags all_permission_flags{NetPermissionFlags::None};

    for (const std::string& strBind : args.GetArgs("-whitebind")) {
        NetWhitebindPermissions whitebind;
        bilingual_str error;
        if (!NetWhitebindPermissions::TryParse(strBind, whitebind, error)) return InitError(error);
        NetPermissions::AddFlag(all_permission_flags, whitebind.m_flags);
        connOptions.vWhiteBinds.push_back(whitebind);
    }

    // If the user did not specify -bind= or -whitebind= then we bind
    // on any address - 0.0.0.0 (IPv4) and :: (IPv6).
    connOptions.bind_on_any = args.GetArgs("-bind").empty() && args.GetArgs("-whitebind").empty();

    // Emit a warning if a bad port is given to -port= but only if -bind and -whitebind are not
    // given, because if they are, then -port= is ignored.
    if (connOptions.bind_on_any && args.IsArgSet("-port")) {
        const uint16_t port_arg = args.GetIntArg("-port", 0);
        if (IsBadPort(port_arg)) {
            InitWarning(BadPortWarning("-port", port_arg));
        }
    }

    CService onion_service_target;
    if (!connOptions.onion_binds.empty()) {
        onion_service_target = connOptions.onion_binds.front();
    } else if (!connOptions.vBinds.empty()) {
        onion_service_target = connOptions.vBinds.front();
    } else {
        onion_service_target = DefaultOnionServiceTarget(default_bind_port_onion);
        connOptions.onion_binds.push_back(onion_service_target);
    }

    if (args.GetBoolArg("-listenonion", DEFAULT_LISTEN_ONION)) {
        if (connOptions.onion_binds.size() > 1) {
            InitWarning(strprintf(_("More than one onion bind address is provided. Using %s "
                                    "for the automatically created Tor onion service."),
                                  onion_service_target.ToStringAddrPort()));
        }
        StartTorControl(onion_service_target);
    }

    if (connOptions.bind_on_any) {
        // Only add all IP addresses of the machine if we would be listening on
        // any address - 0.0.0.0 (IPv4) and :: (IPv6).
        Discover();
    }

    std::vector<std::string> whitelist_opts = args.GetArgs("-whitelist");
    if ((g_local_services & NODE_BLOOM) != NODE_BLOOM && args.GetBoolArg("-peerbloomfilters", true)) {
        // If peerbloomfilters isn't specified, enable it only for localhost by default
        whitelist_opts.emplace_back("in,out,bloomfilter@127.0.0.0/8");
        whitelist_opts.emplace_back("in,out,bloomfilter@[::1]/128");
    }

    for (const auto& net : whitelist_opts) {
        NetWhitelistPermissions subnet;
        ConnectionDirection connection_direction;
        bilingual_str error;
        if (!NetWhitelistPermissions::TryParse(net, subnet, connection_direction, error)) return InitError(error);
        NetPermissions::AddFlag(all_permission_flags, subnet.m_flags);
        if (connection_direction & ConnectionDirection::In) {
            connOptions.vWhitelistedRangeIncoming.push_back(subnet);
        }
        if (connection_direction & ConnectionDirection::Out) {
            connOptions.vWhitelistedRangeOutgoing.push_back(subnet);
        }
    }

    if (NetPermissions::HasFlag(all_permission_flags, NetPermissionFlags::BlockFilters_Explicit)) {
        if (g_enabled_filter_types.count(BlockFilterType::BASIC) != 1) {
            return InitError(_("Cannot grant blockfilters permission without -blockfilterindex."));
        }
    }

    connOptions.vSeedNodes = args.GetArgs("-seednode");

    const auto connect = args.GetArgs("-connect");
    if (!connect.empty() || args.IsArgNegated("-connect")) {
        // Do not initiate other outgoing connections when connecting to trusted
        // nodes, or when -noconnect is specified.
        connOptions.m_use_addrman_outgoing = false;

        if (connect.size() != 1 || connect[0] != "0") {
            connOptions.m_specified_outgoing = connect;
        }
        if (!connOptions.m_specified_outgoing.empty() && !connOptions.vSeedNodes.empty()) {
            LogPrintf("-seednode is ignored when -connect is used\n");
        }

        if (args.IsArgSet("-dnsseed") && args.GetBoolArg("-dnsseed", DEFAULT_DNSSEED) && args.IsArgSet("-proxy")) {
            LogPrintf("-dnsseed is ignored when -connect is used and -proxy is specified\n");
        }
    }

    const std::string& i2psam_arg = args.GetArg("-i2psam", "");
    if (!i2psam_arg.empty()) {
        const std::optional<CService> addr{Lookup(i2psam_arg, 7656, fNameLookup)};
        if (!addr.has_value() || !addr->IsValid()) {
            return InitError(strprintf(_("Invalid -i2psam address or hostname: '%s'"), i2psam_arg));
        }
        SetProxy(NET_I2P, Proxy{addr.value()});
    } else {
        if (!onlynets.empty() && g_reachable_nets.Contains(NET_I2P)) {
            return InitError(
                _("Outbound connections restricted to i2p (-onlynet=i2p) but "
                  "-i2psam is not provided"));
        }
        g_reachable_nets.Remove(NET_I2P);
    }

    connOptions.m_i2p_accept_incoming = args.GetBoolArg("-i2pacceptincoming", DEFAULT_I2P_ACCEPT_INCOMING);

    if (!node.connman->Start(scheduler, connOptions)) {
        return false;
    }

    // ********************************************************* Step 13: finished

    // At this point, the RPC is "started", but still in warmup, which means it
    // cannot yet be called. Before we make it callable, we need to make sure
    // that the RPC's view of the best block is valid and consistent with
    // ChainstateManager's active tip.
    SetRPCWarmupFinished();

    uiInterface.InitMessage(_("Done loading"));

    if (g_software_expiry) {
        scheduler.scheduleFromNow([&node] {
            auto msg = strprintf(_("This software expires soon, and may fall out of consensus. Before %s, you must choose to upgrade or override this expiration."), FormatISO8601Date(g_software_expiry));
            node.chainman->GetNotifications().warningSet(kernel::Warning::SOFTWARE_EXPIRY, msg);
            // TODO: Make this a modal dialog (but DON'T block the scheduler thread!)
            uiInterface.ThreadSafeMessageBox(msg, "Warning", CClientUIInterface::ICON_WARNING | CClientUIInterface::BTN_OK);
        }, std::chrono::seconds{std::max<int64_t>(1, g_software_expiry - SOFTWARE_EXPIRY_WARN_PERIOD - GetTime())});

        scheduler.scheduleFromNow([&node] {
            auto msg = _("This software is expired, and may be out of consensus. You must choose to upgrade or override this expiration.");
            node.chainman->GetNotifications().warningSet(kernel::Warning::SOFTWARE_EXPIRY, msg, /*update=*/ true);
            uiInterface.ThreadSafeMessageBox(msg, "Error", CClientUIInterface::ICON_ERROR | CClientUIInterface::BTN_OK);
        }, std::chrono::seconds{std::max<int64_t>(2, g_software_expiry - GetTime())});
    }

    for (const auto& client : node.chain_clients) {
        client->start(scheduler);
    }

    BanMan* banman = node.banman.get();
    scheduler.scheduleEvery([banman]{
        banman->DumpBanlist();
    }, DUMP_BANS_INTERVAL);

    if (node.peerman) node.peerman->StartScheduledTasks(scheduler);

#if HAVE_SYSTEM
    StartupNotify(args);
#endif

    if (node.chainman->IsInitialBlockDownload()) {
        node.scheduler->scheduleFromNow([&node] {
            SyncCoinsTipAfterChainSync(node);
        }, SYNC_CHECK_INTERVAL);
    }

    return true;
}

bool StartIndexBackgroundSync(NodeContext& node)
{
    // Find the oldest block among all indexes.
    // This block is used to verify that we have the required blocks' data stored on disk,
    // starting from that point up to the current tip.
    // indexes_start_block='nullptr' means "start from height 0".
    std::optional<const CBlockIndex*> indexes_start_block;
    std::string older_index_name;
    ChainstateManager& chainman = *Assert(node.chainman);
    const Chainstate& chainstate = WITH_LOCK(::cs_main, return chainman.GetChainstateForIndexing());
    const CChain& index_chain = chainstate.m_chain;

    for (auto index : node.indexes) {
        const IndexSummary& summary = index->GetSummary();
        if (summary.synced) continue;

        // Get the last common block between the index best block and the active chain
        LOCK(::cs_main);
        const CBlockIndex* pindex = chainman.m_blockman.LookupBlockIndex(summary.best_block_hash);
        if (!index_chain.Contains(pindex)) {
            pindex = index_chain.FindFork(pindex);
        }

        if (!indexes_start_block || !pindex || pindex->nHeight < indexes_start_block.value()->nHeight) {
            indexes_start_block = pindex;
            older_index_name = summary.name;
            if (!pindex) break; // Starting from genesis so no need to look for earlier block.
        }
    };

    // Verify all blocks needed to sync to current tip are present.
    if (indexes_start_block) {
        LOCK(::cs_main);
        const CBlockIndex* start_block = *indexes_start_block;
        if (!start_block) start_block = chainman.ActiveChain().Genesis();
        if (!chainman.m_blockman.CheckBlockDataAvailability(*index_chain.Tip(), *Assert(start_block))) {
            return InitError(Untranslated(strprintf("%s best block of the index goes beyond pruned data. Please disable the index or reindex (which will download the whole blockchain again)", older_index_name)));
        }
    }

    // Start threads
    for (auto index : node.indexes) if (!index->StartBackgroundSync()) return false;
    return true;
}<|MERGE_RESOLUTION|>--- conflicted
+++ resolved
@@ -683,11 +683,7 @@
                    strprintf("Maximum tip age in seconds to consider node in initial block download (default: %u)",
                              Ticks<std::chrono::seconds>(DEFAULT_MAX_TIP_AGE)),
                    ArgsManager::ALLOW_ANY | ArgsManager::DEBUG_ONLY, OptionsCategory::DEBUG_TEST);
-<<<<<<< HEAD
     argsman.AddArg("-printpriority", strprintf("Log transaction priority and fee rate in %s/kvB when mining blocks (default: %u)", CURRENCY_UNIT, DEFAULT_PRINT_MODIFIED_FEE), ArgsManager::ALLOW_ANY | ArgsManager::DEBUG_ONLY, OptionsCategory::DEBUG_TEST);
-=======
-    argsman.AddArg("-printpriority", strprintf("Log transaction fee rate in %s/kvB when mining blocks (default: %u)", CURRENCY_UNIT, DEFAULT_PRINT_MODIFIED_FEE), ArgsManager::ALLOW_ANY | ArgsManager::DEBUG_ONLY, OptionsCategory::DEBUG_TEST);
->>>>>>> 25633b23
     argsman.AddArg("-uaappend=<uafragment>", "Append literal string to the user agent string (should only be used for software embedding)", ArgsManager::ALLOW_ANY, OptionsCategory::CONNECTION);
     argsman.AddArg("-uacomment=<cmt>", "Append comment to the user agent string", ArgsManager::ALLOW_ANY, OptionsCategory::CONNECTION);
     argsman.AddArg("-uaspoof=<ua>", strprintf("Replace entire user agent string with custom identifier (should be formatted '%s' as specified in BIP 14)", BIP14_EXAMPLE_UA), ArgsManager::ALLOW_ANY | ArgsManager::DEBUG_ONLY, OptionsCategory::CONNECTION);
@@ -1792,11 +1788,7 @@
             // explicitly disabled, do nothing
         } else if (uaspoof_val == "1") {
             // enabled, but not specified: just use base name for now
-<<<<<<< HEAD
-            // TODO
-=======
             strSubVersion = FormatSubVersion(UA_NAME, CLIENT_VERSION, uacomments, /*base_name_only=*/ true);
->>>>>>> 25633b23
         } else {
             if (uaspoof_val.at(0) != '/') {
                 InitWarning(strprintf(_("Specified %s option is not in BIP 14 format. User-agent strings should look like '%s'."), "uaspoof", BIP14_EXAMPLE_UA));
