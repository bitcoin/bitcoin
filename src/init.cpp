--- conflicted
+++ resolved
@@ -1643,13 +1643,10 @@
         LogPrintf("* Flushing caches if available system memory drops below %s MiB\n", g_low_memory_threshold / 1024 / 1024);
     }
 
-<<<<<<< HEAD
-=======
     if (mempool_opts.rbf_policy == RBFPolicy::Always) {
         nLocalServices = ServiceFlags(nLocalServices | NODE_REPLACE_BY_FEE);
     }
 
->>>>>>> d5b8327b
     for (bool fLoaded = false; !fLoaded && !ShutdownRequested(node);) {
         bilingual_str mempool_error;
         node.mempool = std::make_unique<CTxMemPool>(mempool_opts, mempool_error);
