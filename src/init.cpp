--- conflicted
+++ resolved
@@ -683,13 +683,10 @@
     SetupChainParamsBaseOptions(argsman);
 
     argsman.AddArg("-acceptnonstdtxn", strprintf("Relay and mine \"non-standard\" transactions (default: %u)", DEFAULT_ACCEPT_NON_STD_TXN), ArgsManager::ALLOW_ANY, OptionsCategory::NODE_RELAY);
-<<<<<<< HEAD
-=======
     argsman.AddArg("-acceptunknownwitness",
                    strprintf("Relay transactions sending to unknown/future witness script versions (default: %u)", DEFAULT_ACCEPTUNKNOWNWITNESS),
                    ArgsManager::ALLOW_ANY,
                    OptionsCategory::NODE_RELAY);
->>>>>>> 584798d4
     argsman.AddArg("-incrementalrelayfee=<amt>", strprintf("Fee rate (in %s/kvB) used to define cost of relay, used for mempool limiting and replacement policy. (default: %s)", CURRENCY_UNIT, FormatMoney(DEFAULT_INCREMENTAL_RELAY_FEE)), ArgsManager::ALLOW_ANY | ArgsManager::DEBUG_ONLY, OptionsCategory::NODE_RELAY);
     argsman.AddArg("-dustrelayfee=<amt>", strprintf("Fee rate (in %s/kvB) used to define dust, the value of an output such that it will cost more than its value in fees at this fee rate to spend it. (default: %s)", CURRENCY_UNIT, FormatMoney(DUST_RELAY_TX_FEE)), ArgsManager::ALLOW_ANY | ArgsManager::DEBUG_ONLY, OptionsCategory::NODE_RELAY);
     argsman.AddArg("-acceptstalefeeestimates", strprintf("Read fee estimates even if they are stale (%sdefault: %u) fee estimates are considered stale if they are %s hours old", "regtest only; ", DEFAULT_ACCEPT_STALE_FEE_ESTIMATES, Ticks<std::chrono::hours>(MAX_FILE_AGE)), ArgsManager::ALLOW_ANY | ArgsManager::DEBUG_ONLY, OptionsCategory::DEBUG_TEST);
