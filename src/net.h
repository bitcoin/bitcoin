--- conflicted
+++ resolved
@@ -1258,11 +1258,8 @@
     void AddLocalServices(ServiceFlags services) { nLocalServices = ServiceFlags(nLocalServices | services); };
     void RemoveLocalServices(ServiceFlags services) { nLocalServices = ServiceFlags(nLocalServices & ~services); }
 
-<<<<<<< HEAD
-=======
     //! set the max outbound target in bytes
     void SetMaxOutboundTarget(uint64_t limit) EXCLUSIVE_LOCKS_REQUIRED(!m_total_bytes_sent_mutex);
->>>>>>> db8eba71
     uint64_t GetMaxOutboundTarget() const EXCLUSIVE_LOCKS_REQUIRED(!m_total_bytes_sent_mutex);
     std::chrono::seconds GetMaxOutboundTimeframe() const;
 
