--- conflicted
+++ resolved
@@ -192,11 +192,6 @@
 bool AddLocal(const CNetAddr& addr, int nScore = LOCAL_NONE);
 void RemoveLocal(const CService& addr);
 bool SeenLocal(const CService& addr);
-<<<<<<< HEAD
-=======
-bool IsLocal(const CService& addr);
-bool IsLocal(const CService& addr, bool bOverrideNetwork = false);
->>>>>>> 17dc4b0d
 // SYSCOIN
 bool IsLocal(const CService& addr, bool bOverrideNetwork = false);
 bool GetLocal(CService &addr, const CNetAddr *paddrPeer);
