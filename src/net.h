// Copyright (c) 2009-2010 Satoshi Nakamoto
// Copyright (c) 2009-2016 The Bitcoin Core developers
// Distributed under the MIT software license, see the accompanying
// file COPYING or http://www.opensource.org/licenses/mit-license.php.

#ifndef BITCOIN_NET_H
#define BITCOIN_NET_H

#include "addrdb.h"
#include "addrman.h"
#include "amount.h"
#include "bloom.h"
#include "compat.h"
#include "hash.h"
#include "limitedmap.h"
#include "netaddress.h"
#include "policy/feerate.h"
#include "protocol.h"
#include "random.h"
#include "streams.h"
#include "sync.h"
#include "uint256.h"
#include "threadinterrupt.h"

#include <atomic>
#include <deque>
#include <stdint.h>
#include <thread>
#include <memory>
#include <condition_variable>

#ifndef WIN32
#include <arpa/inet.h>
#endif

#include <boost/signals2/signal.hpp>

class CScheduler;
class CNode;

namespace boost {
    class thread_group;
} // namespace boost

/** Time between pings automatically sent out for latency probing and keepalive (in seconds). */
static const int PING_INTERVAL = 2 * 60;
/** Time after which to disconnect, after waiting for a ping response (or inactivity). */
static const int TIMEOUT_INTERVAL = 20 * 60;
/** Run the feeler connection loop once every 2 minutes or 120 seconds. **/
static const int FEELER_INTERVAL = 120;
/** The maximum number of entries in an 'inv' protocol message */
static const unsigned int MAX_INV_SZ = 50000;
/** The maximum number of new addresses to accumulate before announcing. */
static const unsigned int MAX_ADDR_TO_SEND = 1000;
/** Maximum length of incoming protocol messages (no message over 4 MB is currently acceptable). */
static const unsigned int MAX_PROTOCOL_MESSAGE_LENGTH = 4 * 1000 * 1000;
/** Maximum length of strSubVer in `version` message */
static const unsigned int MAX_SUBVERSION_LENGTH = 256;
/** Maximum number of automatic outgoing nodes */
static const int MAX_OUTBOUND_CONNECTIONS = 16;
/** Maximum number of addnode outgoing nodes */
static const int MAX_ADDNODE_CONNECTIONS = 8;
/** -listen default */
static const bool DEFAULT_LISTEN = true;
/** -upnp default */
#ifdef USE_UPNP
static const bool DEFAULT_UPNP = USE_UPNP;
#else
static const bool DEFAULT_UPNP = false;
#endif
/** The maximum number of entries in mapAskFor */
static const size_t MAPASKFOR_MAX_SZ = MAX_INV_SZ;
/** The maximum number of entries in setAskFor (larger due to getdata latency)*/
static const size_t SETASKFOR_MAX_SZ = 2 * MAX_INV_SZ;
/** The maximum number of peer connections to maintain. */
static const unsigned int DEFAULT_MAX_PEER_CONNECTIONS = 125;
/** The default for -maxuploadtarget. 0 = Unlimited */
static const uint64_t DEFAULT_MAX_UPLOAD_TARGET = 0;
/** The default timeframe for -maxuploadtarget. 1 day. */
static const uint64_t MAX_UPLOAD_TIMEFRAME = 60 * 60 * 24;
/** Default for blocks only*/
static const bool DEFAULT_BLOCKSONLY = false;

static const bool DEFAULT_FORCEDNSSEED = false;
static const size_t DEFAULT_MAXRECEIVEBUFFER = 5 * 1000;
static const size_t DEFAULT_MAXSENDBUFFER    = 1 * 1000;

static const ServiceFlags REQUIRED_SERVICES = NODE_NETWORK;

// NOTE: When adjusting this, update rpcnet:setban's help ("24h")
static const unsigned int DEFAULT_MISBEHAVING_BANTIME = 60 * 60 * 24;  // Default 24-hour ban

typedef int64_t NodeId;


extern CCriticalSection cs_main;
extern void DecMisbehaving(NodeId nodeid, int howmuch);

struct AddedNodeInfo
{
    std::string strAddedNode;
    CService resolvedAddress;
    bool fConnected;
    bool fInbound;
};

class CNodeStats;
class CClientUIInterface;

struct CSerializedNetMsg
{
    CSerializedNetMsg() = default;
    CSerializedNetMsg(CSerializedNetMsg&&) = default;
    CSerializedNetMsg& operator=(CSerializedNetMsg&&) = default;
    // No copying, only moves.
    CSerializedNetMsg(const CSerializedNetMsg& msg) = delete;
    CSerializedNetMsg& operator=(const CSerializedNetMsg&) = delete;

    std::vector<unsigned char> data;
    std::string command;
};


class CConnman
{
public:

    enum NumConnections {
        CONNECTIONS_NONE = 0,
        CONNECTIONS_IN = (1U << 0),
        CONNECTIONS_OUT = (1U << 1),
        CONNECTIONS_ALL = (CONNECTIONS_IN | CONNECTIONS_OUT),
    };

    struct Options
    {
        ServiceFlags nLocalServices = NODE_NONE;
        ServiceFlags nRelevantServices = NODE_NONE;
        int nMaxConnections = 0;
        int nMaxOutbound = 0;
        int nMaxAddnode = 0;
        int nMaxFeeler = 0;
        int nBestHeight = 0;
        CClientUIInterface* uiInterface = nullptr;
        unsigned int nSendBufferMaxSize = 0;
        unsigned int nReceiveFloodSize = 0;
        uint64_t nMaxOutboundTimeframe = 0;
        uint64_t nMaxOutboundLimit = 0;
        std::vector<std::string> vSeedNodes;
        std::vector<CSubNet> vWhitelistedRange;
        std::vector<CService> vBinds, vWhiteBinds;
    };

    void Init(const Options& connOptions) {
        nLocalServices = connOptions.nLocalServices;
        nRelevantServices = connOptions.nRelevantServices;
        nMaxConnections = connOptions.nMaxConnections;
        nMaxOutbound = std::min(connOptions.nMaxOutbound, connOptions.nMaxConnections);
        nMaxAddnode = connOptions.nMaxAddnode;
        nMaxFeeler = connOptions.nMaxFeeler;
        nBestHeight = connOptions.nBestHeight;
        clientInterface = connOptions.uiInterface;
        nSendBufferMaxSize = connOptions.nSendBufferMaxSize;
        nReceiveFloodSize = connOptions.nReceiveFloodSize;
        nMaxOutboundTimeframe = connOptions.nMaxOutboundTimeframe;
        nMaxOutboundLimit = connOptions.nMaxOutboundLimit;
        vWhitelistedRange = connOptions.vWhitelistedRange;
    }

    CConnman(uint64_t seed0, uint64_t seed1);
    ~CConnman();
    bool Start(CScheduler& scheduler, const Options& options);
    void Stop();
    void Interrupt();
    bool GetNetworkActive() const { return fNetworkActive; };
    void SetNetworkActive(bool active);
    bool OpenNetworkConnection(const CAddress& addrConnect, bool fCountFailure, CSemaphoreGrant *grantOutbound = nullptr, const char *strDest = nullptr, bool fOneShot = false, bool fFeeler = false, bool fAddnode = false);
    bool CheckIncomingNonce(uint64_t nonce);

    bool ForNode(NodeId id, std::function<bool(CNode* pnode)> func);

    void PushMessage(CNode* pnode, CSerializedNetMsg&& msg);

    template<typename Callable>
    void ForEachNode(Callable&& func)
    {
        LOCK(cs_vNodes);
        for (auto&& node : vNodes) {
            if (NodeFullyConnected(node))
                func(node);
        }
    };

    template<typename Callable>
    void ForEachNode(Callable&& func) const
    {
        LOCK(cs_vNodes);
        for (auto&& node : vNodes) {
            if (NodeFullyConnected(node))
                func(node);
        }
    };

    template<typename Callable, typename CallableAfter>
    void ForEachNodeThen(Callable&& pre, CallableAfter&& post)
    {
        LOCK(cs_vNodes);
        for (auto&& node : vNodes) {
            if (NodeFullyConnected(node))
                pre(node);
        }
        post();
    };

    template<typename Callable, typename CallableAfter>
    void ForEachNodeThen(Callable&& pre, CallableAfter&& post) const
    {
        LOCK(cs_vNodes);
        for (auto&& node : vNodes) {
            if (NodeFullyConnected(node))
                pre(node);
        }
        post();
    };

    // Addrman functions
    size_t GetAddressCount() const;
    void SetServices(const CService &addr, ServiceFlags nServices);
    void MarkAddressGood(const CAddress& addr);
    void AddNewAddresses(const std::vector<CAddress>& vAddr, const CAddress& addrFrom, int64_t nTimePenalty = 0);
    std::vector<CAddress> GetAddresses();

    // Denial-of-service detection/prevention
    // The idea is to detect peers that are behaving
    // badly and disconnect/ban them, but do it in a
    // one-coding-mistake-won't-shatter-the-entire-network
    // way.
    // IMPORTANT:  There should be nothing I can give a
    // node that it will forward on that will make that
    // node's peers drop it. If there is, an attacker
    // can isolate a node and/or try to split the network.
    // Dropping a node for sending stuff that is invalid
    // now but might be valid in a later version is also
    // dangerous, because it can cause a network split
    // between nodes running old code and nodes running
    // new code.
    void Ban(const CNetAddr& netAddr, const BanReason& reason, int64_t bantimeoffset = 0, bool sinceUnixEpoch = false);
    void Ban(const CSubNet& subNet, const BanReason& reason, int64_t bantimeoffset = 0, bool sinceUnixEpoch = false);
    void ClearBanned(); // needed for unit testing
    bool IsBanned(CNetAddr ip);
    bool IsBanned(CSubNet subnet);
    bool Unban(const CNetAddr &ip);
    bool Unban(const CSubNet &ip);
    void GetBanned(banmap_t &banmap);
    void SetBanned(const banmap_t &banmap);

    bool AddNode(const std::string& node);
    bool RemoveAddedNode(const std::string& node);
    std::vector<AddedNodeInfo> GetAddedNodeInfo();

    size_t GetNodeCount(NumConnections num);
    void GetNodeStats(std::vector<CNodeStats>& vstats);
    bool DisconnectNode(const std::string& node);
    bool DisconnectNode(NodeId id);

    ServiceFlags GetLocalServices() const;
    void SetLocalServices(ServiceFlags f);

    //!set the max outbound target in bytes
    void SetMaxOutboundTarget(uint64_t limit);
    uint64_t GetMaxOutboundTarget();

    //!set the timeframe for the max outbound target
    void SetMaxOutboundTimeframe(uint64_t timeframe);
    uint64_t GetMaxOutboundTimeframe();

    //!check if the outbound target is reached
    // if param historicalBlockServingLimit is set true, the function will
    // response true if the limit for serving historical blocks has been reached
    bool OutboundTargetReached(bool historicalBlockServingLimit);

    //!response the bytes left in the current max outbound cycle
    // in case of no limit, it will always response 0
    uint64_t GetOutboundTargetBytesLeft();

    //!response the time in second left in the current max outbound cycle
    // in case of no limit, it will always response 0
    uint64_t GetMaxOutboundTimeLeftInCycle();

    uint64_t GetTotalBytesRecv();
    uint64_t GetTotalBytesSent();

    void SetBestHeight(int height);
    int GetBestHeight() const;

    /** Get a unique deterministic randomizer. */
    CSipHasher GetDeterministicRandomizer(uint64_t id) const;

    unsigned int GetReceiveFloodSize() const;

    void WakeMessageHandler();
    struct ListenSocket {
        SOCKET socket;
        bool whitelisted;

        ListenSocket(SOCKET socket_, bool whitelisted_) : socket(socket_), whitelisted(whitelisted_) {}
    };

    bool BindListenPort(const CService &bindAddr, std::string& strError, bool fWhitelisted = false);
    bool Bind(const CService &addr, unsigned int flags);
    bool InitBinds(const std::vector<CService>& binds, const std::vector<CService>& whiteBinds);
    void ThreadOpenAddedConnections();
    void AddOneShot(const std::string& strDest);
    void ProcessOneShot();
    void ThreadOpenConnections();
    void ThreadMessageHandler();
    void AcceptConnection(const ListenSocket& hListenSocket);
    void ThreadSocketHandler();
    void ThreadDNSAddressSeed();

    uint64_t CalculateKeyedNetGroup(const CAddress& ad) const;

    CNode* FindNode(const CNetAddr& ip);
    CNode* FindNode(const CSubNet& subNet);
    CNode* FindNode(const std::string& addrName);
    CNode* FindNode(const CService& addr);

    bool AttemptToEvictConnection();
    CNode* ConnectNode(CAddress addrConnect, const char *pszDest, bool fCountFailure);
    bool IsWhitelistedRange(const CNetAddr &addr);

    void DeleteNode(CNode* pnode);

    NodeId GetNewNodeId();

    size_t SocketSendData(CNode *pnode) const;
    //!check is the banlist has unwritten changes
    bool BannedSetIsDirty();
    //!set the "dirty" flag for the banlist
    void SetBannedSetDirty(bool dirty=true);
    //!clean unused entries (if bantime has expired)
    void SweepBanned();
    void DumpAddresses();
    void DumpData();
    void DumpBanlist();

    // Network stats
    void RecordBytesRecv(uint64_t bytes);
    void RecordBytesSent(uint64_t bytes);

    // Whether the node should be passed out in ForEach* callbacks
    static bool NodeFullyConnected(const CNode* pnode);

    // Network usage totals
    CCriticalSection cs_totalBytesRecv;
    CCriticalSection cs_totalBytesSent;
    uint64_t nTotalBytesRecv;
    uint64_t nTotalBytesSent;

    // outbound limit & stats
    uint64_t nMaxOutboundTotalBytesSentInCycle;
    uint64_t nMaxOutboundCycleStartTime;
    uint64_t nMaxOutboundLimit;
    uint64_t nMaxOutboundTimeframe;

    // Whitelisted ranges. Any node connecting from these is automatically
    // whitelisted (as well as those connecting to whitelisted binds).
    std::vector<CSubNet> vWhitelistedRange;

    unsigned int nSendBufferMaxSize;
    unsigned int nReceiveFloodSize;

    std::vector<ListenSocket> vhListenSocket;
    std::atomic<bool> fNetworkActive;
    banmap_t setBanned;
    CCriticalSection cs_setBanned;
    bool setBannedIsDirty;
    bool fAddressesInitialized;
    CAddrMan addrman;
    std::deque<std::string> vOneShots;
    CCriticalSection cs_vOneShots;
    std::vector<std::string> vAddedNodes;
    CCriticalSection cs_vAddedNodes;
    std::vector<CNode*> vNodes;
    std::list<CNode*> vNodesDisconnected;
    mutable CCriticalSection cs_vNodes;
    std::atomic<NodeId> nLastNodeId;
    CMedianFilter<int> cPeerBlockCounts;

    /** Services this instance offers */
    ServiceFlags nLocalServices;

    /** Services this instance cares about */
    ServiceFlags nRelevantServices;

    CSemaphore *semOutbound;
    CSemaphore *semAddnode;
    int nMaxConnections;
    int nMaxOutbound;
    int nMaxAddnode;
    int nMaxFeeler;
    std::atomic<int> nBestHeight;
    CClientUIInterface* clientInterface;

    /** SipHasher seeds for deterministic randomness */
    const uint64_t nSeed0, nSeed1;

    /** flag for waking the message processor. */
    bool fMsgProcWake;

    std::condition_variable condMsgProc;
    std::mutex mutexMsgProc;
    std::atomic<bool> flagInterruptMsgProc;

    CThreadInterrupt interruptNet;

    std::thread threadDNSAddressSeed;
    std::thread threadSocketHandler;
    std::thread threadOpenAddedConnections;
    std::thread threadOpenConnections;
    std::thread threadMessageHandler;
};
extern std::unique_ptr<CConnman> g_connman;
void Discover(boost::thread_group& threadGroup);
void MapPort(bool fUseUPnP);
unsigned short GetListenPort();
bool BindListenPort(const CService &bindAddr, std::string& strError, bool fWhitelisted = false);

struct CombinerAll
{
    typedef bool result_type;

    template<typename I>
    bool operator()(I first, I last) const
    {
        while (first != last) {
            if (!(*first)) return false;
            ++first;
        }
        return true;
    }
};

// Signals for message handling
struct CNodeSignals
{
    boost::signals2::signal<bool (CNode*, CConnman&, std::atomic<bool>&), CombinerAll> ProcessMessages;
    boost::signals2::signal<bool (CNode*, CConnman&, std::atomic<bool>&), CombinerAll> SendMessages;
    boost::signals2::signal<void (CNode*, CConnman&)> InitializeNode;
    boost::signals2::signal<void (NodeId, bool&)> FinalizeNode;
};


CNodeSignals& GetNodeSignals();


enum
{
    LOCAL_NONE,   // unknown
    LOCAL_IF,     // address a local interface listens on
    LOCAL_BIND,   // address explicit bound to
    LOCAL_UPNP,   // address reported by UPnP
    LOCAL_MANUAL, // address explicitly specified (-externalip=)

    LOCAL_MAX
};

bool IsPeerAddrLocalGood(CNode *pnode);
void AdvertiseLocal(CNode *pnode);
void SetLimited(enum Network net, bool fLimited = true);
bool IsLimited(enum Network net);
bool IsLimited(const CNetAddr& addr);
bool AddLocal(const CService& addr, int nScore = LOCAL_NONE);
bool AddLocal(const CNetAddr& addr, int nScore = LOCAL_NONE);
bool RemoveLocal(const CService& addr);
bool SeenLocal(const CService& addr);
bool IsLocal(const CService& addr);
bool GetLocal(CService &addr, const CNetAddr *paddrPeer = nullptr);
bool IsReachable(enum Network net);
bool IsReachable(const CNetAddr &addr);
CAddress GetLocalAddress(const CNetAddr *paddrPeer, ServiceFlags nLocalServices);


extern bool fDiscover;
extern bool fListen;
extern bool fRelayTxes;

extern limitedmap<uint256, int64_t> mapAlreadyAskedFor;

/** Subversion as sent to the P2P network in `version` messages */
extern std::string strSubVersion;

struct LocalServiceInfo {
    int nScore;
    int nPort;
};

extern CCriticalSection cs_mapLocalHost;
extern std::map<CNetAddr, LocalServiceInfo> mapLocalHost;
typedef std::map<std::string, uint64_t> mapMsgCmdSize; //command, total bytes

class CNodeStats
{
public:
    NodeId nodeid;
    ServiceFlags nServices;
    bool fRelayTxes;
    int64_t nLastSend;
    int64_t nLastRecv;
    int64_t nTimeConnected;
    int64_t nTimeOffset;
    std::string addrName;
    int nVersion;
    std::string cleanSubVer;
    bool fInbound;
    bool fAddnode;
    int nStartingHeight;
    int nChainHeight; // updated from ping messages
    uint64_t nSendBytes;
    mapMsgCmdSize mapSendBytesPerMsgCmd;
    uint64_t nRecvBytes;
    mapMsgCmdSize mapRecvBytesPerMsgCmd;
    bool fWhitelisted;
    double dPingTime;
    double dPingWait;
    double dMinPing;
    // Our address, as reported by the peer
    std::string addrLocal;
    // Address of this peer
    CAddress addr;
    // Bind address of our side of the connection
    CAddress addrBind;
};




class CNetMessage {
private:
    mutable CHash256 hasher;
    mutable uint256 data_hash;
public:
    bool in_data;                   // parsing header (false) or data (true)

    CDataStream hdrbuf;             // partially received header
    CMessageHeader hdr;             // complete header
    unsigned int nHdrPos;

    CDataStream vRecv;              // received message data
    unsigned int nDataPos;

    int64_t nTime;                  // time (in microseconds) of message receipt.

    CNetMessage(const CMessageHeader::MessageStartChars& pchMessageStartIn, int nTypeIn, int nVersionIn) : hdrbuf(nTypeIn, nVersionIn), hdr(pchMessageStartIn), vRecv(nTypeIn, nVersionIn) {
        hdrbuf.resize(24);
        in_data = false;
        nHdrPos = 0;
        nDataPos = 0;
        nTime = 0;
    }

    bool complete() const
    {
        if (!in_data)
            return false;
        return (hdr.nMessageSize == nDataPos);
    }

    const uint256& GetMessageHash() const;

    void SetVersion(int nVersionIn)
    {
        hdrbuf.SetVersion(nVersionIn);
        vRecv.SetVersion(nVersionIn);
    }

    int readHeader(const char *pch, unsigned int nBytes);
    int readData(const char *pch, unsigned int nBytes);
};


class SecMsgNode
{
public:
    SecMsgNode()
    {
        lastSeen        = 0;
        lastMatched     = 0;
        ignoreUntil     = 0;
        nWakeCounter    = 0;
        fEnabled        = false;
    };
    
    ~SecMsgNode() {};
    
    CCriticalSection            cs_smsg_net;
    int64_t                     lastSeen;
    int64_t                     lastMatched;
    int64_t                     ignoreUntil;
    uint32_t                    nWakeCounter;
    bool                        fEnabled;
    
};

/** Information about a peer */
class CNode
{
    friend class CConnman;
public:
    // socket
    std::atomic<ServiceFlags> nServices;
    ServiceFlags nServicesExpected;
    SOCKET hSocket;
    size_t nSendSize; // total size of all vSendMsg entries
    size_t nSendOffset; // offset inside the first vSendMsg already sent
    uint64_t nSendBytes;
    std::deque<std::vector<unsigned char>> vSendMsg;
    CCriticalSection cs_vSend;
    CCriticalSection cs_hSocket;
    CCriticalSection cs_vRecv;

    CCriticalSection cs_vProcessMsg;
    std::list<CNetMessage> vProcessMsg;
    size_t nProcessQueueSize;

    CCriticalSection cs_sendProcessing;

    std::deque<CInv> vRecvGetData;
    uint64_t nRecvBytes;
    std::atomic<int> nRecvVersion;

    std::atomic<int64_t> nLastSend;
    std::atomic<int64_t> nLastRecv;
    const int64_t nTimeConnected;
    std::atomic<int64_t> nTimeOffset;
    // Address of this peer
    const CAddress addr;
    // Bind address of our side of the connection
    const CAddress addrBind;
    std::atomic<int> nVersion;
    // strSubVer is whatever byte array we read from the wire. However, this field is intended
    // to be printed out, displayed to humans in various forms and so on. So we sanitize it and
    // store the sanitized version in cleanSubVer. The original should be used when dealing with
    // the network or wire types and the cleaned string used when displayed or logged.
    std::string strSubVer, cleanSubVer;
    CCriticalSection cs_SubVer; // used for both cleanSubVer and strSubVer
    bool fWhitelisted; // This peer can bypass DoS banning.
    bool fFeeler; // If true this node is being used as a short lived feeler.
    bool fOneShot;
    bool fAddnode;
    bool fClient;
    const bool fInbound;
    std::atomic_bool fSuccessfullyConnected;
    std::atomic_bool fDisconnect;
    // We use fRelayTxes for two purposes -
    // a) it allows us to not relay tx invs before receiving the peer's version message
    // b) the peer may tell us in its version message that we should not relay tx invs
    //    unless it loads a bloom filter.
    bool fRelayTxes; //protected by cs_filter
    bool fSentAddr;
    CSemaphoreGrant grantOutbound;
    CCriticalSection cs_filter;
    CBloomFilter* pfilter;
    std::atomic<int> nRefCount;

    const uint64_t nKeyedNetGroup;
    std::atomic_bool fPauseRecv;
    std::atomic_bool fPauseSend;
protected:

    mapMsgCmdSize mapSendBytesPerMsgCmd;
    mapMsgCmdSize mapRecvBytesPerMsgCmd;

public:
    uint256 hashContinue;
    std::atomic<int> nStartingHeight;
    std::atomic<int> nChainHeight; // updated from ping messages

    // flood relay
    std::vector<CAddress> vAddrToSend;
    CRollingBloomFilter addrKnown;
    bool fGetAddr;
    std::set<uint256> setKnown;
    int64_t nNextAddrSend;
    int64_t nNextLocalAddrSend;

    // inventory based relay
    CRollingBloomFilter filterInventoryKnown;
    // Set of transaction ids we still have to announce.
    // They are sorted by the mempool before relay, so the order is not important.
    std::set<uint256> setInventoryTxToSend;
    // List of block ids we still have announce.
    // There is no final sorting before sending, as they are always sent immediately
    // and in the order requested.
    std::vector<uint256> vInventoryBlockToSend;
    CCriticalSection cs_inventory;
    std::set<uint256> setAskFor;
    std::multimap<int64_t, CInv> mapAskFor;
    int64_t nNextInvSend;
    // Used for headers announcements - unfiltered blocks to relay
    // Also protected by cs_inventory
    std::vector<uint256> vBlockHashesToAnnounce;
    // Used for BIP35 mempool sending, also protected by cs_inventory
    bool fSendMempool;

    // Last time a "MEMPOOL" request was serviced.
    std::atomic<int64_t> timeLastMempoolReq;

    // Block and TXN accept times
    std::atomic<int64_t> nLastBlockTime;
    std::atomic<int64_t> nLastTXTime;

    SecMsgNode smsgData;

    // Ping time measurement:
    // The pong reply we're expecting, or 0 if no pong expected.
    std::atomic<uint64_t> nPingNonceSent;
    // Time (in usec) the last ping was sent, or 0 if no ping was ever sent.
    std::atomic<int64_t> nPingUsecStart;
    // Last measured round-trip time.
    std::atomic<int64_t> nPingUsecTime;
    // Best measured round-trip time.
    std::atomic<int64_t> nMinPingUsecTime;
    // Whether a ping is requested.
    std::atomic<bool> fPingQueued;
    // Minimum fee rate with which to filter inv's to this node
    CAmount minFeeFilter;
    CCriticalSection cs_feeFilter;
    CAmount lastSentFeeFilter;
    int64_t nextSendTimeFeeFilter;

    CNode(NodeId id, ServiceFlags nLocalServicesIn, int nMyStartingHeightIn, SOCKET hSocketIn, const CAddress &addrIn, uint64_t nKeyedNetGroupIn, uint64_t nLocalHostNonceIn, const CAddress &addrBindIn, const std::string &addrNameIn = "", bool fInboundIn = false);
    ~CNode();

private:
    CNode(const CNode&);
    void operator=(const CNode&);
    const NodeId id;


    const uint64_t nLocalHostNonce;
    // Services offered to this peer
    const ServiceFlags nLocalServices;
    const int nMyStartingHeight;
    int nSendVersion;
    std::list<CNetMessage> vRecvMsg;  // Used only by SocketHandler thread

<<<<<<< HEAD
=======
    mutable CCriticalSection cs_addrName;
    std::string addrName;

    // Our address, as reported by the peer
>>>>>>> 0d3e8183
    CService addrLocal;
    mutable CCriticalSection cs_addrLocal;
public:
    mutable CCriticalSection cs_addrName;
    std::string addrName;
    
    NodeId GetId() const {
        return id;
    }

    uint64_t GetLocalNonce() const {
        return nLocalHostNonce;
    }

    int GetMyStartingHeight() const {
        return nMyStartingHeight;
    }

    int GetRefCount() const
    {
        assert(nRefCount >= 0);
        return nRefCount;
    }

    bool ReceiveMsgBytes(const char *pch, unsigned int nBytes, bool& complete);

    void SetRecvVersion(int nVersionIn)
    {
        nRecvVersion = nVersionIn;
    }
    int GetRecvVersion() const
    {
        return nRecvVersion;
    }
    void SetSendVersion(int nVersionIn);
    int GetSendVersion() const;

    CService GetAddrLocal() const;
    //! May not be called more than once
    void SetAddrLocal(const CService& addrLocalIn);

    CNode* AddRef()
    {
        nRefCount++;
        return this;
    }

    void Release()
    {
        nRefCount--;
    }



    void AddAddressKnown(const CAddress& _addr)
    {
        addrKnown.insert(_addr.GetKey());
    }

    void PushAddress(const CAddress& _addr, FastRandomContext &insecure_rand)
    {
        // Known checking here is only to save space from duplicates.
        // SendMessages will filter it again for knowns that were added
        // after addresses were pushed.
        if (_addr.IsValid() && !addrKnown.contains(_addr.GetKey())) {
            if (vAddrToSend.size() >= MAX_ADDR_TO_SEND) {
                vAddrToSend[insecure_rand.randrange(vAddrToSend.size())] = _addr;
            } else {
                vAddrToSend.push_back(_addr);
            }
        }
    }


    void AddInventoryKnown(const CInv& inv)
    {
        {
            LOCK(cs_inventory);
            filterInventoryKnown.insert(inv.hash);
        }
    }

    void PushInventory(const CInv& inv)
    {
        LOCK(cs_inventory);
        if (inv.type == MSG_TX) {
            if (!filterInventoryKnown.contains(inv.hash)) {
                setInventoryTxToSend.insert(inv.hash);
            }
        } else if (inv.type == MSG_BLOCK) {
            vInventoryBlockToSend.push_back(inv.hash);
        }
    }

    void PushBlockHash(const uint256 &hash)
    {
        LOCK(cs_inventory);
        vBlockHashesToAnnounce.push_back(hash);
    }

    void AskFor(const CInv& inv);

    void CloseSocketDisconnect();

    void copyStats(CNodeStats &stats);

    ServiceFlags GetLocalServices() const
    {
        return nLocalServices;
    }

    std::string GetAddrName() const;
    //! Sets the addrName only if it was not previously set
    void MaybeSetAddrName(const std::string& addrNameIn);
};





/** Return a timestamp in the future (in microseconds) for exponentially distributed events. */
int64_t PoissonNextSend(int64_t nNow, int average_interval_seconds);

#endif // BITCOIN_NET_H<|MERGE_RESOLUTION|>--- conflicted
+++ resolved
@@ -745,18 +745,13 @@
     int nSendVersion;
     std::list<CNetMessage> vRecvMsg;  // Used only by SocketHandler thread
 
-<<<<<<< HEAD
-=======
     mutable CCriticalSection cs_addrName;
     std::string addrName;
 
     // Our address, as reported by the peer
->>>>>>> 0d3e8183
     CService addrLocal;
     mutable CCriticalSection cs_addrLocal;
 public:
-    mutable CCriticalSection cs_addrName;
-    std::string addrName;
     
     NodeId GetId() const {
         return id;
