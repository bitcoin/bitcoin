// Copyright (c) 2009-2010 Satoshi Nakamoto
// Copyright (c) 2009-2022 The Bitcoin Core developers
// Distributed under the MIT software license, see the accompanying
// file COPYING or http://www.opensource.org/licenses/mit-license.php.

#ifndef BITCOIN_NET_H
#define BITCOIN_NET_H

#include <bip324.h>
#include <chainparams.h>
#include <common/bloom.h>
#include <compat/compat.h>
#include <consensus/amount.h>
#include <crypto/siphash.h>
#include <hash.h>
#include <i2p.h>
#include <kernel/messagestartchars.h>
#include <net_permissions.h>
#include <netaddress.h>
#include <netbase.h>
#include <netgroup.h>
#include <node/connection_types.h>
#include <node/protocol_version.h>
#include <policy/feerate.h>
#include <protocol.h>
#include <random.h>
#include <span.h>
#include <streams.h>
#include <sync.h>
#include <uint256.h>
#include <util/check.h>
#include <util/sock.h>
#include <util/threadinterrupt.h>
#include <util/time.h>

#include <atomic>
#include <condition_variable>
#include <cstdint>
#include <deque>
#include <functional>
#include <list>
#include <map>
#include <memory>
#include <optional>
#include <queue>
#include <thread>
#include <unordered_set>
#include <vector>

class AddrMan;
class BanMan;
class CChainParams;
class CNode;
class CScheduler;
struct bilingual_str;

/** Time after which to disconnect, after waiting for a ping response (or inactivity). */
static constexpr std::chrono::minutes TIMEOUT_INTERVAL{20};
/** Run the feeler connection loop once every 2 minutes. **/
static constexpr auto FEELER_INTERVAL = 2min;
/** Run the extra block-relay-only connection loop once every 5 minutes. **/
static constexpr auto EXTRA_BLOCK_RELAY_ONLY_PEER_INTERVAL = 5min;
/** Maximum length of incoming protocol messages (no message over 4 MB is currently acceptable). */
static const unsigned int MAX_PROTOCOL_MESSAGE_LENGTH = 4 * 1000 * 1000;
/** Maximum length of the user agent string in `version` message */
static const unsigned int MAX_SUBVERSION_LENGTH = 256;
/** Maximum number of automatic outgoing nodes over which we'll relay everything (blocks, tx, addrs, etc) */
static const int MAX_OUTBOUND_FULL_RELAY_CONNECTIONS = 8;
/** Maximum number of addnode outgoing nodes */
static const int MAX_ADDNODE_CONNECTIONS = 8;
/** Maximum number of block-relay-only outgoing connections */
static const int MAX_BLOCK_RELAY_ONLY_CONNECTIONS = 2;
/** Maximum number of feeler connections */
static const int MAX_FEELER_CONNECTIONS = 1;
/** -listen default */
static const bool DEFAULT_LISTEN = true;
/** The maximum number of peer connections to maintain. */
static const unsigned int DEFAULT_MAX_PEER_CONNECTIONS = 125;
/** The default for -maxuploadtarget. 0 = Unlimited */
static const std::string DEFAULT_MAX_UPLOAD_TARGET{"0M"};
/** Default for blocks only*/
static const bool DEFAULT_BLOCKSONLY = false;
/** -peertimeout default */
static const int64_t DEFAULT_PEER_CONNECT_TIMEOUT = 60;
/** Number of file descriptors required for message capture **/
static const int NUM_FDS_MESSAGE_CAPTURE = 1;
/** Interval for ASMap Health Check **/
static constexpr std::chrono::hours ASMAP_HEALTH_CHECK_INTERVAL{24};

static constexpr bool DEFAULT_FORCEDNSSEED{false};
static constexpr bool DEFAULT_DNSSEED{true};
static constexpr bool DEFAULT_FIXEDSEEDS{true};
static const size_t DEFAULT_MAXRECEIVEBUFFER = 5 * 1000;
static const size_t DEFAULT_MAXSENDBUFFER    = 1 * 1000;

static constexpr bool DEFAULT_V2_TRANSPORT{true};

typedef int64_t NodeId;

struct AddedNodeParams {
    std::string m_added_node;
    bool m_use_v2transport;
};

struct AddedNodeInfo {
    AddedNodeParams m_params;
    CService resolvedAddress;
    bool fConnected;
    bool fInbound;
};

class CNodeStats;
class CClientUIInterface;

struct CSerializedNetMsg {
    CSerializedNetMsg() = default;
    CSerializedNetMsg(CSerializedNetMsg&&) = default;
    CSerializedNetMsg& operator=(CSerializedNetMsg&&) = default;
    // No implicit copying, only moves.
    CSerializedNetMsg(const CSerializedNetMsg& msg) = delete;
    CSerializedNetMsg& operator=(const CSerializedNetMsg&) = delete;

    CSerializedNetMsg Copy() const
    {
        CSerializedNetMsg copy;
        copy.data = data;
        copy.m_type = m_type;
        return copy;
    }

    std::vector<unsigned char> data;
    std::string m_type;

    /** Compute total memory usage of this object (own memory + any dynamic memory). */
    size_t GetMemoryUsage() const noexcept;
};

/**
 * Look up IP addresses from all interfaces on the machine and add them to the
 * list of local addresses to self-advertise.
 * The loopback interface is skipped.
 */
void Discover();

uint16_t GetListenPort();

enum
{
    LOCAL_NONE,   // unknown
    LOCAL_IF,     // address a local interface listens on
    LOCAL_BIND,   // address explicit bound to
    LOCAL_MAPPED, // address reported by PCP
    LOCAL_MANUAL, // address explicitly specified (-externalip=)

    LOCAL_MAX
};

/** Returns a local address that we should advertise to this peer. */
std::optional<CService> GetLocalAddrForPeer(CNode& node);

bool AddLocal(const CService& addr, int nScore = LOCAL_NONE);
bool AddLocal(const CNetAddr& addr, int nScore = LOCAL_NONE);
void RemoveLocal(const CService& addr);
bool SeenLocal(const CService& addr);
bool IsLocal(const CService& addr);
CService GetLocalAddress(const CNode& peer);

extern bool fDiscover;
extern bool fListen;

/** Subversion as sent to the P2P network in `version` messages */
extern std::string strSubVersion;

struct LocalServiceInfo {
    int nScore;
    uint16_t nPort;
};

extern GlobalMutex g_maplocalhost_mutex;
extern std::map<CNetAddr, LocalServiceInfo> mapLocalHost GUARDED_BY(g_maplocalhost_mutex);

extern const std::string NET_MESSAGE_TYPE_OTHER;
using mapMsgTypeSize = std::map</* message type */ std::string, /* total bytes */ uint64_t>;

class CNodeStats
{
public:
    NodeId nodeid;
    std::chrono::seconds m_last_send;
    std::chrono::seconds m_last_recv;
    std::chrono::seconds m_last_tx_time;
    std::chrono::seconds m_last_block_time;
    std::chrono::seconds m_connected;
    std::string m_addr_name;
    int nVersion;
    std::string cleanSubVer;
    bool fInbound;
    // We requested high bandwidth connection to peer
    bool m_bip152_highbandwidth_to;
    // Peer requested high bandwidth connection
    bool m_bip152_highbandwidth_from;
    int m_starting_height;
    uint64_t nSendBytes;
    mapMsgTypeSize mapSendBytesPerMsgType;
    uint64_t nRecvBytes;
    mapMsgTypeSize mapRecvBytesPerMsgType;
    NetPermissionFlags m_permission_flags;
    std::chrono::microseconds m_last_ping_time;
    std::chrono::microseconds m_min_ping_time;
    // Our address, as reported by the peer
    std::string addrLocal;
    // Address of this peer
    CAddress addr;
    // Bind address of our side of the connection
    CService addrBind;
    // Network the peer connected through
    Network m_network;
    uint32_t m_mapped_as;
    ConnectionType m_conn_type;
    /** Transport protocol type. */
    TransportProtocolType m_transport_type;
    /** BIP324 session id string in hex, if any. */
    std::string m_session_id;
    /** whether this peer forced its connection by evicting another */
    bool m_forced_inbound;
    /** CPU time spent processing messages to/from the peer. */
    std::chrono::nanoseconds m_cpu_time;
};


/** Transport protocol agnostic message container.
 * Ideally it should only contain receive time, payload,
 * type and size.
 */
class CNetMessage
{
public:
    DataStream m_recv;                   //!< received message data
    std::chrono::microseconds m_time{0}; //!< time of message receipt
    uint32_t m_message_size{0};          //!< size of the payload
    uint32_t m_raw_message_size{0};      //!< used wire size of the message (including header/checksum)
    std::string m_type;

    explicit CNetMessage(DataStream&& recv_in) : m_recv(std::move(recv_in)) {}
    // Only one CNetMessage object will exist for the same message on either
    // the receive or processing queue. For performance reasons we therefore
    // delete the copy constructor and assignment operator to avoid the
    // possibility of copying CNetMessage objects.
    CNetMessage(CNetMessage&&) = default;
    CNetMessage(const CNetMessage&) = delete;
    CNetMessage& operator=(CNetMessage&&) = default;
    CNetMessage& operator=(const CNetMessage&) = delete;

    /** Compute total memory usage of this object (own memory + any dynamic memory). */
    size_t GetMemoryUsage() const noexcept;
};

/** The Transport converts one connection's sent messages to wire bytes, and received bytes back. */
class Transport {
public:
    virtual ~Transport() = default;

    struct Info
    {
        TransportProtocolType transport_type;
        std::optional<uint256> session_id;
    };

    /** Retrieve information about this transport. */
    virtual Info GetInfo() const noexcept = 0;

    // 1. Receiver side functions, for decoding bytes received on the wire into transport protocol
    // agnostic CNetMessage (message type & payload) objects.

    /** Returns true if the current message is complete (so GetReceivedMessage can be called). */
    virtual bool ReceivedMessageComplete() const = 0;

    /** Feed wire bytes to the transport.
     *
     * @return false if some bytes were invalid, in which case the transport can't be used anymore.
     *
     * Consumed bytes are chopped off the front of msg_bytes.
     */
    virtual bool ReceivedBytes(Span<const uint8_t>& msg_bytes) = 0;

    /** Retrieve a completed message from transport.
     *
     * This can only be called when ReceivedMessageComplete() is true.
     *
     * If reject_message=true is returned the message itself is invalid, but (other than false
     * returned by ReceivedBytes) the transport is not in an inconsistent state.
     */
    virtual CNetMessage GetReceivedMessage(std::chrono::microseconds time, bool& reject_message) = 0;

    // 2. Sending side functions, for converting messages into bytes to be sent over the wire.

    /** Set the next message to send.
     *
     * If no message can currently be set (perhaps because the previous one is not yet done being
     * sent), returns false, and msg will be unmodified. Otherwise msg is enqueued (and
     * possibly moved-from) and true is returned.
     */
    virtual bool SetMessageToSend(CSerializedNetMsg& msg) noexcept = 0;

    /** Return type for GetBytesToSend, consisting of:
     *  - Span<const uint8_t> to_send: span of bytes to be sent over the wire (possibly empty).
     *  - bool more: whether there will be more bytes to be sent after the ones in to_send are
     *    all sent (as signaled by MarkBytesSent()).
     *  - const std::string& m_type: message type on behalf of which this is being sent
     *    ("" for bytes that are not on behalf of any message).
     */
    using BytesToSend = std::tuple<
        Span<const uint8_t> /*to_send*/,
        bool /*more*/,
        const std::string& /*m_type*/
    >;

    /** Get bytes to send on the wire, if any, along with other information about it.
     *
     * As a const function, it does not modify the transport's observable state, and is thus safe
     * to be called multiple times.
     *
     * @param[in] have_next_message If true, the "more" return value reports whether more will
     *            be sendable after a SetMessageToSend call. It is set by the caller when they know
     *            they have another message ready to send, and only care about what happens
     *            after that. The have_next_message argument only affects this "more" return value
     *            and nothing else.
     *
     *            Effectively, there are three possible outcomes about whether there are more bytes
     *            to send:
     *            - Yes:     the transport itself has more bytes to send later. For example, for
     *                       V1Transport this happens during the sending of the header of a
     *                       message, when there is a non-empty payload that follows.
     *            - No:      the transport itself has no more bytes to send, but will have bytes to
     *                       send if handed a message through SetMessageToSend. In V1Transport this
     *                       happens when sending the payload of a message.
     *            - Blocked: the transport itself has no more bytes to send, and is also incapable
     *                       of sending anything more at all now, if it were handed another
     *                       message to send. This occurs in V2Transport before the handshake is
     *                       complete, as the encryption ciphers are not set up for sending
     *                       messages before that point.
     *
     *            The boolean 'more' is true for Yes, false for Blocked, and have_next_message
     *            controls what is returned for No.
     *
     * @return a BytesToSend object. The to_send member returned acts as a stream which is only
     *         ever appended to. This means that with the exception of MarkBytesSent (which pops
     *         bytes off the front of later to_sends), operations on the transport can only append
     *         to what is being returned. Also note that m_type and to_send refer to data that is
     *         internal to the transport, and calling any non-const function on this object may
     *         invalidate them.
     */
    virtual BytesToSend GetBytesToSend(bool have_next_message) const noexcept = 0;

    /** Report how many bytes returned by the last GetBytesToSend() have been sent.
     *
     * bytes_sent cannot exceed to_send.size() of the last GetBytesToSend() result.
     *
     * If bytes_sent=0, this call has no effect.
     */
    virtual void MarkBytesSent(size_t bytes_sent) noexcept = 0;

    /** Return the memory usage of this transport attributable to buffered data to send. */
    virtual size_t GetSendMemoryUsage() const noexcept = 0;

    // 3. Miscellaneous functions.

    /** Whether upon disconnections, a reconnect with V1 is warranted. */
    virtual bool ShouldReconnectV1() const noexcept = 0;
};

class V1Transport final : public Transport
{
private:
    const MessageStartChars m_magic_bytes;
    const NodeId m_node_id; // Only for logging
    mutable Mutex m_recv_mutex; //!< Lock for receive state
    mutable CHash256 hasher GUARDED_BY(m_recv_mutex);
    mutable uint256 data_hash GUARDED_BY(m_recv_mutex);
    bool in_data GUARDED_BY(m_recv_mutex); // parsing header (false) or data (true)
    DataStream hdrbuf GUARDED_BY(m_recv_mutex){}; // partially received header
    CMessageHeader hdr GUARDED_BY(m_recv_mutex); // complete header
    DataStream vRecv GUARDED_BY(m_recv_mutex){}; // received message data
    unsigned int nHdrPos GUARDED_BY(m_recv_mutex);
    unsigned int nDataPos GUARDED_BY(m_recv_mutex);

    const uint256& GetMessageHash() const EXCLUSIVE_LOCKS_REQUIRED(m_recv_mutex);
    int readHeader(Span<const uint8_t> msg_bytes) EXCLUSIVE_LOCKS_REQUIRED(m_recv_mutex);
    int readData(Span<const uint8_t> msg_bytes) EXCLUSIVE_LOCKS_REQUIRED(m_recv_mutex);

    void Reset() EXCLUSIVE_LOCKS_REQUIRED(m_recv_mutex) {
        AssertLockHeld(m_recv_mutex);
        vRecv.clear();
        hdrbuf.clear();
        hdrbuf.resize(24);
        in_data = false;
        nHdrPos = 0;
        nDataPos = 0;
        data_hash.SetNull();
        hasher.Reset();
    }

    bool CompleteInternal() const noexcept EXCLUSIVE_LOCKS_REQUIRED(m_recv_mutex)
    {
        AssertLockHeld(m_recv_mutex);
        if (!in_data) return false;
        return hdr.nMessageSize == nDataPos;
    }

    /** Lock for sending state. */
    mutable Mutex m_send_mutex;
    /** The header of the message currently being sent. */
    std::vector<uint8_t> m_header_to_send GUARDED_BY(m_send_mutex);
    /** The data of the message currently being sent. */
    CSerializedNetMsg m_message_to_send GUARDED_BY(m_send_mutex);
    /** Whether we're currently sending header bytes or message bytes. */
    bool m_sending_header GUARDED_BY(m_send_mutex) {false};
    /** How many bytes have been sent so far (from m_header_to_send, or from m_message_to_send.data). */
    size_t m_bytes_sent GUARDED_BY(m_send_mutex) {0};

public:
    explicit V1Transport(const NodeId node_id) noexcept;

    bool ReceivedMessageComplete() const override EXCLUSIVE_LOCKS_REQUIRED(!m_recv_mutex)
    {
        AssertLockNotHeld(m_recv_mutex);
        return WITH_LOCK(m_recv_mutex, return CompleteInternal());
    }

    Info GetInfo() const noexcept override;

    bool ReceivedBytes(Span<const uint8_t>& msg_bytes) override EXCLUSIVE_LOCKS_REQUIRED(!m_recv_mutex)
    {
        AssertLockNotHeld(m_recv_mutex);
        LOCK(m_recv_mutex);
        int ret = in_data ? readData(msg_bytes) : readHeader(msg_bytes);
        if (ret < 0) {
            Reset();
        } else {
            msg_bytes = msg_bytes.subspan(ret);
        }
        return ret >= 0;
    }

    CNetMessage GetReceivedMessage(std::chrono::microseconds time, bool& reject_message) override EXCLUSIVE_LOCKS_REQUIRED(!m_recv_mutex);

    bool SetMessageToSend(CSerializedNetMsg& msg) noexcept override EXCLUSIVE_LOCKS_REQUIRED(!m_send_mutex);
    BytesToSend GetBytesToSend(bool have_next_message) const noexcept override EXCLUSIVE_LOCKS_REQUIRED(!m_send_mutex);
    void MarkBytesSent(size_t bytes_sent) noexcept override EXCLUSIVE_LOCKS_REQUIRED(!m_send_mutex);
    size_t GetSendMemoryUsage() const noexcept override EXCLUSIVE_LOCKS_REQUIRED(!m_send_mutex);
    bool ShouldReconnectV1() const noexcept override { return false; }
};

class V2Transport final : public Transport
{
private:
    /** Contents of the version packet to send. BIP324 stipulates that senders should leave this
     *  empty, and receivers should ignore it. Future extensions can change what is sent as long as
     *  an empty version packet contents is interpreted as no extensions supported. */
    static constexpr std::array<std::byte, 0> VERSION_CONTENTS = {};

    /** The length of the V1 prefix to match bytes initially received by responders with to
     *  determine if their peer is speaking V1 or V2. */
    static constexpr size_t V1_PREFIX_LEN = 16;

    // The sender side and receiver side of V2Transport are state machines that are transitioned
    // through, based on what has been received. The receive state corresponds to the contents of,
    // and bytes received to, the receive buffer. The send state controls what can be appended to
    // the send buffer and what can be sent from it.

    /** State type that defines the current contents of the receive buffer and/or how the next
     *  received bytes added to it will be interpreted.
     *
     * Diagram:
     *
     *   start(responder)
     *        |
     *        |  start(initiator)                           /---------\
     *        |          |                                  |         |
     *        v          v                                  v         |
     *  KEY_MAYBE_V1 -> KEY -> GARB_GARBTERM -> VERSION -> APP -> APP_READY
     *        |
     *        \-------> V1
     */
    enum class RecvState : uint8_t {
        /** (Responder only) either v2 public key or v1 header.
         *
         * This is the initial state for responders, before data has been received to distinguish
         * v1 from v2 connections. When that happens, the state becomes either KEY (for v2) or V1
         * (for v1). */
        KEY_MAYBE_V1,

        /** Public key.
         *
         * This is the initial state for initiators, during which the other side's public key is
         * received. When that information arrives, the ciphers get initialized and the state
         * becomes GARB_GARBTERM. */
        KEY,

        /** Garbage and garbage terminator.
         *
         * Whenever a byte is received, the last 16 bytes are compared with the expected garbage
         * terminator. When that happens, the state becomes VERSION. If no matching terminator is
         * received in 4111 bytes (4095 for the maximum garbage length, and 16 bytes for the
         * terminator), the connection aborts. */
        GARB_GARBTERM,

        /** Version packet.
         *
         * A packet is received, and decrypted/verified. If that fails, the connection aborts. The
         * first received packet in this state (whether it's a decoy or not) is expected to
         * authenticate the garbage received during the GARB_GARBTERM state as associated
         * authenticated data (AAD). The first non-decoy packet in this state is interpreted as
         * version negotiation (currently, that means ignoring the contents, but it can be used for
         * negotiating future extensions), and afterwards the state becomes APP. */
        VERSION,

        /** Application packet.
         *
         * A packet is received, and decrypted/verified. If that succeeds, the state becomes
         * APP_READY and the decrypted contents is kept in m_recv_decode_buffer until it is
         * retrieved as a message by GetMessage(). */
        APP,

        /** Nothing (an application packet is available for GetMessage()).
         *
         * Nothing can be received in this state. When the message is retrieved by GetMessage,
         * the state becomes APP again. */
        APP_READY,

        /** Nothing (this transport is using v1 fallback).
         *
         * All receive operations are redirected to m_v1_fallback. */
        V1,
    };

    /** State type that controls the sender side.
     *
     * Diagram:
     *
     *  start(responder)
     *      |
     *      |      start(initiator)
     *      |            |
     *      v            v
     *  MAYBE_V1 -> AWAITING_KEY -> READY
     *      |
     *      \-----> V1
     */
    enum class SendState : uint8_t {
        /** (Responder only) Not sending until v1 or v2 is detected.
         *
         * This is the initial state for responders. The send buffer is empty.
         * When the receiver determines whether this
         * is a V1 or V2 connection, the sender state becomes AWAITING_KEY (for v2) or V1 (for v1).
         */
        MAYBE_V1,

        /** Waiting for the other side's public key.
         *
         * This is the initial state for initiators. The public key and garbage is sent out. When
         * the receiver receives the other side's public key and transitions to GARB_GARBTERM, the
         * sender state becomes READY. */
        AWAITING_KEY,

        /** Normal sending state.
         *
         * In this state, the ciphers are initialized, so packets can be sent. When this state is
         * entered, the garbage terminator and version packet are appended to the send buffer (in
         * addition to the key and garbage which may still be there). In this state a message can be
         * provided if the send buffer is empty. */
        READY,

        /** This transport is using v1 fallback.
         *
         * All send operations are redirected to m_v1_fallback. */
        V1,
    };

    /** Cipher state. */
    BIP324Cipher m_cipher;
    /** Whether we are the initiator side. */
    const bool m_initiating;
    /** NodeId (for debug logging). */
    const NodeId m_nodeid;
    /** Encapsulate a V1Transport to fall back to. */
    V1Transport m_v1_fallback;

    /** Lock for receiver-side fields. */
    mutable Mutex m_recv_mutex ACQUIRED_BEFORE(m_send_mutex);
    /** In {VERSION, APP}, the decrypted packet length, if m_recv_buffer.size() >=
     *  BIP324Cipher::LENGTH_LEN. Unspecified otherwise. */
    uint32_t m_recv_len GUARDED_BY(m_recv_mutex) {0};
    /** Receive buffer; meaning is determined by m_recv_state. */
    std::vector<uint8_t> m_recv_buffer GUARDED_BY(m_recv_mutex);
    /** AAD expected in next received packet (currently used only for garbage). */
    std::vector<uint8_t> m_recv_aad GUARDED_BY(m_recv_mutex);
    /** Buffer to put decrypted contents in, for converting to CNetMessage. */
    std::vector<uint8_t> m_recv_decode_buffer GUARDED_BY(m_recv_mutex);
    /** Current receiver state. */
    RecvState m_recv_state GUARDED_BY(m_recv_mutex);

    /** Lock for sending-side fields. If both sending and receiving fields are accessed,
     *  m_recv_mutex must be acquired before m_send_mutex. */
    mutable Mutex m_send_mutex ACQUIRED_AFTER(m_recv_mutex);
    /** The send buffer; meaning is determined by m_send_state. */
    std::vector<uint8_t> m_send_buffer GUARDED_BY(m_send_mutex);
    /** How many bytes from the send buffer have been sent so far. */
    uint32_t m_send_pos GUARDED_BY(m_send_mutex) {0};
    /** The garbage sent, or to be sent (MAYBE_V1 and AWAITING_KEY state only). */
    std::vector<uint8_t> m_send_garbage GUARDED_BY(m_send_mutex);
    /** Type of the message being sent. */
    std::string m_send_type GUARDED_BY(m_send_mutex);
    /** Current sender state. */
    SendState m_send_state GUARDED_BY(m_send_mutex);
    /** Whether we've sent at least 24 bytes (which would trigger disconnect for V1 peers). */
    bool m_sent_v1_header_worth GUARDED_BY(m_send_mutex) {false};

    /** Change the receive state. */
    void SetReceiveState(RecvState recv_state) noexcept EXCLUSIVE_LOCKS_REQUIRED(m_recv_mutex);
    /** Change the send state. */
    void SetSendState(SendState send_state) noexcept EXCLUSIVE_LOCKS_REQUIRED(m_send_mutex);
    /** Given a packet's contents, find the message type (if valid), and strip it from contents. */
    static std::optional<std::string> GetMessageType(Span<const uint8_t>& contents) noexcept;
    /** Determine how many received bytes can be processed in one go (not allowed in V1 state). */
    size_t GetMaxBytesToProcess() noexcept EXCLUSIVE_LOCKS_REQUIRED(m_recv_mutex);
    /** Put our public key + garbage in the send buffer. */
    void StartSendingHandshake() noexcept EXCLUSIVE_LOCKS_REQUIRED(m_send_mutex);
    /** Process bytes in m_recv_buffer, while in KEY_MAYBE_V1 state. */
    void ProcessReceivedMaybeV1Bytes() noexcept EXCLUSIVE_LOCKS_REQUIRED(m_recv_mutex, !m_send_mutex);
    /** Process bytes in m_recv_buffer, while in KEY state. */
    bool ProcessReceivedKeyBytes() noexcept EXCLUSIVE_LOCKS_REQUIRED(m_recv_mutex, !m_send_mutex);
    /** Process bytes in m_recv_buffer, while in GARB_GARBTERM state. */
    bool ProcessReceivedGarbageBytes() noexcept EXCLUSIVE_LOCKS_REQUIRED(m_recv_mutex);
    /** Process bytes in m_recv_buffer, while in VERSION/APP state. */
    bool ProcessReceivedPacketBytes() noexcept EXCLUSIVE_LOCKS_REQUIRED(m_recv_mutex);

public:
    static constexpr uint32_t MAX_GARBAGE_LEN = 4095;

    /** Construct a V2 transport with securely generated random keys.
     *
     * @param[in] nodeid      the node's NodeId (only for debug log output).
     * @param[in] initiating  whether we are the initiator side.
     */
    V2Transport(NodeId nodeid, bool initiating) noexcept;

    /** Construct a V2 transport with specified keys and garbage (test use only). */
    V2Transport(NodeId nodeid, bool initiating, const CKey& key, Span<const std::byte> ent32, std::vector<uint8_t> garbage) noexcept;

    // Receive side functions.
    bool ReceivedMessageComplete() const noexcept override EXCLUSIVE_LOCKS_REQUIRED(!m_recv_mutex);
    bool ReceivedBytes(Span<const uint8_t>& msg_bytes) noexcept override EXCLUSIVE_LOCKS_REQUIRED(!m_recv_mutex, !m_send_mutex);
    CNetMessage GetReceivedMessage(std::chrono::microseconds time, bool& reject_message) noexcept override EXCLUSIVE_LOCKS_REQUIRED(!m_recv_mutex);

    // Send side functions.
    bool SetMessageToSend(CSerializedNetMsg& msg) noexcept override EXCLUSIVE_LOCKS_REQUIRED(!m_send_mutex);
    BytesToSend GetBytesToSend(bool have_next_message) const noexcept override EXCLUSIVE_LOCKS_REQUIRED(!m_send_mutex);
    void MarkBytesSent(size_t bytes_sent) noexcept override EXCLUSIVE_LOCKS_REQUIRED(!m_send_mutex);
    size_t GetSendMemoryUsage() const noexcept override EXCLUSIVE_LOCKS_REQUIRED(!m_send_mutex);

    // Miscellaneous functions.
    bool ShouldReconnectV1() const noexcept override EXCLUSIVE_LOCKS_REQUIRED(!m_recv_mutex, !m_send_mutex);
    Info GetInfo() const noexcept override EXCLUSIVE_LOCKS_REQUIRED(!m_recv_mutex);
};

struct CNodeOptions
{
    NetPermissionFlags permission_flags = NetPermissionFlags::None;
    std::unique_ptr<i2p::sam::Session> i2p_sam_session = nullptr;
    bool prefer_evict = false;
    // True if ForceInbound connection required evicting a peer
    bool forced_inbound{false};
    size_t recv_flood_size{DEFAULT_MAXRECEIVEBUFFER * 1000};
    bool use_v2transport = false;
};

/** Information about a peer */
class CNode
{
public:
    /** Transport serializer/deserializer. The receive side functions are only called under cs_vRecv, while
     * the sending side functions are only called under cs_vSend. */
    const std::unique_ptr<Transport> m_transport;

    const NetPermissionFlags m_permission_flags;

    /**
     * Socket used for communication with the node.
     * May not own a Sock object (after `CloseSocketDisconnect()` or during tests).
     * `shared_ptr` (instead of `unique_ptr`) is used to avoid premature close of
     * the underlying file descriptor by one thread while another thread is
     * poll(2)-ing it for activity.
     * @see https://github.com/bitcoin/bitcoin/issues/21744 for details.
     */
    std::shared_ptr<Sock> m_sock GUARDED_BY(m_sock_mutex);

    /** Sum of GetMemoryUsage of all vSendMsg entries. */
    size_t m_send_memusage GUARDED_BY(cs_vSend){0};
    /** Total number of bytes sent on the wire to this peer. */
    uint64_t nSendBytes GUARDED_BY(cs_vSend){0};
    /** Messages still to be fed to m_transport->SetMessageToSend. */
    std::deque<CSerializedNetMsg> vSendMsg GUARDED_BY(cs_vSend);
    Mutex cs_vSend;
    Mutex m_sock_mutex;
    Mutex cs_vRecv;

    uint64_t nRecvBytes GUARDED_BY(cs_vRecv){0};

    std::atomic<std::chrono::seconds> m_last_send{0s};
    std::atomic<std::chrono::seconds> m_last_recv{0s};
    //! Unix epoch time at peer connection
    const std::chrono::seconds m_connected;
    // Address of this peer
    const CAddress addr;
    // Bind address of our side of the connection
    const CService addrBind;
    const std::string m_addr_name;
    /** The pszDest argument provided to ConnectNode(). Only used for reconnections. */
    const std::string m_dest;
    //! Whether this peer is an inbound onion, i.e. connected via our Tor onion service.
    const bool m_inbound_onion;
    std::atomic<int> nVersion{0};
    Mutex m_subver_mutex;
    /**
     * cleanSubVer is a sanitized string of the user agent byte array we read
     * from the wire. This cleaned string can safely be logged or displayed.
     */
    std::string cleanSubVer GUARDED_BY(m_subver_mutex){};
    const bool m_prefer_evict{false}; // This peer is preferred for eviction.
    const bool m_forced_inbound{false}; // This peer forced an inbound connection
    bool HasPermission(NetPermissionFlags permission) const {
        return NetPermissions::HasFlag(m_permission_flags, permission);
    }
    /** fSuccessfullyConnected is set to true on receiving VERACK from the peer. */
    std::atomic_bool fSuccessfullyConnected{false};
    // Setting fDisconnect to true will cause the node to be disconnected the
    // next time DisconnectNodes() runs
    std::atomic_bool fDisconnect{false};
    CSemaphoreGrant grantOutbound;
    std::atomic<int> nRefCount{0};

    const uint64_t nKeyedNetGroup;
    std::atomic_bool fPauseRecv{false};
    std::atomic_bool fPauseSend{false};

    /** Network key used to prevent fingerprinting our node across networks.
     *  Influenced by the network and the bind address (+ bind port for inbounds) */
    const uint64_t m_network_key;

    const ConnectionType m_conn_type;

    /** Move all messages from the received queue to the processing queue. */
    void MarkReceivedMsgsForProcessing()
        EXCLUSIVE_LOCKS_REQUIRED(!m_msg_process_queue_mutex);

    /** Poll the next message from the processing queue of this connection.
     *
     * Returns std::nullopt if the processing queue is empty, or a pair
     * consisting of the message and a bool that indicates if the processing
     * queue has more entries. */
    std::optional<std::pair<CNetMessage, bool>> PollMessage()
        EXCLUSIVE_LOCKS_REQUIRED(!m_msg_process_queue_mutex);

    /** Account for the total size of a sent message in the per msg type connection stats. */
    void AccountForSentBytes(const std::string& msg_type, size_t sent_bytes)
        EXCLUSIVE_LOCKS_REQUIRED(cs_vSend)
    {
        mapSendBytesPerMsgType[msg_type] += sent_bytes;
    }

    bool IsOutboundOrBlockRelayConn() const {
        switch (m_conn_type) {
            case ConnectionType::OUTBOUND_FULL_RELAY:
            case ConnectionType::BLOCK_RELAY:
                return true;
            case ConnectionType::INBOUND:
            case ConnectionType::MANUAL:
            case ConnectionType::ADDR_FETCH:
            case ConnectionType::FEELER:
                return false;
        } // no default case, so the compiler can warn about missing cases

        assert(false);
    }

    bool IsFullOutboundConn() const {
        return m_conn_type == ConnectionType::OUTBOUND_FULL_RELAY;
    }

    bool IsManualConn() const {
        return m_conn_type == ConnectionType::MANUAL;
    }

    bool IsManualOrFullOutboundConn() const
    {
        switch (m_conn_type) {
        case ConnectionType::INBOUND:
        case ConnectionType::FEELER:
        case ConnectionType::BLOCK_RELAY:
        case ConnectionType::ADDR_FETCH:
                return false;
        case ConnectionType::OUTBOUND_FULL_RELAY:
        case ConnectionType::MANUAL:
                return true;
        } // no default case, so the compiler can warn about missing cases

        assert(false);
    }

    bool IsBlockOnlyConn() const {
        return m_conn_type == ConnectionType::BLOCK_RELAY;
    }

    bool IsFeelerConn() const {
        return m_conn_type == ConnectionType::FEELER;
    }

    bool IsAddrFetchConn() const {
        return m_conn_type == ConnectionType::ADDR_FETCH;
    }

    bool IsInboundConn() const {
        return m_conn_type == ConnectionType::INBOUND;
    }

    bool ExpectServicesFromConn() const {
        switch (m_conn_type) {
            case ConnectionType::INBOUND:
            case ConnectionType::MANUAL:
            case ConnectionType::FEELER:
                return false;
            case ConnectionType::OUTBOUND_FULL_RELAY:
            case ConnectionType::BLOCK_RELAY:
            case ConnectionType::ADDR_FETCH:
                return true;
        } // no default case, so the compiler can warn about missing cases

        assert(false);
    }

    /**
     * Get network the peer connected through.
     *
     * Returns Network::NET_ONION for *inbound* onion connections,
     * and CNetAddr::GetNetClass() otherwise. The latter cannot be used directly
     * because it doesn't detect the former, and it's not the responsibility of
     * the CNetAddr class to know the actual network a peer is connected through.
     *
     * @return network the peer connected through.
     */
    Network ConnectedThroughNetwork() const;

    /** Whether this peer connected through a privacy network. */
    [[nodiscard]] bool IsConnectedThroughPrivacyNet() const;

    // We selected peer as (compact blocks) high-bandwidth peer (BIP152)
    std::atomic<bool> m_bip152_highbandwidth_to{false};
    // Peer selected us as (compact blocks) high-bandwidth peer (BIP152)
    std::atomic<bool> m_bip152_highbandwidth_from{false};

    /** Whether this peer provides all services that we want. Used for eviction decisions */
    std::atomic_bool m_has_all_wanted_services{false};

    /** Whether we should relay transactions to this peer. This only changes
     * from false to true. It will never change back to false. */
    std::atomic_bool m_relays_txs{false};

    /** Whether this peer has loaded a bloom filter. Used only in inbound
     *  eviction logic. */
    std::atomic_bool m_bloom_filter_loaded{false};

    /** UNIX epoch time of the last block received from this peer that we had
     * not yet seen (e.g. not already received from another peer), that passed
     * preliminary validity checks and was saved to disk, even if we don't
     * connect the block or it eventually fails connection. Used as an inbound
     * peer eviction criterium in CConnman::AttemptToEvictConnection. */
    std::atomic<std::chrono::seconds> m_last_block_time{0s};

    /** UNIX epoch time of the last transaction received from this peer that we
     * had not yet seen (e.g. not already received from another peer) and that
     * was accepted into our mempool. Used as an inbound peer eviction criterium
     * in CConnman::AttemptToEvictConnection. */
    std::atomic<std::chrono::seconds> m_last_tx_time{0s};

    /** Last measured round-trip time. Used only for RPC/GUI stats/debugging.*/
    std::atomic<std::chrono::microseconds> m_last_ping_time{0us};

    /** Lowest measured round-trip time. Used as an inbound peer eviction
     * criterium in CConnman::AttemptToEvictConnection. */
    std::atomic<std::chrono::microseconds> m_min_ping_time{std::chrono::microseconds::max()};

    CNode(NodeId id,
          std::shared_ptr<Sock> sock,
          const CAddress& addrIn,
          uint64_t nKeyedNetGroupIn,
          uint64_t nLocalHostNonceIn,
          const CService& addrBindIn,
          const std::string& addrNameIn,
          ConnectionType conn_type_in,
          bool inbound_onion,
          uint64_t network_key,
          CNodeOptions&& node_opts = {});
    CNode(const CNode&) = delete;
    CNode& operator=(const CNode&) = delete;

    NodeId GetId() const {
        return id;
    }

    uint64_t GetLocalNonce() const {
        return nLocalHostNonce;
    }

    int GetRefCount() const
    {
        assert(nRefCount >= 0);
        return nRefCount;
    }

    /**
     * Receive bytes from the buffer and deserialize them into messages.
     *
     * @param[in]   msg_bytes   The raw data
     * @param[out]  complete    Set True if at least one message has been
     *                          deserialized and is ready to be processed
     * @return  True if the peer should stay connected,
     *          False if the peer should be disconnected from.
     */
    bool ReceiveMsgBytes(Span<const uint8_t> msg_bytes, bool& complete) EXCLUSIVE_LOCKS_REQUIRED(!cs_vRecv);

    void SetCommonVersion(int greatest_common_version)
    {
        Assume(m_greatest_common_version == INIT_PROTO_VERSION);
        m_greatest_common_version = greatest_common_version;
    }
    int GetCommonVersion() const
    {
        return m_greatest_common_version;
    }

    CService GetAddrLocal() const EXCLUSIVE_LOCKS_REQUIRED(!m_addr_local_mutex);
    //! May not be called more than once
    void SetAddrLocal(const CService& addrLocalIn) EXCLUSIVE_LOCKS_REQUIRED(!m_addr_local_mutex);

    CNode* AddRef()
    {
        nRefCount++;
        return this;
    }

    void Release()
    {
        nRefCount--;
    }

    void CloseSocketDisconnect() EXCLUSIVE_LOCKS_REQUIRED(!m_sock_mutex);

    void CopyStats(CNodeStats& stats) EXCLUSIVE_LOCKS_REQUIRED(!m_subver_mutex, !m_addr_local_mutex, !cs_vSend, !cs_vRecv);

    bool PunishInvalidBlocks() const
    {
        if (HasPermission(NetPermissionFlags::NoBan)) {
            return false;
        }
        switch (m_conn_type) {
            case ConnectionType::INBOUND:
            case ConnectionType::MANUAL:
            case ConnectionType::FEELER:
                return false;
            case ConnectionType::OUTBOUND_FULL_RELAY:
            case ConnectionType::BLOCK_RELAY:
            case ConnectionType::ADDR_FETCH:
                return true;
        } // no default case, so the compiler can warn about missing cases

        assert(false);
    }

    std::string ConnectionTypeAsString() const { return ::ConnectionTypeAsString(m_conn_type); }

    /**
     * Helper function to optionally log the IP address.
     *
     * @param[in] log_ip whether to include the IP address
     * @return " peeraddr=..." or ""
     */
    std::string LogIP(bool log_ip) const;

    /**
     * Helper function to log disconnects.
     *
     * @param[in] log_ip whether to include the IP address
     * @return "disconnecting peer=..." and optionally "peeraddr=..."
     */
    std::string DisconnectMsg(bool log_ip) const;

    /** A ping-pong round trip has completed successfully. Update latest and minimum ping times. */
    void PongReceived(std::chrono::microseconds ping_time) {
        m_last_ping_time = ping_time;
        m_min_ping_time = std::min(m_min_ping_time.load(), ping_time);
    }

    /** CPU time spent processing messages to/from the peer. */
    std::atomic<std::chrono::nanoseconds> m_cpu_time;

private:
    const NodeId id;
    const uint64_t nLocalHostNonce;
    std::atomic<int> m_greatest_common_version{INIT_PROTO_VERSION};

    const size_t m_recv_flood_size;
    std::list<CNetMessage> vRecvMsg; // Used only by SocketHandler thread

    Mutex m_msg_process_queue_mutex;
    std::list<CNetMessage> m_msg_process_queue GUARDED_BY(m_msg_process_queue_mutex);
    size_t m_msg_process_queue_size GUARDED_BY(m_msg_process_queue_mutex){0};

    // Our address, as reported by the peer
    CService m_addr_local GUARDED_BY(m_addr_local_mutex);
    mutable Mutex m_addr_local_mutex;

    mapMsgTypeSize mapSendBytesPerMsgType GUARDED_BY(cs_vSend);
    mapMsgTypeSize mapRecvBytesPerMsgType GUARDED_BY(cs_vRecv);

    /**
     * If an I2P session is created per connection (for outbound transient I2P
     * connections) then it is stored here so that it can be destroyed when the
     * socket is closed. I2P sessions involve a data/transport socket (in `m_sock`)
     * and a control socket (in `m_i2p_sam_session`). For transient sessions, once
     * the data socket is closed, the control socket is not going to be used anymore
     * and is just taking up resources. So better close it as soon as `m_sock` is
     * closed.
     * Otherwise this unique_ptr is empty.
     */
    std::unique_ptr<i2p::sam::Session> m_i2p_sam_session GUARDED_BY(m_sock_mutex);
};

/**
 * Interface for message handling
 */
class NetEventsInterface
{
public:
    /** Mutex for anything that is only accessed via the msg processing thread */
    static Mutex g_msgproc_mutex;

    /** Initialize a peer (setup state) */
    virtual void InitializeNode(const CNode& node, ServiceFlags our_services) = 0;

    /** Handle removal of a peer (clear state) */
    virtual void FinalizeNode(const CNode& node) = 0;

    /**
     * Callback to determine whether the given set of service flags are sufficient
     * for a peer to be "relevant".
     */
    virtual bool HasAllDesirableServiceFlags(ServiceFlags services) const = 0;

    /**
    * Process protocol messages received from a given node
    *
    * @param[in]   pnode           The node which we have received messages from.
    * @param[in]   interrupt       Interrupt condition for processing threads
    * @return                      True if there is more work to be done
    */
    virtual bool ProcessMessages(CNode* pnode, std::atomic<bool>& interrupt) EXCLUSIVE_LOCKS_REQUIRED(g_msgproc_mutex) = 0;

    /**
    * Send queued protocol messages to a given node.
    *
    * @param[in]   pnode           The node which we are sending messages to.
    * @return                      True if there is more work to be done
    */
    virtual bool SendMessages(CNode* pnode) EXCLUSIVE_LOCKS_REQUIRED(g_msgproc_mutex) = 0;


protected:
    /**
     * Protected destructor so that instances can only be deleted by derived classes.
     * If that restriction is no longer desired, this should be made public and virtual.
     */
    ~NetEventsInterface() = default;
};

class CConnman
{
public:

    struct Options
    {
        ServiceFlags m_local_services = NODE_NONE;
        int m_max_automatic_connections = 0;
        CClientUIInterface* uiInterface = nullptr;
        NetEventsInterface* m_msgproc = nullptr;
        BanMan* m_banman = nullptr;
        unsigned int nSendBufferMaxSize = 0;
        unsigned int nReceiveFloodSize = 0;
        uint64_t nMaxOutboundLimit = 0;
        int64_t m_peer_connect_timeout = DEFAULT_PEER_CONNECT_TIMEOUT;
        std::vector<std::string> vSeedNodes;
        std::vector<NetWhitelistPermissions> vWhitelistedRangeIncoming;
        std::vector<NetWhitelistPermissions> vWhitelistedRangeOutgoing;
        std::vector<NetWhitebindPermissions> vWhiteBinds;
        std::vector<CService> vBinds;
        std::vector<CService> onion_binds;
        bool listenonion{false};
        /// True if the user did not specify -bind= or -whitebind= and thus
        /// we should bind on `0.0.0.0` (IPv4) and `::` (IPv6).
        bool bind_on_any;
        bool m_use_addrman_outgoing = true;
        std::vector<std::string> m_specified_outgoing;
        std::vector<std::string> m_added_nodes;
        bool m_i2p_accept_incoming;
        bool whitelist_forcerelay = DEFAULT_WHITELISTFORCERELAY;
        bool whitelist_relay = DEFAULT_WHITELISTRELAY;
<<<<<<< HEAD
=======
        bool disable_v1conn_clearnet = false;
>>>>>>> 39d6928e
    };

    void Init(const Options& connOptions) EXCLUSIVE_LOCKS_REQUIRED(!m_added_nodes_mutex, !m_total_bytes_sent_mutex)
    {
        AssertLockNotHeld(m_total_bytes_sent_mutex);

        m_local_services = connOptions.m_local_services;
        m_max_automatic_connections = connOptions.m_max_automatic_connections;
        m_max_outbound_full_relay = std::min(MAX_OUTBOUND_FULL_RELAY_CONNECTIONS, m_max_automatic_connections);
        m_max_outbound_block_relay = std::min(MAX_BLOCK_RELAY_ONLY_CONNECTIONS, m_max_automatic_connections - m_max_outbound_full_relay);
        m_max_automatic_outbound = m_max_outbound_full_relay + m_max_outbound_block_relay + m_max_feeler;
        m_max_inbound = std::max(0, m_max_automatic_connections - m_max_automatic_outbound);
        m_use_addrman_outgoing = connOptions.m_use_addrman_outgoing;
        m_client_interface = connOptions.uiInterface;
        m_banman = connOptions.m_banman;
        m_msgproc = connOptions.m_msgproc;
        nSendBufferMaxSize = connOptions.nSendBufferMaxSize;
        nReceiveFloodSize = connOptions.nReceiveFloodSize;
        m_peer_connect_timeout = std::chrono::seconds{connOptions.m_peer_connect_timeout};
        {
            LOCK(m_total_bytes_sent_mutex);
            nMaxOutboundLimit = connOptions.nMaxOutboundLimit;
        }
        vWhitelistedRangeIncoming = connOptions.vWhitelistedRangeIncoming;
        vWhitelistedRangeOutgoing = connOptions.vWhitelistedRangeOutgoing;
        {
            LOCK(m_added_nodes_mutex);
            // Attempt v2 connection if we support v2 - we'll reconnect with v1 if our
            // peer doesn't support it or immediately disconnects us for another reason.
            const bool use_v2transport(GetLocalServices() & NODE_P2P_V2);
            for (const std::string& added_node : connOptions.m_added_nodes) {
                m_added_node_params.push_back({added_node, use_v2transport});
            }
        }
        m_normal_binds = connOptions.vBinds;
        m_onion_binds = connOptions.onion_binds;
<<<<<<< HEAD
        m_listenonion = connOptions.listenonion;
        whitelist_forcerelay = connOptions.whitelist_forcerelay;
        whitelist_relay = connOptions.whitelist_relay;
=======
        whitelist_forcerelay = connOptions.whitelist_forcerelay;
        whitelist_relay = connOptions.whitelist_relay;
        disable_v1conn_clearnet = connOptions.disable_v1conn_clearnet;
>>>>>>> 39d6928e
    }

    CConnman(uint64_t seed0, uint64_t seed1, AddrMan& addrman, const NetGroupManager& netgroupman,
             const CChainParams& params, bool network_active = true);

    ~CConnman();

    bool Start(CScheduler& scheduler, const Options& options) EXCLUSIVE_LOCKS_REQUIRED(!m_total_bytes_sent_mutex, !m_added_nodes_mutex, !m_addr_fetches_mutex, !mutexMsgProc);

    void StopThreads();
    void StopNodes();
    void Stop()
    {
        StopThreads();
        StopNodes();
    };

    void Interrupt() EXCLUSIVE_LOCKS_REQUIRED(!mutexMsgProc);
    bool GetNetworkActive() const { return fNetworkActive; };
    bool GetUseAddrmanOutgoing() const { return m_use_addrman_outgoing; };
    void SetNetworkActive(bool active);
    void OpenNetworkConnection(const CAddress& addrConnect, bool fCountFailure, CSemaphoreGrant&& grant_outbound, const char* strDest, ConnectionType conn_type, bool use_v2transport) EXCLUSIVE_LOCKS_REQUIRED(!m_unused_i2p_sessions_mutex);
    bool CheckIncomingNonce(uint64_t nonce);
    void ASMapHealthCheck();

    // alias for thread safety annotations only, not defined
    RecursiveMutex& GetNodesMutex() const LOCK_RETURNED(m_nodes_mutex);

    bool ForNode(NodeId id, std::function<bool(CNode* pnode)> func);

    void PushMessage(CNode* pnode, CSerializedNetMsg&& msg) EXCLUSIVE_LOCKS_REQUIRED(!m_total_bytes_sent_mutex);

    using NodeFn = std::function<void(CNode*)>;
    void ForEachNode(const NodeFn& func)
    {
        LOCK(m_nodes_mutex);
        for (auto&& node : m_nodes) {
            if (NodeFullyConnected(node))
                func(node);
        }
    };

    void ForEachNode(const NodeFn& func) const
    {
        LOCK(m_nodes_mutex);
        for (auto&& node : m_nodes) {
            if (NodeFullyConnected(node))
                func(node);
        }
    };

    // Addrman functions
    /**
     * Return all or many randomly selected addresses, optionally by network.
     *
     * @param[in] max_addresses  Maximum number of addresses to return (0 = all).
     * @param[in] max_pct        Maximum percentage of addresses to return (0 = all). Value must be from 0 to 100.
     * @param[in] network        Select only addresses of this network (nullopt = all).
     * @param[in] filtered       Select only addresses that are considered high quality (false = all).
     */
    std::vector<CAddress> GetAddresses(size_t max_addresses, size_t max_pct, std::optional<Network> network, const bool filtered = true) const;
    /**
     * Cache is used to minimize topology leaks, so it should
     * be used for all non-trusted calls, for example, p2p.
     * A non-malicious call (from RPC or a peer with addr permission) should
     * call the function without a parameter to avoid using the cache.
     */
    std::vector<CAddress> GetAddresses(CNode& requestor, size_t max_addresses, size_t max_pct);

    // This allows temporarily exceeding m_max_outbound_full_relay, with the goal of finding
    // a peer that is better than all our current peers.
    void SetTryNewOutboundPeer(bool flag);
    bool GetTryNewOutboundPeer() const;

    void StartExtraBlockRelayPeers();

    // Count the number of full-relay peer we have.
    int GetFullOutboundConnCount() const;
    // Return the number of outbound peers we have in excess of our target (eg,
    // if we previously called SetTryNewOutboundPeer(true), and have since set
    // to false, we may have extra peers that we wish to disconnect). This may
    // return a value less than (num_outbound_connections - num_outbound_slots)
    // in cases where some outbound connections are not yet fully connected, or
    // not yet fully disconnected.
    int GetExtraFullOutboundCount() const;
    // Count the number of block-relay-only peers we have over our limit.
    int GetExtraBlockRelayCount() const;

    bool AddNode(const AddedNodeParams& add) EXCLUSIVE_LOCKS_REQUIRED(!m_added_nodes_mutex);
    bool RemoveAddedNode(const std::string& node) EXCLUSIVE_LOCKS_REQUIRED(!m_added_nodes_mutex);
    bool AddedNodesContain(const CAddress& addr) const EXCLUSIVE_LOCKS_REQUIRED(!m_added_nodes_mutex);
    std::vector<AddedNodeInfo> GetAddedNodeInfo(bool include_connected) const EXCLUSIVE_LOCKS_REQUIRED(!m_added_nodes_mutex);

    /**
     * Attempts to open a connection. Currently only used from tests.
     *
     * @param[in]   address     Address of node to try connecting to
     * @param[in]   conn_type   ConnectionType::OUTBOUND, ConnectionType::BLOCK_RELAY,
     *                          ConnectionType::ADDR_FETCH or ConnectionType::FEELER
     * @param[in]   use_v2transport  Set to true if node attempts to connect using BIP 324 v2 transport protocol.
     * @return      bool        Returns false if there are no available
     *                          slots for this connection:
     *                          - conn_type not a supported ConnectionType
     *                          - Max total outbound connection capacity filled
     *                          - Max connection capacity for type is filled
     */
    bool AddConnection(const std::string& address, ConnectionType conn_type, bool use_v2transport) EXCLUSIVE_LOCKS_REQUIRED(!m_unused_i2p_sessions_mutex);

    size_t GetNodeCount(ConnectionDirection) const;
    std::map<CNetAddr, LocalServiceInfo> getNetLocalAddresses() const;
    uint32_t GetMappedAS(const CNetAddr& addr) const;
    void GetNodeStats(std::vector<CNodeStats>& vstats) const;
    bool DisconnectNode(const std::string& node);
    bool DisconnectNode(const CSubNet& subnet);
    bool DisconnectNode(const CNetAddr& addr);
    bool DisconnectNode(NodeId id);

    //! Used to convey which local services we are offering peers during node
    //! connection.
    //!
    //! The data returned by this is used in CNode construction,
    //! which is used to advertise which services we are offering
    //! that peer during `net_processing.cpp:PushNodeVersion()`.
    ServiceFlags GetLocalServices() const;

    //! Updates the local services that this node advertises to other peers
    //! during connection handshake.
    void AddLocalServices(ServiceFlags services) { m_local_services = ServiceFlags(m_local_services | services); };
    void RemoveLocalServices(ServiceFlags services) { m_local_services = ServiceFlags(m_local_services & ~services); }

    uint64_t GetMaxOutboundTarget() const EXCLUSIVE_LOCKS_REQUIRED(!m_total_bytes_sent_mutex);
    std::chrono::seconds GetMaxOutboundTimeframe() const;

    //! check if the outbound target is reached
    //! if param historicalBlockServingLimit is set true, the function will
    //! response true if the limit for serving historical blocks has been reached
    bool OutboundTargetReached(bool historicalBlockServingLimit) const EXCLUSIVE_LOCKS_REQUIRED(!m_total_bytes_sent_mutex);

    //! response the bytes left in the current max outbound cycle
    //! in case of no limit, it will always response 0
    uint64_t GetOutboundTargetBytesLeft() const EXCLUSIVE_LOCKS_REQUIRED(!m_total_bytes_sent_mutex);

    std::chrono::seconds GetMaxOutboundTimeLeftInCycle() const EXCLUSIVE_LOCKS_REQUIRED(!m_total_bytes_sent_mutex);

    uint64_t GetTotalBytesRecv() const;
    uint64_t GetTotalBytesSent() const EXCLUSIVE_LOCKS_REQUIRED(!m_total_bytes_sent_mutex);

    /** Get a unique deterministic randomizer. */
    CSipHasher GetDeterministicRandomizer(uint64_t id) const;

    void WakeMessageHandler() EXCLUSIVE_LOCKS_REQUIRED(!mutexMsgProc);

    /** Return true if we should disconnect the peer for failing an inactivity check. */
    bool ShouldRunInactivityChecks(const CNode& node, std::chrono::seconds now) const;

    bool MultipleManualOrFullOutboundConns(Network net) const EXCLUSIVE_LOCKS_REQUIRED(m_nodes_mutex);

    /* Returns true if outbound v1 connections need to be disabled on IPV4/IPV6 network. */
    bool DisableV1OnClearnet(Network net) const;

private:
    struct ListenSocket {
    public:
        std::shared_ptr<Sock> sock;
        inline void AddSocketPermissionFlags(NetPermissionFlags& flags) const { NetPermissions::AddFlag(flags, m_permissions); }
        ListenSocket(std::shared_ptr<Sock> sock_, NetPermissionFlags permissions_)
            : sock{sock_}, m_permissions{permissions_}
        {
        }

    private:
        NetPermissionFlags m_permissions;
    };

    //! returns the time left in the current max outbound cycle
    //! in case of no limit, it will always return 0
    std::chrono::seconds GetMaxOutboundTimeLeftInCycle_() const EXCLUSIVE_LOCKS_REQUIRED(m_total_bytes_sent_mutex);

    bool BindListenPort(const CService& bindAddr, bilingual_str& strError, NetPermissionFlags permissions);
    bool Bind(const CService& addr, unsigned int flags, NetPermissionFlags permissions);
    bool InitBinds(const Options& options);

    void ThreadOpenAddedConnections() EXCLUSIVE_LOCKS_REQUIRED(!m_added_nodes_mutex, !m_unused_i2p_sessions_mutex, !m_reconnections_mutex);
    void AddAddrFetch(const std::string& strDest) EXCLUSIVE_LOCKS_REQUIRED(!m_addr_fetches_mutex);
    void ProcessAddrFetch() EXCLUSIVE_LOCKS_REQUIRED(!m_addr_fetches_mutex, !m_unused_i2p_sessions_mutex);
    void ThreadOpenConnections(std::vector<std::string> connect, Span<const std::string> seed_nodes) EXCLUSIVE_LOCKS_REQUIRED(!m_addr_fetches_mutex, !m_added_nodes_mutex, !m_nodes_mutex, !m_unused_i2p_sessions_mutex, !m_reconnections_mutex);
    void ThreadMessageHandler() EXCLUSIVE_LOCKS_REQUIRED(!mutexMsgProc);
    void ThreadI2PAcceptIncoming();
    void AcceptConnection(const ListenSocket& hListenSocket);

    /**
     * Create a `CNode` object from a socket that has just been accepted and add the node to
     * the `m_nodes` member.
     * @param[in] sock Connected socket to communicate with the peer.
     * @param[in] permission_flags The peer's permissions.
     * @param[in] addr_bind The address and port at our side of the connection.
     * @param[in] addr The address and port at the peer's side of the connection.
     */
    void CreateNodeFromAcceptedSocket(std::unique_ptr<Sock>&& sock,
                                      NetPermissionFlags permission_flags,
                                      const CService& addr_bind,
                                      const CService& addr);

    void DisconnectNodes() EXCLUSIVE_LOCKS_REQUIRED(!m_reconnections_mutex, !m_nodes_mutex);
    void NotifyNumConnectionsChanged();
    /** Return true if the peer is inactive and should be disconnected. */
    bool InactivityCheck(const CNode& node) const;

    /**
     * Generate a collection of sockets to check for IO readiness.
     * @param[in] nodes Select from these nodes' sockets.
     * @return sockets to check for readiness
     */
    Sock::EventsPerSock GenerateWaitSockets(Span<CNode* const> nodes);

    /**
     * Check connected and listening sockets for IO readiness and process them accordingly.
     */
    void SocketHandler() EXCLUSIVE_LOCKS_REQUIRED(!m_total_bytes_sent_mutex, !mutexMsgProc);

    /**
     * Do the read/write for connected sockets that are ready for IO.
     * @param[in] nodes Nodes to process. The socket of each node is checked against `what`.
     * @param[in] events_per_sock Sockets that are ready for IO.
     */
    void SocketHandlerConnected(const std::vector<CNode*>& nodes,
                                const Sock::EventsPerSock& events_per_sock)
        EXCLUSIVE_LOCKS_REQUIRED(!m_total_bytes_sent_mutex, !mutexMsgProc);

    /**
     * Accept incoming connections, one from each read-ready listening socket.
     * @param[in] events_per_sock Sockets that are ready for IO.
     */
    void SocketHandlerListening(const Sock::EventsPerSock& events_per_sock);

    void ThreadSocketHandler() EXCLUSIVE_LOCKS_REQUIRED(!m_total_bytes_sent_mutex, !mutexMsgProc, !m_nodes_mutex, !m_reconnections_mutex);
    void ThreadDNSAddressSeed() EXCLUSIVE_LOCKS_REQUIRED(!m_addr_fetches_mutex, !m_nodes_mutex);

    uint64_t CalculateKeyedNetGroup(const CNetAddr& ad) const;

    CNode* FindNode(const CNetAddr& ip);
    CNode* FindNode(const std::string& addrName);
    CNode* FindNode(const CService& addr);

    /**
     * Determine whether we're already connected to a given address, in order to
     * avoid initiating duplicate connections.
     */
    bool AlreadyConnectedToAddress(const CAddress& addr);

    /**
     * Attempt to disconnect a connected peer.
     * Used to make room for new inbound connections, returns true if successful.
     * @param[in] force     Try to evict a random inbound ban-able peer if
     *                      all connections are otherwise protected.
     */
    bool AttemptToEvictConnection(bool force);

    CNode* ConnectNode(CAddress addrConnect, const char *pszDest, bool fCountFailure, ConnectionType conn_type, bool use_v2transport) EXCLUSIVE_LOCKS_REQUIRED(!m_unused_i2p_sessions_mutex);
<<<<<<< HEAD
    void AddWhitelistPermissionFlags(NetPermissionFlags& flags, std::optional<CNetAddr> addr, const std::vector<NetWhitelistPermissions>& ranges) const;
=======
    void AddWhitelistPermissionFlags(NetPermissionFlags& flags, const CNetAddr &addr, const std::vector<NetWhitelistPermissions>& ranges) const;
>>>>>>> 39d6928e

    void DeleteNode(CNode* pnode);

    NodeId GetNewNodeId();

    /** (Try to) send data from node's vSendMsg. Returns (bytes_sent, data_left). */
    std::pair<size_t, bool> SocketSendData(CNode& node) const EXCLUSIVE_LOCKS_REQUIRED(node.cs_vSend);

    void DumpAddresses();

    // Network stats
    void RecordBytesRecv(uint64_t bytes);
    void RecordBytesSent(uint64_t bytes) EXCLUSIVE_LOCKS_REQUIRED(!m_total_bytes_sent_mutex);

    /**
     Return reachable networks for which we have no addresses in addrman and therefore
     may require loading fixed seeds.
     */
    std::unordered_set<Network> GetReachableEmptyNetworks() const;

    /**
     * Return vector of current BLOCK_RELAY peers.
     */
    std::vector<CAddress> GetCurrentBlockRelayOnlyConns() const;

    /**
     * Search for a "preferred" network, a reachable network to which we
     * currently don't have any OUTBOUND_FULL_RELAY or MANUAL connections.
     * There needs to be at least one address in AddrMan for a preferred
     * network to be picked.
     *
     * @param[out]    network        Preferred network, if found.
     *
     * @return           bool        Whether a preferred network was found.
     */
    bool MaybePickPreferredNetwork(std::optional<Network>& network);

    // Whether the node should be passed out in ForEach* callbacks
    static bool NodeFullyConnected(const CNode* pnode);

    uint16_t GetDefaultPort(Network net) const;
    uint16_t GetDefaultPort(const std::string& addr) const;

    // Network usage totals
    mutable Mutex m_total_bytes_sent_mutex;
    std::atomic<uint64_t> nTotalBytesRecv{0};
    uint64_t nTotalBytesSent GUARDED_BY(m_total_bytes_sent_mutex) {0};

    // outbound limit & stats
    uint64_t nMaxOutboundTotalBytesSentInCycle GUARDED_BY(m_total_bytes_sent_mutex) {0};
    std::chrono::seconds nMaxOutboundCycleStartTime GUARDED_BY(m_total_bytes_sent_mutex) {0};
    uint64_t nMaxOutboundLimit GUARDED_BY(m_total_bytes_sent_mutex);

    // P2P timeout in seconds
    std::chrono::seconds m_peer_connect_timeout;

    // Whitelisted ranges. Any node connecting from these is automatically
    // whitelisted (as well as those connecting to whitelisted binds).
    std::vector<NetWhitelistPermissions> vWhitelistedRangeIncoming;
    // Whitelisted ranges for outgoing connections.
    std::vector<NetWhitelistPermissions> vWhitelistedRangeOutgoing;

    unsigned int nSendBufferMaxSize{0};
    unsigned int nReceiveFloodSize{0};

    std::vector<ListenSocket> vhListenSocket;
    std::atomic<bool> fNetworkActive{true};
    bool fAddressesInitialized{false};
    AddrMan& addrman;
    const NetGroupManager& m_netgroupman;
    std::deque<std::string> m_addr_fetches GUARDED_BY(m_addr_fetches_mutex);
    Mutex m_addr_fetches_mutex;

    // connection string and whether to use v2 p2p
    std::vector<AddedNodeParams> m_added_node_params GUARDED_BY(m_added_nodes_mutex);

    mutable Mutex m_added_nodes_mutex;
    std::vector<CNode*> m_nodes GUARDED_BY(m_nodes_mutex);
    std::list<CNode*> m_nodes_disconnected;
    mutable RecursiveMutex m_nodes_mutex;
    std::atomic<NodeId> nLastNodeId{0};
    unsigned int nPrevNodeCount{0};

    // Stores number of full-tx connections (outbound and manual) per network
    std::array<unsigned int, Network::NET_MAX> m_network_conn_counts GUARDED_BY(m_nodes_mutex) = {};

    /**
     * Cache responses to addr requests to minimize privacy leak.
     * Attack example: scraping addrs in real-time may allow an attacker
     * to infer new connections of the victim by detecting new records
     * with fresh timestamps (per self-announcement).
     */
    struct CachedAddrResponse {
        std::vector<CAddress> m_addrs_response_cache;
        std::chrono::microseconds m_cache_entry_expiration{0};
    };

    /**
     * Addr responses stored in different caches
     * per (network, local socket) prevent cross-network node identification.
     * If a node for example is multi-homed under Tor and IPv6,
     * a single cache (or no cache at all) would let an attacker
     * to easily detect that it is the same node by comparing responses.
     * Indexing by local socket prevents leakage when a node has multiple
     * listening addresses on the same network.
     *
     * The used memory equals to 1000 CAddress records (or around 40 bytes) per
     * distinct Network (up to 5) we have/had an inbound peer from,
     * resulting in at most ~196 KB. Every separate local socket may
     * add up to ~196 KB extra.
     */
    std::map<uint64_t, CachedAddrResponse> m_addr_response_caches;

    /**
     * Services this node offers.
     *
     * This data is replicated in each Peer instance we create.
     *
     * This data is not marked const, but after being set it should not
     * change. Unless AssumeUTXO is started, in which case, the peer
     * will be limited until the background chain sync finishes.
     *
     * \sa Peer::our_services
     */
    std::atomic<ServiceFlags> m_local_services;

    std::unique_ptr<CSemaphore> semOutbound;
    std::unique_ptr<CSemaphore> semAddnode;

    /**
     * Maximum number of automatic connections permitted, excluding manual
     * connections but including inbounds. May be changed by the user and is
     * potentially limited by the operating system (number of file descriptors).
     */
    int m_max_automatic_connections;

    /*
     * Maximum number of peers by connection type. Might vary from defaults
     * based on -maxconnections init value.
     */

    // How many full-relay (tx, block, addr) outbound peers we want
    int m_max_outbound_full_relay;

    // How many block-relay only outbound peers we want
    // We do not relay tx or addr messages with these peers
    int m_max_outbound_block_relay;

    int m_max_addnode{MAX_ADDNODE_CONNECTIONS};
    int m_max_feeler{MAX_FEELER_CONNECTIONS};
    int m_max_automatic_outbound;
    int m_max_inbound;

    bool m_use_addrman_outgoing;
    CClientUIInterface* m_client_interface;
    NetEventsInterface* m_msgproc;
    /** Pointer to this node's banman. May be nullptr - check existence before dereferencing. */
    BanMan* m_banman;

    /**
     * Addresses that were saved during the previous clean shutdown. We'll
     * attempt to make block-relay-only connections to them.
     */
    std::vector<CAddress> m_anchors;

    /** SipHasher seeds for deterministic randomness */
    const uint64_t nSeed0, nSeed1;

    /** flag for waking the message processor. */
    bool fMsgProcWake GUARDED_BY(mutexMsgProc);

    std::condition_variable condMsgProc;
    Mutex mutexMsgProc;
    std::atomic<bool> flagInterruptMsgProc{false};

    /**
     * This is signaled when network activity should cease.
     * A pointer to it is saved in `m_i2p_sam_session`, so make sure that
     * the lifetime of `interruptNet` is not shorter than
     * the lifetime of `m_i2p_sam_session`.
     */
    CThreadInterrupt interruptNet;

    /**
     * I2P SAM session.
     * Used to accept incoming and make outgoing I2P connections from a persistent
     * address.
     */
    std::unique_ptr<i2p::sam::Session> m_i2p_sam_session;

    std::thread threadDNSAddressSeed;
    std::thread threadSocketHandler;
    std::thread threadOpenAddedConnections;
    std::thread threadOpenConnections;
    std::thread threadMessageHandler;
    std::thread threadI2PAcceptIncoming;

    /** flag for deciding to connect to an extra outbound peer,
     *  in excess of m_max_outbound_full_relay
     *  This takes the place of a feeler connection */
    std::atomic_bool m_try_another_outbound_peer;

    /** flag for initiating extra block-relay-only peer connections.
     *  this should only be enabled after initial chain sync has occurred,
     *  as these connections are intended to be short-lived and low-bandwidth.
     */
    std::atomic_bool m_start_extra_block_relay_peers{false};

    std::vector<CService> m_normal_binds;

    /**
     * A vector of -bind=<address>:<port>=onion arguments each of which is
     * an address and port that are designated for incoming Tor connections.
     */
    std::vector<CService> m_onion_binds;
    bool m_listenonion;

    /**
     * flag for adding 'forcerelay' permission to whitelisted inbound
     * and manual peers with default permissions.
     */
    bool whitelist_forcerelay;

    /**
     * flag for adding 'relay' permission to whitelisted inbound
     * and manual peers with default permissions.
     */
    bool whitelist_relay;

    /**
     * flag for adding 'forcerelay' permission to whitelisted inbound
     * and manual peers with default permissions.
     */
    bool whitelist_forcerelay;

    /**
     * flag for adding 'relay' permission to whitelisted inbound
     * and manual peers with default permissions.
     */
    bool whitelist_relay;

    /**
     * option for disabling outbound v1 connections on IPV4 and IPV6.
     * outbound connections on IPV4/IPV6 need to be v2 connections.
     * outbound connections on Tor/I2P/CJDNS can be v1 or v2 connections.
     */
    bool disable_v1conn_clearnet;

    /**
     * Mutex protecting m_i2p_sam_sessions.
     */
    Mutex m_unused_i2p_sessions_mutex;

    /**
     * A pool of created I2P SAM transient sessions that should be used instead
     * of creating new ones in order to reduce the load on the I2P network.
     * Creating a session in I2P is not cheap, thus if this is not empty, then
     * pick an entry from it instead of creating a new session. If connecting to
     * a host fails, then the created session is put to this pool for reuse.
     */
    std::queue<std::unique_ptr<i2p::sam::Session>> m_unused_i2p_sessions GUARDED_BY(m_unused_i2p_sessions_mutex);

    /**
     * Mutex protecting m_reconnections.
     */
    Mutex m_reconnections_mutex;

    /** Struct for entries in m_reconnections. */
    struct ReconnectionInfo
    {
        CAddress addr_connect;
        CSemaphoreGrant grant;
        std::string destination;
        ConnectionType conn_type;
        bool use_v2transport;
    };

    /**
     * List of reconnections we have to make.
     */
    std::list<ReconnectionInfo> m_reconnections GUARDED_BY(m_reconnections_mutex);

    /** Attempt reconnections, if m_reconnections non-empty. */
    void PerformReconnections() EXCLUSIVE_LOCKS_REQUIRED(!m_reconnections_mutex, !m_unused_i2p_sessions_mutex);

    /**
     * Cap on the size of `m_unused_i2p_sessions`, to ensure it does not
     * unexpectedly use too much memory.
     */
    static constexpr size_t MAX_UNUSED_I2P_SESSIONS_SIZE{10};

    /**
     * RAII helper to atomically create a copy of `m_nodes` and add a reference
     * to each of the nodes. The nodes are released when this object is destroyed.
     */
    class NodesSnapshot
    {
    public:
        explicit NodesSnapshot(const CConnman& connman, bool shuffle)
        {
            {
                LOCK(connman.m_nodes_mutex);
                m_nodes_copy = connman.m_nodes;
                for (auto& node : m_nodes_copy) {
                    node->AddRef();
                }
            }
            if (shuffle) {
                std::shuffle(m_nodes_copy.begin(), m_nodes_copy.end(), FastRandomContext{});
            }
        }

        ~NodesSnapshot()
        {
            for (auto& node : m_nodes_copy) {
                node->Release();
            }
        }

        const std::vector<CNode*>& Nodes() const
        {
            return m_nodes_copy;
        }

    private:
        std::vector<CNode*> m_nodes_copy;
    };

    const CChainParams& m_params;

    friend struct ConnmanTestMsg;
};

/** Defaults to `CaptureMessageToFile()`, but can be overridden by unit tests. */
extern std::function<void(const CAddress& addr,
                          const std::string& msg_type,
                          Span<const unsigned char> data,
                          bool is_incoming)>
    CaptureMessage;

#endif // BITCOIN_NET_H<|MERGE_RESOLUTION|>--- conflicted
+++ resolved
@@ -1114,10 +1114,7 @@
         bool m_i2p_accept_incoming;
         bool whitelist_forcerelay = DEFAULT_WHITELISTFORCERELAY;
         bool whitelist_relay = DEFAULT_WHITELISTRELAY;
-<<<<<<< HEAD
-=======
         bool disable_v1conn_clearnet = false;
->>>>>>> 39d6928e
     };
 
     void Init(const Options& connOptions) EXCLUSIVE_LOCKS_REQUIRED(!m_added_nodes_mutex, !m_total_bytes_sent_mutex)
@@ -1154,15 +1151,10 @@
         }
         m_normal_binds = connOptions.vBinds;
         m_onion_binds = connOptions.onion_binds;
-<<<<<<< HEAD
         m_listenonion = connOptions.listenonion;
         whitelist_forcerelay = connOptions.whitelist_forcerelay;
         whitelist_relay = connOptions.whitelist_relay;
-=======
-        whitelist_forcerelay = connOptions.whitelist_forcerelay;
-        whitelist_relay = connOptions.whitelist_relay;
         disable_v1conn_clearnet = connOptions.disable_v1conn_clearnet;
->>>>>>> 39d6928e
     }
 
     CConnman(uint64_t seed0, uint64_t seed1, AddrMan& addrman, const NetGroupManager& netgroupman,
@@ -1422,11 +1414,7 @@
     bool AttemptToEvictConnection(bool force);
 
     CNode* ConnectNode(CAddress addrConnect, const char *pszDest, bool fCountFailure, ConnectionType conn_type, bool use_v2transport) EXCLUSIVE_LOCKS_REQUIRED(!m_unused_i2p_sessions_mutex);
-<<<<<<< HEAD
     void AddWhitelistPermissionFlags(NetPermissionFlags& flags, std::optional<CNetAddr> addr, const std::vector<NetWhitelistPermissions>& ranges) const;
-=======
-    void AddWhitelistPermissionFlags(NetPermissionFlags& flags, const CNetAddr &addr, const std::vector<NetWhitelistPermissions>& ranges) const;
->>>>>>> 39d6928e
 
     void DeleteNode(CNode* pnode);
 
@@ -1643,18 +1631,6 @@
      */
     std::vector<CService> m_onion_binds;
     bool m_listenonion;
-
-    /**
-     * flag for adding 'forcerelay' permission to whitelisted inbound
-     * and manual peers with default permissions.
-     */
-    bool whitelist_forcerelay;
-
-    /**
-     * flag for adding 'relay' permission to whitelisted inbound
-     * and manual peers with default permissions.
-     */
-    bool whitelist_relay;
 
     /**
      * flag for adding 'forcerelay' permission to whitelisted inbound
