--- conflicted
+++ resolved
@@ -223,11 +223,8 @@
     std::string m_session_id;
     /** whether this peer forced its connection by evicting another */
     bool m_forced_inbound;
-<<<<<<< HEAD
-=======
     /** CPU time spent processing messages to/from the peer. */
     std::chrono::nanoseconds m_cpu_time;
->>>>>>> ca906b35
 };
 
 
