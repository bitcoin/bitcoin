// Copyright (c) 2009-2010 Satoshi Nakamoto
// Copyright (c) 2009-2015 The Bitcoin Core developers
// Distributed under the MIT software license, see the accompanying
// file COPYING or http://www.opensource.org/licenses/mit-license.php.

#if defined(HAVE_CONFIG_H)
#include "config/bitcoin-config.h"
#endif

#include "chainparams.h"
#include "clientversion.h"
#include "rpc/server.h"
#include "init.h"
#include "noui.h"
#include "scheduler.h"
#include "util.h"
#include "httpserver.h"
#include "httprpc.h"
#include "utilstrencodings.h"

#include <boost/algorithm/string/predicate.hpp>
#include <boost/filesystem.hpp>
#include <boost/thread.hpp>

#include <stdio.h>

/* Introduction text for doxygen: */

/*! \mainpage Developer documentation
 *
 * \section intro_sec Introduction
 *
 * This is the developer documentation of the reference client for an experimental new digital currency called Bitcoin (https://www.bitcoin.org/),
 * which enables instant payments to anyone, anywhere in the world. Bitcoin uses peer-to-peer technology to operate
 * with no central authority: managing transactions and issuing money are carried out collectively by the network.
 *
 * The software is a community-driven open source project, released under the MIT license.
 *
 * \section Navigation
 * Use the buttons <code>Namespaces</code>, <code>Classes</code> or <code>Files</code> at the top of the page to start navigating the code.
 */

static bool fDaemon;

void WaitForShutdown(boost::thread_group* threadGroup)
{
    bool fShutdown = ShutdownRequested();
    // Tell the main threads to shutdown.
    while (!fShutdown)
    {
        MilliSleep(200);
        fShutdown = ShutdownRequested();
    }
    if (threadGroup)
    {
        Interrupt(*threadGroup);
        threadGroup->join_all();
    }
}

//////////////////////////////////////////////////////////////////////////////
//
// Start
//
bool AppInit(int argc, char* argv[])
{
    boost::thread_group threadGroup;
    CScheduler scheduler;

    bool fRet = false;

    //
    // Parameters
    //
    // If Qt is used, parameters/bitcoin.conf are parsed in qt/bitcoin.cpp's main()
    ParseParameters(argc, argv);

    // Process help and version before taking care about datadir
    if (mapArgs.count("-?") || mapArgs.count("-h") ||  mapArgs.count("-help") || mapArgs.count("-version"))
    {
<<<<<<< HEAD
        std::string strUsage = _("Omni Core daemon") + " " + _("version") + " " + FormatFullVersion() + "\n";
=======
        std::string strUsage = strprintf(_("%s Daemon"), _(PACKAGE_NAME)) + " " + _("version") + " " + FormatFullVersion() + "\n";
>>>>>>> 9460771a

        if (mapArgs.count("-version"))
        {
            strUsage += FormatParagraph(LicenseInfo());
        }
        else
        {
            strUsage += "\n" + _("Usage:") + "\n" +
<<<<<<< HEAD
                  "  omnicored [options]                     " + _("Start Omni Core daemon") + "\n";
=======
                  "  bitcoind [options]                     " + strprintf(_("Start %s Daemon"), _(PACKAGE_NAME)) + "\n";
>>>>>>> 9460771a

            strUsage += "\n" + HelpMessage(HMM_BITCOIND);
        }

        fprintf(stdout, "%s", strUsage.c_str());
        return false;
    }

    try
    {
        if (!boost::filesystem::is_directory(GetDataDir(false)))
        {
            fprintf(stderr, "Error: Specified data directory \"%s\" does not exist.\n", mapArgs["-datadir"].c_str());
            return false;
        }
        try
        {
            ReadConfigFile(mapArgs, mapMultiArgs);
        } catch (const std::exception& e) {
            fprintf(stderr,"Error reading configuration file: %s\n", e.what());
            return false;
        }
        // Check for -testnet or -regtest parameter (Params() calls are only valid after this clause)
        try {
            SelectParams(ChainNameFromCommandLine());
        } catch (const std::exception& e) {
            fprintf(stderr, "Error: %s\n", e.what());
            return false;
        }

        // Command-line RPC
        bool fCommandLine = false;
        for (int i = 1; i < argc; i++)
            if (!IsSwitchChar(argv[i][0]) && !boost::algorithm::istarts_with(argv[i], "bitcoin:"))
                fCommandLine = true;

        if (fCommandLine)
        {
            fprintf(stderr, "Error: There is no RPC client functionality in omnicored anymore. Use the omnicore-cli utility instead.\n");
            exit(1);
        }
#ifndef WIN32
        fDaemon = GetBoolArg("-daemon", false);
        if (fDaemon)
        {
            fprintf(stdout, "Omni Core server starting\n");

            // Daemonize
            pid_t pid = fork();
            if (pid < 0)
            {
                fprintf(stderr, "Error: fork() returned %d errno %d\n", pid, errno);
                return false;
            }
            if (pid > 0) // Parent process, pid is child process id
            {
                return true;
            }
            // Child process falls through to rest of initialization

            pid_t sid = setsid();
            if (sid < 0)
                fprintf(stderr, "Error: setsid() returned %d errno %d\n", sid, errno);
        }
#endif
        SoftSetBoolArg("-server", true);

        // Set this early so that parameter interactions go to console
        InitLogging();
        InitParameterInteraction();
        fRet = AppInit2(threadGroup, scheduler);
    }
    catch (const std::exception& e) {
        PrintExceptionContinue(&e, "AppInit()");
    } catch (...) {
        PrintExceptionContinue(NULL, "AppInit()");
    }

    if (!fRet)
    {
        Interrupt(threadGroup);
        // threadGroup.join_all(); was left out intentionally here, because we didn't re-test all of
        // the startup-failure cases to make sure they don't result in a hang due to some
        // thread-blocking-waiting-for-another-thread-during-startup case
    } else {
        WaitForShutdown(&threadGroup);
    }
    Shutdown();

    return fRet;
}

int main(int argc, char* argv[])
{
    SetupEnvironment();

    // Connect bitcoind signal handlers
    noui_connect();

    return (AppInit(argc, argv) ? 0 : 1);
}<|MERGE_RESOLUTION|>--- conflicted
+++ resolved
@@ -78,11 +78,7 @@
     // Process help and version before taking care about datadir
     if (mapArgs.count("-?") || mapArgs.count("-h") ||  mapArgs.count("-help") || mapArgs.count("-version"))
     {
-<<<<<<< HEAD
-        std::string strUsage = _("Omni Core daemon") + " " + _("version") + " " + FormatFullVersion() + "\n";
-=======
         std::string strUsage = strprintf(_("%s Daemon"), _(PACKAGE_NAME)) + " " + _("version") + " " + FormatFullVersion() + "\n";
->>>>>>> 9460771a
 
         if (mapArgs.count("-version"))
         {
@@ -91,11 +87,7 @@
         else
         {
             strUsage += "\n" + _("Usage:") + "\n" +
-<<<<<<< HEAD
-                  "  omnicored [options]                     " + _("Start Omni Core daemon") + "\n";
-=======
-                  "  bitcoind [options]                     " + strprintf(_("Start %s Daemon"), _(PACKAGE_NAME)) + "\n";
->>>>>>> 9460771a
+                  "  omnicored [options]                     " + strprintf(_("Start %s Daemon"), _(PACKAGE_NAME)) + "\n";
 
             strUsage += "\n" + HelpMessage(HMM_BITCOIND);
         }
