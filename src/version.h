// Copyright (c) 2012-2014 The Bitcoin developers
<<<<<<< HEAD
// Copyright (c) 2014-2015 The Dash developers
// Distributed under the MIT/X11 software license, see the accompanying
=======
// Distributed under the MIT software license, see the accompanying
>>>>>>> 4635a4c4
// file COPYING or http://www.opensource.org/licenses/mit-license.php.

#ifndef BITCOIN_VERSION_H
#define BITCOIN_VERSION_H

/**
 * network protocol versioning
 */

static const int PROTOCOL_VERSION = 70075;

//! initial proto version, to be increased after version/verack negotiation
static const int INIT_PROTO_VERSION = 209;

<<<<<<< HEAD
// disconnect from peers older than this proto version
static const int MIN_PEER_PROTO_VERSION = 70066;
=======
//! In this version, 'getheaders' was introduced.
static const int GETHEADERS_VERSION = 31800;

//! disconnect from peers older than this proto version
static const int MIN_PEER_PROTO_VERSION = GETHEADERS_VERSION;
>>>>>>> 4635a4c4

//! nTime field added to CAddress, starting with this version;
//! if possible, avoid requesting addresses nodes older than this
static const int CADDR_TIME_VERSION = 31402;

//! only request blocks from nodes outside this range of versions
static const int NOBLKS_VERSION_START = 32000;
static const int NOBLKS_VERSION_END = 32400;

//! BIP 0031, pong message, is enabled for all versions AFTER this one
static const int BIP0031_VERSION = 60000;

//! "mempool" command, enhanced "getdata" behavior starts with this version
static const int MEMPOOL_GD_VERSION = 60002;

#endif // BITCOIN_VERSION_H<|MERGE_RESOLUTION|>--- conflicted
+++ resolved
@@ -1,10 +1,6 @@
 // Copyright (c) 2012-2014 The Bitcoin developers
-<<<<<<< HEAD
 // Copyright (c) 2014-2015 The Dash developers
-// Distributed under the MIT/X11 software license, see the accompanying
-=======
 // Distributed under the MIT software license, see the accompanying
->>>>>>> 4635a4c4
 // file COPYING or http://www.opensource.org/licenses/mit-license.php.
 
 #ifndef BITCOIN_VERSION_H
@@ -14,21 +10,19 @@
  * network protocol versioning
  */
 
-static const int PROTOCOL_VERSION = 70075;
+static const int PROTOCOL_VERSION = 70076;
 
 //! initial proto version, to be increased after version/verack negotiation
 static const int INIT_PROTO_VERSION = 209;
 
-<<<<<<< HEAD
-// disconnect from peers older than this proto version
-static const int MIN_PEER_PROTO_VERSION = 70066;
-=======
 //! In this version, 'getheaders' was introduced.
-static const int GETHEADERS_VERSION = 31800;
+static const int GETHEADERS_VERSION = 70076;
 
 //! disconnect from peers older than this proto version
-static const int MIN_PEER_PROTO_VERSION = GETHEADERS_VERSION;
->>>>>>> 4635a4c4
+static const int MIN_PEER_PROTO_VERSION = 70066;
+
+//! minimum peer version accepted by DarksendPool
+static const int MIN_POOL_PEER_PROTO_VERSION = 70075;
 
 //! nTime field added to CAddress, starting with this version;
 //! if possible, avoid requesting addresses nodes older than this
