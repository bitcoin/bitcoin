// Copyright (c) 2009-2010 Satoshi Nakamoto
// Copyright (c) 2009-2022 The Bitcoin Core developers
// Distributed under the MIT software license, see the accompanying
// file COPYING or http://www.opensource.org/licenses/mit-license.php.

#include <node/miner.h>

#include <blsct/wallet/txfactory.h>
#include <chain.h>
#include <chainparams.h>
#include <coins.h>
#include <common/args.h>
#include <consensus/amount.h>
#include <consensus/consensus.h>
#include <consensus/merkle.h>
#include <consensus/tx_verify.h>
#include <consensus/validation.h>
#include <deploymentstatus.h>
#include <logging.h>
#include <policy/feerate.h>
#include <policy/policy.h>
#include <pow.h>
#include <primitives/transaction.h>
#include <timedata.h>
#include <util/moneystr.h>
#include <validation.h>

#include <algorithm>
#include <utility>

namespace node {
int64_t UpdateTime(CBlockHeader* pblock, const Consensus::Params& consensusParams, const CBlockIndex* pindexPrev)
{
    int64_t nOldTime = pblock->nTime;
    int64_t nNewTime{std::max<int64_t>(pindexPrev->GetMedianTimePast() + 1, TicksSinceEpoch<std::chrono::seconds>(GetAdjustedTime()))};

    if (nOldTime < nNewTime) {
        pblock->nTime = nNewTime;
    }

    // Updating time can change work required on testnet:
    if (consensusParams.fPowAllowMinDifficultyBlocks) {
        pblock->nBits = GetNextWorkRequired(pindexPrev, pblock, consensusParams);
    }

    return nNewTime - nOldTime;
}

void RegenerateCommitments(CBlock& block, ChainstateManager& chainman)
{
    CMutableTransaction tx{*block.vtx.at(0)};
    tx.vout.erase(tx.vout.begin() + GetWitnessCommitmentIndex(block));
    block.vtx.at(0) = MakeTransactionRef(tx);

    const CBlockIndex* prev_block = WITH_LOCK(::cs_main, return chainman.m_blockman.LookupBlockIndex(block.hashPrevBlock));
    chainman.GenerateCoinbaseCommitment(block, prev_block);

    block.hashMerkleRoot = BlockMerkleRoot(block);
}

static BlockAssembler::Options ClampOptions(BlockAssembler::Options options)
{
    // Limit weight to between 4K and DEFAULT_BLOCK_MAX_WEIGHT for sanity:
    options.nBlockMaxWeight = std::clamp<size_t>(options.nBlockMaxWeight, 4000, DEFAULT_BLOCK_MAX_WEIGHT);
    return options;
}

BlockAssembler::BlockAssembler(Chainstate& chainstate, const CTxMemPool* mempool, const Options& options)
    : chainparams{chainstate.m_chainman.GetParams()},
      m_mempool{mempool},
      m_chainstate{chainstate},
      m_options{ClampOptions(options)}
{
}

void ApplyArgsManOptions(const ArgsManager& args, BlockAssembler::Options& options)
{
    // Block resource limits
    options.nBlockMaxWeight = args.GetIntArg("-blockmaxweight", options.nBlockMaxWeight);
    if (const auto blockmintxfee{args.GetArg("-blockmintxfee")}) {
        if (const auto parsed{ParseMoney(*blockmintxfee)}) options.blockMinFeeRate = CFeeRate{*parsed};
    }
}
static BlockAssembler::Options ConfiguredOptions()
{
    BlockAssembler::Options options;
    ApplyArgsManOptions(gArgs, options);
    return options;
}

BlockAssembler::BlockAssembler(Chainstate& chainstate, const CTxMemPool* mempool)
    : BlockAssembler(chainstate, mempool, ConfiguredOptions()) {}

void BlockAssembler::resetBlock()
{
    inBlock.clear();

    // Reserve space for coinbase tx
    nBlockWeight = 4000;
    nBlockSigOpsCost = 400;

    // These counters do not include coinbase tx
    nBlockTx = 0;
    nFees = 0;
}

std::unique_ptr<CBlockTemplate> BlockAssembler::CreateNewBlock(const CScript& scriptPubKeyIn)
{
    const auto time_start{SteadyClock::now()};

    resetBlock();

    pblocktemplate.reset(new CBlockTemplate());

    if (!pblocktemplate.get()) {
        return nullptr;
    }
    CBlock* const pblock = &pblocktemplate->block; // pointer for convenience

    // Add dummy coinbase tx as first transaction
    pblock->vtx.emplace_back();
    pblocktemplate->vTxFees.push_back(-1);       // updated at end
    pblocktemplate->vTxSigOpsCost.push_back(-1); // updated at end

    LOCK(::cs_main);
    CBlockIndex* pindexPrev = m_chainstate.m_chain.Tip();
    assert(pindexPrev != nullptr);
    nHeight = pindexPrev->nHeight + 1;

    pblock->nVersion = m_chainstate.m_chainman.m_versionbitscache.ComputeBlockVersion(pindexPrev, chainparams.GetConsensus());
    // -regtest only: allow overriding block.nVersion with
    // -blockversion=N to test forking scenarios
    if (chainparams.MineBlocksOnDemand()) {
        pblock->nVersion = gArgs.GetIntArg("-blockversion", pblock->nVersion);
    }

    pblock->nTime = TicksSinceEpoch<std::chrono::seconds>(GetAdjustedTime());
    m_lock_time_cutoff = pindexPrev->GetMedianTimePast();

    int nPackagesSelected = 0;
    int nDescendantsUpdated = 0;
    if (m_mempool) {
        LOCK(m_mempool->cs);
        addPackageTxs(*m_mempool, nPackagesSelected, nDescendantsUpdated);
    }

    const auto time_1{SteadyClock::now()};

    m_last_block_num_txs = nBlockTx;
    m_last_block_weight = nBlockWeight;

    // Create coinbase transaction.
    CMutableTransaction coinbaseTx;
    coinbaseTx.vin.resize(1);
    coinbaseTx.vin[0].prevout.SetNull();
    coinbaseTx.vout.resize(1);
    coinbaseTx.vout[0].scriptPubKey = scriptPubKeyIn;
    coinbaseTx.vout[0].nValue = nFees + GetBlockSubsidy(nHeight, chainparams.GetConsensus());
    coinbaseTx.vin[0].scriptSig = CScript() << nHeight << OP_0;
    pblock->vtx[0] = MakeTransactionRef(std::move(coinbaseTx));
    pblocktemplate->vchCoinbaseCommitment = m_chainstate.m_chainman.GenerateCoinbaseCommitment(*pblock, pindexPrev);
    pblocktemplate->vTxFees[0] = -nFees;

    LogPrintf("CreateNewBlock(): block weight: %u txs: %u fees: %ld sigops %d\n", GetBlockWeight(*pblock), nBlockTx, nFees, nBlockSigOpsCost);

    // Fill in header
    pblock->hashPrevBlock = pindexPrev->GetBlockHash();
    UpdateTime(pblock, chainparams.GetConsensus(), pindexPrev);
    pblock->nBits = GetNextWorkRequired(pindexPrev, pblock, chainparams.GetConsensus());
    pblock->nNonce = 0;
    pblocktemplate->vTxSigOpsCost[0] = WITNESS_SCALE_FACTOR * GetLegacySigOpCount(*pblock->vtx[0]);

    BlockValidationState state;
    if (m_options.test_block_validity && !TestBlockValidity(state, chainparams, m_chainstate, *pblock, pindexPrev,
                                                            GetAdjustedTime, /*fCheckPOW=*/false, /*fCheckMerkleRoot=*/false)) {
        throw std::runtime_error(strprintf("%s: TestBlockValidity failed: %s", __func__, state.ToString()));
    }
    const auto time_2{SteadyClock::now()};

    LogPrint(BCLog::BENCH, "CreateNewBlock() packages: %.2fms (%d packages, %d updated descendants), validity: %.2fms (total %.2fms)\n",
             Ticks<MillisecondsDouble>(time_1 - time_start), nPackagesSelected, nDescendantsUpdated,
             Ticks<MillisecondsDouble>(time_2 - time_1),
             Ticks<MillisecondsDouble>(time_2 - time_start));

    return std::move(pblocktemplate);
}


std::unique_ptr<CBlockTemplate> BlockAssembler::CreateNewBLSCTPOWBlock(const blsct::SubAddress& destination, CAmount nReward, const std::vector<CMutableTransaction>& txns)
{
    const auto time_start{SteadyClock::now()};

    resetBlock();

    pblocktemplate.reset(new CBlockTemplate());

    if (!pblocktemplate.get()) {
        return nullptr;
    }
    CBlock* const pblock = &pblocktemplate->block; // pointer for convenience

    // Add dummy coinbase tx as first transaction
    pblock->vtx.emplace_back();
    pblocktemplate->vTxFees.push_back(-1);       // updated at end
    pblocktemplate->vTxSigOpsCost.push_back(-1); // updated at end

    LOCK(::cs_main);
    CBlockIndex* pindexPrev = m_chainstate.m_chain.Tip();
    assert(pindexPrev != nullptr);
    nHeight = pindexPrev->nHeight + 1;

    pblock->nVersion = m_chainstate.m_chainman.m_versionbitscache.ComputeBlockVersion(pindexPrev, chainparams.GetConsensus());
    // -regtest only: allow overriding block.nVersion with
    // -blockversion=N to test forking scenarios
    if (chainparams.MineBlocksOnDemand()) {
        pblock->nVersion = gArgs.GetIntArg("-blockversion", pblock->nVersion);
    }

    pblock->nTime = TicksSinceEpoch<std::chrono::seconds>(GetAdjustedTime());
    m_lock_time_cutoff = pindexPrev->GetMedianTimePast();

    int nPackagesSelected = 0;
    int nDescendantsUpdated = 0;
    if (m_mempool) {
        LOCK(m_mempool->cs);
        addPackageTxs(*m_mempool, nPackagesSelected, nDescendantsUpdated);
    }

    for (const CMutableTransaction& tx : txns) {
        for (auto& out : tx.vout) {
            if (out.scriptPubKey.IsFee()) {
                nFees += out.nValue;
            }
        }
        pblock->vtx.push_back(MakeTransactionRef(tx));
    }

    const auto time_1{SteadyClock::now()};

    m_last_block_num_txs = nBlockTx;
    m_last_block_weight = nBlockWeight;

    // Create coinbase transaction.
    CMutableTransaction coinbaseTx;

    std::vector<blsct::Signature> txSigs;

    auto out = blsct::CreateOutput(destination.GetKeys(), nReward + nFees, "Reward");

    txSigs.push_back(blsct::PrivateKey(out.blindingKey).Sign(out.out.GetHash()));
    txSigs.push_back(blsct::PrivateKey(out.gamma.Negate()).SignBalance());


    coinbaseTx.nVersion = CTransaction::BLSCT_MARKER;
    coinbaseTx.txSig = blsct::Signature::Aggregate(txSigs);
    coinbaseTx.vin.resize(1);
    coinbaseTx.vin[0].prevout.SetNull();
    coinbaseTx.vout.resize(1);
    coinbaseTx.vout[0] = out.out;
    coinbaseTx.vin[0].scriptSig = CScript() << nHeight << OP_0;
    pblock->vtx[0] = MakeTransactionRef(std::move(coinbaseTx));
    if (pblock->vtx.size() > 1) {
        std::vector<CTransactionRef> vToAggregate(pblock->vtx.begin() + 1, pblock->vtx.begin() + pblock->vtx.size());
        auto aggregatedTx = blsct::AggregateTransactions(vToAggregate);
        pblock->vtx.resize(1);
        pblock->vtx.push_back(aggregatedTx);
    }
    Assert(pblock->vtx.size() <= 2);

    pblocktemplate->vchCoinbaseCommitment = m_chainstate.m_chainman.GenerateCoinbaseCommitment(*pblock, pindexPrev);
    pblocktemplate->vTxFees[0] = -nFees;

    LogPrintf("CreateNewBlock(): block weight: %u txs: %u fees: %ld sigops %d\n", GetBlockWeight(*pblock), nBlockTx, nFees, nBlockSigOpsCost);

    // Fill in header
    pblock->hashPrevBlock = pindexPrev->GetBlockHash();
    UpdateTime(pblock, chainparams.GetConsensus(), pindexPrev);
    pblock->nBits = GetNextWorkRequired(pindexPrev, pblock, chainparams.GetConsensus());
    pblock->nNonce = 0;
    pblocktemplate->vTxSigOpsCost[0] = WITNESS_SCALE_FACTOR * GetLegacySigOpCount(*pblock->vtx[0]);

    BlockValidationState state;
    if (m_options.test_block_validity && !TestBlockValidity(state, chainparams, m_chainstate, *pblock, pindexPrev,
                                                            GetAdjustedTime, /*fCheckPOW=*/false, /*fCheckMerkleRoot=*/false)) {
        throw std::runtime_error(strprintf("%s: TestBlockValidity failed: %s", __func__, state.ToString()));
    }
    const auto time_2{SteadyClock::now()};

    LogPrint(BCLog::BENCH, "CreateNewBLSCTPOWBlock() packages: %.2fms (%d packages, %d updated descendants), validity: %.2fms (total %.2fms)\n",
             Ticks<MillisecondsDouble>(time_1 - time_start), nPackagesSelected, nDescendantsUpdated,
             Ticks<MillisecondsDouble>(time_2 - time_1),
             Ticks<MillisecondsDouble>(time_2 - time_start));

    return std::move(pblocktemplate);
}

void BlockAssembler::onlyUnconfirmed(CTxMemPool::setEntries& testSet)
{
    for (CTxMemPool::setEntries::iterator iit = testSet.begin(); iit != testSet.end(); ) {
        // Only test txs not already in the block
        if (inBlock.count((*iit)->GetSharedTx()->GetHash())) {
            testSet.erase(iit++);
        } else {
            iit++;
        }
    }
}

bool BlockAssembler::TestPackage(uint64_t packageSize, int64_t packageSigOpsCost) const
{
    // TODO: switch to weight-based accounting for packages instead of vsize-based accounting.
    if (nBlockWeight + WITNESS_SCALE_FACTOR * packageSize >= m_options.nBlockMaxWeight) {
        return false;
    }
    if (nBlockSigOpsCost + packageSigOpsCost >= MAX_BLOCK_SIGOPS_COST) {
        return false;
    }
    return true;
}

// Perform transaction-level checks before adding to block:
// - transaction finality (locktime)
bool BlockAssembler::TestPackageTransactions(const CTxMemPool::setEntries& package) const
{
    for (CTxMemPool::txiter it : package) {
        if (!IsFinalTx(it->GetTx(), nHeight, m_lock_time_cutoff)) {
            return false;
        }
    }
    return true;
}

void BlockAssembler::AddToBlock(CTxMemPool::txiter iter)
{
    pblocktemplate->block.vtx.emplace_back(iter->GetSharedTx());
    pblocktemplate->vTxFees.push_back(iter->GetFee());
    pblocktemplate->vTxSigOpsCost.push_back(iter->GetSigOpCost());
    nBlockWeight += iter->GetTxWeight();
    ++nBlockTx;
    nBlockSigOpsCost += iter->GetSigOpCost();
<<<<<<< HEAD
    nFees += iter->GetFee();
    inBlock.insert(iter->GetSharedTx()->GetHash());
=======
    if (iter->GetTx().IsBLSCT()) {
        for (auto& out : iter->GetTx().vout) {
            if (out.scriptPubKey.IsFee())
                nFees += out.nValue;
        }
    } else {
        nFees += iter->GetFee();
    }
    inBlock.insert(iter);
>>>>>>> de5b69d8

    bool fPrintPriority = gArgs.GetBoolArg("-printpriority", DEFAULT_PRINTPRIORITY);
    if (fPrintPriority) {
        LogPrintf("fee rate %s txid %s\n",
                  CFeeRate(iter->GetModifiedFee(), iter->GetTxSize()).ToString(),
                  iter->GetTx().GetHash().ToString());
    }
}

/** Add descendants of given transactions to mapModifiedTx with ancestor
 * state updated assuming given transactions are inBlock. Returns number
 * of updated descendants. */
static int UpdatePackagesForAdded(const CTxMemPool& mempool,
                                  const CTxMemPool::setEntries& alreadyAdded,
                                  indexed_modified_transaction_set& mapModifiedTx) EXCLUSIVE_LOCKS_REQUIRED(mempool.cs)
{
    AssertLockHeld(mempool.cs);

    int nDescendantsUpdated = 0;
    for (CTxMemPool::txiter it : alreadyAdded) {
        CTxMemPool::setEntries descendants;
        mempool.CalculateDescendants(it, descendants);
        // Insert all descendants (not yet in block) into the modified set
        for (CTxMemPool::txiter desc : descendants) {
            if (alreadyAdded.count(desc)) {
                continue;
            }
            ++nDescendantsUpdated;
            modtxiter mit = mapModifiedTx.find(desc);
            if (mit == mapModifiedTx.end()) {
                CTxMemPoolModifiedEntry modEntry(desc);
                mit = mapModifiedTx.insert(modEntry).first;
            }
            mapModifiedTx.modify(mit, update_for_parent_inclusion(it));
        }
    }
    return nDescendantsUpdated;
}

void BlockAssembler::SortForBlock(const CTxMemPool::setEntries& package, std::vector<CTxMemPool::txiter>& sortedEntries)
{
    // Sort package by ancestor count
    // If a transaction A depends on transaction B, then A's ancestor count
    // must be greater than B's.  So this is sufficient to validly order the
    // transactions for block inclusion.
    sortedEntries.clear();
    sortedEntries.insert(sortedEntries.begin(), package.begin(), package.end());
    std::sort(sortedEntries.begin(), sortedEntries.end(), CompareTxIterByAncestorCount());
}

// This transaction selection algorithm orders the mempool based
// on feerate of a transaction including all unconfirmed ancestors.
// Since we don't remove transactions from the mempool as we select them
// for block inclusion, we need an alternate method of updating the feerate
// of a transaction with its not-yet-selected ancestors as we go.
// This is accomplished by walking the in-mempool descendants of selected
// transactions and storing a temporary modified state in mapModifiedTxs.
// Each time through the loop, we compare the best transaction in
// mapModifiedTxs with the next transaction in the mempool to decide what
// transaction package to work on next.
void BlockAssembler::addPackageTxs(const CTxMemPool& mempool, int& nPackagesSelected, int& nDescendantsUpdated)
{
    AssertLockHeld(mempool.cs);

    // mapModifiedTx will store sorted packages after they are modified
    // because some of their txs are already in the block
    indexed_modified_transaction_set mapModifiedTx;
    // Keep track of entries that failed inclusion, to avoid duplicate work
    std::set<Txid> failedTx;

    CTxMemPool::indexed_transaction_set::index<ancestor_score>::type::iterator mi = mempool.mapTx.get<ancestor_score>().begin();
    CTxMemPool::txiter iter;

    // Limit the number of attempts to add transactions to the block when it is
    // close to full; this is just a simple heuristic to finish quickly if the
    // mempool has a lot of entries.
    const int64_t MAX_CONSECUTIVE_FAILURES = 1000;
    int64_t nConsecutiveFailed = 0;

    while (mi != mempool.mapTx.get<ancestor_score>().end() || !mapModifiedTx.empty()) {
        // First try to find a new transaction in mapTx to evaluate.
        //
        // Skip entries in mapTx that are already in a block or are present
        // in mapModifiedTx (which implies that the mapTx ancestor state is
        // stale due to ancestor inclusion in the block)
        // Also skip transactions that we've already failed to add. This can happen if
        // we consider a transaction in mapModifiedTx and it fails: we can then
        // potentially consider it again while walking mapTx.  It's currently
        // guaranteed to fail again, but as a belt-and-suspenders check we put it in
        // failedTx and avoid re-evaluation, since the re-evaluation would be using
        // cached size/sigops/fee values that are not actually correct.
        /** Return true if given transaction from mapTx has already been evaluated,
         * or if the transaction's cached data in mapTx is incorrect. */
        if (mi != mempool.mapTx.get<ancestor_score>().end()) {
            auto it = mempool.mapTx.project<0>(mi);
            assert(it != mempool.mapTx.end());
            if (mapModifiedTx.count(it) || inBlock.count(it->GetSharedTx()->GetHash()) || failedTx.count(it->GetSharedTx()->GetHash())) {
                ++mi;
                continue;
            }
        }

        // Now that mi is not stale, determine which transaction to evaluate:
        // the next entry from mapTx, or the best from mapModifiedTx?
        bool fUsingModified = false;

        modtxscoreiter modit = mapModifiedTx.get<ancestor_score>().begin();
        if (mi == mempool.mapTx.get<ancestor_score>().end()) {
            // We're out of entries in mapTx; use the entry from mapModifiedTx
            iter = modit->iter;
            fUsingModified = true;
        } else {
            // Try to compare the mapTx entry to the mapModifiedTx entry
            iter = mempool.mapTx.project<0>(mi);
            if (modit != mapModifiedTx.get<ancestor_score>().end() &&
                    CompareTxMemPoolEntryByAncestorFee()(*modit, CTxMemPoolModifiedEntry(iter))) {
                // The best entry in mapModifiedTx has higher score
                // than the one from mapTx.
                // Switch which transaction (package) to consider
                iter = modit->iter;
                fUsingModified = true;
            } else {
                // Either no entry in mapModifiedTx, or it's worse than mapTx.
                // Increment mi for the next loop iteration.
                ++mi;
            }
        }

        // We skip mapTx entries that are inBlock, and mapModifiedTx shouldn't
        // contain anything that is inBlock.
        assert(!inBlock.count(iter->GetSharedTx()->GetHash()));

        uint64_t packageSize = iter->GetSizeWithAncestors();
        CAmount packageFees = iter->GetModFeesWithAncestors();
        int64_t packageSigOpsCost = iter->GetSigOpCostWithAncestors();
        if (fUsingModified) {
            packageSize = modit->nSizeWithAncestors;
            packageFees = modit->nModFeesWithAncestors;
            packageSigOpsCost = modit->nSigOpCostWithAncestors;
        }

        if (packageFees < m_options.blockMinFeeRate.GetFee(packageSize)) {
            // Everything else we might consider has a lower fee rate
            return;
        }

        if (!TestPackage(packageSize, packageSigOpsCost)) {
            if (fUsingModified) {
                // Since we always look at the best entry in mapModifiedTx,
                // we must erase failed entries so that we can consider the
                // next best entry on the next loop iteration
                mapModifiedTx.get<ancestor_score>().erase(modit);
                failedTx.insert(iter->GetSharedTx()->GetHash());
            }

            ++nConsecutiveFailed;

            if (nConsecutiveFailed > MAX_CONSECUTIVE_FAILURES && nBlockWeight >
                    m_options.nBlockMaxWeight - 4000) {
                // Give up if we're close to full and haven't succeeded in a while
                break;
            }
            continue;
        }

        auto ancestors{mempool.AssumeCalculateMemPoolAncestors(__func__, *iter, CTxMemPool::Limits::NoLimits(), /*fSearchForParents=*/false)};

        onlyUnconfirmed(ancestors);
        ancestors.insert(iter);

        // Test if all tx's are Final
        if (!TestPackageTransactions(ancestors)) {
            if (fUsingModified) {
                mapModifiedTx.get<ancestor_score>().erase(modit);
                failedTx.insert(iter->GetSharedTx()->GetHash());
            }
            continue;
        }

        // This transaction will make it in; reset the failed counter.
        nConsecutiveFailed = 0;

        // Package can be added. Sort the entries in a valid order.
        std::vector<CTxMemPool::txiter> sortedEntries;
        SortForBlock(ancestors, sortedEntries);

        for (size_t i = 0; i < sortedEntries.size(); ++i) {
            AddToBlock(sortedEntries[i]);
            // Erase from the modified set, if present
            mapModifiedTx.erase(sortedEntries[i]);
        }

        ++nPackagesSelected;

        // Update transactions that depend on each of these
        nDescendantsUpdated += UpdatePackagesForAdded(mempool, ancestors, mapModifiedTx);
    }
}
} // namespace node<|MERGE_RESOLUTION|>--- conflicted
+++ resolved
@@ -338,10 +338,6 @@
     nBlockWeight += iter->GetTxWeight();
     ++nBlockTx;
     nBlockSigOpsCost += iter->GetSigOpCost();
-<<<<<<< HEAD
-    nFees += iter->GetFee();
-    inBlock.insert(iter->GetSharedTx()->GetHash());
-=======
     if (iter->GetTx().IsBLSCT()) {
         for (auto& out : iter->GetTx().vout) {
             if (out.scriptPubKey.IsFee())
@@ -350,8 +346,7 @@
     } else {
         nFees += iter->GetFee();
     }
-    inBlock.insert(iter);
->>>>>>> de5b69d8
+    inBlock.insert(iter->GetSharedTx()->GetHash());
 
     bool fPrintPriority = gArgs.GetBoolArg("-printpriority", DEFAULT_PRINTPRIORITY);
     if (fPrintPriority) {
