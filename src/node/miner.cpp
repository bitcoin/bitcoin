--- conflicted
+++ resolved
@@ -93,10 +93,7 @@
     : chainparams{chainstate.m_chainman.GetParams()},
       m_mempool{options.use_mempool ? mempool : nullptr},
       m_chainstate{chainstate},
-<<<<<<< HEAD
-=======
       m_node{node},
->>>>>>> 765aaeb0
       m_options{options.Clamped()}
 {
     // Whether we need to account for byte usage (in addition to weight usage)
@@ -443,13 +440,8 @@
 
             ++nConsecutiveFailed;
 
-<<<<<<< HEAD
             if (nConsecutiveFailed > MAX_CONSECUTIVE_FAILURES && nBlockWeight +
                     BLOCK_FULL_ENOUGH_WEIGHT_DELTA > m_options.nBlockMaxWeight) {
-=======
-            if (nConsecutiveFailed > MAX_CONSECUTIVE_FAILURES && nBlockWeight >
-                    m_options.nBlockMaxWeight - BLOCK_FULL_ENOUGH_WEIGHT_DELTA) {
->>>>>>> 765aaeb0
                 // Give up if we're close to full and haven't succeeded in a while
                 break;
             }
