// Copyright (c) 2022 The Bitcoin Core developers
// Distributed under the MIT software license, see the accompanying
// file COPYING or http://www.opensource.org/licenses/mit-license.php.

#include <node/mempool_persist.h>

#include <clientversion.h>
#include <consensus/amount.h>
#include <logging.h>
#include <primitives/transaction.h>
#include <random.h>
#include <serialize.h>
#include <streams.h>
#include <sync.h>
#include <txmempool.h>
#include <uint256.h>
#include <util/fs.h>
#include <util/fs_helpers.h>
<<<<<<< HEAD
#include <util/obfuscation.h>
=======
#include <util/serfloat.h>
>>>>>>> 55b56ab8
#include <util/signalinterrupt.h>
#include <util/syserror.h>
#include <util/time.h>
#include <validation.h>

#include <cstdint>
#include <cstdio>
#include <exception>
#include <functional>
#include <map>
#include <memory>
#include <set>
#include <stdexcept>
#include <utility>
#include <vector>

using fsbridge::FopenFn;

namespace node {

static const uint64_t MEMPOOL_DUMP_VERSION_NO_XOR_KEY{1};
static const uint64_t MEMPOOL_DUMP_VERSION{2};
static constexpr uint64_t MEMPOOL_KNOTS_DUMP_VERSION = 0;

bool LoadMempoolKnots(CTxMemPool& pool, const fs::path& knots_filepath, FopenFn mockable_fopen_function)
{
    AutoFile file{mockable_fopen_function(knots_filepath, "rb")};
    if (file.IsNull()) {
        // Typically missing if there's nothing to save
        return false;
    }

    try {
        uint64_t version;
        file >> version;
        if (version != MEMPOOL_KNOTS_DUMP_VERSION) {
            return false;
        }

        const unsigned int priority_deltas_count = ReadCompactSize(file);
        uint256 txid;
        uint64_t encoded_priority;
        for (unsigned int i = 0; i < priority_deltas_count; ++i) {
            Unserialize(file, txid);
            Unserialize(file, encoded_priority);
            const double priority = DecodeDouble(encoded_priority);
            pool.PrioritiseTransaction(txid, priority, 0);
        }
    } catch (const std::exception& e) {
        LogInfo("Failed to deserialize mempool-knots data on file: %s. Continuing anyway.\n", e.what());
        return false;
    }

    return true;
}

bool LoadMempool(CTxMemPool& pool, const fs::path& load_path, Chainstate& active_chainstate, ImportMempoolOptions&& opts)
{
    if (load_path.empty()) return false;

    AutoFile file{opts.mockable_fopen_function(load_path, "rb")};
    if (file.IsNull()) {
        LogInfo("Failed to open mempool file. Continuing anyway.\n");
        return false;
    }

    int64_t count = 0;
    int64_t expired = 0;
    int64_t failed = 0;
    int64_t already_there = 0;
    int64_t unbroadcast = 0;
    const auto now{NodeClock::now()};

    try {
        uint64_t version;
        file >> version;
        Obfuscation xor_key{};
        if (version == MEMPOOL_DUMP_VERSION_NO_XOR_KEY) {
            // Leave XOR-key empty
        } else if (version == MEMPOOL_DUMP_VERSION) {
            file >> xor_key;
        } else {
            return false;
        }
        file.SetXor(xor_key);
        uint64_t total_txns_to_load;
        file >> total_txns_to_load;
        uint64_t txns_tried = 0;
        LogInfo("Loading %u mempool transactions from file...\n", total_txns_to_load);
        int next_tenth_to_report = 0;
        while (txns_tried < total_txns_to_load) {
            const int percentage_done(100.0 * txns_tried / total_txns_to_load);
            if (next_tenth_to_report < percentage_done / 10) {
                LogInfo("Progress loading mempool transactions from file: %d%% (tried %u, %u remaining)\n",
                        percentage_done, txns_tried, total_txns_to_load - txns_tried);
                next_tenth_to_report = percentage_done / 10;
            }
            ++txns_tried;

            CTransactionRef tx;
            int64_t nTime;
            int64_t nFeeDelta;
            file >> TX_WITH_WITNESS(tx);
            file >> nTime;
            file >> nFeeDelta;

            if (opts.use_current_time) {
                nTime = TicksSinceEpoch<std::chrono::seconds>(now);
            }

            CAmount amountdelta = nFeeDelta;
            if (amountdelta && opts.apply_fee_delta_priority) {
                pool.PrioritiseTransaction(tx->GetHash(), amountdelta);
            }
            if (nTime > TicksSinceEpoch<std::chrono::seconds>(now - pool.m_opts.expiry)) {
                LOCK(cs_main);
                const auto& accepted = AcceptToMemoryPool(active_chainstate, tx, nTime, empty_ignore_rejects, /*test_accept=*/false);
                if (accepted.m_result_type == MempoolAcceptResult::ResultType::VALID) {
                    ++count;
                } else {
                    // mempool may contain the transaction already, e.g. from
                    // wallet(s) having loaded it while we were processing
                    // mempool transactions; consider these as valid, instead of
                    // failed, but mark them as 'already there'
                    if (pool.exists(GenTxid::Txid(tx->GetHash()))) {
                        ++already_there;
                    } else {
                        ++failed;
                    }
                }
            } else {
                ++expired;
            }
            if (active_chainstate.m_chainman.m_interrupt)
                return false;
        }
        std::map<uint256, CAmount> mapDeltas;
        file >> mapDeltas;

        if (opts.apply_fee_delta_priority) {
            for (const auto& i : mapDeltas) {
                pool.PrioritiseTransaction(i.first, i.second);
            }
        }

        std::set<uint256> unbroadcast_txids;
        file >> unbroadcast_txids;
        if (opts.apply_unbroadcast_set) {
            unbroadcast = unbroadcast_txids.size();
            for (const auto& txid : unbroadcast_txids) {
                // Ensure transactions were accepted to mempool then add to
                // unbroadcast set.
                if (pool.get(txid) != nullptr) pool.AddUnbroadcastTx(txid);
            }
        }
    } catch (const std::exception& e) {
        LogInfo("Failed to deserialize mempool data on file: %s. Continuing anyway.\n", e.what());
        return false;
    }

    if (opts.load_knots_data) {
        auto knots_filepath = load_path;
        knots_filepath.replace_filename("mempool-knots.dat");
        LoadMempoolKnots(pool, knots_filepath, opts.mockable_fopen_function);
    }

    LogInfo("Imported mempool transactions from file: %i succeeded, %i failed, %i expired, %i already there, %i waiting for initial broadcast\n", count, failed, expired, already_there, unbroadcast);
    return true;
}

bool DumpMempool(const CTxMemPool& pool, const fs::path& dump_path, FopenFn mockable_fopen_function, bool skip_file_commit)
{
    auto start = SteadyClock::now();

    std::map<uint256, CAmount> mapDeltas;
    std::map<uint256, double> priority_deltas;
    std::vector<TxMempoolInfo> vinfo;
    std::set<uint256> unbroadcast_txids;

    static Mutex dump_mutex;
    LOCK(dump_mutex);

    {
        LOCK(pool.cs);
        for (const auto &i : pool.mapDeltas) {
            if (i.second.first) {   // priority delta
                priority_deltas[i.first] = i.second.first;
            }
            if (i.second.second) {  // fee delta
                mapDeltas[i.first] = i.second.second;
            }
        }
        vinfo = pool.infoAll();
        unbroadcast_txids = pool.GetUnbroadcastTxs();
    }

    auto mid = SteadyClock::now();

    AutoFile file{mockable_fopen_function(dump_path + ".new", "wb")};
    if (file.IsNull()) {
        return false;
    }

    try {
        const uint64_t version{pool.m_opts.persist_v1_dat ? MEMPOOL_DUMP_VERSION_NO_XOR_KEY : MEMPOOL_DUMP_VERSION};
        file << version;

        Obfuscation xor_key{};
        if (!pool.m_opts.persist_v1_dat) {
            xor_key = Obfuscation{FastRandomContext{}.randbytes<Obfuscation::KEY_SIZE>()};
            file << xor_key;
        }
        file.SetXor(xor_key);

        uint64_t mempool_transactions_to_write(vinfo.size());
        file << mempool_transactions_to_write;
        LogInfo("Writing %u mempool transactions to file...\n", mempool_transactions_to_write);
        for (const auto& i : vinfo) {
            file << TX_WITH_WITNESS(*(i.tx));
            file << int64_t{count_seconds(i.m_time)};
            file << int64_t{i.nFeeDelta};
            mapDeltas.erase(i.tx->GetHash());
        }

        file << mapDeltas;

        LogInfo("Writing %d unbroadcast transactions to file.\n", unbroadcast_txids.size());
        file << unbroadcast_txids;

        if (!skip_file_commit && !file.Commit()) {
            (void)file.fclose();
            throw std::runtime_error("Commit failed");
        }
        if (file.fclose() != 0) {
            const fs::path file_fspath{dump_path + ".new"};
            throw std::runtime_error(
                strprintf("Error closing %s: %s", fs::PathToString(file_fspath), SysErrorString(errno)));
        }
<<<<<<< HEAD
=======

        auto knots_filepath = dump_path;
        knots_filepath.replace_filename("mempool-knots.dat");
        LogInfo("Writing %u mempool prioritizations to file...\n", priority_deltas.size());
        if (priority_deltas.size()) {
            auto knots_tmppath = knots_filepath;
            knots_tmppath += ".new";

            AutoFile file{mockable_fopen_function(knots_tmppath, "wb")};
            if (file.IsNull()) return false;

            uint64_t version = MEMPOOL_KNOTS_DUMP_VERSION;
            file << version;

            WriteCompactSize(file, priority_deltas.size());
            for (const auto& [txid, priority] : priority_deltas) {
                Serialize(file, txid);
                const uint64_t encoded_priority = EncodeDouble(priority);
                Serialize(file, encoded_priority);
            }

            if (!file.Commit()) throw std::runtime_error("Commit failed");
            if (file.fclose() != 0) {
                throw std::runtime_error(
                    strprintf("Error closing %s: %s", fs::PathToString(knots_tmppath), SysErrorString(errno)));
            }
            if (!RenameOver(knots_tmppath, knots_filepath)) {
                throw std::runtime_error("Rename failed (mempool-knots.dat)");
            }
        } else {
            fs::remove(knots_filepath);
        }

>>>>>>> 55b56ab8
        if (!RenameOver(dump_path + ".new", dump_path)) {
            throw std::runtime_error("Rename failed");
        }
        auto last = SteadyClock::now();

        LogInfo("Dumped mempool: %.3fs to copy, %.3fs to dump, %d bytes dumped to file\n",
                  Ticks<SecondsDouble>(mid - start),
                  Ticks<SecondsDouble>(last - mid),
                  (priority_deltas.empty() ? 0 : fs::file_size(knots_filepath)) +
                  fs::file_size(dump_path));
    } catch (const std::exception& e) {
        LogInfo("Failed to dump mempool: %s. Continuing anyway.\n", e.what());
        (void)file.fclose();
        return false;
    }
    return true;
}

} // namespace node<|MERGE_RESOLUTION|>--- conflicted
+++ resolved
@@ -16,11 +16,8 @@
 #include <uint256.h>
 #include <util/fs.h>
 #include <util/fs_helpers.h>
-<<<<<<< HEAD
 #include <util/obfuscation.h>
-=======
 #include <util/serfloat.h>
->>>>>>> 55b56ab8
 #include <util/signalinterrupt.h>
 #include <util/syserror.h>
 #include <util/time.h>
@@ -259,8 +256,6 @@
             throw std::runtime_error(
                 strprintf("Error closing %s: %s", fs::PathToString(file_fspath), SysErrorString(errno)));
         }
-<<<<<<< HEAD
-=======
 
         auto knots_filepath = dump_path;
         knots_filepath.replace_filename("mempool-knots.dat");
@@ -294,7 +289,6 @@
             fs::remove(knots_filepath);
         }
 
->>>>>>> 55b56ab8
         if (!RenameOver(dump_path + ".new", dump_path)) {
             throw std::runtime_error("Rename failed");
         }
