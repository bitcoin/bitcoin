--- conflicted
+++ resolved
@@ -9,8 +9,6 @@
 #include <policy/feerate.h>
 #include <primitives/transaction.h>
 #include <policy/policy.h>
-
-#include <variant>
 
 #include <variant>
 
@@ -54,11 +52,7 @@
  * @param[in]  wait_callback wait until callbacks have been processed to avoid stale result due to a sequentially RPC.
  * return error
  */
-<<<<<<< HEAD
-[[nodiscard]] TransactionError BroadcastTransaction(NodeContext& node, CTransactionRef tx, std::string& err_string, const std::variant<CAmount, CFeeRate>& max_tx_fee, bool relay, bool wait_callback);
-=======
 [[nodiscard]] TransactionError BroadcastTransaction(NodeContext& node, CTransactionRef tx, std::string& err_string, const std::variant<CAmount, CFeeRate>& max_tx_fee, bool relay, bool wait_callback, const ignore_rejects_type& ignore_rejects=empty_ignore_rejects);
->>>>>>> 99b70955
 
 /**
  * Return transaction with a given hash.
