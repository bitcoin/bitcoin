// Copyright (c) 2011-2022 The Bitcoin Core developers
// Distributed under the MIT software license, see the accompanying
// file COPYING or http://www.opensource.org/licenses/mit-license.php.

#include <node/blockstorage.h>

#include <arith_uint256.h>
#include <chain.h>
#include <consensus/params.h>
#include <consensus/validation.h>
#include <dbwrapper.h>
#include <flatfile.h>
#include <hash.h>
#include <kernel/blockmanager_opts.h>
#include <kernel/chainparams.h>
#include <kernel/messagestartchars.h>
#include <kernel/notifications_interface.h>
#include <logging.h>
#include <pow.h>
#include <primitives/block.h>
#include <primitives/transaction.h>
#include <reverse_iterator.h>
#include <serialize.h>
#include <signet.h>
#include <span.h>
#include <streams.h>
#include <sync.h>
#include <tinyformat.h>
#include <uint256.h>
#include <undo.h>
#include <util/batchpriority.h>
#include <util/check.h>
#include <util/fs.h>
#include <util/signalinterrupt.h>
#include <util/strencodings.h>
#include <util/translation.h>
#include <validation.h>

#include <map>
#include <unordered_map>

namespace kernel {
static constexpr uint8_t DB_BLOCK_FILES{'f'};
static constexpr uint8_t DB_BLOCK_INDEX{'b'};
static constexpr uint8_t DB_FLAG{'F'};
static constexpr uint8_t DB_REINDEX_FLAG{'R'};
static constexpr uint8_t DB_LAST_BLOCK{'l'};
// Keys used in previous version that might still be found in the DB:
// BlockTreeDB::DB_TXINDEX_BLOCK{'T'};
// BlockTreeDB::DB_TXINDEX{'t'}
// BlockTreeDB::ReadFlag("txindex")

bool BlockTreeDB::ReadBlockFileInfo(int nFile, CBlockFileInfo& info)
{
    return Read(std::make_pair(DB_BLOCK_FILES, nFile), info);
}

bool BlockTreeDB::WriteReindexing(bool fReindexing)
{
    if (fReindexing) {
        return Write(DB_REINDEX_FLAG, uint8_t{'1'});
    } else {
        return Erase(DB_REINDEX_FLAG);
    }
}

void BlockTreeDB::ReadReindexing(bool& fReindexing)
{
    fReindexing = Exists(DB_REINDEX_FLAG);
}

bool BlockTreeDB::ReadLastBlockFile(int& nFile)
{
    return Read(DB_LAST_BLOCK, nFile);
}

bool BlockTreeDB::WriteBatchSync(const std::vector<std::pair<int, const CBlockFileInfo*>>& fileInfo, int nLastFile, const std::vector<const CBlockIndex*>& blockinfo)
{
    CDBBatch batch(*this);
    for (const auto& [file, info] : fileInfo) {
        batch.Write(std::make_pair(DB_BLOCK_FILES, file), *info);
    }
    batch.Write(DB_LAST_BLOCK, nLastFile);
    for (const CBlockIndex* bi : blockinfo) {
        batch.Write(std::make_pair(DB_BLOCK_INDEX, bi->GetBlockHash()), CDiskBlockIndex{bi});
    }
    return WriteBatch(batch, true);
}

bool BlockTreeDB::WriteFlag(const std::string& name, bool fValue)
{
    return Write(std::make_pair(DB_FLAG, name), fValue ? uint8_t{'1'} : uint8_t{'0'});
}

bool BlockTreeDB::ReadFlag(const std::string& name, bool& fValue)
{
    uint8_t ch;
    if (!Read(std::make_pair(DB_FLAG, name), ch)) {
        return false;
    }
    fValue = ch == uint8_t{'1'};
    return true;
}

bool BlockTreeDB::LoadBlockIndexGuts(const Consensus::Params& consensusParams, std::function<CBlockIndex*(const uint256&)> insertBlockIndex, const util::SignalInterrupt& interrupt)
{
    AssertLockHeld(::cs_main);
    std::unique_ptr<CDBIterator> pcursor(NewIterator());
    pcursor->Seek(std::make_pair(DB_BLOCK_INDEX, uint256()));

    // Load m_block_index
    while (pcursor->Valid()) {
        if (interrupt) return false;
        std::pair<uint8_t, uint256> key;
        if (pcursor->GetKey(key) && key.first == DB_BLOCK_INDEX) {
            CDiskBlockIndex diskindex;
            if (pcursor->GetValue(diskindex)) {
                // Construct block index object
                CBlockIndex* pindexNew = insertBlockIndex(diskindex.ConstructBlockHash());
                pindexNew->pprev          = insertBlockIndex(diskindex.hashPrev);
                pindexNew->nHeight        = diskindex.nHeight;
                pindexNew->nFile          = diskindex.nFile;
                pindexNew->nDataPos       = diskindex.nDataPos;
                pindexNew->nUndoPos       = diskindex.nUndoPos;
                pindexNew->nVersion       = diskindex.nVersion;
                pindexNew->hashMerkleRoot = diskindex.hashMerkleRoot;
                pindexNew->nTime          = diskindex.nTime;
                pindexNew->nBits          = diskindex.nBits;
                pindexNew->nNonce         = diskindex.nNonce;
                pindexNew->nStatus        = diskindex.nStatus;
                pindexNew->nTx            = diskindex.nTx;

                if (!CheckProofOfWork(pindexNew->GetBlockHash(), pindexNew->nBits, consensusParams)) {
                    return error("%s: CheckProofOfWork failed: %s", __func__, pindexNew->ToString());
                }

                pcursor->Next();
            } else {
                return error("%s: failed to read value", __func__);
            }
        } else {
            break;
        }
    }

    return true;
}
} // namespace kernel

namespace node {
std::atomic_bool fReindex(false);

bool CBlockIndexWorkComparator::operator()(const CBlockIndex* pa, const CBlockIndex* pb) const
{
    // First sort by most total work, ...
    if (pa->nChainWork > pb->nChainWork) return false;
    if (pa->nChainWork < pb->nChainWork) return true;

    // ... then by earliest time received, ...
    if (pa->nSequenceId < pb->nSequenceId) return false;
    if (pa->nSequenceId > pb->nSequenceId) return true;

    // Use pointer address as tie breaker (should only happen with blocks
    // loaded from disk, as those all have id 0).
    if (pa < pb) return false;
    if (pa > pb) return true;

    // Identical blocks.
    return false;
}

bool CBlockIndexHeightOnlyComparator::operator()(const CBlockIndex* pa, const CBlockIndex* pb) const
{
    return pa->nHeight < pb->nHeight;
}

std::vector<CBlockIndex*> BlockManager::GetAllBlockIndices()
{
    AssertLockHeld(cs_main);
    std::vector<CBlockIndex*> rv;
    rv.reserve(m_block_index.size());
    for (auto& [_, block_index] : m_block_index) {
        rv.push_back(&block_index);
    }
    return rv;
}

CBlockIndex* BlockManager::LookupBlockIndex(const uint256& hash)
{
    AssertLockHeld(cs_main);
    BlockMap::iterator it = m_block_index.find(hash);
    return it == m_block_index.end() ? nullptr : &it->second;
}

const CBlockIndex* BlockManager::LookupBlockIndex(const uint256& hash) const
{
    AssertLockHeld(cs_main);
    BlockMap::const_iterator it = m_block_index.find(hash);
    return it == m_block_index.end() ? nullptr : &it->second;
}

CBlockIndex* BlockManager::AddToBlockIndex(const CBlockHeader& block, CBlockIndex*& best_header)
{
    AssertLockHeld(cs_main);

    auto [mi, inserted] = m_block_index.try_emplace(block.GetHash(), block);
    if (!inserted) {
        return &mi->second;
    }
    CBlockIndex* pindexNew = &(*mi).second;

    // We assign the sequence id to blocks only when the full data is available,
    // to avoid miners withholding blocks but broadcasting headers, to get a
    // competitive advantage.
    pindexNew->nSequenceId = 0;

    pindexNew->phashBlock = &((*mi).first);
    BlockMap::iterator miPrev = m_block_index.find(block.hashPrevBlock);
    if (miPrev != m_block_index.end()) {
        pindexNew->pprev = &(*miPrev).second;
        pindexNew->nHeight = pindexNew->pprev->nHeight + 1;
        pindexNew->BuildSkip();
    }
    pindexNew->nTimeMax = (pindexNew->pprev ? std::max(pindexNew->pprev->nTimeMax, pindexNew->nTime) : pindexNew->nTime);
    pindexNew->nChainWork = (pindexNew->pprev ? pindexNew->pprev->nChainWork : 0) + GetBlockProof(*pindexNew);
    pindexNew->RaiseValidity(BLOCK_VALID_TREE);
    if (best_header == nullptr || best_header->nChainWork < pindexNew->nChainWork) {
        best_header = pindexNew;
    }

    m_dirty_blockindex.insert(pindexNew);

    return pindexNew;
}

void BlockManager::PruneOneBlockFile(const int fileNumber)
{
    AssertLockHeld(cs_main);
    LOCK(cs_LastBlockFile);

    for (auto& entry : m_block_index) {
        CBlockIndex* pindex = &entry.second;
        if (pindex->nFile == fileNumber) {
            pindex->nStatus &= ~BLOCK_HAVE_DATA;
            pindex->nStatus &= ~BLOCK_HAVE_UNDO;
            pindex->nFile = 0;
            pindex->nDataPos = 0;
            pindex->nUndoPos = 0;
            m_dirty_blockindex.insert(pindex);

            // Prune from m_blocks_unlinked -- any block we prune would have
            // to be downloaded again in order to consider its chain, at which
            // point it would be considered as a candidate for
            // m_blocks_unlinked or setBlockIndexCandidates.
            auto range = m_blocks_unlinked.equal_range(pindex->pprev);
            while (range.first != range.second) {
                std::multimap<CBlockIndex*, CBlockIndex*>::iterator _it = range.first;
                range.first++;
                if (_it->second == pindex) {
                    m_blocks_unlinked.erase(_it);
                }
            }
        }
    }

    m_blockfile_info.at(fileNumber) = CBlockFileInfo{};
    m_dirty_fileinfo.insert(fileNumber);
}

void BlockManager::FindFilesToPruneManual(
    std::set<int>& setFilesToPrune,
    int nManualPruneHeight,
    const Chainstate& chain,
    ChainstateManager& chainman)
{
    assert(IsPruneMode() && nManualPruneHeight > 0);

    LOCK2(cs_main, cs_LastBlockFile);
    if (chain.m_chain.Height() < 0) {
        return;
    }

    const auto [min_block_to_prune, last_block_can_prune] = chainman.GetPruneRange(chain, nManualPruneHeight);

    int count = 0;
    for (int fileNumber = 0; fileNumber < this->MaxBlockfileNum(); fileNumber++) {
        const auto& fileinfo = m_blockfile_info[fileNumber];
        if (fileinfo.nSize == 0 || fileinfo.nHeightLast > (unsigned)last_block_can_prune || fileinfo.nHeightFirst < (unsigned)min_block_to_prune) {
            continue;
        }

        PruneOneBlockFile(fileNumber);
        setFilesToPrune.insert(fileNumber);
        count++;
    }
    LogPrintf("[%s] Prune (Manual): prune_height=%d removed %d blk/rev pairs\n",
        chain.GetRole(), last_block_can_prune, count);
}

void BlockManager::FindFilesToPrune(
    std::set<int>& setFilesToPrune,
    int last_prune,
    const Chainstate& chain,
    ChainstateManager& chainman)
{
    LOCK2(cs_main, cs_LastBlockFile);
    // Distribute our -prune budget over all chainstates.
    const auto target = std::max(
        MIN_DISK_SPACE_FOR_BLOCK_FILES, GetPruneTarget() / chainman.GetAll().size());

    if (chain.m_chain.Height() < 0 || target == 0) {
        return;
    }
    if (static_cast<uint64_t>(chain.m_chain.Height()) <= chainman.GetParams().PruneAfterHeight()) {
        return;
    }

    const auto [min_block_to_prune, last_block_can_prune] = chainman.GetPruneRange(chain, last_prune);

    uint64_t nCurrentUsage = CalculateCurrentUsage();
    // We don't check to prune until after we've allocated new space for files
    // So we should leave a buffer under our target to account for another allocation
    // before the next pruning.
    uint64_t nBuffer = BLOCKFILE_CHUNK_SIZE + UNDOFILE_CHUNK_SIZE;
    uint64_t nBytesToPrune;
    int count = 0;

    if (nCurrentUsage + nBuffer >= target) {
        // On a prune event, the chainstate DB is flushed.
        // To avoid excessive prune events negating the benefit of high dbcache
        // values, we should not prune too rapidly.
        // So when pruning in IBD, increase the buffer a bit to avoid a re-prune too soon.
        if (chainman.IsInitialBlockDownload()) {
            // Since this is only relevant during IBD, we use a fixed 10%
            nBuffer += target / 10;
        }

        for (int fileNumber = 0; fileNumber < this->MaxBlockfileNum(); fileNumber++) {
            const auto& fileinfo = m_blockfile_info[fileNumber];
            nBytesToPrune = fileinfo.nSize + fileinfo.nUndoSize;

            if (fileinfo.nSize == 0) {
                continue;
            }

            if (nCurrentUsage + nBuffer < target) { // are we below our target?
                break;
            }

            // don't prune files that could have a block that's not within the allowable
            // prune range for the chain being pruned.
            if (fileinfo.nHeightLast > (unsigned)last_block_can_prune || fileinfo.nHeightFirst < (unsigned)min_block_to_prune) {
                continue;
            }

            PruneOneBlockFile(fileNumber);
            // Queue up the files for removal
            setFilesToPrune.insert(fileNumber);
            nCurrentUsage -= nBytesToPrune;
            count++;
        }
    }

    LogPrint(BCLog::PRUNE, "[%s] target=%dMiB actual=%dMiB diff=%dMiB min_height=%d max_prune_height=%d removed %d blk/rev pairs\n",
             chain.GetRole(), target / 1024 / 1024, nCurrentUsage / 1024 / 1024,
             (int64_t(target) - int64_t(nCurrentUsage)) / 1024 / 1024,
             min_block_to_prune, last_block_can_prune, count);
}

void BlockManager::UpdatePruneLock(const std::string& name, const PruneLockInfo& lock_info) {
    AssertLockHeld(::cs_main);
    m_prune_locks[name] = lock_info;
}

CBlockIndex* BlockManager::InsertBlockIndex(const uint256& hash)
{
    AssertLockHeld(cs_main);

    if (hash.IsNull()) {
        return nullptr;
    }

    const auto [mi, inserted]{m_block_index.try_emplace(hash)};
    CBlockIndex* pindex = &(*mi).second;
    if (inserted) {
        pindex->phashBlock = &((*mi).first);
    }
    return pindex;
}

bool BlockManager::LoadBlockIndex(const std::optional<uint256>& snapshot_blockhash)
{
    if (!m_block_tree_db->LoadBlockIndexGuts(
            GetConsensus(), [this](const uint256& hash) EXCLUSIVE_LOCKS_REQUIRED(cs_main) { return this->InsertBlockIndex(hash); }, m_interrupt)) {
        return false;
    }

    if (snapshot_blockhash) {
        const std::optional<AssumeutxoData> maybe_au_data = GetParams().AssumeutxoForBlockhash(*snapshot_blockhash);
        if (!maybe_au_data) {
            m_opts.notifications.fatalError(strprintf("Assumeutxo data not found for the given blockhash '%s'.", snapshot_blockhash->ToString()));
            return false;
        }
        const AssumeutxoData& au_data = *Assert(maybe_au_data);
        m_snapshot_height = au_data.height;
        CBlockIndex* base{LookupBlockIndex(*snapshot_blockhash)};

        // Since nChainTx (responsible for estimated progress) isn't persisted
        // to disk, we must bootstrap the value for assumedvalid chainstates
        // from the hardcoded assumeutxo chainparams.
        base->nChainTx = au_data.nChainTx;
        LogPrintf("[snapshot] set nChainTx=%d for %s\n", au_data.nChainTx, snapshot_blockhash->ToString());
    } else {
        // If this isn't called with a snapshot blockhash, make sure the cached snapshot height
        // is null. This is relevant during snapshot completion, when the blockman may be loaded
        // with a height that then needs to be cleared after the snapshot is fully validated.
        m_snapshot_height.reset();
    }

    Assert(m_snapshot_height.has_value() == snapshot_blockhash.has_value());

    // Calculate nChainWork
    std::vector<CBlockIndex*> vSortedByHeight{GetAllBlockIndices()};
    std::sort(vSortedByHeight.begin(), vSortedByHeight.end(),
              CBlockIndexHeightOnlyComparator());

    CBlockIndex* previous_index{nullptr};
    for (CBlockIndex* pindex : vSortedByHeight) {
        if (m_interrupt) return false;
        if (previous_index && pindex->nHeight > previous_index->nHeight + 1) {
            return error("%s: block index is non-contiguous, index of height %d missing", __func__, previous_index->nHeight + 1);
        }
        previous_index = pindex;
        pindex->nChainWork = (pindex->pprev ? pindex->pprev->nChainWork : 0) + GetBlockProof(*pindex);
        pindex->nTimeMax = (pindex->pprev ? std::max(pindex->pprev->nTimeMax, pindex->nTime) : pindex->nTime);

        // We can link the chain of blocks for which we've received transactions at some point, or
        // blocks that are assumed-valid on the basis of snapshot load (see
        // PopulateAndValidateSnapshot()).
        // Pruned nodes may have deleted the block.
        if (pindex->nTx > 0) {
            if (pindex->pprev) {
                if (m_snapshot_height && pindex->nHeight == *m_snapshot_height &&
                        pindex->GetBlockHash() == *snapshot_blockhash) {
                    // Should have been set above; don't disturb it with code below.
                    Assert(pindex->nChainTx > 0);
                } else if (pindex->pprev->nChainTx > 0) {
                    pindex->nChainTx = pindex->pprev->nChainTx + pindex->nTx;
                } else {
                    pindex->nChainTx = 0;
                    m_blocks_unlinked.insert(std::make_pair(pindex->pprev, pindex));
                }
            } else {
                pindex->nChainTx = pindex->nTx;
            }
        }
        if (!(pindex->nStatus & BLOCK_FAILED_MASK) && pindex->pprev && (pindex->pprev->nStatus & BLOCK_FAILED_MASK)) {
            pindex->nStatus |= BLOCK_FAILED_CHILD;
            m_dirty_blockindex.insert(pindex);
        }
        if (pindex->pprev) {
            pindex->BuildSkip();
        }
    }

    return true;
}

bool BlockManager::WriteBlockIndexDB()
{
    AssertLockHeld(::cs_main);
    std::vector<std::pair<int, const CBlockFileInfo*>> vFiles;
    vFiles.reserve(m_dirty_fileinfo.size());
    for (std::set<int>::iterator it = m_dirty_fileinfo.begin(); it != m_dirty_fileinfo.end();) {
        vFiles.emplace_back(*it, &m_blockfile_info[*it]);
        m_dirty_fileinfo.erase(it++);
    }
    std::vector<const CBlockIndex*> vBlocks;
    vBlocks.reserve(m_dirty_blockindex.size());
    for (std::set<CBlockIndex*>::iterator it = m_dirty_blockindex.begin(); it != m_dirty_blockindex.end();) {
        vBlocks.push_back(*it);
        m_dirty_blockindex.erase(it++);
    }
    int max_blockfile = WITH_LOCK(cs_LastBlockFile, return this->MaxBlockfileNum());
    if (!m_block_tree_db->WriteBatchSync(vFiles, max_blockfile, vBlocks)) {
        return false;
    }
    return true;
}

bool BlockManager::LoadBlockIndexDB(const std::optional<uint256>& snapshot_blockhash)
{
    if (!LoadBlockIndex(snapshot_blockhash)) {
        return false;
    }
    int max_blockfile_num{0};

    // Load block file info
    m_block_tree_db->ReadLastBlockFile(max_blockfile_num);
    m_blockfile_info.resize(max_blockfile_num + 1);
    LogPrintf("%s: last block file = %i\n", __func__, max_blockfile_num);
    for (int nFile = 0; nFile <= max_blockfile_num; nFile++) {
        m_block_tree_db->ReadBlockFileInfo(nFile, m_blockfile_info[nFile]);
    }
    LogPrintf("%s: last block file info: %s\n", __func__, m_blockfile_info[max_blockfile_num].ToString());
    for (int nFile = max_blockfile_num + 1; true; nFile++) {
        CBlockFileInfo info;
        if (m_block_tree_db->ReadBlockFileInfo(nFile, info)) {
            m_blockfile_info.push_back(info);
        } else {
            break;
        }
    }

    // Check presence of blk files
    LogPrintf("Checking all blk files are present...\n");
    std::set<int> setBlkDataFiles;
    for (const auto& [_, block_index] : m_block_index) {
        if (block_index.nStatus & BLOCK_HAVE_DATA) {
            setBlkDataFiles.insert(block_index.nFile);
        }
    }
    for (std::set<int>::iterator it = setBlkDataFiles.begin(); it != setBlkDataFiles.end(); it++) {
        FlatFilePos pos(*it, 0);
        if (OpenBlockFile(pos, true).IsNull()) {
            return false;
        }
    }

    {
        // Initialize the blockfile cursors.
        LOCK(cs_LastBlockFile);
        for (size_t i = 0; i < m_blockfile_info.size(); ++i) {
            const auto last_height_in_file = m_blockfile_info[i].nHeightLast;
            m_blockfile_cursors[BlockfileTypeForHeight(last_height_in_file)] = {static_cast<int>(i), 0};
        }
    }

    // Check whether we have ever pruned block & undo files
    m_block_tree_db->ReadFlag("prunedblockfiles", m_have_pruned);
    if (m_have_pruned) {
        LogPrintf("LoadBlockIndexDB(): Block files have previously been pruned\n");
    }

    // Check whether we need to continue reindexing
    bool fReindexing = false;
    m_block_tree_db->ReadReindexing(fReindexing);
    if (fReindexing) fReindex = true;

    return true;
}

void BlockManager::ScanAndUnlinkAlreadyPrunedFiles()
{
    AssertLockHeld(::cs_main);
    int max_blockfile = WITH_LOCK(cs_LastBlockFile, return this->MaxBlockfileNum());
    if (!m_have_pruned) {
        return;
    }

    std::set<int> block_files_to_prune;
    for (int file_number = 0; file_number < max_blockfile; file_number++) {
        if (m_blockfile_info[file_number].nSize == 0) {
            block_files_to_prune.insert(file_number);
        }
    }

    UnlinkPrunedFiles(block_files_to_prune);
}

const CBlockIndex* BlockManager::GetLastCheckpoint(const CCheckpointData& data)
{
    const MapCheckpoints& checkpoints = data.mapCheckpoints;

    for (const MapCheckpoints::value_type& i : reverse_iterate(checkpoints)) {
        const uint256& hash = i.second;
        const CBlockIndex* pindex = LookupBlockIndex(hash);
        if (pindex) {
            return pindex;
        }
    }
    return nullptr;
}

bool BlockManager::IsBlockPruned(const CBlockIndex& block)
{
    AssertLockHeld(::cs_main);
    return m_have_pruned && !(block.nStatus & BLOCK_HAVE_DATA) && (block.nTx > 0);
}

const CBlockIndex* BlockManager::GetFirstStoredBlock(const CBlockIndex& upper_block, const CBlockIndex* lower_block)
{
    AssertLockHeld(::cs_main);
    const CBlockIndex* last_block = &upper_block;
    assert(last_block->nStatus & BLOCK_HAVE_DATA); // 'upper_block' must have data
    while (last_block->pprev && (last_block->pprev->nStatus & BLOCK_HAVE_DATA)) {
        if (lower_block) {
            // Return if we reached the lower_block
            if (last_block == lower_block) return lower_block;
            // if range was surpassed, means that 'lower_block' is not part of the 'upper_block' chain
            // and so far this is not allowed.
            assert(last_block->nHeight >= lower_block->nHeight);
        }
        last_block = last_block->pprev;
    }
    assert(last_block != nullptr);
    return last_block;
}

bool BlockManager::CheckBlockDataAvailability(const CBlockIndex& upper_block, const CBlockIndex& lower_block)
{
    if (!(upper_block.nStatus & BLOCK_HAVE_DATA)) return false;
    return GetFirstStoredBlock(upper_block, &lower_block) == &lower_block;
}

// If we're using -prune with -reindex, then delete block files that will be ignored by the
// reindex.  Since reindexing works by starting at block file 0 and looping until a blockfile
// is missing, do the same here to delete any later block files after a gap.  Also delete all
// rev files since they'll be rewritten by the reindex anyway.  This ensures that m_blockfile_info
// is in sync with what's actually on disk by the time we start downloading, so that pruning
// works correctly.
void BlockManager::CleanupBlockRevFiles() const
{
    std::map<std::string, fs::path> mapBlockFiles;

    // Glob all blk?????.dat and rev?????.dat files from the blocks directory.
    // Remove the rev files immediately and insert the blk file paths into an
    // ordered map keyed by block file index.
    LogPrintf("Removing unusable blk?????.dat and rev?????.dat files for -reindex with -prune\n");
    for (fs::directory_iterator it(m_opts.blocks_dir); it != fs::directory_iterator(); it++) {
        const std::string path = fs::PathToString(it->path().filename());
        if (fs::is_regular_file(*it) &&
            path.length() == 12 &&
            path.substr(8,4) == ".dat")
        {
            if (path.substr(0, 3) == "blk") {
                mapBlockFiles[path.substr(3, 5)] = it->path();
            } else if (path.substr(0, 3) == "rev") {
                remove(it->path());
            }
        }
    }

    // Remove all block files that aren't part of a contiguous set starting at
    // zero by walking the ordered map (keys are block file indices) by
    // keeping a separate counter.  Once we hit a gap (or if 0 doesn't exist)
    // start removing block files.
    int nContigCounter = 0;
    for (const std::pair<const std::string, fs::path>& item : mapBlockFiles) {
        if (LocaleIndependentAtoi<int>(item.first) == nContigCounter) {
            nContigCounter++;
            continue;
        }
        remove(item.second);
    }
}

CBlockFileInfo* BlockManager::GetBlockFileInfo(size_t n)
{
    LOCK(cs_LastBlockFile);

    return &m_blockfile_info.at(n);
}

bool BlockManager::UndoWriteToDisk(const CBlockUndo& blockundo, FlatFilePos& pos, const uint256& hashBlock) const
{
    // Open history file to append
    AutoFile fileout{OpenUndoFile(pos)};
    if (fileout.IsNull()) {
        return error("%s: OpenUndoFile failed", __func__);
    }

    // Write index header
    unsigned int nSize = GetSerializeSize(blockundo);
    fileout << GetParams().MessageStart() << nSize;

    // Write undo data
    long fileOutPos = ftell(fileout.Get());
    if (fileOutPos < 0) {
        return error("%s: ftell failed", __func__);
    }
    pos.nPos = (unsigned int)fileOutPos;
    fileout << blockundo;

    // calculate & write checksum
    HashWriter hasher{};
    hasher << hashBlock;
    hasher << blockundo;
    fileout << hasher.GetHash();

    return true;
}

bool BlockManager::UndoReadFromDisk(CBlockUndo& blockundo, const CBlockIndex& index) const
{
    const FlatFilePos pos{WITH_LOCK(::cs_main, return index.GetUndoPos())};

    if (pos.IsNull()) {
        return error("%s: no undo data available", __func__);
    }

    // Open history file to read
    AutoFile filein{OpenUndoFile(pos, true)};
    if (filein.IsNull()) {
        return error("%s: OpenUndoFile failed", __func__);
    }

    // Read block
    uint256 hashChecksum;
    HashVerifier verifier{filein}; // Use HashVerifier as reserializing may lose data, c.f. commit d342424301013ec47dc146a4beb49d5c9319d80a
    try {
        verifier << index.pprev->GetBlockHash();
        verifier >> blockundo;
        filein >> hashChecksum;
    } catch (const std::exception& e) {
        return error("%s: Deserialize or I/O error - %s", __func__, e.what());
    }

    // Verify checksum
    if (hashChecksum != verifier.GetHash()) {
        return error("%s: Checksum mismatch", __func__);
    }

    return true;
}

bool BlockManager::FlushUndoFile(int block_file, bool finalize)
{
    FlatFilePos undo_pos_old(block_file, m_blockfile_info[block_file].nUndoSize);
    if (!UndoFileSeq().Flush(undo_pos_old, finalize)) {
        m_opts.notifications.flushError("Flushing undo file to disk failed. This is likely the result of an I/O error.");
        return false;
    }
    return true;
}

bool BlockManager::FlushBlockFile(int blockfile_num, bool fFinalize, bool finalize_undo)
{
    bool success = true;
    LOCK(cs_LastBlockFile);

    if (m_blockfile_info.size() < 1) {
        // Return if we haven't loaded any blockfiles yet. This happens during
        // chainstate init, when we call ChainstateManager::MaybeRebalanceCaches() (which
        // then calls FlushStateToDisk()), resulting in a call to this function before we
        // have populated `m_blockfile_info` via LoadBlockIndexDB().
        return true;
    }
    assert(static_cast<int>(m_blockfile_info.size()) > blockfile_num);

    FlatFilePos block_pos_old(blockfile_num, m_blockfile_info[blockfile_num].nSize);
    if (!BlockFileSeq().Flush(block_pos_old, fFinalize)) {
        m_opts.notifications.flushError("Flushing block file to disk failed. This is likely the result of an I/O error.");
        success = false;
    }
    // we do not always flush the undo file, as the chain tip may be lagging behind the incoming blocks,
    // e.g. during IBD or a sync after a node going offline
    if (!fFinalize || finalize_undo) {
        if (!FlushUndoFile(blockfile_num, finalize_undo)) {
            success = false;
        }
    }
    return success;
}

BlockfileType BlockManager::BlockfileTypeForHeight(int height)
{
    if (!m_snapshot_height) {
        return BlockfileType::NORMAL;
    }
    return (height >= *m_snapshot_height) ? BlockfileType::ASSUMED : BlockfileType::NORMAL;
}

bool BlockManager::FlushChainstateBlockFile(int tip_height)
{
    LOCK(cs_LastBlockFile);
    auto& cursor = m_blockfile_cursors[BlockfileTypeForHeight(tip_height)];
    // If the cursor does not exist, it means an assumeutxo snapshot is loaded,
    // but no blocks past the snapshot height have been written yet, so there
    // is no data associated with the chainstate, and it is safe not to flush.
    if (cursor) {
        return FlushBlockFile(cursor->file_num, /*fFinalize=*/false, /*finalize_undo=*/false);
    }
    // No need to log warnings in this case.
    return true;
}

uint64_t BlockManager::CalculateCurrentUsage()
{
    LOCK(cs_LastBlockFile);

    uint64_t retval = 0;
    for (const CBlockFileInfo& file : m_blockfile_info) {
        retval += file.nSize + file.nUndoSize;
    }
    return retval;
}

void BlockManager::UnlinkPrunedFiles(const std::set<int>& setFilesToPrune) const
{
    std::error_code ec;
    for (std::set<int>::iterator it = setFilesToPrune.begin(); it != setFilesToPrune.end(); ++it) {
        FlatFilePos pos(*it, 0);
        const bool removed_blockfile{fs::remove(BlockFileSeq().FileName(pos), ec)};
        const bool removed_undofile{fs::remove(UndoFileSeq().FileName(pos), ec)};
        if (removed_blockfile || removed_undofile) {
            LogPrint(BCLog::BLOCKSTORAGE, "Prune: %s deleted blk/rev (%05u)\n", __func__, *it);
        }
    }
}

FlatFileSeq BlockManager::BlockFileSeq() const
{
    return FlatFileSeq(m_opts.blocks_dir, "blk", m_opts.fast_prune ? 0x4000 /* 16kb */ : BLOCKFILE_CHUNK_SIZE);
}

FlatFileSeq BlockManager::UndoFileSeq() const
{
    return FlatFileSeq(m_opts.blocks_dir, "rev", UNDOFILE_CHUNK_SIZE);
}

AutoFile BlockManager::OpenBlockFile(const FlatFilePos& pos, bool fReadOnly) const
{
    return AutoFile{BlockFileSeq().Open(pos, fReadOnly)};
}

/** Open an undo file (rev?????.dat) */
AutoFile BlockManager::OpenUndoFile(const FlatFilePos& pos, bool fReadOnly) const
{
    return AutoFile{UndoFileSeq().Open(pos, fReadOnly)};
}

fs::path BlockManager::GetBlockPosFilename(const FlatFilePos& pos) const
{
    return BlockFileSeq().FileName(pos);
}

bool BlockManager::FindBlockPos(FlatFilePos& pos, unsigned int nAddSize, unsigned int nHeight, uint64_t nTime, bool fKnown)
{
    LOCK(cs_LastBlockFile);

    const BlockfileType chain_type = BlockfileTypeForHeight(nHeight);

    if (!m_blockfile_cursors[chain_type]) {
        // If a snapshot is loaded during runtime, we may not have initialized this cursor yet.
        assert(chain_type == BlockfileType::ASSUMED);
        const auto new_cursor = BlockfileCursor{this->MaxBlockfileNum() + 1};
        m_blockfile_cursors[chain_type] = new_cursor;
        LogPrint(BCLog::BLOCKSTORAGE, "[%s] initializing blockfile cursor to %s\n", chain_type, new_cursor);
    }
    const int last_blockfile = m_blockfile_cursors[chain_type]->file_num;

    int nFile = fKnown ? pos.nFile : last_blockfile;
    if (static_cast<int>(m_blockfile_info.size()) <= nFile) {
        m_blockfile_info.resize(nFile + 1);
    }

    bool finalize_undo = false;
    if (!fKnown) {
        unsigned int max_blockfile_size{MAX_BLOCKFILE_SIZE};
        // Use smaller blockfiles in test-only -fastprune mode - but avoid
        // the possibility of having a block not fit into the block file.
        if (m_opts.fast_prune) {
            max_blockfile_size = 0x10000; // 64kiB
            if (nAddSize >= max_blockfile_size) {
                // dynamically adjust the blockfile size to be larger than the added size
                max_blockfile_size = nAddSize + 1;
            }
        }
        assert(nAddSize < max_blockfile_size);

        while (m_blockfile_info[nFile].nSize + nAddSize >= max_blockfile_size) {
            // when the undo file is keeping up with the block file, we want to flush it explicitly
            // when it is lagging behind (more blocks arrive than are being connected), we let the
            // undo block write case handle it
            finalize_undo = (static_cast<int>(m_blockfile_info[nFile].nHeightLast) ==
                    Assert(m_blockfile_cursors[chain_type])->undo_height);

            // Try the next unclaimed blockfile number
            nFile = this->MaxBlockfileNum() + 1;
            // Set to increment MaxBlockfileNum() for next iteration
            m_blockfile_cursors[chain_type] = BlockfileCursor{nFile};

            if (static_cast<int>(m_blockfile_info.size()) <= nFile) {
                m_blockfile_info.resize(nFile + 1);
            }
        }
        pos.nFile = nFile;
        pos.nPos = m_blockfile_info[nFile].nSize;
    }

    if (nFile != last_blockfile) {
        if (!fKnown) {
            LogPrint(BCLog::BLOCKSTORAGE, "Leaving block file %i: %s (onto %i) (height %i)\n",
                last_blockfile, m_blockfile_info[last_blockfile].ToString(), nFile, nHeight);
        }

        // Do not propagate the return code. The flush concerns a previous block
        // and undo file that has already been written to. If a flush fails
        // here, and we crash, there is no expected additional block data
        // inconsistency arising from the flush failure here. However, the undo
        // data may be inconsistent after a crash if the flush is called during
        // a reindex. A flush error might also leave some of the data files
        // untrimmed.
        if (!FlushBlockFile(last_blockfile, !fKnown, finalize_undo)) {
            LogPrintLevel(BCLog::BLOCKSTORAGE, BCLog::Level::Warning,
                          "Failed to flush previous block file %05i (finalize=%i, finalize_undo=%i) before opening new block file %05i\n",
                          last_blockfile, !fKnown, finalize_undo, nFile);
        }
        // No undo data yet in the new file, so reset our undo-height tracking.
        m_blockfile_cursors[chain_type] = BlockfileCursor{nFile};
    }

    m_blockfile_info[nFile].AddBlock(nHeight, nTime);
    if (fKnown) {
        m_blockfile_info[nFile].nSize = std::max(pos.nPos + nAddSize, m_blockfile_info[nFile].nSize);
    } else {
        m_blockfile_info[nFile].nSize += nAddSize;
    }

    if (!fKnown) {
        bool out_of_space;
        size_t bytes_allocated = BlockFileSeq().Allocate(pos, nAddSize, out_of_space);
        if (out_of_space) {
            m_opts.notifications.fatalError("Disk space is too low!", _("Disk space is too low!"));
            return false;
        }
        if (bytes_allocated != 0 && IsPruneMode()) {
            m_check_for_pruning = true;
        }
    }

    m_dirty_fileinfo.insert(nFile);
    return true;
}

bool BlockManager::FindUndoPos(BlockValidationState& state, int nFile, FlatFilePos& pos, unsigned int nAddSize)
{
    pos.nFile = nFile;

    LOCK(cs_LastBlockFile);

    pos.nPos = m_blockfile_info[nFile].nUndoSize;
    m_blockfile_info[nFile].nUndoSize += nAddSize;
    m_dirty_fileinfo.insert(nFile);

    bool out_of_space;
    size_t bytes_allocated = UndoFileSeq().Allocate(pos, nAddSize, out_of_space);
    if (out_of_space) {
        return FatalError(m_opts.notifications, state, "Disk space is too low!", _("Disk space is too low!"));
    }
    if (bytes_allocated != 0 && IsPruneMode()) {
        m_check_for_pruning = true;
    }

    return true;
}

bool BlockManager::WriteBlockToDisk(const CBlock& block, FlatFilePos& pos) const
{
    // Open history file to append
    AutoFile fileout{OpenBlockFile(pos)};
    if (fileout.IsNull()) {
        return error("WriteBlockToDisk: OpenBlockFile failed");
    }

    // Write index header
    unsigned int nSize = GetSerializeSize(TX_WITH_WITNESS(block));
    fileout << GetParams().MessageStart() << nSize;

    // Write block
    long fileOutPos = ftell(fileout.Get());
    if (fileOutPos < 0) {
        return error("WriteBlockToDisk: ftell failed");
    }
    pos.nPos = (unsigned int)fileOutPos;
    fileout << TX_WITH_WITNESS(block);

    return true;
}

bool BlockManager::WriteUndoDataForBlock(const CBlockUndo& blockundo, BlockValidationState& state, CBlockIndex& block)
{
    AssertLockHeld(::cs_main);
    const BlockfileType type = BlockfileTypeForHeight(block.nHeight);
    auto& cursor = *Assert(WITH_LOCK(cs_LastBlockFile, return m_blockfile_cursors[type]));

    // Write undo information to disk
    if (block.GetUndoPos().IsNull()) {
        FlatFilePos _pos;
        if (!FindUndoPos(state, block.nFile, _pos, ::GetSerializeSize(blockundo) + 40)) {
            return error("ConnectBlock(): FindUndoPos failed");
        }
        if (!UndoWriteToDisk(blockundo, _pos, block.pprev->GetBlockHash())) {
            return FatalError(m_opts.notifications, state, "Failed to write undo data");
        }
        // rev files are written in block height order, whereas blk files are written as blocks come in (often out of order)
        // we want to flush the rev (undo) file once we've written the last block, which is indicated by the last height
        // in the block file info as below; note that this does not catch the case where the undo writes are keeping up
        // with the block writes (usually when a synced up node is getting newly mined blocks) -- this case is caught in
        // the FindBlockPos function
        if (_pos.nFile < cursor.file_num && static_cast<uint32_t>(block.nHeight) == m_blockfile_info[_pos.nFile].nHeightLast) {
            // Do not propagate the return code, a failed flush here should not
            // be an indication for a failed write. If it were propagated here,
            // the caller would assume the undo data not to be written, when in
            // fact it is. Note though, that a failed flush might leave the data
            // file untrimmed.
            if (!FlushUndoFile(_pos.nFile, true)) {
                LogPrintLevel(BCLog::BLOCKSTORAGE, BCLog::Level::Warning, "Failed to flush undo file %05i\n", _pos.nFile);
            }
        } else if (_pos.nFile == cursor.file_num && block.nHeight > cursor.undo_height) {
            cursor.undo_height = block.nHeight;
        }
        // update nUndoPos in block index
        block.nUndoPos = _pos.nPos;
        block.nStatus |= BLOCK_HAVE_UNDO;
        m_dirty_blockindex.insert(&block);
    }

    return true;
}

bool BlockManager::ReadBlockFromDisk(CBlock& block, const FlatFilePos& pos) const
{
    block.SetNull();

    // Open history file to read
    AutoFile filein{OpenBlockFile(pos, true)};
    if (filein.IsNull()) {
        return error("ReadBlockFromDisk: OpenBlockFile failed for %s", pos.ToString());
    }

    // Read block
    try {
        filein >> TX_WITH_WITNESS(block);
    } catch (const std::exception& e) {
        return error("%s: Deserialize or I/O error - %s at %s", __func__, e.what(), pos.ToString());
    }

    // Check the header
<<<<<<< HEAD
    if (!block.IsProofOfStake() && !CheckProofOfWork(block.GetHash(), block.nBits, consensusParams)) {
=======
    if (!CheckProofOfWork(block.GetHash(), block.nBits, GetConsensus())) {
>>>>>>> c78c67d4
        return error("ReadBlockFromDisk: Errors in block header at %s", pos.ToString());
    }

    // Signet only: check block solution
    if (GetConsensus().signet_blocks && !CheckSignetBlockSolution(block, GetConsensus())) {
        return error("ReadBlockFromDisk: Errors in block solution at %s", pos.ToString());
    }

    return true;
}

bool BlockManager::ReadBlockFromDisk(CBlock& block, const CBlockIndex& index) const
{
    const FlatFilePos block_pos{WITH_LOCK(cs_main, return index.GetBlockPos())};

    if (!ReadBlockFromDisk(block, block_pos)) {
        return false;
    }
    if (block.GetHash() != index.GetBlockHash()) {
        return error("ReadBlockFromDisk(CBlock&, CBlockIndex*): GetHash() doesn't match index for %s at %s",
                     index.ToString(), block_pos.ToString());
    }
    return true;
}

bool BlockManager::ReadRawBlockFromDisk(std::vector<uint8_t>& block, const FlatFilePos& pos) const
{
    FlatFilePos hpos = pos;
    hpos.nPos -= 8; // Seek back 8 bytes for meta header
    AutoFile filein{OpenBlockFile(hpos, true)};
    if (filein.IsNull()) {
        return error("%s: OpenBlockFile failed for %s", __func__, pos.ToString());
    }

    try {
        MessageStartChars blk_start;
        unsigned int blk_size;

        filein >> blk_start >> blk_size;

        if (blk_start != GetParams().MessageStart()) {
            return error("%s: Block magic mismatch for %s: %s versus expected %s", __func__, pos.ToString(),
                         HexStr(blk_start),
                         HexStr(GetParams().MessageStart()));
        }

        if (blk_size > MAX_SIZE) {
            return error("%s: Block data is larger than maximum deserialization size for %s: %s versus %s", __func__, pos.ToString(),
                         blk_size, MAX_SIZE);
        }

        block.resize(blk_size); // Zeroing of memory is intentional here
        filein.read(MakeWritableByteSpan(block));
    } catch (const std::exception& e) {
        return error("%s: Read from block file failed: %s for %s", __func__, e.what(), pos.ToString());
    }

    return true;
}

FlatFilePos BlockManager::SaveBlockToDisk(const CBlock& block, int nHeight, const FlatFilePos* dbp)
{
    unsigned int nBlockSize = ::GetSerializeSize(TX_WITH_WITNESS(block));
    FlatFilePos blockPos;
    const auto position_known {dbp != nullptr};
    if (position_known) {
        blockPos = *dbp;
    } else {
        // when known, blockPos.nPos points at the offset of the block data in the blk file. that already accounts for
        // the serialization header present in the file (the 4 magic message start bytes + the 4 length bytes = 8 bytes = BLOCK_SERIALIZATION_HEADER_SIZE).
        // we add BLOCK_SERIALIZATION_HEADER_SIZE only for new blocks since they will have the serialization header added when written to disk.
        nBlockSize += static_cast<unsigned int>(BLOCK_SERIALIZATION_HEADER_SIZE);
    }
    if (!FindBlockPos(blockPos, nBlockSize, nHeight, block.GetBlockTime(), position_known)) {
        error("%s: FindBlockPos failed", __func__);
        return FlatFilePos();
    }
    if (!position_known) {
        if (!WriteBlockToDisk(block, blockPos)) {
            m_opts.notifications.fatalError("Failed to write block");
            return FlatFilePos();
        }
    }
    return blockPos;
}

class ImportingNow
{
    std::atomic<bool>& m_importing;

public:
    ImportingNow(std::atomic<bool>& importing) : m_importing{importing}
    {
        assert(m_importing == false);
        m_importing = true;
    }
    ~ImportingNow()
    {
        assert(m_importing == true);
        m_importing = false;
    }
};

void ImportBlocks(ChainstateManager& chainman, std::vector<fs::path> vImportFiles)
{
    ScheduleBatchPriority();

    {
        ImportingNow imp{chainman.m_blockman.m_importing};

        // -reindex
        if (fReindex) {
            int nFile = 0;
            // Map of disk positions for blocks with unknown parent (only used for reindex);
            // parent hash -> child disk position, multiple children can have the same parent.
            std::multimap<uint256, FlatFilePos> blocks_with_unknown_parent;
            while (true) {
                FlatFilePos pos(nFile, 0);
                if (!fs::exists(chainman.m_blockman.GetBlockPosFilename(pos))) {
                    break; // No block files left to reindex
                }
                AutoFile file{chainman.m_blockman.OpenBlockFile(pos, true)};
                if (file.IsNull()) {
                    break; // This error is logged in OpenBlockFile
                }
                LogPrintf("Reindexing block file blk%05u.dat...\n", (unsigned int)nFile);
                chainman.LoadExternalBlockFile(file, &pos, &blocks_with_unknown_parent);
                if (chainman.m_interrupt) {
                    LogPrintf("Interrupt requested. Exit %s\n", __func__);
                    return;
                }
                nFile++;
            }
            WITH_LOCK(::cs_main, chainman.m_blockman.m_block_tree_db->WriteReindexing(false));
            fReindex = false;
            LogPrintf("Reindexing finished\n");
            // To avoid ending up in a situation without genesis block, re-try initializing (no-op if reindexing worked):
            chainman.ActiveChainstate().LoadGenesisBlock();
        }

        // -loadblock=
        for (const fs::path& path : vImportFiles) {
            AutoFile file{fsbridge::fopen(path, "rb")};
            if (!file.IsNull()) {
                LogPrintf("Importing blocks file %s...\n", fs::PathToString(path));
                chainman.LoadExternalBlockFile(file);
                if (chainman.m_interrupt) {
                    LogPrintf("Interrupt requested. Exit %s\n", __func__);
                    return;
                }
            } else {
                LogPrintf("Warning: Could not open blocks file %s\n", fs::PathToString(path));
            }
        }

        // scan for better chains in the block chain database, that are not yet connected in the active best chain

        // We can't hold cs_main during ActivateBestChain even though we're accessing
        // the chainman unique_ptrs since ABC requires us not to be holding cs_main, so retrieve
        // the relevant pointers before the ABC call.
        for (Chainstate* chainstate : WITH_LOCK(::cs_main, return chainman.GetAll())) {
            BlockValidationState state;
            if (!chainstate->ActivateBestChain(state, nullptr)) {
                chainman.GetNotifications().fatalError(strprintf("Failed to connect best block (%s)", state.ToString()));
                return;
            }
        }
    } // End scope of ImportingNow
}

std::ostream& operator<<(std::ostream& os, const BlockfileType& type) {
    switch(type) {
        case BlockfileType::NORMAL: os << "normal"; break;
        case BlockfileType::ASSUMED: os << "assumed"; break;
        default: os.setstate(std::ios_base::failbit);
    }
    return os;
}

std::ostream& operator<<(std::ostream& os, const BlockfileCursor& cursor) {
    os << strprintf("BlockfileCursor(file_num=%d, undo_height=%d)", cursor.file_num, cursor.undo_height);
    return os;
}
} // namespace node<|MERGE_RESOLUTION|>--- conflicted
+++ resolved
@@ -129,8 +129,11 @@
                 pindexNew->nNonce         = diskindex.nNonce;
                 pindexNew->nStatus        = diskindex.nStatus;
                 pindexNew->nTx            = diskindex.nTx;
-
-                if (!CheckProofOfWork(pindexNew->GetBlockHash(), pindexNew->nBits, consensusParams)) {
+                pindexNew->posProof       = diskindex.posProof;
+                pindexNew->nStakeModifier = diskindex.nStakeModifier;
+                pindexNew->kernelHash     = diskindex.kernelHash;
+
+                if (!pindexNew->IsProofOfStake() && !CheckProofOfWork(pindexNew->GetBlockHash(), pindexNew->nBits, consensusParams)) {
                     return error("%s: CheckProofOfWork failed: %s", __func__, pindexNew->ToString());
                 }
 
@@ -1038,11 +1041,7 @@
     }
 
     // Check the header
-<<<<<<< HEAD
-    if (!block.IsProofOfStake() && !CheckProofOfWork(block.GetHash(), block.nBits, consensusParams)) {
-=======
-    if (!CheckProofOfWork(block.GetHash(), block.nBits, GetConsensus())) {
->>>>>>> c78c67d4
+    if (!block.IsProofOfStake() && !CheckProofOfWork(block.GetHash(), block.nBits, GetConsensus())) {
         return error("ReadBlockFromDisk: Errors in block header at %s", pos.ToString());
     }
 
