// Copyright (c) 2011-2022 The Bitcoin Core developers
// Distributed under the MIT software license, see the accompanying
// file COPYING or http://www.opensource.org/licenses/mit-license.php.

#include <node/blockstorage.h>

#include <arith_uint256.h>
#include <chain.h>
#include <consensus/params.h>
#include <consensus/validation.h>
#include <dbwrapper.h>
#include <flatfile.h>
#include <hash.h>
#include <kernel/blockmanager_opts.h>
#include <kernel/chainparams.h>
#include <kernel/messagestartchars.h>
#include <kernel/notifications_interface.h>
#include <logging.h>
#include <pow.h>
#include <primitives/block.h>
#include <primitives/transaction.h>
#include <random.h>
#include <serialize.h>
#include <signet.h>
#include <span.h>
#include <streams.h>
#include <sync.h>
#include <tinyformat.h>
#include <uint256.h>
#include <undo.h>
#include <util/batchpriority.h>
#include <util/check.h>
#include <util/fs.h>
<<<<<<< HEAD
#include <util/overflow.h>
=======
#include <util/ioprio.h>
>>>>>>> cc811159
#include <util/signalinterrupt.h>
#include <util/strencodings.h>
#include <util/syserror.h>
#include <util/translation.h>
#include <validation.h>

#include <cstddef>
#include <map>
#include <optional>
#include <ranges>
#include <unordered_map>

namespace kernel {
static constexpr uint8_t DB_BLOCK_FILES{'f'};
static constexpr uint8_t DB_BLOCK_INDEX{'b'};
static constexpr uint8_t DB_FLAG{'F'};
static constexpr uint8_t DB_REINDEX_FLAG{'R'};
static constexpr uint8_t DB_LAST_BLOCK{'l'};
static constexpr uint8_t DB_PRUNE_LOCK{'L'};
// Keys used in previous version that might still be found in the DB:
// BlockTreeDB::DB_TXINDEX_BLOCK{'T'};
// BlockTreeDB::DB_TXINDEX{'t'}
// BlockTreeDB::ReadFlag("txindex")

bool BlockTreeDB::ReadBlockFileInfo(int nFile, CBlockFileInfo& info)
{
    return Read(std::make_pair(DB_BLOCK_FILES, nFile), info);
}

bool BlockTreeDB::WriteReindexing(bool fReindexing)
{
    if (fReindexing) {
        return Write(DB_REINDEX_FLAG, uint8_t{'1'});
    } else {
        return Erase(DB_REINDEX_FLAG);
    }
}

void BlockTreeDB::ReadReindexing(bool& fReindexing)
{
    fReindexing = Exists(DB_REINDEX_FLAG);
}

bool BlockTreeDB::ReadLastBlockFile(int& nFile)
{
    return Read(DB_LAST_BLOCK, nFile);
}

bool BlockTreeDB::WriteBatchSync(const std::vector<std::pair<int, const CBlockFileInfo*>>& fileInfo, int nLastFile, const std::vector<const CBlockIndex*>& blockinfo, const std::unordered_map<std::string, node::PruneLockInfo>& prune_locks)
{
    CDBBatch batch(*this);
    for (const auto& [file, info] : fileInfo) {
        batch.Write(std::make_pair(DB_BLOCK_FILES, file), *info);
    }
    batch.Write(DB_LAST_BLOCK, nLastFile);
    for (const CBlockIndex* bi : blockinfo) {
        batch.Write(std::make_pair(DB_BLOCK_INDEX, bi->GetBlockHash()), CDiskBlockIndex{bi});
    }
    for (const auto& prune_lock : prune_locks) {
        if (prune_lock.second.temporary) continue;
        batch.Write(std::make_pair(DB_PRUNE_LOCK, prune_lock.first), prune_lock.second);
    }
    return WriteBatch(batch, true);
}

bool BlockTreeDB::WritePruneLock(const std::string& name, const node::PruneLockInfo& lock_info) {
    if (lock_info.temporary) return true;
    return Write(std::make_pair(DB_PRUNE_LOCK, name), lock_info);
}

bool BlockTreeDB::DeletePruneLock(const std::string& name) {
    return Erase(std::make_pair(DB_PRUNE_LOCK, name));
}

bool BlockTreeDB::LoadPruneLocks(std::unordered_map<std::string, node::PruneLockInfo>& prune_locks, const util::SignalInterrupt& interrupt) {
    std::unique_ptr<CDBIterator> pcursor(NewIterator());
    for (pcursor->Seek(DB_PRUNE_LOCK); pcursor->Valid(); pcursor->Next()) {
        if (interrupt) return false;

        std::pair<uint8_t, std::string> key;
        if ((!pcursor->GetKey(key)) || key.first != DB_PRUNE_LOCK) break;

        node::PruneLockInfo& lock_info = prune_locks[key.second];
        if (!pcursor->GetValue(lock_info)) {
            LogError("%s: failed to %s prune lock '%s'\n", __func__, "read", key.second);
            return false;
        }
        lock_info.temporary = false;
    }

    return true;
}

bool BlockTreeDB::WriteFlag(const std::string& name, bool fValue)
{
    return Write(std::make_pair(DB_FLAG, name), fValue ? uint8_t{'1'} : uint8_t{'0'});
}

bool BlockTreeDB::ReadFlag(const std::string& name, bool& fValue)
{
    uint8_t ch;
    if (!Read(std::make_pair(DB_FLAG, name), ch)) {
        return false;
    }
    fValue = ch == uint8_t{'1'};
    return true;
}

bool BlockTreeDB::LoadBlockIndexGuts(const Consensus::Params& consensusParams, std::function<CBlockIndex*(const uint256&)> insertBlockIndex, const util::SignalInterrupt& interrupt)
{
    AssertLockHeld(::cs_main);
    std::unique_ptr<CDBIterator> pcursor(NewIterator());
    pcursor->Seek(std::make_pair(DB_BLOCK_INDEX, uint256()));

    // Load m_block_index
    while (pcursor->Valid()) {
        if (interrupt) return false;
        std::pair<uint8_t, uint256> key;
        if (pcursor->GetKey(key) && key.first == DB_BLOCK_INDEX) {
            CDiskBlockIndex diskindex;
            if (pcursor->GetValue(diskindex)) {
                // Construct block index object
                CBlockIndex* pindexNew = insertBlockIndex(diskindex.ConstructBlockHash());
                pindexNew->pprev          = insertBlockIndex(diskindex.hashPrev);
                pindexNew->nHeight        = diskindex.nHeight;
                pindexNew->nFile          = diskindex.nFile;
                pindexNew->nDataPos       = diskindex.nDataPos;
                pindexNew->nUndoPos       = diskindex.nUndoPos;
                pindexNew->nVersion       = diskindex.nVersion;
                pindexNew->hashMerkleRoot = diskindex.hashMerkleRoot;
                pindexNew->nTime          = diskindex.nTime;
                pindexNew->nBits          = diskindex.nBits;
                pindexNew->nNonce         = diskindex.nNonce;
                pindexNew->nStatus        = diskindex.nStatus;
                pindexNew->nTx            = diskindex.nTx;

                if (!CheckProofOfWork(pindexNew->GetBlockHash(), pindexNew->nBits, consensusParams)) {
                    LogError("%s: CheckProofOfWork failed: %s\n", __func__, pindexNew->ToString());
                    return false;
                }

                pcursor->Next();
            } else {
                LogError("%s: failed to read value\n", __func__);
                return false;
            }
        } else {
            break;
        }
    }

    return true;
}
} // namespace kernel

namespace node {

bool CBlockIndexWorkComparator::operator()(const CBlockIndex* pa, const CBlockIndex* pb) const
{
    // First sort by most total work, ...
    if (pa->nChainWork > pb->nChainWork) return false;
    if (pa->nChainWork < pb->nChainWork) return true;

    // ... then by earliest activatable time, ...
    if (pa->nSequenceId < pb->nSequenceId) return false;
    if (pa->nSequenceId > pb->nSequenceId) return true;

    // Use pointer address as tie breaker (should only happen with blocks
    // loaded from disk, as those share the same id: 0 for blocks on the
    // best chain, 1 for all others).
    if (pa < pb) return false;
    if (pa > pb) return true;

    // Identical blocks.
    return false;
}

bool CBlockIndexHeightOnlyComparator::operator()(const CBlockIndex* pa, const CBlockIndex* pb) const
{
    return pa->nHeight < pb->nHeight;
}

/** The number of blocks to keep below the deepest prune lock.
 *  There is nothing special about this number. It is higher than what we
 *  expect to see in regular mainnet reorgs, but not so high that it would
 *  noticeably interfere with the pruning mechanism.
 * */
static constexpr int PRUNE_LOCK_BUFFER{10};

std::vector<CBlockIndex*> BlockManager::GetAllBlockIndices()
{
    AssertLockHeld(cs_main);
    std::vector<CBlockIndex*> rv;
    rv.reserve(m_block_index.size());
    for (auto& [_, block_index] : m_block_index) {
        rv.push_back(&block_index);
    }
    return rv;
}

CBlockIndex* BlockManager::LookupBlockIndex(const uint256& hash)
{
    AssertLockHeld(cs_main);
    BlockMap::iterator it = m_block_index.find(hash);
    return it == m_block_index.end() ? nullptr : &it->second;
}

const CBlockIndex* BlockManager::LookupBlockIndex(const uint256& hash) const
{
    AssertLockHeld(cs_main);
    BlockMap::const_iterator it = m_block_index.find(hash);
    return it == m_block_index.end() ? nullptr : &it->second;
}

CBlockIndex* BlockManager::AddToBlockIndex(const CBlockHeader& block, CBlockIndex*& best_header)
{
    AssertLockHeld(cs_main);

    auto [mi, inserted] = m_block_index.try_emplace(block.GetHash(), block);
    if (!inserted) {
        return &mi->second;
    }
    CBlockIndex* pindexNew = &(*mi).second;

    // We assign the sequence id to blocks only when the full data is available,
    // to avoid miners withholding blocks but broadcasting headers, to get a
    // competitive advantage.
    pindexNew->nSequenceId = SEQ_ID_INIT_FROM_DISK;

    pindexNew->phashBlock = &((*mi).first);
    BlockMap::iterator miPrev = m_block_index.find(block.hashPrevBlock);
    if (miPrev != m_block_index.end()) {
        pindexNew->pprev = &(*miPrev).second;
        pindexNew->nHeight = pindexNew->pprev->nHeight + 1;
        pindexNew->BuildSkip();
    }
    pindexNew->nTimeMax = (pindexNew->pprev ? std::max(pindexNew->pprev->nTimeMax, pindexNew->nTime) : pindexNew->nTime);
    pindexNew->nChainWork = (pindexNew->pprev ? pindexNew->pprev->nChainWork : 0) + GetBlockProof(*pindexNew);
    pindexNew->RaiseValidity(BLOCK_VALID_TREE);
    if (best_header == nullptr || best_header->nChainWork < pindexNew->nChainWork) {
        best_header = pindexNew;
    }

    m_dirty_blockindex.insert(pindexNew);

    return pindexNew;
}

void BlockManager::PruneOneBlockFile(const int fileNumber)
{
    AssertLockHeld(cs_main);
    LOCK(cs_LastBlockFile);

    for (auto& entry : m_block_index) {
        CBlockIndex* pindex = &entry.second;
        if (pindex->nFile == fileNumber) {
            pindex->nStatus &= ~BLOCK_HAVE_DATA;
            pindex->nStatus &= ~BLOCK_HAVE_UNDO;
            pindex->nFile = 0;
            pindex->nDataPos = 0;
            pindex->nUndoPos = 0;
            m_dirty_blockindex.insert(pindex);

            // Prune from m_blocks_unlinked -- any block we prune would have
            // to be downloaded again in order to consider its chain, at which
            // point it would be considered as a candidate for
            // m_blocks_unlinked or setBlockIndexCandidates.
            auto range = m_blocks_unlinked.equal_range(pindex->pprev);
            while (range.first != range.second) {
                std::multimap<CBlockIndex*, CBlockIndex*>::iterator _it = range.first;
                range.first++;
                if (_it->second == pindex) {
                    m_blocks_unlinked.erase(_it);
                }
            }
        }
    }

    m_blockfile_info.at(fileNumber) = CBlockFileInfo{};
    m_dirty_fileinfo.insert(fileNumber);
}

bool BlockManager::DoPruneLocksForbidPruning(const CBlockFileInfo& block_file_info)
{
    AssertLockHeld(cs_main);
    for (const auto& prune_lock : m_prune_locks) {
        if (prune_lock.second.height_first == std::numeric_limits<uint64_t>::max()) continue;
        // Remove the buffer and one additional block here to get actual height that is outside of the buffer
        const uint64_t lock_height{(prune_lock.second.height_first <= PRUNE_LOCK_BUFFER + 1) ? 1 : (prune_lock.second.height_first - PRUNE_LOCK_BUFFER - 1)};
        const uint64_t lock_height_last{SaturatingAdd(prune_lock.second.height_last, (uint64_t)PRUNE_LOCK_BUFFER)};
        if (block_file_info.nHeightFirst > lock_height_last) continue;
        if (block_file_info.nHeightLast <= lock_height) continue;
        // TODO: Check each block within the file against the prune_lock range

        LogDebug(BCLog::PRUNE, "%s limited pruning to height %d\n", prune_lock.first, lock_height);
        return true;
    }
    return false;
}

void BlockManager::FindFilesToPruneManual(
    std::set<int>& setFilesToPrune,
    int nManualPruneHeight,
    const Chainstate& chain,
    ChainstateManager& chainman)
{
    assert(IsPruneMode() && nManualPruneHeight > 0);

    LOCK2(cs_main, cs_LastBlockFile);
    if (chain.m_chain.Height() < 0) {
        return;
    }

    const auto [min_block_to_prune, last_block_can_prune] = chainman.GetPruneRange(chain, nManualPruneHeight);

    int count = 0;
    for (int fileNumber = 0; fileNumber < this->MaxBlockfileNum(); fileNumber++) {
        const auto& fileinfo = m_blockfile_info[fileNumber];
        if (fileinfo.nSize == 0 || fileinfo.nHeightLast > (unsigned)last_block_can_prune || fileinfo.nHeightFirst < (unsigned)min_block_to_prune) {
            continue;
        }

        if (DoPruneLocksForbidPruning(m_blockfile_info[fileNumber])) continue;

        PruneOneBlockFile(fileNumber);
        setFilesToPrune.insert(fileNumber);
        count++;
    }
    LogPrintf("[%s] Prune (Manual): prune_height=%d removed %d blk/rev pairs\n",
        chain.GetRole(), last_block_can_prune, count);
}

uint64_t BlockManager::GetPruneTargetForChainstate(const Chainstate& chain, ChainstateManager& chainman) const
{
    const auto number_of_chainstates{chainman.GetAll().size()};
    const uint64_t min_overall_target{MIN_DISK_SPACE_FOR_BLOCK_FILES * number_of_chainstates};
    auto target = std::max(min_overall_target, GetPruneTarget());
    uint64_t target_boost{0};
    if (m_opts.prune_target_during_init > -1 && chainman.IsInitialBlockDownload()) {
        if ((uint64_t)m_opts.prune_target_during_init <= target) {
            target = std::max(min_overall_target, (uint64_t)m_opts.prune_target_during_init);
        } else if (chain.GetRole() != ChainstateRole::ASSUMEDVALID) {
            // Only the background/normal gets the benefit
            // NOTE: This assumes only one such chainstate exists
            target_boost = m_opts.prune_target_during_init - target;
        }
    }
    // Distribute our -prune budget over all chainstates.
    target = (target / number_of_chainstates) + target_boost;
    return target;
}

void BlockManager::FindFilesToPrune(
    std::set<int>& setFilesToPrune,
    int last_prune,
    const Chainstate& chain,
    ChainstateManager& chainman)
{
    LOCK2(cs_main, cs_LastBlockFile);
    const auto target{GetPruneTargetForChainstate(chain, chainman)};
    const uint64_t target_sync_height = chainman.m_best_header->nHeight;

    if (chain.m_chain.Height() < 0 || target == 0) {
        return;
    }
    if (static_cast<uint64_t>(chain.m_chain.Height()) <= chainman.GetParams().PruneAfterHeight()) {
        return;
    }

    const auto [min_block_to_prune, last_block_can_prune] = chainman.GetPruneRange(chain, last_prune);

    uint64_t nCurrentUsage = CalculateCurrentUsage();
    // We don't check to prune until after we've allocated new space for files
    // So we should leave a buffer under our target to account for another allocation
    // before the next pruning.
    uint64_t nBuffer = BLOCKFILE_CHUNK_SIZE + UNDOFILE_CHUNK_SIZE;
    uint64_t nBytesToPrune;
    int count = 0;

    if (nCurrentUsage + nBuffer >= target) {
        // On a prune event, the chainstate DB is flushed.
        // To avoid excessive prune events negating the benefit of high dbcache
        // values, we should not prune too rapidly.
        // So when pruning in IBD, increase the buffer to avoid a re-prune too soon.
        const auto chain_tip_height = chain.m_chain.Height();
        if (chainman.IsInitialBlockDownload() && target_sync_height > (uint64_t)chain_tip_height) {
            // Since this is only relevant during IBD, we assume blocks are at least 1 MB on average
            static constexpr uint64_t average_block_size = 1000000;  /* 1 MB */
            const uint64_t remaining_blocks = target_sync_height - chain_tip_height;
            nBuffer += average_block_size * remaining_blocks;
        }

        for (int fileNumber = 0; fileNumber < this->MaxBlockfileNum(); fileNumber++) {
            const auto& fileinfo = m_blockfile_info[fileNumber];
            nBytesToPrune = fileinfo.nSize + fileinfo.nUndoSize;

            if (fileinfo.nSize == 0) {
                continue;
            }

            if (nCurrentUsage + nBuffer < target) { // are we below our target?
                break;
            }

            // don't prune files that could have a block that's not within the allowable
            // prune range for the chain being pruned.
            if (fileinfo.nHeightLast > (unsigned)last_block_can_prune || fileinfo.nHeightFirst < (unsigned)min_block_to_prune) {
                continue;
            }

            if (DoPruneLocksForbidPruning(m_blockfile_info[fileNumber])) continue;

            PruneOneBlockFile(fileNumber);
            // Queue up the files for removal
            setFilesToPrune.insert(fileNumber);
            nCurrentUsage -= nBytesToPrune;
            count++;
        }
    }

    LogDebug(BCLog::PRUNE, "[%s] target=%dMiB actual=%dMiB diff=%dMiB min_height=%d max_prune_height=%d removed %d blk/rev pairs\n",
             chain.GetRole(), target / 1024 / 1024, nCurrentUsage / 1024 / 1024,
             (int64_t(target) - int64_t(nCurrentUsage)) / 1024 / 1024,
             min_block_to_prune, last_block_can_prune, count);
}

bool BlockManager::PruneLockExists(const std::string& name) const {
    return m_prune_locks.count(name);
}

bool BlockManager::UpdatePruneLock(const std::string& name, const PruneLockInfo& lock_info, const bool sync) {
    AssertLockHeld(::cs_main);
    if (sync) {
        if (!m_block_tree_db->WritePruneLock(name, lock_info)) {
            LogError("%s: failed to %s prune lock '%s'\n", __func__, "write", name);
            return false;
        }
    }
    PruneLockInfo& stored_lock_info = m_prune_locks[name];
    if (lock_info.temporary && !stored_lock_info.temporary) {
        // Erase non-temporary lock from disk
        if (!m_block_tree_db->DeletePruneLock(name)) {
            LogError("%s: failed to %s prune lock '%s'\n", __func__, "erase", name);
            return false;
        }
    }
    stored_lock_info = lock_info;
    return true;
}

bool BlockManager::DeletePruneLock(const std::string& name)
{
    AssertLockHeld(::cs_main);
    m_prune_locks.erase(name);

    // Since there is no reasonable expectation for any follow-up to this prune lock, actually ensure it gets committed to disk immediately
    if (!m_block_tree_db->DeletePruneLock(name)) {
        LogError("%s: failed to %s prune lock '%s'\n", __func__, "erase", name);
        return false;
    }
    return true;
}

CBlockIndex* BlockManager::InsertBlockIndex(const uint256& hash)
{
    AssertLockHeld(cs_main);

    if (hash.IsNull()) {
        return nullptr;
    }

    const auto [mi, inserted]{m_block_index.try_emplace(hash)};
    CBlockIndex* pindex = &(*mi).second;
    if (inserted) {
        pindex->phashBlock = &((*mi).first);
    }
    return pindex;
}

bool BlockManager::LoadBlockIndex(const std::optional<uint256>& snapshot_blockhash)
{
    if (!m_block_tree_db->LoadBlockIndexGuts(
            GetConsensus(), [this](const uint256& hash) EXCLUSIVE_LOCKS_REQUIRED(cs_main) { return this->InsertBlockIndex(hash); }, m_interrupt)) {
        return false;
    }

    if (!m_block_tree_db->LoadPruneLocks(m_prune_locks, m_interrupt)) return false;

    if (snapshot_blockhash) {
        const std::optional<AssumeutxoData> maybe_au_data = GetParams().AssumeutxoForBlockhash(*snapshot_blockhash);
        if (!maybe_au_data) {
            m_opts.notifications.fatalError(strprintf(_("Assumeutxo data not found for the given blockhash '%s'."), snapshot_blockhash->ToString()));
            return false;
        }
        const AssumeutxoData& au_data = *Assert(maybe_au_data);
        m_snapshot_height = au_data.height;
        CBlockIndex* base{LookupBlockIndex(*snapshot_blockhash)};

        // Since m_chain_tx_count (responsible for estimated progress) isn't persisted
        // to disk, we must bootstrap the value for assumedvalid chainstates
        // from the hardcoded assumeutxo chainparams.
        base->m_chain_tx_count = au_data.m_chain_tx_count;
        LogPrintf("[snapshot] set m_chain_tx_count=%d for %s\n", au_data.m_chain_tx_count, snapshot_blockhash->ToString());
    } else {
        // If this isn't called with a snapshot blockhash, make sure the cached snapshot height
        // is null. This is relevant during snapshot completion, when the blockman may be loaded
        // with a height that then needs to be cleared after the snapshot is fully validated.
        m_snapshot_height.reset();
    }

    Assert(m_snapshot_height.has_value() == snapshot_blockhash.has_value());

    // Calculate nChainWork
    std::vector<CBlockIndex*> vSortedByHeight{GetAllBlockIndices()};
    std::sort(vSortedByHeight.begin(), vSortedByHeight.end(),
              CBlockIndexHeightOnlyComparator());

    CBlockIndex* previous_index{nullptr};
    for (CBlockIndex* pindex : vSortedByHeight) {
        if (m_interrupt) return false;
        if (previous_index && pindex->nHeight > previous_index->nHeight + 1) {
            LogError("%s: block index is non-contiguous, index of height %d missing\n", __func__, previous_index->nHeight + 1);
            return false;
        }
        previous_index = pindex;
        pindex->nChainWork = (pindex->pprev ? pindex->pprev->nChainWork : 0) + GetBlockProof(*pindex);
        pindex->nTimeMax = (pindex->pprev ? std::max(pindex->pprev->nTimeMax, pindex->nTime) : pindex->nTime);

        // We can link the chain of blocks for which we've received transactions at some point, or
        // blocks that are assumed-valid on the basis of snapshot load (see
        // PopulateAndValidateSnapshot()).
        // Pruned nodes may have deleted the block.
        if (pindex->nTx > 0) {
            if (pindex->pprev) {
                if (m_snapshot_height && pindex->nHeight == *m_snapshot_height &&
                        pindex->GetBlockHash() == *snapshot_blockhash) {
                    // Should have been set above; don't disturb it with code below.
                    Assert(pindex->m_chain_tx_count > 0);
                } else if (pindex->pprev->m_chain_tx_count > 0) {
                    pindex->m_chain_tx_count = pindex->pprev->m_chain_tx_count + pindex->nTx;
                } else {
                    pindex->m_chain_tx_count = 0;
                    m_blocks_unlinked.insert(std::make_pair(pindex->pprev, pindex));
                }
            } else {
                pindex->m_chain_tx_count = pindex->nTx;
            }
        }
        if (!(pindex->nStatus & BLOCK_FAILED_MASK) && pindex->pprev && (pindex->pprev->nStatus & BLOCK_FAILED_MASK)) {
            pindex->nStatus |= BLOCK_FAILED_CHILD;
            m_dirty_blockindex.insert(pindex);
        }
        if (pindex->pprev) {
            pindex->BuildSkip();
        }
    }

    return true;
}

bool BlockManager::WriteBlockIndexDB()
{
    AssertLockHeld(::cs_main);
    std::vector<std::pair<int, const CBlockFileInfo*>> vFiles;
    vFiles.reserve(m_dirty_fileinfo.size());
    for (std::set<int>::iterator it = m_dirty_fileinfo.begin(); it != m_dirty_fileinfo.end();) {
        vFiles.emplace_back(*it, &m_blockfile_info[*it]);
        m_dirty_fileinfo.erase(it++);
    }
    std::vector<const CBlockIndex*> vBlocks;
    vBlocks.reserve(m_dirty_blockindex.size());
    for (std::set<CBlockIndex*>::iterator it = m_dirty_blockindex.begin(); it != m_dirty_blockindex.end();) {
        vBlocks.push_back(*it);
        m_dirty_blockindex.erase(it++);
    }
    int max_blockfile = WITH_LOCK(cs_LastBlockFile, return this->MaxBlockfileNum());
    if (!m_block_tree_db->WriteBatchSync(vFiles, max_blockfile, vBlocks, m_prune_locks)) {
        return false;
    }
    return true;
}

bool BlockManager::LoadBlockIndexDB(const std::optional<uint256>& snapshot_blockhash)
{
    if (!LoadBlockIndex(snapshot_blockhash)) {
        return false;
    }
    int max_blockfile_num{0};

    // Load block file info
    m_block_tree_db->ReadLastBlockFile(max_blockfile_num);
    m_blockfile_info.resize(max_blockfile_num + 1);
    LogPrintf("%s: last block file = %i\n", __func__, max_blockfile_num);
    for (int nFile = 0; nFile <= max_blockfile_num; nFile++) {
        m_block_tree_db->ReadBlockFileInfo(nFile, m_blockfile_info[nFile]);
    }
    LogPrintf("%s: last block file info: %s\n", __func__, m_blockfile_info[max_blockfile_num].ToString());
    for (int nFile = max_blockfile_num + 1; true; nFile++) {
        CBlockFileInfo info;
        if (m_block_tree_db->ReadBlockFileInfo(nFile, info)) {
            m_blockfile_info.push_back(info);
        } else {
            break;
        }
    }

    // Check presence of blk files
    LogPrintf("Checking all blk files are present...\n");
    std::set<int> setBlkDataFiles;
    for (const auto& [_, block_index] : m_block_index) {
        if (block_index.nStatus & BLOCK_HAVE_DATA) {
            setBlkDataFiles.insert(block_index.nFile);
        }
    }
    for (std::set<int>::iterator it = setBlkDataFiles.begin(); it != setBlkDataFiles.end(); it++) {
        FlatFilePos pos(*it, 0);
        if (OpenBlockFile(pos, true).IsNull()) {
            return false;
        }
    }

    {
        // Initialize the blockfile cursors.
        LOCK(cs_LastBlockFile);
        for (size_t i = 0; i < m_blockfile_info.size(); ++i) {
            const auto last_height_in_file = m_blockfile_info[i].nHeightLast;
            m_blockfile_cursors[BlockfileTypeForHeight(last_height_in_file)] = {static_cast<int>(i), 0};
        }
    }

    // Check whether we have ever pruned block & undo files
    m_block_tree_db->ReadFlag("prunedblockfiles", m_have_pruned);
    if (m_have_pruned) {
        LogPrintf("LoadBlockIndexDB(): Block files have previously been pruned\n");
    }

    // Check whether we need to continue reindexing
    bool fReindexing = false;
    m_block_tree_db->ReadReindexing(fReindexing);
    if (fReindexing) m_blockfiles_indexed = false;

    return true;
}

void BlockManager::ScanAndUnlinkAlreadyPrunedFiles()
{
    AssertLockHeld(::cs_main);
    int max_blockfile = WITH_LOCK(cs_LastBlockFile, return this->MaxBlockfileNum());
    if (!m_have_pruned) {
        return;
    }

    std::set<int> block_files_to_prune;
    for (int file_number = 0; file_number < max_blockfile; file_number++) {
        if (m_blockfile_info[file_number].nSize == 0) {
            block_files_to_prune.insert(file_number);
        }
    }

    UnlinkPrunedFiles(block_files_to_prune);
}

const CBlockIndex* BlockManager::GetLastCheckpoint(const CCheckpointData& data)
{
    const MapCheckpoints& checkpoints = data.mapCheckpoints;

    for (const MapCheckpoints::value_type& i : checkpoints | std::views::reverse) {
        const uint256& hash = i.second;
        const CBlockIndex* pindex = LookupBlockIndex(hash);
        if (pindex) {
            return pindex;
        }
    }
    return nullptr;
}

bool BlockManager::IsBlockPruned(const CBlockIndex& block) const
{
    AssertLockHeld(::cs_main);
    return m_have_pruned && !(block.nStatus & BLOCK_HAVE_DATA) && (block.nTx > 0);
}

const CBlockIndex* BlockManager::GetFirstBlock(const CBlockIndex& upper_block, uint32_t status_mask, const CBlockIndex* lower_block) const
{
    AssertLockHeld(::cs_main);
    const CBlockIndex* last_block = &upper_block;
    assert((last_block->nStatus & status_mask) == status_mask); // 'upper_block' must satisfy the status mask
    while (last_block->pprev && ((last_block->pprev->nStatus & status_mask) == status_mask)) {
        if (lower_block) {
            // Return if we reached the lower_block
            if (last_block == lower_block) return lower_block;
            // if range was surpassed, means that 'lower_block' is not part of the 'upper_block' chain
            // and so far this is not allowed.
            assert(last_block->nHeight >= lower_block->nHeight);
        }
        last_block = last_block->pprev;
    }
    assert(last_block != nullptr);
    return last_block;
}

bool BlockManager::CheckBlockDataAvailability(const CBlockIndex& upper_block, const CBlockIndex& lower_block)
{
    if (!(upper_block.nStatus & BLOCK_HAVE_DATA)) return false;
    return GetFirstBlock(upper_block, BLOCK_HAVE_DATA, &lower_block) == &lower_block;
}

// If we're using -prune with -reindex, then delete block files that will be ignored by the
// reindex.  Since reindexing works by starting at block file 0 and looping until a blockfile
// is missing, do the same here to delete any later block files after a gap.  Also delete all
// rev files since they'll be rewritten by the reindex anyway.  This ensures that m_blockfile_info
// is in sync with what's actually on disk by the time we start downloading, so that pruning
// works correctly.
void BlockManager::CleanupBlockRevFiles() const
{
    std::map<std::string, fs::path> mapBlockFiles;

    // Glob all blk?????.dat and rev?????.dat files from the blocks directory.
    // Remove the rev files immediately and insert the blk file paths into an
    // ordered map keyed by block file index.
    LogPrintf("Removing unusable blk?????.dat and rev?????.dat files for -reindex with -prune\n");
    for (fs::directory_iterator it(m_opts.blocks_dir); it != fs::directory_iterator(); it++) {
        const std::string path = fs::PathToString(it->path().filename());
        if (fs::is_regular_file(*it) &&
            path.length() == 12 &&
            path.substr(8,4) == ".dat")
        {
            if (path.substr(0, 3) == "blk") {
                mapBlockFiles[path.substr(3, 5)] = it->path();
            } else if (path.substr(0, 3) == "rev") {
                remove(it->path());
            }
        }
    }

    // Remove all block files that aren't part of a contiguous set starting at
    // zero by walking the ordered map (keys are block file indices) by
    // keeping a separate counter.  Once we hit a gap (or if 0 doesn't exist)
    // start removing block files.
    int nContigCounter = 0;
    for (const std::pair<const std::string, fs::path>& item : mapBlockFiles) {
        if (LocaleIndependentAtoi<int>(item.first) == nContigCounter) {
            nContigCounter++;
            continue;
        }
        remove(item.second);
    }
}

CBlockFileInfo* BlockManager::GetBlockFileInfo(size_t n)
{
    LOCK(cs_LastBlockFile);
    if (n > m_blockfile_info.size()-1) return nullptr;
    return &m_blockfile_info.at(n);
}

bool BlockManager::ReadBlockUndo(CBlockUndo& blockundo, const CBlockIndex& index) const
{
    const FlatFilePos pos{WITH_LOCK(::cs_main, return index.GetUndoPos())};

    // Open history file to read
    AutoFile file{OpenUndoFile(pos, true)};
    if (file.IsNull()) {
        LogError("OpenUndoFile failed for %s while reading block undo", pos.ToString());
        return false;
    }
    BufferedReader filein{std::move(file)};

    try {
    // Read block
    uint256 hashChecksum;
    HashVerifier verifier{filein}; // Use HashVerifier as reserializing may lose data, c.f. commit d342424301013ec47dc146a4beb49d5c9319d80a
        verifier << index.pprev->GetBlockHash();
        verifier >> blockundo;
        filein >> hashChecksum;

    // Verify checksum
    if (hashChecksum != verifier.GetHash()) {
        LogError("%s: Checksum mismatch at %s\n", __func__, pos.ToString());
        return false;
    }
    } catch (const std::exception& e) {
        LogError("Deserialize or I/O error - %s at %s while reading block undo", e.what(), pos.ToString());
        return false;
    }

    return true;
}

bool BlockManager::FlushUndoFile(int block_file, bool finalize)
{
    FlatFilePos undo_pos_old(block_file, m_blockfile_info[block_file].nUndoSize);
    if (!m_undo_file_seq.Flush(undo_pos_old, finalize)) {
        m_opts.notifications.flushError(_("Flushing undo file to disk failed. This is likely the result of an I/O error."));
        return false;
    }
    return true;
}

bool BlockManager::FlushBlockFile(int blockfile_num, bool fFinalize, bool finalize_undo)
{
    bool success = true;
    LOCK(cs_LastBlockFile);

    if (m_blockfile_info.size() < 1) {
        // Return if we haven't loaded any blockfiles yet. This happens during
        // chainstate init, when we call ChainstateManager::MaybeRebalanceCaches() (which
        // then calls FlushStateToDisk()), resulting in a call to this function before we
        // have populated `m_blockfile_info` via LoadBlockIndexDB().
        return true;
    }
    assert(static_cast<int>(m_blockfile_info.size()) > blockfile_num);

    FlatFilePos block_pos_old(blockfile_num, m_blockfile_info[blockfile_num].nSize);
    if (!m_block_file_seq.Flush(block_pos_old, fFinalize)) {
        m_opts.notifications.flushError(_("Flushing block file to disk failed. This is likely the result of an I/O error."));
        success = false;
    }
    // we do not always flush the undo file, as the chain tip may be lagging behind the incoming blocks,
    // e.g. during IBD or a sync after a node going offline
    if (!fFinalize || finalize_undo) {
        if (!FlushUndoFile(blockfile_num, finalize_undo)) {
            success = false;
        }
    }
    return success;
}

BlockfileType BlockManager::BlockfileTypeForHeight(int height)
{
    if (!m_snapshot_height) {
        return BlockfileType::NORMAL;
    }
    return (height >= *m_snapshot_height) ? BlockfileType::ASSUMED : BlockfileType::NORMAL;
}

bool BlockManager::FlushChainstateBlockFile(int tip_height)
{
    LOCK(cs_LastBlockFile);
    auto& cursor = m_blockfile_cursors[BlockfileTypeForHeight(tip_height)];
    // If the cursor does not exist, it means an assumeutxo snapshot is loaded,
    // but no blocks past the snapshot height have been written yet, so there
    // is no data associated with the chainstate, and it is safe not to flush.
    if (cursor) {
        return FlushBlockFile(cursor->file_num, /*fFinalize=*/false, /*finalize_undo=*/false);
    }
    // No need to log warnings in this case.
    return true;
}

uint64_t BlockManager::CalculateCurrentUsage()
{
    LOCK(cs_LastBlockFile);

    uint64_t retval = 0;
    for (const CBlockFileInfo& file : m_blockfile_info) {
        retval += file.nSize + file.nUndoSize;
    }
    return retval;
}

void BlockManager::UnlinkPrunedFiles(const std::set<int>& setFilesToPrune) const
{
    std::error_code ec;
    for (std::set<int>::iterator it = setFilesToPrune.begin(); it != setFilesToPrune.end(); ++it) {
        FlatFilePos pos(*it, 0);
        const bool removed_blockfile{fs::remove(m_block_file_seq.FileName(pos), ec)};
        const bool removed_undofile{fs::remove(m_undo_file_seq.FileName(pos), ec)};
        if (removed_blockfile || removed_undofile) {
            LogDebug(BCLog::BLOCKSTORAGE, "Prune: %s deleted blk/rev (%05u)\n", __func__, *it);
        }
    }
}

AutoFile BlockManager::OpenBlockFile(const FlatFilePos& pos, bool fReadOnly) const
{
    return AutoFile{m_block_file_seq.Open(pos, fReadOnly), m_xor_key};
}

/** Open an undo file (rev?????.dat) */
AutoFile BlockManager::OpenUndoFile(const FlatFilePos& pos, bool fReadOnly) const
{
    return AutoFile{m_undo_file_seq.Open(pos, fReadOnly), m_xor_key};
}

fs::path BlockManager::GetBlockPosFilename(const FlatFilePos& pos) const
{
    return m_block_file_seq.FileName(pos);
}

FlatFilePos BlockManager::FindNextBlockPos(unsigned int nAddSize, unsigned int nHeight, uint64_t nTime)
{
    LOCK(cs_LastBlockFile);

    const BlockfileType chain_type = BlockfileTypeForHeight(nHeight);

    if (!m_blockfile_cursors[chain_type]) {
        // If a snapshot is loaded during runtime, we may not have initialized this cursor yet.
        assert(chain_type == BlockfileType::ASSUMED);
        const auto new_cursor = BlockfileCursor{this->MaxBlockfileNum() + 1};
        m_blockfile_cursors[chain_type] = new_cursor;
        LogDebug(BCLog::BLOCKSTORAGE, "[%s] initializing blockfile cursor to %s\n", chain_type, new_cursor);
    }
    const int last_blockfile = m_blockfile_cursors[chain_type]->file_num;

    int nFile = last_blockfile;
    if (static_cast<int>(m_blockfile_info.size()) <= nFile) {
        m_blockfile_info.resize(nFile + 1);
    }

    bool finalize_undo = false;
    unsigned int max_blockfile_size{MAX_BLOCKFILE_SIZE};
    // Use smaller blockfiles in test-only -fastprune mode - but avoid
    // the possibility of having a block not fit into the block file.
    if (m_opts.fast_prune) {
        max_blockfile_size = 0x10000; // 64kiB
        if (nAddSize >= max_blockfile_size) {
            // dynamically adjust the blockfile size to be larger than the added size
            max_blockfile_size = nAddSize + 1;
        }
    }
    assert(nAddSize < max_blockfile_size);

    while (m_blockfile_info[nFile].nSize + nAddSize >= max_blockfile_size) {
        // when the undo file is keeping up with the block file, we want to flush it explicitly
        // when it is lagging behind (more blocks arrive than are being connected), we let the
        // undo block write case handle it
        finalize_undo = (static_cast<int>(m_blockfile_info[nFile].nHeightLast) ==
                         Assert(m_blockfile_cursors[chain_type])->undo_height);

        // Try the next unclaimed blockfile number
        nFile = this->MaxBlockfileNum() + 1;
        // Set to increment MaxBlockfileNum() for next iteration
        m_blockfile_cursors[chain_type] = BlockfileCursor{nFile};

        if (static_cast<int>(m_blockfile_info.size()) <= nFile) {
            m_blockfile_info.resize(nFile + 1);
        }
    }
    FlatFilePos pos;
    pos.nFile = nFile;
    pos.nPos = m_blockfile_info[nFile].nSize;

    if (nFile != last_blockfile) {
        LogDebug(BCLog::BLOCKSTORAGE, "Leaving block file %i: %s (onto %i) (height %i)\n",
                 last_blockfile, m_blockfile_info[last_blockfile].ToString(), nFile, nHeight);

        // Do not propagate the return code. The flush concerns a previous block
        // and undo file that has already been written to. If a flush fails
        // here, and we crash, there is no expected additional block data
        // inconsistency arising from the flush failure here. However, the undo
        // data may be inconsistent after a crash if the flush is called during
        // a reindex. A flush error might also leave some of the data files
        // untrimmed.
        if (!FlushBlockFile(last_blockfile, /*fFinalize=*/true, finalize_undo)) {
            LogPrintLevel(BCLog::BLOCKSTORAGE, BCLog::Level::Warning,
                          "Failed to flush previous block file %05i (finalize=1, finalize_undo=%i) before opening new block file %05i\n",
                          last_blockfile, finalize_undo, nFile);
        }
        // No undo data yet in the new file, so reset our undo-height tracking.
        m_blockfile_cursors[chain_type] = BlockfileCursor{nFile};
    }

    m_blockfile_info[nFile].AddBlock(nHeight, nTime);
    m_blockfile_info[nFile].nSize += nAddSize;

    bool out_of_space;
    size_t bytes_allocated = m_block_file_seq.Allocate(pos, nAddSize, out_of_space);
    if (out_of_space) {
        m_opts.notifications.fatalError(_("Disk space is too low!"));
        return {};
    }
    if (bytes_allocated != 0 && IsPruneMode()) {
        m_check_for_pruning = true;
    }

    m_dirty_fileinfo.insert(nFile);
    return pos;
}

void BlockManager::UpdateBlockInfo(const CBlock& block, unsigned int nHeight, const FlatFilePos& pos)
{
    LOCK(cs_LastBlockFile);

    // Update the cursor so it points to the last file.
    const BlockfileType chain_type{BlockfileTypeForHeight(nHeight)};
    auto& cursor{m_blockfile_cursors[chain_type]};
    if (!cursor || cursor->file_num < pos.nFile) {
        m_blockfile_cursors[chain_type] = BlockfileCursor{pos.nFile};
    }

    // Update the file information with the current block.
    const unsigned int added_size = ::GetSerializeSize(TX_WITH_WITNESS(block));
    const int nFile = pos.nFile;
    if (static_cast<int>(m_blockfile_info.size()) <= nFile) {
        m_blockfile_info.resize(nFile + 1);
    }
    m_blockfile_info[nFile].AddBlock(nHeight, block.GetBlockTime());
    m_blockfile_info[nFile].nSize = std::max(pos.nPos + added_size, m_blockfile_info[nFile].nSize);
    m_dirty_fileinfo.insert(nFile);
}

bool BlockManager::FindUndoPos(BlockValidationState& state, int nFile, FlatFilePos& pos, unsigned int nAddSize)
{
    pos.nFile = nFile;

    LOCK(cs_LastBlockFile);

    pos.nPos = m_blockfile_info[nFile].nUndoSize;
    m_blockfile_info[nFile].nUndoSize += nAddSize;
    m_dirty_fileinfo.insert(nFile);

    bool out_of_space;
    size_t bytes_allocated = m_undo_file_seq.Allocate(pos, nAddSize, out_of_space);
    if (out_of_space) {
        return FatalError(m_opts.notifications, state, _("Disk space is too low!"));
    }
    if (bytes_allocated != 0 && IsPruneMode()) {
        m_check_for_pruning = true;
    }

    return true;
}

bool BlockManager::WriteBlockUndo(const CBlockUndo& blockundo, BlockValidationState& state, CBlockIndex& block)
{
    AssertLockHeld(::cs_main);
    const BlockfileType type = BlockfileTypeForHeight(block.nHeight);
    auto& cursor = *Assert(WITH_LOCK(cs_LastBlockFile, return m_blockfile_cursors[type]));

    // Write undo information to disk
    if (block.GetUndoPos().IsNull()) {
        FlatFilePos pos;
        const auto blockundo_size{static_cast<uint32_t>(GetSerializeSize(blockundo))};
        if (!FindUndoPos(state, block.nFile, pos, blockundo_size + UNDO_DATA_DISK_OVERHEAD)) {
            LogError("FindUndoPos failed for %s while writing block undo", pos.ToString());
            return false;
        }

        // Open history file to append
            AutoFile file{OpenUndoFile(pos)};
            if (file.IsNull()) {
                LogError("OpenUndoFile failed for %s while writing block undo", pos.ToString());
            return FatalError(m_opts.notifications, state, _("Failed to write undo data."));
        }
        {
            BufferedWriter fileout{file};

        // Write index header
        fileout << GetParams().MessageStart() << blockundo_size;
        pos.nPos += BLOCK_SERIALIZATION_HEADER_SIZE;
            {
                // Calculate checksum
                HashWriter hasher{};
                hasher << block.pprev->GetBlockHash() << blockundo;
                // Write undo data & checksum
                fileout << blockundo << hasher.GetHash();
            }
            // BufferedWriter will flush pending data to file when fileout goes out of scope.
        }

        // Make sure that the file is closed before we call `FlushUndoFile`.
        if (file.fclose() != 0) {
            LogError("Failed to close block undo file %s: %s", pos.ToString(), SysErrorString(errno));
            return FatalError(m_opts.notifications, state, _("Failed to close block undo file."));
        }

        // rev files are written in block height order, whereas blk files are written as blocks come in (often out of order)
        // we want to flush the rev (undo) file once we've written the last block, which is indicated by the last height
        // in the block file info as below; note that this does not catch the case where the undo writes are keeping up
        // with the block writes (usually when a synced up node is getting newly mined blocks) -- this case is caught in
        // the FindNextBlockPos function
        if (pos.nFile < cursor.file_num && static_cast<uint32_t>(block.nHeight) == m_blockfile_info[pos.nFile].nHeightLast) {
            // Do not propagate the return code, a failed flush here should not
            // be an indication for a failed write. If it were propagated here,
            // the caller would assume the undo data not to be written, when in
            // fact it is. Note though, that a failed flush might leave the data
            // file untrimmed.
            if (!FlushUndoFile(pos.nFile, true)) {
                LogPrintLevel(BCLog::BLOCKSTORAGE, BCLog::Level::Warning, "Failed to flush undo file %05i\n", pos.nFile);
            }
        } else if (pos.nFile == cursor.file_num && block.nHeight > cursor.undo_height) {
            cursor.undo_height = block.nHeight;
        }
        // update nUndoPos in block index
        block.nUndoPos = pos.nPos;
        block.nStatus |= BLOCK_HAVE_UNDO;
        m_dirty_blockindex.insert(&block);
    }

    return true;
}

bool BlockManager::ReadBlock(CBlock& block, const FlatFilePos& pos, const std::optional<uint256>& expected_hash, const bool lowprio) const
{
    block.SetNull();

    // Open history file to read
    std::vector<uint8_t> block_data;
<<<<<<< HEAD
    if (!ReadRawBlock(block_data, pos)) {
=======
    if (!ReadRawBlock(block_data, pos, /*lowprio=*/lowprio)) {
>>>>>>> cc811159
        return false;
    }

    // Read block
    try {
        SpanReader{block_data} >> TX_WITH_WITNESS(block);
    } catch (const std::exception& e) {
        LogError("%s: Deserialize or I/O error - %s at %s\n", __func__, e.what(), pos.ToString());
        return false;
    }

    const auto block_hash{block.GetHash()};

    // Check the header
    if (!CheckProofOfWork(block_hash, block.nBits, GetConsensus())) {
        LogError("%s: Errors in block header at %s\n", __func__, pos.ToString());
        return false;
    }

    // Signet only: check block solution
    if (GetConsensus().signet_blocks && !CheckSignetBlockSolution(block, GetConsensus())) {
        LogError("%s: Errors in block solution at %s\n", __func__, pos.ToString());
        return false;
    }

    if (expected_hash && block_hash != *expected_hash) {
        LogError("GetHash() doesn't match index at %s while reading block (%s != %s)",
                 pos.ToString(), block_hash.ToString(), expected_hash->ToString());
        return false;
    }

    return true;
}

bool BlockManager::ReadBlock(CBlock& block, const CBlockIndex& index, const bool lowprio) const
{
    const FlatFilePos block_pos{WITH_LOCK(cs_main, return index.GetBlockPos())};
    return ReadBlock(block, block_pos, index.GetBlockHash(), /*lowprio=*/ lowprio);
}

bool BlockManager::ReadRawBlock(std::vector<uint8_t>& block, const FlatFilePos& pos, const bool lowprio) const
{
    if (pos.nPos < BLOCK_SERIALIZATION_HEADER_SIZE) {
        // If nPos is less than BLOCK_SERIALIZATION_HEADER_SIZE, we can't read the header that precedes the block data
        // This would cause an unsigned integer underflow when trying to position the file cursor
        // This can happen after pruning or default constructed positions
        LogError("%s: OpenBlockFile failed for %s\n", __func__, pos.ToString());
        return false;
    }
<<<<<<< HEAD
=======

    IOPRIO_IDLER(lowprio);

>>>>>>> cc811159
    AutoFile filein{OpenBlockFile({pos.nFile, pos.nPos - BLOCK_SERIALIZATION_HEADER_SIZE}, /*fReadOnly=*/true)};
    if (filein.IsNull()) {
        LogError("%s: OpenBlockFile failed for %s\n", __func__, pos.ToString());
        return false;
    }

    try {
        MessageStartChars blk_start;
        unsigned int blk_size;

        filein >> blk_start >> blk_size;

        if (blk_start != GetParams().MessageStart()) {
            LogError("%s: Block magic mismatch for %s: %s versus expected %s\n", __func__, pos.ToString(),
                         HexStr(blk_start),
                         HexStr(GetParams().MessageStart()));
            return false;
        }

        if (blk_size > MAX_SIZE) {
            LogError("%s: Block data is larger than maximum deserialization size for %s: %s versus %s\n", __func__, pos.ToString(),
                         blk_size, MAX_SIZE);
            return false;
        }

        block.resize(blk_size); // Zeroing of memory is intentional here
        filein.read(MakeWritableByteSpan(block));
    } catch (const std::exception& e) {
        LogError("%s: Read from block file failed: %s for %s\n", __func__, e.what(), pos.ToString());
        return false;
    }

    return true;
}

FlatFilePos BlockManager::WriteBlock(const CBlock& block, int nHeight)
{
    const unsigned int block_size{static_cast<unsigned int>(GetSerializeSize(TX_WITH_WITNESS(block)))};
    FlatFilePos pos{FindNextBlockPos(block_size + BLOCK_SERIALIZATION_HEADER_SIZE, nHeight, block.GetBlockTime())};
    if (pos.IsNull()) {
        LogError("FindNextBlockPos failed for %s while writing block", pos.ToString());
        return FlatFilePos();
    }
    AutoFile file{OpenBlockFile(pos, /*fReadOnly=*/false)};
    if (file.IsNull()) {
        LogError("OpenBlockFile failed for %s while writing block", pos.ToString());
        m_opts.notifications.fatalError(_("Failed to write block."));
        return FlatFilePos();
    }
    {
        BufferedWriter fileout{file};

    // Write index header
    fileout << GetParams().MessageStart() << block_size;
    // Write block
    pos.nPos += BLOCK_SERIALIZATION_HEADER_SIZE;
    fileout << TX_WITH_WITNESS(block);
    }

    if (file.fclose() != 0) {
        LogError("Failed to close block file %s: %s", pos.ToString(), SysErrorString(errno));
        m_opts.notifications.fatalError(_("Failed to close file when writing block."));
        return FlatFilePos();
    }

    return pos;
}

static auto InitBlocksdirXorKey(const BlockManager::Options& opts)
{
    // Bytes are serialized without length indicator, so this is also the exact
    // size of the XOR-key file.
    std::array<std::byte, 8> xor_key{};

    // Consider this to be the first run if the blocksdir contains only hidden
    // files (those which start with a .). Checking for a fully-empty dir would
    // be too aggressive as a .lock file may have already been written.
    bool first_run = true;
    for (const auto& entry : fs::directory_iterator(opts.blocks_dir)) {
        const std::string path = fs::PathToString(entry.path().filename());
        if (!entry.is_regular_file() || !path.starts_with('.')) {
            first_run = false;
            break;
        }
    }

    if (opts.use_xor && first_run) {
        // Only use random fresh key when the boolean option is set and on the
        // very first start of the program.
        FastRandomContext{}.fillrand(xor_key);
    }

    const fs::path xor_key_path{opts.blocks_dir / "xor.dat"};
    if (fs::exists(xor_key_path)) {
        // A pre-existing xor key file has priority.
        AutoFile xor_key_file{fsbridge::fopen(xor_key_path, "rb")};
        xor_key_file >> xor_key;
    } else {
        // Create initial or missing xor key file
        AutoFile xor_key_file{fsbridge::fopen(xor_key_path,
#ifdef __MINGW64__
            "wb" // Temporary workaround for https://github.com/bitcoin/bitcoin/issues/30210
#else
            "wbx"
#endif
        )};
        xor_key_file << xor_key;
        if (xor_key_file.fclose() != 0) {
            throw std::runtime_error{strprintf("Error closing XOR key file %s: %s",
                                               fs::PathToString(xor_key_path),
                                               SysErrorString(errno))};
        }
    }
    // If the user disabled the key, it must be zero.
    if (!opts.use_xor && xor_key != decltype(xor_key){}) {
        throw std::runtime_error{
            strprintf("The blocksdir XOR-key can not be disabled when a random key was already stored! "
                      "Stored key: '%s', stored path: '%s'.",
                      HexStr(xor_key), fs::PathToString(xor_key_path)),
        };
    }
    LogInfo("Using obfuscation key for blocksdir *.dat files (%s): '%s'\n", fs::PathToString(opts.blocks_dir), HexStr(xor_key));
    return std::vector<std::byte>{xor_key.begin(), xor_key.end()};
}

BlockManager::BlockManager(const util::SignalInterrupt& interrupt, Options opts)
    : m_prune_mode{opts.prune_target > 0},
      m_xor_key{InitBlocksdirXorKey(opts)},
      m_opts{std::move(opts)},
      m_block_file_seq{FlatFileSeq{m_opts.blocks_dir, "blk", m_opts.fast_prune ? 0x4000 /* 16kB */ : BLOCKFILE_CHUNK_SIZE}},
      m_undo_file_seq{FlatFileSeq{m_opts.blocks_dir, "rev", UNDOFILE_CHUNK_SIZE}},
      m_interrupt{interrupt}
{
    m_block_tree_db = std::make_unique<BlockTreeDB>(m_opts.block_tree_db_params);

    if (m_opts.block_tree_db_params.wipe_data) {
        m_block_tree_db->WriteReindexing(true);
        m_blockfiles_indexed = false;
        // If we're reindexing in prune mode, wipe away unusable block files and all undo data files
        if (m_prune_mode) {
            CleanupBlockRevFiles();
        }
    }
}

class ImportingNow
{
    std::atomic<bool>& m_importing;

public:
    ImportingNow(std::atomic<bool>& importing) : m_importing{importing}
    {
        assert(m_importing == false);
        m_importing = true;
    }
    ~ImportingNow()
    {
        assert(m_importing == true);
        m_importing = false;
    }
};

void ImportBlocks(ChainstateManager& chainman, std::span<const fs::path> import_paths)
{
    ImportingNow imp{chainman.m_blockman.m_importing};

    // -reindex
    if (!chainman.m_blockman.m_blockfiles_indexed) {
        int nFile = 0;
        // Map of disk positions for blocks with unknown parent (only used for reindex);
        // parent hash -> child disk position, multiple children can have the same parent.
        std::multimap<uint256, FlatFilePos> blocks_with_unknown_parent;
        while (true) {
            FlatFilePos pos(nFile, 0);
            if (!fs::exists(chainman.m_blockman.GetBlockPosFilename(pos))) {
                break; // No block files left to reindex
            }
            AutoFile file{chainman.m_blockman.OpenBlockFile(pos, true)};
            if (file.IsNull()) {
                break; // This error is logged in OpenBlockFile
            }
            LogPrintf("Reindexing block file blk%05u.dat...\n", (unsigned int)nFile);
            chainman.LoadExternalBlockFile(file, &pos, &blocks_with_unknown_parent);
            if (chainman.m_interrupt) {
                LogPrintf("Interrupt requested. Exit %s\n", __func__);
                return;
            }
            nFile++;
        }
        WITH_LOCK(::cs_main, chainman.m_blockman.m_block_tree_db->WriteReindexing(false));
        chainman.m_blockman.m_blockfiles_indexed = true;
        LogPrintf("Reindexing finished\n");
        // To avoid ending up in a situation without genesis block, re-try initializing (no-op if reindexing worked):
        chainman.ActiveChainstate().LoadGenesisBlock();
    }

    // -loadblock=
    for (const fs::path& path : import_paths) {
        AutoFile file{fsbridge::fopen(path, "rb")};
        if (!file.IsNull()) {
            LogPrintf("Importing blocks file %s...\n", fs::PathToString(path));
            chainman.LoadExternalBlockFile(file);
            if (chainman.m_interrupt) {
                LogPrintf("Interrupt requested. Exit %s\n", __func__);
                return;
            }
        } else {
            LogPrintf("Warning: Could not open blocks file %s\n", fs::PathToString(path));
        }
    }

    // scan for better chains in the block chain database, that are not yet connected in the active best chain

    // We can't hold cs_main during ActivateBestChain even though we're accessing
    // the chainman unique_ptrs since ABC requires us not to be holding cs_main, so retrieve
    // the relevant pointers before the ABC call.
    for (Chainstate* chainstate : WITH_LOCK(::cs_main, return chainman.GetAll())) {
        BlockValidationState state;
        if (!chainstate->ActivateBestChain(state, nullptr)) {
            chainman.GetNotifications().fatalError(strprintf(_("Failed to connect best block (%s)."), state.ToString()));
            return;
        }
    }
    // End scope of ImportingNow
}

std::ostream& operator<<(std::ostream& os, const BlockfileType& type) {
    switch(type) {
        case BlockfileType::NORMAL: os << "normal"; break;
        case BlockfileType::ASSUMED: os << "assumed"; break;
        default: os.setstate(std::ios_base::failbit);
    }
    return os;
}

std::ostream& operator<<(std::ostream& os, const BlockfileCursor& cursor) {
    os << strprintf("BlockfileCursor(file_num=%d, undo_height=%d)", cursor.file_num, cursor.undo_height);
    return os;
}
} // namespace node<|MERGE_RESOLUTION|>--- conflicted
+++ resolved
@@ -31,11 +31,8 @@
 #include <util/batchpriority.h>
 #include <util/check.h>
 #include <util/fs.h>
-<<<<<<< HEAD
+#include <util/ioprio.h>
 #include <util/overflow.h>
-=======
-#include <util/ioprio.h>
->>>>>>> cc811159
 #include <util/signalinterrupt.h>
 #include <util/strencodings.h>
 #include <util/syserror.h>
@@ -1135,11 +1132,7 @@
 
     // Open history file to read
     std::vector<uint8_t> block_data;
-<<<<<<< HEAD
-    if (!ReadRawBlock(block_data, pos)) {
-=======
     if (!ReadRawBlock(block_data, pos, /*lowprio=*/lowprio)) {
->>>>>>> cc811159
         return false;
     }
 
@@ -1189,12 +1182,9 @@
         LogError("%s: OpenBlockFile failed for %s\n", __func__, pos.ToString());
         return false;
     }
-<<<<<<< HEAD
-=======
 
     IOPRIO_IDLER(lowprio);
 
->>>>>>> cc811159
     AutoFile filein{OpenBlockFile({pos.nFile, pos.nPos - BLOCK_SERIALIZATION_HEADER_SIZE}, /*fReadOnly=*/true)};
     if (filein.IsNull()) {
         LogError("%s: OpenBlockFile failed for %s\n", __func__, pos.ToString());
