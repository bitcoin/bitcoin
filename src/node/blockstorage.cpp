// Copyright (c) 2011-2022 The Bitcoin Core developers
// Distributed under the MIT software license, see the accompanying
// file COPYING or http://www.opensource.org/licenses/mit-license.php.

#include <node/blockstorage.h>

#include <arith_uint256.h>
#include <chain.h>
#include <consensus/params.h>
#include <consensus/validation.h>
#include <dbwrapper.h>
#include <flatfile.h>
#include <hash.h>
#include <kernel/blockmanager_opts.h>
#include <kernel/chainparams.h>
#include <kernel/messagestartchars.h>
#include <kernel/notifications_interface.h>
#include <logging.h>
#include <pow.h>
#include <primitives/block.h>
#include <primitives/transaction.h>
#include <random.h>
#include <serialize.h>
#include <signet.h>
#include <span.h>
#include <streams.h>
#include <sync.h>
#include <tinyformat.h>
#include <uint256.h>
#include <undo.h>
#include <util/batchpriority.h>
#include <util/check.h>
#include <util/fs.h>
#include <util/obfuscation.h>
#include <util/overflow.h>
#include <util/signalinterrupt.h>
#include <util/strencodings.h>
#include <util/syserror.h>
#include <util/translation.h>
#include <validation.h>

#include <cstddef>
#include <map>
<<<<<<< HEAD
#include <optional>
=======
>>>>>>> b5764509
#include <ranges>
#include <unordered_map>

namespace kernel {
static constexpr uint8_t DB_BLOCK_FILES{'f'};
static constexpr uint8_t DB_BLOCK_INDEX{'b'};
static constexpr uint8_t DB_FLAG{'F'};
static constexpr uint8_t DB_REINDEX_FLAG{'R'};
static constexpr uint8_t DB_LAST_BLOCK{'l'};
static constexpr uint8_t DB_PRUNE_LOCK{'L'};
// Keys used in previous version that might still be found in the DB:
// BlockTreeDB::DB_TXINDEX_BLOCK{'T'};
// BlockTreeDB::DB_TXINDEX{'t'}
// BlockTreeDB::ReadFlag("txindex")

bool BlockTreeDB::ReadBlockFileInfo(int nFile, CBlockFileInfo& info)
{
    return Read(std::make_pair(DB_BLOCK_FILES, nFile), info);
}

bool BlockTreeDB::WriteReindexing(bool fReindexing)
{
    if (fReindexing) {
        return Write(DB_REINDEX_FLAG, uint8_t{'1'});
    } else {
        return Erase(DB_REINDEX_FLAG);
    }
}

void BlockTreeDB::ReadReindexing(bool& fReindexing)
{
    fReindexing = Exists(DB_REINDEX_FLAG);
}

bool BlockTreeDB::ReadLastBlockFile(int& nFile)
{
    return Read(DB_LAST_BLOCK, nFile);
}

bool BlockTreeDB::WriteBatchSync(const std::vector<std::pair<int, const CBlockFileInfo*>>& fileInfo, int nLastFile, const std::vector<const CBlockIndex*>& blockinfo, const std::unordered_map<std::string, node::PruneLockInfo>& prune_locks)
{
    CDBBatch batch(*this);
    for (const auto& [file, info] : fileInfo) {
        batch.Write(std::make_pair(DB_BLOCK_FILES, file), *info);
    }
    batch.Write(DB_LAST_BLOCK, nLastFile);
    for (const CBlockIndex* bi : blockinfo) {
        batch.Write(std::make_pair(DB_BLOCK_INDEX, bi->GetBlockHash()), CDiskBlockIndex{bi});
    }
    for (const auto& prune_lock : prune_locks) {
        if (prune_lock.second.temporary) continue;
        batch.Write(std::make_pair(DB_PRUNE_LOCK, prune_lock.first), prune_lock.second);
    }
    return WriteBatch(batch, true);
}

bool BlockTreeDB::WritePruneLock(const std::string& name, const node::PruneLockInfo& lock_info) {
    if (lock_info.temporary) return true;
    return Write(std::make_pair(DB_PRUNE_LOCK, name), lock_info);
}

bool BlockTreeDB::DeletePruneLock(const std::string& name) {
    return Erase(std::make_pair(DB_PRUNE_LOCK, name));
}

bool BlockTreeDB::LoadPruneLocks(std::unordered_map<std::string, node::PruneLockInfo>& prune_locks, const util::SignalInterrupt& interrupt) {
    std::unique_ptr<CDBIterator> pcursor(NewIterator());
    for (pcursor->Seek(DB_PRUNE_LOCK); pcursor->Valid(); pcursor->Next()) {
        if (interrupt) return false;

        std::pair<uint8_t, std::string> key;
        if ((!pcursor->GetKey(key)) || key.first != DB_PRUNE_LOCK) break;

        node::PruneLockInfo& lock_info = prune_locks[key.second];
        if (!pcursor->GetValue(lock_info)) {
            LogError("%s: failed to %s prune lock '%s'\n", __func__, "read", key.second);
            return false;
        }
        lock_info.temporary = false;
    }

    return true;
}

bool BlockTreeDB::WriteFlag(const std::string& name, bool fValue)
{
    return Write(std::make_pair(DB_FLAG, name), fValue ? uint8_t{'1'} : uint8_t{'0'});
}

bool BlockTreeDB::ReadFlag(const std::string& name, bool& fValue)
{
    uint8_t ch;
    if (!Read(std::make_pair(DB_FLAG, name), ch)) {
        return false;
    }
    fValue = ch == uint8_t{'1'};
    return true;
}

bool BlockTreeDB::LoadBlockIndexGuts(const Consensus::Params& consensusParams, std::function<CBlockIndex*(const uint256&)> insertBlockIndex, const util::SignalInterrupt& interrupt)
{
    AssertLockHeld(::cs_main);
    std::unique_ptr<CDBIterator> pcursor(NewIterator());
    pcursor->Seek(std::make_pair(DB_BLOCK_INDEX, uint256()));

    // Load m_block_index
    while (pcursor->Valid()) {
        if (interrupt) return false;
        std::pair<uint8_t, uint256> key;
        if (pcursor->GetKey(key) && key.first == DB_BLOCK_INDEX) {
            CDiskBlockIndex diskindex;
            if (pcursor->GetValue(diskindex)) {
                // Construct block index object
                CBlockIndex* pindexNew = insertBlockIndex(diskindex.ConstructBlockHash());
                pindexNew->pprev          = insertBlockIndex(diskindex.hashPrev);
                pindexNew->nHeight        = diskindex.nHeight;
                pindexNew->nFile          = diskindex.nFile;
                pindexNew->nDataPos       = diskindex.nDataPos;
                pindexNew->nUndoPos       = diskindex.nUndoPos;
                pindexNew->nVersion       = diskindex.nVersion;
                pindexNew->hashMerkleRoot = diskindex.hashMerkleRoot;
                pindexNew->nTime          = diskindex.nTime;
                pindexNew->nBits          = diskindex.nBits;
                pindexNew->nNonce         = diskindex.nNonce;
                pindexNew->nStatus        = diskindex.nStatus;
                pindexNew->nTx            = diskindex.nTx;

                if (!CheckProofOfWork(pindexNew->GetBlockHash(), pindexNew->nBits, consensusParams)) {
                    LogError("%s: CheckProofOfWork failed: %s\n", __func__, pindexNew->ToString());
                    return false;
                }

                pcursor->Next();
            } else {
                LogError("%s: failed to read value\n", __func__);
                return false;
            }
        } else {
            break;
        }
    }

    return true;
}
} // namespace kernel

namespace node {

bool CBlockIndexWorkComparator::operator()(const CBlockIndex* pa, const CBlockIndex* pb) const
{
    // First sort by most total work, ...
    if (pa->nChainWork != pb->nChainWork) {
        return pa->nChainWork < pb->nChainWork;
    }

    // ... then by earliest activatable time, ...
    if (pa->nSequenceId != pb->nSequenceId) {
        return pa->nSequenceId > pb->nSequenceId;
    }

    // Use pointer address as tie breaker (should only happen with blocks
    // loaded from disk, as those share the same id: 0 for blocks on the
    // best chain, 1 for all others).
    return pa > pb;
}

bool CBlockIndexHeightOnlyComparator::operator()(const CBlockIndex* pa, const CBlockIndex* pb) const
{
    return pa->nHeight < pb->nHeight;
}

/** The number of blocks to keep below the deepest prune lock.
 *  There is nothing special about this number. It is higher than what we
 *  expect to see in regular mainnet reorgs, but not so high that it would
 *  noticeably interfere with the pruning mechanism.
 * */
static constexpr int PRUNE_LOCK_BUFFER{10};

std::vector<CBlockIndex*> BlockManager::GetAllBlockIndices()
{
    AssertLockHeld(cs_main);
    std::vector<CBlockIndex*> rv;
    rv.reserve(m_block_index.size());
    for (auto& [_, block_index] : m_block_index) {
        rv.push_back(&block_index);
    }
    return rv;
}

CBlockIndex* BlockManager::LookupBlockIndex(const uint256& hash)
{
    AssertLockHeld(cs_main);
    BlockMap::iterator it = m_block_index.find(hash);
    return it == m_block_index.end() ? nullptr : &it->second;
}

const CBlockIndex* BlockManager::LookupBlockIndex(const uint256& hash) const
{
    AssertLockHeld(cs_main);
    BlockMap::const_iterator it = m_block_index.find(hash);
    return it == m_block_index.end() ? nullptr : &it->second;
}

CBlockIndex* BlockManager::AddToBlockIndex(const CBlockHeader& block, CBlockIndex*& best_header)
{
    AssertLockHeld(cs_main);

    auto [mi, inserted] = m_block_index.try_emplace(block.GetHash(), block);
    if (!inserted) {
        return &mi->second;
    }
    CBlockIndex* pindexNew = &(*mi).second;

    // We assign the sequence id to blocks only when the full data is available,
    // to avoid miners withholding blocks but broadcasting headers, to get a
    // competitive advantage.
    pindexNew->nSequenceId = SEQ_ID_INIT_FROM_DISK;

    pindexNew->phashBlock = &((*mi).first);
    BlockMap::iterator miPrev = m_block_index.find(block.hashPrevBlock);
    if (miPrev != m_block_index.end()) {
        pindexNew->pprev = &(*miPrev).second;
        pindexNew->nHeight = pindexNew->pprev->nHeight + 1;
        pindexNew->BuildSkip();
    }
    pindexNew->nTimeMax = (pindexNew->pprev ? std::max(pindexNew->pprev->nTimeMax, pindexNew->nTime) : pindexNew->nTime);
    pindexNew->nChainWork = (pindexNew->pprev ? pindexNew->pprev->nChainWork : 0) + GetBlockProof(*pindexNew);
    pindexNew->RaiseValidity(BLOCK_VALID_TREE);
    if (best_header == nullptr || best_header->nChainWork < pindexNew->nChainWork) {
        best_header = pindexNew;
    }

    m_dirty_blockindex.insert(pindexNew);

    return pindexNew;
}

void BlockManager::PruneOneBlockFile(const int fileNumber)
{
    AssertLockHeld(cs_main);
    LOCK(cs_LastBlockFile);

    for (auto& entry : m_block_index) {
        CBlockIndex* pindex = &entry.second;
        if (pindex->nFile == fileNumber) {
            pindex->nStatus &= ~BLOCK_HAVE_DATA;
            pindex->nStatus &= ~BLOCK_HAVE_UNDO;
            pindex->nFile = 0;
            pindex->nDataPos = 0;
            pindex->nUndoPos = 0;
            m_dirty_blockindex.insert(pindex);

            // Prune from m_blocks_unlinked -- any block we prune would have
            // to be downloaded again in order to consider its chain, at which
            // point it would be considered as a candidate for
            // m_blocks_unlinked or setBlockIndexCandidates.
            auto range = m_blocks_unlinked.equal_range(pindex->pprev);
            while (range.first != range.second) {
                std::multimap<CBlockIndex*, CBlockIndex*>::iterator _it = range.first;
                range.first++;
                if (_it->second == pindex) {
                    m_blocks_unlinked.erase(_it);
                }
            }
        }
    }

    m_blockfile_info.at(fileNumber) = CBlockFileInfo{};
    m_dirty_fileinfo.insert(fileNumber);
}

bool BlockManager::DoPruneLocksForbidPruning(const CBlockFileInfo& block_file_info)
{
    AssertLockHeld(cs_main);
    for (const auto& prune_lock : m_prune_locks) {
        if (prune_lock.second.height_first == std::numeric_limits<uint64_t>::max()) continue;
        // Remove the buffer and one additional block here to get actual height that is outside of the buffer
        const uint64_t lock_height{(prune_lock.second.height_first <= PRUNE_LOCK_BUFFER + 1) ? 1 : (prune_lock.second.height_first - PRUNE_LOCK_BUFFER - 1)};
        const uint64_t lock_height_last{SaturatingAdd(prune_lock.second.height_last, (uint64_t)PRUNE_LOCK_BUFFER)};
        if (block_file_info.nHeightFirst > lock_height_last) continue;
        if (block_file_info.nHeightLast <= lock_height) continue;
        // TODO: Check each block within the file against the prune_lock range

        LogDebug(BCLog::PRUNE, "%s limited pruning to height %d\n", prune_lock.first, lock_height);
        return true;
    }
    return false;
}

void BlockManager::FindFilesToPruneManual(
    std::set<int>& setFilesToPrune,
    int nManualPruneHeight,
    const Chainstate& chain,
    ChainstateManager& chainman)
{
    assert(IsPruneMode() && nManualPruneHeight > 0);

    LOCK2(cs_main, cs_LastBlockFile);
    if (chain.m_chain.Height() < 0) {
        return;
    }

    const auto [min_block_to_prune, last_block_can_prune] = chainman.GetPruneRange(chain, nManualPruneHeight);

    int count = 0;
    for (int fileNumber = 0; fileNumber < this->MaxBlockfileNum(); fileNumber++) {
        const auto& fileinfo = m_blockfile_info[fileNumber];
        if (fileinfo.nSize == 0 || fileinfo.nHeightLast > (unsigned)last_block_can_prune || fileinfo.nHeightFirst < (unsigned)min_block_to_prune) {
            continue;
        }

        if (DoPruneLocksForbidPruning(m_blockfile_info[fileNumber])) continue;

        PruneOneBlockFile(fileNumber);
        setFilesToPrune.insert(fileNumber);
        count++;
    }
    LogPrintf("[%s] Prune (Manual): prune_height=%d removed %d blk/rev pairs\n",
        chain.GetRole(), last_block_can_prune, count);
}

void BlockManager::FindFilesToPrune(
    std::set<int>& setFilesToPrune,
    int last_prune,
    const Chainstate& chain,
    ChainstateManager& chainman)
{
    LOCK2(cs_main, cs_LastBlockFile);
    // Distribute our -prune budget over all chainstates.
    const auto target = std::max(
        MIN_DISK_SPACE_FOR_BLOCK_FILES, GetPruneTarget() / chainman.GetAll().size());
    const uint64_t target_sync_height = chainman.m_best_header->nHeight;

    if (chain.m_chain.Height() < 0 || target == 0) {
        return;
    }
    if (static_cast<uint64_t>(chain.m_chain.Height()) <= chainman.GetParams().PruneAfterHeight()) {
        return;
    }

    const auto [min_block_to_prune, last_block_can_prune] = chainman.GetPruneRange(chain, last_prune);

    uint64_t nCurrentUsage = CalculateCurrentUsage();
    // We don't check to prune until after we've allocated new space for files
    // So we should leave a buffer under our target to account for another allocation
    // before the next pruning.
    uint64_t nBuffer = BLOCKFILE_CHUNK_SIZE + UNDOFILE_CHUNK_SIZE;
    uint64_t nBytesToPrune;
    int count = 0;

    if (nCurrentUsage + nBuffer >= target) {
        // On a prune event, the chainstate DB is flushed.
        // To avoid excessive prune events negating the benefit of high dbcache
        // values, we should not prune too rapidly.
        // So when pruning in IBD, increase the buffer to avoid a re-prune too soon.
        const auto chain_tip_height = chain.m_chain.Height();
        if (chainman.IsInitialBlockDownload() && target_sync_height > (uint64_t)chain_tip_height) {
            // Since this is only relevant during IBD, we assume blocks are at least 1 MB on average
            static constexpr uint64_t average_block_size = 1000000;  /* 1 MB */
            const uint64_t remaining_blocks = target_sync_height - chain_tip_height;
            nBuffer += average_block_size * remaining_blocks;
        }

        for (int fileNumber = 0; fileNumber < this->MaxBlockfileNum(); fileNumber++) {
            const auto& fileinfo = m_blockfile_info[fileNumber];
            nBytesToPrune = fileinfo.nSize + fileinfo.nUndoSize;

            if (fileinfo.nSize == 0) {
                continue;
            }

            if (nCurrentUsage + nBuffer < target) { // are we below our target?
                break;
            }

            // don't prune files that could have a block that's not within the allowable
            // prune range for the chain being pruned.
            if (fileinfo.nHeightLast > (unsigned)last_block_can_prune || fileinfo.nHeightFirst < (unsigned)min_block_to_prune) {
                continue;
            }

            if (DoPruneLocksForbidPruning(m_blockfile_info[fileNumber])) continue;

            PruneOneBlockFile(fileNumber);
            // Queue up the files for removal
            setFilesToPrune.insert(fileNumber);
            nCurrentUsage -= nBytesToPrune;
            count++;
        }
    }

    LogDebug(BCLog::PRUNE, "[%s] target=%dMiB actual=%dMiB diff=%dMiB min_height=%d max_prune_height=%d removed %d blk/rev pairs\n",
             chain.GetRole(), target / 1024 / 1024, nCurrentUsage / 1024 / 1024,
             (int64_t(target) - int64_t(nCurrentUsage)) / 1024 / 1024,
             min_block_to_prune, last_block_can_prune, count);
}

bool BlockManager::PruneLockExists(const std::string& name) const {
    return m_prune_locks.count(name);
}

bool BlockManager::UpdatePruneLock(const std::string& name, const PruneLockInfo& lock_info, const bool sync) {
    AssertLockHeld(::cs_main);
    if (sync) {
        if (!m_block_tree_db->WritePruneLock(name, lock_info)) {
            LogError("%s: failed to %s prune lock '%s'\n", __func__, "write", name);
            return false;
        }
    }
    PruneLockInfo& stored_lock_info = m_prune_locks[name];
    if (lock_info.temporary && !stored_lock_info.temporary) {
        // Erase non-temporary lock from disk
        if (!m_block_tree_db->DeletePruneLock(name)) {
            LogError("%s: failed to %s prune lock '%s'\n", __func__, "erase", name);
            return false;
        }
    }
    stored_lock_info = lock_info;
    return true;
}

bool BlockManager::DeletePruneLock(const std::string& name)
{
    AssertLockHeld(::cs_main);
    m_prune_locks.erase(name);

    // Since there is no reasonable expectation for any follow-up to this prune lock, actually ensure it gets committed to disk immediately
    if (!m_block_tree_db->DeletePruneLock(name)) {
        LogError("%s: failed to %s prune lock '%s'\n", __func__, "erase", name);
        return false;
    }
    return true;
}

CBlockIndex* BlockManager::InsertBlockIndex(const uint256& hash)
{
    AssertLockHeld(cs_main);

    if (hash.IsNull()) {
        return nullptr;
    }

    const auto [mi, inserted]{m_block_index.try_emplace(hash)};
    CBlockIndex* pindex = &(*mi).second;
    if (inserted) {
        pindex->phashBlock = &((*mi).first);
    }
    return pindex;
}

bool BlockManager::LoadBlockIndex(const std::optional<uint256>& snapshot_blockhash)
{
    if (!m_block_tree_db->LoadBlockIndexGuts(
            GetConsensus(), [this](const uint256& hash) EXCLUSIVE_LOCKS_REQUIRED(cs_main) { return this->InsertBlockIndex(hash); }, m_interrupt)) {
        return false;
    }

    if (!m_block_tree_db->LoadPruneLocks(m_prune_locks, m_interrupt)) return false;

    if (snapshot_blockhash) {
        const std::optional<AssumeutxoData> maybe_au_data = GetParams().AssumeutxoForBlockhash(*snapshot_blockhash);
        if (!maybe_au_data) {
            m_opts.notifications.fatalError(strprintf(_("Assumeutxo data not found for the given blockhash '%s'."), snapshot_blockhash->ToString()));
            return false;
        }
        const AssumeutxoData& au_data = *Assert(maybe_au_data);
        m_snapshot_height = au_data.height;
        CBlockIndex* base{LookupBlockIndex(*snapshot_blockhash)};

        // Since m_chain_tx_count (responsible for estimated progress) isn't persisted
        // to disk, we must bootstrap the value for assumedvalid chainstates
        // from the hardcoded assumeutxo chainparams.
        base->m_chain_tx_count = au_data.m_chain_tx_count;
        LogPrintf("[snapshot] set m_chain_tx_count=%d for %s\n", au_data.m_chain_tx_count, snapshot_blockhash->ToString());
    } else {
        // If this isn't called with a snapshot blockhash, make sure the cached snapshot height
        // is null. This is relevant during snapshot completion, when the blockman may be loaded
        // with a height that then needs to be cleared after the snapshot is fully validated.
        m_snapshot_height.reset();
    }

    Assert(m_snapshot_height.has_value() == snapshot_blockhash.has_value());

    // Calculate nChainWork
    std::vector<CBlockIndex*> vSortedByHeight{GetAllBlockIndices()};
    std::sort(vSortedByHeight.begin(), vSortedByHeight.end(),
              CBlockIndexHeightOnlyComparator());

    CBlockIndex* previous_index{nullptr};
    for (CBlockIndex* pindex : vSortedByHeight) {
        if (m_interrupt) return false;
        if (previous_index && pindex->nHeight > previous_index->nHeight + 1) {
            LogError("%s: block index is non-contiguous, index of height %d missing\n", __func__, previous_index->nHeight + 1);
            return false;
        }
        previous_index = pindex;
        pindex->nChainWork = (pindex->pprev ? pindex->pprev->nChainWork : 0) + GetBlockProof(*pindex);
        pindex->nTimeMax = (pindex->pprev ? std::max(pindex->pprev->nTimeMax, pindex->nTime) : pindex->nTime);

        // We can link the chain of blocks for which we've received transactions at some point, or
        // blocks that are assumed-valid on the basis of snapshot load (see
        // PopulateAndValidateSnapshot()).
        // Pruned nodes may have deleted the block.
        if (pindex->nTx > 0) {
            if (pindex->pprev) {
                if (m_snapshot_height && pindex->nHeight == *m_snapshot_height &&
                        pindex->GetBlockHash() == *snapshot_blockhash) {
                    // Should have been set above; don't disturb it with code below.
                    Assert(pindex->m_chain_tx_count > 0);
                } else if (pindex->pprev->m_chain_tx_count > 0) {
                    pindex->m_chain_tx_count = pindex->pprev->m_chain_tx_count + pindex->nTx;
                } else {
                    pindex->m_chain_tx_count = 0;
                    m_blocks_unlinked.insert(std::make_pair(pindex->pprev, pindex));
                }
            } else {
                pindex->m_chain_tx_count = pindex->nTx;
            }
        }
        if (!(pindex->nStatus & BLOCK_FAILED_MASK) && pindex->pprev && (pindex->pprev->nStatus & BLOCK_FAILED_MASK)) {
            pindex->nStatus |= BLOCK_FAILED_CHILD;
            m_dirty_blockindex.insert(pindex);
        }
        if (pindex->pprev) {
            pindex->BuildSkip();
        }
    }

    return true;
}

bool BlockManager::WriteBlockIndexDB()
{
    AssertLockHeld(::cs_main);
    std::vector<std::pair<int, const CBlockFileInfo*>> vFiles;
    vFiles.reserve(m_dirty_fileinfo.size());
    for (std::set<int>::iterator it = m_dirty_fileinfo.begin(); it != m_dirty_fileinfo.end();) {
        vFiles.emplace_back(*it, &m_blockfile_info[*it]);
        m_dirty_fileinfo.erase(it++);
    }
    std::vector<const CBlockIndex*> vBlocks;
    vBlocks.reserve(m_dirty_blockindex.size());
    for (std::set<CBlockIndex*>::iterator it = m_dirty_blockindex.begin(); it != m_dirty_blockindex.end();) {
        vBlocks.push_back(*it);
        m_dirty_blockindex.erase(it++);
    }
    int max_blockfile = WITH_LOCK(cs_LastBlockFile, return this->MaxBlockfileNum());
    if (!m_block_tree_db->WriteBatchSync(vFiles, max_blockfile, vBlocks, m_prune_locks)) {
        return false;
    }
    return true;
}

bool BlockManager::LoadBlockIndexDB(const std::optional<uint256>& snapshot_blockhash)
{
    if (!LoadBlockIndex(snapshot_blockhash)) {
        return false;
    }
    int max_blockfile_num{0};

    // Load block file info
    m_block_tree_db->ReadLastBlockFile(max_blockfile_num);
    m_blockfile_info.resize(max_blockfile_num + 1);
    LogPrintf("%s: last block file = %i\n", __func__, max_blockfile_num);
    for (int nFile = 0; nFile <= max_blockfile_num; nFile++) {
        m_block_tree_db->ReadBlockFileInfo(nFile, m_blockfile_info[nFile]);
    }
    LogPrintf("%s: last block file info: %s\n", __func__, m_blockfile_info[max_blockfile_num].ToString());
    for (int nFile = max_blockfile_num + 1; true; nFile++) {
        CBlockFileInfo info;
        if (m_block_tree_db->ReadBlockFileInfo(nFile, info)) {
            m_blockfile_info.push_back(info);
        } else {
            break;
        }
    }

    // Check presence of blk files
    LogPrintf("Checking all blk files are present...\n");
    std::set<int> setBlkDataFiles;
    for (const auto& [_, block_index] : m_block_index) {
        if (block_index.nStatus & BLOCK_HAVE_DATA) {
            setBlkDataFiles.insert(block_index.nFile);
        }
    }
    for (std::set<int>::iterator it = setBlkDataFiles.begin(); it != setBlkDataFiles.end(); it++) {
        FlatFilePos pos(*it, 0);
        if (OpenBlockFile(pos, true).IsNull()) {
            return false;
        }
    }

    {
        // Initialize the blockfile cursors.
        LOCK(cs_LastBlockFile);
        for (size_t i = 0; i < m_blockfile_info.size(); ++i) {
            const auto last_height_in_file = m_blockfile_info[i].nHeightLast;
            m_blockfile_cursors[BlockfileTypeForHeight(last_height_in_file)] = {static_cast<int>(i), 0};
        }
    }

    // Check whether we have ever pruned block & undo files
    m_block_tree_db->ReadFlag("prunedblockfiles", m_have_pruned);
    if (m_have_pruned) {
        LogPrintf("LoadBlockIndexDB(): Block files have previously been pruned\n");
    }

    // Check whether we need to continue reindexing
    bool fReindexing = false;
    m_block_tree_db->ReadReindexing(fReindexing);
    if (fReindexing) m_blockfiles_indexed = false;

    return true;
}

void BlockManager::ScanAndUnlinkAlreadyPrunedFiles()
{
    AssertLockHeld(::cs_main);
    int max_blockfile = WITH_LOCK(cs_LastBlockFile, return this->MaxBlockfileNum());
    if (!m_have_pruned) {
        return;
    }

    std::set<int> block_files_to_prune;
    for (int file_number = 0; file_number < max_blockfile; file_number++) {
        if (m_blockfile_info[file_number].nSize == 0) {
            block_files_to_prune.insert(file_number);
        }
    }

    UnlinkPrunedFiles(block_files_to_prune);
}

const CBlockIndex* BlockManager::GetLastCheckpoint(const CCheckpointData& data)
{
    const MapCheckpoints& checkpoints = data.mapCheckpoints;

    for (const MapCheckpoints::value_type& i : checkpoints | std::views::reverse) {
        const uint256& hash = i.second;
        const CBlockIndex* pindex = LookupBlockIndex(hash);
        if (pindex) {
            return pindex;
        }
    }
    return nullptr;
}

bool BlockManager::IsBlockPruned(const CBlockIndex& block) const
{
    AssertLockHeld(::cs_main);
    return m_have_pruned && !(block.nStatus & BLOCK_HAVE_DATA) && (block.nTx > 0);
}

const CBlockIndex* BlockManager::GetFirstBlock(const CBlockIndex& upper_block, uint32_t status_mask, const CBlockIndex* lower_block) const
{
    AssertLockHeld(::cs_main);
    const CBlockIndex* last_block = &upper_block;
    assert((last_block->nStatus & status_mask) == status_mask); // 'upper_block' must satisfy the status mask
    while (last_block->pprev && ((last_block->pprev->nStatus & status_mask) == status_mask)) {
        if (lower_block) {
            // Return if we reached the lower_block
            if (last_block == lower_block) return lower_block;
            // if range was surpassed, means that 'lower_block' is not part of the 'upper_block' chain
            // and so far this is not allowed.
            assert(last_block->nHeight >= lower_block->nHeight);
        }
        last_block = last_block->pprev;
    }
    assert(last_block != nullptr);
    return last_block;
}

bool BlockManager::CheckBlockDataAvailability(const CBlockIndex& upper_block, const CBlockIndex& lower_block)
{
    if (!(upper_block.nStatus & BLOCK_HAVE_DATA)) return false;
    return GetFirstBlock(upper_block, BLOCK_HAVE_DATA, &lower_block) == &lower_block;
}

// If we're using -prune with -reindex, then delete block files that will be ignored by the
// reindex.  Since reindexing works by starting at block file 0 and looping until a blockfile
// is missing, do the same here to delete any later block files after a gap.  Also delete all
// rev files since they'll be rewritten by the reindex anyway.  This ensures that m_blockfile_info
// is in sync with what's actually on disk by the time we start downloading, so that pruning
// works correctly.
void BlockManager::CleanupBlockRevFiles() const
{
    std::map<std::string, fs::path> mapBlockFiles;

    // Glob all blk?????.dat and rev?????.dat files from the blocks directory.
    // Remove the rev files immediately and insert the blk file paths into an
    // ordered map keyed by block file index.
    LogPrintf("Removing unusable blk?????.dat and rev?????.dat files for -reindex with -prune\n");
    for (fs::directory_iterator it(m_opts.blocks_dir); it != fs::directory_iterator(); it++) {
        const std::string path = fs::PathToString(it->path().filename());
        if (fs::is_regular_file(*it) &&
            path.length() == 12 &&
            path.substr(8,4) == ".dat")
        {
            if (path.substr(0, 3) == "blk") {
                mapBlockFiles[path.substr(3, 5)] = it->path();
            } else if (path.substr(0, 3) == "rev") {
                remove(it->path());
            }
        }
    }

    // Remove all block files that aren't part of a contiguous set starting at
    // zero by walking the ordered map (keys are block file indices) by
    // keeping a separate counter.  Once we hit a gap (or if 0 doesn't exist)
    // start removing block files.
    int nContigCounter = 0;
    for (const std::pair<const std::string, fs::path>& item : mapBlockFiles) {
        if (LocaleIndependentAtoi<int>(item.first) == nContigCounter) {
            nContigCounter++;
            continue;
        }
        remove(item.second);
    }
}

CBlockFileInfo* BlockManager::GetBlockFileInfo(size_t n)
{
    LOCK(cs_LastBlockFile);
    if (n > m_blockfile_info.size()-1) return nullptr;
    return &m_blockfile_info.at(n);
}

<<<<<<< HEAD
bool BlockManager::ReadBlockUndo(CBlockUndo& blockundo, const CBlockIndex& index) const
=======
bool BlockManager::UndoWriteToDisk(const CBlockUndo& blockundo, FlatFilePos& pos, const uint256& hashBlock) const
{
    // Open history file to append
    AutoFile fileout{OpenUndoFile(pos)};
    if (fileout.IsNull()) {
        LogError("%s: OpenUndoFile failed\n", __func__);
        return false;
    }

    // Write index header
    unsigned int nSize = GetSerializeSize(blockundo);
    fileout << GetParams().MessageStart() << nSize;

    // Write undo data
    long fileOutPos = ftell(fileout.Get());
    if (fileOutPos < 0) {
        LogError("%s: ftell failed\n", __func__);
        return false;
    }
    pos.nPos = (unsigned int)fileOutPos;
    fileout << blockundo;

    // calculate & write checksum
    HashWriter hasher{};
    hasher << hashBlock;
    hasher << blockundo;
    fileout << hasher.GetHash();

    return true;
}

bool BlockManager::UndoReadFromDisk(CBlockUndo& blockundo, const CBlockIndex& index) const
>>>>>>> b5764509
{
    const FlatFilePos pos{WITH_LOCK(::cs_main, return index.GetUndoPos())};

    // Open history file to read
<<<<<<< HEAD
    AutoFile file{OpenUndoFile(pos, true)};
    if (file.IsNull()) {
        LogError("OpenUndoFile failed for %s while reading block undo", pos.ToString());
=======
    AutoFile filein{OpenUndoFile(pos, true)};
    if (filein.IsNull()) {
        LogError("%s: OpenUndoFile failed for %s\n", __func__, pos.ToString());
>>>>>>> b5764509
        return false;
    }
    BufferedReader filein{std::move(file)};

    try {
    // Read block
    uint256 hashChecksum;
    HashVerifier verifier{filein}; // Use HashVerifier as reserializing may lose data, c.f. commit d342424301013ec47dc146a4beb49d5c9319d80a
        verifier << index.pprev->GetBlockHash();
        verifier >> blockundo;
        filein >> hashChecksum;
<<<<<<< HEAD
=======
    } catch (const std::exception& e) {
        LogError("%s: Deserialize or I/O error - %s at %s\n", __func__, e.what(), pos.ToString());
        return false;
    }
>>>>>>> b5764509

    // Verify checksum
    if (hashChecksum != verifier.GetHash()) {
        LogError("%s: Checksum mismatch at %s\n", __func__, pos.ToString());
        return false;
<<<<<<< HEAD
    }
    } catch (const std::exception& e) {
        LogError("Deserialize or I/O error - %s at %s while reading block undo", e.what(), pos.ToString());
        return false;
=======
>>>>>>> b5764509
    }

    return true;
}

bool BlockManager::FlushUndoFile(int block_file, bool finalize)
{
    FlatFilePos undo_pos_old(block_file, m_blockfile_info[block_file].nUndoSize);
    if (!m_undo_file_seq.Flush(undo_pos_old, finalize)) {
        m_opts.notifications.flushError(_("Flushing undo file to disk failed. This is likely the result of an I/O error."));
        return false;
    }
    return true;
}

bool BlockManager::FlushBlockFile(int blockfile_num, bool fFinalize, bool finalize_undo)
{
    bool success = true;
    LOCK(cs_LastBlockFile);

    if (m_blockfile_info.size() < 1) {
        // Return if we haven't loaded any blockfiles yet. This happens during
        // chainstate init, when we call ChainstateManager::MaybeRebalanceCaches() (which
        // then calls FlushStateToDisk()), resulting in a call to this function before we
        // have populated `m_blockfile_info` via LoadBlockIndexDB().
        return true;
    }
    assert(static_cast<int>(m_blockfile_info.size()) > blockfile_num);

    FlatFilePos block_pos_old(blockfile_num, m_blockfile_info[blockfile_num].nSize);
    if (!m_block_file_seq.Flush(block_pos_old, fFinalize)) {
        m_opts.notifications.flushError(_("Flushing block file to disk failed. This is likely the result of an I/O error."));
        success = false;
    }
    // we do not always flush the undo file, as the chain tip may be lagging behind the incoming blocks,
    // e.g. during IBD or a sync after a node going offline
    if (!fFinalize || finalize_undo) {
        if (!FlushUndoFile(blockfile_num, finalize_undo)) {
            success = false;
        }
    }
    return success;
}

BlockfileType BlockManager::BlockfileTypeForHeight(int height)
{
    if (!m_snapshot_height) {
        return BlockfileType::NORMAL;
    }
    return (height >= *m_snapshot_height) ? BlockfileType::ASSUMED : BlockfileType::NORMAL;
}

bool BlockManager::FlushChainstateBlockFile(int tip_height)
{
    LOCK(cs_LastBlockFile);
    auto& cursor = m_blockfile_cursors[BlockfileTypeForHeight(tip_height)];
    // If the cursor does not exist, it means an assumeutxo snapshot is loaded,
    // but no blocks past the snapshot height have been written yet, so there
    // is no data associated with the chainstate, and it is safe not to flush.
    if (cursor) {
        return FlushBlockFile(cursor->file_num, /*fFinalize=*/false, /*finalize_undo=*/false);
    }
    // No need to log warnings in this case.
    return true;
}

uint64_t BlockManager::CalculateCurrentUsage()
{
    LOCK(cs_LastBlockFile);

    uint64_t retval = 0;
    for (const CBlockFileInfo& file : m_blockfile_info) {
        retval += file.nSize + file.nUndoSize;
    }
    return retval;
}

void BlockManager::UnlinkPrunedFiles(const std::set<int>& setFilesToPrune) const
{
    std::error_code ec;
    for (std::set<int>::iterator it = setFilesToPrune.begin(); it != setFilesToPrune.end(); ++it) {
        FlatFilePos pos(*it, 0);
        const bool removed_blockfile{fs::remove(m_block_file_seq.FileName(pos), ec)};
        const bool removed_undofile{fs::remove(m_undo_file_seq.FileName(pos), ec)};
        if (removed_blockfile || removed_undofile) {
            LogDebug(BCLog::BLOCKSTORAGE, "Prune: %s deleted blk/rev (%05u)\n", __func__, *it);
        }
    }
}

AutoFile BlockManager::OpenBlockFile(const FlatFilePos& pos, bool fReadOnly) const
{
    return AutoFile{m_block_file_seq.Open(pos, fReadOnly), m_xor_key};
}

/** Open an undo file (rev?????.dat) */
AutoFile BlockManager::OpenUndoFile(const FlatFilePos& pos, bool fReadOnly) const
{
    return AutoFile{m_undo_file_seq.Open(pos, fReadOnly), m_xor_key};
}

fs::path BlockManager::GetBlockPosFilename(const FlatFilePos& pos) const
{
    return m_block_file_seq.FileName(pos);
}

FlatFilePos BlockManager::FindNextBlockPos(unsigned int nAddSize, unsigned int nHeight, uint64_t nTime)
{
    LOCK(cs_LastBlockFile);

    const BlockfileType chain_type = BlockfileTypeForHeight(nHeight);

    if (!m_blockfile_cursors[chain_type]) {
        // If a snapshot is loaded during runtime, we may not have initialized this cursor yet.
        assert(chain_type == BlockfileType::ASSUMED);
        const auto new_cursor = BlockfileCursor{this->MaxBlockfileNum() + 1};
        m_blockfile_cursors[chain_type] = new_cursor;
        LogDebug(BCLog::BLOCKSTORAGE, "[%s] initializing blockfile cursor to %s\n", chain_type, new_cursor);
    }
    const int last_blockfile = m_blockfile_cursors[chain_type]->file_num;

    int nFile = last_blockfile;
    if (static_cast<int>(m_blockfile_info.size()) <= nFile) {
        m_blockfile_info.resize(nFile + 1);
    }

    bool finalize_undo = false;
    unsigned int max_blockfile_size{MAX_BLOCKFILE_SIZE};
    // Use smaller blockfiles in test-only -fastprune mode - but avoid
    // the possibility of having a block not fit into the block file.
    if (m_opts.fast_prune) {
        max_blockfile_size = 0x10000; // 64kiB
        if (nAddSize >= max_blockfile_size) {
            // dynamically adjust the blockfile size to be larger than the added size
            max_blockfile_size = nAddSize + 1;
        }
    }
    assert(nAddSize < max_blockfile_size);

    while (m_blockfile_info[nFile].nSize + nAddSize >= max_blockfile_size) {
        // when the undo file is keeping up with the block file, we want to flush it explicitly
        // when it is lagging behind (more blocks arrive than are being connected), we let the
        // undo block write case handle it
        finalize_undo = (static_cast<int>(m_blockfile_info[nFile].nHeightLast) ==
                         Assert(m_blockfile_cursors[chain_type])->undo_height);

        // Try the next unclaimed blockfile number
        nFile = this->MaxBlockfileNum() + 1;
        // Set to increment MaxBlockfileNum() for next iteration
        m_blockfile_cursors[chain_type] = BlockfileCursor{nFile};

        if (static_cast<int>(m_blockfile_info.size()) <= nFile) {
            m_blockfile_info.resize(nFile + 1);
        }
    }
    FlatFilePos pos;
    pos.nFile = nFile;
    pos.nPos = m_blockfile_info[nFile].nSize;

    if (nFile != last_blockfile) {
<<<<<<< HEAD
        LogDebug(BCLog::BLOCKSTORAGE, "Leaving block file %i: %s (onto %i) (height %i)\n",
=======
        LogPrint(BCLog::BLOCKSTORAGE, "Leaving block file %i: %s (onto %i) (height %i)\n",
>>>>>>> b5764509
                 last_blockfile, m_blockfile_info[last_blockfile].ToString(), nFile, nHeight);

        // Do not propagate the return code. The flush concerns a previous block
        // and undo file that has already been written to. If a flush fails
        // here, and we crash, there is no expected additional block data
        // inconsistency arising from the flush failure here. However, the undo
        // data may be inconsistent after a crash if the flush is called during
        // a reindex. A flush error might also leave some of the data files
        // untrimmed.
        if (!FlushBlockFile(last_blockfile, /*fFinalize=*/true, finalize_undo)) {
            LogPrintLevel(BCLog::BLOCKSTORAGE, BCLog::Level::Warning,
                          "Failed to flush previous block file %05i (finalize=1, finalize_undo=%i) before opening new block file %05i\n",
                          last_blockfile, finalize_undo, nFile);
        }
        // No undo data yet in the new file, so reset our undo-height tracking.
        m_blockfile_cursors[chain_type] = BlockfileCursor{nFile};
    }

    m_blockfile_info[nFile].AddBlock(nHeight, nTime);
    m_blockfile_info[nFile].nSize += nAddSize;

    bool out_of_space;
    size_t bytes_allocated = m_block_file_seq.Allocate(pos, nAddSize, out_of_space);
    if (out_of_space) {
        m_opts.notifications.fatalError(_("Disk space is too low!"));
        return {};
    }
    if (bytes_allocated != 0 && IsPruneMode()) {
        m_check_for_pruning = true;
    }

    m_dirty_fileinfo.insert(nFile);
    return pos;
}

void BlockManager::UpdateBlockInfo(const CBlock& block, unsigned int nHeight, const FlatFilePos& pos)
{
    LOCK(cs_LastBlockFile);

    // Update the cursor so it points to the last file.
    const BlockfileType chain_type{BlockfileTypeForHeight(nHeight)};
    auto& cursor{m_blockfile_cursors[chain_type]};
    if (!cursor || cursor->file_num < pos.nFile) {
        m_blockfile_cursors[chain_type] = BlockfileCursor{pos.nFile};
    }

    // Update the file information with the current block.
    const unsigned int added_size = ::GetSerializeSize(TX_WITH_WITNESS(block));
    const int nFile = pos.nFile;
    if (static_cast<int>(m_blockfile_info.size()) <= nFile) {
        m_blockfile_info.resize(nFile + 1);
    }
    m_blockfile_info[nFile].AddBlock(nHeight, block.GetBlockTime());
    m_blockfile_info[nFile].nSize = std::max(pos.nPos + added_size, m_blockfile_info[nFile].nSize);
    m_dirty_fileinfo.insert(nFile);
}

bool BlockManager::FindUndoPos(BlockValidationState& state, int nFile, FlatFilePos& pos, unsigned int nAddSize)
{
    pos.nFile = nFile;

    LOCK(cs_LastBlockFile);

    pos.nPos = m_blockfile_info[nFile].nUndoSize;
    m_blockfile_info[nFile].nUndoSize += nAddSize;
    m_dirty_fileinfo.insert(nFile);

    bool out_of_space;
    size_t bytes_allocated = m_undo_file_seq.Allocate(pos, nAddSize, out_of_space);
    if (out_of_space) {
        return FatalError(m_opts.notifications, state, _("Disk space is too low!"));
    }
    if (bytes_allocated != 0 && IsPruneMode()) {
        m_check_for_pruning = true;
    }

    return true;
}

<<<<<<< HEAD
bool BlockManager::WriteBlockUndo(const CBlockUndo& blockundo, BlockValidationState& state, CBlockIndex& block)
=======
bool BlockManager::WriteBlockToDisk(const CBlock& block, FlatFilePos& pos) const
{
    // Open history file to append
    AutoFile fileout{OpenBlockFile(pos)};
    if (fileout.IsNull()) {
        LogError("%s: OpenBlockFile failed\n", __func__);
        return false;
    }

    // Write index header
    unsigned int nSize = GetSerializeSize(TX_WITH_WITNESS(block));
    fileout << GetParams().MessageStart() << nSize;

    // Write block
    long fileOutPos = ftell(fileout.Get());
    if (fileOutPos < 0) {
        LogError("%s: ftell failed\n", __func__);
        return false;
    }
    pos.nPos = (unsigned int)fileOutPos;
    fileout << TX_WITH_WITNESS(block);

    return true;
}

bool BlockManager::WriteUndoDataForBlock(const CBlockUndo& blockundo, BlockValidationState& state, CBlockIndex& block)
>>>>>>> b5764509
{
    AssertLockHeld(::cs_main);
    const BlockfileType type = BlockfileTypeForHeight(block.nHeight);
    auto& cursor = *Assert(WITH_LOCK(cs_LastBlockFile, return m_blockfile_cursors[type]));

    // Write undo information to disk
    if (block.GetUndoPos().IsNull()) {
<<<<<<< HEAD
        FlatFilePos pos;
        const auto blockundo_size{static_cast<uint32_t>(GetSerializeSize(blockundo))};
        if (!FindUndoPos(state, block.nFile, pos, blockundo_size + UNDO_DATA_DISK_OVERHEAD)) {
            LogError("FindUndoPos failed for %s while writing block undo", pos.ToString());
            return false;
        }

        // Open history file to append
            AutoFile file{OpenUndoFile(pos)};
            if (file.IsNull()) {
                LogError("OpenUndoFile failed for %s while writing block undo", pos.ToString());
            return FatalError(m_opts.notifications, state, _("Failed to write undo data."));
        }
        {
            BufferedWriter fileout{file};

        // Write index header
        fileout << GetParams().MessageStart() << blockundo_size;
        pos.nPos += BLOCK_SERIALIZATION_HEADER_SIZE;
            {
                // Calculate checksum
                HashWriter hasher{};
                hasher << block.pprev->GetBlockHash() << blockundo;
                // Write undo data & checksum
                fileout << blockundo << hasher.GetHash();
            }
            // BufferedWriter will flush pending data to file when fileout goes out of scope.
        }

        // Make sure that the file is closed before we call `FlushUndoFile`.
        if (file.fclose() != 0) {
            LogError("Failed to close block undo file %s: %s", pos.ToString(), SysErrorString(errno));
            return FatalError(m_opts.notifications, state, _("Failed to close block undo file."));
=======
        FlatFilePos _pos;
        if (!FindUndoPos(state, block.nFile, _pos, ::GetSerializeSize(blockundo) + 40)) {
            LogError("%s: FindUndoPos failed\n", __func__);
            return false;
        }
        if (!UndoWriteToDisk(blockundo, _pos, block.pprev->GetBlockHash())) {
            return FatalError(m_opts.notifications, state, _("Failed to write undo data."));
>>>>>>> b5764509
        }

        // rev files are written in block height order, whereas blk files are written as blocks come in (often out of order)
        // we want to flush the rev (undo) file once we've written the last block, which is indicated by the last height
        // in the block file info as below; note that this does not catch the case where the undo writes are keeping up
        // with the block writes (usually when a synced up node is getting newly mined blocks) -- this case is caught in
        // the FindNextBlockPos function
<<<<<<< HEAD
        if (pos.nFile < cursor.file_num && static_cast<uint32_t>(block.nHeight) == m_blockfile_info[pos.nFile].nHeightLast) {
=======
        if (_pos.nFile < cursor.file_num && static_cast<uint32_t>(block.nHeight) == m_blockfile_info[_pos.nFile].nHeightLast) {
>>>>>>> b5764509
            // Do not propagate the return code, a failed flush here should not
            // be an indication for a failed write. If it were propagated here,
            // the caller would assume the undo data not to be written, when in
            // fact it is. Note though, that a failed flush might leave the data
            // file untrimmed.
            if (!FlushUndoFile(pos.nFile, true)) {
                LogPrintLevel(BCLog::BLOCKSTORAGE, BCLog::Level::Warning, "Failed to flush undo file %05i\n", pos.nFile);
            }
        } else if (pos.nFile == cursor.file_num && block.nHeight > cursor.undo_height) {
            cursor.undo_height = block.nHeight;
        }
        // update nUndoPos in block index
        block.nUndoPos = pos.nPos;
        block.nStatus |= BLOCK_HAVE_UNDO;
        m_dirty_blockindex.insert(&block);
    }

    return true;
}

bool BlockManager::ReadBlock(CBlock& block, const FlatFilePos& pos, const std::optional<uint256>& expected_hash) const
{
    block.SetNull();

    // Open history file to read
<<<<<<< HEAD
    std::vector<uint8_t> block_data;
    if (!ReadRawBlock(block_data, pos)) {
=======
    AutoFile filein{OpenBlockFile(pos, true)};
    if (filein.IsNull()) {
        LogError("%s: OpenBlockFile failed for %s\n", __func__, pos.ToString());
>>>>>>> b5764509
        return false;
    }

    // Read block
    try {
<<<<<<< HEAD
        SpanReader{block_data} >> TX_WITH_WITNESS(block);
=======
        filein >> TX_WITH_WITNESS(block);
>>>>>>> b5764509
    } catch (const std::exception& e) {
        LogError("%s: Deserialize or I/O error - %s at %s\n", __func__, e.what(), pos.ToString());
        return false;
    }

    const auto block_hash{block.GetHash()};

    // Check the header
<<<<<<< HEAD
    if (!CheckProofOfWork(block_hash, block.nBits, GetConsensus())) {
=======
    if (!CheckProofOfWork(block.GetHash(), block.nBits, GetConsensus())) {
>>>>>>> b5764509
        LogError("%s: Errors in block header at %s\n", __func__, pos.ToString());
        return false;
    }

    // Signet only: check block solution
    if (GetConsensus().signet_blocks && !CheckSignetBlockSolution(block, GetConsensus())) {
        LogError("%s: Errors in block solution at %s\n", __func__, pos.ToString());
        return false;
<<<<<<< HEAD
    }

    if (expected_hash && block_hash != *expected_hash) {
        LogError("GetHash() doesn't match index at %s while reading block (%s != %s)",
                 pos.ToString(), block_hash.ToString(), expected_hash->ToString());
        return false;
=======
>>>>>>> b5764509
    }

    return true;
}

bool BlockManager::ReadBlock(CBlock& block, const CBlockIndex& index) const
{
    const FlatFilePos block_pos{WITH_LOCK(cs_main, return index.GetBlockPos())};
<<<<<<< HEAD
    return ReadBlock(block, block_pos, index.GetBlockHash());
=======

    if (!ReadBlockFromDisk(block, block_pos)) {
        return false;
    }
    if (block.GetHash() != index.GetBlockHash()) {
        LogError("%s: GetHash() doesn't match index for %s at %s\n", __func__, index.ToString(), block_pos.ToString());
        return false;
    }
    return true;
>>>>>>> b5764509
}

bool BlockManager::ReadRawBlock(std::vector<uint8_t>& block, const FlatFilePos& pos) const
{
<<<<<<< HEAD
    if (pos.nPos < BLOCK_SERIALIZATION_HEADER_SIZE) {
        // If nPos is less than BLOCK_SERIALIZATION_HEADER_SIZE, we can't read the header that precedes the block data
        // This would cause an unsigned integer underflow when trying to position the file cursor
        // This can happen after pruning or default constructed positions
        LogError("%s: OpenBlockFile failed for %s\n", __func__, pos.ToString());
        return false;
    }
    AutoFile filein{OpenBlockFile({pos.nFile, pos.nPos - BLOCK_SERIALIZATION_HEADER_SIZE}, /*fReadOnly=*/true)};
=======
    FlatFilePos hpos = pos;
    // If nPos is less than 8 the pos is null and we don't have the block data
    // Return early to prevent undefined behavior of unsigned int underflow
    if (hpos.nPos < 8) {
        LogError("%s: OpenBlockFile failed for %s\n", __func__, pos.ToString());
        return false;
    }
    hpos.nPos -= 8; // Seek back 8 bytes for meta header
    AutoFile filein{OpenBlockFile(hpos, true)};
>>>>>>> b5764509
    if (filein.IsNull()) {
        LogError("%s: OpenBlockFile failed for %s\n", __func__, pos.ToString());
        return false;
    }

    try {
        MessageStartChars blk_start;
        unsigned int blk_size;

        filein >> blk_start >> blk_size;

        if (blk_start != GetParams().MessageStart()) {
            LogError("%s: Block magic mismatch for %s: %s versus expected %s\n", __func__, pos.ToString(),
                         HexStr(blk_start),
                         HexStr(GetParams().MessageStart()));
            return false;
        }

        if (blk_size > MAX_SIZE) {
            LogError("%s: Block data is larger than maximum deserialization size for %s: %s versus %s\n", __func__, pos.ToString(),
                         blk_size, MAX_SIZE);
            return false;
        }

        block.resize(blk_size); // Zeroing of memory is intentional here
        filein.read(MakeWritableByteSpan(block));
    } catch (const std::exception& e) {
        LogError("%s: Read from block file failed: %s for %s\n", __func__, e.what(), pos.ToString());
        return false;
    }

    return true;
}

<<<<<<< HEAD
FlatFilePos BlockManager::WriteBlock(const CBlock& block, int nHeight)
{
    const unsigned int block_size{static_cast<unsigned int>(GetSerializeSize(TX_WITH_WITNESS(block)))};
    FlatFilePos pos{FindNextBlockPos(block_size + BLOCK_SERIALIZATION_HEADER_SIZE, nHeight, block.GetBlockTime())};
    if (pos.IsNull()) {
        LogError("FindNextBlockPos failed for %s while writing block", pos.ToString());
        return FlatFilePos();
    }
    AutoFile file{OpenBlockFile(pos, /*fReadOnly=*/false)};
    if (file.IsNull()) {
        LogError("OpenBlockFile failed for %s while writing block", pos.ToString());
        m_opts.notifications.fatalError(_("Failed to write block."));
        return FlatFilePos();
    }
    {
        BufferedWriter fileout{file};

    // Write index header
    fileout << GetParams().MessageStart() << block_size;
    // Write block
    pos.nPos += BLOCK_SERIALIZATION_HEADER_SIZE;
    fileout << TX_WITH_WITNESS(block);
    }

    if (file.fclose() != 0) {
        LogError("Failed to close block file %s: %s", pos.ToString(), SysErrorString(errno));
        m_opts.notifications.fatalError(_("Failed to close file when writing block."));
        return FlatFilePos();
    }

    return pos;
}

static auto InitBlocksdirXorKey(const BlockManager::Options& opts)
{
    // Bytes are serialized without length indicator, so this is also the exact
    // size of the XOR-key file.
    std::array<std::byte, 8> xor_key{};

    // Consider this to be the first run if the blocksdir contains only hidden
    // files (those which start with a .). Checking for a fully-empty dir would
    // be too aggressive as a .lock file may have already been written.
    bool first_run = true;
    for (const auto& entry : fs::directory_iterator(opts.blocks_dir)) {
        const std::string path = fs::PathToString(entry.path().filename());
        if (!entry.is_regular_file() || !path.starts_with('.')) {
            first_run = false;
            break;
        }
    }

    if (opts.use_xor && first_run) {
        // Only use random fresh key when the boolean option is set and on the
        // very first start of the program.
        FastRandomContext{}.fillrand(xor_key);
    }

    const fs::path xor_key_path{opts.blocks_dir / "xor.dat"};
    if (fs::exists(xor_key_path)) {
        // A pre-existing xor key file has priority.
        AutoFile xor_key_file{fsbridge::fopen(xor_key_path, "rb")};
        xor_key_file >> xor_key;
    } else {
        // Create initial or missing xor key file
        AutoFile xor_key_file{fsbridge::fopen(xor_key_path,
#ifdef __MINGW64__
            "wb" // Temporary workaround for https://github.com/bitcoin/bitcoin/issues/30210
#else
            "wbx"
#endif
        )};
        xor_key_file << xor_key;
        if (xor_key_file.fclose() != 0) {
            throw std::runtime_error{strprintf("Error closing XOR key file %s: %s",
                                               fs::PathToString(xor_key_path),
                                               SysErrorString(errno))};
        }
    }
    // If the user disabled the key, it must be zero.
    if (!opts.use_xor && xor_key != decltype(xor_key){}) {
        throw std::runtime_error{
            strprintf("The blocksdir XOR-key can not be disabled when a random key was already stored! "
                      "Stored key: '%s', stored path: '%s'.",
                      HexStr(xor_key), fs::PathToString(xor_key_path)),
        };
    }
    LogInfo("Using obfuscation key for blocksdir *.dat files (%s): '%s'\n", fs::PathToString(opts.blocks_dir), HexStr(xor_key));
    return Obfuscation{xor_key};
}

BlockManager::BlockManager(const util::SignalInterrupt& interrupt, Options opts)
    : m_prune_mode{opts.prune_target > 0},
      m_xor_key{InitBlocksdirXorKey(opts)},
      m_opts{std::move(opts)},
      m_block_file_seq{FlatFileSeq{m_opts.blocks_dir, "blk", m_opts.fast_prune ? 0x4000 /* 16kB */ : BLOCKFILE_CHUNK_SIZE}},
      m_undo_file_seq{FlatFileSeq{m_opts.blocks_dir, "rev", UNDOFILE_CHUNK_SIZE}},
      m_interrupt{interrupt}
{
    m_block_tree_db = std::make_unique<BlockTreeDB>(m_opts.block_tree_db_params);

    if (m_opts.block_tree_db_params.wipe_data) {
        m_block_tree_db->WriteReindexing(true);
        m_blockfiles_indexed = false;
        // If we're reindexing in prune mode, wipe away unusable block files and all undo data files
        if (m_prune_mode) {
            CleanupBlockRevFiles();
        }
=======
FlatFilePos BlockManager::SaveBlockToDisk(const CBlock& block, int nHeight)
{
    unsigned int nBlockSize = ::GetSerializeSize(TX_WITH_WITNESS(block));
    // Account for the 4 magic message start bytes + the 4 length bytes (8 bytes total,
    // defined as BLOCK_SERIALIZATION_HEADER_SIZE)
    nBlockSize += static_cast<unsigned int>(BLOCK_SERIALIZATION_HEADER_SIZE);
    FlatFilePos blockPos{FindNextBlockPos(nBlockSize, nHeight, block.GetBlockTime())};
    if (blockPos.IsNull()) {
        LogError("%s: FindNextBlockPos failed\n", __func__);
        return FlatFilePos();
    }
    if (!WriteBlockToDisk(block, blockPos)) {
        m_opts.notifications.fatalError(_("Failed to write block."));
        return FlatFilePos();
>>>>>>> b5764509
    }
}

static auto InitBlocksdirXorKey(const BlockManager::Options& opts)
{
    // Bytes are serialized without length indicator, so this is also the exact
    // size of the XOR-key file.
    std::array<std::byte, 8> xor_key{};

    if (opts.use_xor && fs::is_empty(opts.blocks_dir)) {
        // Only use random fresh key when the boolean option is set and on the
        // very first start of the program.
        FastRandomContext{}.fillrand(xor_key);
    }

    const fs::path xor_key_path{opts.blocks_dir / "xor.dat"};
    if (fs::exists(xor_key_path)) {
        // A pre-existing xor key file has priority.
        AutoFile xor_key_file{fsbridge::fopen(xor_key_path, "rb")};
        xor_key_file >> xor_key;
    } else {
        // Create initial or missing xor key file
        AutoFile xor_key_file{fsbridge::fopen(xor_key_path,
#ifdef __MINGW64__
            "wb" // Temporary workaround for https://github.com/bitcoin/bitcoin/issues/30210
#else
            "wbx"
#endif
        )};
        xor_key_file << xor_key;
    }
    // If the user disabled the key, it must be zero.
    if (!opts.use_xor && xor_key != decltype(xor_key){}) {
        throw std::runtime_error{
            strprintf("The blocksdir XOR-key can not be disabled when a random key was already stored! "
                      "Stored key: '%s', stored path: '%s'.",
                      HexStr(xor_key), fs::PathToString(xor_key_path)),
        };
    }
    LogInfo("Using obfuscation key for blocksdir *.dat files (%s): '%s'\n", fs::PathToString(opts.blocks_dir), HexStr(xor_key));
    return std::vector<std::byte>{xor_key.begin(), xor_key.end()};
}

BlockManager::BlockManager(const util::SignalInterrupt& interrupt, Options opts)
    : m_prune_mode{opts.prune_target > 0},
      m_xor_key{InitBlocksdirXorKey(opts)},
      m_opts{std::move(opts)},
      m_block_file_seq{FlatFileSeq{m_opts.blocks_dir, "blk", m_opts.fast_prune ? 0x4000 /* 16kB */ : BLOCKFILE_CHUNK_SIZE}},
      m_undo_file_seq{FlatFileSeq{m_opts.blocks_dir, "rev", UNDOFILE_CHUNK_SIZE}},
      m_interrupt{interrupt} {}

class ImportingNow
{
    std::atomic<bool>& m_importing;

public:
    ImportingNow(std::atomic<bool>& importing) : m_importing{importing}
    {
        assert(m_importing == false);
        m_importing = true;
    }
    ~ImportingNow()
    {
        assert(m_importing == true);
        m_importing = false;
    }
};

void ImportBlocks(ChainstateManager& chainman, std::span<const fs::path> import_paths)
{
    ImportingNow imp{chainman.m_blockman.m_importing};

    // -reindex
    if (!chainman.m_blockman.m_blockfiles_indexed) {
        int nFile = 0;
        // Map of disk positions for blocks with unknown parent (only used for reindex);
        // parent hash -> child disk position, multiple children can have the same parent.
        std::multimap<uint256, FlatFilePos> blocks_with_unknown_parent;
        while (true) {
            FlatFilePos pos(nFile, 0);
            if (!fs::exists(chainman.m_blockman.GetBlockPosFilename(pos))) {
                break; // No block files left to reindex
<<<<<<< HEAD
            }
            AutoFile file{chainman.m_blockman.OpenBlockFile(pos, true)};
            if (file.IsNull()) {
                break; // This error is logged in OpenBlockFile
            }
=======
            }
            AutoFile file{chainman.m_blockman.OpenBlockFile(pos, true)};
            if (file.IsNull()) {
                break; // This error is logged in OpenBlockFile
            }
>>>>>>> b5764509
            LogPrintf("Reindexing block file blk%05u.dat...\n", (unsigned int)nFile);
            chainman.LoadExternalBlockFile(file, &pos, &blocks_with_unknown_parent);
            if (chainman.m_interrupt) {
                LogPrintf("Interrupt requested. Exit %s\n", __func__);
                return;
            }
            nFile++;
        }
        WITH_LOCK(::cs_main, chainman.m_blockman.m_block_tree_db->WriteReindexing(false));
        chainman.m_blockman.m_blockfiles_indexed = true;
        LogPrintf("Reindexing finished\n");
        // To avoid ending up in a situation without genesis block, re-try initializing (no-op if reindexing worked):
        chainman.ActiveChainstate().LoadGenesisBlock();
    }

    // -loadblock=
<<<<<<< HEAD
    for (const fs::path& path : import_paths) {
=======
    for (const fs::path& path : vImportFiles) {
>>>>>>> b5764509
        AutoFile file{fsbridge::fopen(path, "rb")};
        if (!file.IsNull()) {
            LogPrintf("Importing blocks file %s...\n", fs::PathToString(path));
            chainman.LoadExternalBlockFile(file);
            if (chainman.m_interrupt) {
                LogPrintf("Interrupt requested. Exit %s\n", __func__);
                return;
            }
        } else {
            LogPrintf("Warning: Could not open blocks file %s\n", fs::PathToString(path));
        }
    }

    // scan for better chains in the block chain database, that are not yet connected in the active best chain

    // We can't hold cs_main during ActivateBestChain even though we're accessing
    // the chainman unique_ptrs since ABC requires us not to be holding cs_main, so retrieve
    // the relevant pointers before the ABC call.
    for (Chainstate* chainstate : WITH_LOCK(::cs_main, return chainman.GetAll())) {
        BlockValidationState state;
        if (!chainstate->ActivateBestChain(state, nullptr)) {
            chainman.GetNotifications().fatalError(strprintf(_("Failed to connect best block (%s)."), state.ToString()));
            return;
        }
    }
    // End scope of ImportingNow
}

std::ostream& operator<<(std::ostream& os, const BlockfileType& type) {
    switch(type) {
        case BlockfileType::NORMAL: os << "normal"; break;
        case BlockfileType::ASSUMED: os << "assumed"; break;
        default: os.setstate(std::ios_base::failbit);
    }
    return os;
}

std::ostream& operator<<(std::ostream& os, const BlockfileCursor& cursor) {
    os << strprintf("BlockfileCursor(file_num=%d, undo_height=%d)", cursor.file_num, cursor.undo_height);
    return os;
}
} // namespace node<|MERGE_RESOLUTION|>--- conflicted
+++ resolved
@@ -41,10 +41,7 @@
 
 #include <cstddef>
 #include <map>
-<<<<<<< HEAD
 #include <optional>
-=======
->>>>>>> b5764509
 #include <ranges>
 #include <unordered_map>
 
@@ -772,55 +769,14 @@
     return &m_blockfile_info.at(n);
 }
 
-<<<<<<< HEAD
 bool BlockManager::ReadBlockUndo(CBlockUndo& blockundo, const CBlockIndex& index) const
-=======
-bool BlockManager::UndoWriteToDisk(const CBlockUndo& blockundo, FlatFilePos& pos, const uint256& hashBlock) const
-{
-    // Open history file to append
-    AutoFile fileout{OpenUndoFile(pos)};
-    if (fileout.IsNull()) {
-        LogError("%s: OpenUndoFile failed\n", __func__);
-        return false;
-    }
-
-    // Write index header
-    unsigned int nSize = GetSerializeSize(blockundo);
-    fileout << GetParams().MessageStart() << nSize;
-
-    // Write undo data
-    long fileOutPos = ftell(fileout.Get());
-    if (fileOutPos < 0) {
-        LogError("%s: ftell failed\n", __func__);
-        return false;
-    }
-    pos.nPos = (unsigned int)fileOutPos;
-    fileout << blockundo;
-
-    // calculate & write checksum
-    HashWriter hasher{};
-    hasher << hashBlock;
-    hasher << blockundo;
-    fileout << hasher.GetHash();
-
-    return true;
-}
-
-bool BlockManager::UndoReadFromDisk(CBlockUndo& blockundo, const CBlockIndex& index) const
->>>>>>> b5764509
 {
     const FlatFilePos pos{WITH_LOCK(::cs_main, return index.GetUndoPos())};
 
     // Open history file to read
-<<<<<<< HEAD
     AutoFile file{OpenUndoFile(pos, true)};
     if (file.IsNull()) {
         LogError("OpenUndoFile failed for %s while reading block undo", pos.ToString());
-=======
-    AutoFile filein{OpenUndoFile(pos, true)};
-    if (filein.IsNull()) {
-        LogError("%s: OpenUndoFile failed for %s\n", __func__, pos.ToString());
->>>>>>> b5764509
         return false;
     }
     BufferedReader filein{std::move(file)};
@@ -832,25 +788,15 @@
         verifier << index.pprev->GetBlockHash();
         verifier >> blockundo;
         filein >> hashChecksum;
-<<<<<<< HEAD
-=======
-    } catch (const std::exception& e) {
-        LogError("%s: Deserialize or I/O error - %s at %s\n", __func__, e.what(), pos.ToString());
-        return false;
-    }
->>>>>>> b5764509
 
     // Verify checksum
     if (hashChecksum != verifier.GetHash()) {
         LogError("%s: Checksum mismatch at %s\n", __func__, pos.ToString());
         return false;
-<<<<<<< HEAD
     }
     } catch (const std::exception& e) {
         LogError("Deserialize or I/O error - %s at %s while reading block undo", e.what(), pos.ToString());
         return false;
-=======
->>>>>>> b5764509
     }
 
     return true;
@@ -1011,11 +957,7 @@
     pos.nPos = m_blockfile_info[nFile].nSize;
 
     if (nFile != last_blockfile) {
-<<<<<<< HEAD
         LogDebug(BCLog::BLOCKSTORAGE, "Leaving block file %i: %s (onto %i) (height %i)\n",
-=======
-        LogPrint(BCLog::BLOCKSTORAGE, "Leaving block file %i: %s (onto %i) (height %i)\n",
->>>>>>> b5764509
                  last_blockfile, m_blockfile_info[last_blockfile].ToString(), nFile, nHeight);
 
         // Do not propagate the return code. The flush concerns a previous block
@@ -1095,36 +1037,7 @@
     return true;
 }
 
-<<<<<<< HEAD
 bool BlockManager::WriteBlockUndo(const CBlockUndo& blockundo, BlockValidationState& state, CBlockIndex& block)
-=======
-bool BlockManager::WriteBlockToDisk(const CBlock& block, FlatFilePos& pos) const
-{
-    // Open history file to append
-    AutoFile fileout{OpenBlockFile(pos)};
-    if (fileout.IsNull()) {
-        LogError("%s: OpenBlockFile failed\n", __func__);
-        return false;
-    }
-
-    // Write index header
-    unsigned int nSize = GetSerializeSize(TX_WITH_WITNESS(block));
-    fileout << GetParams().MessageStart() << nSize;
-
-    // Write block
-    long fileOutPos = ftell(fileout.Get());
-    if (fileOutPos < 0) {
-        LogError("%s: ftell failed\n", __func__);
-        return false;
-    }
-    pos.nPos = (unsigned int)fileOutPos;
-    fileout << TX_WITH_WITNESS(block);
-
-    return true;
-}
-
-bool BlockManager::WriteUndoDataForBlock(const CBlockUndo& blockundo, BlockValidationState& state, CBlockIndex& block)
->>>>>>> b5764509
 {
     AssertLockHeld(::cs_main);
     const BlockfileType type = BlockfileTypeForHeight(block.nHeight);
@@ -1132,7 +1045,6 @@
 
     // Write undo information to disk
     if (block.GetUndoPos().IsNull()) {
-<<<<<<< HEAD
         FlatFilePos pos;
         const auto blockundo_size{static_cast<uint32_t>(GetSerializeSize(blockundo))};
         if (!FindUndoPos(state, block.nFile, pos, blockundo_size + UNDO_DATA_DISK_OVERHEAD)) {
@@ -1166,15 +1078,6 @@
         if (file.fclose() != 0) {
             LogError("Failed to close block undo file %s: %s", pos.ToString(), SysErrorString(errno));
             return FatalError(m_opts.notifications, state, _("Failed to close block undo file."));
-=======
-        FlatFilePos _pos;
-        if (!FindUndoPos(state, block.nFile, _pos, ::GetSerializeSize(blockundo) + 40)) {
-            LogError("%s: FindUndoPos failed\n", __func__);
-            return false;
-        }
-        if (!UndoWriteToDisk(blockundo, _pos, block.pprev->GetBlockHash())) {
-            return FatalError(m_opts.notifications, state, _("Failed to write undo data."));
->>>>>>> b5764509
         }
 
         // rev files are written in block height order, whereas blk files are written as blocks come in (often out of order)
@@ -1182,11 +1085,7 @@
         // in the block file info as below; note that this does not catch the case where the undo writes are keeping up
         // with the block writes (usually when a synced up node is getting newly mined blocks) -- this case is caught in
         // the FindNextBlockPos function
-<<<<<<< HEAD
         if (pos.nFile < cursor.file_num && static_cast<uint32_t>(block.nHeight) == m_blockfile_info[pos.nFile].nHeightLast) {
-=======
-        if (_pos.nFile < cursor.file_num && static_cast<uint32_t>(block.nHeight) == m_blockfile_info[_pos.nFile].nHeightLast) {
->>>>>>> b5764509
             // Do not propagate the return code, a failed flush here should not
             // be an indication for a failed write. If it were propagated here,
             // the caller would assume the undo data not to be written, when in
@@ -1212,24 +1111,14 @@
     block.SetNull();
 
     // Open history file to read
-<<<<<<< HEAD
     std::vector<uint8_t> block_data;
     if (!ReadRawBlock(block_data, pos)) {
-=======
-    AutoFile filein{OpenBlockFile(pos, true)};
-    if (filein.IsNull()) {
-        LogError("%s: OpenBlockFile failed for %s\n", __func__, pos.ToString());
->>>>>>> b5764509
         return false;
     }
 
     // Read block
     try {
-<<<<<<< HEAD
         SpanReader{block_data} >> TX_WITH_WITNESS(block);
-=======
-        filein >> TX_WITH_WITNESS(block);
->>>>>>> b5764509
     } catch (const std::exception& e) {
         LogError("%s: Deserialize or I/O error - %s at %s\n", __func__, e.what(), pos.ToString());
         return false;
@@ -1238,11 +1127,7 @@
     const auto block_hash{block.GetHash()};
 
     // Check the header
-<<<<<<< HEAD
     if (!CheckProofOfWork(block_hash, block.nBits, GetConsensus())) {
-=======
-    if (!CheckProofOfWork(block.GetHash(), block.nBits, GetConsensus())) {
->>>>>>> b5764509
         LogError("%s: Errors in block header at %s\n", __func__, pos.ToString());
         return false;
     }
@@ -1251,15 +1136,12 @@
     if (GetConsensus().signet_blocks && !CheckSignetBlockSolution(block, GetConsensus())) {
         LogError("%s: Errors in block solution at %s\n", __func__, pos.ToString());
         return false;
-<<<<<<< HEAD
     }
 
     if (expected_hash && block_hash != *expected_hash) {
         LogError("GetHash() doesn't match index at %s while reading block (%s != %s)",
                  pos.ToString(), block_hash.ToString(), expected_hash->ToString());
         return false;
-=======
->>>>>>> b5764509
     }
 
     return true;
@@ -1268,24 +1150,11 @@
 bool BlockManager::ReadBlock(CBlock& block, const CBlockIndex& index) const
 {
     const FlatFilePos block_pos{WITH_LOCK(cs_main, return index.GetBlockPos())};
-<<<<<<< HEAD
     return ReadBlock(block, block_pos, index.GetBlockHash());
-=======
-
-    if (!ReadBlockFromDisk(block, block_pos)) {
-        return false;
-    }
-    if (block.GetHash() != index.GetBlockHash()) {
-        LogError("%s: GetHash() doesn't match index for %s at %s\n", __func__, index.ToString(), block_pos.ToString());
-        return false;
-    }
-    return true;
->>>>>>> b5764509
 }
 
 bool BlockManager::ReadRawBlock(std::vector<uint8_t>& block, const FlatFilePos& pos) const
 {
-<<<<<<< HEAD
     if (pos.nPos < BLOCK_SERIALIZATION_HEADER_SIZE) {
         // If nPos is less than BLOCK_SERIALIZATION_HEADER_SIZE, we can't read the header that precedes the block data
         // This would cause an unsigned integer underflow when trying to position the file cursor
@@ -1294,17 +1163,6 @@
         return false;
     }
     AutoFile filein{OpenBlockFile({pos.nFile, pos.nPos - BLOCK_SERIALIZATION_HEADER_SIZE}, /*fReadOnly=*/true)};
-=======
-    FlatFilePos hpos = pos;
-    // If nPos is less than 8 the pos is null and we don't have the block data
-    // Return early to prevent undefined behavior of unsigned int underflow
-    if (hpos.nPos < 8) {
-        LogError("%s: OpenBlockFile failed for %s\n", __func__, pos.ToString());
-        return false;
-    }
-    hpos.nPos -= 8; // Seek back 8 bytes for meta header
-    AutoFile filein{OpenBlockFile(hpos, true)};
->>>>>>> b5764509
     if (filein.IsNull()) {
         LogError("%s: OpenBlockFile failed for %s\n", __func__, pos.ToString());
         return false;
@@ -1339,7 +1197,6 @@
     return true;
 }
 
-<<<<<<< HEAD
 FlatFilePos BlockManager::WriteBlock(const CBlock& block, int nHeight)
 {
     const unsigned int block_size{static_cast<unsigned int>(GetSerializeSize(TX_WITH_WITNESS(block)))};
@@ -1447,72 +1304,8 @@
         if (m_prune_mode) {
             CleanupBlockRevFiles();
         }
-=======
-FlatFilePos BlockManager::SaveBlockToDisk(const CBlock& block, int nHeight)
-{
-    unsigned int nBlockSize = ::GetSerializeSize(TX_WITH_WITNESS(block));
-    // Account for the 4 magic message start bytes + the 4 length bytes (8 bytes total,
-    // defined as BLOCK_SERIALIZATION_HEADER_SIZE)
-    nBlockSize += static_cast<unsigned int>(BLOCK_SERIALIZATION_HEADER_SIZE);
-    FlatFilePos blockPos{FindNextBlockPos(nBlockSize, nHeight, block.GetBlockTime())};
-    if (blockPos.IsNull()) {
-        LogError("%s: FindNextBlockPos failed\n", __func__);
-        return FlatFilePos();
-    }
-    if (!WriteBlockToDisk(block, blockPos)) {
-        m_opts.notifications.fatalError(_("Failed to write block."));
-        return FlatFilePos();
->>>>>>> b5764509
-    }
-}
-
-static auto InitBlocksdirXorKey(const BlockManager::Options& opts)
-{
-    // Bytes are serialized without length indicator, so this is also the exact
-    // size of the XOR-key file.
-    std::array<std::byte, 8> xor_key{};
-
-    if (opts.use_xor && fs::is_empty(opts.blocks_dir)) {
-        // Only use random fresh key when the boolean option is set and on the
-        // very first start of the program.
-        FastRandomContext{}.fillrand(xor_key);
-    }
-
-    const fs::path xor_key_path{opts.blocks_dir / "xor.dat"};
-    if (fs::exists(xor_key_path)) {
-        // A pre-existing xor key file has priority.
-        AutoFile xor_key_file{fsbridge::fopen(xor_key_path, "rb")};
-        xor_key_file >> xor_key;
-    } else {
-        // Create initial or missing xor key file
-        AutoFile xor_key_file{fsbridge::fopen(xor_key_path,
-#ifdef __MINGW64__
-            "wb" // Temporary workaround for https://github.com/bitcoin/bitcoin/issues/30210
-#else
-            "wbx"
-#endif
-        )};
-        xor_key_file << xor_key;
-    }
-    // If the user disabled the key, it must be zero.
-    if (!opts.use_xor && xor_key != decltype(xor_key){}) {
-        throw std::runtime_error{
-            strprintf("The blocksdir XOR-key can not be disabled when a random key was already stored! "
-                      "Stored key: '%s', stored path: '%s'.",
-                      HexStr(xor_key), fs::PathToString(xor_key_path)),
-        };
-    }
-    LogInfo("Using obfuscation key for blocksdir *.dat files (%s): '%s'\n", fs::PathToString(opts.blocks_dir), HexStr(xor_key));
-    return std::vector<std::byte>{xor_key.begin(), xor_key.end()};
-}
-
-BlockManager::BlockManager(const util::SignalInterrupt& interrupt, Options opts)
-    : m_prune_mode{opts.prune_target > 0},
-      m_xor_key{InitBlocksdirXorKey(opts)},
-      m_opts{std::move(opts)},
-      m_block_file_seq{FlatFileSeq{m_opts.blocks_dir, "blk", m_opts.fast_prune ? 0x4000 /* 16kB */ : BLOCKFILE_CHUNK_SIZE}},
-      m_undo_file_seq{FlatFileSeq{m_opts.blocks_dir, "rev", UNDOFILE_CHUNK_SIZE}},
-      m_interrupt{interrupt} {}
+    }
+}
 
 class ImportingNow
 {
@@ -1545,19 +1338,11 @@
             FlatFilePos pos(nFile, 0);
             if (!fs::exists(chainman.m_blockman.GetBlockPosFilename(pos))) {
                 break; // No block files left to reindex
-<<<<<<< HEAD
             }
             AutoFile file{chainman.m_blockman.OpenBlockFile(pos, true)};
             if (file.IsNull()) {
                 break; // This error is logged in OpenBlockFile
             }
-=======
-            }
-            AutoFile file{chainman.m_blockman.OpenBlockFile(pos, true)};
-            if (file.IsNull()) {
-                break; // This error is logged in OpenBlockFile
-            }
->>>>>>> b5764509
             LogPrintf("Reindexing block file blk%05u.dat...\n", (unsigned int)nFile);
             chainman.LoadExternalBlockFile(file, &pos, &blocks_with_unknown_parent);
             if (chainman.m_interrupt) {
@@ -1574,11 +1359,7 @@
     }
 
     // -loadblock=
-<<<<<<< HEAD
     for (const fs::path& path : import_paths) {
-=======
-    for (const fs::path& path : vImportFiles) {
->>>>>>> b5764509
         AutoFile file{fsbridge::fopen(path, "rb")};
         if (!file.IsNull()) {
             LogPrintf("Importing blocks file %s...\n", fs::PathToString(path));
