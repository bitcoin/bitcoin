// Copyright (c) 2018-2022 The Bitcoin Core developers
// Distributed under the MIT software license, see the accompanying
// file COPYING or http://www.opensource.org/licenses/mit-license.php.

#include <addrdb.h>
#include <banman.h>
#include <blockfilter.h>
#include <chain.h>
#include <chainparams.h>
#include <common/args.h>
#include <deploymentstatus.h>
#include <external_signer.h>
#include <index/blockfilterindex.h>
#include <init.h>
#include <interfaces/chain.h>
#include <interfaces/handler.h>
#include <interfaces/node.h>
#include <interfaces/wallet.h>
#include <kernel/chain.h>
#include <kernel/mempool_entry.h>
#include <logging.h>
#include <mapport.h>
#include <net.h>
#include <net_processing.h>
#include <netaddress.h>
#include <netbase.h>
#include <node/blockstorage.h>
#include <node/coin.h>
#include <node/context.h>
#include <node/interface_ui.h>
#include <node/mini_miner.h>
#include <node/transaction.h>
#include <policy/feerate.h>
#include <policy/fees.h>
#include <policy/policy.h>
#include <policy/rbf.h>
#include <policy/settings.h>
#include <primitives/block.h>
#include <primitives/transaction.h>
#include <rpc/protocol.h>
#include <rpc/server.h>
#include <shutdown.h>
#include <support/allocators/secure.h>
#include <sync.h>
#include <txmempool.h>
#include <uint256.h>
#include <univalue.h>
#include <util/check.h>
#include <util/translation.h>
#include <validation.h>
#include <validationinterface.h>
#include <warnings.h>

#if defined(HAVE_CONFIG_H)
#include <config/bitcoin-config.h>
#endif

#include <any>
#include <memory>
#include <optional>
#include <utility>

#include <boost/signals2/signal.hpp>

using interfaces::BlockTip;
using interfaces::Chain;
using interfaces::FoundBlock;
using interfaces::Handler;
using interfaces::MakeSignalHandler;
using interfaces::Node;
using interfaces::WalletLoader;

namespace node {
// All members of the classes in this namespace are intentionally public, as the
// classes themselves are private.
namespace {
#ifdef ENABLE_EXTERNAL_SIGNER
class ExternalSignerImpl : public interfaces::ExternalSigner
{
public:
    ExternalSignerImpl(::ExternalSigner signer) : m_signer(std::move(signer)) {}
    std::string getName() override { return m_signer.m_name; }
    ::ExternalSigner m_signer;
};
#endif

class NodeImpl : public Node
{
public:
    explicit NodeImpl(NodeContext& context) { setContext(&context); }
    void initLogging() override { InitLogging(args()); }
    void initParameterInteraction() override { InitParameterInteraction(args()); }
    bilingual_str getWarnings() override { return GetWarnings(true); }
    int getExitStatus() override { return Assert(m_context)->exit_status.load(); }
    uint32_t getLogCategories() override { return LogInstance().GetCategoryMask(); }
    bool baseInitialize() override
    {
        if (!AppInitBasicSetup(args(), Assert(context())->exit_status)) return false;
        if (!AppInitParameterInteraction(args())) return false;

        m_context->kernel = std::make_unique<kernel::Context>();
        if (!AppInitSanityChecks(*m_context->kernel)) return false;

        if (!AppInitLockDataDirectory()) return false;
        if (!AppInitInterfaces(*m_context)) return false;

        return true;
    }
    bool appInitMain(interfaces::BlockAndHeaderTipInfo* tip_info) override
    {
        if (AppInitMain(*m_context, tip_info)) return true;
        // Error during initialization, set exit status before continue
        m_context->exit_status.store(EXIT_FAILURE);
        return false;
    }
    void appShutdown() override
    {
        Interrupt(*m_context);
        Shutdown(*m_context);
    }
    void startShutdown() override
    {
        StartShutdown();
        // Stop RPC for clean shutdown if any of waitfor* commands is executed.
        if (args().GetBoolArg("-server", false)) {
            InterruptRPC();
            StopRPC();
        }
    }
    bool shutdownRequested() override { return ShutdownRequested(); }
    bool isSettingIgnored(const std::string& name) override
    {
        bool ignored = false;
        args().LockSettings([&](common::Settings& settings) {
            if (auto* options = common::FindKey(settings.command_line_options, name)) {
                ignored = !options->empty();
            }
        });
        return ignored;
    }
    common::SettingsValue getPersistentSetting(const std::string& name) override { return args().GetPersistentSetting(name); }
    void updateRwSetting(const std::string& name, const common::SettingsValue& value) override
    {
        args().LockSettings([&](common::Settings& settings) {
            if (value.isNull()) {
                settings.rw_settings.erase(name);
            } else {
                settings.rw_settings[name] = value;
            }
        });
        args().WriteSettingsFile();
    }
    void forceSetting(const std::string& name, const common::SettingsValue& value) override
    {
        args().LockSettings([&](common::Settings& settings) {
            if (value.isNull()) {
                settings.forced_settings.erase(name);
            } else {
                settings.forced_settings[name] = value;
            }
        });
    }
    void resetSettings() override
    {
        args().WriteSettingsFile(/*errors=*/nullptr, /*backup=*/true);
        args().LockSettings([&](common::Settings& settings) {
            settings.rw_settings.clear();
        });
        args().WriteSettingsFile();
    }
    void mapPort(bool use_upnp, bool use_natpmp) override { StartMapPort(use_upnp, use_natpmp); }
    bool getProxy(Network net, Proxy& proxy_info) override { return GetProxy(net, proxy_info); }
    size_t getNodeCount(ConnectionDirection flags) override
    {
        return m_context->connman ? m_context->connman->GetNodeCount(flags) : 0;
    }
    bool getNodesStats(NodesStats& stats) override
    {
        stats.clear();

        if (m_context->connman) {
            std::vector<CNodeStats> stats_temp;
            m_context->connman->GetNodeStats(stats_temp);

            stats.reserve(stats_temp.size());
            for (auto& node_stats_temp : stats_temp) {
                stats.emplace_back(std::move(node_stats_temp), false, CNodeStateStats());
            }

            // Try to retrieve the CNodeStateStats for each node.
            if (m_context->peerman) {
                TRY_LOCK(::cs_main, lockMain);
                if (lockMain) {
                    for (auto& node_stats : stats) {
                        std::get<1>(node_stats) =
                            m_context->peerman->GetNodeStateStats(std::get<0>(node_stats).nodeid, std::get<2>(node_stats));
                    }
                }
            }
            return true;
        }
        return false;
    }
    bool getBanned(banmap_t& banmap) override
    {
        if (m_context->banman) {
            m_context->banman->GetBanned(banmap);
            return true;
        }
        return false;
    }
    bool ban(const CNetAddr& net_addr, int64_t ban_time_offset) override
    {
        if (m_context->banman) {
            m_context->banman->Ban(net_addr, ban_time_offset);
            return true;
        }
        return false;
    }
    bool unban(const CSubNet& ip) override
    {
        if (m_context->banman) {
            m_context->banman->Unban(ip);
            return true;
        }
        return false;
    }
    bool disconnectByAddress(const CNetAddr& net_addr) override
    {
        if (m_context->connman) {
            return m_context->connman->DisconnectNode(net_addr);
        }
        return false;
    }
    bool disconnectById(NodeId id) override
    {
        if (m_context->connman) {
            return m_context->connman->DisconnectNode(id);
        }
        return false;
    }
    std::vector<std::unique_ptr<interfaces::ExternalSigner>> listExternalSigners() override
    {
#ifdef ENABLE_EXTERNAL_SIGNER
        std::vector<ExternalSigner> signers = {};
        const std::string command = args().GetArg("-signer", "");
        if (command == "") return {};
        ExternalSigner::Enumerate(command, signers, Params().GetChainTypeString());
        std::vector<std::unique_ptr<interfaces::ExternalSigner>> result;
        result.reserve(signers.size());
        for (auto& signer : signers) {
            result.emplace_back(std::make_unique<ExternalSignerImpl>(std::move(signer)));
        }
        return result;
#else
        // This result is indistinguishable from a successful call that returns
        // no signers. For the current GUI this doesn't matter, because the wallet
        // creation dialog disables the external signer checkbox in both
        // cases. The return type could be changed to std::optional<std::vector>
        // (or something that also includes error messages) if this distinction
        // becomes important.
        return {};
#endif // ENABLE_EXTERNAL_SIGNER
    }
    int64_t getTotalBytesRecv() override { return m_context->connman ? m_context->connman->GetTotalBytesRecv() : 0; }
    int64_t getTotalBytesSent() override { return m_context->connman ? m_context->connman->GetTotalBytesSent() : 0; }
    size_t getMempoolSize() override { return m_context->mempool ? m_context->mempool->size() : 0; }
    size_t getMempoolDynamicUsage() override { return m_context->mempool ? m_context->mempool->DynamicMemoryUsage() : 0; }
    bool getHeaderTip(int& height, int64_t& block_time) override
    {
        LOCK(::cs_main);
        auto best_header = chainman().m_best_header;
        if (best_header) {
            height = best_header->nHeight;
            block_time = best_header->GetBlockTime();
            return true;
        }
        return false;
    }
    int getNumBlocks() override
    {
        LOCK(::cs_main);
        return chainman().ActiveChain().Height();
    }
    uint256 getBestBlockHash() override
    {
        const CBlockIndex* tip = WITH_LOCK(::cs_main, return chainman().ActiveChain().Tip());
        return tip ? tip->GetBlockHash() : chainman().GetParams().GenesisBlock().GetHash();
    }
    int64_t getLastBlockTime() override
    {
        LOCK(::cs_main);
        if (chainman().ActiveChain().Tip()) {
            return chainman().ActiveChain().Tip()->GetBlockTime();
        }
        return chainman().GetParams().GenesisBlock().GetBlockTime(); // Genesis block's time of current network
    }
    double getVerificationProgress() override
    {
        return GuessVerificationProgress(chainman().GetParams().TxData(), WITH_LOCK(::cs_main, return chainman().ActiveChain().Tip()));
    }
    bool isInitialBlockDownload() override
    {
        return chainman().IsInitialBlockDownload();
    }
    bool isLoadingBlocks() override { return chainman().m_blockman.LoadingBlocks(); }
    void setNetworkActive(bool active) override
    {
        if (m_context->connman) {
            m_context->connman->SetNetworkActive(active);
        }
    }
    bool getNetworkActive() override { return m_context->connman && m_context->connman->GetNetworkActive(); }
    CFeeRate getDustRelayFee() override
    {
        if (!m_context->mempool) return CFeeRate{DUST_RELAY_TX_FEE};
        return m_context->mempool->m_dust_relay_feerate;
    }
    UniValue executeRpc(const std::string& command, const UniValue& params, const std::string& uri) override
    {
        JSONRPCRequest req;
        req.context = m_context;
        req.params = params;
        req.strMethod = command;
        req.URI = uri;
        return ::tableRPC.execute(req);
    }
    std::vector<std::string> listRpcCommands() override { return ::tableRPC.listCommands(); }
    void rpcSetTimerInterfaceIfUnset(RPCTimerInterface* iface) override { RPCSetTimerInterfaceIfUnset(iface); }
    void rpcUnsetTimerInterface(RPCTimerInterface* iface) override { RPCUnsetTimerInterface(iface); }
    std::optional<Coin> getUnspentOutput(const COutPoint& output) override
    {
        LOCK(::cs_main);
        Coin coin;
        if (chainman().ActiveChainstate().CoinsTip().GetCoin(output, coin)) return coin;
        return {};
    }
    TransactionError broadcastTransaction(CTransactionRef tx, CAmount max_tx_fee, std::string& err_string) override
    {
        return BroadcastTransaction(*m_context, std::move(tx), err_string, max_tx_fee, /*relay=*/ true, /*wait_callback=*/ false);
    }
    WalletLoader& walletLoader() override
    {
        return *Assert(m_context->wallet_loader);
    }
    std::unique_ptr<Handler> handleInitMessage(InitMessageFn fn) override
    {
        return MakeSignalHandler(::uiInterface.InitMessage_connect(fn));
    }
    std::unique_ptr<Handler> handleMessageBox(MessageBoxFn fn) override
    {
        return MakeSignalHandler(::uiInterface.ThreadSafeMessageBox_connect(fn));
    }
    std::unique_ptr<Handler> handleQuestion(QuestionFn fn) override
    {
        return MakeSignalHandler(::uiInterface.ThreadSafeQuestion_connect(fn));
    }
    std::unique_ptr<Handler> handleShowProgress(ShowProgressFn fn) override
    {
        return MakeSignalHandler(::uiInterface.ShowProgress_connect(fn));
    }
    std::unique_ptr<Handler> handleInitWallet(InitWalletFn fn) override
    {
        return MakeSignalHandler(::uiInterface.InitWallet_connect(fn));
    }
    std::unique_ptr<Handler> handleNotifyNumConnectionsChanged(NotifyNumConnectionsChangedFn fn) override
    {
        return MakeSignalHandler(::uiInterface.NotifyNumConnectionsChanged_connect(fn));
    }
    std::unique_ptr<Handler> handleNotifyNetworkActiveChanged(NotifyNetworkActiveChangedFn fn) override
    {
        return MakeSignalHandler(::uiInterface.NotifyNetworkActiveChanged_connect(fn));
    }
    std::unique_ptr<Handler> handleNotifyAlertChanged(NotifyAlertChangedFn fn) override
    {
        return MakeSignalHandler(::uiInterface.NotifyAlertChanged_connect(fn));
    }
    std::unique_ptr<Handler> handleBannedListChanged(BannedListChangedFn fn) override
    {
        return MakeSignalHandler(::uiInterface.BannedListChanged_connect(fn));
    }
    std::unique_ptr<Handler> handleNotifyBlockTip(NotifyBlockTipFn fn) override
    {
        return MakeSignalHandler(::uiInterface.NotifyBlockTip_connect([fn](SynchronizationState sync_state, const CBlockIndex* block) {
            fn(sync_state, BlockTip{block->nHeight, block->GetBlockTime(), block->GetBlockHash()},
                GuessVerificationProgress(Params().TxData(), block));
        }));
    }
    std::unique_ptr<Handler> handleNotifyHeaderTip(NotifyHeaderTipFn fn) override
    {
        return MakeSignalHandler(
            ::uiInterface.NotifyHeaderTip_connect([fn](SynchronizationState sync_state, int64_t height, int64_t timestamp, bool presync) {
                fn(sync_state, BlockTip{(int)height, timestamp, uint256{}}, presync);
            }));
    }
    NodeContext* context() override { return m_context; }
    void setContext(NodeContext* context) override
    {
        m_context = context;
    }
    ArgsManager& args() { return *Assert(Assert(m_context)->args); }
    ChainstateManager& chainman() { return *Assert(m_context->chainman); }
    NodeContext* m_context{nullptr};
};

bool FillBlock(const CBlockIndex* index, const FoundBlock& block, UniqueLock<RecursiveMutex>& lock, const CChain& active, const BlockManager& blockman)
{
    if (!index) return false;
    if (block.m_hash) *block.m_hash = index->GetBlockHash();
    if (block.m_height) *block.m_height = index->nHeight;
    if (block.m_time) *block.m_time = index->GetBlockTime();
    if (block.m_max_time) *block.m_max_time = index->GetBlockTimeMax();
    if (block.m_mtp_time) *block.m_mtp_time = index->GetMedianTimePast();
    if (block.m_in_active_chain) *block.m_in_active_chain = active[index->nHeight] == index;
    if (block.m_locator) { *block.m_locator = GetLocator(index); }
    if (block.m_next_block) FillBlock(active[index->nHeight] == index ? active[index->nHeight + 1] : nullptr, *block.m_next_block, lock, active, blockman);
    if (block.m_data) {
        REVERSE_LOCK(lock);
        if (!blockman.ReadBlockFromDisk(*block.m_data, *index)) block.m_data->SetNull();
    }
    block.found = true;
    return true;
}

class NotificationsProxy : public CValidationInterface
{
public:
    explicit NotificationsProxy(std::shared_ptr<Chain::Notifications> notifications)
        : m_notifications(std::move(notifications)) {}
    virtual ~NotificationsProxy() = default;
    void TransactionAddedToMempool(const NewMempoolTransactionInfo& tx, uint64_t mempool_sequence) override
    {
        m_notifications->transactionAddedToMempool(tx.info.m_tx);
    }
    void TransactionRemovedFromMempool(const CTransactionRef& tx, MemPoolRemovalReason reason, uint64_t mempool_sequence) override
    {
        m_notifications->transactionRemovedFromMempool(tx, reason);
    }
    void BlockConnected(ChainstateRole role, const std::shared_ptr<const CBlock>& block, const CBlockIndex* index) override
    {
        m_notifications->blockConnected(role, kernel::MakeBlockInfo(index, block.get()));
    }
    void BlockDisconnected(const std::shared_ptr<const CBlock>& block, const CBlockIndex* index) override
    {
        m_notifications->blockDisconnected(kernel::MakeBlockInfo(index, block.get()));
    }
    void UpdatedBlockTip(const CBlockIndex* index, const CBlockIndex* fork_index, bool is_ibd) override
    {
        m_notifications->updatedBlockTip();
    }
    void ChainStateFlushed(ChainstateRole role, const CBlockLocator& locator) override {
        m_notifications->chainStateFlushed(role, locator);
    }
    std::shared_ptr<Chain::Notifications> m_notifications;
};

class NotificationsHandlerImpl : public Handler
{
public:
    explicit NotificationsHandlerImpl(std::shared_ptr<Chain::Notifications> notifications)
        : m_proxy(std::make_shared<NotificationsProxy>(std::move(notifications)))
    {
        RegisterSharedValidationInterface(m_proxy);
    }
    ~NotificationsHandlerImpl() override { disconnect(); }
    void disconnect() override
    {
        if (m_proxy) {
            UnregisterSharedValidationInterface(m_proxy);
            m_proxy.reset();
        }
    }
    std::shared_ptr<NotificationsProxy> m_proxy;
};

class RpcHandlerImpl : public Handler
{
public:
    explicit RpcHandlerImpl(const CRPCCommand& command) : m_command(command), m_wrapped_command(&command)
    {
        m_command.actor = [this](const JSONRPCRequest& request, UniValue& result, bool last_handler) {
            if (!m_wrapped_command) return false;
            try {
                return m_wrapped_command->actor(request, result, last_handler);
            } catch (const UniValue& e) {
                // If this is not the last handler and a wallet not found
                // exception was thrown, return false so the next handler can
                // try to handle the request. Otherwise, reraise the exception.
                if (!last_handler) {
                    const UniValue& code = e["code"];
                    if (code.isNum() && code.getInt<int>() == RPC_WALLET_NOT_FOUND) {
                        return false;
                    }
                }
                throw;
            }
        };
        ::tableRPC.appendCommand(m_command.name, &m_command);
    }

    void disconnect() final
    {
        if (m_wrapped_command) {
            m_wrapped_command = nullptr;
            ::tableRPC.removeCommand(m_command.name, &m_command);
        }
    }

    ~RpcHandlerImpl() override { disconnect(); }

    CRPCCommand m_command;
    const CRPCCommand* m_wrapped_command;
};

class ChainImpl : public Chain
{
public:
    explicit ChainImpl(NodeContext& node) : m_node(node) {}
    std::optional<int> getHeight() override
    {
        const int height{WITH_LOCK(::cs_main, return chainman().ActiveChain().Height())};
        return height >= 0 ? std::optional{height} : std::nullopt;
    }
    uint256 getBlockHash(int height) override
    {
        LOCK(::cs_main);
        return Assert(chainman().ActiveChain()[height])->GetBlockHash();
    }
    bool haveBlockOnDisk(int height) override
    {
        LOCK(::cs_main);
        const CBlockIndex* block{chainman().ActiveChain()[height]};
        return block && ((block->nStatus & BLOCK_HAVE_DATA) != 0) && block->nTx > 0;
    }
    CBlockLocator getTipLocator() override
    {
        LOCK(::cs_main);
        return chainman().ActiveChain().GetLocator();
    }
    CBlockLocator getActiveChainLocator(const uint256& block_hash) override
    {
        LOCK(::cs_main);
        const CBlockIndex* index = chainman().m_blockman.LookupBlockIndex(block_hash);
        return GetLocator(index);
    }
    std::optional<int> findLocatorFork(const CBlockLocator& locator) override
    {
        LOCK(::cs_main);
        if (const CBlockIndex* fork = chainman().ActiveChainstate().FindForkInGlobalIndex(locator)) {
            return fork->nHeight;
        }
        return std::nullopt;
    }
    bool hasBlockFilterIndex(BlockFilterType filter_type) override
    {
        return GetBlockFilterIndex(filter_type) != nullptr;
    }
    std::optional<bool> blockFilterMatchesAny(BlockFilterType filter_type, const uint256& block_hash, const GCSFilter::ElementSet& filter_set) override
    {
        const BlockFilterIndex* block_filter_index{GetBlockFilterIndex(filter_type)};
        if (!block_filter_index) return std::nullopt;

        BlockFilter filter;
        const CBlockIndex* index{WITH_LOCK(::cs_main, return chainman().m_blockman.LookupBlockIndex(block_hash))};
        if (index == nullptr || !block_filter_index->LookupFilter(index, filter)) return std::nullopt;
        return filter.GetFilter().MatchAny(filter_set);
    }
    bool findBlock(const uint256& hash, const FoundBlock& block) override
    {
        WAIT_LOCK(cs_main, lock);
        return FillBlock(chainman().m_blockman.LookupBlockIndex(hash), block, lock, chainman().ActiveChain(), chainman().m_blockman);
    }
    bool findFirstBlockWithTimeAndHeight(int64_t min_time, int min_height, const FoundBlock& block) override
    {
        WAIT_LOCK(cs_main, lock);
        const CChain& active = chainman().ActiveChain();
        return FillBlock(active.FindEarliestAtLeast(min_time, min_height), block, lock, active, chainman().m_blockman);
    }
    bool findAncestorByHeight(const uint256& block_hash, int ancestor_height, const FoundBlock& ancestor_out) override
    {
        WAIT_LOCK(cs_main, lock);
        const CChain& active = chainman().ActiveChain();
        if (const CBlockIndex* block = chainman().m_blockman.LookupBlockIndex(block_hash)) {
            if (const CBlockIndex* ancestor = block->GetAncestor(ancestor_height)) {
                return FillBlock(ancestor, ancestor_out, lock, active, chainman().m_blockman);
            }
        }
        return FillBlock(nullptr, ancestor_out, lock, active, chainman().m_blockman);
    }
    bool findAncestorByHash(const uint256& block_hash, const uint256& ancestor_hash, const FoundBlock& ancestor_out) override
    {
        WAIT_LOCK(cs_main, lock);
        const CBlockIndex* block = chainman().m_blockman.LookupBlockIndex(block_hash);
        const CBlockIndex* ancestor = chainman().m_blockman.LookupBlockIndex(ancestor_hash);
        if (block && ancestor && block->GetAncestor(ancestor->nHeight) != ancestor) ancestor = nullptr;
        return FillBlock(ancestor, ancestor_out, lock, chainman().ActiveChain(), chainman().m_blockman);
    }
    bool findCommonAncestor(const uint256& block_hash1, const uint256& block_hash2, const FoundBlock& ancestor_out, const FoundBlock& block1_out, const FoundBlock& block2_out) override
    {
        WAIT_LOCK(cs_main, lock);
        const CChain& active = chainman().ActiveChain();
        const CBlockIndex* block1 = chainman().m_blockman.LookupBlockIndex(block_hash1);
        const CBlockIndex* block2 = chainman().m_blockman.LookupBlockIndex(block_hash2);
        const CBlockIndex* ancestor = block1 && block2 ? LastCommonAncestor(block1, block2) : nullptr;
        // Using & instead of && below to avoid short circuiting and leaving
        // output uninitialized. Cast bool to int to avoid -Wbitwise-instead-of-logical
        // compiler warnings.
        return int{FillBlock(ancestor, ancestor_out, lock, active, chainman().m_blockman)} &
               int{FillBlock(block1, block1_out, lock, active, chainman().m_blockman)} &
               int{FillBlock(block2, block2_out, lock, active, chainman().m_blockman)};
    }
    void findCoins(std::map<COutPoint, Coin>& coins) override { return FindCoins(m_node, coins); }
    double guessVerificationProgress(const uint256& block_hash) override
    {
        LOCK(::cs_main);
        return GuessVerificationProgress(chainman().GetParams().TxData(), chainman().m_blockman.LookupBlockIndex(block_hash));
    }
    bool hasBlocks(const uint256& block_hash, int min_height, std::optional<int> max_height) override
    {
        // hasBlocks returns true if all ancestors of block_hash in specified
        // range have block data (are not pruned), false if any ancestors in
        // specified range are missing data.
        //
        // For simplicity and robustness, min_height and max_height are only
        // used to limit the range, and passing min_height that's too low or
        // max_height that's too high will not crash or change the result.
        LOCK(::cs_main);
        if (const CBlockIndex* block = chainman().m_blockman.LookupBlockIndex(block_hash)) {
            if (max_height && block->nHeight >= *max_height) block = block->GetAncestor(*max_height);
            for (; block->nStatus & BLOCK_HAVE_DATA; block = block->pprev) {
                // Check pprev to not segfault if min_height is too low
                if (block->nHeight <= min_height || !block->pprev) return true;
            }
        }
        return false;
    }
    RBFTransactionState isRBFOptIn(const CTransaction& tx) override
    {
        if (!m_node.mempool) return IsRBFOptInEmptyMempool(tx);
        LOCK(m_node.mempool->cs);
        return IsRBFOptIn(tx, *m_node.mempool);
    }
    bool isInMempool(const uint256& txid) override
    {
        if (!m_node.mempool) return false;
        LOCK(m_node.mempool->cs);
        return m_node.mempool->exists(GenTxid::Txid(txid));
    }
    bool hasDescendantsInMempool(const uint256& txid) override
    {
        if (!m_node.mempool) return false;
        LOCK(m_node.mempool->cs);
        const auto entry{m_node.mempool->GetEntry(Txid::FromUint256(txid))};
        if (entry == nullptr) return false;
        return entry->GetCountWithDescendants() > 1;
    }
    bool broadcastTransaction(const CTransactionRef& tx,
        const CAmount& max_tx_fee,
        bool relay,
        std::string& err_string) override
    {
        const TransactionError err = BroadcastTransaction(m_node, tx, err_string, max_tx_fee, relay, /*wait_callback=*/false);
        // Chain clients only care about failures to accept the tx to the mempool. Disregard non-mempool related failures.
        // Note: this will need to be updated if BroadcastTransactions() is updated to return other non-mempool failures
        // that Chain clients do not need to know about.
        return TransactionError::OK == err;
    }
    void getTransactionAncestry(const uint256& txid, size_t& ancestors, size_t& descendants, size_t* ancestorsize, CAmount* ancestorfees) override
    {
        ancestors = descendants = 0;
        if (!m_node.mempool) return;
        m_node.mempool->GetTransactionAncestry(txid, ancestors, descendants, ancestorsize, ancestorfees);
    }

    std::map<COutPoint, CAmount> calculateIndividualBumpFees(const std::vector<COutPoint>& outpoints, const CFeeRate& target_feerate) override
    {
        if (!m_node.mempool) {
            std::map<COutPoint, CAmount> bump_fees;
            for (const auto& outpoint : outpoints) {
                bump_fees.emplace(outpoint, 0);
            }
            return bump_fees;
        }
        return MiniMiner(*m_node.mempool, outpoints).CalculateBumpFees(target_feerate);
    }

    std::optional<CAmount> calculateCombinedBumpFee(const std::vector<COutPoint>& outpoints, const CFeeRate& target_feerate) override
    {
        if (!m_node.mempool) {
            return 0;
        }
        return MiniMiner(*m_node.mempool, outpoints).CalculateTotalBumpFees(target_feerate);
    }
    void getPackageLimits(unsigned int& limit_ancestor_count, unsigned int& limit_descendant_count) override
    {
        const CTxMemPool::Limits default_limits{};

        const CTxMemPool::Limits& limits{m_node.mempool ? m_node.mempool->m_limits : default_limits};

        limit_ancestor_count = limits.ancestor_count;
        limit_descendant_count = limits.descendant_count;
    }
    bool checkChainLimits(const CTransactionRef& tx) override
    {
        if (!m_node.mempool) return true;
        LockPoints lp;
        CTxMemPoolEntry entry(tx, 0, 0, 0, 0, false, 0, lp);
<<<<<<< HEAD
        const CTxMemPool::Limits& limits{m_node.mempool->m_limits};
=======
>>>>>>> 3e691258
        LOCK(m_node.mempool->cs);
        std::string err_string;
        return m_node.mempool->CheckPackageLimits({tx}, entry.GetTxSize(), err_string);
    }
    CFeeRate estimateSmartFee(int num_blocks, bool conservative, FeeCalculation* calc) override
    {
        if (!m_node.fee_estimator) return {};
        return m_node.fee_estimator->estimateSmartFee(num_blocks, calc, conservative);
    }
    unsigned int estimateMaxBlocks() override
    {
        if (!m_node.fee_estimator) return 0;
        return m_node.fee_estimator->HighestTargetTracked(FeeEstimateHorizon::LONG_HALFLIFE);
    }
    CFeeRate mempoolMinFee() override
    {
        if (!m_node.mempool) return {};
        return m_node.mempool->GetMinFee();
    }
    CFeeRate relayMinFee() override
    {
        if (!m_node.mempool) return CFeeRate{DEFAULT_MIN_RELAY_TX_FEE};
        return m_node.mempool->m_min_relay_feerate;
    }
    CFeeRate relayIncrementalFee() override
    {
        if (!m_node.mempool) return CFeeRate{DEFAULT_INCREMENTAL_RELAY_FEE};
        return m_node.mempool->m_incremental_relay_feerate;
    }
    CFeeRate relayDustFee() override
    {
        if (!m_node.mempool) return CFeeRate{DUST_RELAY_TX_FEE};
        return m_node.mempool->m_dust_relay_feerate;
    }
    bool havePruned() override
    {
        LOCK(::cs_main);
        return chainman().m_blockman.m_have_pruned;
    }
    bool isReadyToBroadcast() override { return !chainman().m_blockman.LoadingBlocks() && !isInitialBlockDownload(); }
    bool isInitialBlockDownload() override
    {
        return chainman().IsInitialBlockDownload();
    }
    bool shutdownRequested() override { return ShutdownRequested(); }
    void initMessage(const std::string& message) override { ::uiInterface.InitMessage(message); }
    void initWarning(const bilingual_str& message) override { InitWarning(message); }
    void initError(const bilingual_str& message) override { InitError(message); }
    void showProgress(const std::string& title, int progress, bool resume_possible) override
    {
        ::uiInterface.ShowProgress(title, progress, resume_possible);
    }
    std::unique_ptr<Handler> handleNotifications(std::shared_ptr<Notifications> notifications) override
    {
        return std::make_unique<NotificationsHandlerImpl>(std::move(notifications));
    }
    void waitForNotificationsIfTipChanged(const uint256& old_tip) override
    {
        if (!old_tip.IsNull() && old_tip == WITH_LOCK(::cs_main, return chainman().ActiveChain().Tip()->GetBlockHash())) return;
        SyncWithValidationInterfaceQueue();
    }
    std::unique_ptr<Handler> handleRpc(const CRPCCommand& command) override
    {
        return std::make_unique<RpcHandlerImpl>(command);
    }
    bool rpcEnableDeprecated(const std::string& method) override { return IsDeprecatedRPCEnabled(method); }
    void rpcRunLater(const std::string& name, std::function<void()> fn, int64_t seconds) override
    {
        RPCRunLater(name, std::move(fn), seconds);
    }
    bool rpcSerializationWithoutWitness() override { return RPCSerializationWithoutWitness(); }
    common::SettingsValue getSetting(const std::string& name) override
    {
        return args().GetSetting(name);
    }
    std::vector<common::SettingsValue> getSettingsList(const std::string& name) override
    {
        return args().GetSettingsList(name);
    }
    common::SettingsValue getRwSetting(const std::string& name) override
    {
        common::SettingsValue result;
        args().LockSettings([&](const common::Settings& settings) {
            if (const common::SettingsValue* value = common::FindKey(settings.rw_settings, name)) {
                result = *value;
            }
        });
        return result;
    }
    bool updateRwSetting(const std::string& name, const common::SettingsValue& value, bool write) override
    {
        args().LockSettings([&](common::Settings& settings) {
            if (value.isNull()) {
                settings.rw_settings.erase(name);
            } else {
                settings.rw_settings[name] = value;
            }
        });
        return !write || args().WriteSettingsFile();
    }
    void requestMempoolTransactions(Notifications& notifications) override
    {
        if (!m_node.mempool) return;
        LOCK2(::cs_main, m_node.mempool->cs);
        for (const CTxMemPoolEntry& entry : m_node.mempool->entryAll()) {
            notifications.transactionAddedToMempool(entry.GetSharedTx());
        }
    }
    bool hasAssumedValidChain() override
    {
        return chainman().IsSnapshotActive();
    }

    NodeContext* context() override { return &m_node; }
    ArgsManager& args() { return *Assert(m_node.args); }
    ChainstateManager& chainman() { return *Assert(m_node.chainman); }
    NodeContext& m_node;
};
} // namespace
} // namespace node

namespace interfaces {
std::unique_ptr<Node> MakeNode(node::NodeContext& context) { return std::make_unique<node::NodeImpl>(context); }
std::unique_ptr<Chain> MakeChain(node::NodeContext& context) { return std::make_unique<node::ChainImpl>(context); }
} // namespace interfaces<|MERGE_RESOLUTION|>--- conflicted
+++ resolved
@@ -704,11 +704,7 @@
     {
         if (!m_node.mempool) return true;
         LockPoints lp;
-        CTxMemPoolEntry entry(tx, 0, 0, 0, 0, false, 0, lp);
-<<<<<<< HEAD
-        const CTxMemPool::Limits& limits{m_node.mempool->m_limits};
-=======
->>>>>>> 3e691258
+        CTxMemPoolEntry entry(tx, 0, 0, 0, 0, 0, false, 0, lp);
         LOCK(m_node.mempool->cs);
         std::string err_string;
         return m_node.mempool->CheckPackageLimits({tx}, entry.GetTxSize(), err_string);
