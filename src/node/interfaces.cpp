--- conflicted
+++ resolved
@@ -1037,11 +1037,7 @@
 
     std::unique_ptr<BlockTemplate> createNewBlock2(const BlockCreateOptions& assemble_options) override
     {
-<<<<<<< HEAD
-        return std::make_unique<BlockTemplateImpl>(BlockAssembler{chainman().ActiveChainstate(), context()->mempool.get(), assemble_options}.CreateNewBlock(), m_node);
-=======
         return std::make_unique<BlockTemplateImpl>(BlockAssembler{chainman().ActiveChainstate(), context()->mempool.get(), assemble_options, m_node}.CreateNewBlock(), m_node);
->>>>>>> 765aaeb0
     }
 
     NodeContext* context() override { return &m_node; }
