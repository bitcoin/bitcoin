// Copyright (c) 2018-2022 The Bitcoin Core developers
// Distributed under the MIT software license, see the accompanying
// file COPYING or http://www.opensource.org/licenses/mit-license.php.

#include <addrdb.h>
#include <banman.h>
#include <blockfilter.h>
#include <chain.h>
#include <chainparams.h>
#include <common/args.h>
#include <consensus/merkle.h>
#include <consensus/validation.h>
#include <deploymentstatus.h>
#include <external_signer.h>
#include <index/blockfilterindex.h>
#include <init.h>
#include <interfaces/chain.h>
#include <interfaces/handler.h>
#include <interfaces/mining.h>
#include <interfaces/node.h>
#include <interfaces/types.h>
#include <interfaces/wallet.h>
#include <kernel/chain.h>
#include <kernel/context.h>
#include <kernel/mempool_entry.h>
#include <logging.h>
#include <mapport.h>
#include <net.h>
#include <net_processing.h>
#include <netaddress.h>
#include <netbase.h>
#include <node/blockstorage.h>
#include <node/coin.h>
#include <node/context.h>
#include <node/interface_ui.h>
#include <node/mini_miner.h>
#include <node/miner.h>
#include <node/kernel_notifications.h>
#include <node/transaction.h>
#include <node/types.h>
#include <node/warnings.h>
#include <policy/feerate.h>
#include <policy/fees.h>
#include <policy/policy.h>
#include <policy/rbf.h>
#include <policy/settings.h>
#include <primitives/block.h>
#include <primitives/transaction.h>
#include <rpc/blockchain.h>
#include <rpc/protocol.h>
#include <rpc/server.h>
#include <support/allocators/secure.h>
#include <sync.h>
#include <txmempool.h>
#include <uint256.h>
#include <univalue.h>
#include <util/check.h>
#include <util/result.h>
#include <util/signalinterrupt.h>
#include <util/string.h>
#include <util/translation.h>
#include <validation.h>
#include <validationinterface.h>

#include <bitcoin-build-config.h> // IWYU pragma: keep

#include <any>
#include <memory>
#include <optional>
#include <utility>

#include <boost/signals2/signal.hpp>

using interfaces::BlockRef;
using interfaces::BlockTemplate;
using interfaces::BlockTip;
using interfaces::Chain;
using interfaces::FoundBlock;
using interfaces::Handler;
using interfaces::MakeSignalHandler;
using interfaces::Mining;
using interfaces::Node;
using interfaces::WalletLoader;
using node::BlockAssembler;
using util::Join;

namespace node {
// All members of the classes in this namespace are intentionally public, as the
// classes themselves are private.
namespace {
#ifdef ENABLE_EXTERNAL_SIGNER
class ExternalSignerImpl : public interfaces::ExternalSigner
{
public:
    ExternalSignerImpl(::ExternalSigner signer) : m_signer(std::move(signer)) {}
    std::string getName() override { return m_signer.m_name; }
    ::ExternalSigner m_signer;
};
#endif

class NodeImpl : public Node
{
public:
    explicit NodeImpl(NodeContext& context) { setContext(&context); }
    void initLogging() override { InitLogging(args()); }
    void initParameterInteraction() override { InitParameterInteraction(args()); }
    bilingual_str getWarnings() override { return Join(Assert(m_context->warnings)->GetMessages(), Untranslated("<hr />")); }
    int getExitStatus() override { return Assert(m_context)->exit_status.load(); }
    BCLog::CategoryMask getLogCategories() override { return LogInstance().GetCategoryMask(); }
    bool baseInitialize() override
    {
        if (!AppInitBasicSetup(args(), Assert(context())->exit_status)) return false;
        if (!AppInitParameterInteraction(args())) return false;

        m_context->warnings = std::make_unique<node::Warnings>();
        m_context->kernel = std::make_unique<kernel::Context>();
        m_context->ecc_context = std::make_unique<ECC_Context>();
        if (!AppInitSanityChecks(*m_context->kernel)) return false;

        if (!AppInitLockDirectories()) return false;
        if (!AppInitInterfaces(*m_context)) return false;

        return true;
    }
    bool appInitMain(interfaces::BlockAndHeaderTipInfo* tip_info) override
    {
        if (AppInitMain(*m_context, tip_info)) return true;
        // Error during initialization, set exit status before continue
        m_context->exit_status.store(EXIT_FAILURE);
        return false;
    }
    void appShutdown() override
    {
        Interrupt(*m_context);
        Shutdown(*m_context);
    }
    void startShutdown() override
    {
        NodeContext& ctx{*Assert(m_context)};
        if (!(Assert(ctx.shutdown_request))()) {
            LogError("Failed to send shutdown signal\n");
        }

        // Stop RPC for clean shutdown if any of waitfor* commands is executed.
        if (args().GetBoolArg("-server", false)) {
            InterruptRPC();
            StopRPC();
        }
    }
    bool shutdownRequested() override { return ShutdownRequested(*Assert(m_context)); };
    bool isSettingIgnored(const std::string& name) override
    {
        bool ignored = false;
        args().LockSettings([&](common::Settings& settings) {
            if (auto* options = common::FindKey(settings.command_line_options, name)) {
                ignored = !options->empty();
            }
        });
        return ignored;
    }
    common::SettingsValue getPersistentSetting(const std::string& name) override { return args().GetPersistentSetting(name); }
    void updateRwSetting(const std::string& name, const common::SettingsValue& value) override
    {
        args().LockSettings([&](common::Settings& settings) {
            if (value.isNull()) {
                settings.rw_settings.erase(name);
            } else {
                settings.rw_settings[name] = value;
            }
        });
        args().WriteSettingsFile();
    }
    void forceSetting(const std::string& name, const common::SettingsValue& value) override
    {
        args().LockSettings([&](common::Settings& settings) {
            if (value.isNull()) {
                settings.forced_settings.erase(name);
            } else {
                settings.forced_settings[name] = value;
            }
        });
    }
    void resetSettings() override
    {
        args().WriteSettingsFile(/*errors=*/nullptr, /*backup=*/true);
        args().LockSettings([&](common::Settings& settings) {
            settings.rw_settings.clear();
        });
        args().WriteSettingsFile();
    }
    void mapPort(bool use_upnp, bool use_pcp) override { StartMapPort(use_upnp, use_pcp); }
    bool getProxy(Network net, Proxy& proxy_info) override { return GetProxy(net, proxy_info); }
    size_t getNodeCount(ConnectionDirection flags) override
    {
        return m_context->connman ? m_context->connman->GetNodeCount(flags) : 0;
    }
    bool getNodesStats(NodesStats& stats) override
    {
        stats.clear();

        if (m_context->connman) {
            std::vector<CNodeStats> stats_temp;
            m_context->connman->GetNodeStats(stats_temp);

            stats.reserve(stats_temp.size());
            for (auto& node_stats_temp : stats_temp) {
                stats.emplace_back(std::move(node_stats_temp), false, CNodeStateStats());
            }

            // Try to retrieve the CNodeStateStats for each node.
            if (m_context->peerman) {
                TRY_LOCK(::cs_main, lockMain);
                if (lockMain) {
                    for (auto& node_stats : stats) {
                        std::get<1>(node_stats) =
                            m_context->peerman->GetNodeStateStats(std::get<0>(node_stats).nodeid, std::get<2>(node_stats));
                    }
                }
            }
            return true;
        }
        return false;
    }
    bool getBanned(banmap_t& banmap) override
    {
        if (m_context->banman) {
            m_context->banman->GetBanned(banmap);
            return true;
        }
        return false;
    }
    bool ban(const CNetAddr& net_addr, int64_t ban_time_offset) override
    {
        if (m_context->banman) {
            m_context->banman->Ban(net_addr, ban_time_offset);
            return true;
        }
        return false;
    }
    bool unban(const CSubNet& ip) override
    {
        if (m_context->banman) {
            m_context->banman->Unban(ip);
            return true;
        }
        return false;
    }
    bool disconnectByAddress(const CNetAddr& net_addr) override
    {
        if (m_context->connman) {
            return m_context->connman->DisconnectNode(net_addr);
        }
        return false;
    }
    bool disconnectById(NodeId id) override
    {
        if (m_context->connman) {
            return m_context->connman->DisconnectNode(id);
        }
        return false;
    }
    std::vector<std::unique_ptr<interfaces::ExternalSigner>> listExternalSigners() override
    {
#ifdef ENABLE_EXTERNAL_SIGNER
        std::vector<ExternalSigner> signers = {};
        const std::string command = args().GetArg("-signer", "");
        if (command == "") return {};
        ExternalSigner::Enumerate(command, signers, Params().GetChainTypeString());
        std::vector<std::unique_ptr<interfaces::ExternalSigner>> result;
        result.reserve(signers.size());
        for (auto& signer : signers) {
            result.emplace_back(std::make_unique<ExternalSignerImpl>(std::move(signer)));
        }
        return result;
#else
        // This result is indistinguishable from a successful call that returns
        // no signers. For the current GUI this doesn't matter, because the wallet
        // creation dialog disables the external signer checkbox in both
        // cases. The return type could be changed to std::optional<std::vector>
        // (or something that also includes error messages) if this distinction
        // becomes important.
        return {};
#endif // ENABLE_EXTERNAL_SIGNER
    }
    int64_t getTotalBytesRecv() override { return m_context->connman ? m_context->connman->GetTotalBytesRecv() : 0; }
    int64_t getTotalBytesSent() override { return m_context->connman ? m_context->connman->GetTotalBytesSent() : 0; }
    size_t getMempoolSize() override { return m_context->mempool ? m_context->mempool->size() : 0; }
    size_t getMempoolDynamicUsage() override { return m_context->mempool ? m_context->mempool->DynamicMemoryUsage() : 0; }
    size_t getMempoolMaxUsage() override { return m_context->mempool ? m_context->mempool->m_opts.max_size_bytes : 0; }
    bool getHeaderTip(int& height, int64_t& block_time) override
    {
        LOCK(::cs_main);
        auto best_header = chainman().m_best_header;
        if (best_header) {
            height = best_header->nHeight;
            block_time = best_header->GetBlockTime();
            return true;
        }
        return false;
    }
    std::map<CNetAddr, LocalServiceInfo> getNetLocalAddresses() override
    {
        if (m_context->connman)
            return m_context->connman->getNetLocalAddresses();
        else
            return {};
    }
    int getNumBlocks() override
    {
        LOCK(::cs_main);
        return chainman().ActiveChain().Height();
    }
    uint256 getBestBlockHash() override
    {
        const CBlockIndex* tip = WITH_LOCK(::cs_main, return chainman().ActiveChain().Tip());
        return tip ? tip->GetBlockHash() : chainman().GetParams().GenesisBlock().GetHash();
    }
    int64_t getLastBlockTime() override
    {
        LOCK(::cs_main);
        if (chainman().ActiveChain().Tip()) {
            return chainman().ActiveChain().Tip()->GetBlockTime();
        }
        return chainman().GetParams().GenesisBlock().GetBlockTime(); // Genesis block's time of current network
    }
    double getVerificationProgress() override
    {
        return chainman().GuessVerificationProgress(WITH_LOCK(chainman().GetMutex(), return chainman().ActiveChain().Tip()));
    }
    bool isInitialBlockDownload() override
    {
        return chainman().IsInitialBlockDownload();
    }
    bool isLoadingBlocks() override { return chainman().m_blockman.LoadingBlocks(); }
    void setNetworkActive(bool active) override
    {
        if (m_context->connman) {
            m_context->connman->SetNetworkActive(active);
        }
    }
    bool getNetworkActive() override { return m_context->connman && m_context->connman->GetNetworkActive(); }
    CFeeRate getDustRelayFee() override
    {
        if (!m_context->mempool) return CFeeRate{DUST_RELAY_TX_FEE};
        return m_context->mempool->m_opts.dust_relay_feerate;
    }
    UniValue executeRpc(const std::string& command, const UniValue& params, const std::string& uri) override
    {
        JSONRPCRequest req;
        req.context = m_context;
        req.params = params;
        req.strMethod = command;
        req.URI = uri;
        req.m_wallet_restriction.clear();
        return ::tableRPC.execute(req);
    }
    std::vector<std::string> listRpcCommands() override { return ::tableRPC.listCommands(); }
    void rpcSetTimerInterfaceIfUnset(RPCTimerInterface* iface) override { RPCSetTimerInterfaceIfUnset(iface); }
    void rpcUnsetTimerInterface(RPCTimerInterface* iface) override { RPCUnsetTimerInterface(iface); }
    std::optional<Coin> getUnspentOutput(const COutPoint& output) override
    {
        LOCK(::cs_main);
        return chainman().ActiveChainstate().CoinsTip().GetCoin(output);
    }
    TransactionError broadcastTransaction(CTransactionRef tx, const std::variant<CAmount, CFeeRate>& max_tx_fee, std::string& err_string) override
    {
        return BroadcastTransaction(*m_context, std::move(tx), err_string, max_tx_fee, /*relay=*/ true, /*wait_callback=*/ false);
    }
    WalletLoader& walletLoader() override
    {
        return *Assert(m_context->wallet_loader);
    }
    std::unique_ptr<Handler> handleInitMessage(InitMessageFn fn) override
    {
        return MakeSignalHandler(::uiInterface.InitMessage_connect(fn));
    }
    std::unique_ptr<Handler> handleMessageBox(MessageBoxFn fn) override
    {
        return MakeSignalHandler(::uiInterface.ThreadSafeMessageBox_connect(fn));
    }
    std::unique_ptr<Handler> handleQuestion(QuestionFn fn) override
    {
        return MakeSignalHandler(::uiInterface.ThreadSafeQuestion_connect(fn));
    }
    std::unique_ptr<Handler> handleShowProgress(ShowProgressFn fn) override
    {
        return MakeSignalHandler(::uiInterface.ShowProgress_connect(fn));
    }
    std::unique_ptr<Handler> handleInitWallet(InitWalletFn fn) override
    {
        return MakeSignalHandler(::uiInterface.InitWallet_connect(fn));
    }
    std::unique_ptr<Handler> handleNotifyNumConnectionsChanged(NotifyNumConnectionsChangedFn fn) override
    {
        return MakeSignalHandler(::uiInterface.NotifyNumConnectionsChanged_connect(fn));
    }
    std::unique_ptr<Handler> handleNotifyNetworkActiveChanged(NotifyNetworkActiveChangedFn fn) override
    {
        return MakeSignalHandler(::uiInterface.NotifyNetworkActiveChanged_connect(fn));
    }
    std::unique_ptr<Handler> handleNotifyNetworkLocalChanged(NotifyNetworkLocalChangedFn fn) override
    {
        return MakeSignalHandler(::uiInterface.NotifyNetworkLocalChanged_connect(fn));
    }
    std::unique_ptr<Handler> handleNotifyAlertChanged(NotifyAlertChangedFn fn) override
    {
        return MakeSignalHandler(::uiInterface.NotifyAlertChanged_connect(fn));
    }
    std::unique_ptr<Handler> handleBannedListChanged(BannedListChangedFn fn) override
    {
        return MakeSignalHandler(::uiInterface.BannedListChanged_connect(fn));
    }
    std::unique_ptr<Handler> handleNotifyBlockTip(NotifyBlockTipFn fn) override
    {
        return MakeSignalHandler(::uiInterface.NotifyBlockTip_connect([fn, this](SynchronizationState sync_state, const CBlockIndex* block) {
            fn(sync_state, BlockTip{block->nHeight, block->GetBlockTime(), block->GetBlockHash()},
               chainman().GuessVerificationProgress(block));
        }));
    }
    std::unique_ptr<Handler> handleNotifyHeaderTip(NotifyHeaderTipFn fn) override
    {
        return MakeSignalHandler(
            ::uiInterface.NotifyHeaderTip_connect([fn](SynchronizationState sync_state, int64_t height, int64_t timestamp, bool presync) {
                fn(sync_state, BlockTip{(int)height, timestamp, uint256{}}, presync);
            }));
    }
    NodeContext* context() override { return m_context; }
    void setContext(NodeContext* context) override
    {
        m_context = context;
    }
    ArgsManager& args() { return *Assert(Assert(m_context)->args); }
    ChainstateManager& chainman() { return *Assert(m_context->chainman); }
    NodeContext* m_context{nullptr};
};

// NOLINTNEXTLINE(misc-no-recursion)
bool FillBlock(const CBlockIndex* index, const FoundBlock& block, UniqueLock<RecursiveMutex>& lock, const CChain& active, const BlockManager& blockman)
{
    if (!index) return false;
    if (block.m_hash) *block.m_hash = index->GetBlockHash();
    if (block.m_height) *block.m_height = index->nHeight;
    if (block.m_time) *block.m_time = index->GetBlockTime();
    if (block.m_max_time) *block.m_max_time = index->GetBlockTimeMax();
    if (block.m_mtp_time) *block.m_mtp_time = index->GetMedianTimePast();
    if (block.m_in_active_chain) *block.m_in_active_chain = active[index->nHeight] == index;
    if (block.m_locator) { *block.m_locator = GetLocator(index); }
    if (block.m_next_block) FillBlock(active[index->nHeight] == index ? active[index->nHeight + 1] : nullptr, *block.m_next_block, lock, active, blockman);
    if (block.m_data) {
        REVERSE_LOCK(lock);
        if (!blockman.ReadBlock(*block.m_data, *index)) block.m_data->SetNull();
    }
    block.found = true;
    return true;
}

class NotificationsProxy : public CValidationInterface
{
public:
    explicit NotificationsProxy(std::shared_ptr<Chain::Notifications> notifications)
        : m_notifications(std::move(notifications)) {}
    virtual ~NotificationsProxy() = default;
    void TransactionAddedToMempool(const NewMempoolTransactionInfo& tx, uint64_t mempool_sequence) override
    {
        m_notifications->transactionAddedToMempool(tx.info.m_tx);
    }
    void TransactionRemovedFromMempool(const CTransactionRef& tx, MemPoolRemovalReason reason, uint64_t mempool_sequence) override
    {
        m_notifications->transactionRemovedFromMempool(tx, reason);
    }
    void BlockConnected(ChainstateRole role, const std::shared_ptr<const CBlock>& block, const CBlockIndex* index) override
    {
        m_notifications->blockConnected(role, kernel::MakeBlockInfo(index, block.get()));
    }
    void BlockDisconnected(const std::shared_ptr<const CBlock>& block, const CBlockIndex* index) override
    {
        m_notifications->blockDisconnected(kernel::MakeBlockInfo(index, block.get()));
    }
    void UpdatedBlockTip(const CBlockIndex* index, const CBlockIndex* fork_index, bool is_ibd) override
    {
        m_notifications->updatedBlockTip();
    }
    void ChainStateFlushed(ChainstateRole role, const CBlockLocator& locator) override {
        m_notifications->chainStateFlushed(role, locator);
    }
    std::shared_ptr<Chain::Notifications> m_notifications;
};

class NotificationsHandlerImpl : public Handler
{
public:
    explicit NotificationsHandlerImpl(ValidationSignals& signals, std::shared_ptr<Chain::Notifications> notifications)
        : m_signals{signals}, m_proxy{std::make_shared<NotificationsProxy>(std::move(notifications))}
    {
        m_signals.RegisterSharedValidationInterface(m_proxy);
    }
    ~NotificationsHandlerImpl() override { disconnect(); }
    void disconnect() override
    {
        if (m_proxy) {
            m_signals.UnregisterSharedValidationInterface(m_proxy);
            m_proxy.reset();
        }
    }
    ValidationSignals& m_signals;
    std::shared_ptr<NotificationsProxy> m_proxy;
};

class RpcHandlerImpl : public Handler
{
public:
    explicit RpcHandlerImpl(const CRPCCommand& command) : m_command(command), m_wrapped_command(&command)
    {
        m_command.actor = [this](const JSONRPCRequest& request, UniValue& result, bool last_handler) {
            if (!m_wrapped_command) return false;
            try {
                return m_wrapped_command->actor(request, result, last_handler);
            } catch (const UniValue& e) {
                // If this is not the last handler and a wallet not found
                // exception was thrown, return false so the next handler can
                // try to handle the request. Otherwise, reraise the exception.
                if (!last_handler) {
                    const UniValue& code = e["code"];
                    if (code.isNum() && code.getInt<int>() == RPC_WALLET_NOT_FOUND) {
                        return false;
                    }
                }
                throw;
            }
        };
        ::tableRPC.appendCommand(m_command.name, &m_command);
    }

    void disconnect() final
    {
        if (m_wrapped_command) {
            m_wrapped_command = nullptr;
            ::tableRPC.removeCommand(m_command.name, &m_command);
        }
    }

    ~RpcHandlerImpl() override { disconnect(); }

    CRPCCommand m_command;
    const CRPCCommand* m_wrapped_command;
};

class ChainImpl : public Chain
{
public:
    explicit ChainImpl(NodeContext& node) : m_node(node) {}
    std::optional<int> getHeight() override
    {
        const int height{WITH_LOCK(::cs_main, return chainman().ActiveChain().Height())};
        return height >= 0 ? std::optional{height} : std::nullopt;
    }
    uint256 getBlockHash(int height) override
    {
        LOCK(::cs_main);
        return Assert(chainman().ActiveChain()[height])->GetBlockHash();
    }
    bool haveBlockOnDisk(int height) override
    {
        LOCK(::cs_main);
        const CBlockIndex* block{chainman().ActiveChain()[height]};
        return block && ((block->nStatus & BLOCK_HAVE_DATA) != 0) && block->nTx > 0;
    }
    bool pruneLockExists(const std::string& name) const override
    {
        LOCK(cs_main);
        auto& blockman = m_node.chainman->m_blockman;
        return blockman.PruneLockExists(name);
    }
    bool updatePruneLock(const std::string& name, const node::PruneLockInfo& lock_info, bool sync) override
    {
        LOCK(cs_main);
        auto& blockman = m_node.chainman->m_blockman;
        return blockman.UpdatePruneLock(name, lock_info, sync);
    }
    bool deletePruneLock(const std::string& name) override
    {
        LOCK(cs_main);
        auto& blockman = m_node.chainman->m_blockman;
        return blockman.DeletePruneLock(name);
    }
    CBlockLocator getTipLocator() override
    {
        LOCK(::cs_main);
        return chainman().ActiveChain().GetLocator();
    }
    CBlockLocator getActiveChainLocator(const uint256& block_hash) override
    {
        LOCK(::cs_main);
        const CBlockIndex* index = chainman().m_blockman.LookupBlockIndex(block_hash);
        return GetLocator(index);
    }
    std::optional<int> findLocatorFork(const CBlockLocator& locator) override
    {
        LOCK(::cs_main);
        if (const CBlockIndex* fork = chainman().ActiveChainstate().FindForkInGlobalIndex(locator)) {
            return fork->nHeight;
        }
        return std::nullopt;
    }
    bool hasBlockFilterIndex(BlockFilterType filter_type) override
    {
        return GetBlockFilterIndex(filter_type) != nullptr;
    }
    std::optional<bool> blockFilterMatchesAny(BlockFilterType filter_type, const uint256& block_hash, const GCSFilter::ElementSet& filter_set) override
    {
        const BlockFilterIndex* block_filter_index{GetBlockFilterIndex(filter_type)};
        if (!block_filter_index) return std::nullopt;

        BlockFilter filter;
        const CBlockIndex* index{WITH_LOCK(::cs_main, return chainman().m_blockman.LookupBlockIndex(block_hash))};
        if (index == nullptr || !block_filter_index->LookupFilter(index, filter)) return std::nullopt;
        return filter.GetFilter().MatchAny(filter_set);
    }
    bool findBlock(const uint256& hash, const FoundBlock& block) override
    {
        WAIT_LOCK(cs_main, lock);
        return FillBlock(chainman().m_blockman.LookupBlockIndex(hash), block, lock, chainman().ActiveChain(), chainman().m_blockman);
    }
    bool findFirstBlockWithTimeAndHeight(int64_t min_time, int min_height, const FoundBlock& block) override
    {
        WAIT_LOCK(cs_main, lock);
        const CChain& active = chainman().ActiveChain();
        return FillBlock(active.FindEarliestAtLeast(min_time, min_height), block, lock, active, chainman().m_blockman);
    }
    bool findAncestorByHeight(const uint256& block_hash, int ancestor_height, const FoundBlock& ancestor_out) override
    {
        WAIT_LOCK(cs_main, lock);
        const CChain& active = chainman().ActiveChain();
        if (const CBlockIndex* block = chainman().m_blockman.LookupBlockIndex(block_hash)) {
            if (const CBlockIndex* ancestor = block->GetAncestor(ancestor_height)) {
                return FillBlock(ancestor, ancestor_out, lock, active, chainman().m_blockman);
            }
        }
        return FillBlock(nullptr, ancestor_out, lock, active, chainman().m_blockman);
    }
    bool findAncestorByHash(const uint256& block_hash, const uint256& ancestor_hash, const FoundBlock& ancestor_out) override
    {
        WAIT_LOCK(cs_main, lock);
        const CBlockIndex* block = chainman().m_blockman.LookupBlockIndex(block_hash);
        const CBlockIndex* ancestor = chainman().m_blockman.LookupBlockIndex(ancestor_hash);
        if (block && ancestor && block->GetAncestor(ancestor->nHeight) != ancestor) ancestor = nullptr;
        return FillBlock(ancestor, ancestor_out, lock, chainman().ActiveChain(), chainman().m_blockman);
    }
    bool findCommonAncestor(const uint256& block_hash1, const uint256& block_hash2, const FoundBlock& ancestor_out, const FoundBlock& block1_out, const FoundBlock& block2_out) override
    {
        WAIT_LOCK(cs_main, lock);
        const CChain& active = chainman().ActiveChain();
        const CBlockIndex* block1 = chainman().m_blockman.LookupBlockIndex(block_hash1);
        const CBlockIndex* block2 = chainman().m_blockman.LookupBlockIndex(block_hash2);
        const CBlockIndex* ancestor = block1 && block2 ? LastCommonAncestor(block1, block2) : nullptr;
        // Using & instead of && below to avoid short circuiting and leaving
        // output uninitialized. Cast bool to int to avoid -Wbitwise-instead-of-logical
        // compiler warnings.
        return int{FillBlock(ancestor, ancestor_out, lock, active, chainman().m_blockman)} &
               int{FillBlock(block1, block1_out, lock, active, chainman().m_blockman)} &
               int{FillBlock(block2, block2_out, lock, active, chainman().m_blockman)};
    }
    void findCoins(std::map<COutPoint, Coin>& coins) override { return FindCoins(m_node, coins); }
    double guessVerificationProgress(const uint256& block_hash) override
    {
        LOCK(chainman().GetMutex());
        return chainman().GuessVerificationProgress(chainman().m_blockman.LookupBlockIndex(block_hash));
    }
    bool hasBlocks(const uint256& block_hash, int min_height, std::optional<int> max_height) override
    {
        // hasBlocks returns true if all ancestors of block_hash in specified
        // range have block data (are not pruned), false if any ancestors in
        // specified range are missing data.
        //
        // For simplicity and robustness, min_height and max_height are only
        // used to limit the range, and passing min_height that's too low or
        // max_height that's too high will not crash or change the result.
        LOCK(::cs_main);
        if (const CBlockIndex* block = chainman().m_blockman.LookupBlockIndex(block_hash)) {
            if (max_height && block->nHeight >= *max_height) block = block->GetAncestor(*max_height);
            for (; block->nStatus & BLOCK_HAVE_DATA; block = block->pprev) {
                // Check pprev to not segfault if min_height is too low
                if (block->nHeight <= min_height || !block->pprev) return true;
            }
        }
        return false;
    }
    RBFTransactionState isRBFOptIn(const CTransaction& tx) override
    {
        if (!m_node.mempool) return IsRBFOptInEmptyMempool(tx);
        LOCK(m_node.mempool->cs);
        return IsRBFOptIn(tx, *m_node.mempool);
    }
    bool isInMempool(const uint256& txid) override
    {
        if (!m_node.mempool) return false;
        LOCK(m_node.mempool->cs);
        return m_node.mempool->exists(GenTxid::Txid(txid));
    }
    bool hasDescendantsInMempool(const uint256& txid) override
    {
        if (!m_node.mempool) return false;
        LOCK(m_node.mempool->cs);
        const auto entry{m_node.mempool->GetEntry(Txid::FromUint256(txid))};
        if (entry == nullptr) return false;
        return entry->GetCountWithDescendants() > 1;
    }
    bool broadcastTransaction(const CTransactionRef& tx,
        const CAmount& max_tx_fee,
        bool relay,
        std::string& err_string) override
    {
        const TransactionError err = BroadcastTransaction(m_node, tx, err_string, max_tx_fee, relay, /*wait_callback=*/false);
        // Chain clients only care about failures to accept the tx to the mempool. Disregard non-mempool related failures.
        // Note: this will need to be updated if BroadcastTransactions() is updated to return other non-mempool failures
        // that Chain clients do not need to know about.
        return TransactionError::OK == err;
    }
    void getTransactionAncestry(const uint256& txid, size_t& ancestors, size_t& descendants, size_t* ancestorsize, CAmount* ancestorfees) override
    {
        ancestors = descendants = 0;
        if (!m_node.mempool) return;
        m_node.mempool->GetTransactionAncestry(txid, ancestors, descendants, ancestorsize, ancestorfees);
    }

    std::map<COutPoint, CAmount> calculateIndividualBumpFees(const std::vector<COutPoint>& outpoints, const CFeeRate& target_feerate) override
    {
        if (!m_node.mempool) {
            std::map<COutPoint, CAmount> bump_fees;
            for (const auto& outpoint : outpoints) {
                bump_fees.emplace(outpoint, 0);
            }
            return bump_fees;
        }
        return MiniMiner(*m_node.mempool, outpoints).CalculateBumpFees(target_feerate);
    }

    std::optional<CAmount> calculateCombinedBumpFee(const std::vector<COutPoint>& outpoints, const CFeeRate& target_feerate) override
    {
        if (!m_node.mempool) {
            return 0;
        }
        return MiniMiner(*m_node.mempool, outpoints).CalculateTotalBumpFees(target_feerate);
    }
    void getPackageLimits(unsigned int& limit_ancestor_count, unsigned int& limit_descendant_count) override
    {
        const CTxMemPool::Limits default_limits{};

        const CTxMemPool::Limits& limits{m_node.mempool ? m_node.mempool->m_opts.limits : default_limits};

        limit_ancestor_count = limits.ancestor_count;
        limit_descendant_count = limits.descendant_count;
    }
    util::Result<void> checkChainLimits(const CTransactionRef& tx) override
    {
        if (!m_node.mempool) return {};
        LockPoints lp;
        CTxMemPoolEntry entry(tx, 0, 0, 0, 0, COIN_AGE_CACHE_ZERO, false, 0, lp);
        LOCK(m_node.mempool->cs);
        return m_node.mempool->CheckPackageLimits({tx}, entry.GetTxSize());
    }
    CFeeRate estimateSmartFee(int num_blocks, bool conservative, FeeCalculation* calc) override
    {
        if (!m_node.fee_estimator) return {};
        return m_node.fee_estimator->estimateSmartFee(num_blocks, calc, conservative);
    }
    unsigned int estimateMaxBlocks() override
    {
        if (!m_node.fee_estimator) return 0;
        return m_node.fee_estimator->HighestTargetTracked(FeeEstimateHorizon::LONG_HALFLIFE);
    }
    CFeeRate mempoolMinFee() override
    {
        if (!m_node.mempool) return {};
        return m_node.mempool->GetMinFee();
    }
    CFeeRate relayMinFee() override
    {
        if (!m_node.mempool) return CFeeRate{DEFAULT_MIN_RELAY_TX_FEE};
        return m_node.mempool->m_opts.min_relay_feerate;
    }
    CFeeRate relayIncrementalFee() override
    {
        if (!m_node.mempool) return CFeeRate{DEFAULT_INCREMENTAL_RELAY_FEE};
        return m_node.mempool->m_opts.incremental_relay_feerate;
    }
    CFeeRate relayDustFee() override
    {
        if (!m_node.mempool) return CFeeRate{DUST_RELAY_TX_FEE};
        return m_node.mempool->m_opts.dust_relay_feerate;
    }
    bool havePruned() override
    {
        LOCK(::cs_main);
        return chainman().m_blockman.m_have_pruned;
    }
    std::optional<int> getPruneHeight() override
    {
        LOCK(chainman().GetMutex());
        return GetPruneHeight(chainman().m_blockman, chainman().ActiveChain());
    }
    bool isReadyToBroadcast() override { return !chainman().m_blockman.LoadingBlocks() && !isInitialBlockDownload(); }
    bool isInitialBlockDownload() override
    {
        return chainman().IsInitialBlockDownload();
    }
    bool shutdownRequested() override { return ShutdownRequested(m_node); }
    void initMessage(const std::string& message) override { ::uiInterface.InitMessage(message); }
    void initWarning(const bilingual_str& message) override { InitWarning(message); }
    void initError(const bilingual_str& message) override { InitError(message); }
    bool initQuestion(const bilingual_str& message, const bilingual_str& non_interactive_message, const bilingual_str& caption, unsigned int style) override {
        return uiInterface.ThreadSafeQuestion(message, non_interactive_message.translated, caption.translated, style);
    }
    void showProgress(const std::string& title, int progress, bool resume_possible) override
    {
        ::uiInterface.ShowProgress(title, progress, resume_possible);
    }
    std::unique_ptr<Handler> handleNotifications(std::shared_ptr<Notifications> notifications) override
    {
        return std::make_unique<NotificationsHandlerImpl>(validation_signals(), std::move(notifications));
    }
    void waitForNotificationsIfTipChanged(const uint256& old_tip) override
    {
        if (!old_tip.IsNull() && old_tip == WITH_LOCK(::cs_main, return chainman().ActiveChain().Tip()->GetBlockHash())) return;
        validation_signals().SyncWithValidationInterfaceQueue();
    }
    std::unique_ptr<Handler> handleRpc(const CRPCCommand& command) override
    {
        return std::make_unique<RpcHandlerImpl>(command);
    }
    bool rpcEnableDeprecated(const std::string& method) override { return IsDeprecatedRPCEnabled(method); }
    void rpcRunLater(const std::string& name, std::function<void()> fn, int64_t seconds) override
    {
        RPCRunLater(name, std::move(fn), seconds);
    }
    common::SettingsValue getSetting(const std::string& name) override
    {
        return args().GetSetting(name);
    }
    std::vector<common::SettingsValue> getSettingsList(const std::string& name) override
    {
        return args().GetSettingsList(name);
    }
    common::SettingsValue getRwSetting(const std::string& name) override
    {
        common::SettingsValue result;
        args().LockSettings([&](const common::Settings& settings) {
            if (const common::SettingsValue* value = common::FindKey(settings.rw_settings, name)) {
                result = *value;
            }
        });
        return result;
    }
    bool updateRwSetting(const std::string& name,
                         const interfaces::SettingsUpdate& update_settings_func) override
    {
        std::optional<interfaces::SettingsAction> action;
        args().LockSettings([&](common::Settings& settings) {
            if (auto* value = common::FindKey(settings.rw_settings, name)) {
                action = update_settings_func(*value);
                if (value->isNull()) settings.rw_settings.erase(name);
            } else {
                UniValue new_value;
                action = update_settings_func(new_value);
                if (!new_value.isNull()) settings.rw_settings[name] = std::move(new_value);
            }
        });
        if (!action) return false;
        // Now dump value to disk if requested
        return *action != interfaces::SettingsAction::WRITE || args().WriteSettingsFile();
    }
    bool overwriteRwSetting(const std::string& name, common::SettingsValue value, interfaces::SettingsAction action) override
    {
        return updateRwSetting(name, [&](common::SettingsValue& settings) {
            settings = std::move(value);
            return action;
        });
    }
    bool deleteRwSettings(const std::string& name, interfaces::SettingsAction action) override
    {
        return overwriteRwSetting(name, {}, action);
    }
    void requestMempoolTransactions(Notifications& notifications) override
    {
        if (!m_node.mempool) return;
        LOCK2(::cs_main, m_node.mempool->cs);
        for (const CTxMemPoolEntry& entry : m_node.mempool->entryAll()) {
            notifications.transactionAddedToMempool(entry.GetSharedTx());
        }
    }
    bool hasAssumedValidChain() override
    {
        return chainman().IsSnapshotActive();
    }

    NodeContext* context() override { return &m_node; }
    ArgsManager& args() { return *Assert(m_node.args); }
    ChainstateManager& chainman() { return *Assert(m_node.chainman); }
    ValidationSignals& validation_signals() { return *Assert(m_node.validation_signals); }
    NodeContext& m_node;
};

class BlockTemplateImpl : public BlockTemplate
{
public:
    explicit BlockTemplateImpl(std::shared_ptr<CBlockTemplate> block_template, NodeContext& node) : m_block_template(std::move(block_template)), m_node(node)
    {
        assert(m_block_template);
    }

    const CBlockHeader& getBlockHeader() const override
    {
        return m_block_template->block;
    }

    const CBlock& getBlock() const override
    {
        return m_block_template->block;
    }

    const std::vector<CAmount>& getTxFees() const override
    {
        return m_block_template->vTxFees;
    }

    const std::vector<int64_t>& getTxSigops() const override
    {
        return m_block_template->vTxSigOpsCost;
    }

<<<<<<< HEAD
=======
    const std::vector<double>& getTxCoinAgePriorities() const override
    {
        return m_block_template->vTxPriorities;
    }

>>>>>>> 55b56ab8
    CTransactionRef getCoinbaseTx() const override
    {
        return m_block_template->block.vtx[0];
    }

    const std::vector<unsigned char>& getCoinbaseCommitment() const override
    {
        return m_block_template->vchCoinbaseCommitment;
    }

    int getWitnessCommitmentIndex() const override
    {
        return GetWitnessCommitmentIndex(m_block_template->block);
    }

    std::vector<uint256> getCoinbaseMerklePath() const override
    {
        return TransactionMerklePath(m_block_template->block, 0);
    }

    bool submitSolution(uint32_t version, uint32_t timestamp, uint32_t nonce, CTransactionRef coinbase) override
    {
        CBlock block{m_block_template->block};

        if (block.vtx.size() == 0) {
            block.vtx.push_back(coinbase);
        } else {
            block.vtx[0] = coinbase;
        }

        block.nVersion = version;
        block.nTime = timestamp;
        block.nNonce = nonce;

        block.hashMerkleRoot = BlockMerkleRoot(block);

        auto block_ptr = std::make_shared<const CBlock>(block);
        return chainman().ProcessNewBlock(block_ptr, /*force_processing=*/true, /*min_pow_checked=*/true, /*new_block=*/nullptr);
    }

    const std::shared_ptr<CBlockTemplate> m_block_template;

    ChainstateManager& chainman() { return *Assert(m_node.chainman); }
    NodeContext& m_node;
};

class MinerImpl : public Mining
{
public:
    explicit MinerImpl(NodeContext& node) : m_node(node) {}

    bool isTestChain() override
    {
        return chainman().GetParams().IsTestChain();
    }

    bool isInitialBlockDownload() override
    {
        return chainman().IsInitialBlockDownload();
    }

    std::optional<BlockRef> getTip() override
    {
        LOCK(::cs_main);
        CBlockIndex* tip{chainman().ActiveChain().Tip()};
        if (!tip) return {};
        return BlockRef{tip->GetBlockHash(), tip->nHeight};
    }

    BlockRef waitTipChanged(uint256 current_tip, MillisecondsDouble timeout) override
    {
        if (timeout > std::chrono::years{100}) timeout = std::chrono::years{100}; // Upper bound to avoid UB in std::chrono
        {
            WAIT_LOCK(notifications().m_tip_block_mutex, lock);
            notifications().m_tip_block_cv.wait_for(lock, timeout, [&]() EXCLUSIVE_LOCKS_REQUIRED(notifications().m_tip_block_mutex) {
                // We need to wait for m_tip_block to be set AND for the value
                // to differ from the current_tip value.
                return (notifications().TipBlock() && notifications().TipBlock() != current_tip) || chainman().m_interrupt;
            });
        }
        // Must release m_tip_block_mutex before locking cs_main, to avoid deadlocks.
        LOCK(::cs_main);
        return BlockRef{chainman().ActiveChain().Tip()->GetBlockHash(), chainman().ActiveChain().Tip()->nHeight};
    }

    std::unique_ptr<BlockTemplate> createNewBlock(const BlockCreateOptions& options) override
    {
        BlockAssembler::Options assemble_options{options};
        ApplyArgsManOptions(*Assert(m_node.args), assemble_options);
        return createNewBlock2(assemble_options);
    }

    std::unique_ptr<BlockTemplate> createNewBlock2(const BlockCreateOptions& assemble_options) override
    {
        return std::make_unique<BlockTemplateImpl>(BlockAssembler{chainman().ActiveChainstate(), context()->mempool.get(), assemble_options, m_node}.CreateNewBlock(), m_node);
    }

    NodeContext* context() override { return &m_node; }
    ChainstateManager& chainman() { return *Assert(m_node.chainman); }
    KernelNotifications& notifications() { return *Assert(m_node.notifications); }
    NodeContext& m_node;
};
} // namespace
} // namespace node

namespace interfaces {
std::unique_ptr<Node> MakeNode(node::NodeContext& context) { return std::make_unique<node::NodeImpl>(context); }
std::unique_ptr<Chain> MakeChain(node::NodeContext& context) { return std::make_unique<node::ChainImpl>(context); }
std::unique_ptr<Mining> MakeMining(node::NodeContext& context) { return std::make_unique<node::MinerImpl>(context); }
} // namespace interfaces<|MERGE_RESOLUTION|>--- conflicted
+++ resolved
@@ -928,14 +928,11 @@
         return m_block_template->vTxSigOpsCost;
     }
 
-<<<<<<< HEAD
-=======
     const std::vector<double>& getTxCoinAgePriorities() const override
     {
         return m_block_template->vTxPriorities;
     }
 
->>>>>>> 55b56ab8
     CTransactionRef getCoinbaseTx() const override
     {
         return m_block_template->block.vtx[0];
