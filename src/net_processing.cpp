// Copyright (c) 2009-2010 Satoshi Nakamoto
// Copyright (c) 2009-2022 The Bitcoin Core developers
// Distributed under the MIT software license, see the accompanying
// file COPYING or http://www.opensource.org/licenses/mit-license.php.

#include <net_processing.h>

#include <addrman.h>
#include <banman.h>
#include <blockencodings.h>
#include <blockfilter.h>
#include <chainparams.h>
#include <common/args.h>
#include <consensus/amount.h>
#include <consensus/validation.h>
#include <deploymentstatus.h>
#include <hash.h>
#include <headerssync.h>
#include <index/blockfilterindex.h>
#include <kernel/mempool_entry.h>
#include <merkleblock.h>
#include <netbase.h>
#include <netmessagemaker.h>
#include <node/blockstorage.h>
#include <node/txreconciliation.h>
#include <policy/fees.h>
#include <policy/policy.h>
#include <policy/settings.h>
#include <primitives/block.h>
#include <primitives/transaction.h>
#include <random.h>
#include <reverse_iterator.h>
#include <scheduler.h>
#include <streams.h>
#include <sync.h>
#include <timedata.h>
#include <tinyformat.h>
#include <txmempool.h>
#include <txorphanage.h>
#include <txrequest.h>
#include <util/check.h> // For NDEBUG compile time check
#include <util/strencodings.h>
#include <util/trace.h>
#include <validation.h>

#include <algorithm>
#include <atomic>
#include <chrono>
#include <future>
#include <memory>
#include <optional>
#include <typeinfo>

using node::ReadBlockFromDisk;
using node::ReadRawBlockFromDisk;

/** How long to cache transactions in mapRelay for normal relay */
static constexpr auto RELAY_TX_CACHE_TIME = 15min;
/** How long a transaction has to be in the mempool before it can unconditionally be relayed (even when not in mapRelay). */
static constexpr auto UNCONDITIONAL_RELAY_DELAY = 2min;
/** Headers download timeout.
 *  Timeout = base + per_header * (expected number of headers) */
static constexpr auto HEADERS_DOWNLOAD_TIMEOUT_BASE = 15min;
static constexpr auto HEADERS_DOWNLOAD_TIMEOUT_PER_HEADER = 1ms;
/** How long to wait for a peer to respond to a getheaders request */
static constexpr auto HEADERS_RESPONSE_TIME{2min};
/** Protect at least this many outbound peers from disconnection due to slow/
 * behind headers chain.
 */
static constexpr int32_t MAX_OUTBOUND_PEERS_TO_PROTECT_FROM_DISCONNECT = 4;
/** Timeout for (unprotected) outbound peers to sync to our chainwork */
static constexpr auto CHAIN_SYNC_TIMEOUT{20min};
/** How frequently to check for stale tips */
static constexpr auto STALE_CHECK_INTERVAL{10min};
/** How frequently to check for extra outbound peers and disconnect */
static constexpr auto EXTRA_PEER_CHECK_INTERVAL{45s};
/** Minimum time an outbound-peer-eviction candidate must be connected for, in order to evict */
static constexpr auto MINIMUM_CONNECT_TIME{30s};
/** SHA256("main address relay")[0:8] */
static constexpr uint64_t RANDOMIZER_ID_ADDRESS_RELAY = 0x3cac0035b5866b90ULL;
/// Age after which a stale block will no longer be served if requested as
/// protection against fingerprinting. Set to one month, denominated in seconds.
static constexpr int STALE_RELAY_AGE_LIMIT = 30 * 24 * 60 * 60;
/// Age after which a block is considered historical for purposes of rate
/// limiting block relay. Set to one week, denominated in seconds.
static constexpr int HISTORICAL_BLOCK_AGE = 7 * 24 * 60 * 60;
/** Time between pings automatically sent out for latency probing and keepalive */
static constexpr auto PING_INTERVAL{2min};
/** The maximum number of entries in a locator */
static const unsigned int MAX_LOCATOR_SZ = 101;
/** The maximum number of entries in an 'inv' protocol message */
static const unsigned int MAX_INV_SZ = 50000;
/** Maximum number of in-flight transaction requests from a peer. It is not a hard limit, but the threshold at which
 *  point the OVERLOADED_PEER_TX_DELAY kicks in. */
static constexpr int32_t MAX_PEER_TX_REQUEST_IN_FLIGHT = 100;
/** Maximum number of transactions to consider for requesting, per peer. It provides a reasonable DoS limit to
 *  per-peer memory usage spent on announcements, while covering peers continuously sending INVs at the maximum
 *  rate (by our own policy, see INVENTORY_BROADCAST_PER_SECOND) for several minutes, while not receiving
 *  the actual transaction (from any peer) in response to requests for them. */
static constexpr int32_t MAX_PEER_TX_ANNOUNCEMENTS = 5000;
/** How long to delay requesting transactions via txids, if we have wtxid-relaying peers */
static constexpr auto TXID_RELAY_DELAY{2s};
/** How long to delay requesting transactions from non-preferred peers */
static constexpr auto NONPREF_PEER_TX_DELAY{2s};
/** How long to delay requesting transactions from overloaded peers (see MAX_PEER_TX_REQUEST_IN_FLIGHT). */
static constexpr auto OVERLOADED_PEER_TX_DELAY{2s};
/** How long to wait before downloading a transaction from an additional peer */
static constexpr auto GETDATA_TX_INTERVAL{60s};
/** Limit to avoid sending big packets. Not used in processing incoming GETDATA for compatibility */
static const unsigned int MAX_GETDATA_SZ = 1000;
/** Number of blocks that can be requested at any given time from a single peer. */
static const int MAX_BLOCKS_IN_TRANSIT_PER_PEER = 16;
/** Default time during which a peer must stall block download progress before being disconnected.
 * the actual timeout is increased temporarily if peers are disconnected for hitting the timeout */
static constexpr auto BLOCK_STALLING_TIMEOUT_DEFAULT{2s};
/** Maximum timeout for stalling block download. */
static constexpr auto BLOCK_STALLING_TIMEOUT_MAX{64s};
/** Number of headers sent in one getheaders result. We rely on the assumption that if a peer sends
 *  less than this number, we reached its tip. Changing this value is a protocol upgrade. */
static const unsigned int MAX_HEADERS_RESULTS = 2000;
/** Maximum depth of blocks we're willing to serve as compact blocks to peers
 *  when requested. For older blocks, a regular BLOCK response will be sent. */
static const int MAX_CMPCTBLOCK_DEPTH = 5;
/** Maximum depth of blocks we're willing to respond to GETBLOCKTXN requests for. */
static const int MAX_BLOCKTXN_DEPTH = 10;
/** Size of the "block download window": how far ahead of our current height do we fetch?
 *  Larger windows tolerate larger download speed differences between peer, but increase the potential
 *  degree of disordering of blocks on disk (which make reindexing and pruning harder). We'll probably
 *  want to make this a per-peer adaptive value at some point. */
static const unsigned int BLOCK_DOWNLOAD_WINDOW = 1024;
/** Block download timeout base, expressed in multiples of the block interval (i.e. 10 min) */
static constexpr double BLOCK_DOWNLOAD_TIMEOUT_BASE = 1;
/** Additional block download timeout per parallel downloading peer (i.e. 5 min) */
static constexpr double BLOCK_DOWNLOAD_TIMEOUT_PER_PEER = 0.5;
/** Maximum number of headers to announce when relaying blocks with headers message.*/
static const unsigned int MAX_BLOCKS_TO_ANNOUNCE = 8;
/** Maximum number of unconnecting headers announcements before DoS score */
static const int MAX_NUM_UNCONNECTING_HEADERS_MSGS = 10;
/** Minimum blocks required to signal NODE_NETWORK_LIMITED */
static const unsigned int NODE_NETWORK_LIMITED_MIN_BLOCKS = 288;
/** Average delay between local address broadcasts */
static constexpr auto AVG_LOCAL_ADDRESS_BROADCAST_INTERVAL{24h};
/** Average delay between peer address broadcasts */
static constexpr auto AVG_ADDRESS_BROADCAST_INTERVAL{30s};
/** Delay between rotating the peers we relay a particular address to */
static constexpr auto ROTATE_ADDR_RELAY_DEST_INTERVAL{24h};
/** Average delay between trickled inventory transmissions for inbound peers.
 *  Blocks and peers with NetPermissionFlags::NoBan permission bypass this. */
static constexpr auto INBOUND_INVENTORY_BROADCAST_INTERVAL{5s};
/** Average delay between trickled inventory transmissions for outbound peers.
 *  Use a smaller delay as there is less privacy concern for them.
 *  Blocks and peers with NetPermissionFlags::NoBan permission bypass this. */
static constexpr auto OUTBOUND_INVENTORY_BROADCAST_INTERVAL{2s};
/** Maximum rate of inventory items to send per second.
 *  Limits the impact of low-fee transaction floods. */
static constexpr unsigned int INVENTORY_BROADCAST_PER_SECOND = 7;
/** Maximum number of inventory items to send per transmission. */
static constexpr unsigned int INVENTORY_BROADCAST_MAX = INVENTORY_BROADCAST_PER_SECOND * count_seconds(INBOUND_INVENTORY_BROADCAST_INTERVAL);
/** The number of most recently announced transactions a peer can request. */
static constexpr unsigned int INVENTORY_MAX_RECENT_RELAY = 3500;
/** Verify that INVENTORY_MAX_RECENT_RELAY is enough to cache everything typically
 *  relayed before unconditional relay from the mempool kicks in. This is only a
 *  lower bound, and it should be larger to account for higher inv rate to outbound
 *  peers, and random variations in the broadcast mechanism. */
static_assert(INVENTORY_MAX_RECENT_RELAY >= INVENTORY_BROADCAST_PER_SECOND * UNCONDITIONAL_RELAY_DELAY / std::chrono::seconds{1}, "INVENTORY_RELAY_MAX too low");
/** Average delay between feefilter broadcasts in seconds. */
static constexpr auto AVG_FEEFILTER_BROADCAST_INTERVAL{10min};
/** Maximum feefilter broadcast delay after significant change. */
static constexpr auto MAX_FEEFILTER_CHANGE_DELAY{5min};
/** Maximum number of compact filters that may be requested with one getcfilters. See BIP 157. */
static constexpr uint32_t MAX_GETCFILTERS_SIZE = 1000;
/** Maximum number of cf hashes that may be requested with one getcfheaders. See BIP 157. */
static constexpr uint32_t MAX_GETCFHEADERS_SIZE = 2000;
/** the maximum percentage of addresses from our addrman to return in response to a getaddr message. */
static constexpr size_t MAX_PCT_ADDR_TO_SEND = 23;
/** The maximum number of address records permitted in an ADDR message. */
static constexpr size_t MAX_ADDR_TO_SEND{1000};
/** The maximum rate of address records we're willing to process on average. Can be bypassed using
 *  the NetPermissionFlags::Addr permission. */
static constexpr double MAX_ADDR_RATE_PER_SECOND{0.1};
/** The soft limit of the address processing token bucket (the regular MAX_ADDR_RATE_PER_SECOND
 *  based increments won't go above this, but the MAX_ADDR_TO_SEND increment following GETADDR
 *  is exempt from this limit). */
static constexpr size_t MAX_ADDR_PROCESSING_TOKEN_BUCKET{MAX_ADDR_TO_SEND};
/** The compactblocks version we support. See BIP 152. */
static constexpr uint64_t CMPCTBLOCKS_VERSION{2};

// Internal stuff
namespace {
/** Blocks that are in flight, and that are in the queue to be downloaded. */
struct QueuedBlock {
    /** BlockIndex. We must have this since we only request blocks when we've already validated the header. */
    const CBlockIndex* pindex;
    /** Optional, used for CMPCTBLOCK downloads */
    std::unique_ptr<PartiallyDownloadedBlock> partialBlock;
};

/**
 * Data structure for an individual peer. This struct is not protected by
 * cs_main since it does not contain validation-critical data.
 *
 * Memory is owned by shared pointers and this object is destructed when
 * the refcount drops to zero.
 *
 * Mutexes inside this struct must not be held when locking m_peer_mutex.
 *
 * TODO: move most members from CNodeState to this structure.
 * TODO: move remaining application-layer data members from CNode to this structure.
 */
struct Peer {
    /** Same id as the CNode object for this peer */
    const NodeId m_id{0};

    /** Services we offered to this peer.
     *
     *  This is supplied by CConnman during peer initialization. It's const
     *  because there is no protocol defined for renegotiating services
     *  initially offered to a peer. The set of local services we offer should
     *  not change after initialization.
     *
     *  An interesting example of this is NODE_NETWORK and initial block
     *  download: a node which starts up from scratch doesn't have any blocks
     *  to serve, but still advertises NODE_NETWORK because it will eventually
     *  fulfill this role after IBD completes. P2P code is written in such a
     *  way that it can gracefully handle peers who don't make good on their
     *  service advertisements. */
    const ServiceFlags m_our_services;
    /** Services this peer offered to us. */
    std::atomic<ServiceFlags> m_their_services{NODE_NONE};

    /** Protects misbehavior data members */
    Mutex m_misbehavior_mutex;
    /** Accumulated misbehavior score for this peer */
    int m_misbehavior_score GUARDED_BY(m_misbehavior_mutex){0};
    /** Whether this peer should be disconnected and marked as discouraged (unless it has NetPermissionFlags::NoBan permission). */
    bool m_should_discourage GUARDED_BY(m_misbehavior_mutex){false};

    /** Protects block inventory data members */
    Mutex m_block_inv_mutex;
    /** List of blocks that we'll announce via an `inv` message.
     * There is no final sorting before sending, as they are always sent
     * immediately and in the order requested. */
    std::vector<uint256> m_blocks_for_inv_relay GUARDED_BY(m_block_inv_mutex);
    /** Unfiltered list of blocks that we'd like to announce via a `headers`
     * message. If we can't announce via a `headers` message, we'll fall back to
     * announcing via `inv`. */
    std::vector<uint256> m_blocks_for_headers_relay GUARDED_BY(m_block_inv_mutex);
    /** The final block hash that we sent in an `inv` message to this peer.
     * When the peer requests this block, we send an `inv` message to trigger
     * the peer to request the next sequence of block hashes.
     * Most peers use headers-first syncing, which doesn't use this mechanism */
    uint256 m_continuation_block GUARDED_BY(m_block_inv_mutex) {};

    /** This peer's reported block height when we connected */
    std::atomic<int> m_starting_height{-1};

    /** The pong reply we're expecting, or 0 if no pong expected. */
    std::atomic<uint64_t> m_ping_nonce_sent{0};
    /** When the last ping was sent, or 0 if no ping was ever sent */
    std::atomic<std::chrono::microseconds> m_ping_start{0us};
    /** Whether a ping has been requested by the user */
    std::atomic<bool> m_ping_queued{false};

    /** Whether this peer relays txs via wtxid */
    std::atomic<bool> m_wtxid_relay{false};
    /** The feerate in the most recent BIP133 `feefilter` message sent to the peer.
     *  It is *not* a p2p protocol violation for the peer to send us
     *  transactions with a lower fee rate than this. See BIP133. */
    CAmount m_fee_filter_sent GUARDED_BY(NetEventsInterface::g_msgproc_mutex){0};
    /** Timestamp after which we will send the next BIP133 `feefilter` message
      * to the peer. */
    std::chrono::microseconds m_next_send_feefilter GUARDED_BY(NetEventsInterface::g_msgproc_mutex){0};

    struct TxRelay {
        mutable RecursiveMutex m_bloom_filter_mutex;
        /** Whether we relay transactions to this peer. */
        bool m_relay_txs GUARDED_BY(m_bloom_filter_mutex){false};
        /** A bloom filter for which transactions to announce to the peer. See BIP37. */
        std::unique_ptr<CBloomFilter> m_bloom_filter PT_GUARDED_BY(m_bloom_filter_mutex) GUARDED_BY(m_bloom_filter_mutex){nullptr};

        /** A rolling bloom filter of all announced tx CInvs to this peer */
        CRollingBloomFilter m_recently_announced_invs GUARDED_BY(NetEventsInterface::g_msgproc_mutex){INVENTORY_MAX_RECENT_RELAY, 0.000001};

        mutable RecursiveMutex m_tx_inventory_mutex;
        /** A filter of all the txids and wtxids that the peer has announced to
         *  us or we have announced to the peer. We use this to avoid announcing
         *  the same txid/wtxid to a peer that already has the transaction. */
        CRollingBloomFilter m_tx_inventory_known_filter GUARDED_BY(m_tx_inventory_mutex){50000, 0.000001};
        /** Set of transaction ids we still have to announce (txid for
         *  non-wtxid-relay peers, wtxid for wtxid-relay peers). We use the
         *  mempool to sort transactions in dependency order before relay, so
         *  this does not have to be sorted. */
        std::set<uint256> m_tx_inventory_to_send GUARDED_BY(m_tx_inventory_mutex);
        /** Whether the peer has requested us to send our complete mempool. Only
         *  permitted if the peer has NetPermissionFlags::Mempool or we advertise
         *  NODE_BLOOM. See BIP35. */
        bool m_send_mempool GUARDED_BY(m_tx_inventory_mutex){false};
        /** Whether the peer has been selected as a Dandelion++ stem peer */
        bool m_send_stem GUARDED_BY(m_tx_inventory_mutex){false};
        /** The last time a BIP35 `mempool` request was serviced. */
        std::atomic<std::chrono::seconds> m_last_mempool_req{0s};
        /** The next time after which we will send an `inv` message containing
         *  transaction announcements to this peer. */
        std::chrono::microseconds m_next_inv_send_time GUARDED_BY(m_tx_inventory_mutex){0};

        /** Minimum fee rate with which to filter transaction announcements to this node. See BIP133. */
        std::atomic<CAmount> m_fee_filter_received{0};
    };

    /* Initializes a TxRelay struct for this peer. Can be called at most once for a peer. */
    TxRelay* SetTxRelay() EXCLUSIVE_LOCKS_REQUIRED(!m_tx_relay_mutex)
    {
        LOCK(m_tx_relay_mutex);
        Assume(!m_tx_relay);
        m_tx_relay = std::make_unique<Peer::TxRelay>();
        return m_tx_relay.get();
    };

    TxRelay* GetTxRelay() EXCLUSIVE_LOCKS_REQUIRED(!m_tx_relay_mutex)
    {
        return WITH_LOCK(m_tx_relay_mutex, return m_tx_relay.get());
    };

    /** A vector of addresses to send to the peer, limited to MAX_ADDR_TO_SEND. */
    std::vector<CAddress> m_addrs_to_send GUARDED_BY(NetEventsInterface::g_msgproc_mutex);
    /** Probabilistic filter to track recent addr messages relayed with this
     *  peer. Used to avoid relaying redundant addresses to this peer.
     *
     *  We initialize this filter for outbound peers (other than
     *  block-relay-only connections) or when an inbound peer sends us an
     *  address related message (ADDR, ADDRV2, GETADDR).
     *
     *  Presence of this filter must correlate with m_addr_relay_enabled.
     **/
    std::unique_ptr<CRollingBloomFilter> m_addr_known GUARDED_BY(NetEventsInterface::g_msgproc_mutex);
    /** Whether we are participating in address relay with this connection.
     *
     *  We set this bool to true for outbound peers (other than
     *  block-relay-only connections), or when an inbound peer sends us an
     *  address related message (ADDR, ADDRV2, GETADDR).
     *
     *  We use this bool to decide whether a peer is eligible for gossiping
     *  addr messages. This avoids relaying to peers that are unlikely to
     *  forward them, effectively blackholing self announcements. Reasons
     *  peers might support addr relay on the link include that they connected
     *  to us as a block-relay-only peer or they are a light client.
     *
     *  This field must correlate with whether m_addr_known has been
     *  initialized.*/
    std::atomic_bool m_addr_relay_enabled{false};
    /** Whether a getaddr request to this peer is outstanding. */
    bool m_getaddr_sent GUARDED_BY(NetEventsInterface::g_msgproc_mutex){false};
    /** Guards address sending timers. */
    mutable Mutex m_addr_send_times_mutex;
    /** Time point to send the next ADDR message to this peer. */
    std::chrono::microseconds m_next_addr_send GUARDED_BY(m_addr_send_times_mutex){0};
    /** Time point to possibly re-announce our local address to this peer. */
    std::chrono::microseconds m_next_local_addr_send GUARDED_BY(m_addr_send_times_mutex){0};
    /** Whether the peer has signaled support for receiving ADDRv2 (BIP155)
     *  messages, indicating a preference to receive ADDRv2 instead of ADDR ones. */
    std::atomic_bool m_wants_addrv2{false};
    /** Whether this peer has already sent us a getaddr message. */
    bool m_getaddr_recvd GUARDED_BY(NetEventsInterface::g_msgproc_mutex){false};
    /** Number of addresses that can be processed from this peer. Start at 1 to
     *  permit self-announcement. */
    double m_addr_token_bucket GUARDED_BY(NetEventsInterface::g_msgproc_mutex){1.0};
    /** When m_addr_token_bucket was last updated */
    std::chrono::microseconds m_addr_token_timestamp GUARDED_BY(NetEventsInterface::g_msgproc_mutex){GetTime<std::chrono::microseconds>()};
    /** Total number of addresses that were dropped due to rate limiting. */
    std::atomic<uint64_t> m_addr_rate_limited{0};
    /** Total number of addresses that were processed (excludes rate-limited ones). */
    std::atomic<uint64_t> m_addr_processed{0};

    /** Whether we've sent this peer a getheaders in response to an inv prior to initial-headers-sync completing */
    bool m_inv_triggered_getheaders_before_sync GUARDED_BY(NetEventsInterface::g_msgproc_mutex){false};

    /** Protects m_getdata_requests **/
    Mutex m_getdata_requests_mutex;
    /** Work queue of items requested by this peer **/
    std::deque<CInv> m_getdata_requests GUARDED_BY(m_getdata_requests_mutex);

    /** Time of the last getheaders message to this peer */
    NodeClock::time_point m_last_getheaders_timestamp GUARDED_BY(NetEventsInterface::g_msgproc_mutex){};

    /** Protects m_headers_sync **/
    Mutex m_headers_sync_mutex;
    /** Headers-sync state for this peer (eg for initial sync, or syncing large
     * reorgs) **/
    std::unique_ptr<HeadersSyncState> m_headers_sync PT_GUARDED_BY(m_headers_sync_mutex) GUARDED_BY(m_headers_sync_mutex) {};

    /** Whether we've sent our peer a sendheaders message. **/
    std::atomic<bool> m_sent_sendheaders{false};

    /** Length of current-streak of unconnecting headers announcements */
    int m_num_unconnecting_headers_msgs GUARDED_BY(NetEventsInterface::g_msgproc_mutex){0};

    /** When to potentially disconnect peer for stalling headers download */
    std::chrono::microseconds m_headers_sync_timeout GUARDED_BY(NetEventsInterface::g_msgproc_mutex){0us};

    /** Whether this peer wants invs or headers (when possible) for block announcements */
    bool m_prefers_headers GUARDED_BY(NetEventsInterface::g_msgproc_mutex){false};

    explicit Peer(NodeId id, ServiceFlags our_services)
        : m_id{id}
        , m_our_services{our_services}
    {}

private:
    mutable Mutex m_tx_relay_mutex;

    /** Transaction relay data. May be a nullptr. */
    std::unique_ptr<TxRelay> m_tx_relay GUARDED_BY(m_tx_relay_mutex);
};

using PeerRef = std::shared_ptr<Peer>;

/**
 * Maintain validation-specific state about nodes, protected by cs_main, instead
 * by CNode's own locks. This simplifies asynchronous operation, where
 * processing of incoming data is done after the ProcessMessage call returns,
 * and we're no longer holding the node's locks.
 */
struct CNodeState {
    //! The best known block we know this peer has announced.
    const CBlockIndex* pindexBestKnownBlock{nullptr};
    //! The hash of the last unknown block this peer has announced.
    uint256 hashLastUnknownBlock{};
    //! The last full block we both have.
    const CBlockIndex* pindexLastCommonBlock{nullptr};
    //! The best header we have sent our peer.
    const CBlockIndex* pindexBestHeaderSent{nullptr};
    //! Whether we've started headers synchronization with this peer.
    bool fSyncStarted{false};
    //! Since when we're stalling block download progress (in microseconds), or 0.
    std::chrono::microseconds m_stalling_since{0us};
    std::list<QueuedBlock> vBlocksInFlight;
    //! When the first entry in vBlocksInFlight started downloading. Don't care when vBlocksInFlight is empty.
    std::chrono::microseconds m_downloading_since{0us};
    int nBlocksInFlight{0};
    //! Whether we consider this a preferred download peer.
    bool fPreferredDownload{false};
    /** Whether this peer wants invs or cmpctblocks (when possible) for block announcements. */
    bool m_requested_hb_cmpctblocks{false};
    /** Whether this peer will send us cmpctblocks if we request them. */
    bool m_provides_cmpctblocks{false};

    /** State used to enforce CHAIN_SYNC_TIMEOUT and EXTRA_PEER_CHECK_INTERVAL logic.
      *
      * Both are only in effect for outbound, non-manual, non-protected connections.
      * Any peer protected (m_protect = true) is not chosen for eviction. A peer is
      * marked as protected if all of these are true:
      *   - its connection type is IsBlockOnlyConn() == false
      *   - it gave us a valid connecting header
      *   - we haven't reached MAX_OUTBOUND_PEERS_TO_PROTECT_FROM_DISCONNECT yet
      *   - its chain tip has at least as much work as ours
      *
      * CHAIN_SYNC_TIMEOUT: if a peer's best known block has less work than our tip,
      * set a timeout CHAIN_SYNC_TIMEOUT in the future:
      *   - If at timeout their best known block now has more work than our tip
      *     when the timeout was set, then either reset the timeout or clear it
      *     (after comparing against our current tip's work)
      *   - If at timeout their best known block still has less work than our
      *     tip did when the timeout was set, then send a getheaders message,
      *     and set a shorter timeout, HEADERS_RESPONSE_TIME seconds in future.
      *     If their best known block is still behind when that new timeout is
      *     reached, disconnect.
      *
      * EXTRA_PEER_CHECK_INTERVAL: after each interval, if we have too many outbound peers,
      * drop the outbound one that least recently announced us a new block.
      */
    struct ChainSyncTimeoutState {
        //! A timeout used for checking whether our peer has sufficiently synced
        std::chrono::seconds m_timeout{0s};
        //! A header with the work we require on our peer's chain
        const CBlockIndex* m_work_header{nullptr};
        //! After timeout is reached, set to true after sending getheaders
        bool m_sent_getheaders{false};
        //! Whether this peer is protected from disconnection due to a bad/slow chain
        bool m_protect{false};
    };

    ChainSyncTimeoutState m_chain_sync;

    //! Time of last new block announcement
    int64_t m_last_block_announcement{0};

    //! Whether this peer is an inbound connection
    const bool m_is_inbound;

    CNodeState(bool is_inbound) : m_is_inbound(is_inbound) {}
};

class PeerManagerImpl final : public PeerManager
{
public:
    PeerManagerImpl(CConnman& connman, AddrMan& addrman,
                    BanMan* banman, ChainstateManager& chainman,
                    CTxMemPool& pool, bool ignore_incoming_txs);

    /** Overridden from CValidationInterface. */
    void BlockConnected(const std::shared_ptr<const CBlock>& pblock, const CBlockIndex* pindexConnected) override
        EXCLUSIVE_LOCKS_REQUIRED(!m_recent_confirmed_transactions_mutex);
    void BlockDisconnected(const std::shared_ptr<const CBlock> &block, const CBlockIndex* pindex) override
        EXCLUSIVE_LOCKS_REQUIRED(!m_recent_confirmed_transactions_mutex);
    void UpdatedBlockTip(const CBlockIndex *pindexNew, const CBlockIndex *pindexFork, bool fInitialDownload) override
        EXCLUSIVE_LOCKS_REQUIRED(!m_peer_mutex);
    void BlockChecked(const CBlock& block, const BlockValidationState& state) override
        EXCLUSIVE_LOCKS_REQUIRED(!m_peer_mutex);
    void NewPoWValidBlock(const CBlockIndex *pindex, const std::shared_ptr<const CBlock>& pblock) override
        EXCLUSIVE_LOCKS_REQUIRED(!m_most_recent_block_mutex);

    /** Implement NetEventsInterface */
    void InitializeNode(CNode& node, ServiceFlags our_services) override EXCLUSIVE_LOCKS_REQUIRED(!m_peer_mutex);
    void FinalizeNode(const CNode& node) override EXCLUSIVE_LOCKS_REQUIRED(!m_peer_mutex, !m_headers_presync_mutex);
    bool ProcessMessages(CNode* pfrom, std::atomic<bool>& interrupt) override
        EXCLUSIVE_LOCKS_REQUIRED(!m_peer_mutex, !m_recent_confirmed_transactions_mutex, !m_most_recent_block_mutex, !m_headers_presync_mutex, g_msgproc_mutex);
    bool SendMessages(CNode* pto) override
        EXCLUSIVE_LOCKS_REQUIRED(!m_peer_mutex, !m_recent_confirmed_transactions_mutex, !m_most_recent_block_mutex, g_msgproc_mutex);
    void ShuffleStemRoutes(const std::vector<CNode*>& nodes) override
        EXCLUSIVE_LOCKS_REQUIRED(!m_peer_mutex, g_msgproc_mutex);

    /** Implement PeerManager */
    void StartScheduledTasks(CScheduler& scheduler) override;
    void CheckForStaleTipAndEvictPeers() override;
    std::optional<std::string> FetchBlock(NodeId peer_id, const CBlockIndex& block_index) override
        EXCLUSIVE_LOCKS_REQUIRED(!m_peer_mutex);
    bool GetNodeStateStats(NodeId nodeid, CNodeStateStats& stats) const override EXCLUSIVE_LOCKS_REQUIRED(!m_peer_mutex);
    bool IgnoresIncomingTxs() override { return m_ignore_incoming_txs; }
    void SendPings() override EXCLUSIVE_LOCKS_REQUIRED(!m_peer_mutex);
    void RelayTransaction(const uint256& txid, const uint256& wtxid) override EXCLUSIVE_LOCKS_REQUIRED(!m_peer_mutex);
    void SetBestHeight(int height) override { m_best_height = height; };
    void UnitTestMisbehaving(NodeId peer_id, int howmuch) override EXCLUSIVE_LOCKS_REQUIRED(!m_peer_mutex) { Misbehaving(*Assert(GetPeerRef(peer_id)), howmuch, ""); };
    void ProcessMessage(CNode& pfrom, const std::string& msg_type, CDataStream& vRecv,
                        const std::chrono::microseconds time_received, const std::atomic<bool>& interruptMsgProc) override
        EXCLUSIVE_LOCKS_REQUIRED(!m_peer_mutex, !m_recent_confirmed_transactions_mutex, !m_most_recent_block_mutex, !m_headers_presync_mutex, g_msgproc_mutex);
    void UpdateLastBlockAnnounceTime(NodeId node, int64_t time_in_seconds) override;

private:
    /** Consider evicting an outbound peer based on the amount of time they've been behind our tip */
    void ConsiderEviction(CNode& pto, Peer& peer, std::chrono::seconds time_in_seconds) EXCLUSIVE_LOCKS_REQUIRED(cs_main, g_msgproc_mutex);

    /** If we have extra outbound peers, try to disconnect the one with the oldest block announcement */
    void EvictExtraOutboundPeers(std::chrono::seconds now) EXCLUSIVE_LOCKS_REQUIRED(cs_main);

    /** Retrieve unbroadcast transactions from the mempool and reattempt sending to peers */
    void ReattemptInitialBroadcast(CScheduler& scheduler) EXCLUSIVE_LOCKS_REQUIRED(!m_peer_mutex);

    /** Get a shared pointer to the Peer object.
     *  May return an empty shared_ptr if the Peer object can't be found. */
    PeerRef GetPeerRef(NodeId id) const EXCLUSIVE_LOCKS_REQUIRED(!m_peer_mutex);

    /** Get a shared pointer to the Peer object and remove it from m_peer_map.
     *  May return an empty shared_ptr if the Peer object can't be found. */
    PeerRef RemovePeer(NodeId id) EXCLUSIVE_LOCKS_REQUIRED(!m_peer_mutex);

    /**
     * Increment peer's misbehavior score. If the new value >= DISCOURAGEMENT_THRESHOLD, mark the node
     * to be discouraged, meaning the peer might be disconnected and added to the discouragement filter.
     */
    void Misbehaving(Peer& peer, int howmuch, const std::string& message);

    /**
     * Potentially mark a node discouraged based on the contents of a BlockValidationState object
     *
     * @param[in] via_compact_block this bool is passed in because net_processing should
     * punish peers differently depending on whether the data was provided in a compact
     * block message or not. If the compact block had a valid header, but contained invalid
     * txs, the peer should not be punished. See BIP 152.
     *
     * @return Returns true if the peer was punished (probably disconnected)
     */
    bool MaybePunishNodeForBlock(NodeId nodeid, const BlockValidationState& state,
                                 bool via_compact_block, const std::string& message = "")
        EXCLUSIVE_LOCKS_REQUIRED(!m_peer_mutex);

    /**
     * Potentially disconnect and discourage a node based on the contents of a TxValidationState object
     *
     * @return Returns true if the peer was punished (probably disconnected)
     */
    bool MaybePunishNodeForTx(NodeId nodeid, const TxValidationState& state, const std::string& message = "")
        EXCLUSIVE_LOCKS_REQUIRED(!m_peer_mutex);

    /** Maybe disconnect a peer and discourage future connections from its address.
     *
     * @param[in]   pnode     The node to check.
     * @param[in]   peer      The peer object to check.
     * @return                True if the peer was marked for disconnection in this function
     */
    bool MaybeDiscourageAndDisconnect(CNode& pnode, Peer& peer);

    /**
     * Reconsider orphan transactions after a parent has been accepted to the mempool.
     *
     * @peer[in]  peer     The peer whose orphan transactions we will reconsider. Generally only
     *                     one orphan will be reconsidered on each call of this function. If an
     *                     accepted orphan has orphaned children, those will need to be
     *                     reconsidered, creating more work, possibly for other peers.
     * @return             True if meaningful work was done (an orphan was accepted/rejected).
     *                     If no meaningful work was done, then the work set for this peer
     *                     will be empty.
     */
    bool ProcessOrphanTx(Peer& peer)
        EXCLUSIVE_LOCKS_REQUIRED(!m_peer_mutex, g_msgproc_mutex);

    /** Process a single headers message from a peer.
     *
     * @param[in]   pfrom     CNode of the peer
     * @param[in]   peer      The peer sending us the headers
     * @param[in]   headers   The headers received. Note that this may be modified within ProcessHeadersMessage.
     * @param[in]   via_compact_block   Whether this header came in via compact block handling.
    */
    void ProcessHeadersMessage(CNode& pfrom, Peer& peer,
                               std::vector<CBlockHeader>&& headers,
                               bool via_compact_block)
        EXCLUSIVE_LOCKS_REQUIRED(!m_peer_mutex, !m_headers_presync_mutex, g_msgproc_mutex);
    /** Various helpers for headers processing, invoked by ProcessHeadersMessage() */
    /** Return true if headers are continuous and have valid proof-of-work (DoS points assigned on failure) */
    bool CheckHeadersPoW(const std::vector<CBlockHeader>& headers, const Consensus::Params& consensusParams, Peer& peer);
    /** Calculate an anti-DoS work threshold for headers chains */
    arith_uint256 GetAntiDoSWorkThreshold();
    /** Deal with state tracking and headers sync for peers that send the
     * occasional non-connecting header (this can happen due to BIP 130 headers
     * announcements for blocks interacting with the 2hr (MAX_FUTURE_BLOCK_TIME) rule). */
    void HandleFewUnconnectingHeaders(CNode& pfrom, Peer& peer, const std::vector<CBlockHeader>& headers) EXCLUSIVE_LOCKS_REQUIRED(g_msgproc_mutex);
    /** Return true if the headers connect to each other, false otherwise */
    bool CheckHeadersAreContinuous(const std::vector<CBlockHeader>& headers) const;
    /** Try to continue a low-work headers sync that has already begun.
     * Assumes the caller has already verified the headers connect, and has
     * checked that each header satisfies the proof-of-work target included in
     * the header.
     *  @param[in]  peer                            The peer we're syncing with.
     *  @param[in]  pfrom                           CNode of the peer
     *  @param[in,out] headers                      The headers to be processed.
     *  @return     True if the passed in headers were successfully processed
     *              as the continuation of a low-work headers sync in progress;
     *              false otherwise.
     *              If false, the passed in headers will be returned back to
     *              the caller.
     *              If true, the returned headers may be empty, indicating
     *              there is no more work for the caller to do; or the headers
     *              may be populated with entries that have passed anti-DoS
     *              checks (and therefore may be validated for block index
     *              acceptance by the caller).
     */
    bool IsContinuationOfLowWorkHeadersSync(Peer& peer, CNode& pfrom,
            std::vector<CBlockHeader>& headers)
        EXCLUSIVE_LOCKS_REQUIRED(peer.m_headers_sync_mutex, !m_headers_presync_mutex, g_msgproc_mutex);
    /** Check work on a headers chain to be processed, and if insufficient,
     * initiate our anti-DoS headers sync mechanism.
     *
     * @param[in]   peer                The peer whose headers we're processing.
     * @param[in]   pfrom               CNode of the peer
     * @param[in]   chain_start_header  Where these headers connect in our index.
     * @param[in,out]   headers             The headers to be processed.
     *
     * @return      True if chain was low work (headers will be empty after
     *              calling); false otherwise.
     */
    bool TryLowWorkHeadersSync(Peer& peer, CNode& pfrom,
                                  const CBlockIndex* chain_start_header,
                                  std::vector<CBlockHeader>& headers)
        EXCLUSIVE_LOCKS_REQUIRED(!peer.m_headers_sync_mutex, !m_peer_mutex, !m_headers_presync_mutex, g_msgproc_mutex);

    /** Return true if the given header is an ancestor of
     *  m_chainman.m_best_header or our current tip */
    bool IsAncestorOfBestHeaderOrTip(const CBlockIndex* header) EXCLUSIVE_LOCKS_REQUIRED(cs_main);

    /** Request further headers from this peer with a given locator.
     * We don't issue a getheaders message if we have a recent one outstanding.
     * This returns true if a getheaders is actually sent, and false otherwise.
     */
    bool MaybeSendGetHeaders(CNode& pfrom, const CBlockLocator& locator, Peer& peer) EXCLUSIVE_LOCKS_REQUIRED(g_msgproc_mutex);
    /** Potentially fetch blocks from this peer upon receipt of a new headers tip */
    void HeadersDirectFetchBlocks(CNode& pfrom, const Peer& peer, const CBlockIndex& last_header);
    /** Update peer state based on received headers message */
    void UpdatePeerStateForReceivedHeaders(CNode& pfrom, Peer& peer, const CBlockIndex& last_header, bool received_new_header, bool may_have_more_headers)
        EXCLUSIVE_LOCKS_REQUIRED(g_msgproc_mutex);

    void SendBlockTransactions(CNode& pfrom, Peer& peer, const CBlock& block, const BlockTransactionsRequest& req);

    /** Register with TxRequestTracker that an INV has been received from a
     *  peer. The announcement parameters are decided in PeerManager and then
     *  passed to TxRequestTracker. */
    void AddTxAnnouncement(const CNode& node, const GenTxid& gtxid, std::chrono::microseconds current_time)
        EXCLUSIVE_LOCKS_REQUIRED(::cs_main);

    /** Send a version message to a peer */
    void PushNodeVersion(CNode& pnode, const Peer& peer);

    /** Send a ping message every PING_INTERVAL or if requested via RPC. May
     *  mark the peer to be disconnected if a ping has timed out.
     *  We use mockable time for ping timeouts, so setmocktime may cause pings
     *  to time out. */
    void MaybeSendPing(CNode& node_to, Peer& peer, std::chrono::microseconds now);

    /** Send `addr` messages on a regular schedule. */
    void MaybeSendAddr(CNode& node, Peer& peer, std::chrono::microseconds current_time) EXCLUSIVE_LOCKS_REQUIRED(g_msgproc_mutex);

    /** Send a single `sendheaders` message, after we have completed headers sync with a peer. */
    void MaybeSendSendHeaders(CNode& node, Peer& peer) EXCLUSIVE_LOCKS_REQUIRED(g_msgproc_mutex);

    /** Relay (gossip) an address to a few randomly chosen nodes.
     *
     * @param[in] originator   The id of the peer that sent us the address. We don't want to relay it back.
     * @param[in] addr         Address to relay.
     * @param[in] fReachable   Whether the address' network is reachable. We relay unreachable
     *                         addresses less.
     */
    void RelayAddress(NodeId originator, const CAddress& addr, bool fReachable) EXCLUSIVE_LOCKS_REQUIRED(!m_peer_mutex, g_msgproc_mutex);

    /** Send `feefilter` message. */
    void MaybeSendFeefilter(CNode& node, Peer& peer, std::chrono::microseconds current_time) EXCLUSIVE_LOCKS_REQUIRED(g_msgproc_mutex);

    const CChainParams& m_chainparams;
    CConnman& m_connman;
    AddrMan& m_addrman;
    /** Pointer to this node's banman. May be nullptr - check existence before dereferencing. */
    BanMan* const m_banman;
    ChainstateManager& m_chainman;
    CTxMemPool& m_mempool;
    TxRequestTracker m_txrequest GUARDED_BY(::cs_main);
    std::unique_ptr<TxReconciliationTracker> m_txreconciliation;

    /** The height of the best chain */
    std::atomic<int> m_best_height{-1};

    /** Next time to check for stale tip */
    std::chrono::seconds m_stale_tip_check_time GUARDED_BY(cs_main){0s};

    /** Next time to shuffle stem routes */
    std::chrono::microseconds m_next_stem_peer_shuffle = 0s;

    /** Whether this node is running in -blocksonly mode */
    const bool m_ignore_incoming_txs;

    bool RejectIncomingTxs(const CNode& peer) const;

    /** Whether we've completed initial sync yet, for determining when to turn
      * on extra block-relay-only peers. */
    bool m_initial_sync_finished GUARDED_BY(cs_main){false};

    /** Protects m_peer_map. This mutex must not be locked while holding a lock
     *  on any of the mutexes inside a Peer object. */
    mutable Mutex m_peer_mutex;
    /**
     * Map of all Peer objects, keyed by peer id. This map is protected
     * by the m_peer_mutex. Once a shared pointer reference is
     * taken, the lock may be released. Individual fields are protected by
     * their own locks.
     */
    std::map<NodeId, PeerRef> m_peer_map GUARDED_BY(m_peer_mutex);

    /** Map maintaining per-node state. */
    std::map<NodeId, CNodeState> m_node_states GUARDED_BY(cs_main);

    /** Get a pointer to a const CNodeState, used when not mutating the CNodeState object. */
    const CNodeState* State(NodeId pnode) const EXCLUSIVE_LOCKS_REQUIRED(cs_main);
    /** Get a pointer to a mutable CNodeState. */
    CNodeState* State(NodeId pnode) EXCLUSIVE_LOCKS_REQUIRED(cs_main);

    uint32_t GetFetchFlags(const Peer& peer) const;

    std::atomic<std::chrono::microseconds> m_next_inv_to_inbounds{0us};

    /** Number of nodes with fSyncStarted. */
    int nSyncStarted GUARDED_BY(cs_main) = 0;

    /** Hash of the last block we received via INV */
    uint256 m_last_block_inv_triggering_headers_sync GUARDED_BY(g_msgproc_mutex){};

    /**
     * Sources of received blocks, saved to be able punish them when processing
     * happens afterwards.
     * Set mapBlockSource[hash].second to false if the node should not be
     * punished if the block is invalid.
     */
    std::map<uint256, std::pair<NodeId, bool>> mapBlockSource GUARDED_BY(cs_main);

    /** Number of peers with wtxid relay. */
    std::atomic<int> m_wtxid_relay_peers{0};

    /** Number of outbound peers with m_chain_sync.m_protect. */
    int m_outbound_peers_with_protect_from_disconnect GUARDED_BY(cs_main) = 0;

    /** Number of preferable block download peers. */
    int m_num_preferred_download_peers GUARDED_BY(cs_main){0};

    /** Stalling timeout for blocks in IBD */
    std::atomic<std::chrono::seconds> m_block_stalling_timeout{BLOCK_STALLING_TIMEOUT_DEFAULT};

    bool AlreadyHaveTx(const GenTxid& gtxid)
        EXCLUSIVE_LOCKS_REQUIRED(cs_main, !m_recent_confirmed_transactions_mutex);

    /**
     * Filter for transactions that were recently rejected by the mempool.
     * These are not rerequested until the chain tip changes, at which point
     * the entire filter is reset.
     *
     * Without this filter we'd be re-requesting txs from each of our peers,
     * increasing bandwidth consumption considerably. For instance, with 100
     * peers, half of which relay a tx we don't accept, that might be a 50x
     * bandwidth increase. A flooding attacker attempting to roll-over the
     * filter using minimum-sized, 60byte, transactions might manage to send
     * 1000/sec if we have fast peers, so we pick 120,000 to give our peers a
     * two minute window to send invs to us.
     *
     * Decreasing the false positive rate is fairly cheap, so we pick one in a
     * million to make it highly unlikely for users to have issues with this
     * filter.
     *
     * We typically only add wtxids to this filter. For non-segwit
     * transactions, the txid == wtxid, so this only prevents us from
     * re-downloading non-segwit transactions when communicating with
     * non-wtxidrelay peers -- which is important for avoiding malleation
     * attacks that could otherwise interfere with transaction relay from
     * non-wtxidrelay peers. For communicating with wtxidrelay peers, having
     * the reject filter store wtxids is exactly what we want to avoid
     * redownload of a rejected transaction.
     *
     * In cases where we can tell that a segwit transaction will fail
     * validation no matter the witness, we may add the txid of such
     * transaction to the filter as well. This can be helpful when
     * communicating with txid-relay peers or if we were to otherwise fetch a
     * transaction via txid (eg in our orphan handling).
     *
     * Memory used: 1.3 MB
     */
    CRollingBloomFilter m_recent_rejects GUARDED_BY(::cs_main){120'000, 0.000'001};
    uint256 hashRecentRejectsChainTip GUARDED_BY(cs_main);

    /*
     * Filter for transactions that have been recently confirmed.
     * We use this to avoid requesting transactions that have already been
     * confirnmed.
     *
     * Blocks don't typically have more than 4000 transactions, so this should
     * be at least six blocks (~1 hr) worth of transactions that we can store,
     * inserting both a txid and wtxid for every observed transaction.
     * If the number of transactions appearing in a block goes up, or if we are
     * seeing getdata requests more than an hour after initial announcement, we
     * can increase this number.
     * The false positive rate of 1/1M should come out to less than 1
     * transaction per day that would be inadvertently ignored (which is the
     * same probability that we have in the reject filter).
     */
    Mutex m_recent_confirmed_transactions_mutex;
    CRollingBloomFilter m_recent_confirmed_transactions GUARDED_BY(m_recent_confirmed_transactions_mutex){48'000, 0.000'001};

    /**
     * For sending `inv`s to inbound peers, we use a single (exponentially
     * distributed) timer for all peers. If we used a separate timer for each
     * peer, a spy node could make multiple inbound connections to us to
     * accurately determine when we received the transaction (and potentially
     * determine the transaction's origin). */
    std::chrono::microseconds NextInvToInbounds(std::chrono::microseconds now,
                                                std::chrono::seconds average_interval);


    // All of the following cache a recent block, and are protected by m_most_recent_block_mutex
    Mutex m_most_recent_block_mutex;
    std::shared_ptr<const CBlock> m_most_recent_block GUARDED_BY(m_most_recent_block_mutex);
    std::shared_ptr<const CBlockHeaderAndShortTxIDs> m_most_recent_compact_block GUARDED_BY(m_most_recent_block_mutex);
    uint256 m_most_recent_block_hash GUARDED_BY(m_most_recent_block_mutex);

    // Data about the low-work headers synchronization, aggregated from all peers' HeadersSyncStates.
    /** Mutex guarding the other m_headers_presync_* variables. */
    Mutex m_headers_presync_mutex;
    /** A type to represent statistics about a peer's low-work headers sync.
     *
     * - The first field is the total verified amount of work in that synchronization.
     * - The second is:
     *   - nullopt: the sync is in REDOWNLOAD phase (phase 2).
     *   - {height, timestamp}: the sync has the specified tip height and block timestamp (phase 1).
     */
    using HeadersPresyncStats = std::pair<arith_uint256, std::optional<std::pair<int64_t, uint32_t>>>;
    /** Statistics for all peers in low-work headers sync. */
    std::map<NodeId, HeadersPresyncStats> m_headers_presync_stats GUARDED_BY(m_headers_presync_mutex) {};
    /** The peer with the most-work entry in m_headers_presync_stats. */
    NodeId m_headers_presync_bestpeer GUARDED_BY(m_headers_presync_mutex) {-1};
    /** The m_headers_presync_stats improved, and needs signalling. */
    std::atomic_bool m_headers_presync_should_signal{false};

    /** Height of the highest block announced using BIP 152 high-bandwidth mode. */
    int m_highest_fast_announce GUARDED_BY(::cs_main){0};

    /** Have we requested this block from a peer */
    bool IsBlockRequested(const uint256& hash) EXCLUSIVE_LOCKS_REQUIRED(cs_main);

    /** Remove this block from our tracked requested blocks. Called if:
     *  - the block has been received from a peer
     *  - the request for the block has timed out
     * If "from_peer" is specified, then only remove the block if it is in
     * flight from that peer (to avoid one peer's network traffic from
     * affecting another's state).
     */
    void RemoveBlockRequest(const uint256& hash, std::optional<NodeId> from_peer) EXCLUSIVE_LOCKS_REQUIRED(cs_main);

    /* Mark a block as in flight
     * Returns false, still setting pit, if the block was already in flight from the same peer
     * pit will only be valid as long as the same cs_main lock is being held
     */
    bool BlockRequested(NodeId nodeid, const CBlockIndex& block, std::list<QueuedBlock>::iterator** pit = nullptr) EXCLUSIVE_LOCKS_REQUIRED(cs_main);

    bool TipMayBeStale() EXCLUSIVE_LOCKS_REQUIRED(cs_main);

    /** Update pindexLastCommonBlock and add not-in-flight missing successors to vBlocks, until it has
     *  at most count entries.
     */
    void FindNextBlocksToDownload(const Peer& peer, unsigned int count, std::vector<const CBlockIndex*>& vBlocks, NodeId& nodeStaller) EXCLUSIVE_LOCKS_REQUIRED(cs_main);

    std::map<uint256, std::pair<NodeId, std::list<QueuedBlock>::iterator> > mapBlocksInFlight GUARDED_BY(cs_main);

    /** When our tip was last updated. */
    std::atomic<std::chrono::seconds> m_last_tip_update{0s};

    /** Determine whether or not a peer can request a transaction, and return it (or nullptr if not found or not allowed). */
    CTransactionRef FindTxForGetData(const Peer::TxRelay& tx_relay, const GenTxid& gtxid, const std::chrono::seconds mempool_req, const std::chrono::seconds now)
        EXCLUSIVE_LOCKS_REQUIRED(NetEventsInterface::g_msgproc_mutex);

    void ProcessGetData(CNode& pfrom, Peer& peer, const std::atomic<bool>& interruptMsgProc)
        EXCLUSIVE_LOCKS_REQUIRED(!m_most_recent_block_mutex, peer.m_getdata_requests_mutex, NetEventsInterface::g_msgproc_mutex)
        LOCKS_EXCLUDED(::cs_main);

    /** Process a new block. Perform any post-processing housekeeping */
    void ProcessBlock(CNode& node, const std::shared_ptr<const CBlock>& block, bool force_processing, bool min_pow_checked);

    /** Relay map (txid or wtxid -> CTransactionRef) */
    typedef std::map<uint256, CTransactionRef> MapRelay;
    MapRelay mapRelay GUARDED_BY(NetEventsInterface::g_msgproc_mutex);
    /** Expiration-time ordered list of (expire time, relay map entry) pairs. */
    std::deque<std::pair<std::chrono::microseconds, MapRelay::iterator>> g_relay_expiration GUARDED_BY(NetEventsInterface::g_msgproc_mutex);

    /**
     * When a peer sends us a valid block, instruct it to announce blocks to us
     * using CMPCTBLOCK if possible by adding its nodeid to the end of
     * lNodesAnnouncingHeaderAndIDs, and keeping that list under a certain size by
     * removing the first element if necessary.
     */
    void MaybeSetPeerAsAnnouncingHeaderAndIDs(NodeId nodeid) EXCLUSIVE_LOCKS_REQUIRED(cs_main);

    /** Stack of nodes which we have set to announce using compact blocks */
    std::list<NodeId> lNodesAnnouncingHeaderAndIDs GUARDED_BY(cs_main);

    /** Number of peers from which we're downloading blocks. */
    int m_peers_downloading_from GUARDED_BY(cs_main) = 0;

    /** Storage for orphan information */
    TxOrphanage m_orphanage;

    void AddToCompactExtraTransactions(const CTransactionRef& tx) EXCLUSIVE_LOCKS_REQUIRED(g_msgproc_mutex);

    /** Orphan/conflicted/etc transactions that are kept for compact block reconstruction.
     *  The last -blockreconstructionextratxn/DEFAULT_BLOCK_RECONSTRUCTION_EXTRA_TXN of
     *  these are kept in a ring buffer */
    std::vector<std::pair<uint256, CTransactionRef>> vExtraTxnForCompact GUARDED_BY(g_msgproc_mutex);
    /** Offset into vExtraTxnForCompact to insert the next tx */
    size_t vExtraTxnForCompactIt GUARDED_BY(g_msgproc_mutex) = 0;

    /** Check whether the last unknown block a peer advertised is not yet known. */
    void ProcessBlockAvailability(NodeId nodeid) EXCLUSIVE_LOCKS_REQUIRED(cs_main);
    /** Update tracking information about which blocks a peer is assumed to have. */
    void UpdateBlockAvailability(NodeId nodeid, const uint256& hash) EXCLUSIVE_LOCKS_REQUIRED(cs_main);
    bool CanDirectFetch() EXCLUSIVE_LOCKS_REQUIRED(cs_main);

    /**
     * To prevent fingerprinting attacks, only send blocks/headers outside of
     * the active chain if they are no more than a month older (both in time,
     * and in best equivalent proof of work) than the best header chain we know
     * about and we fully-validated them at some point.
     */
    bool BlockRequestAllowed(const CBlockIndex* pindex) EXCLUSIVE_LOCKS_REQUIRED(cs_main);
    bool AlreadyHaveBlock(const uint256& block_hash) EXCLUSIVE_LOCKS_REQUIRED(cs_main);
    void ProcessGetBlockData(CNode& pfrom, Peer& peer, const CInv& inv)
        EXCLUSIVE_LOCKS_REQUIRED(!m_most_recent_block_mutex);

    /**
     * Validation logic for compact filters request handling.
     *
     * May disconnect from the peer in the case of a bad request.
     *
     * @param[in]   node            The node that we received the request from
     * @param[in]   peer            The peer that we received the request from
     * @param[in]   filter_type     The filter type the request is for. Must be basic filters.
     * @param[in]   start_height    The start height for the request
     * @param[in]   stop_hash       The stop_hash for the request
     * @param[in]   max_height_diff The maximum number of items permitted to request, as specified in BIP 157
     * @param[out]  stop_index      The CBlockIndex for the stop_hash block, if the request can be serviced.
     * @param[out]  filter_index    The filter index, if the request can be serviced.
     * @return                      True if the request can be serviced.
     */
    bool PrepareBlockFilterRequest(CNode& node, Peer& peer,
                                   BlockFilterType filter_type, uint32_t start_height,
                                   const uint256& stop_hash, uint32_t max_height_diff,
                                   const CBlockIndex*& stop_index,
                                   BlockFilterIndex*& filter_index);

    /**
     * Handle a cfilters request.
     *
     * May disconnect from the peer in the case of a bad request.
     *
     * @param[in]   node            The node that we received the request from
     * @param[in]   peer            The peer that we received the request from
     * @param[in]   vRecv           The raw message received
     */
    void ProcessGetCFilters(CNode& node, Peer& peer, CDataStream& vRecv);

    /**
     * Handle a cfheaders request.
     *
     * May disconnect from the peer in the case of a bad request.
     *
     * @param[in]   node            The node that we received the request from
     * @param[in]   peer            The peer that we received the request from
     * @param[in]   vRecv           The raw message received
     */
    void ProcessGetCFHeaders(CNode& node, Peer& peer, CDataStream& vRecv);

    /**
     * Handle a getcfcheckpt request.
     *
     * May disconnect from the peer in the case of a bad request.
     *
     * @param[in]   node            The node that we received the request from
     * @param[in]   peer            The peer that we received the request from
     * @param[in]   vRecv           The raw message received
     */
    void ProcessGetCFCheckPt(CNode& node, Peer& peer, CDataStream& vRecv);

    /** Checks if address relay is permitted with peer. If needed, initializes
     * the m_addr_known bloom filter and sets m_addr_relay_enabled to true.
     *
     *  @return   True if address relay is enabled with peer
     *            False if address relay is disallowed
     */
    bool SetupAddressRelay(const CNode& node, Peer& peer) EXCLUSIVE_LOCKS_REQUIRED(g_msgproc_mutex);

    void AddAddressKnown(Peer& peer, const CAddress& addr) EXCLUSIVE_LOCKS_REQUIRED(g_msgproc_mutex);
    void PushAddress(Peer& peer, const CAddress& addr, FastRandomContext& insecure_rand) EXCLUSIVE_LOCKS_REQUIRED(g_msgproc_mutex);
};

const CNodeState* PeerManagerImpl::State(NodeId pnode) const EXCLUSIVE_LOCKS_REQUIRED(cs_main)
{
    std::map<NodeId, CNodeState>::const_iterator it = m_node_states.find(pnode);
    if (it == m_node_states.end())
        return nullptr;
    return &it->second;
}

CNodeState* PeerManagerImpl::State(NodeId pnode) EXCLUSIVE_LOCKS_REQUIRED(cs_main)
{
    return const_cast<CNodeState*>(std::as_const(*this).State(pnode));
}

/**
 * Whether the peer supports the address. For example, a peer that does not
 * implement BIP155 cannot receive Tor v3 addresses because it requires
 * ADDRv2 (BIP155) encoding.
 */
static bool IsAddrCompatible(const Peer& peer, const CAddress& addr)
{
    return peer.m_wants_addrv2 || addr.IsAddrV1Compatible();
}

void PeerManagerImpl::AddAddressKnown(Peer& peer, const CAddress& addr)
{
    assert(peer.m_addr_known);
    peer.m_addr_known->insert(addr.GetKey());
}

void PeerManagerImpl::PushAddress(Peer& peer, const CAddress& addr, FastRandomContext& insecure_rand)
{
    // Known checking here is only to save space from duplicates.
    // Before sending, we'll filter it again for known addresses that were
    // added after addresses were pushed.
    assert(peer.m_addr_known);
    if (addr.IsValid() && !peer.m_addr_known->contains(addr.GetKey()) && IsAddrCompatible(peer, addr)) {
        if (peer.m_addrs_to_send.size() >= MAX_ADDR_TO_SEND) {
            peer.m_addrs_to_send[insecure_rand.randrange(peer.m_addrs_to_send.size())] = addr;
        } else {
            peer.m_addrs_to_send.push_back(addr);
        }
    }
}

static void AddKnownTx(Peer& peer, const uint256& hash)
{
    auto tx_relay = peer.GetTxRelay();
    if (!tx_relay) return;

    LOCK(tx_relay->m_tx_inventory_mutex);
    tx_relay->m_tx_inventory_known_filter.insert(hash);
}

/** Whether this peer can serve us blocks. */
static bool CanServeBlocks(const Peer& peer)
{
    return peer.m_their_services & (NODE_NETWORK|NODE_NETWORK_LIMITED);
}

/** Whether this peer can only serve limited recent blocks (e.g. because
 *  it prunes old blocks) */
static bool IsLimitedPeer(const Peer& peer)
{
    return (!(peer.m_their_services & NODE_NETWORK) &&
             (peer.m_their_services & NODE_NETWORK_LIMITED));
}

/** Whether this peer can serve us witness data */
static bool CanServeWitnesses(const Peer& peer)
{
    return peer.m_their_services & NODE_WITNESS;
}

std::chrono::microseconds PeerManagerImpl::NextInvToInbounds(std::chrono::microseconds now,
                                                             std::chrono::seconds average_interval)
{
    if (m_next_inv_to_inbounds.load() < now) {
        // If this function were called from multiple threads simultaneously
        // it would possible that both update the next send variable, and return a different result to their caller.
        // This is not possible in practice as only the net processing thread invokes this function.
        m_next_inv_to_inbounds = GetExponentialRand(now, average_interval);
    }
    return m_next_inv_to_inbounds;
}

bool PeerManagerImpl::IsBlockRequested(const uint256& hash)
{
    return mapBlocksInFlight.find(hash) != mapBlocksInFlight.end();
}

void PeerManagerImpl::RemoveBlockRequest(const uint256& hash, std::optional<NodeId> from_peer)
{
    auto it = mapBlocksInFlight.find(hash);
    if (it == mapBlocksInFlight.end()) {
        // Block was not requested
        return;
    }

    auto [node_id, list_it] = it->second;

    if (from_peer && node_id != *from_peer) {
        // Block was requested by another peer
        return;
    }

    CNodeState *state = State(node_id);
    assert(state != nullptr);

    if (state->vBlocksInFlight.begin() == list_it) {
        // First block on the queue was received, update the start download time for the next one
        state->m_downloading_since = std::max(state->m_downloading_since, GetTime<std::chrono::microseconds>());
    }
    state->vBlocksInFlight.erase(list_it);

    state->nBlocksInFlight--;
    if (state->nBlocksInFlight == 0) {
        // Last validated block on the queue was received.
        m_peers_downloading_from--;
    }
    state->m_stalling_since = 0us;
    mapBlocksInFlight.erase(it);
}

bool PeerManagerImpl::BlockRequested(NodeId nodeid, const CBlockIndex& block, std::list<QueuedBlock>::iterator** pit)
{
    const uint256& hash{block.GetBlockHash()};

    CNodeState *state = State(nodeid);
    assert(state != nullptr);

    // Short-circuit most stuff in case it is from the same node
    std::map<uint256, std::pair<NodeId, std::list<QueuedBlock>::iterator> >::iterator itInFlight = mapBlocksInFlight.find(hash);
    if (itInFlight != mapBlocksInFlight.end() && itInFlight->second.first == nodeid) {
        if (pit) {
            *pit = &itInFlight->second.second;
        }
        return false;
    }

    // Make sure it's not listed somewhere already.
    RemoveBlockRequest(hash, std::nullopt);

    std::list<QueuedBlock>::iterator it = state->vBlocksInFlight.insert(state->vBlocksInFlight.end(),
            {&block, std::unique_ptr<PartiallyDownloadedBlock>(pit ? new PartiallyDownloadedBlock(&m_mempool) : nullptr)});
    state->nBlocksInFlight++;
    if (state->nBlocksInFlight == 1) {
        // We're starting a block download (batch) from this peer.
        state->m_downloading_since = GetTime<std::chrono::microseconds>();
        m_peers_downloading_from++;
    }
    itInFlight = mapBlocksInFlight.insert(std::make_pair(hash, std::make_pair(nodeid, it))).first;
    if (pit) {
        *pit = &itInFlight->second.second;
    }
    return true;
}

void PeerManagerImpl::MaybeSetPeerAsAnnouncingHeaderAndIDs(NodeId nodeid)
{
    AssertLockHeld(cs_main);

    // When in -blocksonly mode, never request high-bandwidth mode from peers. Our
    // mempool will not contain the transactions necessary to reconstruct the
    // compact block.
    if (m_ignore_incoming_txs) return;

    CNodeState* nodestate = State(nodeid);
    if (!nodestate || !nodestate->m_provides_cmpctblocks) {
        // Don't request compact blocks if the peer has not signalled support
        return;
    }

    int num_outbound_hb_peers = 0;
    for (std::list<NodeId>::iterator it = lNodesAnnouncingHeaderAndIDs.begin(); it != lNodesAnnouncingHeaderAndIDs.end(); it++) {
        if (*it == nodeid) {
            lNodesAnnouncingHeaderAndIDs.erase(it);
            lNodesAnnouncingHeaderAndIDs.push_back(nodeid);
            return;
        }
        CNodeState *state = State(*it);
        if (state != nullptr && !state->m_is_inbound) ++num_outbound_hb_peers;
    }
    if (nodestate->m_is_inbound) {
        // If we're adding an inbound HB peer, make sure we're not removing
        // our last outbound HB peer in the process.
        if (lNodesAnnouncingHeaderAndIDs.size() >= 3 && num_outbound_hb_peers == 1) {
            CNodeState *remove_node = State(lNodesAnnouncingHeaderAndIDs.front());
            if (remove_node != nullptr && !remove_node->m_is_inbound) {
                // Put the HB outbound peer in the second slot, so that it
                // doesn't get removed.
                std::swap(lNodesAnnouncingHeaderAndIDs.front(), *std::next(lNodesAnnouncingHeaderAndIDs.begin()));
            }
        }
    }
    m_connman.ForNode(nodeid, [this](CNode* pfrom) EXCLUSIVE_LOCKS_REQUIRED(::cs_main) {
        AssertLockHeld(::cs_main);
        if (lNodesAnnouncingHeaderAndIDs.size() >= 3) {
            // As per BIP152, we only get 3 of our peers to announce
            // blocks using compact encodings.
            m_connman.ForNode(lNodesAnnouncingHeaderAndIDs.front(), [this](CNode* pnodeStop){
                m_connman.PushMessage(pnodeStop, CNetMsgMaker(pnodeStop->GetCommonVersion()).Make(NetMsgType::SENDCMPCT, /*high_bandwidth=*/false, /*version=*/CMPCTBLOCKS_VERSION));
                // save BIP152 bandwidth state: we select peer to be low-bandwidth
                pnodeStop->m_bip152_highbandwidth_to = false;
                return true;
            });
            lNodesAnnouncingHeaderAndIDs.pop_front();
        }
        m_connman.PushMessage(pfrom, CNetMsgMaker(pfrom->GetCommonVersion()).Make(NetMsgType::SENDCMPCT, /*high_bandwidth=*/true, /*version=*/CMPCTBLOCKS_VERSION));
        // save BIP152 bandwidth state: we select peer to be high-bandwidth
        pfrom->m_bip152_highbandwidth_to = true;
        lNodesAnnouncingHeaderAndIDs.push_back(pfrom->GetId());
        return true;
    });
}

bool PeerManagerImpl::TipMayBeStale()
{
    AssertLockHeld(cs_main);
    const Consensus::Params& consensusParams = m_chainparams.GetConsensus();
    if (m_last_tip_update.load() == 0s) {
        m_last_tip_update = GetTime<std::chrono::seconds>();
    }
    return m_last_tip_update.load() < GetTime<std::chrono::seconds>() - std::chrono::seconds{consensusParams.nPowTargetSpacing * 3} && mapBlocksInFlight.empty();
}

bool PeerManagerImpl::CanDirectFetch()
{
    return m_chainman.ActiveChain().Tip()->Time() > GetAdjustedTime() - m_chainparams.GetConsensus().PowTargetSpacing() * 20;
}

static bool PeerHasHeader(CNodeState *state, const CBlockIndex *pindex) EXCLUSIVE_LOCKS_REQUIRED(cs_main)
{
    if (state->pindexBestKnownBlock && pindex == state->pindexBestKnownBlock->GetAncestor(pindex->nHeight))
        return true;
    if (state->pindexBestHeaderSent && pindex == state->pindexBestHeaderSent->GetAncestor(pindex->nHeight))
        return true;
    return false;
}

void PeerManagerImpl::ProcessBlockAvailability(NodeId nodeid) {
    CNodeState *state = State(nodeid);
    assert(state != nullptr);

    if (!state->hashLastUnknownBlock.IsNull()) {
        const CBlockIndex* pindex = m_chainman.m_blockman.LookupBlockIndex(state->hashLastUnknownBlock);
        if (pindex && pindex->nChainWork > 0) {
            if (state->pindexBestKnownBlock == nullptr || pindex->nChainWork >= state->pindexBestKnownBlock->nChainWork) {
                state->pindexBestKnownBlock = pindex;
            }
            state->hashLastUnknownBlock.SetNull();
        }
    }
}

void PeerManagerImpl::UpdateBlockAvailability(NodeId nodeid, const uint256 &hash) {
    CNodeState *state = State(nodeid);
    assert(state != nullptr);

    ProcessBlockAvailability(nodeid);

    const CBlockIndex* pindex = m_chainman.m_blockman.LookupBlockIndex(hash);
    if (pindex && pindex->nChainWork > 0) {
        // An actually better block was announced.
        if (state->pindexBestKnownBlock == nullptr || pindex->nChainWork >= state->pindexBestKnownBlock->nChainWork) {
            state->pindexBestKnownBlock = pindex;
        }
    } else {
        // An unknown block was announced; just assume that the latest one is the best one.
        state->hashLastUnknownBlock = hash;
    }
}

void PeerManagerImpl::FindNextBlocksToDownload(const Peer& peer, unsigned int count, std::vector<const CBlockIndex*>& vBlocks, NodeId& nodeStaller)
{
    if (count == 0)
        return;

    vBlocks.reserve(vBlocks.size() + count);
    CNodeState *state = State(peer.m_id);
    assert(state != nullptr);

    // Make sure pindexBestKnownBlock is up to date, we'll need it.
    ProcessBlockAvailability(peer.m_id);

    if (state->pindexBestKnownBlock == nullptr || state->pindexBestKnownBlock->nChainWork < m_chainman.ActiveChain().Tip()->nChainWork || state->pindexBestKnownBlock->nChainWork < m_chainman.MinimumChainWork()) {
        // This peer has nothing interesting.
        return;
    }

    if (state->pindexLastCommonBlock == nullptr) {
        // Bootstrap quickly by guessing a parent of our best tip is the forking point.
        // Guessing wrong in either direction is not a problem.
        state->pindexLastCommonBlock = m_chainman.ActiveChain()[std::min(state->pindexBestKnownBlock->nHeight, m_chainman.ActiveChain().Height())];
    }

    // If the peer reorganized, our previous pindexLastCommonBlock may not be an ancestor
    // of its current tip anymore. Go back enough to fix that.
    state->pindexLastCommonBlock = LastCommonAncestor(state->pindexLastCommonBlock, state->pindexBestKnownBlock);
    if (state->pindexLastCommonBlock == state->pindexBestKnownBlock)
        return;

    std::vector<const CBlockIndex*> vToFetch;
    const CBlockIndex *pindexWalk = state->pindexLastCommonBlock;
    // Never fetch further than the best block we know the peer has, or more than BLOCK_DOWNLOAD_WINDOW + 1 beyond the last
    // linked block we have in common with this peer. The +1 is so we can detect stalling, namely if we would be able to
    // download that next block if the window were 1 larger.
    int nWindowEnd = state->pindexLastCommonBlock->nHeight + BLOCK_DOWNLOAD_WINDOW;
    int nMaxHeight = std::min<int>(state->pindexBestKnownBlock->nHeight, nWindowEnd + 1);
    NodeId waitingfor = -1;
    while (pindexWalk->nHeight < nMaxHeight) {
        // Read up to 128 (or more, if more blocks than that are needed) successors of pindexWalk (towards
        // pindexBestKnownBlock) into vToFetch. We fetch 128, because CBlockIndex::GetAncestor may be as expensive
        // as iterating over ~100 CBlockIndex* entries anyway.
        int nToFetch = std::min(nMaxHeight - pindexWalk->nHeight, std::max<int>(count - vBlocks.size(), 128));
        vToFetch.resize(nToFetch);
        pindexWalk = state->pindexBestKnownBlock->GetAncestor(pindexWalk->nHeight + nToFetch);
        vToFetch[nToFetch - 1] = pindexWalk;
        for (unsigned int i = nToFetch - 1; i > 0; i--) {
            vToFetch[i - 1] = vToFetch[i]->pprev;
        }

        // Iterate over those blocks in vToFetch (in forward direction), adding the ones that
        // are not yet downloaded and not in flight to vBlocks. In the meantime, update
        // pindexLastCommonBlock as long as all ancestors are already downloaded, or if it's
        // already part of our chain (and therefore don't need it even if pruned).
        for (const CBlockIndex* pindex : vToFetch) {
            if (!pindex->IsValid(BLOCK_VALID_TREE)) {
                // We consider the chain that this peer is on invalid.
                return;
            }
            if (!CanServeWitnesses(peer) && DeploymentActiveAt(*pindex, m_chainman, Consensus::DEPLOYMENT_SEGWIT)) {
                // We wouldn't download this block or its descendants from this peer.
                return;
            }
            if (pindex->nStatus & BLOCK_HAVE_DATA || m_chainman.ActiveChain().Contains(pindex)) {
                if (pindex->HaveTxsDownloaded())
                    state->pindexLastCommonBlock = pindex;
            } else if (!IsBlockRequested(pindex->GetBlockHash())) {
                // The block is not already downloaded, and not yet in flight.
                if (pindex->nHeight > nWindowEnd) {
                    // We reached the end of the window.
                    if (vBlocks.size() == 0 && waitingfor != peer.m_id) {
                        // We aren't able to fetch anything, but we would be if the download window was one larger.
                        nodeStaller = waitingfor;
                    }
                    return;
                }
                vBlocks.push_back(pindex);
                if (vBlocks.size() == count) {
                    return;
                }
            } else if (waitingfor == -1) {
                // This is the first already-in-flight block.
                waitingfor = mapBlocksInFlight[pindex->GetBlockHash()].first;
            }
        }
    }
}

} // namespace

void PeerManagerImpl::PushNodeVersion(CNode& pnode, const Peer& peer)
{
    uint64_t my_services{peer.m_our_services};
    const int64_t nTime{count_seconds(GetTime<std::chrono::seconds>())};
    uint64_t nonce = pnode.GetLocalNonce();
    const int nNodeStartingHeight{m_best_height};
    NodeId nodeid = pnode.GetId();
    CAddress addr = pnode.addr;

    CService addr_you = addr.IsRoutable() && !IsProxy(addr) && addr.IsAddrV1Compatible() ? addr : CService();
    uint64_t your_services{addr.nServices};

    const bool tx_relay{!RejectIncomingTxs(pnode)};
    m_connman.PushMessage(&pnode, CNetMsgMaker(INIT_PROTO_VERSION).Make(NetMsgType::VERSION, PROTOCOL_VERSION, my_services, nTime,
            your_services, addr_you, // Together the pre-version-31402 serialization of CAddress "addrYou" (without nTime)
            my_services, CService(), // Together the pre-version-31402 serialization of CAddress "addrMe" (without nTime)
            nonce, strSubVersion, nNodeStartingHeight, tx_relay));

    if (fLogIPs) {
        LogPrint(BCLog::NET, "send version message: version %d, blocks=%d, them=%s, txrelay=%d, peer=%d\n", PROTOCOL_VERSION, nNodeStartingHeight, addr_you.ToStringAddrPort(), tx_relay, nodeid);
    } else {
        LogPrint(BCLog::NET, "send version message: version %d, blocks=%d, txrelay=%d, peer=%d\n", PROTOCOL_VERSION, nNodeStartingHeight, tx_relay, nodeid);
    }
}

void PeerManagerImpl::AddTxAnnouncement(const CNode& node, const GenTxid& gtxid, std::chrono::microseconds current_time)
{
    AssertLockHeld(::cs_main); // For m_txrequest
    NodeId nodeid = node.GetId();
    if (!node.HasPermission(NetPermissionFlags::Relay) && m_txrequest.Count(nodeid) >= MAX_PEER_TX_ANNOUNCEMENTS) {
        // Too many queued announcements from this peer
        return;
    }
    const CNodeState* state = State(nodeid);

    // Decide the TxRequestTracker parameters for this announcement:
    // - "preferred": if fPreferredDownload is set (= outbound, or NetPermissionFlags::NoBan permission)
    // - "reqtime": current time plus delays for:
    //   - NONPREF_PEER_TX_DELAY for announcements from non-preferred connections
    //   - TXID_RELAY_DELAY for txid announcements while wtxid peers are available
    //   - OVERLOADED_PEER_TX_DELAY for announcements from peers which have at least
    //     MAX_PEER_TX_REQUEST_IN_FLIGHT requests in flight (and don't have NetPermissionFlags::Relay).
    auto delay{0us};
    const bool preferred = state->fPreferredDownload;
    if (!preferred) delay += NONPREF_PEER_TX_DELAY;
    if (!gtxid.IsWtxid() && m_wtxid_relay_peers > 0) delay += TXID_RELAY_DELAY;
    const bool overloaded = !node.HasPermission(NetPermissionFlags::Relay) &&
        m_txrequest.CountInFlight(nodeid) >= MAX_PEER_TX_REQUEST_IN_FLIGHT;
    if (overloaded) delay += OVERLOADED_PEER_TX_DELAY;
    m_txrequest.ReceivedInv(nodeid, gtxid, preferred, current_time + delay);
}

void PeerManagerImpl::UpdateLastBlockAnnounceTime(NodeId node, int64_t time_in_seconds)
{
    LOCK(cs_main);
    CNodeState *state = State(node);
    if (state) state->m_last_block_announcement = time_in_seconds;
}

void PeerManagerImpl::InitializeNode(CNode& node, ServiceFlags our_services)
{
    NodeId nodeid = node.GetId();
    {
        LOCK(cs_main);
        m_node_states.emplace_hint(m_node_states.end(), std::piecewise_construct, std::forward_as_tuple(nodeid), std::forward_as_tuple(node.IsInboundConn()));
        assert(m_txrequest.Count(nodeid) == 0);
    }
    PeerRef peer = std::make_shared<Peer>(nodeid, our_services);
    {
        LOCK(m_peer_mutex);
        m_peer_map.emplace_hint(m_peer_map.end(), nodeid, peer);
    }
    if (!node.IsInboundConn()) {
        PushNodeVersion(node, *peer);
    }
}

void PeerManagerImpl::ReattemptInitialBroadcast(CScheduler& scheduler)
{
    std::set<uint256> unbroadcast_txids = m_mempool.GetUnbroadcastTxs();

    for (const auto& txid : unbroadcast_txids) {
        CTransactionRef tx = m_mempool.get(txid);

        if (tx != nullptr) {
            RelayTransaction(txid, tx->GetWitnessHash());
        } else {
            m_mempool.RemoveUnbroadcastTx(txid, true);
        }
    }

    // Schedule next run for 10-15 minutes in the future.
    // We add randomness on every cycle to avoid the possibility of P2P fingerprinting.
    const std::chrono::milliseconds delta = 10min + GetRandMillis(5min);
    scheduler.scheduleFromNow([&] { ReattemptInitialBroadcast(scheduler); }, delta);
}

void PeerManagerImpl::FinalizeNode(const CNode& node)
{
    NodeId nodeid = node.GetId();
    int misbehavior{0};
    {
    LOCK(cs_main);
    {
        // We remove the PeerRef from g_peer_map here, but we don't always
        // destruct the Peer. Sometimes another thread is still holding a
        // PeerRef, so the refcount is >= 1. Be careful not to do any
        // processing here that assumes Peer won't be changed before it's
        // destructed.
        PeerRef peer = RemovePeer(nodeid);
        assert(peer != nullptr);
        misbehavior = WITH_LOCK(peer->m_misbehavior_mutex, return peer->m_misbehavior_score);
        m_wtxid_relay_peers -= peer->m_wtxid_relay;
        assert(m_wtxid_relay_peers >= 0);
    }
    CNodeState *state = State(nodeid);
    assert(state != nullptr);

    if (state->fSyncStarted)
        nSyncStarted--;

    for (const QueuedBlock& entry : state->vBlocksInFlight) {
        mapBlocksInFlight.erase(entry.pindex->GetBlockHash());
    }
    m_orphanage.EraseForPeer(nodeid);
    m_txrequest.DisconnectedPeer(nodeid);
    if (m_txreconciliation) m_txreconciliation->ForgetPeer(nodeid);
    m_num_preferred_download_peers -= state->fPreferredDownload;
    m_peers_downloading_from -= (state->nBlocksInFlight != 0);
    assert(m_peers_downloading_from >= 0);
    m_outbound_peers_with_protect_from_disconnect -= state->m_chain_sync.m_protect;
    assert(m_outbound_peers_with_protect_from_disconnect >= 0);

    m_node_states.erase(nodeid);

    if (m_node_states.empty()) {
        // Do a consistency check after the last peer is removed.
        assert(mapBlocksInFlight.empty());
        assert(m_num_preferred_download_peers == 0);
        assert(m_peers_downloading_from == 0);
        assert(m_outbound_peers_with_protect_from_disconnect == 0);
        assert(m_wtxid_relay_peers == 0);
        assert(m_txrequest.Size() == 0);
        assert(m_orphanage.Size() == 0);
    }
    } // cs_main
    if (node.fSuccessfullyConnected && misbehavior == 0 &&
        !node.IsBlockOnlyConn() && !node.IsInboundConn()) {
        // Only change visible addrman state for full outbound peers.  We don't
        // call Connected() for feeler connections since they don't have
        // fSuccessfullyConnected set.
        m_addrman.Connected(node.addr);
    }
    {
        LOCK(m_headers_presync_mutex);
        m_headers_presync_stats.erase(nodeid);
    }
    LogPrint(BCLog::NET, "Cleared nodestate for peer=%d\n", nodeid);
}

PeerRef PeerManagerImpl::GetPeerRef(NodeId id) const
{
    LOCK(m_peer_mutex);
    auto it = m_peer_map.find(id);
    return it != m_peer_map.end() ? it->second : nullptr;
}

PeerRef PeerManagerImpl::RemovePeer(NodeId id)
{
    PeerRef ret;
    LOCK(m_peer_mutex);
    auto it = m_peer_map.find(id);
    if (it != m_peer_map.end()) {
        ret = std::move(it->second);
        m_peer_map.erase(it);
    }
    return ret;
}

bool PeerManagerImpl::GetNodeStateStats(NodeId nodeid, CNodeStateStats& stats) const
{
    {
        LOCK(cs_main);
        const CNodeState* state = State(nodeid);
        if (state == nullptr)
            return false;
        stats.nSyncHeight = state->pindexBestKnownBlock ? state->pindexBestKnownBlock->nHeight : -1;
        stats.nCommonHeight = state->pindexLastCommonBlock ? state->pindexLastCommonBlock->nHeight : -1;
        for (const QueuedBlock& queue : state->vBlocksInFlight) {
            if (queue.pindex)
                stats.vHeightInFlight.push_back(queue.pindex->nHeight);
        }
    }

    PeerRef peer = GetPeerRef(nodeid);
    if (peer == nullptr) return false;
    stats.their_services = peer->m_their_services;
    stats.m_starting_height = peer->m_starting_height;
    // It is common for nodes with good ping times to suddenly become lagged,
    // due to a new block arriving or other large transfer.
    // Merely reporting pingtime might fool the caller into thinking the node was still responsive,
    // since pingtime does not update until the ping is complete, which might take a while.
    // So, if a ping is taking an unusually long time in flight,
    // the caller can immediately detect that this is happening.
    auto ping_wait{0us};
    if ((0 != peer->m_ping_nonce_sent) && (0 != peer->m_ping_start.load().count())) {
        ping_wait = GetTime<std::chrono::microseconds>() - peer->m_ping_start.load();
    }

    if (auto tx_relay = peer->GetTxRelay(); tx_relay != nullptr) {
        stats.m_relay_txs = WITH_LOCK(tx_relay->m_bloom_filter_mutex, return tx_relay->m_relay_txs);
        stats.m_fee_filter_received = tx_relay->m_fee_filter_received.load();
    } else {
        stats.m_relay_txs = false;
        stats.m_fee_filter_received = 0;
    }

    stats.m_ping_wait = ping_wait;
    stats.m_addr_processed = peer->m_addr_processed.load();
    stats.m_addr_rate_limited = peer->m_addr_rate_limited.load();
    stats.m_addr_relay_enabled = peer->m_addr_relay_enabled.load();
    {
        LOCK(peer->m_headers_sync_mutex);
        if (peer->m_headers_sync) {
            stats.presync_height = peer->m_headers_sync->GetPresyncHeight();
        }
    }

    return true;
}

void PeerManagerImpl::AddToCompactExtraTransactions(const CTransactionRef& tx)
{
    size_t max_extra_txn = gArgs.GetIntArg("-blockreconstructionextratxn", DEFAULT_BLOCK_RECONSTRUCTION_EXTRA_TXN);
    if (max_extra_txn <= 0)
        return;
    if (!vExtraTxnForCompact.size())
        vExtraTxnForCompact.resize(max_extra_txn);
    vExtraTxnForCompact[vExtraTxnForCompactIt] = std::make_pair(tx->GetWitnessHash(), tx);
    vExtraTxnForCompactIt = (vExtraTxnForCompactIt + 1) % max_extra_txn;
}

void PeerManagerImpl::Misbehaving(Peer& peer, int howmuch, const std::string& message)
{
    assert(howmuch > 0);

    LOCK(peer.m_misbehavior_mutex);
    const int score_before{peer.m_misbehavior_score};
    peer.m_misbehavior_score += howmuch;
    const int score_now{peer.m_misbehavior_score};

    const std::string message_prefixed = message.empty() ? "" : (": " + message);
    std::string warning;

    if (score_now >= DISCOURAGEMENT_THRESHOLD && score_before < DISCOURAGEMENT_THRESHOLD) {
        warning = " DISCOURAGE THRESHOLD EXCEEDED";
        peer.m_should_discourage = true;
    }

    LogPrint(BCLog::NET, "Misbehaving: peer=%d (%d -> %d)%s%s\n",
             peer.m_id, score_before, score_now, warning, message_prefixed);
}

bool PeerManagerImpl::MaybePunishNodeForBlock(NodeId nodeid, const BlockValidationState& state,
                                              bool via_compact_block, const std::string& message)
{
    PeerRef peer{GetPeerRef(nodeid)};
    switch (state.GetResult()) {
    case BlockValidationResult::BLOCK_RESULT_UNSET:
        break;
    case BlockValidationResult::BLOCK_HEADER_LOW_WORK:
        // We didn't try to process the block because the header chain may have
        // too little work.
        break;
    // The node is providing invalid data:
    case BlockValidationResult::BLOCK_CONSENSUS:
    case BlockValidationResult::BLOCK_MUTATED:
        if (!via_compact_block) {
            if (peer) Misbehaving(*peer, 100, message);
            return true;
        }
        break;
    case BlockValidationResult::BLOCK_CACHED_INVALID:
        {
            LOCK(cs_main);
            CNodeState *node_state = State(nodeid);
            if (node_state == nullptr) {
                break;
            }

            // Discourage outbound (but not inbound) peers if on an invalid chain.
            // Exempt HB compact block peers. Manual connections are always protected from discouragement.
            if (!via_compact_block && !node_state->m_is_inbound) {
                if (peer) Misbehaving(*peer, 100, message);
                return true;
            }
            break;
        }
    case BlockValidationResult::BLOCK_INVALID_HEADER:
    case BlockValidationResult::BLOCK_CHECKPOINT:
    case BlockValidationResult::BLOCK_INVALID_PREV:
        if (peer) Misbehaving(*peer, 100, message);
        return true;
    // Conflicting (but not necessarily invalid) data or different policy:
    case BlockValidationResult::BLOCK_MISSING_PREV:
        // TODO: Handle this much more gracefully (10 DoS points is super arbitrary)
        if (peer) Misbehaving(*peer, 10, message);
        return true;
    case BlockValidationResult::BLOCK_RECENT_CONSENSUS_CHANGE:
    case BlockValidationResult::BLOCK_TIME_FUTURE:
        break;
    }
    if (message != "") {
        LogPrint(BCLog::NET, "peer=%d: %s\n", nodeid, message);
    }
    return false;
}

bool PeerManagerImpl::MaybePunishNodeForTx(NodeId nodeid, const TxValidationState& state, const std::string& message)
{
    PeerRef peer{GetPeerRef(nodeid)};
    switch (state.GetResult()) {
    case TxValidationResult::TX_RESULT_UNSET:
        break;
    // The node is providing invalid data:
    case TxValidationResult::TX_CONSENSUS:
        if (peer) Misbehaving(*peer, 100, message);
        return true;
    // Conflicting (but not necessarily invalid) data or different policy:
    case TxValidationResult::TX_RECENT_CONSENSUS_CHANGE:
    case TxValidationResult::TX_INPUTS_NOT_STANDARD:
    case TxValidationResult::TX_NOT_STANDARD:
    case TxValidationResult::TX_MISSING_INPUTS:
    case TxValidationResult::TX_PREMATURE_SPEND:
    case TxValidationResult::TX_WITNESS_MUTATED:
    case TxValidationResult::TX_WITNESS_STRIPPED:
    case TxValidationResult::TX_CONFLICT:
    case TxValidationResult::TX_MEMPOOL_POLICY:
    case TxValidationResult::TX_NO_MEMPOOL:
        break;
    }
    if (message != "") {
        LogPrint(BCLog::NET, "peer=%d: %s\n", nodeid, message);
    }
    return false;
}

bool PeerManagerImpl::BlockRequestAllowed(const CBlockIndex* pindex)
{
    AssertLockHeld(cs_main);
    if (m_chainman.ActiveChain().Contains(pindex)) return true;
    return pindex->IsValid(BLOCK_VALID_SCRIPTS) && (m_chainman.m_best_header != nullptr) &&
           (m_chainman.m_best_header->GetBlockTime() - pindex->GetBlockTime() < STALE_RELAY_AGE_LIMIT) &&
           (GetBlockProofEquivalentTime(*m_chainman.m_best_header, *pindex, *m_chainman.m_best_header, m_chainparams.GetConsensus()) < STALE_RELAY_AGE_LIMIT);
}

std::optional<std::string> PeerManagerImpl::FetchBlock(NodeId peer_id, const CBlockIndex& block_index)
{
    if (m_chainman.m_blockman.LoadingBlocks()) return "Loading blocks ...";

    // Ensure this peer exists and hasn't been disconnected
    PeerRef peer = GetPeerRef(peer_id);
    if (peer == nullptr) return "Peer does not exist";

    // Ignore pre-segwit peers
    if (!CanServeWitnesses(*peer)) return "Pre-SegWit peer";

    LOCK(cs_main);

    // Mark block as in-flight unless it already is (for this peer).
    // If the peer does not send us a block, vBlocksInFlight remains non-empty,
    // causing us to timeout and disconnect.
    // If a block was already in-flight for a different peer, its BLOCKTXN
    // response will be dropped.
    if (!BlockRequested(peer_id, block_index)) return "Already requested from this peer";

    // Construct message to request the block
    const uint256& hash{block_index.GetBlockHash()};
    std::vector<CInv> invs{CInv(MSG_BLOCK | MSG_WITNESS_FLAG, hash)};

    // Send block request message to the peer
    bool success = m_connman.ForNode(peer_id, [this, &invs](CNode* node) {
        const CNetMsgMaker msgMaker(node->GetCommonVersion());
        this->m_connman.PushMessage(node, msgMaker.Make(NetMsgType::GETDATA, invs));
        return true;
    });

    if (!success) return "Peer not fully connected";

    LogPrint(BCLog::NET, "Requesting block %s from peer=%d\n",
                 hash.ToString(), peer_id);
    return std::nullopt;
}

std::unique_ptr<PeerManager> PeerManager::make(CConnman& connman, AddrMan& addrman,
                                               BanMan* banman, ChainstateManager& chainman,
                                               CTxMemPool& pool, bool ignore_incoming_txs)
{
    return std::make_unique<PeerManagerImpl>(connman, addrman, banman, chainman, pool, ignore_incoming_txs);
}

PeerManagerImpl::PeerManagerImpl(CConnman& connman, AddrMan& addrman,
                                 BanMan* banman, ChainstateManager& chainman,
                                 CTxMemPool& pool, bool ignore_incoming_txs)
    : m_chainparams(chainman.GetParams()),
      m_connman(connman),
      m_addrman(addrman),
      m_banman(banman),
      m_chainman(chainman),
      m_mempool(pool),
      m_ignore_incoming_txs(ignore_incoming_txs)
{
    // While Erlay support is incomplete, it must be enabled explicitly via -txreconciliation.
    // This argument can go away after Erlay support is complete.
    if (gArgs.GetBoolArg("-txreconciliation", DEFAULT_TXRECONCILIATION_ENABLE)) {
        m_txreconciliation = std::make_unique<TxReconciliationTracker>(TXRECONCILIATION_VERSION);
    }
}

void PeerManagerImpl::StartScheduledTasks(CScheduler& scheduler)
{
    // Stale tip checking and peer eviction are on two different timers, but we
    // don't want them to get out of sync due to drift in the scheduler, so we
    // combine them in one function and schedule at the quicker (peer-eviction)
    // timer.
    static_assert(EXTRA_PEER_CHECK_INTERVAL < STALE_CHECK_INTERVAL, "peer eviction timer should be less than stale tip check timer");
    scheduler.scheduleEvery([this] { this->CheckForStaleTipAndEvictPeers(); }, std::chrono::seconds{EXTRA_PEER_CHECK_INTERVAL});

    // schedule next run for 10-15 minutes in the future
    const std::chrono::milliseconds delta = 10min + GetRandMillis(5min);
    scheduler.scheduleFromNow([&] { ReattemptInitialBroadcast(scheduler); }, delta);
}

/**
 * Evict orphan txn pool entries based on a newly connected
 * block, remember the recently confirmed transactions, and delete tracked
 * announcements for them. Also save the time of the last tip update and
 * possibly reduce dynamic block stalling timeout.
 */
void PeerManagerImpl::BlockConnected(const std::shared_ptr<const CBlock>& pblock, const CBlockIndex* pindex)
{
    m_orphanage.EraseForBlock(*pblock);
    m_last_tip_update = GetTime<std::chrono::seconds>();

    {
        LOCK(m_recent_confirmed_transactions_mutex);
        for (const auto& ptx : pblock->vtx) {
            m_recent_confirmed_transactions.insert(ptx->GetHash());
            if (ptx->GetHash() != ptx->GetWitnessHash()) {
                m_recent_confirmed_transactions.insert(ptx->GetWitnessHash());
            }
        }
    }
    {
        LOCK(cs_main);
        for (const auto& ptx : pblock->vtx) {
            m_txrequest.ForgetTxHash(ptx->GetHash());
            m_txrequest.ForgetTxHash(ptx->GetWitnessHash());
        }
    }

    // In case the dynamic timeout was doubled once or more, reduce it slowly back to its default value
    auto stalling_timeout = m_block_stalling_timeout.load();
    Assume(stalling_timeout >= BLOCK_STALLING_TIMEOUT_DEFAULT);
    if (stalling_timeout != BLOCK_STALLING_TIMEOUT_DEFAULT) {
        const auto new_timeout = std::max(std::chrono::duration_cast<std::chrono::seconds>(stalling_timeout * 0.85), BLOCK_STALLING_TIMEOUT_DEFAULT);
        if (m_block_stalling_timeout.compare_exchange_strong(stalling_timeout, new_timeout)) {
            LogPrint(BCLog::NET, "Decreased stalling timeout to %d seconds\n", count_seconds(new_timeout));
        }
    }
}

void PeerManagerImpl::BlockDisconnected(const std::shared_ptr<const CBlock> &block, const CBlockIndex* pindex)
{
    // To avoid relay problems with transactions that were previously
    // confirmed, clear our filter of recently confirmed transactions whenever
    // there's a reorg.
    // This means that in a 1-block reorg (where 1 block is disconnected and
    // then another block reconnected), our filter will drop to having only one
    // block's worth of transactions in it, but that should be fine, since
    // presumably the most common case of relaying a confirmed transaction
    // should be just after a new block containing it is found.
    LOCK(m_recent_confirmed_transactions_mutex);
    m_recent_confirmed_transactions.reset();
}

/**
 * Maintain state about the best-seen block and fast-announce a compact block
 * to compatible peers.
 */
void PeerManagerImpl::NewPoWValidBlock(const CBlockIndex *pindex, const std::shared_ptr<const CBlock>& pblock)
{
    auto pcmpctblock = std::make_shared<const CBlockHeaderAndShortTxIDs>(*pblock);
    const CNetMsgMaker msgMaker(PROTOCOL_VERSION);

    LOCK(cs_main);

    if (pindex->nHeight <= m_highest_fast_announce)
        return;
    m_highest_fast_announce = pindex->nHeight;

    if (!DeploymentActiveAt(*pindex, m_chainman, Consensus::DEPLOYMENT_SEGWIT)) return;

    uint256 hashBlock(pblock->GetHash());
    const std::shared_future<CSerializedNetMsg> lazy_ser{
        std::async(std::launch::deferred, [&] { return msgMaker.Make(NetMsgType::CMPCTBLOCK, *pcmpctblock); })};

    {
        LOCK(m_most_recent_block_mutex);
        m_most_recent_block_hash = hashBlock;
        m_most_recent_block = pblock;
        m_most_recent_compact_block = pcmpctblock;
    }

    m_connman.ForEachNode([this, pindex, &lazy_ser, &hashBlock](CNode* pnode) EXCLUSIVE_LOCKS_REQUIRED(::cs_main) {
        AssertLockHeld(::cs_main);

        if (pnode->GetCommonVersion() < INVALID_CB_NO_BAN_VERSION || pnode->fDisconnect)
            return;
        ProcessBlockAvailability(pnode->GetId());
        CNodeState &state = *State(pnode->GetId());
        // If the peer has, or we announced to them the previous block already,
        // but we don't think they have this one, go ahead and announce it
        if (state.m_requested_hb_cmpctblocks && !PeerHasHeader(&state, pindex) && PeerHasHeader(&state, pindex->pprev)) {

            LogPrint(BCLog::NET, "%s sending header-and-ids %s to peer=%d\n", "PeerManager::NewPoWValidBlock",
                    hashBlock.ToString(), pnode->GetId());

            const CSerializedNetMsg& ser_cmpctblock{lazy_ser.get()};
            m_connman.PushMessage(pnode, ser_cmpctblock.Copy());
            state.pindexBestHeaderSent = pindex;
        }
    });
}

/**
 * Update our best height and announce any block hashes which weren't previously
 * in m_chainman.ActiveChain() to our peers.
 */
void PeerManagerImpl::UpdatedBlockTip(const CBlockIndex *pindexNew, const CBlockIndex *pindexFork, bool fInitialDownload)
{
    SetBestHeight(pindexNew->nHeight);
    SetServiceFlagsIBDCache(!fInitialDownload);

    // Don't relay inventory during initial block download.
    if (fInitialDownload) return;

    // Find the hashes of all blocks that weren't previously in the best chain.
    std::vector<uint256> vHashes;
    const CBlockIndex *pindexToAnnounce = pindexNew;
    while (pindexToAnnounce != pindexFork) {
        vHashes.push_back(pindexToAnnounce->GetBlockHash());
        pindexToAnnounce = pindexToAnnounce->pprev;
        if (vHashes.size() == MAX_BLOCKS_TO_ANNOUNCE) {
            // Limit announcements in case of a huge reorganization.
            // Rely on the peer's synchronization mechanism in that case.
            break;
        }
    }

    {
        LOCK(m_peer_mutex);
        for (auto& it : m_peer_map) {
            Peer& peer = *it.second;
            LOCK(peer.m_block_inv_mutex);
            for (const uint256& hash : reverse_iterate(vHashes)) {
                peer.m_blocks_for_headers_relay.push_back(hash);
            }
        }
    }

    m_connman.WakeMessageHandler();
}

/**
 * Handle invalid block rejection and consequent peer discouragement, maintain which
 * peers announce compact blocks.
 */
void PeerManagerImpl::BlockChecked(const CBlock& block, const BlockValidationState& state)
{
    LOCK(cs_main);

    const uint256 hash(block.GetHash());
    std::map<uint256, std::pair<NodeId, bool>>::iterator it = mapBlockSource.find(hash);

    // If the block failed validation, we know where it came from and we're still connected
    // to that peer, maybe punish.
    if (state.IsInvalid() &&
        it != mapBlockSource.end() &&
        State(it->second.first)) {
            MaybePunishNodeForBlock(/*nodeid=*/ it->second.first, state, /*via_compact_block=*/ !it->second.second);
    }
    // Check that:
    // 1. The block is valid
    // 2. We're not in initial block download
    // 3. This is currently the best block we're aware of. We haven't updated
    //    the tip yet so we have no way to check this directly here. Instead we
    //    just check that there are currently no other blocks in flight.
    else if (state.IsValid() &&
             !m_chainman.ActiveChainstate().IsInitialBlockDownload() &&
             mapBlocksInFlight.count(hash) == mapBlocksInFlight.size()) {
        if (it != mapBlockSource.end()) {
            MaybeSetPeerAsAnnouncingHeaderAndIDs(it->second.first);
        }
    }
    if (it != mapBlockSource.end())
        mapBlockSource.erase(it);
}

//////////////////////////////////////////////////////////////////////////////
//
// Messages
//


bool PeerManagerImpl::AlreadyHaveTx(const GenTxid& gtxid)
{
    if (m_chainman.ActiveChain().Tip()->GetBlockHash() != hashRecentRejectsChainTip) {
        // If the chain tip has changed previously rejected transactions
        // might be now valid, e.g. due to a nLockTime'd tx becoming valid,
        // or a double-spend. Reset the rejects filter and give those
        // txs a second chance.
        hashRecentRejectsChainTip = m_chainman.ActiveChain().Tip()->GetBlockHash();
        m_recent_rejects.reset();
    }

    const uint256& hash = gtxid.GetHash();

    if (m_orphanage.HaveTx(gtxid)) return true;

    {
        LOCK(m_recent_confirmed_transactions_mutex);
        if (m_recent_confirmed_transactions.contains(hash)) return true;
    }

    return m_recent_rejects.contains(hash) || m_mempool.exists(gtxid);
}

bool PeerManagerImpl::AlreadyHaveBlock(const uint256& block_hash)
{
    return m_chainman.m_blockman.LookupBlockIndex(block_hash) != nullptr;
}

void PeerManagerImpl::SendPings()
{
    LOCK(m_peer_mutex);
    for(auto& it : m_peer_map) it.second->m_ping_queued = true;
}

void PeerManagerImpl::RelayTransaction(const uint256& txid, const uint256& wtxid)
{
    LOCK(m_peer_mutex);
    for(auto& it : m_peer_map) {
        Peer& peer = *it.second;
        auto tx_relay = peer.GetTxRelay();
        if (!tx_relay) continue;

        LOCK(tx_relay->m_tx_inventory_mutex);
        // Only queue transactions for announcement once the version handshake
        // is completed. The time of arrival for these transactions is
        // otherwise at risk of leaking to a spy, if the spy is able to
        // distinguish transactions received during the handshake from the rest
        // in the announcement.
        if (tx_relay->m_next_inv_send_time == 0s) continue;

        const uint256& hash{peer.m_wtxid_relay ? wtxid : txid};
        if (!tx_relay->m_tx_inventory_known_filter.contains(hash)) {
            tx_relay->m_tx_inventory_to_send.insert(hash);
        }
    };
}

void PeerManagerImpl::RelayAddress(NodeId originator,
                                   const CAddress& addr,
                                   bool fReachable)
{
    // We choose the same nodes within a given 24h window (if the list of connected
    // nodes does not change) and we don't relay to nodes that already know an
    // address. So within 24h we will likely relay a given address once. This is to
    // prevent a peer from unjustly giving their address better propagation by sending
    // it to us repeatedly.

    if (!fReachable && !addr.IsRelayable()) return;

    // Relay to a limited number of other nodes
    // Use deterministic randomness to send to the same nodes for 24 hours
    // at a time so the m_addr_knowns of the chosen nodes prevent repeats
    const uint64_t hash_addr{CServiceHash(0, 0)(addr)};
    const auto current_time{GetTime<std::chrono::seconds>()};
    // Adding address hash makes exact rotation time different per address, while preserving periodicity.
    const uint64_t time_addr{(static_cast<uint64_t>(count_seconds(current_time)) + hash_addr) / count_seconds(ROTATE_ADDR_RELAY_DEST_INTERVAL)};
    const CSipHasher hasher{m_connman.GetDeterministicRandomizer(RANDOMIZER_ID_ADDRESS_RELAY)
                                .Write(hash_addr)
                                .Write(time_addr)};
    FastRandomContext insecure_rand;

    // Relay reachable addresses to 2 peers. Unreachable addresses are relayed randomly to 1 or 2 peers.
    unsigned int nRelayNodes = (fReachable || (hasher.Finalize() & 1)) ? 2 : 1;

    std::array<std::pair<uint64_t, Peer*>, 2> best{{{0, nullptr}, {0, nullptr}}};
    assert(nRelayNodes <= best.size());

    LOCK(m_peer_mutex);

    for (auto& [id, peer] : m_peer_map) {
        if (peer->m_addr_relay_enabled && id != originator && IsAddrCompatible(*peer, addr)) {
            uint64_t hashKey = CSipHasher(hasher).Write(id).Finalize();
            for (unsigned int i = 0; i < nRelayNodes; i++) {
                 if (hashKey > best[i].first) {
                     std::copy(best.begin() + i, best.begin() + nRelayNodes - 1, best.begin() + i + 1);
                     best[i] = std::make_pair(hashKey, peer.get());
                     break;
                 }
            }
        }
    };

    for (unsigned int i = 0; i < nRelayNodes && best[i].first != 0; i++) {
        PushAddress(*best[i].second, addr, insecure_rand);
    }
}

void PeerManagerImpl::ProcessGetBlockData(CNode& pfrom, Peer& peer, const CInv& inv)
{
    std::shared_ptr<const CBlock> a_recent_block;
    std::shared_ptr<const CBlockHeaderAndShortTxIDs> a_recent_compact_block;
    {
        LOCK(m_most_recent_block_mutex);
        a_recent_block = m_most_recent_block;
        a_recent_compact_block = m_most_recent_compact_block;
    }

    bool need_activate_chain = false;
    {
        LOCK(cs_main);
        const CBlockIndex* pindex = m_chainman.m_blockman.LookupBlockIndex(inv.hash);
        if (pindex) {
            if (pindex->HaveTxsDownloaded() && !pindex->IsValid(BLOCK_VALID_SCRIPTS) &&
                    pindex->IsValid(BLOCK_VALID_TREE)) {
                // If we have the block and all of its parents, but have not yet validated it,
                // we might be in the middle of connecting it (ie in the unlock of cs_main
                // before ActivateBestChain but after AcceptBlock).
                // In this case, we need to run ActivateBestChain prior to checking the relay
                // conditions below.
                need_activate_chain = true;
            }
        }
    } // release cs_main before calling ActivateBestChain
    if (need_activate_chain) {
        BlockValidationState state;
        if (!m_chainman.ActiveChainstate().ActivateBestChain(state, a_recent_block)) {
            LogPrint(BCLog::NET, "failed to activate chain (%s)\n", state.ToString());
        }
    }

    LOCK(cs_main);
    const CBlockIndex* pindex = m_chainman.m_blockman.LookupBlockIndex(inv.hash);
    if (!pindex) {
        return;
    }
    if (!BlockRequestAllowed(pindex)) {
        LogPrint(BCLog::NET, "%s: ignoring request from peer=%i for old block that isn't in the main chain\n", __func__, pfrom.GetId());
        return;
    }
    const CNetMsgMaker msgMaker(pfrom.GetCommonVersion());
    // disconnect node in case we have reached the outbound limit for serving historical blocks
    if (m_connman.OutboundTargetReached(true) &&
        (((m_chainman.m_best_header != nullptr) && (m_chainman.m_best_header->GetBlockTime() - pindex->GetBlockTime() > HISTORICAL_BLOCK_AGE)) || inv.IsMsgFilteredBlk()) &&
        !pfrom.HasPermission(NetPermissionFlags::Download) // nodes with the download permission may exceed target
    ) {
        LogPrint(BCLog::NET, "historical block serving limit reached, disconnect peer=%d\n", pfrom.GetId());
        pfrom.fDisconnect = true;
        return;
    }
    // Avoid leaking prune-height by never sending blocks below the NODE_NETWORK_LIMITED threshold
    if (!pfrom.HasPermission(NetPermissionFlags::NoBan) && (
            (((peer.m_our_services & NODE_NETWORK_LIMITED) == NODE_NETWORK_LIMITED) && ((peer.m_our_services & NODE_NETWORK) != NODE_NETWORK) && (m_chainman.ActiveChain().Tip()->nHeight - pindex->nHeight > (int)NODE_NETWORK_LIMITED_MIN_BLOCKS + 2 /* add two blocks buffer extension for possible races */) )
       )) {
        LogPrint(BCLog::NET, "Ignore block request below NODE_NETWORK_LIMITED threshold, disconnect peer=%d\n", pfrom.GetId());
        //disconnect node and prevent it from stalling (would otherwise wait for the missing block)
        pfrom.fDisconnect = true;
        return;
    }
    // Pruned nodes may have deleted the block, so check whether
    // it's available before trying to send.
    if (!(pindex->nStatus & BLOCK_HAVE_DATA)) {
        return;
    }
    std::shared_ptr<const CBlock> pblock;
    if (a_recent_block && a_recent_block->GetHash() == pindex->GetBlockHash()) {
        pblock = a_recent_block;
    } else if (inv.IsMsgWitnessBlk()) {
        // Fast-path: in this case it is possible to serve the block directly from disk,
        // as the network format matches the format on disk
        std::vector<uint8_t> block_data;
        if (!ReadRawBlockFromDisk(block_data, pindex->GetBlockPos(), m_chainparams.MessageStart())) {
            assert(!"cannot load block from disk");
        }
        m_connman.PushMessage(&pfrom, msgMaker.Make(NetMsgType::BLOCK, Span{block_data}));
        // Don't set pblock as we've sent the block
    } else {
        // Send block from disk
        std::shared_ptr<CBlock> pblockRead = std::make_shared<CBlock>();
        if (!ReadBlockFromDisk(*pblockRead, pindex, m_chainparams.GetConsensus())) {
            assert(!"cannot load block from disk");
        }
        pblock = pblockRead;
    }
    if (pblock) {
        if (inv.IsMsgBlk()) {
            m_connman.PushMessage(&pfrom, msgMaker.Make(SERIALIZE_TRANSACTION_NO_WITNESS, NetMsgType::BLOCK, *pblock));
        } else if (inv.IsMsgWitnessBlk()) {
            m_connman.PushMessage(&pfrom, msgMaker.Make(NetMsgType::BLOCK, *pblock));
        } else if (inv.IsMsgFilteredBlk()) {
            bool sendMerkleBlock = false;
            CMerkleBlock merkleBlock;
            if (auto tx_relay = peer.GetTxRelay(); tx_relay != nullptr) {
                LOCK(tx_relay->m_bloom_filter_mutex);
                if (tx_relay->m_bloom_filter) {
                    sendMerkleBlock = true;
                    merkleBlock = CMerkleBlock(*pblock, *tx_relay->m_bloom_filter);
                }
            }
            if (sendMerkleBlock) {
                m_connman.PushMessage(&pfrom, msgMaker.Make(NetMsgType::MERKLEBLOCK, merkleBlock));
                // CMerkleBlock just contains hashes, so also push any transactions in the block the client did not see
                // This avoids hurting performance by pointlessly requiring a round-trip
                // Note that there is currently no way for a node to request any single transactions we didn't send here -
                // they must either disconnect and retry or request the full block.
                // Thus, the protocol spec specified allows for us to provide duplicate txn here,
                // however we MUST always provide at least what the remote peer needs
                typedef std::pair<unsigned int, uint256> PairType;
                for (PairType& pair : merkleBlock.vMatchedTxn)
                    m_connman.PushMessage(&pfrom, msgMaker.Make(SERIALIZE_TRANSACTION_NO_WITNESS, NetMsgType::TX, *pblock->vtx[pair.first]));
            }
            // else
            // no response
        } else if (inv.IsMsgCmpctBlk()) {
            // If a peer is asking for old blocks, we're almost guaranteed
            // they won't have a useful mempool to match against a compact block,
            // and we don't feel like constructing the object for them, so
            // instead we respond with the full, non-compact block.
            if (CanDirectFetch() && pindex->nHeight >= m_chainman.ActiveChain().Height() - MAX_CMPCTBLOCK_DEPTH) {
                if (a_recent_compact_block && a_recent_compact_block->header.GetHash() == pindex->GetBlockHash()) {
                    m_connman.PushMessage(&pfrom, msgMaker.Make(NetMsgType::CMPCTBLOCK, *a_recent_compact_block));
                } else {
                    CBlockHeaderAndShortTxIDs cmpctblock{*pblock};
                    m_connman.PushMessage(&pfrom, msgMaker.Make(NetMsgType::CMPCTBLOCK, cmpctblock));
                }
            } else {
                m_connman.PushMessage(&pfrom, msgMaker.Make(NetMsgType::BLOCK, *pblock));
            }
        }
    }

    {
        LOCK(peer.m_block_inv_mutex);
        // Trigger the peer node to send a getblocks request for the next batch of inventory
        if (inv.hash == peer.m_continuation_block) {
            // Send immediately. This must send even if redundant,
            // and we want it right after the last block so they don't
            // wait for other stuff first.
            std::vector<CInv> vInv;
            vInv.push_back(CInv(MSG_BLOCK, m_chainman.ActiveChain().Tip()->GetBlockHash()));
            m_connman.PushMessage(&pfrom, msgMaker.Make(NetMsgType::INV, vInv));
            peer.m_continuation_block.SetNull();
        }
    }
}

CTransactionRef PeerManagerImpl::FindTxForGetData(const Peer::TxRelay& tx_relay, const GenTxid& gtxid, const std::chrono::seconds mempool_req, const std::chrono::seconds now)
{
    auto txinfo = m_mempool.info(gtxid);
    if (txinfo.tx) {
        // If a TX could have been INVed in reply to a MEMPOOL request,
        // or is older than UNCONDITIONAL_RELAY_DELAY, permit the request
        // unconditionally.
        if ((mempool_req.count() && txinfo.m_time <= mempool_req) || txinfo.m_time <= now - UNCONDITIONAL_RELAY_DELAY) {
            return std::move(txinfo.tx);
        }
    }

    // Otherwise, the transaction must have been announced recently.
    if (tx_relay.m_recently_announced_invs.contains(gtxid.GetHash())) {
        // If it was, it can be relayed from either the mempool...
        if (txinfo.tx) return std::move(txinfo.tx);
        // ... or the relay pool.
        auto mi = mapRelay.find(gtxid.GetHash());
        if (mi != mapRelay.end()) return mi->second;
    }

    return {};
}

void PeerManagerImpl::ProcessGetData(CNode& pfrom, Peer& peer, const std::atomic<bool>& interruptMsgProc)
{
    AssertLockNotHeld(cs_main);

    auto tx_relay = peer.GetTxRelay();

    std::deque<CInv>::iterator it = peer.m_getdata_requests.begin();
    std::vector<CInv> vNotFound;
    const CNetMsgMaker msgMaker(pfrom.GetCommonVersion());

    const auto now{GetTime<std::chrono::seconds>()};
    // Get last mempool request time
    const auto mempool_req = tx_relay != nullptr ? tx_relay->m_last_mempool_req.load() : std::chrono::seconds::min();

    // Process as many TX items from the front of the getdata queue as
    // possible, since they're common and it's efficient to batch process
    // them.
    while (it != peer.m_getdata_requests.end() && it->IsGenTxMsg()) {
        if (interruptMsgProc) return;
        // The send buffer provides backpressure. If there's no space in
        // the buffer, pause processing until the next call.
        if (pfrom.fPauseSend) break;

        const CInv &inv = *it++;

        if (tx_relay == nullptr) {
            // Ignore GETDATA requests for transactions from block-relay-only
            // peers and peers that asked us not to announce transactions.
            continue;
        }

<<<<<<< HEAD
        const auto gtxid = ToGenTxid(inv);
        auto replyMsgType = NetMsgType::TX;
        auto txinfo = m_mempool.info(gtxid);
        bool has_embargo = txinfo.tx && txinfo.m_embargo > now;

        // Check if tx is embargoed
        if (has_embargo) {
            LOCK(tx_relay->m_tx_inventory_mutex);
            LogPrint(BCLog::DANDELION, "getdata tx=%s has_embargo=%f peer=%d m_send_stem=%f\n", txinfo.tx->GetHash().ToString(), has_embargo, pfrom.GetId(), tx_relay->m_send_stem);
            // Set the reply message type to DTX for embargoed TX data
            replyMsgType = NetMsgType::DTX;

            // Check if peer selected as stem peer
            if (!tx_relay->m_send_stem) {
                // Don't send embargoed Inv to non stem peers
                vNotFound.push_back(inv);
                continue;
            }
        }

        CTransactionRef tx = FindTxForGetData(pfrom, gtxid, mempool_req, now);
=======
        CTransactionRef tx = FindTxForGetData(*tx_relay, ToGenTxid(inv), mempool_req, now);
>>>>>>> 3ff67f77
        if (tx) {
            // WTX and WITNESS_TX imply we serialize with witness
            int nSendFlags = (inv.IsMsgTx() ? SERIALIZE_TRANSACTION_NO_WITNESS : 0);
            m_connman.PushMessage(&pfrom, msgMaker.Make(nSendFlags, replyMsgType, *tx));
            m_mempool.RemoveUnbroadcastTx(tx->GetHash());
            // As we're going to send tx, make sure its unconfirmed parents are made requestable.
            std::vector<uint256> parent_ids_to_add;
            {
                LOCK(m_mempool.cs);
                auto tx_iter = m_mempool.GetIter(tx->GetHash());
                if (tx_iter) {
                    const CTxMemPoolEntry::Parents& parents = (*tx_iter)->GetMemPoolParentsConst();
                    parent_ids_to_add.reserve(parents.size());
                    for (const CTxMemPoolEntry& parent : parents) {
                        if (parent.GetTime() > now - UNCONDITIONAL_RELAY_DELAY) {
                            parent_ids_to_add.push_back(parent.GetTx().GetHash());
                        }
                    }
                }
            }
            for (const uint256& parent_txid : parent_ids_to_add) {
                // Relaying a transaction with a recent but unconfirmed parent.
                if (WITH_LOCK(tx_relay->m_tx_inventory_mutex, return !tx_relay->m_tx_inventory_known_filter.contains(parent_txid))) {
                    tx_relay->m_recently_announced_invs.insert(parent_txid);
                }
            }
        } else {
            vNotFound.push_back(inv);
        }
    }

    // Only process one BLOCK item per call, since they're uncommon and can be
    // expensive to process.
    if (it != peer.m_getdata_requests.end() && !pfrom.fPauseSend) {
        const CInv &inv = *it++;
        if (inv.IsGenBlkMsg()) {
            ProcessGetBlockData(pfrom, peer, inv);
        }
        // else: If the first item on the queue is an unknown type, we erase it
        // and continue processing the queue on the next call.
    }

    peer.m_getdata_requests.erase(peer.m_getdata_requests.begin(), it);

    if (!vNotFound.empty()) {
        // Let the peer know that we didn't find what it asked for, so it doesn't
        // have to wait around forever.
        // SPV clients care about this message: it's needed when they are
        // recursively walking the dependencies of relevant unconfirmed
        // transactions. SPV clients want to do that because they want to know
        // about (and store and rebroadcast and risk analyze) the dependencies
        // of transactions relevant to them, without having to download the
        // entire memory pool.
        // Also, other nodes can use these messages to automatically request a
        // transaction from some other peer that annnounced it, and stop
        // waiting for us to respond.
        // In normal operation, we often send NOTFOUND messages for parents of
        // transactions that we relay; if a peer is missing a parent, they may
        // assume we have them and request the parents from us.
        m_connman.PushMessage(&pfrom, msgMaker.Make(NetMsgType::NOTFOUND, vNotFound));
    }
}

uint32_t PeerManagerImpl::GetFetchFlags(const Peer& peer) const
{
    uint32_t nFetchFlags = 0;
    if (CanServeWitnesses(peer)) {
        nFetchFlags |= MSG_WITNESS_FLAG;
    }
    return nFetchFlags;
}

void PeerManagerImpl::SendBlockTransactions(CNode& pfrom, Peer& peer, const CBlock& block, const BlockTransactionsRequest& req)
{
    BlockTransactions resp(req);
    for (size_t i = 0; i < req.indexes.size(); i++) {
        if (req.indexes[i] >= block.vtx.size()) {
            Misbehaving(peer, 100, "getblocktxn with out-of-bounds tx indices");
            return;
        }
        resp.txn[i] = block.vtx[req.indexes[i]];
    }

    const CNetMsgMaker msgMaker(pfrom.GetCommonVersion());
    m_connman.PushMessage(&pfrom, msgMaker.Make(NetMsgType::BLOCKTXN, resp));
}

bool PeerManagerImpl::CheckHeadersPoW(const std::vector<CBlockHeader>& headers, const Consensus::Params& consensusParams, Peer& peer)
{
    // Do these headers have proof-of-work matching what's claimed?
    if (!HasValidProofOfWork(headers, consensusParams)) {
        Misbehaving(peer, 100, "header with invalid proof of work");
        return false;
    }

    // Are these headers connected to each other?
    if (!CheckHeadersAreContinuous(headers)) {
        Misbehaving(peer, 20, "non-continuous headers sequence");
        return false;
    }
    return true;
}

arith_uint256 PeerManagerImpl::GetAntiDoSWorkThreshold()
{
    arith_uint256 near_chaintip_work = 0;
    LOCK(cs_main);
    if (m_chainman.ActiveChain().Tip() != nullptr) {
        const CBlockIndex *tip = m_chainman.ActiveChain().Tip();
        // Use a 144 block buffer, so that we'll accept headers that fork from
        // near our tip.
        near_chaintip_work = tip->nChainWork - std::min<arith_uint256>(144*GetBlockProof(*tip), tip->nChainWork);
    }
    return std::max(near_chaintip_work, m_chainman.MinimumChainWork());
}

/**
 * Special handling for unconnecting headers that might be part of a block
 * announcement.
 *
 * We'll send a getheaders message in response to try to connect the chain.
 *
 * The peer can send up to MAX_NUM_UNCONNECTING_HEADERS_MSGS in a row that
 * don't connect before given DoS points.
 *
 * Once a headers message is received that is valid and does connect,
 * m_num_unconnecting_headers_msgs gets reset back to 0.
 */
void PeerManagerImpl::HandleFewUnconnectingHeaders(CNode& pfrom, Peer& peer,
        const std::vector<CBlockHeader>& headers)
{
    peer.m_num_unconnecting_headers_msgs++;
    // Try to fill in the missing headers.
    const CBlockIndex* best_header{WITH_LOCK(cs_main, return m_chainman.m_best_header)};
    if (MaybeSendGetHeaders(pfrom, GetLocator(best_header), peer)) {
        LogPrint(BCLog::NET, "received header %s: missing prev block %s, sending getheaders (%d) to end (peer=%d, m_num_unconnecting_headers_msgs=%d)\n",
            headers[0].GetHash().ToString(),
            headers[0].hashPrevBlock.ToString(),
            best_header->nHeight,
            pfrom.GetId(), peer.m_num_unconnecting_headers_msgs);
    }

    // Set hashLastUnknownBlock for this peer, so that if we
    // eventually get the headers - even from a different peer -
    // we can use this peer to download.
    WITH_LOCK(cs_main, UpdateBlockAvailability(pfrom.GetId(), headers.back().GetHash()));

    // The peer may just be broken, so periodically assign DoS points if this
    // condition persists.
    if (peer.m_num_unconnecting_headers_msgs % MAX_NUM_UNCONNECTING_HEADERS_MSGS == 0) {
        Misbehaving(peer, 20, strprintf("%d non-connecting headers", peer.m_num_unconnecting_headers_msgs));
    }
}

bool PeerManagerImpl::CheckHeadersAreContinuous(const std::vector<CBlockHeader>& headers) const
{
    uint256 hashLastBlock;
    for (const CBlockHeader& header : headers) {
        if (!hashLastBlock.IsNull() && header.hashPrevBlock != hashLastBlock) {
            return false;
        }
        hashLastBlock = header.GetHash();
    }
    return true;
}

bool PeerManagerImpl::IsContinuationOfLowWorkHeadersSync(Peer& peer, CNode& pfrom, std::vector<CBlockHeader>& headers)
{
    if (peer.m_headers_sync) {
        auto result = peer.m_headers_sync->ProcessNextHeaders(headers, headers.size() == MAX_HEADERS_RESULTS);
        if (result.request_more) {
            auto locator = peer.m_headers_sync->NextHeadersRequestLocator();
            // If we were instructed to ask for a locator, it should not be empty.
            Assume(!locator.vHave.empty());
            if (!locator.vHave.empty()) {
                // It should be impossible for the getheaders request to fail,
                // because we should have cleared the last getheaders timestamp
                // when processing the headers that triggered this call. But
                // it may be possible to bypass this via compactblock
                // processing, so check the result before logging just to be
                // safe.
                bool sent_getheaders = MaybeSendGetHeaders(pfrom, locator, peer);
                if (sent_getheaders) {
                    LogPrint(BCLog::NET, "more getheaders (from %s) to peer=%d\n",
                            locator.vHave.front().ToString(), pfrom.GetId());
                } else {
                    LogPrint(BCLog::NET, "error sending next getheaders (from %s) to continue sync with peer=%d\n",
                            locator.vHave.front().ToString(), pfrom.GetId());
                }
            }
        }

        if (peer.m_headers_sync->GetState() == HeadersSyncState::State::FINAL) {
            peer.m_headers_sync.reset(nullptr);

            // Delete this peer's entry in m_headers_presync_stats.
            // If this is m_headers_presync_bestpeer, it will be replaced later
            // by the next peer that triggers the else{} branch below.
            LOCK(m_headers_presync_mutex);
            m_headers_presync_stats.erase(pfrom.GetId());
        } else {
            // Build statistics for this peer's sync.
            HeadersPresyncStats stats;
            stats.first = peer.m_headers_sync->GetPresyncWork();
            if (peer.m_headers_sync->GetState() == HeadersSyncState::State::PRESYNC) {
                stats.second = {peer.m_headers_sync->GetPresyncHeight(),
                                peer.m_headers_sync->GetPresyncTime()};
            }

            // Update statistics in stats.
            LOCK(m_headers_presync_mutex);
            m_headers_presync_stats[pfrom.GetId()] = stats;
            auto best_it = m_headers_presync_stats.find(m_headers_presync_bestpeer);
            bool best_updated = false;
            if (best_it == m_headers_presync_stats.end()) {
                // If the cached best peer is outdated, iterate over all remaining ones (including
                // newly updated one) to find the best one.
                NodeId peer_best{-1};
                const HeadersPresyncStats* stat_best{nullptr};
                for (const auto& [peer, stat] : m_headers_presync_stats) {
                    if (!stat_best || stat > *stat_best) {
                        peer_best = peer;
                        stat_best = &stat;
                    }
                }
                m_headers_presync_bestpeer = peer_best;
                best_updated = (peer_best == pfrom.GetId());
            } else if (best_it->first == pfrom.GetId() || stats > best_it->second) {
                // pfrom was and remains the best peer, or pfrom just became best.
                m_headers_presync_bestpeer = pfrom.GetId();
                best_updated = true;
            }
            if (best_updated && stats.second.has_value()) {
                // If the best peer updated, and it is in its first phase, signal.
                m_headers_presync_should_signal = true;
            }
        }

        if (result.success) {
            // We only overwrite the headers passed in if processing was
            // successful.
            headers.swap(result.pow_validated_headers);
        }

        return result.success;
    }
    // Either we didn't have a sync in progress, or something went wrong
    // processing these headers, or we are returning headers to the caller to
    // process.
    return false;
}

bool PeerManagerImpl::TryLowWorkHeadersSync(Peer& peer, CNode& pfrom, const CBlockIndex* chain_start_header, std::vector<CBlockHeader>& headers)
{
    // Calculate the total work on this chain.
    arith_uint256 total_work = chain_start_header->nChainWork + CalculateHeadersWork(headers);

    // Our dynamic anti-DoS threshold (minimum work required on a headers chain
    // before we'll store it)
    arith_uint256 minimum_chain_work = GetAntiDoSWorkThreshold();

    // Avoid DoS via low-difficulty-headers by only processing if the headers
    // are part of a chain with sufficient work.
    if (total_work < minimum_chain_work) {
        // Only try to sync with this peer if their headers message was full;
        // otherwise they don't have more headers after this so no point in
        // trying to sync their too-little-work chain.
        if (headers.size() == MAX_HEADERS_RESULTS) {
            // Note: we could advance to the last header in this set that is
            // known to us, rather than starting at the first header (which we
            // may already have); however this is unlikely to matter much since
            // ProcessHeadersMessage() already handles the case where all
            // headers in a received message are already known and are
            // ancestors of m_best_header or chainActive.Tip(), by skipping
            // this logic in that case. So even if the first header in this set
            // of headers is known, some header in this set must be new, so
            // advancing to the first unknown header would be a small effect.
            LOCK(peer.m_headers_sync_mutex);
            peer.m_headers_sync.reset(new HeadersSyncState(peer.m_id, m_chainparams.GetConsensus(),
                chain_start_header, minimum_chain_work));

            // Now a HeadersSyncState object for tracking this synchronization
            // is created, process the headers using it as normal. Failures are
            // handled inside of IsContinuationOfLowWorkHeadersSync.
            (void)IsContinuationOfLowWorkHeadersSync(peer, pfrom, headers);
        } else {
            LogPrint(BCLog::NET, "Ignoring low-work chain (height=%u) from peer=%d\n", chain_start_header->nHeight + headers.size(), pfrom.GetId());
        }

        // The peer has not yet given us a chain that meets our work threshold,
        // so we want to prevent further processing of the headers in any case.
        headers = {};
        return true;
    }

    return false;
}

bool PeerManagerImpl::IsAncestorOfBestHeaderOrTip(const CBlockIndex* header)
{
    if (header == nullptr) {
        return false;
    } else if (m_chainman.m_best_header != nullptr && header == m_chainman.m_best_header->GetAncestor(header->nHeight)) {
        return true;
    } else if (m_chainman.ActiveChain().Contains(header)) {
        return true;
    }
    return false;
}

bool PeerManagerImpl::MaybeSendGetHeaders(CNode& pfrom, const CBlockLocator& locator, Peer& peer)
{
    const CNetMsgMaker msgMaker(pfrom.GetCommonVersion());

    const auto current_time = NodeClock::now();

    // Only allow a new getheaders message to go out if we don't have a recent
    // one already in-flight
    if (current_time - peer.m_last_getheaders_timestamp > HEADERS_RESPONSE_TIME) {
        m_connman.PushMessage(&pfrom, msgMaker.Make(NetMsgType::GETHEADERS, locator, uint256()));
        peer.m_last_getheaders_timestamp = current_time;
        return true;
    }
    return false;
}

/*
 * Given a new headers tip ending in last_header, potentially request blocks towards that tip.
 * We require that the given tip have at least as much work as our tip, and for
 * our current tip to be "close to synced" (see CanDirectFetch()).
 */
void PeerManagerImpl::HeadersDirectFetchBlocks(CNode& pfrom, const Peer& peer, const CBlockIndex& last_header)
{
    const CNetMsgMaker msgMaker(pfrom.GetCommonVersion());

    LOCK(cs_main);
    CNodeState *nodestate = State(pfrom.GetId());

    if (CanDirectFetch() && last_header.IsValid(BLOCK_VALID_TREE) && m_chainman.ActiveChain().Tip()->nChainWork <= last_header.nChainWork) {
        std::vector<const CBlockIndex*> vToFetch;
        const CBlockIndex* pindexWalk{&last_header};
        // Calculate all the blocks we'd need to switch to last_header, up to a limit.
        while (pindexWalk && !m_chainman.ActiveChain().Contains(pindexWalk) && vToFetch.size() <= MAX_BLOCKS_IN_TRANSIT_PER_PEER) {
            if (!(pindexWalk->nStatus & BLOCK_HAVE_DATA) &&
                    !IsBlockRequested(pindexWalk->GetBlockHash()) &&
                    (!DeploymentActiveAt(*pindexWalk, m_chainman, Consensus::DEPLOYMENT_SEGWIT) || CanServeWitnesses(peer))) {
                // We don't have this block, and it's not yet in flight.
                vToFetch.push_back(pindexWalk);
            }
            pindexWalk = pindexWalk->pprev;
        }
        // If pindexWalk still isn't on our main chain, we're looking at a
        // very large reorg at a time we think we're close to caught up to
        // the main chain -- this shouldn't really happen.  Bail out on the
        // direct fetch and rely on parallel download instead.
        if (!m_chainman.ActiveChain().Contains(pindexWalk)) {
            LogPrint(BCLog::NET, "Large reorg, won't direct fetch to %s (%d)\n",
                     last_header.GetBlockHash().ToString(),
                     last_header.nHeight);
        } else {
            std::vector<CInv> vGetData;
            // Download as much as possible, from earliest to latest.
            for (const CBlockIndex *pindex : reverse_iterate(vToFetch)) {
                if (nodestate->nBlocksInFlight >= MAX_BLOCKS_IN_TRANSIT_PER_PEER) {
                    // Can't download any more from this peer
                    break;
                }
                uint32_t nFetchFlags = GetFetchFlags(peer);
                vGetData.push_back(CInv(MSG_BLOCK | nFetchFlags, pindex->GetBlockHash()));
                BlockRequested(pfrom.GetId(), *pindex);
                LogPrint(BCLog::NET, "Requesting block %s from  peer=%d\n",
                        pindex->GetBlockHash().ToString(), pfrom.GetId());
            }
            if (vGetData.size() > 1) {
                LogPrint(BCLog::NET, "Downloading blocks toward %s (%d) via headers direct fetch\n",
                         last_header.GetBlockHash().ToString(),
                         last_header.nHeight);
            }
            if (vGetData.size() > 0) {
                if (!m_ignore_incoming_txs &&
                        nodestate->m_provides_cmpctblocks &&
                        vGetData.size() == 1 &&
                        mapBlocksInFlight.size() == 1 &&
                        last_header.pprev->IsValid(BLOCK_VALID_CHAIN)) {
                    // In any case, we want to download using a compact block, not a regular one
                    vGetData[0] = CInv(MSG_CMPCT_BLOCK, vGetData[0].hash);
                }
                m_connman.PushMessage(&pfrom, msgMaker.Make(NetMsgType::GETDATA, vGetData));
            }
        }
    }
}

/**
 * Given receipt of headers from a peer ending in last_header, along with
 * whether that header was new and whether the headers message was full,
 * update the state we keep for the peer.
 */
void PeerManagerImpl::UpdatePeerStateForReceivedHeaders(CNode& pfrom, Peer& peer,
        const CBlockIndex& last_header, bool received_new_header, bool may_have_more_headers)
{
    if (peer.m_num_unconnecting_headers_msgs > 0) {
        LogPrint(BCLog::NET, "peer=%d: resetting m_num_unconnecting_headers_msgs (%d -> 0)\n", pfrom.GetId(), peer.m_num_unconnecting_headers_msgs);
    }
    peer.m_num_unconnecting_headers_msgs = 0;

    LOCK(cs_main);
    CNodeState *nodestate = State(pfrom.GetId());

    UpdateBlockAvailability(pfrom.GetId(), last_header.GetBlockHash());

    // From here, pindexBestKnownBlock should be guaranteed to be non-null,
    // because it is set in UpdateBlockAvailability. Some nullptr checks
    // are still present, however, as belt-and-suspenders.

    if (received_new_header && last_header.nChainWork > m_chainman.ActiveChain().Tip()->nChainWork) {
        nodestate->m_last_block_announcement = GetTime();
    }

    // If we're in IBD, we want outbound peers that will serve us a useful
    // chain. Disconnect peers that are on chains with insufficient work.
    if (m_chainman.ActiveChainstate().IsInitialBlockDownload() && !may_have_more_headers) {
        // If the peer has no more headers to give us, then we know we have
        // their tip.
        if (nodestate->pindexBestKnownBlock && nodestate->pindexBestKnownBlock->nChainWork < m_chainman.MinimumChainWork()) {
            // This peer has too little work on their headers chain to help
            // us sync -- disconnect if it is an outbound disconnection
            // candidate.
            // Note: We compare their tip to the minimum chain work (rather than
            // m_chainman.ActiveChain().Tip()) because we won't start block download
            // until we have a headers chain that has at least
            // the minimum chain work, even if a peer has a chain past our tip,
            // as an anti-DoS measure.
            if (pfrom.IsOutboundOrBlockRelayConn()) {
                LogPrintf("Disconnecting outbound peer %d -- headers chain has insufficient work\n", pfrom.GetId());
                pfrom.fDisconnect = true;
            }
        }
    }

    // If this is an outbound full-relay peer, check to see if we should protect
    // it from the bad/lagging chain logic.
    // Note that outbound block-relay peers are excluded from this protection, and
    // thus always subject to eviction under the bad/lagging chain logic.
    // See ChainSyncTimeoutState.
    if (!pfrom.fDisconnect && pfrom.IsFullOutboundConn() && nodestate->pindexBestKnownBlock != nullptr) {
        if (m_outbound_peers_with_protect_from_disconnect < MAX_OUTBOUND_PEERS_TO_PROTECT_FROM_DISCONNECT && nodestate->pindexBestKnownBlock->nChainWork >= m_chainman.ActiveChain().Tip()->nChainWork && !nodestate->m_chain_sync.m_protect) {
            LogPrint(BCLog::NET, "Protecting outbound peer=%d from eviction\n", pfrom.GetId());
            nodestate->m_chain_sync.m_protect = true;
            ++m_outbound_peers_with_protect_from_disconnect;
        }
    }
}

void PeerManagerImpl::ProcessHeadersMessage(CNode& pfrom, Peer& peer,
                                            std::vector<CBlockHeader>&& headers,
                                            bool via_compact_block)
{
    size_t nCount = headers.size();

    if (nCount == 0) {
        // Nothing interesting. Stop asking this peers for more headers.
        // If we were in the middle of headers sync, receiving an empty headers
        // message suggests that the peer suddenly has nothing to give us
        // (perhaps it reorged to our chain). Clear download state for this peer.
        LOCK(peer.m_headers_sync_mutex);
        if (peer.m_headers_sync) {
            peer.m_headers_sync.reset(nullptr);
            LOCK(m_headers_presync_mutex);
            m_headers_presync_stats.erase(pfrom.GetId());
        }
        return;
    }

    // Before we do any processing, make sure these pass basic sanity checks.
    // We'll rely on headers having valid proof-of-work further down, as an
    // anti-DoS criteria (note: this check is required before passing any
    // headers into HeadersSyncState).
    if (!CheckHeadersPoW(headers, m_chainparams.GetConsensus(), peer)) {
        // Misbehaving() calls are handled within CheckHeadersPoW(), so we can
        // just return. (Note that even if a header is announced via compact
        // block, the header itself should be valid, so this type of error can
        // always be punished.)
        return;
    }

    const CBlockIndex *pindexLast = nullptr;

    // We'll set already_validated_work to true if these headers are
    // successfully processed as part of a low-work headers sync in progress
    // (either in PRESYNC or REDOWNLOAD phase).
    // If true, this will mean that any headers returned to us (ie during
    // REDOWNLOAD) can be validated without further anti-DoS checks.
    bool already_validated_work = false;

    // If we're in the middle of headers sync, let it do its magic.
    bool have_headers_sync = false;
    {
        LOCK(peer.m_headers_sync_mutex);

        already_validated_work = IsContinuationOfLowWorkHeadersSync(peer, pfrom, headers);

        // The headers we passed in may have been:
        // - untouched, perhaps if no headers-sync was in progress, or some
        //   failure occurred
        // - erased, such as if the headers were successfully processed and no
        //   additional headers processing needs to take place (such as if we
        //   are still in PRESYNC)
        // - replaced with headers that are now ready for validation, such as
        //   during the REDOWNLOAD phase of a low-work headers sync.
        // So just check whether we still have headers that we need to process,
        // or not.
        if (headers.empty()) {
            return;
        }

        have_headers_sync = !!peer.m_headers_sync;
    }

    // Do these headers connect to something in our block index?
    const CBlockIndex *chain_start_header{WITH_LOCK(::cs_main, return m_chainman.m_blockman.LookupBlockIndex(headers[0].hashPrevBlock))};
    bool headers_connect_blockindex{chain_start_header != nullptr};

    if (!headers_connect_blockindex) {
        if (nCount <= MAX_BLOCKS_TO_ANNOUNCE) {
            // If this looks like it could be a BIP 130 block announcement, use
            // special logic for handling headers that don't connect, as this
            // could be benign.
            HandleFewUnconnectingHeaders(pfrom, peer, headers);
        } else {
            Misbehaving(peer, 10, "invalid header received");
        }
        return;
    }

    // If the headers we received are already in memory and an ancestor of
    // m_best_header or our tip, skip anti-DoS checks. These headers will not
    // use any more memory (and we are not leaking information that could be
    // used to fingerprint us).
    const CBlockIndex *last_received_header{nullptr};
    {
        LOCK(cs_main);
        last_received_header = m_chainman.m_blockman.LookupBlockIndex(headers.back().GetHash());
        if (IsAncestorOfBestHeaderOrTip(last_received_header)) {
            already_validated_work = true;
        }
    }

    // If our peer has NetPermissionFlags::NoBan privileges, then bypass our
    // anti-DoS logic (this saves bandwidth when we connect to a trusted peer
    // on startup).
    if (pfrom.HasPermission(NetPermissionFlags::NoBan)) {
        already_validated_work = true;
    }

    // At this point, the headers connect to something in our block index.
    // Do anti-DoS checks to determine if we should process or store for later
    // processing.
    if (!already_validated_work && TryLowWorkHeadersSync(peer, pfrom,
                chain_start_header, headers)) {
        // If we successfully started a low-work headers sync, then there
        // should be no headers to process any further.
        Assume(headers.empty());
        return;
    }

    // At this point, we have a set of headers with sufficient work on them
    // which can be processed.

    // If we don't have the last header, then this peer will have given us
    // something new (if these headers are valid).
    bool received_new_header{last_received_header == nullptr};

    // Now process all the headers.
    BlockValidationState state;
    if (!m_chainman.ProcessNewBlockHeaders(headers, /*min_pow_checked=*/true, state, &pindexLast)) {
        if (state.IsInvalid()) {
            MaybePunishNodeForBlock(pfrom.GetId(), state, via_compact_block, "invalid header received");
            return;
        }
    }
    assert(pindexLast);

    // Consider fetching more headers if we are not using our headers-sync mechanism.
    if (nCount == MAX_HEADERS_RESULTS && !have_headers_sync) {
        // Headers message had its maximum size; the peer may have more headers.
        if (MaybeSendGetHeaders(pfrom, GetLocator(pindexLast), peer)) {
            LogPrint(BCLog::NET, "more getheaders (%d) to end to peer=%d (startheight:%d)\n",
                    pindexLast->nHeight, pfrom.GetId(), peer.m_starting_height);
        }
    }

    UpdatePeerStateForReceivedHeaders(pfrom, peer, *pindexLast, received_new_header, nCount == MAX_HEADERS_RESULTS);

    // Consider immediately downloading blocks.
    HeadersDirectFetchBlocks(pfrom, peer, *pindexLast);

    return;
}

bool PeerManagerImpl::ProcessOrphanTx(Peer& peer)
{
    AssertLockHeld(g_msgproc_mutex);
    LOCK(cs_main);

    CTransactionRef porphanTx = nullptr;

    while (CTransactionRef porphanTx = m_orphanage.GetTxToReconsider(peer.m_id)) {
        const MempoolAcceptResult result = m_chainman.ProcessTransaction(porphanTx);
        const TxValidationState& state = result.m_state;
        const uint256& orphanHash = porphanTx->GetHash();

        if (result.m_result_type == MempoolAcceptResult::ResultType::VALID) {
            LogPrint(BCLog::MEMPOOL, "   accepted orphan tx %s\n", orphanHash.ToString());
            RelayTransaction(orphanHash, porphanTx->GetWitnessHash());
            m_orphanage.AddChildrenToWorkSet(*porphanTx);
            m_orphanage.EraseTx(orphanHash);
            for (const CTransactionRef& removedTx : result.m_replaced_transactions.value()) {
                AddToCompactExtraTransactions(removedTx);
            }
            return true;
        } else if (state.GetResult() != TxValidationResult::TX_MISSING_INPUTS) {
            if (state.IsInvalid()) {
                LogPrint(BCLog::MEMPOOL, "   invalid orphan tx %s from peer=%d. %s\n",
                    orphanHash.ToString(),
                    peer.m_id,
                    state.ToString());
                // Maybe punish peer that gave us an invalid orphan tx
                MaybePunishNodeForTx(peer.m_id, state);
            }
            // Has inputs but not accepted to mempool
            // Probably non-standard or insufficient fee
            LogPrint(BCLog::MEMPOOL, "   removed orphan tx %s\n", orphanHash.ToString());
            if (state.GetResult() != TxValidationResult::TX_WITNESS_STRIPPED) {
                // We can add the wtxid of this transaction to our reject filter.
                // Do not add txids of witness transactions or witness-stripped
                // transactions to the filter, as they can have been malleated;
                // adding such txids to the reject filter would potentially
                // interfere with relay of valid transactions from peers that
                // do not support wtxid-based relay. See
                // https://github.com/bitcoin/bitcoin/issues/8279 for details.
                // We can remove this restriction (and always add wtxids to
                // the filter even for witness stripped transactions) once
                // wtxid-based relay is broadly deployed.
                // See also comments in https://github.com/bitcoin/bitcoin/pull/18044#discussion_r443419034
                // for concerns around weakening security of unupgraded nodes
                // if we start doing this too early.
                m_recent_rejects.insert(porphanTx->GetWitnessHash());
                // If the transaction failed for TX_INPUTS_NOT_STANDARD,
                // then we know that the witness was irrelevant to the policy
                // failure, since this check depends only on the txid
                // (the scriptPubKey being spent is covered by the txid).
                // Add the txid to the reject filter to prevent repeated
                // processing of this transaction in the event that child
                // transactions are later received (resulting in
                // parent-fetching by txid via the orphan-handling logic).
                if (state.GetResult() == TxValidationResult::TX_INPUTS_NOT_STANDARD && porphanTx->GetWitnessHash() != porphanTx->GetHash()) {
                    // We only add the txid if it differs from the wtxid, to
                    // avoid wasting entries in the rolling bloom filter.
                    m_recent_rejects.insert(porphanTx->GetHash());
                }
            }
            m_orphanage.EraseTx(orphanHash);
            return true;
        }
    }

    return false;
}

bool PeerManagerImpl::PrepareBlockFilterRequest(CNode& node, Peer& peer,
                                                BlockFilterType filter_type, uint32_t start_height,
                                                const uint256& stop_hash, uint32_t max_height_diff,
                                                const CBlockIndex*& stop_index,
                                                BlockFilterIndex*& filter_index)
{
    const bool supported_filter_type =
        (filter_type == BlockFilterType::BASIC &&
         (peer.m_our_services & NODE_COMPACT_FILTERS));
    if (!supported_filter_type) {
        LogPrint(BCLog::NET, "peer %d requested unsupported block filter type: %d\n",
                 node.GetId(), static_cast<uint8_t>(filter_type));
        node.fDisconnect = true;
        return false;
    }

    {
        LOCK(cs_main);
        stop_index = m_chainman.m_blockman.LookupBlockIndex(stop_hash);

        // Check that the stop block exists and the peer would be allowed to fetch it.
        if (!stop_index || !BlockRequestAllowed(stop_index)) {
            LogPrint(BCLog::NET, "peer %d requested invalid block hash: %s\n",
                     node.GetId(), stop_hash.ToString());
            node.fDisconnect = true;
            return false;
        }
    }

    uint32_t stop_height = stop_index->nHeight;
    if (start_height > stop_height) {
        LogPrint(BCLog::NET, "peer %d sent invalid getcfilters/getcfheaders with " /* Continued */
                 "start height %d and stop height %d\n",
                 node.GetId(), start_height, stop_height);
        node.fDisconnect = true;
        return false;
    }
    if (stop_height - start_height >= max_height_diff) {
        LogPrint(BCLog::NET, "peer %d requested too many cfilters/cfheaders: %d / %d\n",
                 node.GetId(), stop_height - start_height + 1, max_height_diff);
        node.fDisconnect = true;
        return false;
    }

    filter_index = GetBlockFilterIndex(filter_type);
    if (!filter_index) {
        LogPrint(BCLog::NET, "Filter index for supported type %s not found\n", BlockFilterTypeName(filter_type));
        return false;
    }

    return true;
}

void PeerManagerImpl::ProcessGetCFilters(CNode& node,Peer& peer, CDataStream& vRecv)
{
    uint8_t filter_type_ser;
    uint32_t start_height;
    uint256 stop_hash;

    vRecv >> filter_type_ser >> start_height >> stop_hash;

    const BlockFilterType filter_type = static_cast<BlockFilterType>(filter_type_ser);

    const CBlockIndex* stop_index;
    BlockFilterIndex* filter_index;
    if (!PrepareBlockFilterRequest(node, peer, filter_type, start_height, stop_hash,
                                   MAX_GETCFILTERS_SIZE, stop_index, filter_index)) {
        return;
    }

    std::vector<BlockFilter> filters;
    if (!filter_index->LookupFilterRange(start_height, stop_index, filters)) {
        LogPrint(BCLog::NET, "Failed to find block filter in index: filter_type=%s, start_height=%d, stop_hash=%s\n",
                     BlockFilterTypeName(filter_type), start_height, stop_hash.ToString());
        return;
    }

    for (const auto& filter : filters) {
        CSerializedNetMsg msg = CNetMsgMaker(node.GetCommonVersion())
            .Make(NetMsgType::CFILTER, filter);
        m_connman.PushMessage(&node, std::move(msg));
    }
}

void PeerManagerImpl::ProcessGetCFHeaders(CNode& node, Peer& peer, CDataStream& vRecv)
{
    uint8_t filter_type_ser;
    uint32_t start_height;
    uint256 stop_hash;

    vRecv >> filter_type_ser >> start_height >> stop_hash;

    const BlockFilterType filter_type = static_cast<BlockFilterType>(filter_type_ser);

    const CBlockIndex* stop_index;
    BlockFilterIndex* filter_index;
    if (!PrepareBlockFilterRequest(node, peer, filter_type, start_height, stop_hash,
                                   MAX_GETCFHEADERS_SIZE, stop_index, filter_index)) {
        return;
    }

    uint256 prev_header;
    if (start_height > 0) {
        const CBlockIndex* const prev_block =
            stop_index->GetAncestor(static_cast<int>(start_height - 1));
        if (!filter_index->LookupFilterHeader(prev_block, prev_header)) {
            LogPrint(BCLog::NET, "Failed to find block filter header in index: filter_type=%s, block_hash=%s\n",
                         BlockFilterTypeName(filter_type), prev_block->GetBlockHash().ToString());
            return;
        }
    }

    std::vector<uint256> filter_hashes;
    if (!filter_index->LookupFilterHashRange(start_height, stop_index, filter_hashes)) {
        LogPrint(BCLog::NET, "Failed to find block filter hashes in index: filter_type=%s, start_height=%d, stop_hash=%s\n",
                     BlockFilterTypeName(filter_type), start_height, stop_hash.ToString());
        return;
    }

    CSerializedNetMsg msg = CNetMsgMaker(node.GetCommonVersion())
        .Make(NetMsgType::CFHEADERS,
              filter_type_ser,
              stop_index->GetBlockHash(),
              prev_header,
              filter_hashes);
    m_connman.PushMessage(&node, std::move(msg));
}

void PeerManagerImpl::ProcessGetCFCheckPt(CNode& node, Peer& peer, CDataStream& vRecv)
{
    uint8_t filter_type_ser;
    uint256 stop_hash;

    vRecv >> filter_type_ser >> stop_hash;

    const BlockFilterType filter_type = static_cast<BlockFilterType>(filter_type_ser);

    const CBlockIndex* stop_index;
    BlockFilterIndex* filter_index;
    if (!PrepareBlockFilterRequest(node, peer, filter_type, /*start_height=*/0, stop_hash,
                                   /*max_height_diff=*/std::numeric_limits<uint32_t>::max(),
                                   stop_index, filter_index)) {
        return;
    }

    std::vector<uint256> headers(stop_index->nHeight / CFCHECKPT_INTERVAL);

    // Populate headers.
    const CBlockIndex* block_index = stop_index;
    for (int i = headers.size() - 1; i >= 0; i--) {
        int height = (i + 1) * CFCHECKPT_INTERVAL;
        block_index = block_index->GetAncestor(height);

        if (!filter_index->LookupFilterHeader(block_index, headers[i])) {
            LogPrint(BCLog::NET, "Failed to find block filter header in index: filter_type=%s, block_hash=%s\n",
                         BlockFilterTypeName(filter_type), block_index->GetBlockHash().ToString());
            return;
        }
    }

    CSerializedNetMsg msg = CNetMsgMaker(node.GetCommonVersion())
        .Make(NetMsgType::CFCHECKPT,
              filter_type_ser,
              stop_index->GetBlockHash(),
              headers);
    m_connman.PushMessage(&node, std::move(msg));
}

void PeerManagerImpl::ProcessBlock(CNode& node, const std::shared_ptr<const CBlock>& block, bool force_processing, bool min_pow_checked)
{
    bool new_block{false};
    m_chainman.ProcessNewBlock(block, force_processing, min_pow_checked, &new_block);
    if (new_block) {
        node.m_last_block_time = GetTime<std::chrono::seconds>();
        // In case this block came from a different peer than we requested
        // from, we can erase the block request now anyway (as we just stored
        // this block to disk).
        LOCK(cs_main);
        RemoveBlockRequest(block->GetHash(), std::nullopt);
    } else {
        LOCK(cs_main);
        mapBlockSource.erase(block->GetHash());
    }
}

void PeerManagerImpl::ProcessMessage(CNode& pfrom, const std::string& msg_type, CDataStream& vRecv,
                                     const std::chrono::microseconds time_received,
                                     const std::atomic<bool>& interruptMsgProc)
{
    AssertLockHeld(g_msgproc_mutex);

    LogPrint(BCLog::NET, "received: %s (%u bytes) peer=%d\n", SanitizeString(msg_type), vRecv.size(), pfrom.GetId());

    PeerRef peer = GetPeerRef(pfrom.GetId());
    if (peer == nullptr) return;

    if (msg_type == NetMsgType::VERSION) {
        if (pfrom.nVersion != 0) {
            LogPrint(BCLog::NET, "redundant version message from peer=%d\n", pfrom.GetId());
            return;
        }

        int64_t nTime;
        CService addrMe;
        uint64_t nNonce = 1;
        ServiceFlags nServices;
        int nVersion;
        std::string cleanSubVer;
        int starting_height = -1;
        bool fRelay = true;

        vRecv >> nVersion >> Using<CustomUintFormatter<8>>(nServices) >> nTime;
        if (nTime < 0) {
            nTime = 0;
        }
        vRecv.ignore(8); // Ignore the addrMe service bits sent by the peer
        vRecv >> addrMe;
        if (!pfrom.IsInboundConn())
        {
            m_addrman.SetServices(pfrom.addr, nServices);
        }
        if (pfrom.ExpectServicesFromConn() && !HasAllDesirableServiceFlags(nServices))
        {
            LogPrint(BCLog::NET, "peer=%d does not offer the expected services (%08x offered, %08x expected); disconnecting\n", pfrom.GetId(), nServices, GetDesirableServiceFlags(nServices));
            pfrom.fDisconnect = true;
            return;
        }

        if (nVersion < MIN_PEER_PROTO_VERSION) {
            // disconnect from peers older than this proto version
            LogPrint(BCLog::NET, "peer=%d using obsolete version %i; disconnecting\n", pfrom.GetId(), nVersion);
            pfrom.fDisconnect = true;
            return;
        }

        if (!vRecv.empty()) {
            // The version message includes information about the sending node which we don't use:
            //   - 8 bytes (service bits)
            //   - 16 bytes (ipv6 address)
            //   - 2 bytes (port)
            vRecv.ignore(26);
            vRecv >> nNonce;
        }
        if (!vRecv.empty()) {
            std::string strSubVer;
            vRecv >> LIMITED_STRING(strSubVer, MAX_SUBVERSION_LENGTH);
            cleanSubVer = SanitizeString(strSubVer);
        }
        if (!vRecv.empty()) {
            vRecv >> starting_height;
        }
        if (!vRecv.empty())
            vRecv >> fRelay;
        // Disconnect if we connected to ourself
        if (pfrom.IsInboundConn() && !m_connman.CheckIncomingNonce(nNonce))
        {
            LogPrintf("connected to self at %s, disconnecting\n", pfrom.addr.ToStringAddrPort());
            pfrom.fDisconnect = true;
            return;
        }

        if (pfrom.IsInboundConn() && addrMe.IsRoutable())
        {
            SeenLocal(addrMe);
        }

        // Inbound peers send us their version message when they connect.
        // We send our version message in response.
        if (pfrom.IsInboundConn()) {
            PushNodeVersion(pfrom, *peer);
        }

        // Change version
        const int greatest_common_version = std::min(nVersion, PROTOCOL_VERSION);
        pfrom.SetCommonVersion(greatest_common_version);
        pfrom.nVersion = nVersion;

        const CNetMsgMaker msg_maker(greatest_common_version);

        if (greatest_common_version >= WTXID_RELAY_VERSION) {
            m_connman.PushMessage(&pfrom, msg_maker.Make(NetMsgType::WTXIDRELAY));
        }

        // Signal ADDRv2 support (BIP155).
        if (greatest_common_version >= 70016) {
            // BIP155 defines addrv2 and sendaddrv2 for all protocol versions, but some
            // implementations reject messages they don't know. As a courtesy, don't send
            // it to nodes with a version before 70016, as no software is known to support
            // BIP155 that doesn't announce at least that protocol version number.
            m_connman.PushMessage(&pfrom, msg_maker.Make(NetMsgType::SENDADDRV2));
        }

        pfrom.m_has_all_wanted_services = HasAllDesirableServiceFlags(nServices);
        peer->m_their_services = nServices;
        pfrom.SetAddrLocal(addrMe);
        {
            LOCK(pfrom.m_subver_mutex);
            pfrom.cleanSubVer = cleanSubVer;
        }
        peer->m_starting_height = starting_height;

        // Only initialize the Peer::TxRelay m_relay_txs data structure if:
        // - this isn't an outbound block-relay-only connection, and
        // - this isn't an outbound feeler connection, and
        // - fRelay=true (the peer wishes to receive transaction announcements)
        //   or we're offering NODE_BLOOM to this peer. NODE_BLOOM means that
        //   the peer may turn on transaction relay later.
        if (!pfrom.IsBlockOnlyConn() &&
            !pfrom.IsFeelerConn() &&
            (fRelay || (peer->m_our_services & NODE_BLOOM))) {
            auto* const tx_relay = peer->SetTxRelay();
            {
                LOCK(tx_relay->m_bloom_filter_mutex);
                tx_relay->m_relay_txs = fRelay; // set to true after we get the first filter* message
            }
            if (fRelay) pfrom.m_relays_txs = true;
        }

        if (greatest_common_version >= WTXID_RELAY_VERSION && m_txreconciliation) {
            // Per BIP-330, we announce txreconciliation support if:
            // - protocol version per the peer's VERSION message supports WTXID_RELAY;
            // - transaction relay is supported per the peer's VERSION message
            // - this is not a block-relay-only connection and not a feeler
            // - this is not an addr fetch connection;
            // - we are not in -blocksonly mode.
            const auto* tx_relay = peer->GetTxRelay();
            if (tx_relay && WITH_LOCK(tx_relay->m_bloom_filter_mutex, return tx_relay->m_relay_txs) &&
                !pfrom.IsAddrFetchConn() && !m_ignore_incoming_txs) {
                const uint64_t recon_salt = m_txreconciliation->PreRegisterPeer(pfrom.GetId());
                m_connman.PushMessage(&pfrom, msg_maker.Make(NetMsgType::SENDTXRCNCL,
                                                             TXRECONCILIATION_VERSION, recon_salt));
            }
        }

        m_connman.PushMessage(&pfrom, msg_maker.Make(NetMsgType::VERACK));

        // Potentially mark this peer as a preferred download peer.
        {
            LOCK(cs_main);
            CNodeState* state = State(pfrom.GetId());
            state->fPreferredDownload = (!pfrom.IsInboundConn() || pfrom.HasPermission(NetPermissionFlags::NoBan)) && !pfrom.IsAddrFetchConn() && CanServeBlocks(*peer);
            m_num_preferred_download_peers += state->fPreferredDownload;
        }

        // Attempt to initialize address relay for outbound peers and use result
        // to decide whether to send GETADDR, so that we don't send it to
        // inbound or outbound block-relay-only peers.
        bool send_getaddr{false};
        if (!pfrom.IsInboundConn()) {
            send_getaddr = SetupAddressRelay(pfrom, *peer);
        }
        if (send_getaddr) {
            // Do a one-time address fetch to help populate/update our addrman.
            // If we're starting up for the first time, our addrman may be pretty
            // empty, so this mechanism is important to help us connect to the network.
            // We skip this for block-relay-only peers. We want to avoid
            // potentially leaking addr information and we do not want to
            // indicate to the peer that we will participate in addr relay.
            m_connman.PushMessage(&pfrom, CNetMsgMaker(greatest_common_version).Make(NetMsgType::GETADDR));
            peer->m_getaddr_sent = true;
            // When requesting a getaddr, accept an additional MAX_ADDR_TO_SEND addresses in response
            // (bypassing the MAX_ADDR_PROCESSING_TOKEN_BUCKET limit).
            peer->m_addr_token_bucket += MAX_ADDR_TO_SEND;
        }

        if (!pfrom.IsInboundConn()) {
            // For non-inbound connections, we update the addrman to record
            // connection success so that addrman will have an up-to-date
            // notion of which peers are online and available.
            //
            // While we strive to not leak information about block-relay-only
            // connections via the addrman, not moving an address to the tried
            // table is also potentially detrimental because new-table entries
            // are subject to eviction in the event of addrman collisions.  We
            // mitigate the information-leak by never calling
            // AddrMan::Connected() on block-relay-only peers; see
            // FinalizeNode().
            //
            // This moves an address from New to Tried table in Addrman,
            // resolves tried-table collisions, etc.
            m_addrman.Good(pfrom.addr);
        }

        std::string remoteAddr;
        if (fLogIPs)
            remoteAddr = ", peeraddr=" + pfrom.addr.ToStringAddrPort();

        const auto mapped_as{m_connman.GetMappedAS(pfrom.addr)};
        LogPrint(BCLog::NET, "receive version message: %s: version %d, blocks=%d, us=%s, txrelay=%d, peer=%d%s%s\n",
                  cleanSubVer, pfrom.nVersion,
                  peer->m_starting_height, addrMe.ToStringAddrPort(), fRelay, pfrom.GetId(),
                  remoteAddr, (mapped_as ? strprintf(", mapped_as=%d", mapped_as) : ""));

        int64_t nTimeOffset = nTime - GetTime();
        pfrom.nTimeOffset = nTimeOffset;
        if (!pfrom.IsInboundConn()) {
            // Don't use timedata samples from inbound peers to make it
            // harder for others to tamper with our adjusted time.
            AddTimeData(pfrom.addr, nTimeOffset);
        }

        // If the peer is old enough to have the old alert system, send it the final alert.
        if (greatest_common_version <= 70012) {
            DataStream finalAlert{ParseHex("60010000000000000000000000ffffff7f00000000ffffff7ffeffff7f01ffffff7f00000000ffffff7f00ffffff7f002f555247454e543a20416c657274206b657920636f6d70726f6d697365642c2075706772616465207265717569726564004630440220653febd6410f470f6bae11cad19c48413becb1ac2c17f908fd0fd53bdc3abd5202206d0e9c96fe88d4a0f01ed9dedae2b6f9e00da94cad0fecaae66ecf689bf71b50")};
            m_connman.PushMessage(&pfrom, CNetMsgMaker(greatest_common_version).Make("alert", finalAlert));
        }

        // Feeler connections exist only to verify if address is online.
        if (pfrom.IsFeelerConn()) {
            LogPrint(BCLog::NET, "feeler connection completed peer=%d; disconnecting\n", pfrom.GetId());
            pfrom.fDisconnect = true;
        }
        return;
    }

    if (pfrom.nVersion == 0) {
        // Must have a version message before anything else
        LogPrint(BCLog::NET, "non-version message before version handshake. Message \"%s\" from peer=%d\n", SanitizeString(msg_type), pfrom.GetId());
        return;
    }

    // At this point, the outgoing message serialization version can't change.
    const CNetMsgMaker msgMaker(pfrom.GetCommonVersion());

    if (msg_type == NetMsgType::VERACK) {
        if (pfrom.fSuccessfullyConnected) {
            LogPrint(BCLog::NET, "ignoring redundant verack message from peer=%d\n", pfrom.GetId());
            return;
        }

        if (!pfrom.IsInboundConn()) {
            const auto mapped_as{m_connman.GetMappedAS(pfrom.addr)};
            LogPrintf("New outbound peer connected: version: %d, blocks=%d, peer=%d%s%s (%s)\n",
                      pfrom.nVersion.load(), peer->m_starting_height,
                      pfrom.GetId(), (fLogIPs ? strprintf(", peeraddr=%s", pfrom.addr.ToStringAddrPort()) : ""),
                      (mapped_as ? strprintf(", mapped_as=%d", mapped_as) : ""),
                      pfrom.ConnectionTypeAsString());
        }

        if (pfrom.GetCommonVersion() >= SHORT_IDS_BLOCKS_VERSION) {
            // Tell our peer we are willing to provide version 2 cmpctblocks.
            // However, we do not request new block announcements using
            // cmpctblock messages.
            // We send this to non-NODE NETWORK peers as well, because
            // they may wish to request compact blocks from us
            m_connman.PushMessage(&pfrom, msgMaker.Make(NetMsgType::SENDCMPCT, /*high_bandwidth=*/false, /*version=*/CMPCTBLOCKS_VERSION));
        }

        if (m_txreconciliation) {
            if (!peer->m_wtxid_relay || !m_txreconciliation->IsPeerRegistered(pfrom.GetId())) {
                // We could have optimistically pre-registered/registered the peer. In that case,
                // we should forget about the reconciliation state here if this wasn't followed
                // by WTXIDRELAY (since WTXIDRELAY can't be announced later).
                m_txreconciliation->ForgetPeer(pfrom.GetId());
            }
        }

        if (auto tx_relay = peer->GetTxRelay()) {
            // `TxRelay::m_tx_inventory_to_send` must be empty before the
            // version handshake is completed as
            // `TxRelay::m_next_inv_send_time` is first initialised in
            // `SendMessages` after the verack is received. Any transactions
            // received during the version handshake would otherwise
            // immediately be advertised without random delay, potentially
            // leaking the time of arrival to a spy.
            Assume(WITH_LOCK(
                tx_relay->m_tx_inventory_mutex,
                return tx_relay->m_tx_inventory_to_send.empty() &&
                       tx_relay->m_next_inv_send_time == 0s));
        }

        pfrom.fSuccessfullyConnected = true;
        return;
    }

    if (msg_type == NetMsgType::SENDHEADERS) {
        peer->m_prefers_headers = true;
        return;
    }

    if (msg_type == NetMsgType::SENDCMPCT) {
        bool sendcmpct_hb{false};
        uint64_t sendcmpct_version{0};
        vRecv >> sendcmpct_hb >> sendcmpct_version;

        // Only support compact block relay with witnesses
        if (sendcmpct_version != CMPCTBLOCKS_VERSION) return;

        LOCK(cs_main);
        CNodeState* nodestate = State(pfrom.GetId());
        nodestate->m_provides_cmpctblocks = true;
        nodestate->m_requested_hb_cmpctblocks = sendcmpct_hb;
        // save whether peer selects us as BIP152 high-bandwidth peer
        // (receiving sendcmpct(1) signals high-bandwidth, sendcmpct(0) low-bandwidth)
        pfrom.m_bip152_highbandwidth_from = sendcmpct_hb;
        return;
    }

    // BIP339 defines feature negotiation of wtxidrelay, which must happen between
    // VERSION and VERACK to avoid relay problems from switching after a connection is up.
    if (msg_type == NetMsgType::WTXIDRELAY) {
        if (pfrom.fSuccessfullyConnected) {
            // Disconnect peers that send a wtxidrelay message after VERACK.
            LogPrint(BCLog::NET, "wtxidrelay received after verack from peer=%d; disconnecting\n", pfrom.GetId());
            pfrom.fDisconnect = true;
            return;
        }
        if (pfrom.GetCommonVersion() >= WTXID_RELAY_VERSION) {
            if (!peer->m_wtxid_relay) {
                peer->m_wtxid_relay = true;
                m_wtxid_relay_peers++;
            } else {
                LogPrint(BCLog::NET, "ignoring duplicate wtxidrelay from peer=%d\n", pfrom.GetId());
            }
        } else {
            LogPrint(BCLog::NET, "ignoring wtxidrelay due to old common version=%d from peer=%d\n", pfrom.GetCommonVersion(), pfrom.GetId());
        }
        return;
    }

    // BIP155 defines feature negotiation of addrv2 and sendaddrv2, which must happen
    // between VERSION and VERACK.
    if (msg_type == NetMsgType::SENDADDRV2) {
        if (pfrom.fSuccessfullyConnected) {
            // Disconnect peers that send a SENDADDRV2 message after VERACK.
            LogPrint(BCLog::NET, "sendaddrv2 received after verack from peer=%d; disconnecting\n", pfrom.GetId());
            pfrom.fDisconnect = true;
            return;
        }
        peer->m_wants_addrv2 = true;
        return;
    }

    // Received from a peer demonstrating readiness to announce transactions via reconciliations.
    // This feature negotiation must happen between VERSION and VERACK to avoid relay problems
    // from switching announcement protocols after the connection is up.
    if (msg_type == NetMsgType::SENDTXRCNCL) {
        if (!m_txreconciliation) {
            LogPrintLevel(BCLog::NET, BCLog::Level::Debug, "sendtxrcncl from peer=%d ignored, as our node does not have txreconciliation enabled\n", pfrom.GetId());
            return;
        }

        if (pfrom.fSuccessfullyConnected) {
            LogPrintLevel(BCLog::NET, BCLog::Level::Debug, "sendtxrcncl received after verack from peer=%d; disconnecting\n", pfrom.GetId());
            pfrom.fDisconnect = true;
            return;
        }

        // Peer must not offer us reconciliations if we specified no tx relay support in VERSION.
        if (RejectIncomingTxs(pfrom)) {
            LogPrintLevel(BCLog::NET, BCLog::Level::Debug, "sendtxrcncl received from peer=%d to which we indicated no tx relay; disconnecting\n", pfrom.GetId());
            pfrom.fDisconnect = true;
            return;
        }

        // Peer must not offer us reconciliations if they specified no tx relay support in VERSION.
        // This flag might also be false in other cases, but the RejectIncomingTxs check above
        // eliminates them, so that this flag fully represents what we are looking for.
        const auto* tx_relay = peer->GetTxRelay();
        if (!tx_relay || !WITH_LOCK(tx_relay->m_bloom_filter_mutex, return tx_relay->m_relay_txs)) {
            LogPrintLevel(BCLog::NET, BCLog::Level::Debug, "sendtxrcncl received from peer=%d which indicated no tx relay to us; disconnecting\n", pfrom.GetId());
            pfrom.fDisconnect = true;
            return;
        }

        uint32_t peer_txreconcl_version;
        uint64_t remote_salt;
        vRecv >> peer_txreconcl_version >> remote_salt;

        const ReconciliationRegisterResult result = m_txreconciliation->RegisterPeer(pfrom.GetId(), pfrom.IsInboundConn(),
                                                                                     peer_txreconcl_version, remote_salt);
        switch (result) {
        case ReconciliationRegisterResult::NOT_FOUND:
            LogPrintLevel(BCLog::NET, BCLog::Level::Debug, "Ignore unexpected txreconciliation signal from peer=%d\n", pfrom.GetId());
            break;
        case ReconciliationRegisterResult::SUCCESS:
            break;
        case ReconciliationRegisterResult::ALREADY_REGISTERED:
            LogPrintLevel(BCLog::NET, BCLog::Level::Debug, "txreconciliation protocol violation from peer=%d (sendtxrcncl received from already registered peer); disconnecting\n", pfrom.GetId());
            pfrom.fDisconnect = true;
            return;
        case ReconciliationRegisterResult::PROTOCOL_VIOLATION:
            LogPrintLevel(BCLog::NET, BCLog::Level::Debug, "txreconciliation protocol violation from peer=%d; disconnecting\n", pfrom.GetId());
            pfrom.fDisconnect = true;
            return;
        }
        return;
    }

    if (!pfrom.fSuccessfullyConnected) {
        LogPrint(BCLog::NET, "Unsupported message \"%s\" prior to verack from peer=%d\n", SanitizeString(msg_type), pfrom.GetId());
        return;
    }

    if (msg_type == NetMsgType::ADDR || msg_type == NetMsgType::ADDRV2) {
        int stream_version = vRecv.GetVersion();
        if (msg_type == NetMsgType::ADDRV2) {
            // Add ADDRV2_FORMAT to the version so that the CNetAddr and CAddress
            // unserialize methods know that an address in v2 format is coming.
            stream_version |= ADDRV2_FORMAT;
        }

        OverrideStream<CDataStream> s(&vRecv, vRecv.GetType(), stream_version);
        std::vector<CAddress> vAddr;

        s >> vAddr;

        if (!SetupAddressRelay(pfrom, *peer)) {
            LogPrint(BCLog::NET, "ignoring %s message from %s peer=%d\n", msg_type, pfrom.ConnectionTypeAsString(), pfrom.GetId());
            return;
        }

        if (vAddr.size() > MAX_ADDR_TO_SEND)
        {
            Misbehaving(*peer, 20, strprintf("%s message size = %u", msg_type, vAddr.size()));
            return;
        }

        // Store the new addresses
        std::vector<CAddress> vAddrOk;
        const auto current_a_time{Now<NodeSeconds>()};

        // Update/increment addr rate limiting bucket.
        const auto current_time{GetTime<std::chrono::microseconds>()};
        if (peer->m_addr_token_bucket < MAX_ADDR_PROCESSING_TOKEN_BUCKET) {
            // Don't increment bucket if it's already full
            const auto time_diff = std::max(current_time - peer->m_addr_token_timestamp, 0us);
            const double increment = Ticks<SecondsDouble>(time_diff) * MAX_ADDR_RATE_PER_SECOND;
            peer->m_addr_token_bucket = std::min<double>(peer->m_addr_token_bucket + increment, MAX_ADDR_PROCESSING_TOKEN_BUCKET);
        }
        peer->m_addr_token_timestamp = current_time;

        const bool rate_limited = !pfrom.HasPermission(NetPermissionFlags::Addr);
        uint64_t num_proc = 0;
        uint64_t num_rate_limit = 0;
        Shuffle(vAddr.begin(), vAddr.end(), FastRandomContext());
        for (CAddress& addr : vAddr)
        {
            if (interruptMsgProc)
                return;

            // Apply rate limiting.
            if (peer->m_addr_token_bucket < 1.0) {
                if (rate_limited) {
                    ++num_rate_limit;
                    continue;
                }
            } else {
                peer->m_addr_token_bucket -= 1.0;
            }
            // We only bother storing full nodes, though this may include
            // things which we would not make an outbound connection to, in
            // part because we may make feeler connections to them.
            if (!MayHaveUsefulAddressDB(addr.nServices) && !HasAllDesirableServiceFlags(addr.nServices))
                continue;

            if (addr.nTime <= NodeSeconds{100000000s} || addr.nTime > current_a_time + 10min) {
                addr.nTime = current_a_time - 5 * 24h;
            }
            AddAddressKnown(*peer, addr);
            if (m_banman && (m_banman->IsDiscouraged(addr) || m_banman->IsBanned(addr))) {
                // Do not process banned/discouraged addresses beyond remembering we received them
                continue;
            }
            ++num_proc;
            bool fReachable = IsReachable(addr);
            if (addr.nTime > current_a_time - 10min && !peer->m_getaddr_sent && vAddr.size() <= 10 && addr.IsRoutable()) {
                // Relay to a limited number of other nodes
                RelayAddress(pfrom.GetId(), addr, fReachable);
            }
            // Do not store addresses outside our network
            if (fReachable)
                vAddrOk.push_back(addr);
        }
        peer->m_addr_processed += num_proc;
        peer->m_addr_rate_limited += num_rate_limit;
        LogPrint(BCLog::NET, "Received addr: %u addresses (%u processed, %u rate-limited) from peer=%d\n",
                 vAddr.size(), num_proc, num_rate_limit, pfrom.GetId());

        m_addrman.Add(vAddrOk, pfrom.addr, 2h);
        if (vAddr.size() < 1000) peer->m_getaddr_sent = false;

        // AddrFetch: Require multiple addresses to avoid disconnecting on self-announcements
        if (pfrom.IsAddrFetchConn() && vAddr.size() > 1) {
            LogPrint(BCLog::NET, "addrfetch connection completed peer=%d; disconnecting\n", pfrom.GetId());
            pfrom.fDisconnect = true;
        }
        return;
    }

    if (msg_type == NetMsgType::INV) {
        std::vector<CInv> vInv;
        vRecv >> vInv;
        if (vInv.size() > MAX_INV_SZ)
        {
            Misbehaving(*peer, 20, strprintf("inv message size = %u", vInv.size()));
            return;
        }

        const bool reject_tx_invs{RejectIncomingTxs(pfrom)};

        LOCK(cs_main);

        const auto current_time{GetTime<std::chrono::microseconds>()};
        uint256* best_block{nullptr};

        for (CInv& inv : vInv) {
            if (interruptMsgProc) return;

            // Ignore INVs that don't match wtxidrelay setting.
            // Note that orphan parent fetching always uses MSG_TX GETDATAs regardless of the wtxidrelay setting.
            // This is fine as no INV messages are involved in that process.
            if (peer->m_wtxid_relay) {
                if (inv.IsMsgTx()) continue;
            } else {
                if (inv.IsMsgWtx()) continue;
            }

            if (inv.IsMsgBlk()) {
                const bool fAlreadyHave = AlreadyHaveBlock(inv.hash);
                LogPrint(BCLog::NET, "got inv: %s  %s peer=%d\n", inv.ToString(), fAlreadyHave ? "have" : "new", pfrom.GetId());

                UpdateBlockAvailability(pfrom.GetId(), inv.hash);
                if (!fAlreadyHave && !m_chainman.m_blockman.LoadingBlocks() && !IsBlockRequested(inv.hash)) {
                    // Headers-first is the primary method of announcement on
                    // the network. If a node fell back to sending blocks by
                    // inv, it may be for a re-org, or because we haven't
                    // completed initial headers sync. The final block hash
                    // provided should be the highest, so send a getheaders and
                    // then fetch the blocks we need to catch up.
                    best_block = &inv.hash;
                }
            } else if (inv.IsGenTxMsg()) {
                if (reject_tx_invs) {
                    LogPrint(BCLog::NET, "transaction (%s) inv sent in violation of protocol, disconnecting peer=%d\n", inv.hash.ToString(), pfrom.GetId());
                    pfrom.fDisconnect = true;
                    return;
                }
                const GenTxid gtxid = ToGenTxid(inv);
                const bool fAlreadyHave = AlreadyHaveTx(gtxid);
                LogPrint(BCLog::NET, "got inv: %s  %s peer=%d\n", inv.ToString(), fAlreadyHave ? "have" : "new", pfrom.GetId());

                AddKnownTx(*peer, inv.hash);
                if (!fAlreadyHave && !m_chainman.ActiveChainstate().IsInitialBlockDownload()) {
                    AddTxAnnouncement(pfrom, gtxid, current_time);
                }
            } else {
                LogPrint(BCLog::NET, "Unknown inv type \"%s\" received from peer=%d\n", inv.ToString(), pfrom.GetId());
            }
        }

        if (best_block != nullptr) {
            // If we haven't started initial headers-sync with this peer, then
            // consider sending a getheaders now. On initial startup, there's a
            // reliability vs bandwidth tradeoff, where we are only trying to do
            // initial headers sync with one peer at a time, with a long
            // timeout (at which point, if the sync hasn't completed, we will
            // disconnect the peer and then choose another). In the meantime,
            // as new blocks are found, we are willing to add one new peer per
            // block to sync with as well, to sync quicker in the case where
            // our initial peer is unresponsive (but less bandwidth than we'd
            // use if we turned on sync with all peers).
            CNodeState& state{*Assert(State(pfrom.GetId()))};
            if (state.fSyncStarted || (!peer->m_inv_triggered_getheaders_before_sync && *best_block != m_last_block_inv_triggering_headers_sync)) {
                if (MaybeSendGetHeaders(pfrom, GetLocator(m_chainman.m_best_header), *peer)) {
                    LogPrint(BCLog::NET, "getheaders (%d) %s to peer=%d\n",
                            m_chainman.m_best_header->nHeight, best_block->ToString(),
                            pfrom.GetId());
                }
                if (!state.fSyncStarted) {
                    peer->m_inv_triggered_getheaders_before_sync = true;
                    // Update the last block hash that triggered a new headers
                    // sync, so that we don't turn on headers sync with more
                    // than 1 new peer every new block.
                    m_last_block_inv_triggering_headers_sync = *best_block;
                }
            }
        }

        return;
    }

    if (msg_type == NetMsgType::GETDATA) {
        std::vector<CInv> vInv;
        vRecv >> vInv;
        if (vInv.size() > MAX_INV_SZ)
        {
            Misbehaving(*peer, 20, strprintf("getdata message size = %u", vInv.size()));
            return;
        }

        LogPrint(BCLog::NET, "received getdata (%u invsz) peer=%d\n", vInv.size(), pfrom.GetId());

        if (vInv.size() > 0) {
            LogPrint(BCLog::NET, "received getdata for: %s peer=%d\n", vInv[0].ToString(), pfrom.GetId());
        }

        {
            LOCK(peer->m_getdata_requests_mutex);
            peer->m_getdata_requests.insert(peer->m_getdata_requests.end(), vInv.begin(), vInv.end());
            ProcessGetData(pfrom, *peer, interruptMsgProc);
        }

        return;
    }

    if (msg_type == NetMsgType::GETBLOCKS) {
        CBlockLocator locator;
        uint256 hashStop;
        vRecv >> locator >> hashStop;

        if (locator.vHave.size() > MAX_LOCATOR_SZ) {
            LogPrint(BCLog::NET, "getblocks locator size %lld > %d, disconnect peer=%d\n", locator.vHave.size(), MAX_LOCATOR_SZ, pfrom.GetId());
            pfrom.fDisconnect = true;
            return;
        }

        // We might have announced the currently-being-connected tip using a
        // compact block, which resulted in the peer sending a getblocks
        // request, which we would otherwise respond to without the new block.
        // To avoid this situation we simply verify that we are on our best
        // known chain now. This is super overkill, but we handle it better
        // for getheaders requests, and there are no known nodes which support
        // compact blocks but still use getblocks to request blocks.
        {
            std::shared_ptr<const CBlock> a_recent_block;
            {
                LOCK(m_most_recent_block_mutex);
                a_recent_block = m_most_recent_block;
            }
            BlockValidationState state;
            if (!m_chainman.ActiveChainstate().ActivateBestChain(state, a_recent_block)) {
                LogPrint(BCLog::NET, "failed to activate chain (%s)\n", state.ToString());
            }
        }

        LOCK(cs_main);

        // Find the last block the caller has in the main chain
        const CBlockIndex* pindex = m_chainman.ActiveChainstate().FindForkInGlobalIndex(locator);

        // Send the rest of the chain
        if (pindex)
            pindex = m_chainman.ActiveChain().Next(pindex);
        int nLimit = 500;
        LogPrint(BCLog::NET, "getblocks %d to %s limit %d from peer=%d\n", (pindex ? pindex->nHeight : -1), hashStop.IsNull() ? "end" : hashStop.ToString(), nLimit, pfrom.GetId());
        for (; pindex; pindex = m_chainman.ActiveChain().Next(pindex))
        {
            if (pindex->GetBlockHash() == hashStop)
            {
                LogPrint(BCLog::NET, "  getblocks stopping at %d %s\n", pindex->nHeight, pindex->GetBlockHash().ToString());
                break;
            }
            // If pruning, don't inv blocks unless we have on disk and are likely to still have
            // for some reasonable time window (1 hour) that block relay might require.
            const int nPrunedBlocksLikelyToHave = MIN_BLOCKS_TO_KEEP - 3600 / m_chainparams.GetConsensus().nPowTargetSpacing;
            if (m_chainman.m_blockman.IsPruneMode() && (!(pindex->nStatus & BLOCK_HAVE_DATA) || pindex->nHeight <= m_chainman.ActiveChain().Tip()->nHeight - nPrunedBlocksLikelyToHave)) {
                LogPrint(BCLog::NET, " getblocks stopping, pruned or too old block at %d %s\n", pindex->nHeight, pindex->GetBlockHash().ToString());
                break;
            }
            WITH_LOCK(peer->m_block_inv_mutex, peer->m_blocks_for_inv_relay.push_back(pindex->GetBlockHash()));
            if (--nLimit <= 0) {
                // When this block is requested, we'll send an inv that'll
                // trigger the peer to getblocks the next batch of inventory.
                LogPrint(BCLog::NET, "  getblocks stopping at limit %d %s\n", pindex->nHeight, pindex->GetBlockHash().ToString());
                WITH_LOCK(peer->m_block_inv_mutex, {peer->m_continuation_block = pindex->GetBlockHash();});
                break;
            }
        }
        return;
    }

    if (msg_type == NetMsgType::GETBLOCKTXN) {
        BlockTransactionsRequest req;
        vRecv >> req;

        std::shared_ptr<const CBlock> recent_block;
        {
            LOCK(m_most_recent_block_mutex);
            if (m_most_recent_block_hash == req.blockhash)
                recent_block = m_most_recent_block;
            // Unlock m_most_recent_block_mutex to avoid cs_main lock inversion
        }
        if (recent_block) {
            SendBlockTransactions(pfrom, *peer, *recent_block, req);
            return;
        }

        {
            LOCK(cs_main);

            const CBlockIndex* pindex = m_chainman.m_blockman.LookupBlockIndex(req.blockhash);
            if (!pindex || !(pindex->nStatus & BLOCK_HAVE_DATA)) {
                LogPrint(BCLog::NET, "Peer %d sent us a getblocktxn for a block we don't have\n", pfrom.GetId());
                return;
            }

            if (pindex->nHeight >= m_chainman.ActiveChain().Height() - MAX_BLOCKTXN_DEPTH) {
                CBlock block;
                bool ret = ReadBlockFromDisk(block, pindex, m_chainparams.GetConsensus());
                assert(ret);

                SendBlockTransactions(pfrom, *peer, block, req);
                return;
            }
        }

        // If an older block is requested (should never happen in practice,
        // but can happen in tests) send a block response instead of a
        // blocktxn response. Sending a full block response instead of a
        // small blocktxn response is preferable in the case where a peer
        // might maliciously send lots of getblocktxn requests to trigger
        // expensive disk reads, because it will require the peer to
        // actually receive all the data read from disk over the network.
        LogPrint(BCLog::NET, "Peer %d sent us a getblocktxn for a block > %i deep\n", pfrom.GetId(), MAX_BLOCKTXN_DEPTH);
        CInv inv{MSG_WITNESS_BLOCK, req.blockhash};
        WITH_LOCK(peer->m_getdata_requests_mutex, peer->m_getdata_requests.push_back(inv));
        // The message processing loop will go around again (without pausing) and we'll respond then
        return;
    }

    if (msg_type == NetMsgType::GETHEADERS) {
        CBlockLocator locator;
        uint256 hashStop;
        vRecv >> locator >> hashStop;

        if (locator.vHave.size() > MAX_LOCATOR_SZ) {
            LogPrint(BCLog::NET, "getheaders locator size %lld > %d, disconnect peer=%d\n", locator.vHave.size(), MAX_LOCATOR_SZ, pfrom.GetId());
            pfrom.fDisconnect = true;
            return;
        }

        if (m_chainman.m_blockman.LoadingBlocks()) {
            LogPrint(BCLog::NET, "Ignoring getheaders from peer=%d while importing/reindexing\n", pfrom.GetId());
            return;
        }

        LOCK(cs_main);

        // Note that if we were to be on a chain that forks from the checkpointed
        // chain, then serving those headers to a peer that has seen the
        // checkpointed chain would cause that peer to disconnect us. Requiring
        // that our chainwork exceed the minimum chain work is a protection against
        // being fed a bogus chain when we started up for the first time and
        // getting partitioned off the honest network for serving that chain to
        // others.
        if (m_chainman.ActiveTip() == nullptr ||
                (m_chainman.ActiveTip()->nChainWork < m_chainman.MinimumChainWork() && !pfrom.HasPermission(NetPermissionFlags::Download))) {
            LogPrint(BCLog::NET, "Ignoring getheaders from peer=%d because active chain has too little work; sending empty response\n", pfrom.GetId());
            // Just respond with an empty headers message, to tell the peer to
            // go away but not treat us as unresponsive.
            m_connman.PushMessage(&pfrom, msgMaker.Make(NetMsgType::HEADERS, std::vector<CBlock>()));
            return;
        }

        CNodeState *nodestate = State(pfrom.GetId());
        const CBlockIndex* pindex = nullptr;
        if (locator.IsNull())
        {
            // If locator is null, return the hashStop block
            pindex = m_chainman.m_blockman.LookupBlockIndex(hashStop);
            if (!pindex) {
                return;
            }

            if (!BlockRequestAllowed(pindex)) {
                LogPrint(BCLog::NET, "%s: ignoring request from peer=%i for old block header that isn't in the main chain\n", __func__, pfrom.GetId());
                return;
            }
        }
        else
        {
            // Find the last block the caller has in the main chain
            pindex = m_chainman.ActiveChainstate().FindForkInGlobalIndex(locator);
            if (pindex)
                pindex = m_chainman.ActiveChain().Next(pindex);
        }

        // we must use CBlocks, as CBlockHeaders won't include the 0x00 nTx count at the end
        std::vector<CBlock> vHeaders;
        int nLimit = MAX_HEADERS_RESULTS;
        LogPrint(BCLog::NET, "getheaders %d to %s from peer=%d\n", (pindex ? pindex->nHeight : -1), hashStop.IsNull() ? "end" : hashStop.ToString(), pfrom.GetId());
        for (; pindex; pindex = m_chainman.ActiveChain().Next(pindex))
        {
            vHeaders.push_back(pindex->GetBlockHeader());
            if (--nLimit <= 0 || pindex->GetBlockHash() == hashStop)
                break;
        }
        // pindex can be nullptr either if we sent m_chainman.ActiveChain().Tip() OR
        // if our peer has m_chainman.ActiveChain().Tip() (and thus we are sending an empty
        // headers message). In both cases it's safe to update
        // pindexBestHeaderSent to be our tip.
        //
        // It is important that we simply reset the BestHeaderSent value here,
        // and not max(BestHeaderSent, newHeaderSent). We might have announced
        // the currently-being-connected tip using a compact block, which
        // resulted in the peer sending a headers request, which we respond to
        // without the new block. By resetting the BestHeaderSent, we ensure we
        // will re-announce the new block via headers (or compact blocks again)
        // in the SendMessages logic.
        nodestate->pindexBestHeaderSent = pindex ? pindex : m_chainman.ActiveChain().Tip();
        m_connman.PushMessage(&pfrom, msgMaker.Make(NetMsgType::HEADERS, vHeaders));
        return;
    }

    if (msg_type == NetMsgType::TX || msg_type == NetMsgType::DTX) {
        if (RejectIncomingTxs(pfrom)) {
            LogPrint(BCLog::NET, "transaction sent in violation of protocol peer=%d\n", pfrom.GetId());
            pfrom.fDisconnect = true;
            return;
        }

        // Stop processing the transaction early if we are still in IBD since we don't
        // have enough information to validate it yet. Sending unsolicited transactions
        // is not considered a protocol violation, so don't punish the peer.
        if (m_chainman.ActiveChainstate().IsInitialBlockDownload()) return;

        CTransactionRef ptx;
        vRecv >> ptx;
        const CTransaction& tx = *ptx;

        const uint256& txid = ptx->GetHash();
        const uint256& wtxid = ptx->GetWitnessHash();

        // When receiving a MSG_DTX we need to check if we need to randomly fluff.
        bool is_stem = msg_type == NetMsgType::DTX;
        if (is_stem) {
            auto fluff_rand = GetRandInternal(100);
            auto fluffed = fluff_rand < DANDELION_FLUFF_CHANCE;
            is_stem = !fluffed;
            LogPrint(BCLog::DANDELION, "fluff tx=%s fluff_rand=%d fluffed=%f\n", txid.ToString(), fluff_rand, fluffed);
        }

        const uint256& hash = peer->m_wtxid_relay ? wtxid : txid;
        AddKnownTx(*peer, hash);
        if (peer->m_wtxid_relay && txid != wtxid) {
            // Insert txid into m_tx_inventory_known_filter, even for
            // wtxidrelay peers. This prevents re-adding of
            // unconfirmed parents to the recently_announced
            // filter, when a child tx is requested. See
            // ProcessGetData().
            AddKnownTx(*peer, txid);
        }

        LOCK(cs_main);

        m_txrequest.ReceivedResponse(pfrom.GetId(), txid);
        if (tx.HasWitness()) m_txrequest.ReceivedResponse(pfrom.GetId(), wtxid);

        // We do the AlreadyHaveTx() check using wtxid, rather than txid - in the
        // absence of witness malleation, this is strictly better, because the
        // recent rejects filter may contain the wtxid but rarely contains
        // the txid of a segwit transaction that has been rejected.
        // In the presence of witness malleation, it's possible that by only
        // doing the check with wtxid, we could overlook a transaction which
        // was confirmed with a different witness, or exists in our mempool
        // with a different witness, but this has limited downside:
        // mempool validation does its own lookup of whether we have the txid
        // already; and an adversary can already relay us old transactions
        // (older than our recency filter) if trying to DoS us, without any need
        // for witness malleation.
        if (AlreadyHaveTx(GenTxid::Wtxid(wtxid))) {
            if (pfrom.HasPermission(NetPermissionFlags::ForceRelay)) {
                // Always relay transactions received from peers with forcerelay
                // permission, even if they were already in the mempool, allowing
                // the node to function as a gateway for nodes hidden behind it.
                if (!m_mempool.exists(GenTxid::Txid(tx.GetHash()))) {
                    LogPrintf("Not relaying non-mempool transaction %s from forcerelay peer=%d\n", tx.GetHash().ToString(), pfrom.GetId());
                } else {
                    LogPrintf("Force relaying tx %s from peer=%d\n", tx.GetHash().ToString(), pfrom.GetId());
                    RelayTransaction(tx.GetHash(), tx.GetWitnessHash());
                }
            }
            return;
        }

        const MempoolAcceptResult result = m_chainman.ProcessTransaction(ptx, /*test_accept=*/ false, is_stem);
        const TxValidationState& state = result.m_state;

        if (result.m_result_type == MempoolAcceptResult::ResultType::VALID) {
            // As this version of the transaction was acceptable, we can forget about any
            // requests for it.
            m_txrequest.ForgetTxHash(tx.GetHash());
            m_txrequest.ForgetTxHash(tx.GetWitnessHash());
            RelayTransaction(tx.GetHash(), tx.GetWitnessHash());
            m_orphanage.AddChildrenToWorkSet(tx);

            pfrom.m_last_tx_time = GetTime<std::chrono::seconds>();

            LogPrint(BCLog::MEMPOOL, "AcceptToMemoryPool: peer=%d: accepted %s (poolsz %u txn, %u kB)\n",
                pfrom.GetId(),
                tx.GetHash().ToString(),
                m_mempool.size(), m_mempool.DynamicMemoryUsage() / 1000);

            for (const CTransactionRef& removedTx : result.m_replaced_transactions.value()) {
                AddToCompactExtraTransactions(removedTx);
            }
        }
        else if (state.GetResult() == TxValidationResult::TX_MISSING_INPUTS)
        {
            bool fRejectedParents = false; // It may be the case that the orphans parents have all been rejected

            // Deduplicate parent txids, so that we don't have to loop over
            // the same parent txid more than once down below.
            std::vector<uint256> unique_parents;
            unique_parents.reserve(tx.vin.size());
            for (const CTxIn& txin : tx.vin) {
                // We start with all parents, and then remove duplicates below.
                unique_parents.push_back(txin.prevout.hash);
            }
            std::sort(unique_parents.begin(), unique_parents.end());
            unique_parents.erase(std::unique(unique_parents.begin(), unique_parents.end()), unique_parents.end());
            for (const uint256& parent_txid : unique_parents) {
                if (m_recent_rejects.contains(parent_txid)) {
                    fRejectedParents = true;
                    break;
                }
            }
            if (!fRejectedParents) {
                const auto current_time{GetTime<std::chrono::microseconds>()};

                for (const uint256& parent_txid : unique_parents) {
                    // Here, we only have the txid (and not wtxid) of the
                    // inputs, so we only request in txid mode, even for
                    // wtxidrelay peers.
                    // Eventually we should replace this with an improved
                    // protocol for getting all unconfirmed parents.
                    const auto gtxid{GenTxid::Txid(parent_txid)};
                    AddKnownTx(*peer, parent_txid);
                    if (!AlreadyHaveTx(gtxid)) AddTxAnnouncement(pfrom, gtxid, current_time);
                }

                if (m_orphanage.AddTx(ptx, pfrom.GetId())) {
                    AddToCompactExtraTransactions(ptx);
                }

                // Once added to the orphan pool, a tx is considered AlreadyHave, and we shouldn't request it anymore.
                m_txrequest.ForgetTxHash(tx.GetHash());
                m_txrequest.ForgetTxHash(tx.GetWitnessHash());

                // DoS prevention: do not allow m_orphanage to grow unbounded (see CVE-2012-3789)
                unsigned int nMaxOrphanTx = (unsigned int)std::max((int64_t)0, gArgs.GetIntArg("-maxorphantx", DEFAULT_MAX_ORPHAN_TRANSACTIONS));
                m_orphanage.LimitOrphans(nMaxOrphanTx);
            } else {
                LogPrint(BCLog::MEMPOOL, "not keeping orphan with rejected parents %s\n",tx.GetHash().ToString());
                // We will continue to reject this tx since it has rejected
                // parents so avoid re-requesting it from other peers.
                // Here we add both the txid and the wtxid, as we know that
                // regardless of what witness is provided, we will not accept
                // this, so we don't need to allow for redownload of this txid
                // from any of our non-wtxidrelay peers.
                m_recent_rejects.insert(tx.GetHash());
                m_recent_rejects.insert(tx.GetWitnessHash());
                m_txrequest.ForgetTxHash(tx.GetHash());
                m_txrequest.ForgetTxHash(tx.GetWitnessHash());
            }
        } else {
            if (state.GetResult() != TxValidationResult::TX_WITNESS_STRIPPED) {
                // We can add the wtxid of this transaction to our reject filter.
                // Do not add txids of witness transactions or witness-stripped
                // transactions to the filter, as they can have been malleated;
                // adding such txids to the reject filter would potentially
                // interfere with relay of valid transactions from peers that
                // do not support wtxid-based relay. See
                // https://github.com/bitcoin/bitcoin/issues/8279 for details.
                // We can remove this restriction (and always add wtxids to
                // the filter even for witness stripped transactions) once
                // wtxid-based relay is broadly deployed.
                // See also comments in https://github.com/bitcoin/bitcoin/pull/18044#discussion_r443419034
                // for concerns around weakening security of unupgraded nodes
                // if we start doing this too early.
                m_recent_rejects.insert(tx.GetWitnessHash());
                m_txrequest.ForgetTxHash(tx.GetWitnessHash());
                // If the transaction failed for TX_INPUTS_NOT_STANDARD,
                // then we know that the witness was irrelevant to the policy
                // failure, since this check depends only on the txid
                // (the scriptPubKey being spent is covered by the txid).
                // Add the txid to the reject filter to prevent repeated
                // processing of this transaction in the event that child
                // transactions are later received (resulting in
                // parent-fetching by txid via the orphan-handling logic).
                if (state.GetResult() == TxValidationResult::TX_INPUTS_NOT_STANDARD && tx.GetWitnessHash() != tx.GetHash()) {
                    m_recent_rejects.insert(tx.GetHash());
                    m_txrequest.ForgetTxHash(tx.GetHash());
                }
                if (RecursiveDynamicUsage(*ptx) < 100000) {
                    AddToCompactExtraTransactions(ptx);
                }
            }
        }

        // If a tx has been detected by m_recent_rejects, we will have reached
        // this point and the tx will have been ignored. Because we haven't
        // submitted the tx to our mempool, we won't have computed a DoS
        // score for it or determined exactly why we consider it invalid.
        //
        // This means we won't penalize any peer subsequently relaying a DoSy
        // tx (even if we penalized the first peer who gave it to us) because
        // we have to account for m_recent_rejects showing false positives. In
        // other words, we shouldn't penalize a peer if we aren't *sure* they
        // submitted a DoSy tx.
        //
        // Note that m_recent_rejects doesn't just record DoSy or invalid
        // transactions, but any tx not accepted by the mempool, which may be
        // due to node policy (vs. consensus). So we can't blanket penalize a
        // peer simply for relaying a tx that our m_recent_rejects has caught,
        // regardless of false positives.

        if (state.IsInvalid()) {
            LogPrint(BCLog::MEMPOOLREJ, "%s from peer=%d was not accepted: %s\n", tx.GetHash().ToString(),
                pfrom.GetId(),
                state.ToString());
            MaybePunishNodeForTx(pfrom.GetId(), state);
        }
        return;
    }

    if (msg_type == NetMsgType::CMPCTBLOCK)
    {
        // Ignore cmpctblock received while importing
        if (m_chainman.m_blockman.LoadingBlocks()) {
            LogPrint(BCLog::NET, "Unexpected cmpctblock message received from peer %d\n", pfrom.GetId());
            return;
        }

        CBlockHeaderAndShortTxIDs cmpctblock;
        vRecv >> cmpctblock;

        bool received_new_header = false;
        const auto blockhash = cmpctblock.header.GetHash();

        {
        LOCK(cs_main);

        const CBlockIndex* prev_block = m_chainman.m_blockman.LookupBlockIndex(cmpctblock.header.hashPrevBlock);
        if (!prev_block) {
            // Doesn't connect (or is genesis), instead of DoSing in AcceptBlockHeader, request deeper headers
            if (!m_chainman.ActiveChainstate().IsInitialBlockDownload()) {
                MaybeSendGetHeaders(pfrom, GetLocator(m_chainman.m_best_header), *peer);
            }
            return;
        } else if (prev_block->nChainWork + CalculateHeadersWork({cmpctblock.header}) < GetAntiDoSWorkThreshold()) {
            // If we get a low-work header in a compact block, we can ignore it.
            LogPrint(BCLog::NET, "Ignoring low-work compact block from peer %d\n", pfrom.GetId());
            return;
        }

        if (!m_chainman.m_blockman.LookupBlockIndex(blockhash)) {
            received_new_header = true;
        }
        }

        const CBlockIndex *pindex = nullptr;
        BlockValidationState state;
        if (!m_chainman.ProcessNewBlockHeaders({cmpctblock.header}, /*min_pow_checked=*/true, state, &pindex)) {
            if (state.IsInvalid()) {
                MaybePunishNodeForBlock(pfrom.GetId(), state, /*via_compact_block=*/true, "invalid header via cmpctblock");
                return;
            }
        }

        if (received_new_header) {
            LogPrintfCategory(BCLog::NET, "Saw new cmpctblock header hash=%s peer=%d\n",
                blockhash.ToString(), pfrom.GetId());
        }

        // When we succeed in decoding a block's txids from a cmpctblock
        // message we typically jump to the BLOCKTXN handling code, with a
        // dummy (empty) BLOCKTXN message, to re-use the logic there in
        // completing processing of the putative block (without cs_main).
        bool fProcessBLOCKTXN = false;
        CDataStream blockTxnMsg(SER_NETWORK, PROTOCOL_VERSION);

        // If we end up treating this as a plain headers message, call that as well
        // without cs_main.
        bool fRevertToHeaderProcessing = false;

        // Keep a CBlock for "optimistic" compactblock reconstructions (see
        // below)
        std::shared_ptr<CBlock> pblock = std::make_shared<CBlock>();
        bool fBlockReconstructed = false;

        {
        LOCK(cs_main);
        // If AcceptBlockHeader returned true, it set pindex
        assert(pindex);
        UpdateBlockAvailability(pfrom.GetId(), pindex->GetBlockHash());

        CNodeState *nodestate = State(pfrom.GetId());

        // If this was a new header with more work than our tip, update the
        // peer's last block announcement time
        if (received_new_header && pindex->nChainWork > m_chainman.ActiveChain().Tip()->nChainWork) {
            nodestate->m_last_block_announcement = GetTime();
        }

        std::map<uint256, std::pair<NodeId, std::list<QueuedBlock>::iterator> >::iterator blockInFlightIt = mapBlocksInFlight.find(pindex->GetBlockHash());
        bool fAlreadyInFlight = blockInFlightIt != mapBlocksInFlight.end();

        if (pindex->nStatus & BLOCK_HAVE_DATA) // Nothing to do here
            return;

        if (pindex->nChainWork <= m_chainman.ActiveChain().Tip()->nChainWork || // We know something better
                pindex->nTx != 0) { // We had this block at some point, but pruned it
            if (fAlreadyInFlight) {
                // We requested this block for some reason, but our mempool will probably be useless
                // so we just grab the block via normal getdata
                std::vector<CInv> vInv(1);
                vInv[0] = CInv(MSG_BLOCK | GetFetchFlags(*peer), blockhash);
                m_connman.PushMessage(&pfrom, msgMaker.Make(NetMsgType::GETDATA, vInv));
            }
            return;
        }

        // If we're not close to tip yet, give up and let parallel block fetch work its magic
        if (!fAlreadyInFlight && !CanDirectFetch()) {
            return;
        }

        // We want to be a bit conservative just to be extra careful about DoS
        // possibilities in compact block processing...
        if (pindex->nHeight <= m_chainman.ActiveChain().Height() + 2) {
            if ((!fAlreadyInFlight && nodestate->nBlocksInFlight < MAX_BLOCKS_IN_TRANSIT_PER_PEER) ||
                 (fAlreadyInFlight && blockInFlightIt->second.first == pfrom.GetId())) {
                std::list<QueuedBlock>::iterator* queuedBlockIt = nullptr;
                if (!BlockRequested(pfrom.GetId(), *pindex, &queuedBlockIt)) {
                    if (!(*queuedBlockIt)->partialBlock)
                        (*queuedBlockIt)->partialBlock.reset(new PartiallyDownloadedBlock(&m_mempool));
                    else {
                        // The block was already in flight using compact blocks from the same peer
                        LogPrint(BCLog::NET, "Peer sent us compact block we were already syncing!\n");
                        return;
                    }
                }

                PartiallyDownloadedBlock& partialBlock = *(*queuedBlockIt)->partialBlock;
                ReadStatus status = partialBlock.InitData(cmpctblock, vExtraTxnForCompact);
                if (status == READ_STATUS_INVALID) {
                    RemoveBlockRequest(pindex->GetBlockHash(), pfrom.GetId()); // Reset in-flight state in case Misbehaving does not result in a disconnect
                    Misbehaving(*peer, 100, "invalid compact block");
                    return;
                } else if (status == READ_STATUS_FAILED) {
                    // Duplicate txindexes, the block is now in-flight, so just request it
                    std::vector<CInv> vInv(1);
                    vInv[0] = CInv(MSG_BLOCK | GetFetchFlags(*peer), blockhash);
                    m_connman.PushMessage(&pfrom, msgMaker.Make(NetMsgType::GETDATA, vInv));
                    return;
                }

                BlockTransactionsRequest req;
                for (size_t i = 0; i < cmpctblock.BlockTxCount(); i++) {
                    if (!partialBlock.IsTxAvailable(i))
                        req.indexes.push_back(i);
                }
                if (req.indexes.empty()) {
                    // Dirty hack to jump to BLOCKTXN code (TODO: move message handling into their own functions)
                    BlockTransactions txn;
                    txn.blockhash = blockhash;
                    blockTxnMsg << txn;
                    fProcessBLOCKTXN = true;
                } else {
                    req.blockhash = pindex->GetBlockHash();
                    m_connman.PushMessage(&pfrom, msgMaker.Make(NetMsgType::GETBLOCKTXN, req));
                }
            } else {
                // This block is either already in flight from a different
                // peer, or this peer has too many blocks outstanding to
                // download from.
                // Optimistically try to reconstruct anyway since we might be
                // able to without any round trips.
                PartiallyDownloadedBlock tempBlock(&m_mempool);
                ReadStatus status = tempBlock.InitData(cmpctblock, vExtraTxnForCompact);
                if (status != READ_STATUS_OK) {
                    // TODO: don't ignore failures
                    return;
                }
                std::vector<CTransactionRef> dummy;
                status = tempBlock.FillBlock(*pblock, dummy);
                if (status == READ_STATUS_OK) {
                    fBlockReconstructed = true;
                }
            }
        } else {
            if (fAlreadyInFlight) {
                // We requested this block, but its far into the future, so our
                // mempool will probably be useless - request the block normally
                std::vector<CInv> vInv(1);
                vInv[0] = CInv(MSG_BLOCK | GetFetchFlags(*peer), blockhash);
                m_connman.PushMessage(&pfrom, msgMaker.Make(NetMsgType::GETDATA, vInv));
                return;
            } else {
                // If this was an announce-cmpctblock, we want the same treatment as a header message
                fRevertToHeaderProcessing = true;
            }
        }
        } // cs_main

        if (fProcessBLOCKTXN) {
            return ProcessMessage(pfrom, NetMsgType::BLOCKTXN, blockTxnMsg, time_received, interruptMsgProc);
        }

        if (fRevertToHeaderProcessing) {
            // Headers received from HB compact block peers are permitted to be
            // relayed before full validation (see BIP 152), so we don't want to disconnect
            // the peer if the header turns out to be for an invalid block.
            // Note that if a peer tries to build on an invalid chain, that
            // will be detected and the peer will be disconnected/discouraged.
            return ProcessHeadersMessage(pfrom, *peer, {cmpctblock.header}, /*via_compact_block=*/true);
        }

        if (fBlockReconstructed) {
            // If we got here, we were able to optimistically reconstruct a
            // block that is in flight from some other peer.
            {
                LOCK(cs_main);
                mapBlockSource.emplace(pblock->GetHash(), std::make_pair(pfrom.GetId(), false));
            }
            // Setting force_processing to true means that we bypass some of
            // our anti-DoS protections in AcceptBlock, which filters
            // unrequested blocks that might be trying to waste our resources
            // (eg disk space). Because we only try to reconstruct blocks when
            // we're close to caught up (via the CanDirectFetch() requirement
            // above, combined with the behavior of not requesting blocks until
            // we have a chain with at least the minimum chain work), and we ignore
            // compact blocks with less work than our tip, it is safe to treat
            // reconstructed compact blocks as having been requested.
            ProcessBlock(pfrom, pblock, /*force_processing=*/true, /*min_pow_checked=*/true);
            LOCK(cs_main); // hold cs_main for CBlockIndex::IsValid()
            if (pindex->IsValid(BLOCK_VALID_TRANSACTIONS)) {
                // Clear download state for this block, which is in
                // process from some other peer.  We do this after calling
                // ProcessNewBlock so that a malleated cmpctblock announcement
                // can't be used to interfere with block relay.
                RemoveBlockRequest(pblock->GetHash(), std::nullopt);
            }
        }
        return;
    }

    if (msg_type == NetMsgType::BLOCKTXN)
    {
        // Ignore blocktxn received while importing
        if (m_chainman.m_blockman.LoadingBlocks()) {
            LogPrint(BCLog::NET, "Unexpected blocktxn message received from peer %d\n", pfrom.GetId());
            return;
        }

        BlockTransactions resp;
        vRecv >> resp;

        std::shared_ptr<CBlock> pblock = std::make_shared<CBlock>();
        bool fBlockRead = false;
        {
            LOCK(cs_main);

            std::map<uint256, std::pair<NodeId, std::list<QueuedBlock>::iterator> >::iterator it = mapBlocksInFlight.find(resp.blockhash);
            if (it == mapBlocksInFlight.end() || !it->second.second->partialBlock ||
                    it->second.first != pfrom.GetId()) {
                LogPrint(BCLog::NET, "Peer %d sent us block transactions for block we weren't expecting\n", pfrom.GetId());
                return;
            }

            PartiallyDownloadedBlock& partialBlock = *it->second.second->partialBlock;
            ReadStatus status = partialBlock.FillBlock(*pblock, resp.txn);
            if (status == READ_STATUS_INVALID) {
                RemoveBlockRequest(resp.blockhash, pfrom.GetId()); // Reset in-flight state in case Misbehaving does not result in a disconnect
                Misbehaving(*peer, 100, "invalid compact block/non-matching block transactions");
                return;
            } else if (status == READ_STATUS_FAILED) {
                // Might have collided, fall back to getdata now :(
                std::vector<CInv> invs;
                invs.push_back(CInv(MSG_BLOCK | GetFetchFlags(*peer), resp.blockhash));
                m_connman.PushMessage(&pfrom, msgMaker.Make(NetMsgType::GETDATA, invs));
            } else {
                // Block is either okay, or possibly we received
                // READ_STATUS_CHECKBLOCK_FAILED.
                // Note that CheckBlock can only fail for one of a few reasons:
                // 1. bad-proof-of-work (impossible here, because we've already
                //    accepted the header)
                // 2. merkleroot doesn't match the transactions given (already
                //    caught in FillBlock with READ_STATUS_FAILED, so
                //    impossible here)
                // 3. the block is otherwise invalid (eg invalid coinbase,
                //    block is too big, too many legacy sigops, etc).
                // So if CheckBlock failed, #3 is the only possibility.
                // Under BIP 152, we don't discourage the peer unless proof of work is
                // invalid (we don't require all the stateless checks to have
                // been run).  This is handled below, so just treat this as
                // though the block was successfully read, and rely on the
                // handling in ProcessNewBlock to ensure the block index is
                // updated, etc.
                RemoveBlockRequest(resp.blockhash, pfrom.GetId()); // it is now an empty pointer
                fBlockRead = true;
                // mapBlockSource is used for potentially punishing peers and
                // updating which peers send us compact blocks, so the race
                // between here and cs_main in ProcessNewBlock is fine.
                // BIP 152 permits peers to relay compact blocks after validating
                // the header only; we should not punish peers if the block turns
                // out to be invalid.
                mapBlockSource.emplace(resp.blockhash, std::make_pair(pfrom.GetId(), false));
            }
        } // Don't hold cs_main when we call into ProcessNewBlock
        if (fBlockRead) {
            // Since we requested this block (it was in mapBlocksInFlight), force it to be processed,
            // even if it would not be a candidate for new tip (missing previous block, chain not long enough, etc)
            // This bypasses some anti-DoS logic in AcceptBlock (eg to prevent
            // disk-space attacks), but this should be safe due to the
            // protections in the compact block handler -- see related comment
            // in compact block optimistic reconstruction handling.
            ProcessBlock(pfrom, pblock, /*force_processing=*/true, /*min_pow_checked=*/true);
        }
        return;
    }

    if (msg_type == NetMsgType::HEADERS)
    {
        // Ignore headers received while importing
        if (m_chainman.m_blockman.LoadingBlocks()) {
            LogPrint(BCLog::NET, "Unexpected headers message received from peer %d\n", pfrom.GetId());
            return;
        }

        // Assume that this is in response to any outstanding getheaders
        // request we may have sent, and clear out the time of our last request
        peer->m_last_getheaders_timestamp = {};

        std::vector<CBlockHeader> headers;

        // Bypass the normal CBlock deserialization, as we don't want to risk deserializing 2000 full blocks.
        unsigned int nCount = ReadCompactSize(vRecv);
        if (nCount > MAX_HEADERS_RESULTS) {
            Misbehaving(*peer, 20, strprintf("headers message size = %u", nCount));
            return;
        }
        headers.resize(nCount);
        for (unsigned int n = 0; n < nCount; n++) {
            vRecv >> headers[n];
            ReadCompactSize(vRecv); // ignore tx count; assume it is 0.
        }

        ProcessHeadersMessage(pfrom, *peer, std::move(headers), /*via_compact_block=*/false);

        // Check if the headers presync progress needs to be reported to validation.
        // This needs to be done without holding the m_headers_presync_mutex lock.
        if (m_headers_presync_should_signal.exchange(false)) {
            HeadersPresyncStats stats;
            {
                LOCK(m_headers_presync_mutex);
                auto it = m_headers_presync_stats.find(m_headers_presync_bestpeer);
                if (it != m_headers_presync_stats.end()) stats = it->second;
            }
            if (stats.second) {
                m_chainman.ReportHeadersPresync(stats.first, stats.second->first, stats.second->second);
            }
        }

        return;
    }

    if (msg_type == NetMsgType::BLOCK)
    {
        // Ignore block received while importing
        if (m_chainman.m_blockman.LoadingBlocks()) {
            LogPrint(BCLog::NET, "Unexpected block message received from peer %d\n", pfrom.GetId());
            return;
        }

        std::shared_ptr<CBlock> pblock = std::make_shared<CBlock>();
        vRecv >> *pblock;

        LogPrint(BCLog::NET, "received block %s peer=%d\n", pblock->GetHash().ToString(), pfrom.GetId());

        bool forceProcessing = false;
        const uint256 hash(pblock->GetHash());
        bool min_pow_checked = false;
        {
            LOCK(cs_main);
            // Always process the block if we requested it, since we may
            // need it even when it's not a candidate for a new best tip.
            forceProcessing = IsBlockRequested(hash);
            RemoveBlockRequest(hash, pfrom.GetId());
            // mapBlockSource is only used for punishing peers and setting
            // which peers send us compact blocks, so the race between here and
            // cs_main in ProcessNewBlock is fine.
            mapBlockSource.emplace(hash, std::make_pair(pfrom.GetId(), true));

            // Check work on this block against our anti-dos thresholds.
            const CBlockIndex* prev_block = m_chainman.m_blockman.LookupBlockIndex(pblock->hashPrevBlock);
            if (prev_block && prev_block->nChainWork + CalculateHeadersWork({pblock->GetBlockHeader()}) >= GetAntiDoSWorkThreshold()) {
                min_pow_checked = true;
            }
        }
        ProcessBlock(pfrom, pblock, forceProcessing, min_pow_checked);
        return;
    }

    if (msg_type == NetMsgType::GETADDR) {
        // This asymmetric behavior for inbound and outbound connections was introduced
        // to prevent a fingerprinting attack: an attacker can send specific fake addresses
        // to users' AddrMan and later request them by sending getaddr messages.
        // Making nodes which are behind NAT and can only make outgoing connections ignore
        // the getaddr message mitigates the attack.
        if (!pfrom.IsInboundConn()) {
            LogPrint(BCLog::NET, "Ignoring \"getaddr\" from %s connection. peer=%d\n", pfrom.ConnectionTypeAsString(), pfrom.GetId());
            return;
        }

        // Since this must be an inbound connection, SetupAddressRelay will
        // never fail.
        Assume(SetupAddressRelay(pfrom, *peer));

        // Only send one GetAddr response per connection to reduce resource waste
        // and discourage addr stamping of INV announcements.
        if (peer->m_getaddr_recvd) {
            LogPrint(BCLog::NET, "Ignoring repeated \"getaddr\". peer=%d\n", pfrom.GetId());
            return;
        }
        peer->m_getaddr_recvd = true;

        peer->m_addrs_to_send.clear();
        std::vector<CAddress> vAddr;
        if (pfrom.HasPermission(NetPermissionFlags::Addr)) {
            vAddr = m_connman.GetAddresses(MAX_ADDR_TO_SEND, MAX_PCT_ADDR_TO_SEND, /*network=*/std::nullopt);
        } else {
            vAddr = m_connman.GetAddresses(pfrom, MAX_ADDR_TO_SEND, MAX_PCT_ADDR_TO_SEND);
        }
        FastRandomContext insecure_rand;
        for (const CAddress &addr : vAddr) {
            PushAddress(*peer, addr, insecure_rand);
        }
        return;
    }

    if (msg_type == NetMsgType::MEMPOOL) {
        // Only process received mempool messages if we advertise NODE_BLOOM
        // or if the peer has mempool permissions.
        if (!(peer->m_our_services & NODE_BLOOM) && !pfrom.HasPermission(NetPermissionFlags::Mempool))
        {
            if (!pfrom.HasPermission(NetPermissionFlags::NoBan))
            {
                LogPrint(BCLog::NET, "mempool request with bloom filters disabled, disconnect peer=%d\n", pfrom.GetId());
                pfrom.fDisconnect = true;
            }
            return;
        }

        if (m_connman.OutboundTargetReached(false) && !pfrom.HasPermission(NetPermissionFlags::Mempool))
        {
            if (!pfrom.HasPermission(NetPermissionFlags::NoBan))
            {
                LogPrint(BCLog::NET, "mempool request with bandwidth limit reached, disconnect peer=%d\n", pfrom.GetId());
                pfrom.fDisconnect = true;
            }
            return;
        }

        if (auto tx_relay = peer->GetTxRelay(); tx_relay != nullptr) {
            LOCK(tx_relay->m_tx_inventory_mutex);
            tx_relay->m_send_mempool = true;
        }
        return;
    }

    if (msg_type == NetMsgType::PING) {
        if (pfrom.GetCommonVersion() > BIP0031_VERSION) {
            uint64_t nonce = 0;
            vRecv >> nonce;
            // Echo the message back with the nonce. This allows for two useful features:
            //
            // 1) A remote node can quickly check if the connection is operational
            // 2) Remote nodes can measure the latency of the network thread. If this node
            //    is overloaded it won't respond to pings quickly and the remote node can
            //    avoid sending us more work, like chain download requests.
            //
            // The nonce stops the remote getting confused between different pings: without
            // it, if the remote node sends a ping once per second and this node takes 5
            // seconds to respond to each, the 5th ping the remote sends would appear to
            // return very quickly.
            m_connman.PushMessage(&pfrom, msgMaker.Make(NetMsgType::PONG, nonce));
        }
        return;
    }

    if (msg_type == NetMsgType::PONG) {
        const auto ping_end = time_received;
        uint64_t nonce = 0;
        size_t nAvail = vRecv.in_avail();
        bool bPingFinished = false;
        std::string sProblem;

        if (nAvail >= sizeof(nonce)) {
            vRecv >> nonce;

            // Only process pong message if there is an outstanding ping (old ping without nonce should never pong)
            if (peer->m_ping_nonce_sent != 0) {
                if (nonce == peer->m_ping_nonce_sent) {
                    // Matching pong received, this ping is no longer outstanding
                    bPingFinished = true;
                    const auto ping_time = ping_end - peer->m_ping_start.load();
                    if (ping_time.count() >= 0) {
                        // Let connman know about this successful ping-pong
                        pfrom.PongReceived(ping_time);
                    } else {
                        // This should never happen
                        sProblem = "Timing mishap";
                    }
                } else {
                    // Nonce mismatches are normal when pings are overlapping
                    sProblem = "Nonce mismatch";
                    if (nonce == 0) {
                        // This is most likely a bug in another implementation somewhere; cancel this ping
                        bPingFinished = true;
                        sProblem = "Nonce zero";
                    }
                }
            } else {
                sProblem = "Unsolicited pong without ping";
            }
        } else {
            // This is most likely a bug in another implementation somewhere; cancel this ping
            bPingFinished = true;
            sProblem = "Short payload";
        }

        if (!(sProblem.empty())) {
            LogPrint(BCLog::NET, "pong peer=%d: %s, %x expected, %x received, %u bytes\n",
                pfrom.GetId(),
                sProblem,
                peer->m_ping_nonce_sent,
                nonce,
                nAvail);
        }
        if (bPingFinished) {
            peer->m_ping_nonce_sent = 0;
        }
        return;
    }

    if (msg_type == NetMsgType::FILTERLOAD) {
        if (!(peer->m_our_services & NODE_BLOOM)) {
            LogPrint(BCLog::NET, "filterload received despite not offering bloom services from peer=%d; disconnecting\n", pfrom.GetId());
            pfrom.fDisconnect = true;
            return;
        }
        CBloomFilter filter;
        vRecv >> filter;

        if (!filter.IsWithinSizeConstraints())
        {
            // There is no excuse for sending a too-large filter
            Misbehaving(*peer, 100, "too-large bloom filter");
        } else if (auto tx_relay = peer->GetTxRelay(); tx_relay != nullptr) {
            {
                LOCK(tx_relay->m_bloom_filter_mutex);
                tx_relay->m_bloom_filter.reset(new CBloomFilter(filter));
                tx_relay->m_relay_txs = true;
            }
            pfrom.m_bloom_filter_loaded = true;
            pfrom.m_relays_txs = true;
        }
        return;
    }

    if (msg_type == NetMsgType::FILTERADD) {
        if (!(peer->m_our_services & NODE_BLOOM)) {
            LogPrint(BCLog::NET, "filteradd received despite not offering bloom services from peer=%d; disconnecting\n", pfrom.GetId());
            pfrom.fDisconnect = true;
            return;
        }
        std::vector<unsigned char> vData;
        vRecv >> vData;

        // Nodes must NEVER send a data item > 520 bytes (the max size for a script data object,
        // and thus, the maximum size any matched object can have) in a filteradd message
        bool bad = false;
        if (vData.size() > MAX_SCRIPT_ELEMENT_SIZE) {
            bad = true;
        } else if (auto tx_relay = peer->GetTxRelay(); tx_relay != nullptr) {
            LOCK(tx_relay->m_bloom_filter_mutex);
            if (tx_relay->m_bloom_filter) {
                tx_relay->m_bloom_filter->insert(vData);
            } else {
                bad = true;
            }
        }
        if (bad) {
            Misbehaving(*peer, 100, "bad filteradd message");
        }
        return;
    }

    if (msg_type == NetMsgType::FILTERCLEAR) {
        if (!(peer->m_our_services & NODE_BLOOM)) {
            LogPrint(BCLog::NET, "filterclear received despite not offering bloom services from peer=%d; disconnecting\n", pfrom.GetId());
            pfrom.fDisconnect = true;
            return;
        }
        auto tx_relay = peer->GetTxRelay();
        if (!tx_relay) return;

        {
            LOCK(tx_relay->m_bloom_filter_mutex);
            tx_relay->m_bloom_filter = nullptr;
            tx_relay->m_relay_txs = true;
        }
        pfrom.m_bloom_filter_loaded = false;
        pfrom.m_relays_txs = true;
        return;
    }

    if (msg_type == NetMsgType::FEEFILTER) {
        CAmount newFeeFilter = 0;
        vRecv >> newFeeFilter;
        if (MoneyRange(newFeeFilter)) {
            if (auto tx_relay = peer->GetTxRelay(); tx_relay != nullptr) {
                tx_relay->m_fee_filter_received = newFeeFilter;
            }
            LogPrint(BCLog::NET, "received: feefilter of %s from peer=%d\n", CFeeRate(newFeeFilter).ToString(), pfrom.GetId());
        }
        return;
    }

    if (msg_type == NetMsgType::GETCFILTERS) {
        ProcessGetCFilters(pfrom, *peer, vRecv);
        return;
    }

    if (msg_type == NetMsgType::GETCFHEADERS) {
        ProcessGetCFHeaders(pfrom, *peer, vRecv);
        return;
    }

    if (msg_type == NetMsgType::GETCFCHECKPT) {
        ProcessGetCFCheckPt(pfrom, *peer, vRecv);
        return;
    }

    if (msg_type == NetMsgType::NOTFOUND) {
        std::vector<CInv> vInv;
        vRecv >> vInv;
        if (vInv.size() <= MAX_PEER_TX_ANNOUNCEMENTS + MAX_BLOCKS_IN_TRANSIT_PER_PEER) {
            LOCK(::cs_main);
            for (CInv &inv : vInv) {
                if (inv.IsGenTxMsg()) {
                    // If we receive a NOTFOUND message for a tx we requested, mark the announcement for it as
                    // completed in TxRequestTracker.
                    m_txrequest.ReceivedResponse(pfrom.GetId(), inv.hash);
                }
            }
        }
        return;
    }

    // Ignore unknown commands for extensibility
    LogPrint(BCLog::NET, "Unknown command \"%s\" from peer=%d\n", SanitizeString(msg_type), pfrom.GetId());
    return;
}

bool PeerManagerImpl::MaybeDiscourageAndDisconnect(CNode& pnode, Peer& peer)
{
    {
        LOCK(peer.m_misbehavior_mutex);

        // There's nothing to do if the m_should_discourage flag isn't set
        if (!peer.m_should_discourage) return false;

        peer.m_should_discourage = false;
    } // peer.m_misbehavior_mutex

    if (pnode.HasPermission(NetPermissionFlags::NoBan)) {
        // We never disconnect or discourage peers for bad behavior if they have NetPermissionFlags::NoBan permission
        LogPrintf("Warning: not punishing noban peer %d!\n", peer.m_id);
        return false;
    }

    if (pnode.IsManualConn()) {
        // We never disconnect or discourage manual peers for bad behavior
        LogPrintf("Warning: not punishing manually connected peer %d!\n", peer.m_id);
        return false;
    }

    if (pnode.addr.IsLocal()) {
        // We disconnect local peers for bad behavior but don't discourage (since that would discourage
        // all peers on the same local address)
        LogPrint(BCLog::NET, "Warning: disconnecting but not discouraging %s peer %d!\n",
                 pnode.m_inbound_onion ? "inbound onion" : "local", peer.m_id);
        pnode.fDisconnect = true;
        return true;
    }

    // Normal case: Disconnect the peer and discourage all nodes sharing the address
    LogPrint(BCLog::NET, "Disconnecting and discouraging peer %d!\n", peer.m_id);
    if (m_banman) m_banman->Discourage(pnode.addr);
    m_connman.DisconnectNode(pnode.addr);
    return true;
}

bool PeerManagerImpl::ProcessMessages(CNode* pfrom, std::atomic<bool>& interruptMsgProc)
{
    AssertLockHeld(g_msgproc_mutex);

    PeerRef peer = GetPeerRef(pfrom->GetId());
    if (peer == nullptr) return false;

    {
        LOCK(peer->m_getdata_requests_mutex);
        if (!peer->m_getdata_requests.empty()) {
            ProcessGetData(*pfrom, *peer, interruptMsgProc);
        }
    }

    const bool processed_orphan = ProcessOrphanTx(*peer);

    if (pfrom->fDisconnect)
        return false;

    if (processed_orphan) return true;

    // this maintains the order of responses
    // and prevents m_getdata_requests to grow unbounded
    {
        LOCK(peer->m_getdata_requests_mutex);
        if (!peer->m_getdata_requests.empty()) return true;
    }

    // Don't bother if send buffer is too full to respond anyway
    if (pfrom->fPauseSend) return false;

    auto poll_result{pfrom->PollMessage()};
    if (!poll_result) {
        // No message to process
        return false;
    }

    CNetMessage& msg{poll_result->first};
    bool fMoreWork = poll_result->second;

    TRACE6(net, inbound_message,
        pfrom->GetId(),
        pfrom->m_addr_name.c_str(),
        pfrom->ConnectionTypeAsString().c_str(),
        msg.m_type.c_str(),
        msg.m_recv.size(),
        msg.m_recv.data()
    );

    if (gArgs.GetBoolArg("-capturemessages", false)) {
        CaptureMessage(pfrom->addr, msg.m_type, MakeUCharSpan(msg.m_recv), /*is_incoming=*/true);
    }

    msg.SetVersion(pfrom->GetCommonVersion());

    try {
        ProcessMessage(*pfrom, msg.m_type, msg.m_recv, msg.m_time, interruptMsgProc);
        if (interruptMsgProc) return false;
        {
            LOCK(peer->m_getdata_requests_mutex);
            if (!peer->m_getdata_requests.empty()) fMoreWork = true;
        }
        // Does this peer has an orphan ready to reconsider?
        // (Note: we may have provided a parent for an orphan provided
        //  by another peer that was already processed; in that case,
        //  the extra work may not be noticed, possibly resulting in an
        //  unnecessary 100ms delay)
        if (m_orphanage.HaveTxToReconsider(peer->m_id)) fMoreWork = true;
    } catch (const std::exception& e) {
        LogPrint(BCLog::NET, "%s(%s, %u bytes): Exception '%s' (%s) caught\n", __func__, SanitizeString(msg.m_type), msg.m_message_size, e.what(), typeid(e).name());
    } catch (...) {
        LogPrint(BCLog::NET, "%s(%s, %u bytes): Unknown exception caught\n", __func__, SanitizeString(msg.m_type), msg.m_message_size);
    }

    return fMoreWork;
}

void PeerManagerImpl::ConsiderEviction(CNode& pto, Peer& peer, std::chrono::seconds time_in_seconds)
{
    AssertLockHeld(cs_main);

    CNodeState &state = *State(pto.GetId());

    if (!state.m_chain_sync.m_protect && pto.IsOutboundOrBlockRelayConn() && state.fSyncStarted) {
        // This is an outbound peer subject to disconnection if they don't
        // announce a block with as much work as the current tip within
        // CHAIN_SYNC_TIMEOUT + HEADERS_RESPONSE_TIME seconds (note: if
        // their chain has more work than ours, we should sync to it,
        // unless it's invalid, in which case we should find that out and
        // disconnect from them elsewhere).
        if (state.pindexBestKnownBlock != nullptr && state.pindexBestKnownBlock->nChainWork >= m_chainman.ActiveChain().Tip()->nChainWork) {
            if (state.m_chain_sync.m_timeout != 0s) {
                state.m_chain_sync.m_timeout = 0s;
                state.m_chain_sync.m_work_header = nullptr;
                state.m_chain_sync.m_sent_getheaders = false;
            }
        } else if (state.m_chain_sync.m_timeout == 0s || (state.m_chain_sync.m_work_header != nullptr && state.pindexBestKnownBlock != nullptr && state.pindexBestKnownBlock->nChainWork >= state.m_chain_sync.m_work_header->nChainWork)) {
            // Our best block known by this peer is behind our tip, and we're either noticing
            // that for the first time, OR this peer was able to catch up to some earlier point
            // where we checked against our tip.
            // Either way, set a new timeout based on current tip.
            state.m_chain_sync.m_timeout = time_in_seconds + CHAIN_SYNC_TIMEOUT;
            state.m_chain_sync.m_work_header = m_chainman.ActiveChain().Tip();
            state.m_chain_sync.m_sent_getheaders = false;
        } else if (state.m_chain_sync.m_timeout > 0s && time_in_seconds > state.m_chain_sync.m_timeout) {
            // No evidence yet that our peer has synced to a chain with work equal to that
            // of our tip, when we first detected it was behind. Send a single getheaders
            // message to give the peer a chance to update us.
            if (state.m_chain_sync.m_sent_getheaders) {
                // They've run out of time to catch up!
                LogPrintf("Disconnecting outbound peer %d for old chain, best known block = %s\n", pto.GetId(), state.pindexBestKnownBlock != nullptr ? state.pindexBestKnownBlock->GetBlockHash().ToString() : "<none>");
                pto.fDisconnect = true;
            } else {
                assert(state.m_chain_sync.m_work_header);
                // Here, we assume that the getheaders message goes out,
                // because it'll either go out or be skipped because of a
                // getheaders in-flight already, in which case the peer should
                // still respond to us with a sufficiently high work chain tip.
                MaybeSendGetHeaders(pto,
                        GetLocator(state.m_chain_sync.m_work_header->pprev),
                        peer);
                LogPrint(BCLog::NET, "sending getheaders to outbound peer=%d to verify chain work (current best known block:%s, benchmark blockhash: %s)\n", pto.GetId(), state.pindexBestKnownBlock != nullptr ? state.pindexBestKnownBlock->GetBlockHash().ToString() : "<none>", state.m_chain_sync.m_work_header->GetBlockHash().ToString());
                state.m_chain_sync.m_sent_getheaders = true;
                // Bump the timeout to allow a response, which could clear the timeout
                // (if the response shows the peer has synced), reset the timeout (if
                // the peer syncs to the required work but not to our tip), or result
                // in disconnect (if we advance to the timeout and pindexBestKnownBlock
                // has not sufficiently progressed)
                state.m_chain_sync.m_timeout = time_in_seconds + HEADERS_RESPONSE_TIME;
            }
        }
    }
}

void PeerManagerImpl::EvictExtraOutboundPeers(std::chrono::seconds now)
{
    // If we have any extra block-relay-only peers, disconnect the youngest unless
    // it's given us a block -- in which case, compare with the second-youngest, and
    // out of those two, disconnect the peer who least recently gave us a block.
    // The youngest block-relay-only peer would be the extra peer we connected
    // to temporarily in order to sync our tip; see net.cpp.
    // Note that we use higher nodeid as a measure for most recent connection.
    if (m_connman.GetExtraBlockRelayCount() > 0) {
        std::pair<NodeId, std::chrono::seconds> youngest_peer{-1, 0}, next_youngest_peer{-1, 0};

        m_connman.ForEachNode([&](CNode* pnode) {
            if (!pnode->IsBlockOnlyConn() || pnode->fDisconnect) return;
            if (pnode->GetId() > youngest_peer.first) {
                next_youngest_peer = youngest_peer;
                youngest_peer.first = pnode->GetId();
                youngest_peer.second = pnode->m_last_block_time;
            }
        });
        NodeId to_disconnect = youngest_peer.first;
        if (youngest_peer.second > next_youngest_peer.second) {
            // Our newest block-relay-only peer gave us a block more recently;
            // disconnect our second youngest.
            to_disconnect = next_youngest_peer.first;
        }
        m_connman.ForNode(to_disconnect, [&](CNode* pnode) EXCLUSIVE_LOCKS_REQUIRED(::cs_main) {
            AssertLockHeld(::cs_main);
            // Make sure we're not getting a block right now, and that
            // we've been connected long enough for this eviction to happen
            // at all.
            // Note that we only request blocks from a peer if we learn of a
            // valid headers chain with at least as much work as our tip.
            CNodeState *node_state = State(pnode->GetId());
            if (node_state == nullptr ||
                (now - pnode->m_connected >= MINIMUM_CONNECT_TIME && node_state->nBlocksInFlight == 0)) {
                pnode->fDisconnect = true;
                LogPrint(BCLog::NET, "disconnecting extra block-relay-only peer=%d (last block received at time %d)\n",
                         pnode->GetId(), count_seconds(pnode->m_last_block_time));
                return true;
            } else {
                LogPrint(BCLog::NET, "keeping block-relay-only peer=%d chosen for eviction (connect time: %d, blocks_in_flight: %d)\n",
                         pnode->GetId(), count_seconds(pnode->m_connected), node_state->nBlocksInFlight);
            }
            return false;
        });
    }

    // Check whether we have too many outbound-full-relay peers
    if (m_connman.GetExtraFullOutboundCount() > 0) {
        // If we have more outbound-full-relay peers than we target, disconnect one.
        // Pick the outbound-full-relay peer that least recently announced
        // us a new block, with ties broken by choosing the more recent
        // connection (higher node id)
        NodeId worst_peer = -1;
        int64_t oldest_block_announcement = std::numeric_limits<int64_t>::max();

        m_connman.ForEachNode([&](CNode* pnode) EXCLUSIVE_LOCKS_REQUIRED(::cs_main) {
            AssertLockHeld(::cs_main);

            // Only consider outbound-full-relay peers that are not already
            // marked for disconnection
            if (!pnode->IsFullOutboundConn() || pnode->fDisconnect) return;
            CNodeState *state = State(pnode->GetId());
            if (state == nullptr) return; // shouldn't be possible, but just in case
            // Don't evict our protected peers
            if (state->m_chain_sync.m_protect) return;
            if (state->m_last_block_announcement < oldest_block_announcement || (state->m_last_block_announcement == oldest_block_announcement && pnode->GetId() > worst_peer)) {
                worst_peer = pnode->GetId();
                oldest_block_announcement = state->m_last_block_announcement;
            }
        });
        if (worst_peer != -1) {
            bool disconnected = m_connman.ForNode(worst_peer, [&](CNode* pnode) EXCLUSIVE_LOCKS_REQUIRED(::cs_main) {
                AssertLockHeld(::cs_main);

                // Only disconnect a peer that has been connected to us for
                // some reasonable fraction of our check-frequency, to give
                // it time for new information to have arrived.
                // Also don't disconnect any peer we're trying to download a
                // block from.
                CNodeState &state = *State(pnode->GetId());
                if (now - pnode->m_connected > MINIMUM_CONNECT_TIME && state.nBlocksInFlight == 0) {
                    LogPrint(BCLog::NET, "disconnecting extra outbound peer=%d (last block announcement received at time %d)\n", pnode->GetId(), oldest_block_announcement);
                    pnode->fDisconnect = true;
                    return true;
                } else {
                    LogPrint(BCLog::NET, "keeping outbound peer=%d chosen for eviction (connect time: %d, blocks_in_flight: %d)\n",
                             pnode->GetId(), count_seconds(pnode->m_connected), state.nBlocksInFlight);
                    return false;
                }
            });
            if (disconnected) {
                // If we disconnected an extra peer, that means we successfully
                // connected to at least one peer after the last time we
                // detected a stale tip. Don't try any more extra peers until
                // we next detect a stale tip, to limit the load we put on the
                // network from these extra connections.
                m_connman.SetTryNewOutboundPeer(false);
            }
        }
    }
}

void PeerManagerImpl::CheckForStaleTipAndEvictPeers()
{
    LOCK(cs_main);

    auto now{GetTime<std::chrono::seconds>()};

    EvictExtraOutboundPeers(now);

    if (now > m_stale_tip_check_time) {
        // Check whether our tip is stale, and if so, allow using an extra
        // outbound peer
        if (!m_chainman.m_blockman.LoadingBlocks() && m_connman.GetNetworkActive() && m_connman.GetUseAddrmanOutgoing() && TipMayBeStale()) {
            LogPrintf("Potential stale tip detected, will try using extra outbound peer (last tip update: %d seconds ago)\n",
                      count_seconds(now - m_last_tip_update.load()));
            m_connman.SetTryNewOutboundPeer(true);
        } else if (m_connman.GetTryNewOutboundPeer()) {
            m_connman.SetTryNewOutboundPeer(false);
        }
        m_stale_tip_check_time = now + STALE_CHECK_INTERVAL;
    }

    if (!m_initial_sync_finished && CanDirectFetch()) {
        m_connman.StartExtraBlockRelayPeers();
        m_initial_sync_finished = true;
    }
}

void PeerManagerImpl::MaybeSendPing(CNode& node_to, Peer& peer, std::chrono::microseconds now)
{
    if (m_connman.ShouldRunInactivityChecks(node_to, std::chrono::duration_cast<std::chrono::seconds>(now)) &&
        peer.m_ping_nonce_sent &&
        now > peer.m_ping_start.load() + TIMEOUT_INTERVAL)
    {
        // The ping timeout is using mocktime. To disable the check during
        // testing, increase -peertimeout.
        LogPrint(BCLog::NET, "ping timeout: %fs peer=%d\n", 0.000001 * count_microseconds(now - peer.m_ping_start.load()), peer.m_id);
        node_to.fDisconnect = true;
        return;
    }

    const CNetMsgMaker msgMaker(node_to.GetCommonVersion());
    bool pingSend = false;

    if (peer.m_ping_queued) {
        // RPC ping request by user
        pingSend = true;
    }

    if (peer.m_ping_nonce_sent == 0 && now > peer.m_ping_start.load() + PING_INTERVAL) {
        // Ping automatically sent as a latency probe & keepalive.
        pingSend = true;
    }

    if (pingSend) {
        uint64_t nonce;
        do {
            nonce = GetRand<uint64_t>();
        } while (nonce == 0);
        peer.m_ping_queued = false;
        peer.m_ping_start = now;
        if (node_to.GetCommonVersion() > BIP0031_VERSION) {
            peer.m_ping_nonce_sent = nonce;
            m_connman.PushMessage(&node_to, msgMaker.Make(NetMsgType::PING, nonce));
        } else {
            // Peer is too old to support ping command with nonce, pong will never arrive.
            peer.m_ping_nonce_sent = 0;
            m_connman.PushMessage(&node_to, msgMaker.Make(NetMsgType::PING));
        }
    }
}

void PeerManagerImpl::MaybeSendAddr(CNode& node, Peer& peer, std::chrono::microseconds current_time)
{
    // Nothing to do for non-address-relay peers
    if (!peer.m_addr_relay_enabled) return;

    LOCK(peer.m_addr_send_times_mutex);
    // Periodically advertise our local address to the peer.
    if (fListen && !m_chainman.ActiveChainstate().IsInitialBlockDownload() &&
        peer.m_next_local_addr_send < current_time) {
        // If we've sent before, clear the bloom filter for the peer, so that our
        // self-announcement will actually go out.
        // This might be unnecessary if the bloom filter has already rolled
        // over since our last self-announcement, but there is only a small
        // bandwidth cost that we can incur by doing this (which happens
        // once a day on average).
        if (peer.m_next_local_addr_send != 0us) {
            peer.m_addr_known->reset();
        }
        if (std::optional<CService> local_service = GetLocalAddrForPeer(node)) {
            CAddress local_addr{*local_service, peer.m_our_services, Now<NodeSeconds>()};
            FastRandomContext insecure_rand;
            PushAddress(peer, local_addr, insecure_rand);
        }
        peer.m_next_local_addr_send = GetExponentialRand(current_time, AVG_LOCAL_ADDRESS_BROADCAST_INTERVAL);
    }

    // We sent an `addr` message to this peer recently. Nothing more to do.
    if (current_time <= peer.m_next_addr_send) return;

    peer.m_next_addr_send = GetExponentialRand(current_time, AVG_ADDRESS_BROADCAST_INTERVAL);

    if (!Assume(peer.m_addrs_to_send.size() <= MAX_ADDR_TO_SEND)) {
        // Should be impossible since we always check size before adding to
        // m_addrs_to_send. Recover by trimming the vector.
        peer.m_addrs_to_send.resize(MAX_ADDR_TO_SEND);
    }

    // Remove addr records that the peer already knows about, and add new
    // addrs to the m_addr_known filter on the same pass.
    auto addr_already_known = [&peer](const CAddress& addr) EXCLUSIVE_LOCKS_REQUIRED(g_msgproc_mutex) {
        bool ret = peer.m_addr_known->contains(addr.GetKey());
        if (!ret) peer.m_addr_known->insert(addr.GetKey());
        return ret;
    };
    peer.m_addrs_to_send.erase(std::remove_if(peer.m_addrs_to_send.begin(), peer.m_addrs_to_send.end(), addr_already_known),
                           peer.m_addrs_to_send.end());

    // No addr messages to send
    if (peer.m_addrs_to_send.empty()) return;

    const char* msg_type;
    int make_flags;
    if (peer.m_wants_addrv2) {
        msg_type = NetMsgType::ADDRV2;
        make_flags = ADDRV2_FORMAT;
    } else {
        msg_type = NetMsgType::ADDR;
        make_flags = 0;
    }
    m_connman.PushMessage(&node, CNetMsgMaker(node.GetCommonVersion()).Make(make_flags, msg_type, peer.m_addrs_to_send));
    peer.m_addrs_to_send.clear();

    // we only send the big addr message once
    if (peer.m_addrs_to_send.capacity() > 40) {
        peer.m_addrs_to_send.shrink_to_fit();
    }
}

void PeerManagerImpl::MaybeSendSendHeaders(CNode& node, Peer& peer)
{
    // Delay sending SENDHEADERS (BIP 130) until we're done with an
    // initial-headers-sync with this peer. Receiving headers announcements for
    // new blocks while trying to sync their headers chain is problematic,
    // because of the state tracking done.
    if (!peer.m_sent_sendheaders && node.GetCommonVersion() >= SENDHEADERS_VERSION) {
        LOCK(cs_main);
        CNodeState &state = *State(node.GetId());
        if (state.pindexBestKnownBlock != nullptr &&
                state.pindexBestKnownBlock->nChainWork > m_chainman.MinimumChainWork()) {
            // Tell our peer we prefer to receive headers rather than inv's
            // We send this to non-NODE NETWORK peers as well, because even
            // non-NODE NETWORK peers can announce blocks (such as pruning
            // nodes)
            m_connman.PushMessage(&node, CNetMsgMaker(node.GetCommonVersion()).Make(NetMsgType::SENDHEADERS));
            peer.m_sent_sendheaders = true;
        }
    }
}

void PeerManagerImpl::MaybeSendFeefilter(CNode& pto, Peer& peer, std::chrono::microseconds current_time)
{
    if (m_ignore_incoming_txs) return;
    if (pto.GetCommonVersion() < FEEFILTER_VERSION) return;
    // peers with the forcerelay permission should not filter txs to us
    if (pto.HasPermission(NetPermissionFlags::ForceRelay)) return;
    // Don't send feefilter messages to outbound block-relay-only peers since they should never announce
    // transactions to us, regardless of feefilter state.
    if (pto.IsBlockOnlyConn()) return;

    CAmount currentFilter = m_mempool.GetMinFee().GetFeePerK();
    static FeeFilterRounder g_filter_rounder{CFeeRate{DEFAULT_MIN_RELAY_TX_FEE}};

    if (m_chainman.ActiveChainstate().IsInitialBlockDownload()) {
        // Received tx-inv messages are discarded when the active
        // chainstate is in IBD, so tell the peer to not send them.
        currentFilter = MAX_MONEY;
    } else {
        static const CAmount MAX_FILTER{g_filter_rounder.round(MAX_MONEY)};
        if (peer.m_fee_filter_sent == MAX_FILTER) {
            // Send the current filter if we sent MAX_FILTER previously
            // and made it out of IBD.
            peer.m_next_send_feefilter = 0us;
        }
    }
    if (current_time > peer.m_next_send_feefilter) {
        CAmount filterToSend = g_filter_rounder.round(currentFilter);
        // We always have a fee filter of at least the min relay fee
        filterToSend = std::max(filterToSend, m_mempool.m_min_relay_feerate.GetFeePerK());
        if (filterToSend != peer.m_fee_filter_sent) {
            m_connman.PushMessage(&pto, CNetMsgMaker(pto.GetCommonVersion()).Make(NetMsgType::FEEFILTER, filterToSend));
            peer.m_fee_filter_sent = filterToSend;
        }
        peer.m_next_send_feefilter = GetExponentialRand(current_time, AVG_FEEFILTER_BROADCAST_INTERVAL);
    }
    // If the fee filter has changed substantially and it's still more than MAX_FEEFILTER_CHANGE_DELAY
    // until scheduled broadcast, then move the broadcast to within MAX_FEEFILTER_CHANGE_DELAY.
    else if (current_time + MAX_FEEFILTER_CHANGE_DELAY < peer.m_next_send_feefilter &&
                (currentFilter < 3 * peer.m_fee_filter_sent / 4 || currentFilter > 4 * peer.m_fee_filter_sent / 3)) {
        peer.m_next_send_feefilter = current_time + GetRandomDuration<std::chrono::microseconds>(MAX_FEEFILTER_CHANGE_DELAY);
    }
}

namespace {
class CompareInvMempoolOrder
{
    CTxMemPool* mp;
    bool m_wtxid_relay;
public:
    explicit CompareInvMempoolOrder(CTxMemPool *_mempool, bool use_wtxid)
    {
        mp = _mempool;
        m_wtxid_relay = use_wtxid;
    }

    bool operator()(std::set<uint256>::iterator a, std::set<uint256>::iterator b)
    {
        /* As std::make_heap produces a max-heap, we want the entries with the
         * fewest ancestors/highest fee to sort later. */
        return mp->CompareDepthAndScore(*b, *a, m_wtxid_relay);
    }
};
} // namespace

bool PeerManagerImpl::RejectIncomingTxs(const CNode& peer) const
{
    // block-relay-only peers may never send txs to us
    if (peer.IsBlockOnlyConn()) return true;
    if (peer.IsFeelerConn()) return true;
    // In -blocksonly mode, peers need the 'relay' permission to send txs to us
    if (m_ignore_incoming_txs && !peer.HasPermission(NetPermissionFlags::Relay)) return true;
    return false;
}

bool PeerManagerImpl::SetupAddressRelay(const CNode& node, Peer& peer)
{
    // We don't participate in addr relay with outbound block-relay-only
    // connections to prevent providing adversaries with the additional
    // information of addr traffic to infer the link.
    if (node.IsBlockOnlyConn()) return false;

    if (!peer.m_addr_relay_enabled.exchange(true)) {
        // During version message processing (non-block-relay-only outbound peers)
        // or on first addr-related message we have received (inbound peers), initialize
        // m_addr_known.
        peer.m_addr_known = std::make_unique<CRollingBloomFilter>(5000, 0.001);
    }

    return true;
}

void PeerManagerImpl::ShuffleStemRoutes(const std::vector<CNode*>& nodes)
{
    AssertLockHeld(g_msgproc_mutex);

    // Update Dandelion++ stem peers if needed
    auto now = GetTime<std::chrono::microseconds>();
    if (m_next_stem_peer_shuffle < now) {
        m_next_stem_peer_shuffle = GetExponentialRand(now, DANDELION_SHUFFLE_INTERVAL);
        std::vector<PeerRef> peers;
        for (CNode* pnode : nodes) {
            auto peer = GetPeerRef(pnode->GetId());
            if (peer) {
                if (auto tx_relay = peer->GetTxRelay(); tx_relay != nullptr) {
                    LOCK(tx_relay->m_tx_inventory_mutex);
                    tx_relay->m_send_stem = false; // Reset the values
                    peers.push_back(peer);
                }
            }
        }

        int found = 0;
        int peer_count = peers.size();
        while (found < peer_count && found < DANDELION_MAX_ROUTES) {
            auto peer = peers[GetRandInternal(peers.size())];
            if (auto tx_relay = peer->GetTxRelay(); tx_relay != nullptr) {
                LOCK(tx_relay->m_tx_inventory_mutex);
                tx_relay->m_send_stem = true; // Mark as stem peer
                found++;
            }
        }

        // We couldn't get stem peers, this means we need to attempt again
        // on the next run of ShuffleStemRoutes
        if (found == 0) {
            m_next_stem_peer_shuffle = now;
        }

        LogPrint(BCLog::DANDELION, "Shuffled stem peers (found=%d, peers=%d, next_shuffle=%s)\n", found, peer_count, FormatISO8601DateTime(m_next_stem_peer_shuffle.count()));
    }
}

bool PeerManagerImpl::SendMessages(CNode* pto)
{
    AssertLockHeld(g_msgproc_mutex);

    PeerRef peer = GetPeerRef(pto->GetId());
    if (!peer) return false;
    const Consensus::Params& consensusParams = m_chainparams.GetConsensus();

    // We must call MaybeDiscourageAndDisconnect first, to ensure that we'll
    // disconnect misbehaving peers even before the version handshake is complete.
    if (MaybeDiscourageAndDisconnect(*pto, *peer)) return true;

    // Don't send anything until the version handshake is complete
    if (!pto->fSuccessfullyConnected || pto->fDisconnect)
        return true;

    // If we get here, the outgoing message serialization version is set and can't change.
    const CNetMsgMaker msgMaker(pto->GetCommonVersion());

    const auto current_time{GetTime<std::chrono::microseconds>()};

    if (pto->IsAddrFetchConn() && current_time - pto->m_connected > 10 * AVG_ADDRESS_BROADCAST_INTERVAL) {
        LogPrint(BCLog::NET, "addrfetch connection timeout; disconnecting peer=%d\n", pto->GetId());
        pto->fDisconnect = true;
        return true;
    }

    MaybeSendPing(*pto, *peer, current_time);

    // MaybeSendPing may have marked peer for disconnection
    if (pto->fDisconnect) return true;

    MaybeSendAddr(*pto, *peer, current_time);

    MaybeSendSendHeaders(*pto, *peer);

    {
        LOCK(cs_main);

        CNodeState &state = *State(pto->GetId());

        // Start block sync
        if (m_chainman.m_best_header == nullptr) {
            m_chainman.m_best_header = m_chainman.ActiveChain().Tip();
        }

        // Determine whether we might try initial headers sync or parallel
        // block download from this peer -- this mostly affects behavior while
        // in IBD (once out of IBD, we sync from all peers).
        bool sync_blocks_and_headers_from_peer = false;
        if (state.fPreferredDownload) {
            sync_blocks_and_headers_from_peer = true;
        } else if (CanServeBlocks(*peer) && !pto->IsAddrFetchConn()) {
            // Typically this is an inbound peer. If we don't have any outbound
            // peers, or if we aren't downloading any blocks from such peers,
            // then allow block downloads from this peer, too.
            // We prefer downloading blocks from outbound peers to avoid
            // putting undue load on (say) some home user who is just making
            // outbound connections to the network, but if our only source of
            // the latest blocks is from an inbound peer, we have to be sure to
            // eventually download it (and not just wait indefinitely for an
            // outbound peer to have it).
            if (m_num_preferred_download_peers == 0 || mapBlocksInFlight.empty()) {
                sync_blocks_and_headers_from_peer = true;
            }
        }

        if (!state.fSyncStarted && CanServeBlocks(*peer) && !m_chainman.m_blockman.LoadingBlocks()) {
            // Only actively request headers from a single peer, unless we're close to today.
            if ((nSyncStarted == 0 && sync_blocks_and_headers_from_peer) || m_chainman.m_best_header->Time() > GetAdjustedTime() - 24h) {
                const CBlockIndex* pindexStart = m_chainman.m_best_header;
                /* If possible, start at the block preceding the currently
                   best known header.  This ensures that we always get a
                   non-empty list of headers back as long as the peer
                   is up-to-date.  With a non-empty response, we can initialise
                   the peer's known best block.  This wouldn't be possible
                   if we requested starting at m_chainman.m_best_header and
                   got back an empty response.  */
                if (pindexStart->pprev)
                    pindexStart = pindexStart->pprev;
                if (MaybeSendGetHeaders(*pto, GetLocator(pindexStart), *peer)) {
                    LogPrint(BCLog::NET, "initial getheaders (%d) to peer=%d (startheight:%d)\n", pindexStart->nHeight, pto->GetId(), peer->m_starting_height);

                    state.fSyncStarted = true;
                    peer->m_headers_sync_timeout = current_time + HEADERS_DOWNLOAD_TIMEOUT_BASE +
                        (
                         // Convert HEADERS_DOWNLOAD_TIMEOUT_PER_HEADER to microseconds before scaling
                         // to maintain precision
                         std::chrono::microseconds{HEADERS_DOWNLOAD_TIMEOUT_PER_HEADER} *
                         Ticks<std::chrono::seconds>(GetAdjustedTime() - m_chainman.m_best_header->Time()) / consensusParams.nPowTargetSpacing
                        );
                    nSyncStarted++;
                }
            }
        }

        //
        // Try sending block announcements via headers
        //
        {
            // If we have no more than MAX_BLOCKS_TO_ANNOUNCE in our
            // list of block hashes we're relaying, and our peer wants
            // headers announcements, then find the first header
            // not yet known to our peer but would connect, and send.
            // If no header would connect, or if we have too many
            // blocks, or if the peer doesn't want headers, just
            // add all to the inv queue.
            LOCK(peer->m_block_inv_mutex);
            std::vector<CBlock> vHeaders;
            bool fRevertToInv = ((!peer->m_prefers_headers &&
                                 (!state.m_requested_hb_cmpctblocks || peer->m_blocks_for_headers_relay.size() > 1)) ||
                                 peer->m_blocks_for_headers_relay.size() > MAX_BLOCKS_TO_ANNOUNCE);
            const CBlockIndex *pBestIndex = nullptr; // last header queued for delivery
            ProcessBlockAvailability(pto->GetId()); // ensure pindexBestKnownBlock is up-to-date

            if (!fRevertToInv) {
                bool fFoundStartingHeader = false;
                // Try to find first header that our peer doesn't have, and
                // then send all headers past that one.  If we come across any
                // headers that aren't on m_chainman.ActiveChain(), give up.
                for (const uint256& hash : peer->m_blocks_for_headers_relay) {
                    const CBlockIndex* pindex = m_chainman.m_blockman.LookupBlockIndex(hash);
                    assert(pindex);
                    if (m_chainman.ActiveChain()[pindex->nHeight] != pindex) {
                        // Bail out if we reorged away from this block
                        fRevertToInv = true;
                        break;
                    }
                    if (pBestIndex != nullptr && pindex->pprev != pBestIndex) {
                        // This means that the list of blocks to announce don't
                        // connect to each other.
                        // This shouldn't really be possible to hit during
                        // regular operation (because reorgs should take us to
                        // a chain that has some block not on the prior chain,
                        // which should be caught by the prior check), but one
                        // way this could happen is by using invalidateblock /
                        // reconsiderblock repeatedly on the tip, causing it to
                        // be added multiple times to m_blocks_for_headers_relay.
                        // Robustly deal with this rare situation by reverting
                        // to an inv.
                        fRevertToInv = true;
                        break;
                    }
                    pBestIndex = pindex;
                    if (fFoundStartingHeader) {
                        // add this to the headers message
                        vHeaders.push_back(pindex->GetBlockHeader());
                    } else if (PeerHasHeader(&state, pindex)) {
                        continue; // keep looking for the first new block
                    } else if (pindex->pprev == nullptr || PeerHasHeader(&state, pindex->pprev)) {
                        // Peer doesn't have this header but they do have the prior one.
                        // Start sending headers.
                        fFoundStartingHeader = true;
                        vHeaders.push_back(pindex->GetBlockHeader());
                    } else {
                        // Peer doesn't have this header or the prior one -- nothing will
                        // connect, so bail out.
                        fRevertToInv = true;
                        break;
                    }
                }
            }
            if (!fRevertToInv && !vHeaders.empty()) {
                if (vHeaders.size() == 1 && state.m_requested_hb_cmpctblocks) {
                    // We only send up to 1 block as header-and-ids, as otherwise
                    // probably means we're doing an initial-ish-sync or they're slow
                    LogPrint(BCLog::NET, "%s sending header-and-ids %s to peer=%d\n", __func__,
                            vHeaders.front().GetHash().ToString(), pto->GetId());

                    std::optional<CSerializedNetMsg> cached_cmpctblock_msg;
                    {
                        LOCK(m_most_recent_block_mutex);
                        if (m_most_recent_block_hash == pBestIndex->GetBlockHash()) {
                            cached_cmpctblock_msg = msgMaker.Make(NetMsgType::CMPCTBLOCK, *m_most_recent_compact_block);
                        }
                    }
                    if (cached_cmpctblock_msg.has_value()) {
                        m_connman.PushMessage(pto, std::move(cached_cmpctblock_msg.value()));
                    } else {
                        CBlock block;
                        bool ret = ReadBlockFromDisk(block, pBestIndex, consensusParams);
                        assert(ret);
                        CBlockHeaderAndShortTxIDs cmpctblock{block};
                        m_connman.PushMessage(pto, msgMaker.Make(NetMsgType::CMPCTBLOCK, cmpctblock));
                    }
                    state.pindexBestHeaderSent = pBestIndex;
                } else if (peer->m_prefers_headers) {
                    if (vHeaders.size() > 1) {
                        LogPrint(BCLog::NET, "%s: %u headers, range (%s, %s), to peer=%d\n", __func__,
                                vHeaders.size(),
                                vHeaders.front().GetHash().ToString(),
                                vHeaders.back().GetHash().ToString(), pto->GetId());
                    } else {
                        LogPrint(BCLog::NET, "%s: sending header %s to peer=%d\n", __func__,
                                vHeaders.front().GetHash().ToString(), pto->GetId());
                    }
                    m_connman.PushMessage(pto, msgMaker.Make(NetMsgType::HEADERS, vHeaders));
                    state.pindexBestHeaderSent = pBestIndex;
                } else
                    fRevertToInv = true;
            }
            if (fRevertToInv) {
                // If falling back to using an inv, just try to inv the tip.
                // The last entry in m_blocks_for_headers_relay was our tip at some point
                // in the past.
                if (!peer->m_blocks_for_headers_relay.empty()) {
                    const uint256& hashToAnnounce = peer->m_blocks_for_headers_relay.back();
                    const CBlockIndex* pindex = m_chainman.m_blockman.LookupBlockIndex(hashToAnnounce);
                    assert(pindex);

                    // Warn if we're announcing a block that is not on the main chain.
                    // This should be very rare and could be optimized out.
                    // Just log for now.
                    if (m_chainman.ActiveChain()[pindex->nHeight] != pindex) {
                        LogPrint(BCLog::NET, "Announcing block %s not on main chain (tip=%s)\n",
                            hashToAnnounce.ToString(), m_chainman.ActiveChain().Tip()->GetBlockHash().ToString());
                    }

                    // If the peer's chain has this block, don't inv it back.
                    if (!PeerHasHeader(&state, pindex)) {
                        peer->m_blocks_for_inv_relay.push_back(hashToAnnounce);
                        LogPrint(BCLog::NET, "%s: sending inv peer=%d hash=%s\n", __func__,
                            pto->GetId(), hashToAnnounce.ToString());
                    }
                }
            }
            peer->m_blocks_for_headers_relay.clear();
        }

        //
        // Message: inventory
        //
        std::vector<CInv> vInv;
        {
            LOCK(peer->m_block_inv_mutex);
            vInv.reserve(std::max<size_t>(peer->m_blocks_for_inv_relay.size(), INVENTORY_BROADCAST_MAX));

            // Add blocks
            for (const uint256& hash : peer->m_blocks_for_inv_relay) {
                vInv.push_back(CInv(MSG_BLOCK, hash));
                if (vInv.size() == MAX_INV_SZ) {
                    m_connman.PushMessage(pto, msgMaker.Make(NetMsgType::INV, vInv));
                    vInv.clear();
                }
            }
            peer->m_blocks_for_inv_relay.clear();
        }

        if (auto tx_relay = peer->GetTxRelay(); tx_relay != nullptr) {
                LOCK(tx_relay->m_tx_inventory_mutex);
                // Check whether periodic sends should happen
                bool fSendTrickle = pto->HasPermission(NetPermissionFlags::NoBan);
                if (tx_relay->m_next_inv_send_time < current_time) {
                    fSendTrickle = true;
                    if (pto->IsInboundConn()) {
                        tx_relay->m_next_inv_send_time = NextInvToInbounds(current_time, INBOUND_INVENTORY_BROADCAST_INTERVAL);
                    } else {
                        tx_relay->m_next_inv_send_time = GetExponentialRand(current_time, OUTBOUND_INVENTORY_BROADCAST_INTERVAL);
                    }
                }

                // Time to send but the peer has requested we not relay transactions.
                if (fSendTrickle) {
                    LOCK(tx_relay->m_bloom_filter_mutex);
                    if (!tx_relay->m_relay_txs) tx_relay->m_tx_inventory_to_send.clear();
                }

                // Respond to BIP35 mempool requests
                if (fSendTrickle && tx_relay->m_send_mempool) {
                    auto vtxinfo = m_mempool.infoAll();
                    tx_relay->m_send_mempool = false;
                    const CFeeRate filterrate{tx_relay->m_fee_filter_received.load()};

                    LOCK(tx_relay->m_bloom_filter_mutex);

                    for (const auto& txinfo : vtxinfo) {
                        const uint256& hash = peer->m_wtxid_relay ? txinfo.tx->GetWitnessHash() : txinfo.tx->GetHash();
                        CInv inv(peer->m_wtxid_relay ? MSG_WTX : MSG_TX, hash);

                        bool has_embargo = txinfo.m_embargo > current_time;
                        LogPrint(BCLog::DANDELION, "mempool tx=%s has_embargo=%f peer=%d m_send_stem=%f\n", txinfo.tx->GetHash().ToString(), has_embargo, pto->GetId(), tx_relay->m_send_stem);

                        // Check if tx is embargoed
                        if (has_embargo) {
                            // Check if peer is embargoed and select as stem peer
                            if (!tx_relay->m_send_stem) {
                                // Don't send embargoed Inv to non stem peers
                                continue;
                            }

                            inv = CInv(peer->m_wtxid_relay ? MSG_DWTX : MSG_DTX, hash);
                        }

                        // Remove it from the to-be-sent set
                        tx_relay->m_tx_inventory_to_send.erase(hash);

                        // Don't send transactions that peers will not put into their mempool
                        if (txinfo.fee < filterrate.GetFee(txinfo.vsize)) {
                            continue;
                        }
                        if (tx_relay->m_bloom_filter) {
                            if (!tx_relay->m_bloom_filter->IsRelevantAndUpdate(*txinfo.tx)) continue;
                        }
                        tx_relay->m_tx_inventory_known_filter.insert(hash);
                        // Responses to MEMPOOL requests bypass the m_recently_announced_invs filter.
                        vInv.push_back(inv);
                        if (vInv.size() == MAX_INV_SZ) {
                            m_connman.PushMessage(pto, msgMaker.Make(NetMsgType::INV, vInv));
                            vInv.clear();
                        }
                    }
                    tx_relay->m_last_mempool_req = std::chrono::duration_cast<std::chrono::seconds>(current_time);
                }

                // Determine transactions to relay
                if (fSendTrickle) {
                    // Produce a vector with all candidates for sending
                    std::vector<std::set<uint256>::iterator> vInvTx;
                    vInvTx.reserve(tx_relay->m_tx_inventory_to_send.size());
                    for (std::set<uint256>::iterator it = tx_relay->m_tx_inventory_to_send.begin(); it != tx_relay->m_tx_inventory_to_send.end(); it++) {
                        vInvTx.push_back(it);
                    }
                    const CFeeRate filterrate{tx_relay->m_fee_filter_received.load()};
                    // Topologically and fee-rate sort the inventory we send for privacy and priority reasons.
                    // A heap is used so that not all items need sorting if only a few are being sent.
                    CompareInvMempoolOrder compareInvMempoolOrder(&m_mempool, peer->m_wtxid_relay);
                    std::make_heap(vInvTx.begin(), vInvTx.end(), compareInvMempoolOrder);
                    // No reason to drain out at many times the network's capacity,
                    // especially since we have many peers and some will draw much shorter delays.
                    unsigned int nRelayedTransactions = 0;
                    LOCK(tx_relay->m_bloom_filter_mutex);
                    while (!vInvTx.empty() && nRelayedTransactions < INVENTORY_BROADCAST_MAX) {
                        // Fetch the top element from the heap
                        std::pop_heap(vInvTx.begin(), vInvTx.end(), compareInvMempoolOrder);
                        std::set<uint256>::iterator it = vInvTx.back();
                        vInvTx.pop_back();
                        uint256 hash = *it;
                        CInv inv(peer->m_wtxid_relay ? MSG_WTX : MSG_TX, hash);
                        // Check if not in the filter already
                        if (tx_relay->m_tx_inventory_known_filter.contains(hash)) {
                            continue;
                        }
                        // Not in the mempool anymore? don't bother sending it.
                        auto txinfo = m_mempool.info(ToGenTxid(inv));
                        if (!txinfo.tx) {
                            continue;
                        }

                        bool has_embargo = txinfo.m_embargo > current_time;
                        LogPrint(BCLog::DANDELION, "trickle tx=%s has_embargo=%f peer=%d m_send_stem=%f\n", txinfo.tx->GetHash().ToString(), has_embargo, pto->GetId(), tx_relay->m_send_stem);

                        // Check if tx is embargoed
                        if (has_embargo) {
                            // Check if peer selected as stem peer
                            if (!tx_relay->m_send_stem) {
                                // Don't send embargoed Inv to non stem peers
                                continue;
                            }

                            inv = CInv(peer->m_wtxid_relay ? MSG_DWTX : MSG_DTX, hash);
                        }

                        // Remove it from the to-be-sent set
                        tx_relay->m_tx_inventory_to_send.erase(it);

                        auto txid = txinfo.tx->GetHash();
                        auto wtxid = txinfo.tx->GetWitnessHash();
                        // Peer told you to not send transactions at that feerate? Don't bother sending it.
                        if (txinfo.fee < filterrate.GetFee(txinfo.vsize)) {
                            continue;
                        }
                        if (tx_relay->m_bloom_filter && !tx_relay->m_bloom_filter->IsRelevantAndUpdate(*txinfo.tx)) continue;
                        // Send
                        tx_relay->m_recently_announced_invs.insert(hash);
                        vInv.push_back(inv);
                        nRelayedTransactions++;
                        {
                            // Expire old relay messages
                            while (!g_relay_expiration.empty() && g_relay_expiration.front().first < current_time)
                            {
                                mapRelay.erase(g_relay_expiration.front().second);
                                g_relay_expiration.pop_front();
                            }

                            auto ret = mapRelay.emplace(txid, std::move(txinfo.tx));
                            if (ret.second) {
                                g_relay_expiration.emplace_back(current_time + RELAY_TX_CACHE_TIME, ret.first);
                            }
                            // Add wtxid-based lookup into mapRelay as well, so that peers can request by wtxid
                            auto ret2 = mapRelay.emplace(wtxid, ret.first->second);
                            if (ret2.second) {
                                g_relay_expiration.emplace_back(current_time + RELAY_TX_CACHE_TIME, ret2.first);
                            }
                        }
                        if (vInv.size() == MAX_INV_SZ) {
                            m_connman.PushMessage(pto, msgMaker.Make(NetMsgType::INV, vInv));
                            vInv.clear();
                        }
                        tx_relay->m_tx_inventory_known_filter.insert(hash);
                        if (hash != txid) {
                            // Insert txid into m_tx_inventory_known_filter, even for
                            // wtxidrelay peers. This prevents re-adding of
                            // unconfirmed parents to the recently_announced
                            // filter, when a child tx is requested. See
                            // ProcessGetData().
                            tx_relay->m_tx_inventory_known_filter.insert(txid);
                        }
                    }
                }
        }
        if (!vInv.empty())
            m_connman.PushMessage(pto, msgMaker.Make(NetMsgType::INV, vInv));

        // Detect whether we're stalling
        auto stalling_timeout = m_block_stalling_timeout.load();
        if (state.m_stalling_since.count() && state.m_stalling_since < current_time - stalling_timeout) {
            // Stalling only triggers when the block download window cannot move. During normal steady state,
            // the download window should be much larger than the to-be-downloaded set of blocks, so disconnection
            // should only happen during initial block download.
            LogPrintf("Peer=%d is stalling block download, disconnecting\n", pto->GetId());
            pto->fDisconnect = true;
            // Increase timeout for the next peer so that we don't disconnect multiple peers if our own
            // bandwidth is insufficient.
            const auto new_timeout = std::min(2 * stalling_timeout, BLOCK_STALLING_TIMEOUT_MAX);
            if (stalling_timeout != new_timeout && m_block_stalling_timeout.compare_exchange_strong(stalling_timeout, new_timeout)) {
                LogPrint(BCLog::NET, "Increased stalling timeout temporarily to %d seconds\n", count_seconds(new_timeout));
            }
            return true;
        }
        // In case there is a block that has been in flight from this peer for block_interval * (1 + 0.5 * N)
        // (with N the number of peers from which we're downloading validated blocks), disconnect due to timeout.
        // We compensate for other peers to prevent killing off peers due to our own downstream link
        // being saturated. We only count validated in-flight blocks so peers can't advertise non-existing block hashes
        // to unreasonably increase our timeout.
        if (state.vBlocksInFlight.size() > 0) {
            QueuedBlock &queuedBlock = state.vBlocksInFlight.front();
            int nOtherPeersWithValidatedDownloads = m_peers_downloading_from - 1;
            if (current_time > state.m_downloading_since + std::chrono::seconds{consensusParams.nPowTargetSpacing} * (BLOCK_DOWNLOAD_TIMEOUT_BASE + BLOCK_DOWNLOAD_TIMEOUT_PER_PEER * nOtherPeersWithValidatedDownloads)) {
                LogPrintf("Timeout downloading block %s from peer=%d, disconnecting\n", queuedBlock.pindex->GetBlockHash().ToString(), pto->GetId());
                pto->fDisconnect = true;
                return true;
            }
        }
        // Check for headers sync timeouts
        if (state.fSyncStarted && peer->m_headers_sync_timeout < std::chrono::microseconds::max()) {
            // Detect whether this is a stalling initial-headers-sync peer
            if (m_chainman.m_best_header->Time() <= GetAdjustedTime() - 24h) {
                if (current_time > peer->m_headers_sync_timeout && nSyncStarted == 1 && (m_num_preferred_download_peers - state.fPreferredDownload >= 1)) {
                    // Disconnect a peer (without NetPermissionFlags::NoBan permission) if it is our only sync peer,
                    // and we have others we could be using instead.
                    // Note: If all our peers are inbound, then we won't
                    // disconnect our sync peer for stalling; we have bigger
                    // problems if we can't get any outbound peers.
                    if (!pto->HasPermission(NetPermissionFlags::NoBan)) {
                        LogPrintf("Timeout downloading headers from peer=%d, disconnecting\n", pto->GetId());
                        pto->fDisconnect = true;
                        return true;
                    } else {
                        LogPrintf("Timeout downloading headers from noban peer=%d, not disconnecting\n", pto->GetId());
                        // Reset the headers sync state so that we have a
                        // chance to try downloading from a different peer.
                        // Note: this will also result in at least one more
                        // getheaders message to be sent to
                        // this peer (eventually).
                        state.fSyncStarted = false;
                        nSyncStarted--;
                        peer->m_headers_sync_timeout = 0us;
                    }
                }
            } else {
                // After we've caught up once, reset the timeout so we can't trigger
                // disconnect later.
                peer->m_headers_sync_timeout = std::chrono::microseconds::max();
            }
        }

        // Check that outbound peers have reasonable chains
        // GetTime() is used by this anti-DoS logic so we can test this using mocktime
        ConsiderEviction(*pto, *peer, GetTime<std::chrono::seconds>());

        //
        // Message: getdata (blocks)
        //
        std::vector<CInv> vGetData;
        if (CanServeBlocks(*peer) && ((sync_blocks_and_headers_from_peer && !IsLimitedPeer(*peer)) || !m_chainman.ActiveChainstate().IsInitialBlockDownload()) && state.nBlocksInFlight < MAX_BLOCKS_IN_TRANSIT_PER_PEER) {
            std::vector<const CBlockIndex*> vToDownload;
            NodeId staller = -1;
            FindNextBlocksToDownload(*peer, MAX_BLOCKS_IN_TRANSIT_PER_PEER - state.nBlocksInFlight, vToDownload, staller);
            for (const CBlockIndex *pindex : vToDownload) {
                uint32_t nFetchFlags = GetFetchFlags(*peer);
                vGetData.push_back(CInv(MSG_BLOCK | nFetchFlags, pindex->GetBlockHash()));
                BlockRequested(pto->GetId(), *pindex);
                LogPrint(BCLog::NET, "Requesting block %s (%d) peer=%d\n", pindex->GetBlockHash().ToString(),
                    pindex->nHeight, pto->GetId());
            }
            if (state.nBlocksInFlight == 0 && staller != -1) {
                if (State(staller)->m_stalling_since == 0us) {
                    State(staller)->m_stalling_since = current_time;
                    LogPrint(BCLog::NET, "Stall started peer=%d\n", staller);
                }
            }
        }

        //
        // Message: getdata (transactions)
        //
        std::vector<std::pair<NodeId, GenTxid>> expired;
        auto requestable = m_txrequest.GetRequestable(pto->GetId(), current_time, &expired);
        for (const auto& entry : expired) {
            LogPrint(BCLog::NET, "timeout of inflight %s %s from peer=%d\n", entry.second.IsWtxid() ? "wtx" : "tx",
                entry.second.GetHash().ToString(), entry.first);
        }
        for (const GenTxid& gtxid : requestable) {
            if (!AlreadyHaveTx(gtxid)) {
                LogPrint(BCLog::NET, "Requesting %s %s peer=%d\n", gtxid.IsWtxid() ? "wtx" : "tx",
                    gtxid.GetHash().ToString(), pto->GetId());
                vGetData.emplace_back(gtxid.IsWtxid() ? MSG_WTX : (MSG_TX | GetFetchFlags(*peer)), gtxid.GetHash());
                if (vGetData.size() >= MAX_GETDATA_SZ) {
                    m_connman.PushMessage(pto, msgMaker.Make(NetMsgType::GETDATA, vGetData));
                    vGetData.clear();
                }
                m_txrequest.RequestedTx(pto->GetId(), gtxid.GetHash(), current_time + GETDATA_TX_INTERVAL);
            } else {
                // We have already seen this transaction, no need to download. This is just a belt-and-suspenders, as
                // this should already be called whenever a transaction becomes AlreadyHaveTx().
                m_txrequest.ForgetTxHash(gtxid.GetHash());
            }
        }


        if (!vGetData.empty())
            m_connman.PushMessage(pto, msgMaker.Make(NetMsgType::GETDATA, vGetData));
    } // release cs_main
    MaybeSendFeefilter(*pto, *peer, current_time);
    return true;
}<|MERGE_RESOLUTION|>--- conflicted
+++ resolved
@@ -2326,7 +2326,6 @@
             continue;
         }
 
-<<<<<<< HEAD
         const auto gtxid = ToGenTxid(inv);
         auto replyMsgType = NetMsgType::TX;
         auto txinfo = m_mempool.info(gtxid);
@@ -2347,10 +2346,7 @@
             }
         }
 
-        CTransactionRef tx = FindTxForGetData(pfrom, gtxid, mempool_req, now);
-=======
         CTransactionRef tx = FindTxForGetData(*tx_relay, ToGenTxid(inv), mempool_req, now);
->>>>>>> 3ff67f77
         if (tx) {
             // WTX and WITNESS_TX imply we serialize with witness
             int nSendFlags = (inv.IsMsgTx() ? SERIALIZE_TRANSACTION_NO_WITNESS : 0);
