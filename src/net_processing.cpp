// Copyright (c) 2009-2010 Satoshi Nakamoto
// Copyright (c) 2009-2022 The Bitcoin Core developers
// Distributed under the MIT software license, see the accompanying
// file COPYING or http://www.opensource.org/licenses/mit-license.php.

#include <net_processing.h>

#include <addrman.h>
#include <banman.h>
#include <blockencodings.h>
#include <blockfilter.h>
#include <chainparams.h>
#include <common/args.h>
#include <consensus/amount.h>
#include <consensus/validation.h>
#include <deploymentstatus.h>
#include <hash.h>
#include <headerssync.h>
#include <index/blockfilterindex.h>
#include <kernel/chain.h>
#include <kernel/mempool_entry.h>
#include <logging.h>
#include <merkleblock.h>
#include <netbase.h>
#include <netmessagemaker.h>
#include <node/blockstorage.h>
#include <node/timeoffsets.h>
#include <node/txdownloadman.h>
#include <node/txreconciliation.h>
#include <node/warnings.h>
#include <policy/fees.h>
#include <policy/policy.h>
#include <policy/settings.h>
#include <primitives/block.h>
#include <primitives/transaction.h>
#include <random.h>
#include <scheduler.h>
#include <streams.h>
#include <sync.h>
#include <tinyformat.h>
#include <txmempool.h>
#include <txorphanage.h>
#include <txrequest.h>
#include <util/check.h>
#include <util/strencodings.h>
#include <util/time.h>
#include <util/trace.h>
#include <validation.h>

#include <algorithm>
#include <atomic>
#include <future>
#include <memory>
#include <optional>
#include <ranges>
#include <typeinfo>
#include <utility>

using namespace util::hex_literals;

TRACEPOINT_SEMAPHORE(net, inbound_message);
TRACEPOINT_SEMAPHORE(net, misbehaving_connection);

/** Headers download timeout.
 *  Timeout = base + per_header * (expected number of headers) */
static constexpr auto HEADERS_DOWNLOAD_TIMEOUT_BASE = 15min;
static constexpr auto HEADERS_DOWNLOAD_TIMEOUT_PER_HEADER = 1ms;
/** How long to wait for a peer to respond to a getheaders request */
static constexpr auto HEADERS_RESPONSE_TIME{2min};
/** Protect at least this many outbound peers from disconnection due to slow/
 * behind headers chain.
 */
static constexpr int32_t MAX_OUTBOUND_PEERS_TO_PROTECT_FROM_DISCONNECT = 4;
/** Timeout for (unprotected) outbound peers to sync to our chainwork */
static constexpr auto CHAIN_SYNC_TIMEOUT{20min};
/** How frequently to check for stale tips */
static constexpr auto STALE_CHECK_INTERVAL{10min};
/** How frequently to check for extra outbound peers and disconnect */
static constexpr auto EXTRA_PEER_CHECK_INTERVAL{45s};
/** Minimum time an outbound-peer-eviction candidate must be connected for, in order to evict */
static constexpr auto MINIMUM_CONNECT_TIME{30s};
/** SHA256("main address relay")[0:8] */
static constexpr uint64_t RANDOMIZER_ID_ADDRESS_RELAY = 0x3cac0035b5866b90ULL;
/// Age after which a stale block will no longer be served if requested as
/// protection against fingerprinting. Set to one month, denominated in seconds.
static constexpr int STALE_RELAY_AGE_LIMIT = 30 * 24 * 60 * 60;
/// Age after which a block is considered historical for purposes of rate
/// limiting block relay. Set to one week, denominated in seconds.
static constexpr int HISTORICAL_BLOCK_AGE = 7 * 24 * 60 * 60;
/** Time between pings automatically sent out for latency probing and keepalive */
static constexpr auto PING_INTERVAL{2min};
/** The maximum number of entries in a locator */
static const unsigned int MAX_LOCATOR_SZ = 101;
/** The maximum number of entries in an 'inv' protocol message */
static const unsigned int MAX_INV_SZ = 50000;
/** Limit to avoid sending big packets. Not used in processing incoming GETDATA for compatibility */
static const unsigned int MAX_GETDATA_SZ = 1000;
/** Number of blocks that can be requested at any given time from a single peer. */
static const int MAX_BLOCKS_IN_TRANSIT_PER_PEER = 16;
/** Default time during which a peer must stall block download progress before being disconnected.
 * the actual timeout is increased temporarily if peers are disconnected for hitting the timeout */
static constexpr auto BLOCK_STALLING_TIMEOUT_DEFAULT{2s};
/** Maximum timeout for stalling block download. */
static constexpr auto BLOCK_STALLING_TIMEOUT_MAX{64s};
/** Maximum depth of blocks we're willing to serve as compact blocks to peers
 *  when requested. For older blocks, a regular BLOCK response will be sent. */
static const int MAX_CMPCTBLOCK_DEPTH = 5;
/** Maximum depth of blocks we're willing to respond to GETBLOCKTXN requests for. */
static const int MAX_BLOCKTXN_DEPTH = 10;
static_assert(MAX_BLOCKTXN_DEPTH <= MIN_BLOCKS_TO_KEEP, "MAX_BLOCKTXN_DEPTH too high");
/** Size of the "block download window": how far ahead of our current height do we fetch?
 *  Larger windows tolerate larger download speed differences between peer, but increase the potential
 *  degree of disordering of blocks on disk (which make reindexing and pruning harder). We'll probably
 *  want to make this a per-peer adaptive value at some point. */
static const unsigned int BLOCK_DOWNLOAD_WINDOW = 1024;
/** Block download timeout base, expressed in multiples of the block interval (i.e. 10 min) */
static constexpr double BLOCK_DOWNLOAD_TIMEOUT_BASE = 1;
/** Additional block download timeout per parallel downloading peer (i.e. 5 min) */
static constexpr double BLOCK_DOWNLOAD_TIMEOUT_PER_PEER = 0.5;
/** Maximum number of headers to announce when relaying blocks with headers message.*/
static const unsigned int MAX_BLOCKS_TO_ANNOUNCE = 8;
/** Minimum blocks required to signal NODE_NETWORK_LIMITED */
static const unsigned int NODE_NETWORK_LIMITED_MIN_BLOCKS = 288;
/** Window, in blocks, for connecting to NODE_NETWORK_LIMITED peers */
static const unsigned int NODE_NETWORK_LIMITED_ALLOW_CONN_BLOCKS = 144;
/** Average delay between local address broadcasts */
static constexpr auto AVG_LOCAL_ADDRESS_BROADCAST_INTERVAL{24h};
/** Average delay between peer address broadcasts */
static constexpr auto AVG_ADDRESS_BROADCAST_INTERVAL{30s};
/** Delay between rotating the peers we relay a particular address to */
static constexpr auto ROTATE_ADDR_RELAY_DEST_INTERVAL{24h};
/** Average delay between trickled inventory transmissions for inbound peers.
 *  Blocks and peers with NetPermissionFlags::NoBan permission bypass this. */
static constexpr auto INBOUND_INVENTORY_BROADCAST_INTERVAL{5s};
/** Average delay between trickled inventory transmissions for outbound peers.
 *  Use a smaller delay as there is less privacy concern for them.
 *  Blocks and peers with NetPermissionFlags::NoBan permission bypass this. */
static constexpr auto OUTBOUND_INVENTORY_BROADCAST_INTERVAL{2s};
/** Maximum rate of inventory items to send per second.
 *  Limits the impact of low-fee transaction floods. */
static constexpr unsigned int INVENTORY_BROADCAST_PER_SECOND{14};
/** Target number of tx inventory items to send per transmission. */
static constexpr unsigned int INVENTORY_BROADCAST_TARGET = INVENTORY_BROADCAST_PER_SECOND * count_seconds(INBOUND_INVENTORY_BROADCAST_INTERVAL);
/** Maximum number of inventory items to send per transmission. */
static constexpr unsigned int INVENTORY_BROADCAST_MAX = 1000;
static_assert(INVENTORY_BROADCAST_MAX >= INVENTORY_BROADCAST_TARGET, "INVENTORY_BROADCAST_MAX too low");
static_assert(INVENTORY_BROADCAST_MAX <= node::MAX_PEER_TX_ANNOUNCEMENTS, "INVENTORY_BROADCAST_MAX too high");
/** Average delay between feefilter broadcasts in seconds. */
static constexpr auto AVG_FEEFILTER_BROADCAST_INTERVAL{10min};
/** Maximum feefilter broadcast delay after significant change. */
static constexpr auto MAX_FEEFILTER_CHANGE_DELAY{5min};
/** Maximum number of compact filters that may be requested with one getcfilters. See BIP 157. */
static constexpr uint32_t MAX_GETCFILTERS_SIZE = 1000;
/** Maximum number of cf hashes that may be requested with one getcfheaders. See BIP 157. */
static constexpr uint32_t MAX_GETCFHEADERS_SIZE = 2000;
/** the maximum percentage of addresses from our addrman to return in response to a getaddr message. */
static constexpr size_t MAX_PCT_ADDR_TO_SEND = 23;
/** The maximum number of address records permitted in an ADDR message. */
static constexpr size_t MAX_ADDR_TO_SEND{1000};
/** The maximum rate of address records we're willing to process on average. Can be bypassed using
 *  the NetPermissionFlags::Addr permission. */
static constexpr double MAX_ADDR_RATE_PER_SECOND{0.1};
/** The soft limit of the address processing token bucket (the regular MAX_ADDR_RATE_PER_SECOND
 *  based increments won't go above this, but the MAX_ADDR_TO_SEND increment following GETADDR
 *  is exempt from this limit). */
static constexpr size_t MAX_ADDR_PROCESSING_TOKEN_BUCKET{MAX_ADDR_TO_SEND};
/** The compactblocks version we support. See BIP 152. */
static constexpr uint64_t CMPCTBLOCKS_VERSION{2};

// Internal stuff
namespace {
/** Blocks that are in flight, and that are in the queue to be downloaded. */
struct QueuedBlock {
    /** BlockIndex. We must have this since we only request blocks when we've already validated the header. */
    const CBlockIndex* pindex;
    /** Optional, used for CMPCTBLOCK downloads */
    std::unique_ptr<PartiallyDownloadedBlock> partialBlock;
};

/**
 * Data structure for an individual peer. This struct is not protected by
 * cs_main since it does not contain validation-critical data.
 *
 * Memory is owned by shared pointers and this object is destructed when
 * the refcount drops to zero.
 *
 * Mutexes inside this struct must not be held when locking m_peer_mutex.
 *
 * TODO: move most members from CNodeState to this structure.
 * TODO: move remaining application-layer data members from CNode to this structure.
 */
struct Peer {
    /** Same id as the CNode object for this peer */
    const NodeId m_id{0};

    /** Services we offered to this peer.
     *
     *  This is supplied by CConnman during peer initialization. It's const
     *  because there is no protocol defined for renegotiating services
     *  initially offered to a peer. The set of local services we offer should
     *  not change after initialization.
     *
     *  An interesting example of this is NODE_NETWORK and initial block
     *  download: a node which starts up from scratch doesn't have any blocks
     *  to serve, but still advertises NODE_NETWORK because it will eventually
     *  fulfill this role after IBD completes. P2P code is written in such a
     *  way that it can gracefully handle peers who don't make good on their
     *  service advertisements. */
    const ServiceFlags m_our_services;
    /** Services this peer offered to us. */
    std::atomic<ServiceFlags> m_their_services{NODE_NONE};

    //! Whether this peer is an inbound connection
    const bool m_is_inbound;

    /** Protects misbehavior data members */
    Mutex m_misbehavior_mutex;
    /** Whether this peer should be disconnected and marked as discouraged (unless it has NetPermissionFlags::NoBan permission). */
    bool m_should_discourage GUARDED_BY(m_misbehavior_mutex){false};

    /** Protects block inventory data members */
    Mutex m_block_inv_mutex;
    /** List of blocks that we'll announce via an `inv` message.
     * There is no final sorting before sending, as they are always sent
     * immediately and in the order requested. */
    std::vector<uint256> m_blocks_for_inv_relay GUARDED_BY(m_block_inv_mutex);
    /** Unfiltered list of blocks that we'd like to announce via a `headers`
     * message. If we can't announce via a `headers` message, we'll fall back to
     * announcing via `inv`. */
    std::vector<uint256> m_blocks_for_headers_relay GUARDED_BY(m_block_inv_mutex);
    /** The final block hash that we sent in an `inv` message to this peer.
     * When the peer requests this block, we send an `inv` message to trigger
     * the peer to request the next sequence of block hashes.
     * Most peers use headers-first syncing, which doesn't use this mechanism */
    uint256 m_continuation_block GUARDED_BY(m_block_inv_mutex) {};

    /** Set to true once initial VERSION message was sent (only relevant for outbound peers). */
    bool m_outbound_version_message_sent GUARDED_BY(NetEventsInterface::g_msgproc_mutex){false};

    /** This peer's reported block height when we connected */
    std::atomic<int> m_starting_height{-1};

    /** The pong reply we're expecting, or 0 if no pong expected. */
    std::atomic<uint64_t> m_ping_nonce_sent{0};
    /** When the last ping was sent, or 0 if no ping was ever sent */
    std::atomic<std::chrono::microseconds> m_ping_start{0us};
    /** Whether a ping has been requested by the user */
    std::atomic<bool> m_ping_queued{false};

    /** Whether this peer relays txs via wtxid */
    std::atomic<bool> m_wtxid_relay{false};
    /** The feerate in the most recent BIP133 `feefilter` message sent to the peer.
     *  It is *not* a p2p protocol violation for the peer to send us
     *  transactions with a lower fee rate than this. See BIP133. */
    CAmount m_fee_filter_sent GUARDED_BY(NetEventsInterface::g_msgproc_mutex){0};
    /** Timestamp after which we will send the next BIP133 `feefilter` message
      * to the peer. */
    std::chrono::microseconds m_next_send_feefilter GUARDED_BY(NetEventsInterface::g_msgproc_mutex){0};

    struct TxRelay {
        mutable RecursiveMutex m_bloom_filter_mutex;
        /** Whether we relay transactions to this peer. */
        bool m_relay_txs GUARDED_BY(m_bloom_filter_mutex){false};
        /** A bloom filter for which transactions to announce to the peer. See BIP37. */
        std::unique_ptr<CBloomFilter> m_bloom_filter PT_GUARDED_BY(m_bloom_filter_mutex) GUARDED_BY(m_bloom_filter_mutex){nullptr};

        mutable RecursiveMutex m_tx_inventory_mutex;
        /** A filter of all the (w)txids that the peer has announced to
         *  us or we have announced to the peer. We use this to avoid announcing
         *  the same (w)txid to a peer that already has the transaction. */
        CRollingBloomFilter m_tx_inventory_known_filter GUARDED_BY(m_tx_inventory_mutex){50000, 0.000001};
        /** Set of transaction ids we still have to announce (txid for
         *  non-wtxid-relay peers, wtxid for wtxid-relay peers). We use the
         *  mempool to sort transactions in dependency order before relay, so
         *  this does not have to be sorted. */
        std::set<uint256> m_tx_inventory_to_send GUARDED_BY(m_tx_inventory_mutex);
        /** Whether the peer has requested us to send our complete mempool. Only
         *  permitted if the peer has NetPermissionFlags::Mempool or we advertise
         *  NODE_BLOOM. See BIP35. */
        bool m_send_mempool GUARDED_BY(m_tx_inventory_mutex){false};
        /** The next time after which we will send an `inv` message containing
         *  transaction announcements to this peer. */
        std::chrono::microseconds m_next_inv_send_time GUARDED_BY(m_tx_inventory_mutex){0};
        /** The mempool sequence num at which we sent the last `inv` message to this peer.
         *  Can relay txs with lower sequence numbers than this (see CTxMempool::info_for_relay). */
        uint64_t m_last_inv_sequence GUARDED_BY(NetEventsInterface::g_msgproc_mutex){1};

        /** Minimum fee rate with which to filter transaction announcements to this node. See BIP133. */
        std::atomic<CAmount> m_fee_filter_received{0};
    };

    /* Initializes a TxRelay struct for this peer. Can be called at most once for a peer. */
    TxRelay* SetTxRelay() EXCLUSIVE_LOCKS_REQUIRED(!m_tx_relay_mutex)
    {
        LOCK(m_tx_relay_mutex);
        Assume(!m_tx_relay);
        m_tx_relay = std::make_unique<Peer::TxRelay>();
        return m_tx_relay.get();
    };

    TxRelay* GetTxRelay() EXCLUSIVE_LOCKS_REQUIRED(!m_tx_relay_mutex)
    {
        return WITH_LOCK(m_tx_relay_mutex, return m_tx_relay.get());
    };

    /** A vector of addresses to send to the peer, limited to MAX_ADDR_TO_SEND. */
    std::vector<CAddress> m_addrs_to_send GUARDED_BY(NetEventsInterface::g_msgproc_mutex);
    /** Probabilistic filter to track recent addr messages relayed with this
     *  peer. Used to avoid relaying redundant addresses to this peer.
     *
     *  We initialize this filter for outbound peers (other than
     *  block-relay-only connections) or when an inbound peer sends us an
     *  address related message (ADDR, ADDRV2, GETADDR).
     *
     *  Presence of this filter must correlate with m_addr_relay_enabled.
     **/
    std::unique_ptr<CRollingBloomFilter> m_addr_known GUARDED_BY(NetEventsInterface::g_msgproc_mutex);
    /** Whether we are participating in address relay with this connection.
     *
     *  We set this bool to true for outbound peers (other than
     *  block-relay-only connections), or when an inbound peer sends us an
     *  address related message (ADDR, ADDRV2, GETADDR).
     *
     *  We use this bool to decide whether a peer is eligible for gossiping
     *  addr messages. This avoids relaying to peers that are unlikely to
     *  forward them, effectively blackholing self announcements. Reasons
     *  peers might support addr relay on the link include that they connected
     *  to us as a block-relay-only peer or they are a light client.
     *
     *  This field must correlate with whether m_addr_known has been
     *  initialized.*/
    std::atomic_bool m_addr_relay_enabled{false};
    /** Whether a getaddr request to this peer is outstanding. */
    bool m_getaddr_sent GUARDED_BY(NetEventsInterface::g_msgproc_mutex){false};
    /** Guards address sending timers. */
    mutable Mutex m_addr_send_times_mutex;
    /** Time point to send the next ADDR message to this peer. */
    std::chrono::microseconds m_next_addr_send GUARDED_BY(m_addr_send_times_mutex){0};
    /** Time point to possibly re-announce our local address to this peer. */
    std::chrono::microseconds m_next_local_addr_send GUARDED_BY(m_addr_send_times_mutex){0};
    /** Whether the peer has signaled support for receiving ADDRv2 (BIP155)
     *  messages, indicating a preference to receive ADDRv2 instead of ADDR ones. */
    std::atomic_bool m_wants_addrv2{false};
    /** Whether this peer has already sent us a getaddr message. */
    bool m_getaddr_recvd GUARDED_BY(NetEventsInterface::g_msgproc_mutex){false};
    /** Number of addresses that can be processed from this peer. Start at 1 to
     *  permit self-announcement. */
    double m_addr_token_bucket GUARDED_BY(NetEventsInterface::g_msgproc_mutex){1.0};
    /** When m_addr_token_bucket was last updated */
    std::chrono::microseconds m_addr_token_timestamp GUARDED_BY(NetEventsInterface::g_msgproc_mutex){GetTime<std::chrono::microseconds>()};
    /** Total number of addresses that were dropped due to rate limiting. */
    std::atomic<uint64_t> m_addr_rate_limited{0};
    /** Total number of addresses that were processed (excludes rate-limited ones). */
    std::atomic<uint64_t> m_addr_processed{0};

    /** Whether we've sent this peer a getheaders in response to an inv prior to initial-headers-sync completing */
    bool m_inv_triggered_getheaders_before_sync GUARDED_BY(NetEventsInterface::g_msgproc_mutex){false};

    /** Protects m_getdata_requests **/
    Mutex m_getdata_requests_mutex;
    /** Work queue of items requested by this peer **/
    std::deque<CInv> m_getdata_requests GUARDED_BY(m_getdata_requests_mutex);

    /** Time of the last getheaders message to this peer */
    NodeClock::time_point m_last_getheaders_timestamp GUARDED_BY(NetEventsInterface::g_msgproc_mutex){};

    /** Protects m_headers_sync **/
    Mutex m_headers_sync_mutex;
    /** Headers-sync state for this peer (eg for initial sync, or syncing large
     * reorgs) **/
    std::unique_ptr<HeadersSyncState> m_headers_sync PT_GUARDED_BY(m_headers_sync_mutex) GUARDED_BY(m_headers_sync_mutex) {};

    /** Whether we've sent our peer a sendheaders message. **/
    std::atomic<bool> m_sent_sendheaders{false};

    /** When to potentially disconnect peer for stalling headers download */
    std::chrono::microseconds m_headers_sync_timeout GUARDED_BY(NetEventsInterface::g_msgproc_mutex){0us};

    /** Whether this peer wants invs or headers (when possible) for block announcements */
    bool m_prefers_headers GUARDED_BY(NetEventsInterface::g_msgproc_mutex){false};

    /** Time offset computed during the version handshake based on the
     * timestamp the peer sent in the version message. */
    std::atomic<std::chrono::seconds> m_time_offset{0s};

    explicit Peer(NodeId id, ServiceFlags our_services, bool is_inbound)
        : m_id{id}
        , m_our_services{our_services}
        , m_is_inbound{is_inbound}
    {}

private:
    mutable Mutex m_tx_relay_mutex;

    /** Transaction relay data. May be a nullptr. */
    std::unique_ptr<TxRelay> m_tx_relay GUARDED_BY(m_tx_relay_mutex);
};

using PeerRef = std::shared_ptr<Peer>;

/**
 * Maintain validation-specific state about nodes, protected by cs_main, instead
 * by CNode's own locks. This simplifies asynchronous operation, where
 * processing of incoming data is done after the ProcessMessage call returns,
 * and we're no longer holding the node's locks.
 */
struct CNodeState {
    //! The best known block we know this peer has announced.
    const CBlockIndex* pindexBestKnownBlock{nullptr};
    //! The hash of the last unknown block this peer has announced.
    uint256 hashLastUnknownBlock{};
    //! The last full block we both have.
    const CBlockIndex* pindexLastCommonBlock{nullptr};
    //! The best header we have sent our peer.
    const CBlockIndex* pindexBestHeaderSent{nullptr};
    //! Whether we've started headers synchronization with this peer.
    bool fSyncStarted{false};
    //! Since when we're stalling block download progress (in microseconds), or 0.
    std::chrono::microseconds m_stalling_since{0us};
    std::list<QueuedBlock> vBlocksInFlight;
    //! When the first entry in vBlocksInFlight started downloading. Don't care when vBlocksInFlight is empty.
    std::chrono::microseconds m_downloading_since{0us};
    //! Whether we consider this a preferred download peer.
    bool fPreferredDownload{false};
    /** Whether this peer wants invs or cmpctblocks (when possible) for block announcements. */
    bool m_requested_hb_cmpctblocks{false};
    /** Whether this peer will send us cmpctblocks if we request them. */
    bool m_provides_cmpctblocks{false};

    /** State used to enforce CHAIN_SYNC_TIMEOUT and EXTRA_PEER_CHECK_INTERVAL logic.
      *
      * Both are only in effect for outbound, non-manual, non-protected connections.
      * Any peer protected (m_protect = true) is not chosen for eviction. A peer is
      * marked as protected if all of these are true:
      *   - its connection type is IsBlockOnlyConn() == false
      *   - it gave us a valid connecting header
      *   - we haven't reached MAX_OUTBOUND_PEERS_TO_PROTECT_FROM_DISCONNECT yet
      *   - its chain tip has at least as much work as ours
      *
      * CHAIN_SYNC_TIMEOUT: if a peer's best known block has less work than our tip,
      * set a timeout CHAIN_SYNC_TIMEOUT in the future:
      *   - If at timeout their best known block now has more work than our tip
      *     when the timeout was set, then either reset the timeout or clear it
      *     (after comparing against our current tip's work)
      *   - If at timeout their best known block still has less work than our
      *     tip did when the timeout was set, then send a getheaders message,
      *     and set a shorter timeout, HEADERS_RESPONSE_TIME seconds in future.
      *     If their best known block is still behind when that new timeout is
      *     reached, disconnect.
      *
      * EXTRA_PEER_CHECK_INTERVAL: after each interval, if we have too many outbound peers,
      * drop the outbound one that least recently announced us a new block.
      */
    struct ChainSyncTimeoutState {
        //! A timeout used for checking whether our peer has sufficiently synced
        std::chrono::seconds m_timeout{0s};
        //! A header with the work we require on our peer's chain
        const CBlockIndex* m_work_header{nullptr};
        //! After timeout is reached, set to true after sending getheaders
        bool m_sent_getheaders{false};
        //! Whether this peer is protected from disconnection due to a bad/slow chain
        bool m_protect{false};
    };

    ChainSyncTimeoutState m_chain_sync;

    //! Time of last new block announcement
    int64_t m_last_block_announcement{0};
};

class PeerManagerImpl final : public PeerManager
{
public:
    PeerManagerImpl(CConnman& connman, AddrMan& addrman,
                    BanMan* banman, ChainstateManager& chainman,
                    CTxMemPool& pool, node::Warnings& warnings, Options opts);

    /** Overridden from CValidationInterface. */
    void ActiveTipChange(const CBlockIndex& new_tip, bool) override
        EXCLUSIVE_LOCKS_REQUIRED(!m_tx_download_mutex);
    void BlockConnected(ChainstateRole role, const std::shared_ptr<const CBlock>& pblock, const CBlockIndex* pindexConnected) override
        EXCLUSIVE_LOCKS_REQUIRED(!m_tx_download_mutex);
    void BlockDisconnected(const std::shared_ptr<const CBlock> &block, const CBlockIndex* pindex) override
        EXCLUSIVE_LOCKS_REQUIRED(!m_tx_download_mutex);
    void UpdatedBlockTip(const CBlockIndex *pindexNew, const CBlockIndex *pindexFork, bool fInitialDownload) override
        EXCLUSIVE_LOCKS_REQUIRED(!m_peer_mutex);
    void BlockChecked(const CBlock& block, const BlockValidationState& state) override
        EXCLUSIVE_LOCKS_REQUIRED(!m_peer_mutex);
    void NewPoWValidBlock(const CBlockIndex *pindex, const std::shared_ptr<const CBlock>& pblock) override
        EXCLUSIVE_LOCKS_REQUIRED(!m_most_recent_block_mutex);

    /** Implement NetEventsInterface */
    void InitializeNode(const CNode& node, ServiceFlags our_services) override EXCLUSIVE_LOCKS_REQUIRED(!m_peer_mutex, !m_tx_download_mutex);
    void FinalizeNode(const CNode& node) override EXCLUSIVE_LOCKS_REQUIRED(!m_peer_mutex, !m_headers_presync_mutex, !m_tx_download_mutex);
    bool HasAllDesirableServiceFlags(ServiceFlags services) const override;
    bool ProcessMessages(CNode* pfrom, std::atomic<bool>& interrupt) override
        EXCLUSIVE_LOCKS_REQUIRED(!m_peer_mutex, !m_most_recent_block_mutex, !m_headers_presync_mutex, g_msgproc_mutex, !m_tx_download_mutex);
    bool SendMessages(CNode* pto) override
        EXCLUSIVE_LOCKS_REQUIRED(!m_peer_mutex, !m_most_recent_block_mutex, g_msgproc_mutex, !m_tx_download_mutex);

    /** Implement PeerManager */
    void StartScheduledTasks(CScheduler& scheduler) override;
    void CheckForStaleTipAndEvictPeers() override;
    std::optional<std::string> FetchBlock(NodeId peer_id, const uint256& hash, const CBlockIndex* block_index) override
        EXCLUSIVE_LOCKS_REQUIRED(!m_peer_mutex);
    bool GetNodeStateStats(NodeId nodeid, CNodeStateStats& stats) const override EXCLUSIVE_LOCKS_REQUIRED(!m_peer_mutex);
    std::vector<TxOrphanage::OrphanTxBase> GetOrphanTransactions() override EXCLUSIVE_LOCKS_REQUIRED(!m_tx_download_mutex);
    PeerManagerInfo GetInfo() const override EXCLUSIVE_LOCKS_REQUIRED(!m_peer_mutex);
    void SendPings() override EXCLUSIVE_LOCKS_REQUIRED(!m_peer_mutex);
    void RelayTransaction(const uint256& txid, const uint256& wtxid) override EXCLUSIVE_LOCKS_REQUIRED(!m_peer_mutex);
    void SetBestBlock(int height, std::chrono::seconds time) override
    {
        m_best_height = height;
        m_best_block_time = time;
    };
    void UnitTestMisbehaving(NodeId peer_id) override EXCLUSIVE_LOCKS_REQUIRED(!m_peer_mutex) { Misbehaving(*Assert(GetPeerRef(peer_id)), ""); };
    void ProcessMessage(CNode& pfrom, const std::string& msg_type, DataStream& vRecv,
                        const std::chrono::microseconds time_received, const std::atomic<bool>& interruptMsgProc) override
        EXCLUSIVE_LOCKS_REQUIRED(!m_peer_mutex, !m_most_recent_block_mutex, !m_headers_presync_mutex, g_msgproc_mutex, !m_tx_download_mutex);
    void UpdateLastBlockAnnounceTime(NodeId node, int64_t time_in_seconds) override;
    ServiceFlags GetDesirableServiceFlags(ServiceFlags services) const override;
    int GetNumberOfPeersWithValidatedDownloads() const override EXCLUSIVE_LOCKS_REQUIRED(::cs_main);

private:
    /** Consider evicting an outbound peer based on the amount of time they've been behind our tip */
    void ConsiderEviction(CNode& pto, Peer& peer, std::chrono::seconds time_in_seconds) EXCLUSIVE_LOCKS_REQUIRED(cs_main, g_msgproc_mutex);

    /** If we have extra outbound peers, try to disconnect the one with the oldest block announcement */
    void EvictExtraOutboundPeers(std::chrono::seconds now) EXCLUSIVE_LOCKS_REQUIRED(cs_main);

    /** Retrieve unbroadcast transactions from the mempool and reattempt sending to peers */
    void ReattemptInitialBroadcast(CScheduler& scheduler) EXCLUSIVE_LOCKS_REQUIRED(!m_peer_mutex);

    /** Get a shared pointer to the Peer object.
     *  May return an empty shared_ptr if the Peer object can't be found. */
    PeerRef GetPeerRef(NodeId id) const EXCLUSIVE_LOCKS_REQUIRED(!m_peer_mutex);

    /** Get a shared pointer to the Peer object and remove it from m_peer_map.
     *  May return an empty shared_ptr if the Peer object can't be found. */
    PeerRef RemovePeer(NodeId id) EXCLUSIVE_LOCKS_REQUIRED(!m_peer_mutex);

    /** Mark a peer as misbehaving, which will cause it to be disconnected and its
     *  address discouraged. */
    void Misbehaving(Peer& peer, const std::string& message);

    /**
     * Potentially mark a node discouraged based on the contents of a BlockValidationState object
     *
     * @param[in] via_compact_block this bool is passed in because net_processing should
     * punish peers differently depending on whether the data was provided in a compact
     * block message or not. If the compact block had a valid header, but contained invalid
     * txs, the peer should not be punished. See BIP 152.
     */
    void MaybePunishNodeForBlock(NodeId nodeid, const BlockValidationState& state,
                                 bool via_compact_block, const std::string& message = "")
        EXCLUSIVE_LOCKS_REQUIRED(!m_peer_mutex);

    /**
     * Potentially disconnect and discourage a node based on the contents of a TxValidationState object
     */
    void MaybePunishNodeForTx(NodeId nodeid, const TxValidationState& state)
        EXCLUSIVE_LOCKS_REQUIRED(!m_peer_mutex);

    /** Maybe disconnect a peer and discourage future connections from its address.
     *
     * @param[in]   pnode     The node to check.
     * @param[in]   peer      The peer object to check.
     * @return                True if the peer was marked for disconnection in this function
     */
    bool MaybeDiscourageAndDisconnect(CNode& pnode, Peer& peer);

    /** Handle a transaction whose result was not MempoolAcceptResult::ResultType::VALID.
     * @param[in]   first_time_failure            Whether we should consider inserting into vExtraTxnForCompact, adding
     *                                            a new orphan to resolve, or looking for a package to submit.
     *                                            Set to true for transactions just received over p2p.
     *                                            Set to false if the tx has already been rejected before,
     *                                            e.g. is already in the orphanage, to avoid adding duplicate entries.
     * Updates m_txrequest, m_lazy_recent_rejects, m_lazy_recent_rejects_reconsiderable, m_orphanage, and vExtraTxnForCompact.
     *
     * @returns a PackageToValidate if this transaction has a reconsiderable failure and an eligible package was found,
     * or std::nullopt otherwise.
     */
    std::optional<node::PackageToValidate> ProcessInvalidTx(NodeId nodeid, const CTransactionRef& tx, const TxValidationState& result,
                                                      bool first_time_failure)
        EXCLUSIVE_LOCKS_REQUIRED(!m_peer_mutex, g_msgproc_mutex, m_tx_download_mutex);

    /** Handle a transaction whose result was MempoolAcceptResult::ResultType::VALID.
     * Updates m_txrequest, m_orphanage, and vExtraTxnForCompact. Also queues the tx for relay. */
    void ProcessValidTx(NodeId nodeid, const CTransactionRef& tx, const std::list<CTransactionRef>& replaced_transactions)
        EXCLUSIVE_LOCKS_REQUIRED(!m_peer_mutex, g_msgproc_mutex, m_tx_download_mutex);

    /** Handle the results of package validation: calls ProcessValidTx and ProcessInvalidTx for
     * individual transactions, and caches rejection for the package as a group.
     */
    void ProcessPackageResult(const node::PackageToValidate& package_to_validate, const PackageMempoolAcceptResult& package_result)
        EXCLUSIVE_LOCKS_REQUIRED(!m_peer_mutex, g_msgproc_mutex, m_tx_download_mutex);

    /**
     * Reconsider orphan transactions after a parent has been accepted to the mempool.
     *
     * @peer[in]  peer     The peer whose orphan transactions we will reconsider. Generally only
     *                     one orphan will be reconsidered on each call of this function. If an
     *                     accepted orphan has orphaned children, those will need to be
     *                     reconsidered, creating more work, possibly for other peers.
     * @return             True if meaningful work was done (an orphan was accepted/rejected).
     *                     If no meaningful work was done, then the work set for this peer
     *                     will be empty.
     */
    bool ProcessOrphanTx(Peer& peer)
        EXCLUSIVE_LOCKS_REQUIRED(!m_peer_mutex, g_msgproc_mutex, !m_tx_download_mutex);

    /** Process a single headers message from a peer.
     *
     * @param[in]   pfrom     CNode of the peer
     * @param[in]   peer      The peer sending us the headers
     * @param[in]   headers   The headers received. Note that this may be modified within ProcessHeadersMessage.
     * @param[in]   via_compact_block   Whether this header came in via compact block handling.
    */
    void ProcessHeadersMessage(CNode& pfrom, Peer& peer,
                               std::vector<CBlockHeader>&& headers,
                               bool via_compact_block)
        EXCLUSIVE_LOCKS_REQUIRED(!m_peer_mutex, !m_headers_presync_mutex, g_msgproc_mutex);
    /** Various helpers for headers processing, invoked by ProcessHeadersMessage() */
    /** Return true if headers are continuous and have valid proof-of-work (DoS points assigned on failure) */
    bool CheckHeadersPoW(const std::vector<CBlockHeader>& headers, const Consensus::Params& consensusParams, Peer& peer);
    /** Calculate an anti-DoS work threshold for headers chains */
    arith_uint256 GetAntiDoSWorkThreshold();
    /** Deal with state tracking and headers sync for peers that send
     * non-connecting headers (this can happen due to BIP 130 headers
     * announcements for blocks interacting with the 2hr (MAX_FUTURE_BLOCK_TIME) rule). */
    void HandleUnconnectingHeaders(CNode& pfrom, Peer& peer, const std::vector<CBlockHeader>& headers) EXCLUSIVE_LOCKS_REQUIRED(g_msgproc_mutex);
    /** Return true if the headers connect to each other, false otherwise */
    bool CheckHeadersAreContinuous(const std::vector<CBlockHeader>& headers) const;
    /** Try to continue a low-work headers sync that has already begun.
     * Assumes the caller has already verified the headers connect, and has
     * checked that each header satisfies the proof-of-work target included in
     * the header.
     *  @param[in]  peer                            The peer we're syncing with.
     *  @param[in]  pfrom                           CNode of the peer
     *  @param[in,out] headers                      The headers to be processed.
     *  @return     True if the passed in headers were successfully processed
     *              as the continuation of a low-work headers sync in progress;
     *              false otherwise.
     *              If false, the passed in headers will be returned back to
     *              the caller.
     *              If true, the returned headers may be empty, indicating
     *              there is no more work for the caller to do; or the headers
     *              may be populated with entries that have passed anti-DoS
     *              checks (and therefore may be validated for block index
     *              acceptance by the caller).
     */
    bool IsContinuationOfLowWorkHeadersSync(Peer& peer, CNode& pfrom,
            std::vector<CBlockHeader>& headers)
        EXCLUSIVE_LOCKS_REQUIRED(peer.m_headers_sync_mutex, !m_headers_presync_mutex, g_msgproc_mutex);
    /** Check work on a headers chain to be processed, and if insufficient,
     * initiate our anti-DoS headers sync mechanism.
     *
     * @param[in]   peer                The peer whose headers we're processing.
     * @param[in]   pfrom               CNode of the peer
     * @param[in]   chain_start_header  Where these headers connect in our index.
     * @param[in,out]   headers             The headers to be processed.
     *
     * @return      True if chain was low work (headers will be empty after
     *              calling); false otherwise.
     */
    bool TryLowWorkHeadersSync(Peer& peer, CNode& pfrom,
                                  const CBlockIndex* chain_start_header,
                                  std::vector<CBlockHeader>& headers)
        EXCLUSIVE_LOCKS_REQUIRED(!peer.m_headers_sync_mutex, !m_peer_mutex, !m_headers_presync_mutex, g_msgproc_mutex);

    /** Return true if the given header is an ancestor of
     *  m_chainman.m_best_header or our current tip */
    bool IsAncestorOfBestHeaderOrTip(const CBlockIndex* header) EXCLUSIVE_LOCKS_REQUIRED(cs_main);

    /** Request further headers from this peer with a given locator.
     * We don't issue a getheaders message if we have a recent one outstanding.
     * This returns true if a getheaders is actually sent, and false otherwise.
     */
    bool MaybeSendGetHeaders(CNode& pfrom, const CBlockLocator& locator, Peer& peer) EXCLUSIVE_LOCKS_REQUIRED(g_msgproc_mutex);
    /** Potentially fetch blocks from this peer upon receipt of a new headers tip */
    void HeadersDirectFetchBlocks(CNode& pfrom, const Peer& peer, const CBlockIndex& last_header);
    /** Update peer state based on received headers message */
    void UpdatePeerStateForReceivedHeaders(CNode& pfrom, Peer& peer, const CBlockIndex& last_header, bool received_new_header, bool may_have_more_headers)
        EXCLUSIVE_LOCKS_REQUIRED(g_msgproc_mutex);

    void SendBlockTransactions(CNode& pfrom, Peer& peer, const CBlock& block, const BlockTransactionsRequest& req);

    /** Send a message to a peer */
    void PushMessage(CNode& node, CSerializedNetMsg&& msg) const { m_connman.PushMessage(&node, std::move(msg)); }
    template <typename... Args>
    void MakeAndPushMessage(CNode& node, std::string msg_type, Args&&... args) const
    {
        m_connman.PushMessage(&node, NetMsg::Make(std::move(msg_type), std::forward<Args>(args)...));
    }

    /** Send a version message to a peer */
    void PushNodeVersion(CNode& pnode, const Peer& peer);

    /** Send a ping message every PING_INTERVAL or if requested via RPC. May
     *  mark the peer to be disconnected if a ping has timed out.
     *  We use mockable time for ping timeouts, so setmocktime may cause pings
     *  to time out. */
    void MaybeSendPing(CNode& node_to, Peer& peer, std::chrono::microseconds now);

    /** Send `addr` messages on a regular schedule. */
    void MaybeSendAddr(CNode& node, Peer& peer, std::chrono::microseconds current_time) EXCLUSIVE_LOCKS_REQUIRED(g_msgproc_mutex);

    /** Send a single `sendheaders` message, after we have completed headers sync with a peer. */
    void MaybeSendSendHeaders(CNode& node, Peer& peer) EXCLUSIVE_LOCKS_REQUIRED(g_msgproc_mutex);

    /** Relay (gossip) an address to a few randomly chosen nodes.
     *
     * @param[in] originator   The id of the peer that sent us the address. We don't want to relay it back.
     * @param[in] addr         Address to relay.
     * @param[in] fReachable   Whether the address' network is reachable. We relay unreachable
     *                         addresses less.
     */
    void RelayAddress(NodeId originator, const CAddress& addr, bool fReachable) EXCLUSIVE_LOCKS_REQUIRED(!m_peer_mutex, g_msgproc_mutex);

    /** Send `feefilter` message. */
    void MaybeSendFeefilter(CNode& node, Peer& peer, std::chrono::microseconds current_time) EXCLUSIVE_LOCKS_REQUIRED(g_msgproc_mutex);

    FastRandomContext m_rng GUARDED_BY(NetEventsInterface::g_msgproc_mutex);

    FeeFilterRounder m_fee_filter_rounder GUARDED_BY(NetEventsInterface::g_msgproc_mutex);

    const CChainParams& m_chainparams;
    CConnman& m_connman;
    AddrMan& m_addrman;
    /** Pointer to this node's banman. May be nullptr - check existence before dereferencing. */
    BanMan* const m_banman;
    ChainstateManager& m_chainman;
    CTxMemPool& m_mempool;

    /** Synchronizes tx download including TxRequestTracker, rejection filters, and TxOrphanage.
     * Lock invariants:
     * - A txhash (txid or wtxid) in m_txrequest is not also in m_orphanage.
     * - A txhash (txid or wtxid) in m_txrequest is not also in m_lazy_recent_rejects.
     * - A txhash (txid or wtxid) in m_txrequest is not also in m_lazy_recent_rejects_reconsiderable.
     * - A txhash (txid or wtxid) in m_txrequest is not also in m_lazy_recent_confirmed_transactions.
     * - Each data structure's limits hold (m_orphanage max size, m_txrequest per-peer limits, etc).
     */
    Mutex m_tx_download_mutex ACQUIRED_BEFORE(m_mempool.cs);
    node::TxDownloadManager m_txdownloadman GUARDED_BY(m_tx_download_mutex);

    std::unique_ptr<TxReconciliationTracker> m_txreconciliation;

    /** The height of the best chain */
    std::atomic<int> m_best_height{-1};
    /** The time of the best chain tip block */
    std::atomic<std::chrono::seconds> m_best_block_time{0s};

    /** Next time to check for stale tip */
    std::chrono::seconds m_stale_tip_check_time GUARDED_BY(cs_main){0s};

    node::Warnings& m_warnings;
    TimeOffsets m_outbound_time_offsets{m_warnings};

    const Options m_opts;

    bool RejectIncomingTxs(const CNode& peer) const;

    /** Whether we've completed initial sync yet, for determining when to turn
      * on extra block-relay-only peers. */
    bool m_initial_sync_finished GUARDED_BY(cs_main){false};

    /** Protects m_peer_map. This mutex must not be locked while holding a lock
     *  on any of the mutexes inside a Peer object. */
    mutable Mutex m_peer_mutex;
    /**
     * Map of all Peer objects, keyed by peer id. This map is protected
     * by the m_peer_mutex. Once a shared pointer reference is
     * taken, the lock may be released. Individual fields are protected by
     * their own locks.
     */
    std::map<NodeId, PeerRef> m_peer_map GUARDED_BY(m_peer_mutex);

    /** Map maintaining per-node state. */
    std::map<NodeId, CNodeState> m_node_states GUARDED_BY(cs_main);

    /** Get a pointer to a const CNodeState, used when not mutating the CNodeState object. */
    const CNodeState* State(NodeId pnode) const EXCLUSIVE_LOCKS_REQUIRED(cs_main);
    /** Get a pointer to a mutable CNodeState. */
    CNodeState* State(NodeId pnode) EXCLUSIVE_LOCKS_REQUIRED(cs_main);

    uint32_t GetFetchFlags(const Peer& peer) const;

    std::atomic<std::chrono::microseconds> m_next_inv_to_inbounds{0us};

    /** Number of nodes with fSyncStarted. */
    int nSyncStarted GUARDED_BY(cs_main) = 0;

    /** Hash of the last block we received via INV */
    uint256 m_last_block_inv_triggering_headers_sync GUARDED_BY(g_msgproc_mutex){};

    /**
     * Sources of received blocks, saved to be able punish them when processing
     * happens afterwards.
     * Set mapBlockSource[hash].second to false if the node should not be
     * punished if the block is invalid.
     */
    std::map<uint256, std::pair<NodeId, bool>> mapBlockSource GUARDED_BY(cs_main);

    /** Number of peers with wtxid relay. */
    std::atomic<int> m_wtxid_relay_peers{0};

    /** Number of outbound peers with m_chain_sync.m_protect. */
    int m_outbound_peers_with_protect_from_disconnect GUARDED_BY(cs_main) = 0;

    /** Number of preferable block download peers. */
    int m_num_preferred_download_peers GUARDED_BY(cs_main){0};

    /** Stalling timeout for blocks in IBD */
    std::atomic<std::chrono::seconds> m_block_stalling_timeout{BLOCK_STALLING_TIMEOUT_DEFAULT};

    /**
     * For sending `inv`s to inbound peers, we use a single (exponentially
     * distributed) timer for all peers. If we used a separate timer for each
     * peer, a spy node could make multiple inbound connections to us to
     * accurately determine when we received the transaction (and potentially
     * determine the transaction's origin). */
    std::chrono::microseconds NextInvToInbounds(std::chrono::microseconds now,
                                                std::chrono::seconds average_interval) EXCLUSIVE_LOCKS_REQUIRED(g_msgproc_mutex);


    // All of the following cache a recent block, and are protected by m_most_recent_block_mutex
    Mutex m_most_recent_block_mutex;
    std::shared_ptr<const CBlock> m_most_recent_block GUARDED_BY(m_most_recent_block_mutex);
    std::shared_ptr<const CBlockHeaderAndShortTxIDs> m_most_recent_compact_block GUARDED_BY(m_most_recent_block_mutex);
    uint256 m_most_recent_block_hash GUARDED_BY(m_most_recent_block_mutex);
    std::unique_ptr<const std::map<uint256, CTransactionRef>> m_most_recent_block_txs GUARDED_BY(m_most_recent_block_mutex);

    // Data about the low-work headers synchronization, aggregated from all peers' HeadersSyncStates.
    /** Mutex guarding the other m_headers_presync_* variables. */
    Mutex m_headers_presync_mutex;
    /** A type to represent statistics about a peer's low-work headers sync.
     *
     * - The first field is the total verified amount of work in that synchronization.
     * - The second is:
     *   - nullopt: the sync is in REDOWNLOAD phase (phase 2).
     *   - {height, timestamp}: the sync has the specified tip height and block timestamp (phase 1).
     */
    using HeadersPresyncStats = std::pair<arith_uint256, std::optional<std::pair<int64_t, uint32_t>>>;
    /** Statistics for all peers in low-work headers sync. */
    std::map<NodeId, HeadersPresyncStats> m_headers_presync_stats GUARDED_BY(m_headers_presync_mutex) {};
    /** The peer with the most-work entry in m_headers_presync_stats. */
    NodeId m_headers_presync_bestpeer GUARDED_BY(m_headers_presync_mutex) {-1};
    /** The m_headers_presync_stats improved, and needs signalling. */
    std::atomic_bool m_headers_presync_should_signal{false};

    /** Height of the highest block announced using BIP 152 high-bandwidth mode. */
    int m_highest_fast_announce GUARDED_BY(::cs_main){0};

    /** Have we requested this block from a peer */
    bool IsBlockRequested(const uint256& hash) EXCLUSIVE_LOCKS_REQUIRED(cs_main);

    /** Have we requested this block from an outbound peer */
    bool IsBlockRequestedFromOutbound(const uint256& hash) EXCLUSIVE_LOCKS_REQUIRED(cs_main, !m_peer_mutex);

    /** Have we requested this block from a specific peer */
    bool IsBlockRequestedFromPeer(const uint256& hash, NodeId peer) EXCLUSIVE_LOCKS_REQUIRED(cs_main);

    /** Have we requested this block from a specific peer */
    bool IsBlockRequestedFromPeer(const uint256& hash, NodeId peer) EXCLUSIVE_LOCKS_REQUIRED(cs_main);

    /** Remove this block from our tracked requested blocks. Called if:
     *  - the block has been received from a peer
     *  - the request for the block has timed out
     * If "from_peer" is specified, then only remove the block if it is in
     * flight from that peer (to avoid one peer's network traffic from
     * affecting another's state).
     */
    void RemoveBlockRequest(const uint256& hash, std::optional<NodeId> from_peer) EXCLUSIVE_LOCKS_REQUIRED(cs_main);

    /* Mark a block as in flight
     * Returns false, still setting pit, if the block was already in flight from the same peer
     * pit will only be valid as long as the same cs_main lock is being held
     */
    bool BlockRequested(NodeId nodeid, const CBlockIndex& block, std::list<QueuedBlock>::iterator** pit = nullptr) EXCLUSIVE_LOCKS_REQUIRED(cs_main);

    bool TipMayBeStale() EXCLUSIVE_LOCKS_REQUIRED(cs_main);

    /** Update pindexLastCommonBlock and add not-in-flight missing successors to vBlocks, until it has
     *  at most count entries.
     */
    void FindNextBlocksToDownload(const Peer& peer, unsigned int count, std::vector<const CBlockIndex*>& vBlocks, NodeId& nodeStaller) EXCLUSIVE_LOCKS_REQUIRED(cs_main);

    /** Request blocks for the background chainstate, if one is in use. */
    void TryDownloadingHistoricalBlocks(const Peer& peer, unsigned int count, std::vector<const CBlockIndex*>& vBlocks, const CBlockIndex* from_tip, const CBlockIndex* target_block) EXCLUSIVE_LOCKS_REQUIRED(cs_main);

    /**
    * \brief Find next blocks to download from a peer after a starting block.
    *
    * \param vBlocks      Vector of blocks to download which will be appended to.
    * \param peer         Peer which blocks will be downloaded from.
    * \param state        Pointer to the state of the peer.
    * \param pindexWalk   Pointer to the starting block to add to vBlocks.
    * \param count        Maximum number of blocks to allow in vBlocks. No more
    *                     blocks will be added if it reaches this size.
    * \param nWindowEnd   Maximum height of blocks to allow in vBlocks. No
    *                     blocks will be added above this height.
    * \param activeChain  Optional pointer to a chain to compare against. If
    *                     provided, any next blocks which are already contained
    *                     in this chain will not be appended to vBlocks, but
    *                     instead will be used to update the
    *                     state->pindexLastCommonBlock pointer.
    * \param nodeStaller  Optional pointer to a NodeId variable that will receive
    *                     the ID of another peer that might be causing this peer
    *                     to stall. This is set to the ID of the peer which
    *                     first requested the first in-flight block in the
    *                     download window. It is only set if vBlocks is empty at
    *                     the end of this function call and if increasing
    *                     nWindowEnd by 1 would cause it to be non-empty (which
    *                     indicates the download might be stalled because every
    *                     block in the window is in flight and no other peer is
    *                     trying to download the next block).
    */
    void FindNextBlocks(std::vector<const CBlockIndex*>& vBlocks, const Peer& peer, CNodeState *state, const CBlockIndex *pindexWalk, unsigned int count, int nWindowEnd, const CChain* activeChain=nullptr, NodeId* nodeStaller=nullptr) EXCLUSIVE_LOCKS_REQUIRED(cs_main);

    /* Multimap used to preserve insertion order */
    typedef std::multimap<uint256, std::pair<NodeId, std::list<QueuedBlock>::iterator>> BlockDownloadMap;
    BlockDownloadMap mapBlocksInFlight GUARDED_BY(cs_main);

    /** When our tip was last updated. */
    std::atomic<std::chrono::seconds> m_last_tip_update{0s};

    /** Determine whether or not a peer can request a transaction, and return it (or nullptr if not found or not allowed). */
    CTransactionRef FindTxForGetData(const Peer::TxRelay& tx_relay, const GenTxid& gtxid)
        EXCLUSIVE_LOCKS_REQUIRED(!m_most_recent_block_mutex, NetEventsInterface::g_msgproc_mutex);

    void ProcessGetData(CNode& pfrom, Peer& peer, const std::atomic<bool>& interruptMsgProc)
        EXCLUSIVE_LOCKS_REQUIRED(!m_most_recent_block_mutex, peer.m_getdata_requests_mutex, NetEventsInterface::g_msgproc_mutex)
        LOCKS_EXCLUDED(::cs_main);

    /** Process a new block. Perform any post-processing housekeeping */
    void ProcessBlock(CNode& node, const std::shared_ptr<const CBlock>& block, bool force_processing, bool min_pow_checked);

    /** Process compact block txns  */
    void ProcessCompactBlockTxns(CNode& pfrom, Peer& peer, const BlockTransactions& block_transactions)
        EXCLUSIVE_LOCKS_REQUIRED(g_msgproc_mutex, !m_most_recent_block_mutex);

    /**
     * When a peer sends us a valid block, instruct it to announce blocks to us
     * using CMPCTBLOCK if possible by adding its nodeid to the end of
     * lNodesAnnouncingHeaderAndIDs, and keeping that list under a certain size by
     * removing the first element if necessary.
     */
    void MaybeSetPeerAsAnnouncingHeaderAndIDs(NodeId nodeid) EXCLUSIVE_LOCKS_REQUIRED(cs_main, !m_peer_mutex);

    /** Stack of nodes which we have set to announce using compact blocks */
    std::list<NodeId> lNodesAnnouncingHeaderAndIDs GUARDED_BY(cs_main);

    /** Number of peers from which we're downloading blocks. */
    int m_peers_downloading_from GUARDED_BY(cs_main) = 0;

    void AddToCompactExtraTransactions(const CTransactionRef& tx) EXCLUSIVE_LOCKS_REQUIRED(g_msgproc_mutex);

    /** Orphan/conflicted/etc transactions that are kept for compact block reconstruction.
     *  The last -blockreconstructionextratxn/DEFAULT_BLOCK_RECONSTRUCTION_EXTRA_TXN of
     *  these are kept in a ring buffer */
    std::vector<CTransactionRef> vExtraTxnForCompact GUARDED_BY(g_msgproc_mutex);
    /** Offset into vExtraTxnForCompact to insert the next tx */
    size_t vExtraTxnForCompactIt GUARDED_BY(g_msgproc_mutex) = 0;

    /** Check whether the last unknown block a peer advertised is not yet known. */
    void ProcessBlockAvailability(NodeId nodeid) EXCLUSIVE_LOCKS_REQUIRED(cs_main);
    /** Update tracking information about which blocks a peer is assumed to have. */
    void UpdateBlockAvailability(NodeId nodeid, const uint256& hash) EXCLUSIVE_LOCKS_REQUIRED(cs_main);
    bool CanDirectFetch() EXCLUSIVE_LOCKS_REQUIRED(cs_main);

    /**
     * Estimates the distance, in blocks, between the best-known block and the network chain tip.
     * Utilizes the best-block time and the chainparams blocks spacing to approximate it.
     */
    int64_t ApproximateBestBlockDepth() const;

    /**
     * To prevent fingerprinting attacks, only send blocks/headers outside of
     * the active chain if they are no more than a month older (both in time,
     * and in best equivalent proof of work) than the best header chain we know
     * about and we fully-validated them at some point.
     */
    bool BlockRequestAllowed(const CBlockIndex* pindex) EXCLUSIVE_LOCKS_REQUIRED(cs_main);
    bool AlreadyHaveBlock(const uint256& block_hash) EXCLUSIVE_LOCKS_REQUIRED(cs_main);
    void ProcessGetBlockData(CNode& pfrom, Peer& peer, const CInv& inv)
        EXCLUSIVE_LOCKS_REQUIRED(g_msgproc_mutex, !m_most_recent_block_mutex);

    /**
     * Validation logic for compact filters request handling.
     *
     * May disconnect from the peer in the case of a bad request.
     *
     * @param[in]   node            The node that we received the request from
     * @param[in]   peer            The peer that we received the request from
     * @param[in]   filter_type     The filter type the request is for. Must be basic filters.
     * @param[in]   start_height    The start height for the request
     * @param[in]   stop_hash       The stop_hash for the request
     * @param[in]   max_height_diff The maximum number of items permitted to request, as specified in BIP 157
     * @param[out]  stop_index      The CBlockIndex for the stop_hash block, if the request can be serviced.
     * @param[out]  filter_index    The filter index, if the request can be serviced.
     * @return                      True if the request can be serviced.
     */
    bool PrepareBlockFilterRequest(CNode& node, Peer& peer,
                                   BlockFilterType filter_type, uint32_t start_height,
                                   const uint256& stop_hash, uint32_t max_height_diff,
                                   const CBlockIndex*& stop_index,
                                   BlockFilterIndex*& filter_index);

    /**
     * Handle a cfilters request.
     *
     * May disconnect from the peer in the case of a bad request.
     *
     * @param[in]   node            The node that we received the request from
     * @param[in]   peer            The peer that we received the request from
     * @param[in]   vRecv           The raw message received
     */
    void ProcessGetCFilters(CNode& node, Peer& peer, DataStream& vRecv);

    /**
     * Handle a cfheaders request.
     *
     * May disconnect from the peer in the case of a bad request.
     *
     * @param[in]   node            The node that we received the request from
     * @param[in]   peer            The peer that we received the request from
     * @param[in]   vRecv           The raw message received
     */
    void ProcessGetCFHeaders(CNode& node, Peer& peer, DataStream& vRecv);

    /**
     * Handle a getcfcheckpt request.
     *
     * May disconnect from the peer in the case of a bad request.
     *
     * @param[in]   node            The node that we received the request from
     * @param[in]   peer            The peer that we received the request from
     * @param[in]   vRecv           The raw message received
     */
    void ProcessGetCFCheckPt(CNode& node, Peer& peer, DataStream& vRecv);

    /** Checks if address relay is permitted with peer. If needed, initializes
     * the m_addr_known bloom filter and sets m_addr_relay_enabled to true.
     *
     *  @return   True if address relay is enabled with peer
     *            False if address relay is disallowed
     */
    bool SetupAddressRelay(const CNode& node, Peer& peer) EXCLUSIVE_LOCKS_REQUIRED(g_msgproc_mutex);

    void AddAddressKnown(Peer& peer, const CAddress& addr) EXCLUSIVE_LOCKS_REQUIRED(g_msgproc_mutex);
    void PushAddress(Peer& peer, const CAddress& addr) EXCLUSIVE_LOCKS_REQUIRED(g_msgproc_mutex);
};

const CNodeState* PeerManagerImpl::State(NodeId pnode) const
{
    std::map<NodeId, CNodeState>::const_iterator it = m_node_states.find(pnode);
    if (it == m_node_states.end())
        return nullptr;
    return &it->second;
}

CNodeState* PeerManagerImpl::State(NodeId pnode)
{
    return const_cast<CNodeState*>(std::as_const(*this).State(pnode));
}

/**
 * Whether the peer supports the address. For example, a peer that does not
 * implement BIP155 cannot receive Tor v3 addresses because it requires
 * ADDRv2 (BIP155) encoding.
 */
static bool IsAddrCompatible(const Peer& peer, const CAddress& addr)
{
    return peer.m_wants_addrv2 || addr.IsAddrV1Compatible();
}

void PeerManagerImpl::AddAddressKnown(Peer& peer, const CAddress& addr)
{
    assert(peer.m_addr_known);
    peer.m_addr_known->insert(addr.GetKey());
}

void PeerManagerImpl::PushAddress(Peer& peer, const CAddress& addr)
{
    // Known checking here is only to save space from duplicates.
    // Before sending, we'll filter it again for known addresses that were
    // added after addresses were pushed.
    assert(peer.m_addr_known);
    if (addr.IsValid() && !peer.m_addr_known->contains(addr.GetKey()) && IsAddrCompatible(peer, addr)) {
        if (peer.m_addrs_to_send.size() >= MAX_ADDR_TO_SEND) {
            peer.m_addrs_to_send[m_rng.randrange(peer.m_addrs_to_send.size())] = addr;
        } else {
            peer.m_addrs_to_send.push_back(addr);
        }
    }
}

static void AddKnownTx(Peer& peer, const uint256& hash)
{
    auto tx_relay = peer.GetTxRelay();
    if (!tx_relay) return;

    LOCK(tx_relay->m_tx_inventory_mutex);
    tx_relay->m_tx_inventory_known_filter.insert(hash);
}

/** Whether this peer can serve us blocks. */
static bool CanServeBlocks(const Peer& peer)
{
    return peer.m_their_services & (NODE_NETWORK|NODE_NETWORK_LIMITED);
}

/** Whether this peer can only serve limited recent blocks (e.g. because
 *  it prunes old blocks) */
static bool IsLimitedPeer(const Peer& peer)
{
    return (!(peer.m_their_services & NODE_NETWORK) &&
             (peer.m_their_services & NODE_NETWORK_LIMITED));
}

/** Whether this peer can serve us witness data */
static bool CanServeWitnesses(const Peer& peer)
{
    return peer.m_their_services & NODE_WITNESS;
}

std::chrono::microseconds PeerManagerImpl::NextInvToInbounds(std::chrono::microseconds now,
                                                             std::chrono::seconds average_interval)
{
    if (m_next_inv_to_inbounds.load() < now) {
        // If this function were called from multiple threads simultaneously
        // it would possible that both update the next send variable, and return a different result to their caller.
        // This is not possible in practice as only the net processing thread invokes this function.
        m_next_inv_to_inbounds = now + m_rng.rand_exp_duration(average_interval);
    }
    return m_next_inv_to_inbounds;
}

bool PeerManagerImpl::IsBlockRequested(const uint256& hash)
{
    return mapBlocksInFlight.count(hash);
}

bool PeerManagerImpl::IsBlockRequestedFromOutbound(const uint256& hash)
{
    for (auto range = mapBlocksInFlight.equal_range(hash); range.first != range.second; range.first++) {
        auto [nodeid, block_it] = range.first->second;
        PeerRef peer{GetPeerRef(nodeid)};
        if (peer && !peer->m_is_inbound) return true;
    }

    return false;
}

bool PeerManagerImpl::IsBlockRequestedFromPeer(const uint256& hash, NodeId peer)
{
    for (auto range = mapBlocksInFlight.equal_range(hash); range.first != range.second; range.first++) {
        auto [nodeid, block_it] = range.first->second;
        if (nodeid == peer) return true;
    }

    return false;
}

bool PeerManagerImpl::IsBlockRequestedFromPeer(const uint256& hash, NodeId peer)
{
    for (auto range = mapBlocksInFlight.equal_range(hash); range.first != range.second; range.first++) {
        auto [nodeid, block_it] = range.first->second;
        if (nodeid == peer) return true;
    }

    return false;
}

void PeerManagerImpl::RemoveBlockRequest(const uint256& hash, std::optional<NodeId> from_peer)
{
    auto range = mapBlocksInFlight.equal_range(hash);
    if (range.first == range.second) {
        // Block was not requested from any peer
        return;
    }

    // We should not have requested too many of this block
    Assume(mapBlocksInFlight.count(hash) <= MAX_CMPCTBLOCKS_INFLIGHT_PER_BLOCK);

    while (range.first != range.second) {
        auto [node_id, list_it] = range.first->second;

        if (from_peer && *from_peer != node_id) {
            range.first++;
            continue;
        }

        CNodeState& state = *Assert(State(node_id));

        if (state.vBlocksInFlight.begin() == list_it) {
            // First block on the queue was received, update the start download time for the next one
            state.m_downloading_since = std::max(state.m_downloading_since, GetTime<std::chrono::microseconds>());
        }
        state.vBlocksInFlight.erase(list_it);

        if (state.vBlocksInFlight.empty()) {
            // Last validated block on the queue for this peer was received.
            m_peers_downloading_from--;
        }
        state.m_stalling_since = 0us;

        range.first = mapBlocksInFlight.erase(range.first);
    }
}

bool PeerManagerImpl::BlockRequested(NodeId nodeid, const CBlockIndex& block, std::list<QueuedBlock>::iterator** pit)
{
    const uint256& hash{block.GetBlockHash()};

    CNodeState *state = State(nodeid);
    assert(state != nullptr);

    Assume(mapBlocksInFlight.count(hash) <= MAX_CMPCTBLOCKS_INFLIGHT_PER_BLOCK);

    // Short-circuit most stuff in case it is from the same node
    for (auto range = mapBlocksInFlight.equal_range(hash); range.first != range.second; range.first++) {
        if (range.first->second.first == nodeid) {
            if (pit) {
                *pit = &range.first->second.second;
            }
            return false;
        }
    }

    // Make sure it's not being fetched already from same peer.
    RemoveBlockRequest(hash, nodeid);

    std::list<QueuedBlock>::iterator it = state->vBlocksInFlight.insert(state->vBlocksInFlight.end(),
            {&block, std::unique_ptr<PartiallyDownloadedBlock>(pit ? new PartiallyDownloadedBlock(&m_mempool) : nullptr)});
    if (state->vBlocksInFlight.size() == 1) {
        // We're starting a block download (batch) from this peer.
        state->m_downloading_since = GetTime<std::chrono::microseconds>();
        m_peers_downloading_from++;
    }
    auto itInFlight = mapBlocksInFlight.insert(std::make_pair(hash, std::make_pair(nodeid, it)));
    if (pit) {
        *pit = &itInFlight->second.second;
    }
    return true;
}

void PeerManagerImpl::MaybeSetPeerAsAnnouncingHeaderAndIDs(NodeId nodeid)
{
    AssertLockHeld(cs_main);

    // When in -blocksonly mode, never request high-bandwidth mode from peers. Our
    // mempool will not contain the transactions necessary to reconstruct the
    // compact block.
    if (m_opts.ignore_incoming_txs) return;

    CNodeState* nodestate = State(nodeid);
    PeerRef peer{GetPeerRef(nodeid)};
    if (!nodestate || !nodestate->m_provides_cmpctblocks) {
        // Don't request compact blocks if the peer has not signalled support
        return;
    }

    int num_outbound_hb_peers = 0;
    for (std::list<NodeId>::iterator it = lNodesAnnouncingHeaderAndIDs.begin(); it != lNodesAnnouncingHeaderAndIDs.end(); it++) {
        if (*it == nodeid) {
            lNodesAnnouncingHeaderAndIDs.erase(it);
            lNodesAnnouncingHeaderAndIDs.push_back(nodeid);
            return;
        }
        PeerRef peer_ref{GetPeerRef(*it)};
        if (peer_ref && !peer_ref->m_is_inbound) ++num_outbound_hb_peers;
    }
    if (peer && peer->m_is_inbound) {
        // If we're adding an inbound HB peer, make sure we're not removing
        // our last outbound HB peer in the process.
        if (lNodesAnnouncingHeaderAndIDs.size() >= 3 && num_outbound_hb_peers == 1) {
            PeerRef remove_peer{GetPeerRef(lNodesAnnouncingHeaderAndIDs.front())};
            if (remove_peer && !remove_peer->m_is_inbound) {
                // Put the HB outbound peer in the second slot, so that it
                // doesn't get removed.
                std::swap(lNodesAnnouncingHeaderAndIDs.front(), *std::next(lNodesAnnouncingHeaderAndIDs.begin()));
            }
        }
    }
    m_connman.ForNode(nodeid, [this](CNode* pfrom) EXCLUSIVE_LOCKS_REQUIRED(::cs_main) {
        AssertLockHeld(::cs_main);
        if (lNodesAnnouncingHeaderAndIDs.size() >= 3) {
            // As per BIP152, we only get 3 of our peers to announce
            // blocks using compact encodings.
            m_connman.ForNode(lNodesAnnouncingHeaderAndIDs.front(), [this](CNode* pnodeStop){
                MakeAndPushMessage(*pnodeStop, NetMsgType::SENDCMPCT, /*high_bandwidth=*/false, /*version=*/CMPCTBLOCKS_VERSION);
                // save BIP152 bandwidth state: we select peer to be low-bandwidth
                pnodeStop->m_bip152_highbandwidth_to = false;
                return true;
            });
            lNodesAnnouncingHeaderAndIDs.pop_front();
        }
        MakeAndPushMessage(*pfrom, NetMsgType::SENDCMPCT, /*high_bandwidth=*/true, /*version=*/CMPCTBLOCKS_VERSION);
        // save BIP152 bandwidth state: we select peer to be high-bandwidth
        pfrom->m_bip152_highbandwidth_to = true;
        lNodesAnnouncingHeaderAndIDs.push_back(pfrom->GetId());
        return true;
    });
}

bool PeerManagerImpl::TipMayBeStale()
{
    AssertLockHeld(cs_main);
    const Consensus::Params& consensusParams = m_chainparams.GetConsensus();
    if (m_last_tip_update.load() == 0s) {
        m_last_tip_update = GetTime<std::chrono::seconds>();
    }
    return m_last_tip_update.load() < GetTime<std::chrono::seconds>() - std::chrono::seconds{consensusParams.nPowTargetSpacing * 3} && mapBlocksInFlight.empty();
}

int64_t PeerManagerImpl::ApproximateBestBlockDepth() const
{
    return (GetTime<std::chrono::seconds>() - m_best_block_time.load()).count() / m_chainparams.GetConsensus().nPowTargetSpacing;
}

bool PeerManagerImpl::CanDirectFetch()
{
    return m_chainman.ActiveChain().Tip()->Time() > NodeClock::now() - m_chainparams.GetConsensus().PowTargetSpacing() * 20;
}

static bool PeerHasHeader(CNodeState *state, const CBlockIndex *pindex) EXCLUSIVE_LOCKS_REQUIRED(cs_main)
{
    if (state->pindexBestKnownBlock && pindex == state->pindexBestKnownBlock->GetAncestor(pindex->nHeight))
        return true;
    if (state->pindexBestHeaderSent && pindex == state->pindexBestHeaderSent->GetAncestor(pindex->nHeight))
        return true;
    return false;
}

void PeerManagerImpl::ProcessBlockAvailability(NodeId nodeid) {
    CNodeState *state = State(nodeid);
    assert(state != nullptr);

    if (!state->hashLastUnknownBlock.IsNull()) {
        const CBlockIndex* pindex = m_chainman.m_blockman.LookupBlockIndex(state->hashLastUnknownBlock);
        if (pindex && pindex->nChainWork > 0) {
            if (state->pindexBestKnownBlock == nullptr || pindex->nChainWork >= state->pindexBestKnownBlock->nChainWork) {
                state->pindexBestKnownBlock = pindex;
            }
            state->hashLastUnknownBlock.SetNull();
        }
    }
}

void PeerManagerImpl::UpdateBlockAvailability(NodeId nodeid, const uint256 &hash) {
    CNodeState *state = State(nodeid);
    assert(state != nullptr);

    ProcessBlockAvailability(nodeid);

    const CBlockIndex* pindex = m_chainman.m_blockman.LookupBlockIndex(hash);
    if (pindex && pindex->nChainWork > 0) {
        // An actually better block was announced.
        if (state->pindexBestKnownBlock == nullptr || pindex->nChainWork >= state->pindexBestKnownBlock->nChainWork) {
            state->pindexBestKnownBlock = pindex;
        }
    } else {
        // An unknown block was announced; just assume that the latest one is the best one.
        state->hashLastUnknownBlock = hash;
    }
}

// Logic for calculating which blocks to download from a given peer, given our current tip.
void PeerManagerImpl::FindNextBlocksToDownload(const Peer& peer, unsigned int count, std::vector<const CBlockIndex*>& vBlocks, NodeId& nodeStaller)
{
    if (count == 0)
        return;

    vBlocks.reserve(vBlocks.size() + count);
    CNodeState *state = State(peer.m_id);
    assert(state != nullptr);

    // Make sure pindexBestKnownBlock is up to date, we'll need it.
    ProcessBlockAvailability(peer.m_id);

    if (state->pindexBestKnownBlock == nullptr || state->pindexBestKnownBlock->nChainWork < m_chainman.ActiveChain().Tip()->nChainWork || state->pindexBestKnownBlock->nChainWork < m_chainman.MinimumChainWork()) {
        // This peer has nothing interesting.
        return;
    }

    // When we sync with AssumeUtxo and discover the snapshot is not in the peer's best chain, abort:
    // We can't reorg to this chain due to missing undo data until the background sync has finished,
    // so downloading blocks from it would be futile.
    const CBlockIndex* snap_base{m_chainman.GetSnapshotBaseBlock()};
    if (snap_base && state->pindexBestKnownBlock->GetAncestor(snap_base->nHeight) != snap_base) {
        LogDebug(BCLog::NET, "Not downloading blocks from peer=%d, which doesn't have the snapshot block in its best chain.\n", peer.m_id);
        return;
    }

    // Bootstrap quickly by guessing a parent of our best tip is the forking point.
    // Guessing wrong in either direction is not a problem.
    // Also reset pindexLastCommonBlock after a snapshot was loaded, so that blocks after the snapshot will be prioritised for download.
    if (state->pindexLastCommonBlock == nullptr ||
        (snap_base && state->pindexLastCommonBlock->nHeight < snap_base->nHeight)) {
        state->pindexLastCommonBlock = m_chainman.ActiveChain()[std::min(state->pindexBestKnownBlock->nHeight, m_chainman.ActiveChain().Height())];
    }

    // If the peer reorganized, our previous pindexLastCommonBlock may not be an ancestor
    // of its current tip anymore. Go back enough to fix that.
    state->pindexLastCommonBlock = LastCommonAncestor(state->pindexLastCommonBlock, state->pindexBestKnownBlock);
    if (state->pindexLastCommonBlock == state->pindexBestKnownBlock)
        return;

    const CBlockIndex *pindexWalk = state->pindexLastCommonBlock;
    // Never fetch further than the best block we know the peer has, or more than BLOCK_DOWNLOAD_WINDOW + 1 beyond the last
    // linked block we have in common with this peer. The +1 is so we can detect stalling, namely if we would be able to
    // download that next block if the window were 1 larger.
    int nWindowEnd = state->pindexLastCommonBlock->nHeight + BLOCK_DOWNLOAD_WINDOW;

    FindNextBlocks(vBlocks, peer, state, pindexWalk, count, nWindowEnd, &m_chainman.ActiveChain(), &nodeStaller);
}

void PeerManagerImpl::TryDownloadingHistoricalBlocks(const Peer& peer, unsigned int count, std::vector<const CBlockIndex*>& vBlocks, const CBlockIndex *from_tip, const CBlockIndex* target_block)
{
    Assert(from_tip);
    Assert(target_block);

    if (vBlocks.size() >= count) {
        return;
    }

    vBlocks.reserve(count);
    CNodeState *state = Assert(State(peer.m_id));

    if (state->pindexBestKnownBlock == nullptr || state->pindexBestKnownBlock->GetAncestor(target_block->nHeight) != target_block) {
        // This peer can't provide us the complete series of blocks leading up to the
        // assumeutxo snapshot base.
        //
        // Presumably this peer's chain has less work than our ActiveChain()'s tip, or else we
        // will eventually crash when we try to reorg to it. Let other logic
        // deal with whether we disconnect this peer.
        //
        // TODO at some point in the future, we might choose to request what blocks
        // this peer does have from the historical chain, despite it not having a
        // complete history beneath the snapshot base.
        return;
    }

    FindNextBlocks(vBlocks, peer, state, from_tip, count, std::min<int>(from_tip->nHeight + BLOCK_DOWNLOAD_WINDOW, target_block->nHeight));
}

void PeerManagerImpl::FindNextBlocks(std::vector<const CBlockIndex*>& vBlocks, const Peer& peer, CNodeState *state, const CBlockIndex *pindexWalk, unsigned int count, int nWindowEnd, const CChain* activeChain, NodeId* nodeStaller)
{
    std::vector<const CBlockIndex*> vToFetch;
    int nMaxHeight = std::min<int>(state->pindexBestKnownBlock->nHeight, nWindowEnd + 1);
    bool is_limited_peer = IsLimitedPeer(peer);
    NodeId waitingfor = -1;
    while (pindexWalk->nHeight < nMaxHeight) {
        // Read up to 128 (or more, if more blocks than that are needed) successors of pindexWalk (towards
        // pindexBestKnownBlock) into vToFetch. We fetch 128, because CBlockIndex::GetAncestor may be as expensive
        // as iterating over ~100 CBlockIndex* entries anyway.
        int nToFetch = std::min(nMaxHeight - pindexWalk->nHeight, std::max<int>(count - vBlocks.size(), 128));
        vToFetch.resize(nToFetch);
        pindexWalk = state->pindexBestKnownBlock->GetAncestor(pindexWalk->nHeight + nToFetch);
        vToFetch[nToFetch - 1] = pindexWalk;
        for (unsigned int i = nToFetch - 1; i > 0; i--) {
            vToFetch[i - 1] = vToFetch[i]->pprev;
        }

        // Iterate over those blocks in vToFetch (in forward direction), adding the ones that
        // are not yet downloaded and not in flight to vBlocks. In the meantime, update
        // pindexLastCommonBlock as long as all ancestors are already downloaded, or if it's
        // already part of our chain (and therefore don't need it even if pruned).
        for (const CBlockIndex* pindex : vToFetch) {
            if (!pindex->IsValid(BLOCK_VALID_TREE)) {
                // We consider the chain that this peer is on invalid.
                return;
            }

            if (!CanServeWitnesses(peer) && DeploymentActiveAt(*pindex, m_chainman, Consensus::DEPLOYMENT_SEGWIT)) {
                // We wouldn't download this block or its descendants from this peer.
                return;
            }

            if (pindex->nStatus & BLOCK_HAVE_DATA || (activeChain && activeChain->Contains(pindex))) {
                if (activeChain && pindex->HaveNumChainTxs()) {
                    state->pindexLastCommonBlock = pindex;
                }
                continue;
            }

            // Is block in-flight?
            if (IsBlockRequested(pindex->GetBlockHash())) {
                if (waitingfor == -1) {
                    // This is the first already-in-flight block.
                    waitingfor = mapBlocksInFlight.lower_bound(pindex->GetBlockHash())->second.first;
                }
                continue;
            }

            // The block is not already downloaded, and not yet in flight.
            if (pindex->nHeight > nWindowEnd) {
                // We reached the end of the window.
                if (vBlocks.size() == 0 && waitingfor != peer.m_id) {
                    // We aren't able to fetch anything, but we would be if the download window was one larger.
                    if (nodeStaller) *nodeStaller = waitingfor;
                }
                return;
            }

            // Don't request blocks that go further than what limited peers can provide
            if (is_limited_peer && (state->pindexBestKnownBlock->nHeight - pindex->nHeight >= static_cast<int>(NODE_NETWORK_LIMITED_MIN_BLOCKS) - 2 /* two blocks buffer for possible races */)) {
                continue;
            }

            vBlocks.push_back(pindex);
            if (vBlocks.size() == count) {
                return;
            }
        }
    }
}

} // namespace

void PeerManagerImpl::PushNodeVersion(CNode& pnode, const Peer& peer)
{
    uint64_t my_services{peer.m_our_services};
    const int64_t nTime{count_seconds(GetTime<std::chrono::seconds>())};
    uint64_t nonce = pnode.GetLocalNonce();
    const int nNodeStartingHeight{m_best_height};
    NodeId nodeid = pnode.GetId();
    CAddress addr = pnode.addr;

    CService addr_you = addr.IsRoutable() && !IsProxy(addr) && addr.IsAddrV1Compatible() ? addr : CService();
    uint64_t your_services{addr.nServices};

    const bool tx_relay{!RejectIncomingTxs(pnode)};
    MakeAndPushMessage(pnode, NetMsgType::VERSION, PROTOCOL_VERSION, my_services, nTime,
            your_services, CNetAddr::V1(addr_you), // Together the pre-version-31402 serialization of CAddress "addrYou" (without nTime)
            my_services, CNetAddr::V1(CService{}), // Together the pre-version-31402 serialization of CAddress "addrMe" (without nTime)
            nonce, strSubVersion, nNodeStartingHeight, tx_relay);

    if (fLogIPs) {
        LogDebug(BCLog::NET, "send version message: version %d, blocks=%d, them=%s, txrelay=%d, peer=%d\n", PROTOCOL_VERSION, nNodeStartingHeight, addr_you.ToStringAddrPort(), tx_relay, nodeid);
    } else {
        LogDebug(BCLog::NET, "send version message: version %d, blocks=%d, txrelay=%d, peer=%d\n", PROTOCOL_VERSION, nNodeStartingHeight, tx_relay, nodeid);
    }
}

void PeerManagerImpl::UpdateLastBlockAnnounceTime(NodeId node, int64_t time_in_seconds)
{
    LOCK(cs_main);
    CNodeState *state = State(node);
    if (state) state->m_last_block_announcement = time_in_seconds;
}

void PeerManagerImpl::InitializeNode(const CNode& node, ServiceFlags our_services)
{
    NodeId nodeid = node.GetId();
    {
        LOCK(cs_main); // For m_node_states
        m_node_states.try_emplace(m_node_states.end(), nodeid);
    }
    WITH_LOCK(m_tx_download_mutex, m_txdownloadman.CheckIsEmpty(nodeid));

    if (NetPermissions::HasFlag(node.m_permission_flags, NetPermissionFlags::BloomFilter)) {
        our_services = static_cast<ServiceFlags>(our_services | NODE_BLOOM);
    }
    if (NetPermissions::HasFlag(node.m_permission_flags, NetPermissionFlags::BlockFilters)) {
        our_services = static_cast<ServiceFlags>(our_services | NODE_COMPACT_FILTERS);
    }

    PeerRef peer = std::make_shared<Peer>(nodeid, our_services, node.IsInboundConn());
    {
        LOCK(m_peer_mutex);
        m_peer_map.emplace_hint(m_peer_map.end(), nodeid, peer);
    }
}

void PeerManagerImpl::ReattemptInitialBroadcast(CScheduler& scheduler)
{
    std::set<uint256> unbroadcast_txids = m_mempool.GetUnbroadcastTxs();

    for (const auto& txid : unbroadcast_txids) {
        CTransactionRef tx = m_mempool.get(txid);

        if (tx != nullptr) {
            RelayTransaction(txid, tx->GetWitnessHash());
        } else {
            m_mempool.RemoveUnbroadcastTx(txid, true);
        }
    }

    // Schedule next run for 10-15 minutes in the future.
    // We add randomness on every cycle to avoid the possibility of P2P fingerprinting.
    const auto delta = 10min + FastRandomContext().randrange<std::chrono::milliseconds>(5min);
    scheduler.scheduleFromNow([&] { ReattemptInitialBroadcast(scheduler); }, delta);
}

void PeerManagerImpl::FinalizeNode(const CNode& node)
{
    NodeId nodeid = node.GetId();
    {
    LOCK(cs_main);
    {
        // We remove the PeerRef from g_peer_map here, but we don't always
        // destruct the Peer. Sometimes another thread is still holding a
        // PeerRef, so the refcount is >= 1. Be careful not to do any
        // processing here that assumes Peer won't be changed before it's
        // destructed.
        PeerRef peer = RemovePeer(nodeid);
        assert(peer != nullptr);
        m_wtxid_relay_peers -= peer->m_wtxid_relay;
        assert(m_wtxid_relay_peers >= 0);
    }
    CNodeState *state = State(nodeid);
    assert(state != nullptr);

    if (state->fSyncStarted)
        nSyncStarted--;

    for (const QueuedBlock& entry : state->vBlocksInFlight) {
        auto range = mapBlocksInFlight.equal_range(entry.pindex->GetBlockHash());
        while (range.first != range.second) {
            auto [node_id, list_it] = range.first->second;
            if (node_id != nodeid) {
                range.first++;
            } else {
                range.first = mapBlocksInFlight.erase(range.first);
            }
        }
    }
    {
        LOCK(m_tx_download_mutex);
        m_txdownloadman.DisconnectedPeer(nodeid);
    }
    if (m_txreconciliation) m_txreconciliation->ForgetPeer(nodeid);
    m_num_preferred_download_peers -= state->fPreferredDownload;
    m_peers_downloading_from -= (!state->vBlocksInFlight.empty());
    assert(m_peers_downloading_from >= 0);
    m_outbound_peers_with_protect_from_disconnect -= state->m_chain_sync.m_protect;
    assert(m_outbound_peers_with_protect_from_disconnect >= 0);

    m_node_states.erase(nodeid);

    if (m_node_states.empty()) {
        // Do a consistency check after the last peer is removed.
        assert(mapBlocksInFlight.empty());
        assert(m_num_preferred_download_peers == 0);
        assert(m_peers_downloading_from == 0);
        assert(m_outbound_peers_with_protect_from_disconnect == 0);
        assert(m_wtxid_relay_peers == 0);
        WITH_LOCK(m_tx_download_mutex, m_txdownloadman.CheckIsEmpty());
    }
    } // cs_main
    if (node.fSuccessfullyConnected &&
        !node.IsBlockOnlyConn() && !node.IsInboundConn()) {
        // Only change visible addrman state for full outbound peers.  We don't
        // call Connected() for feeler connections since they don't have
        // fSuccessfullyConnected set.
        m_addrman.Connected(node.addr);
    }
    {
        LOCK(m_headers_presync_mutex);
        m_headers_presync_stats.erase(nodeid);
    }
    LogDebug(BCLog::NET, "Cleared nodestate for peer=%d\n", nodeid);
}

bool PeerManagerImpl::HasAllDesirableServiceFlags(ServiceFlags services) const
{
    // Shortcut for (services & GetDesirableServiceFlags(services)) == GetDesirableServiceFlags(services)
    return !(GetDesirableServiceFlags(services) & (~services));
}

ServiceFlags PeerManagerImpl::GetDesirableServiceFlags(ServiceFlags services) const
{
    if (services & NODE_NETWORK_LIMITED) {
        // Limited peers are desirable when we are close to the tip.
        if (ApproximateBestBlockDepth() < NODE_NETWORK_LIMITED_ALLOW_CONN_BLOCKS) {
            return ServiceFlags(NODE_NETWORK_LIMITED | NODE_WITNESS);
        }
    }
    return ServiceFlags(NODE_NETWORK | NODE_WITNESS);
}

PeerRef PeerManagerImpl::GetPeerRef(NodeId id) const
{
    LOCK(m_peer_mutex);
    auto it = m_peer_map.find(id);
    return it != m_peer_map.end() ? it->second : nullptr;
}

PeerRef PeerManagerImpl::RemovePeer(NodeId id)
{
    PeerRef ret;
    LOCK(m_peer_mutex);
    auto it = m_peer_map.find(id);
    if (it != m_peer_map.end()) {
        ret = std::move(it->second);
        m_peer_map.erase(it);
    }
    return ret;
}

int PeerManagerImpl::GetNumberOfPeersWithValidatedDownloads() const
{
    AssertLockHeld(m_chainman.GetMutex());
    return m_peers_downloading_from;
}

bool PeerManagerImpl::GetNodeStateStats(NodeId nodeid, CNodeStateStats& stats) const
{
    {
        LOCK(cs_main);
        const CNodeState* state = State(nodeid);
        if (state == nullptr)
            return false;
        stats.nSyncHeight = state->pindexBestKnownBlock ? state->pindexBestKnownBlock->nHeight : -1;
        stats.nCommonHeight = state->pindexLastCommonBlock ? state->pindexLastCommonBlock->nHeight : -1;
        for (const QueuedBlock& queue : state->vBlocksInFlight) {
            if (queue.pindex)
                stats.vHeightInFlight.push_back(queue.pindex->nHeight);
        }
        stats.m_last_block_announcement = NodeSeconds{std::chrono::seconds{state->m_last_block_announcement}};
    }

    PeerRef peer = GetPeerRef(nodeid);
    if (peer == nullptr) return false;
    stats.their_services = peer->m_their_services;
    stats.m_starting_height = peer->m_starting_height;
    // It is common for nodes with good ping times to suddenly become lagged,
    // due to a new block arriving or other large transfer.
    // Merely reporting pingtime might fool the caller into thinking the node was still responsive,
    // since pingtime does not update until the ping is complete, which might take a while.
    // So, if a ping is taking an unusually long time in flight,
    // the caller can immediately detect that this is happening.
    auto ping_wait{0us};
    if ((0 != peer->m_ping_nonce_sent) && (0 != peer->m_ping_start.load().count())) {
        ping_wait = GetTime<std::chrono::microseconds>() - peer->m_ping_start.load();
    }

    if (auto tx_relay = peer->GetTxRelay(); tx_relay != nullptr) {
        stats.m_relay_txs = WITH_LOCK(tx_relay->m_bloom_filter_mutex, return tx_relay->m_relay_txs);
        stats.m_fee_filter_received = tx_relay->m_fee_filter_received.load();
    } else {
        stats.m_relay_txs = false;
        stats.m_fee_filter_received = 0;
    }

    stats.m_ping_wait = ping_wait;
    stats.m_addr_processed = peer->m_addr_processed.load();
    stats.m_addr_rate_limited = peer->m_addr_rate_limited.load();
    stats.m_addr_relay_enabled = peer->m_addr_relay_enabled.load();
    {
        LOCK(peer->m_headers_sync_mutex);
        if (peer->m_headers_sync) {
            stats.presync_height = peer->m_headers_sync->GetPresyncHeight();
        }
    }
    stats.time_offset = peer->m_time_offset;

    return true;
}

std::vector<TxOrphanage::OrphanTxBase> PeerManagerImpl::GetOrphanTransactions()
{
    LOCK(m_tx_download_mutex);
    return m_txdownloadman.GetOrphanTransactions();
}

PeerManagerInfo PeerManagerImpl::GetInfo() const
{
    return PeerManagerInfo{
        .median_outbound_time_offset = m_outbound_time_offsets.Median(),
        .ignores_incoming_txs = m_opts.ignore_incoming_txs,
    };
}

void PeerManagerImpl::AddToCompactExtraTransactions(const CTransactionRef& tx)
{
    if (m_opts.max_extra_txs <= 0)
        return;
    if (!vExtraTxnForCompact.size())
        vExtraTxnForCompact.resize(m_opts.max_extra_txs);
    vExtraTxnForCompact[vExtraTxnForCompactIt] = tx;
    vExtraTxnForCompactIt = (vExtraTxnForCompactIt + 1) % m_opts.max_extra_txs;
}

void PeerManagerImpl::Misbehaving(Peer& peer, const std::string& message)
{
    LOCK(peer.m_misbehavior_mutex);

    const std::string message_prefixed = message.empty() ? "" : (": " + message);
    peer.m_should_discourage = true;
    LogDebug(BCLog::NET, "Misbehaving: peer=%d%s\n", peer.m_id, message_prefixed);
    TRACEPOINT(net, misbehaving_connection,
        peer.m_id,
        message.c_str()
    );
}

static void HandleDoSPunishment(CConnman& connman, NodeId node_id, const int nDoS, const char * const what_is_it) {
    // We never actually DoS ban for invalid blocks, merely disconnect nodes if we're relying on them as a primary node
    const std::string msg = strprintf("peer=%d got DoS score %d on invalid %s", node_id, nDoS, what_is_it);
    connman.ForNode(node_id, [msg](CNode* node) {
        if (node->PunishInvalidBlocks()) {
            LogDebug(BCLog::NET, "%s; simply disconnecting\n", msg);
            node->fDisconnect = true;
        } else {
            LogDebug(BCLog::NET, "%s; tolerating\n", msg);
        }
        return true;
    });
}

void PeerManagerImpl::MaybePunishNodeForBlock(NodeId nodeid, const BlockValidationState& state,
                                              bool via_compact_block, const std::string& message)
{
    switch (state.GetResult()) {
    case BlockValidationResult::BLOCK_RESULT_UNSET:
        break;
    case BlockValidationResult::BLOCK_HEADER_LOW_WORK:
        // We didn't try to process the block because the header chain may have
        // too little work.
        break;
    // The node is providing invalid data:
    case BlockValidationResult::BLOCK_CONSENSUS:
    case BlockValidationResult::BLOCK_MUTATED:
        if (!via_compact_block) {
            HandleDoSPunishment(m_connman, nodeid, 100, "block");
            return;
        }
        break;
    case BlockValidationResult::BLOCK_CACHED_INVALID:
        {
            // Discourage outbound (but not inbound) peers if on an invalid chain.
            // Exempt HB compact block peers. Manual connections are always protected from discouragement.
            if (!via_compact_block) {
                HandleDoSPunishment(m_connman, nodeid, 100, "block");
                return;
            }
            break;
        }
    case BlockValidationResult::BLOCK_INVALID_HEADER:
    case BlockValidationResult::BLOCK_CHECKPOINT:
    case BlockValidationResult::BLOCK_INVALID_PREV:
        HandleDoSPunishment(m_connman, nodeid, 100, "block header");
        return;
    // Conflicting (but not necessarily invalid) data or different policy:
    case BlockValidationResult::BLOCK_MISSING_PREV:
        HandleDoSPunishment(m_connman, nodeid, 100, "block header");
        return;
    case BlockValidationResult::BLOCK_TIME_FUTURE:
        break;
    }
    if (message != "") {
        LogDebug(BCLog::NET, "peer=%d: %s\n", nodeid, message);
    }
}

void PeerManagerImpl::MaybePunishNodeForTx(NodeId nodeid, const TxValidationState& state)
{
    PeerRef peer{GetPeerRef(nodeid)};
    switch (state.GetResult()) {
    case TxValidationResult::TX_RESULT_UNSET:
        break;
    // The node is providing invalid data:
    case TxValidationResult::TX_CONSENSUS:
        HandleDoSPunishment(m_connman, nodeid, 100, "transaction");
        return;
    // Conflicting (but not necessarily invalid) data or different policy:
    case TxValidationResult::TX_INPUTS_NOT_STANDARD:
    case TxValidationResult::TX_NOT_STANDARD:
    case TxValidationResult::TX_MISSING_INPUTS:
    case TxValidationResult::TX_PREMATURE_SPEND:
    case TxValidationResult::TX_WITNESS_MUTATED:
    case TxValidationResult::TX_WITNESS_STRIPPED:
    case TxValidationResult::TX_CONFLICT:
    case TxValidationResult::TX_MEMPOOL_POLICY:
    case TxValidationResult::TX_NO_MEMPOOL:
    case TxValidationResult::TX_RECONSIDERABLE:
    case TxValidationResult::TX_UNKNOWN:
        break;
    }
}

bool PeerManagerImpl::BlockRequestAllowed(const CBlockIndex* pindex)
{
    AssertLockHeld(cs_main);
    if (m_chainman.ActiveChain().Contains(pindex)) return true;
    return pindex->IsValid(BLOCK_VALID_SCRIPTS) && (m_chainman.m_best_header != nullptr) &&
           (m_chainman.m_best_header->GetBlockTime() - pindex->GetBlockTime() < STALE_RELAY_AGE_LIMIT) &&
           (GetBlockProofEquivalentTime(*m_chainman.m_best_header, *pindex, *m_chainman.m_best_header, m_chainparams.GetConsensus()) < STALE_RELAY_AGE_LIMIT);
}

std::optional<std::string> PeerManagerImpl::FetchBlock(NodeId peer_id, const uint256& hash, const CBlockIndex* block_index)
{
    if (m_chainman.m_blockman.LoadingBlocks()) return "Loading blocks ...";

    // Ensure this peer exists and hasn't been disconnected
    PeerRef peer = GetPeerRef(peer_id);
    if (peer == nullptr) return "Peer does not exist";

    // Ignore pre-segwit peers
    if (!CanServeWitnesses(*peer)) return "Pre-SegWit peer";

    const uint256& hash{block_index.GetBlockHash()};

    LOCK(cs_main);

    if (IsBlockRequestedFromPeer(hash, peer_id)) return "Already requested from this peer";

<<<<<<< HEAD
=======
    // Mark block as in-flight unless we don't have the header.
    if (block_index != nullptr) {
>>>>>>> ce3641a0
    // Forget about all prior requests
    RemoveBlockRequest(hash, std::nullopt);

    // Mark block as in-flight
<<<<<<< HEAD
    Assume(BlockRequested(peer_id, block_index));
=======
        Assume(BlockRequested(peer_id, *block_index));
    }
>>>>>>> ce3641a0

    // Construct message to request the block
    std::vector<CInv> invs{CInv(MSG_BLOCK | MSG_WITNESS_FLAG, hash)};

    // Send block request message to the peer
    bool success = m_connman.ForNode(peer_id, [this, &invs](CNode* node) {
        this->MakeAndPushMessage(*node, NetMsgType::GETDATA, invs);
        return true;
    });

    if (!success) return "Peer not fully connected";

    LogDebug(BCLog::NET, "Requesting block %s from peer=%d\n",
                 hash.ToString(), peer_id);
    return std::nullopt;
}

std::optional<std::string> PeerManager::FetchBlock(NodeId peer_id, const CBlockIndex& block_index)
{
    const uint256& hash{block_index.GetBlockHash()};
    return FetchBlock(peer_id, hash, &block_index);
}

std::unique_ptr<PeerManager> PeerManager::make(CConnman& connman, AddrMan& addrman,
                                               BanMan* banman, ChainstateManager& chainman,
                                               CTxMemPool& pool, node::Warnings& warnings, Options opts)
{
    return std::make_unique<PeerManagerImpl>(connman, addrman, banman, chainman, pool, warnings, opts);
}

PeerManagerImpl::PeerManagerImpl(CConnman& connman, AddrMan& addrman,
                                 BanMan* banman, ChainstateManager& chainman,
                                 CTxMemPool& pool, node::Warnings& warnings, Options opts)
    : m_rng{opts.deterministic_rng},
      m_fee_filter_rounder{CFeeRate{DEFAULT_MIN_RELAY_TX_FEE}, m_rng},
      m_chainparams(chainman.GetParams()),
      m_connman(connman),
      m_addrman(addrman),
      m_banman(banman),
      m_chainman(chainman),
      m_mempool(pool),
      m_txdownloadman(node::TxDownloadOptions{pool, m_rng, opts.max_orphan_txs, opts.deterministic_rng}),
      m_warnings{warnings},
      m_opts{opts}
{
    // While Erlay support is incomplete, it must be enabled explicitly via -txreconciliation.
    // This argument can go away after Erlay support is complete.
    if (opts.reconcile_txs) {
        m_txreconciliation = std::make_unique<TxReconciliationTracker>(TXRECONCILIATION_VERSION);
    }
}

void PeerManagerImpl::StartScheduledTasks(CScheduler& scheduler)
{
    // Stale tip checking and peer eviction are on two different timers, but we
    // don't want them to get out of sync due to drift in the scheduler, so we
    // combine them in one function and schedule at the quicker (peer-eviction)
    // timer.
    static_assert(EXTRA_PEER_CHECK_INTERVAL < STALE_CHECK_INTERVAL, "peer eviction timer should be less than stale tip check timer");
    scheduler.scheduleEvery([this] { this->CheckForStaleTipAndEvictPeers(); }, std::chrono::seconds{EXTRA_PEER_CHECK_INTERVAL});

    // schedule next run for 10-15 minutes in the future
    const auto delta = 10min + FastRandomContext().randrange<std::chrono::milliseconds>(5min);
    scheduler.scheduleFromNow([&] { ReattemptInitialBroadcast(scheduler); }, delta);
}

void PeerManagerImpl::ActiveTipChange(const CBlockIndex& new_tip, bool is_ibd)
{
    // Ensure mempool mutex was released, otherwise deadlock may occur if another thread holding
    // m_tx_download_mutex waits on the mempool mutex.
    AssertLockNotHeld(m_mempool.cs);
    AssertLockNotHeld(m_tx_download_mutex);

    if (!is_ibd) {
        LOCK(m_tx_download_mutex);
        // If the chain tip has changed, previously rejected transactions might now be valid, e.g. due
        // to a timelock. Reset the rejection filters to give those transactions another chance if we
        // see them again.
        m_txdownloadman.ActiveTipChange();
    }
}

/**
 * Evict orphan txn pool entries based on a newly connected
 * block, remember the recently confirmed transactions, and delete tracked
 * announcements for them. Also save the time of the last tip update and
 * possibly reduce dynamic block stalling timeout.
 */
void PeerManagerImpl::BlockConnected(
    ChainstateRole role,
    const std::shared_ptr<const CBlock>& pblock,
    const CBlockIndex* pindex)
{
    // Update this for all chainstate roles so that we don't mistakenly see peers
    // helping us do background IBD as having a stale tip.
    m_last_tip_update = GetTime<std::chrono::seconds>();

    // In case the dynamic timeout was doubled once or more, reduce it slowly back to its default value
    auto stalling_timeout = m_block_stalling_timeout.load();
    Assume(stalling_timeout >= BLOCK_STALLING_TIMEOUT_DEFAULT);
    if (stalling_timeout != BLOCK_STALLING_TIMEOUT_DEFAULT) {
        const auto new_timeout = std::max(std::chrono::duration_cast<std::chrono::seconds>(stalling_timeout * 0.85), BLOCK_STALLING_TIMEOUT_DEFAULT);
        if (m_block_stalling_timeout.compare_exchange_strong(stalling_timeout, new_timeout)) {
            LogDebug(BCLog::NET, "Decreased stalling timeout to %d seconds\n", count_seconds(new_timeout));
        }
    }

    // The following task can be skipped since we don't maintain a mempool for
    // the ibd/background chainstate.
    if (role == ChainstateRole::BACKGROUND) {
        return;
    }
    LOCK(m_tx_download_mutex);
    m_txdownloadman.BlockConnected(pblock);
}

void PeerManagerImpl::BlockDisconnected(const std::shared_ptr<const CBlock> &block, const CBlockIndex* pindex)
{
    LOCK(m_tx_download_mutex);
    m_txdownloadman.BlockDisconnected();
}

/**
 * Maintain state about the best-seen block and fast-announce a compact block
 * to compatible peers.
 */
void PeerManagerImpl::NewPoWValidBlock(const CBlockIndex *pindex, const std::shared_ptr<const CBlock>& pblock)
{
    auto pcmpctblock = std::make_shared<const CBlockHeaderAndShortTxIDs>(*pblock, FastRandomContext().rand64());

    LOCK(cs_main);

    if (pindex->nHeight <= m_highest_fast_announce)
        return;
    m_highest_fast_announce = pindex->nHeight;

    if (!DeploymentActiveAt(*pindex, m_chainman, Consensus::DEPLOYMENT_SEGWIT)) return;

    uint256 hashBlock(pblock->GetHash());
    const std::shared_future<CSerializedNetMsg> lazy_ser{
        std::async(std::launch::deferred, [&] { return NetMsg::Make(NetMsgType::CMPCTBLOCK, *pcmpctblock); })};

    {
        auto most_recent_block_txs = std::make_unique<std::map<uint256, CTransactionRef>>();
        for (const auto& tx : pblock->vtx) {
            most_recent_block_txs->emplace(tx->GetHash(), tx);
            most_recent_block_txs->emplace(tx->GetWitnessHash(), tx);
        }

        LOCK(m_most_recent_block_mutex);
        m_most_recent_block_hash = hashBlock;
        m_most_recent_block = pblock;
        m_most_recent_compact_block = pcmpctblock;
        m_most_recent_block_txs = std::move(most_recent_block_txs);
    }

    m_connman.ForEachNode([this, pindex, &lazy_ser, &hashBlock](CNode* pnode) EXCLUSIVE_LOCKS_REQUIRED(::cs_main) {
        AssertLockHeld(::cs_main);

        if (pnode->GetCommonVersion() < INVALID_CB_NO_BAN_VERSION || pnode->fDisconnect)
            return;
        ProcessBlockAvailability(pnode->GetId());
        CNodeState &state = *State(pnode->GetId());
        // If the peer has, or we announced to them the previous block already,
        // but we don't think they have this one, go ahead and announce it
        if (state.m_requested_hb_cmpctblocks && !PeerHasHeader(&state, pindex) && PeerHasHeader(&state, pindex->pprev)) {

            LogDebug(BCLog::NET, "%s sending header-and-ids %s to peer=%d\n", "PeerManager::NewPoWValidBlock",
                    hashBlock.ToString(), pnode->GetId());

            const CSerializedNetMsg& ser_cmpctblock{lazy_ser.get()};
            PushMessage(*pnode, ser_cmpctblock.Copy());
            state.pindexBestHeaderSent = pindex;
        }
    });
}

/**
 * Update our best height and announce any block hashes which weren't previously
 * in m_chainman.ActiveChain() to our peers.
 */
void PeerManagerImpl::UpdatedBlockTip(const CBlockIndex *pindexNew, const CBlockIndex *pindexFork, bool fInitialDownload)
{
    SetBestBlock(pindexNew->nHeight, std::chrono::seconds{pindexNew->GetBlockTime()});

    // Don't relay inventory during initial block download.
    if (fInitialDownload) return;

    // Find the hashes of all blocks that weren't previously in the best chain.
    std::vector<uint256> vHashes;
    const CBlockIndex *pindexToAnnounce = pindexNew;
    while (pindexToAnnounce != pindexFork) {
        vHashes.push_back(pindexToAnnounce->GetBlockHash());
        pindexToAnnounce = pindexToAnnounce->pprev;
        if (vHashes.size() == MAX_BLOCKS_TO_ANNOUNCE) {
            // Limit announcements in case of a huge reorganization.
            // Rely on the peer's synchronization mechanism in that case.
            break;
        }
    }

    {
        LOCK(m_peer_mutex);
        for (auto& it : m_peer_map) {
            Peer& peer = *it.second;
            LOCK(peer.m_block_inv_mutex);
            for (const uint256& hash : vHashes | std::views::reverse) {
                peer.m_blocks_for_headers_relay.push_back(hash);
            }
        }
    }

    m_connman.WakeMessageHandler();
}

/**
 * Handle invalid block rejection and consequent peer discouragement, maintain which
 * peers announce compact blocks.
 */
void PeerManagerImpl::BlockChecked(const CBlock& block, const BlockValidationState& state)
{
    LOCK(cs_main);

    const uint256 hash(block.GetHash());
    std::map<uint256, std::pair<NodeId, bool>>::iterator it = mapBlockSource.find(hash);

    // If the block failed validation, we know where it came from and we're still connected
    // to that peer, maybe punish.
    if (state.IsInvalid() &&
        it != mapBlockSource.end() &&
        State(it->second.first)) {
            MaybePunishNodeForBlock(/*nodeid=*/ it->second.first, state, /*via_compact_block=*/ !it->second.second);
    }
    // Check that:
    // 1. The block is valid
    // 2. We're not in initial block download
    // 3. This is currently the best block we're aware of. We haven't updated
    //    the tip yet so we have no way to check this directly here. Instead we
    //    just check that there are currently no other blocks in flight.
    else if (state.IsValid() &&
             !m_chainman.IsInitialBlockDownload() &&
             mapBlocksInFlight.count(hash) == mapBlocksInFlight.size()) {
        if (it != mapBlockSource.end()) {
            MaybeSetPeerAsAnnouncingHeaderAndIDs(it->second.first);
        }
    }
    if (it != mapBlockSource.end())
        mapBlockSource.erase(it);
}

//////////////////////////////////////////////////////////////////////////////
//
// Messages
//

bool PeerManagerImpl::AlreadyHaveBlock(const uint256& block_hash)
{
    return m_chainman.m_blockman.LookupBlockIndex(block_hash) != nullptr;
}

void PeerManagerImpl::SendPings()
{
    LOCK(m_peer_mutex);
    for(auto& it : m_peer_map) it.second->m_ping_queued = true;
}

void PeerManagerImpl::RelayTransaction(const uint256& txid, const uint256& wtxid)
{
    LOCK(m_peer_mutex);
    for(auto& it : m_peer_map) {
        Peer& peer = *it.second;
        auto tx_relay = peer.GetTxRelay();
        if (!tx_relay) continue;

        LOCK(tx_relay->m_tx_inventory_mutex);
        // Only queue transactions for announcement once the version handshake
        // is completed. The time of arrival for these transactions is
        // otherwise at risk of leaking to a spy, if the spy is able to
        // distinguish transactions received during the handshake from the rest
        // in the announcement.
        if (tx_relay->m_next_inv_send_time == 0s) continue;

        const uint256& hash{peer.m_wtxid_relay ? wtxid : txid};
        if (!tx_relay->m_tx_inventory_known_filter.contains(hash)) {
            tx_relay->m_tx_inventory_to_send.insert(hash);
        }
    };
}

void PeerManagerImpl::RelayAddress(NodeId originator,
                                   const CAddress& addr,
                                   bool fReachable)
{
    // We choose the same nodes within a given 24h window (if the list of connected
    // nodes does not change) and we don't relay to nodes that already know an
    // address. So within 24h we will likely relay a given address once. This is to
    // prevent a peer from unjustly giving their address better propagation by sending
    // it to us repeatedly.

    if (!fReachable && !addr.IsRelayable()) return;

    // Relay to a limited number of other nodes
    // Use deterministic randomness to send to the same nodes for 24 hours
    // at a time so the m_addr_knowns of the chosen nodes prevent repeats
    const uint64_t hash_addr{CServiceHash(0, 0)(addr)};
    const auto current_time{GetTime<std::chrono::seconds>()};
    // Adding address hash makes exact rotation time different per address, while preserving periodicity.
    const uint64_t time_addr{(static_cast<uint64_t>(count_seconds(current_time)) + hash_addr) / count_seconds(ROTATE_ADDR_RELAY_DEST_INTERVAL)};
    const CSipHasher hasher{m_connman.GetDeterministicRandomizer(RANDOMIZER_ID_ADDRESS_RELAY)
                                .Write(hash_addr)
                                .Write(time_addr)};

    // Relay reachable addresses to 2 peers. Unreachable addresses are relayed randomly to 1 or 2 peers.
    unsigned int nRelayNodes = (fReachable || (hasher.Finalize() & 1)) ? 2 : 1;

    std::array<std::pair<uint64_t, Peer*>, 2> best{{{0, nullptr}, {0, nullptr}}};
    assert(nRelayNodes <= best.size());

    LOCK(m_peer_mutex);

    for (auto& [id, peer] : m_peer_map) {
        if (peer->m_addr_relay_enabled && id != originator && IsAddrCompatible(*peer, addr)) {
            uint64_t hashKey = CSipHasher(hasher).Write(id).Finalize();
            for (unsigned int i = 0; i < nRelayNodes; i++) {
                 if (hashKey > best[i].first) {
                     std::copy(best.begin() + i, best.begin() + nRelayNodes - 1, best.begin() + i + 1);
                     best[i] = std::make_pair(hashKey, peer.get());
                     break;
                 }
            }
        }
    };

    for (unsigned int i = 0; i < nRelayNodes && best[i].first != 0; i++) {
        PushAddress(*best[i].second, addr);
    }
}

void PeerManagerImpl::ProcessGetBlockData(CNode& pfrom, Peer& peer, const CInv& inv)
{
    std::shared_ptr<const CBlock> a_recent_block;
    std::shared_ptr<const CBlockHeaderAndShortTxIDs> a_recent_compact_block;
    {
        LOCK(m_most_recent_block_mutex);
        a_recent_block = m_most_recent_block;
        a_recent_compact_block = m_most_recent_compact_block;
    }

    bool need_activate_chain = false;
    {
        LOCK(cs_main);
        const CBlockIndex* pindex = m_chainman.m_blockman.LookupBlockIndex(inv.hash);
        if (pindex) {
            if (pindex->HaveNumChainTxs() && !pindex->IsValid(BLOCK_VALID_SCRIPTS) &&
                    pindex->IsValid(BLOCK_VALID_TREE)) {
                // If we have the block and all of its parents, but have not yet validated it,
                // we might be in the middle of connecting it (ie in the unlock of cs_main
                // before ActivateBestChain but after AcceptBlock).
                // In this case, we need to run ActivateBestChain prior to checking the relay
                // conditions below.
                need_activate_chain = true;
            }
        }
    } // release cs_main before calling ActivateBestChain
    if (need_activate_chain) {
        BlockValidationState state;
        if (!m_chainman.ActiveChainstate().ActivateBestChain(state, a_recent_block)) {
            LogDebug(BCLog::NET, "failed to activate chain (%s)\n", state.ToString());
        }
    }

    const CBlockIndex* pindex{nullptr};
    const CBlockIndex* tip{nullptr};
    bool can_direct_fetch{false};
    FlatFilePos block_pos{};
    {
        LOCK(cs_main);
        pindex = m_chainman.m_blockman.LookupBlockIndex(inv.hash);
        if (!pindex) {
            return;
        }
        if (!BlockRequestAllowed(pindex)) {
            LogDebug(BCLog::NET, "%s: ignoring request from peer=%i for old block that isn't in the main chain\n", __func__, pfrom.GetId());
            return;
        }
        // disconnect node in case we have reached the outbound limit for serving historical blocks
        if (m_connman.OutboundTargetReached(true) &&
            (((m_chainman.m_best_header != nullptr) && (m_chainman.m_best_header->GetBlockTime() - pindex->GetBlockTime() > HISTORICAL_BLOCK_AGE)) || inv.IsMsgFilteredBlk() || inv.IsMsgFilteredWitnessBlk()) &&
            !pfrom.HasPermission(NetPermissionFlags::Download) // nodes with the download permission may exceed target
        ) {
            LogDebug(BCLog::NET, "historical block serving limit reached, %s\n", pfrom.DisconnectMsg(fLogIPs));
            pfrom.fDisconnect = true;
            return;
        }
        tip = m_chainman.ActiveChain().Tip();
        // Avoid leaking prune-height by never sending blocks below the NODE_NETWORK_LIMITED threshold
        if (!pfrom.HasPermission(NetPermissionFlags::NoBan) && (
                (((peer.m_our_services & NODE_NETWORK_LIMITED) == NODE_NETWORK_LIMITED) && ((peer.m_our_services & NODE_NETWORK) != NODE_NETWORK) && (tip->nHeight - pindex->nHeight > (int)NODE_NETWORK_LIMITED_MIN_BLOCKS + 2 /* add two blocks buffer extension for possible races */) )
           )) {
            LogDebug(BCLog::NET, "Ignore block request below NODE_NETWORK_LIMITED threshold, %s\n", pfrom.DisconnectMsg(fLogIPs));
            //disconnect node and prevent it from stalling (would otherwise wait for the missing block)
            pfrom.fDisconnect = true;
            return;
        }
        // Pruned nodes may have deleted the block, so check whether
        // it's available before trying to send.
        if (!(pindex->nStatus & BLOCK_HAVE_DATA)) {
            return;
        }
        can_direct_fetch = CanDirectFetch();
        block_pos = pindex->GetBlockPos();
    }

    std::shared_ptr<const CBlock> pblock;
    if (a_recent_block && a_recent_block->GetHash() == pindex->GetBlockHash()) {
        pblock = a_recent_block;
    } else if (inv.IsMsgWitnessBlk()) {
        // Fast-path: in this case it is possible to serve the block directly from disk,
        // as the network format matches the format on disk
        std::vector<uint8_t> block_data;
        if (!m_chainman.m_blockman.ReadRawBlock(block_data, block_pos, /*lowprio=*/true)) {
            if (WITH_LOCK(m_chainman.GetMutex(), return m_chainman.m_blockman.IsBlockPruned(*pindex))) {
                LogDebug(BCLog::NET, "Block was pruned before it could be read, %s\n", pfrom.DisconnectMsg(fLogIPs));
            } else {
                LogError("Cannot load block from disk, %s\n", pfrom.DisconnectMsg(fLogIPs));
            }
            pfrom.fDisconnect = true;
            return;
        }
        MakeAndPushMessage(pfrom, NetMsgType::BLOCK, Span{block_data});
        // Don't set pblock as we've sent the block
    } else {
        // Send block from disk
        std::shared_ptr<CBlock> pblockRead = std::make_shared<CBlock>();
        if (!m_chainman.m_blockman.ReadBlock(*pblockRead, block_pos, /*expected_hash=*/ inv.hash, /*lowprio=*/true)) {
            if (WITH_LOCK(m_chainman.GetMutex(), return m_chainman.m_blockman.IsBlockPruned(*pindex))) {
                LogDebug(BCLog::NET, "Block was pruned before it could be read, %s\n", pfrom.DisconnectMsg(fLogIPs));
            } else {
                LogError("Cannot load block from disk, %s\n", pfrom.DisconnectMsg(fLogIPs));
            }
            pfrom.fDisconnect = true;
            return;
        }
        pblock = pblockRead;
    }
    if (pblock) {
        if (inv.IsMsgBlk()) {
            MakeAndPushMessage(pfrom, NetMsgType::BLOCK, TX_NO_WITNESS(*pblock));
        } else if (inv.IsMsgWitnessBlk()) {
            MakeAndPushMessage(pfrom, NetMsgType::BLOCK, TX_WITH_WITNESS(*pblock));
        } else if (inv.IsMsgFilteredBlk() || inv.IsMsgFilteredWitnessBlk()) {
            bool sendMerkleBlock = false;
            CMerkleBlock merkleBlock;
            if (auto tx_relay = peer.GetTxRelay(); tx_relay != nullptr) {
                LOCK(tx_relay->m_bloom_filter_mutex);
                if (tx_relay->m_bloom_filter) {
                    sendMerkleBlock = true;
                    merkleBlock = CMerkleBlock(*pblock, *tx_relay->m_bloom_filter);
                }
            }
            if (sendMerkleBlock) {
                MakeAndPushMessage(pfrom, NetMsgType::MERKLEBLOCK, merkleBlock);
                // CMerkleBlock just contains hashes, so also push any transactions in the block the client did not see
                // This avoids hurting performance by pointlessly requiring a round-trip
                // Note that there is currently no way for a node to request any single transactions we didn't send here -
                // they must either disconnect and retry or request the full block.
                // Thus, the protocol spec specified allows for us to provide duplicate txn here,
                // however we MUST always provide at least what the remote peer needs
                const auto maybe_with_witness = (inv.IsMsgFilteredWitnessBlk() ? TX_WITH_WITNESS : TX_NO_WITNESS);
                typedef std::pair<unsigned int, uint256> PairType;
                for (PairType& pair : merkleBlock.vMatchedTxn)
                    MakeAndPushMessage(pfrom, NetMsgType::TX, maybe_with_witness(*pblock->vtx[pair.first]));
            }
            // else
            // no response
        } else if (inv.IsMsgCmpctBlk()) {
            // If a peer is asking for old blocks, we're almost guaranteed
            // they won't have a useful mempool to match against a compact block,
            // and we don't feel like constructing the object for them, so
            // instead we respond with the full, non-compact block.
            if (can_direct_fetch && pindex->nHeight >= tip->nHeight - MAX_CMPCTBLOCK_DEPTH) {
                if (a_recent_compact_block && a_recent_compact_block->header.GetHash() == pindex->GetBlockHash()) {
                    MakeAndPushMessage(pfrom, NetMsgType::CMPCTBLOCK, *a_recent_compact_block);
                } else {
                    CBlockHeaderAndShortTxIDs cmpctblock{*pblock, m_rng.rand64()};
                    MakeAndPushMessage(pfrom, NetMsgType::CMPCTBLOCK, cmpctblock);
                }
            } else {
                MakeAndPushMessage(pfrom, NetMsgType::BLOCK, TX_WITH_WITNESS(*pblock));
            }
        }
    }

    {
        LOCK(peer.m_block_inv_mutex);
        // Trigger the peer node to send a getblocks request for the next batch of inventory
        if (inv.hash == peer.m_continuation_block) {
            // Send immediately. This must send even if redundant,
            // and we want it right after the last block so they don't
            // wait for other stuff first.
            std::vector<CInv> vInv;
            vInv.emplace_back(MSG_BLOCK, tip->GetBlockHash());
            MakeAndPushMessage(pfrom, NetMsgType::INV, vInv);
            peer.m_continuation_block.SetNull();
        }
    }
}

CTransactionRef PeerManagerImpl::FindTxForGetData(const Peer::TxRelay& tx_relay, const GenTxid& gtxid)
{
    // If a tx was in the mempool prior to the last INV for this peer, permit the request.
    auto txinfo = m_mempool.info_for_relay(gtxid, tx_relay.m_last_inv_sequence);
    if (txinfo.tx) {
        return std::move(txinfo.tx);
    }

    // Or it might be from the most recent block
    {
        LOCK(m_most_recent_block_mutex);
        if (m_most_recent_block_txs != nullptr) {
            auto it = m_most_recent_block_txs->find(gtxid.GetHash());
            if (it != m_most_recent_block_txs->end()) return it->second;
        }
    }

    return {};
}

void PeerManagerImpl::ProcessGetData(CNode& pfrom, Peer& peer, const std::atomic<bool>& interruptMsgProc)
{
    AssertLockNotHeld(cs_main);

    auto tx_relay = peer.GetTxRelay();

    std::deque<CInv>::iterator it = peer.m_getdata_requests.begin();
    std::vector<CInv> vNotFound;

    // Process as many TX items from the front of the getdata queue as
    // possible, since they're common and it's efficient to batch process
    // them.
    while (it != peer.m_getdata_requests.end() && it->IsGenTxMsg()) {
        if (interruptMsgProc) return;
        // The send buffer provides backpressure. If there's no space in
        // the buffer, pause processing until the next call.
        if (pfrom.fPauseSend) break;

        const CInv &inv = *it++;

        if (tx_relay == nullptr) {
            // Ignore GETDATA requests for transactions from block-relay-only
            // peers and peers that asked us not to announce transactions.
            continue;
        }

        CTransactionRef tx = FindTxForGetData(*tx_relay, ToGenTxid(inv));
        if (tx) {
            // WTX and WITNESS_TX imply we serialize with witness
            const auto maybe_with_witness = (inv.IsMsgTx() ? TX_NO_WITNESS : TX_WITH_WITNESS);
            MakeAndPushMessage(pfrom, NetMsgType::TX, maybe_with_witness(*tx));
            m_mempool.RemoveUnbroadcastTx(tx->GetHash());
        } else {
            vNotFound.push_back(inv);
        }
    }

    // Only process one BLOCK item per call, since they're uncommon and can be
    // expensive to process.
    if (it != peer.m_getdata_requests.end() && !pfrom.fPauseSend) {
        const CInv &inv = *it++;
        if (inv.IsGenBlkMsg()) {
            ProcessGetBlockData(pfrom, peer, inv);
        }
        // else: If the first item on the queue is an unknown type, we erase it
        // and continue processing the queue on the next call.
    }

    peer.m_getdata_requests.erase(peer.m_getdata_requests.begin(), it);

    if (!vNotFound.empty()) {
        // Let the peer know that we didn't find what it asked for, so it doesn't
        // have to wait around forever.
        // SPV clients care about this message: it's needed when they are
        // recursively walking the dependencies of relevant unconfirmed
        // transactions. SPV clients want to do that because they want to know
        // about (and store and rebroadcast and risk analyze) the dependencies
        // of transactions relevant to them, without having to download the
        // entire memory pool.
        // Also, other nodes can use these messages to automatically request a
        // transaction from some other peer that announced it, and stop
        // waiting for us to respond.
        // In normal operation, we often send NOTFOUND messages for parents of
        // transactions that we relay; if a peer is missing a parent, they may
        // assume we have them and request the parents from us.
        MakeAndPushMessage(pfrom, NetMsgType::NOTFOUND, vNotFound);
    }
}

uint32_t PeerManagerImpl::GetFetchFlags(const Peer& peer) const
{
    uint32_t nFetchFlags = 0;
    if (CanServeWitnesses(peer)) {
        nFetchFlags |= MSG_WITNESS_FLAG;
    }
    return nFetchFlags;
}

void PeerManagerImpl::SendBlockTransactions(CNode& pfrom, Peer& peer, const CBlock& block, const BlockTransactionsRequest& req)
{
    BlockTransactions resp(req);
    for (size_t i = 0; i < req.indexes.size(); i++) {
        if (req.indexes[i] >= block.vtx.size()) {
            Misbehaving(peer, "getblocktxn with out-of-bounds tx indices");
            return;
        }
        resp.txn[i] = block.vtx[req.indexes[i]];
    }

    MakeAndPushMessage(pfrom, NetMsgType::BLOCKTXN, resp);
}

bool PeerManagerImpl::CheckHeadersPoW(const std::vector<CBlockHeader>& headers, const Consensus::Params& consensusParams, Peer& peer)
{
    // Do these headers have proof-of-work matching what's claimed?
    if (!HasValidProofOfWork(headers, consensusParams)) {
        Misbehaving(peer, "header with invalid proof of work");
        return false;
    }

    // Are these headers connected to each other?
    if (!CheckHeadersAreContinuous(headers)) {
        Misbehaving(peer, "non-continuous headers sequence");
        return false;
    }
    return true;
}

arith_uint256 PeerManagerImpl::GetAntiDoSWorkThreshold()
{
    arith_uint256 near_chaintip_work = 0;
    LOCK(cs_main);
    if (m_chainman.ActiveChain().Tip() != nullptr) {
        const CBlockIndex *tip = m_chainman.ActiveChain().Tip();
        // Use a 144 block buffer, so that we'll accept headers that fork from
        // near our tip.
        near_chaintip_work = tip->nChainWork - std::min<arith_uint256>(144*GetBlockProof(*tip), tip->nChainWork);
    }
    return std::max(near_chaintip_work, m_chainman.MinimumChainWork());
}

/**
 * Special handling for unconnecting headers that might be part of a block
 * announcement.
 *
 * We'll send a getheaders message in response to try to connect the chain.
 */
void PeerManagerImpl::HandleUnconnectingHeaders(CNode& pfrom, Peer& peer,
        const std::vector<CBlockHeader>& headers)
{
    // Try to fill in the missing headers.
    const CBlockIndex* best_header{WITH_LOCK(cs_main, return m_chainman.m_best_header)};
    if (MaybeSendGetHeaders(pfrom, GetLocator(best_header), peer)) {
        LogDebug(BCLog::NET, "received header %s: missing prev block %s, sending getheaders (%d) to end (peer=%d)\n",
            headers[0].GetHash().ToString(),
            headers[0].hashPrevBlock.ToString(),
            best_header->nHeight,
            pfrom.GetId());
    }

    // Set hashLastUnknownBlock for this peer, so that if we
    // eventually get the headers - even from a different peer -
    // we can use this peer to download.
    WITH_LOCK(cs_main, UpdateBlockAvailability(pfrom.GetId(), headers.back().GetHash()));

    if (pfrom.PunishInvalidBlocks()) {
        pfrom.fDisconnect = true;
    }
}

bool PeerManagerImpl::CheckHeadersAreContinuous(const std::vector<CBlockHeader>& headers) const
{
    uint256 hashLastBlock;
    for (const CBlockHeader& header : headers) {
        if (!hashLastBlock.IsNull() && header.hashPrevBlock != hashLastBlock) {
            return false;
        }
        hashLastBlock = header.GetHash();
    }
    return true;
}

bool PeerManagerImpl::IsContinuationOfLowWorkHeadersSync(Peer& peer, CNode& pfrom, std::vector<CBlockHeader>& headers)
{
    if (peer.m_headers_sync) {
        auto result = peer.m_headers_sync->ProcessNextHeaders(headers, headers.size() == m_opts.max_headers_result);
        // If it is a valid continuation, we should treat the existing getheaders request as responded to.
        if (result.success) peer.m_last_getheaders_timestamp = {};
        if (result.request_more) {
            auto locator = peer.m_headers_sync->NextHeadersRequestLocator();
            // If we were instructed to ask for a locator, it should not be empty.
            Assume(!locator.vHave.empty());
            // We can only be instructed to request more if processing was successful.
            Assume(result.success);
            if (!locator.vHave.empty()) {
                // It should be impossible for the getheaders request to fail,
                // because we just cleared the last getheaders timestamp.
                bool sent_getheaders = MaybeSendGetHeaders(pfrom, locator, peer);
                Assume(sent_getheaders);
                LogDebug(BCLog::NET, "more getheaders (from %s) to peer=%d\n",
                    locator.vHave.front().ToString(), pfrom.GetId());
            }
        }

        if (peer.m_headers_sync->GetState() == HeadersSyncState::State::FINAL) {
            peer.m_headers_sync.reset(nullptr);

            // Delete this peer's entry in m_headers_presync_stats.
            // If this is m_headers_presync_bestpeer, it will be replaced later
            // by the next peer that triggers the else{} branch below.
            LOCK(m_headers_presync_mutex);
            m_headers_presync_stats.erase(pfrom.GetId());
        } else {
            // Build statistics for this peer's sync.
            HeadersPresyncStats stats;
            stats.first = peer.m_headers_sync->GetPresyncWork();
            if (peer.m_headers_sync->GetState() == HeadersSyncState::State::PRESYNC) {
                stats.second = {peer.m_headers_sync->GetPresyncHeight(),
                                peer.m_headers_sync->GetPresyncTime()};
            }

            // Update statistics in stats.
            LOCK(m_headers_presync_mutex);
            m_headers_presync_stats[pfrom.GetId()] = stats;
            auto best_it = m_headers_presync_stats.find(m_headers_presync_bestpeer);
            bool best_updated = false;
            if (best_it == m_headers_presync_stats.end()) {
                // If the cached best peer is outdated, iterate over all remaining ones (including
                // newly updated one) to find the best one.
                NodeId peer_best{-1};
                const HeadersPresyncStats* stat_best{nullptr};
                for (const auto& [peer, stat] : m_headers_presync_stats) {
                    if (!stat_best || stat > *stat_best) {
                        peer_best = peer;
                        stat_best = &stat;
                    }
                }
                m_headers_presync_bestpeer = peer_best;
                best_updated = (peer_best == pfrom.GetId());
            } else if (best_it->first == pfrom.GetId() || stats > best_it->second) {
                // pfrom was and remains the best peer, or pfrom just became best.
                m_headers_presync_bestpeer = pfrom.GetId();
                best_updated = true;
            }
            if (best_updated && stats.second.has_value()) {
                // If the best peer updated, and it is in its first phase, signal.
                m_headers_presync_should_signal = true;
            }
        }

        if (result.success) {
            // We only overwrite the headers passed in if processing was
            // successful.
            headers.swap(result.pow_validated_headers);
        }

        return result.success;
    }
    // Either we didn't have a sync in progress, or something went wrong
    // processing these headers, or we are returning headers to the caller to
    // process.
    return false;
}

bool PeerManagerImpl::TryLowWorkHeadersSync(Peer& peer, CNode& pfrom, const CBlockIndex* chain_start_header, std::vector<CBlockHeader>& headers)
{
    // Calculate the claimed total work on this chain.
    arith_uint256 total_work = chain_start_header->nChainWork + CalculateClaimedHeadersWork(headers);

    // Our dynamic anti-DoS threshold (minimum work required on a headers chain
    // before we'll store it)
    arith_uint256 minimum_chain_work = GetAntiDoSWorkThreshold();

    // Avoid DoS via low-difficulty-headers by only processing if the headers
    // are part of a chain with sufficient work.
    if (total_work < minimum_chain_work) {
        // Only try to sync with this peer if their headers message was full;
        // otherwise they don't have more headers after this so no point in
        // trying to sync their too-little-work chain.
        if (headers.size() == m_opts.max_headers_result) {
            // Note: we could advance to the last header in this set that is
            // known to us, rather than starting at the first header (which we
            // may already have); however this is unlikely to matter much since
            // ProcessHeadersMessage() already handles the case where all
            // headers in a received message are already known and are
            // ancestors of m_best_header or chainActive.Tip(), by skipping
            // this logic in that case. So even if the first header in this set
            // of headers is known, some header in this set must be new, so
            // advancing to the first unknown header would be a small effect.
            LOCK(peer.m_headers_sync_mutex);
            peer.m_headers_sync.reset(new HeadersSyncState(peer.m_id, m_chainparams.GetConsensus(),
                chain_start_header, minimum_chain_work));

            // Now a HeadersSyncState object for tracking this synchronization
            // is created, process the headers using it as normal. Failures are
            // handled inside of IsContinuationOfLowWorkHeadersSync.
            (void)IsContinuationOfLowWorkHeadersSync(peer, pfrom, headers);
        } else {
            LogDebug(BCLog::NET, "Ignoring low-work chain (height=%u) from peer=%d\n", chain_start_header->nHeight + headers.size(), pfrom.GetId());
        }

        // The peer has not yet given us a chain that meets our work threshold,
        // so we want to prevent further processing of the headers in any case.
        headers = {};
        return true;
    }

    return false;
}

bool PeerManagerImpl::IsAncestorOfBestHeaderOrTip(const CBlockIndex* header)
{
    if (header == nullptr) {
        return false;
    } else if (m_chainman.m_best_header != nullptr && header == m_chainman.m_best_header->GetAncestor(header->nHeight)) {
        return true;
    } else if (m_chainman.ActiveChain().Contains(header)) {
        return true;
    }
    return false;
}

bool PeerManagerImpl::MaybeSendGetHeaders(CNode& pfrom, const CBlockLocator& locator, Peer& peer)
{
    const auto current_time = NodeClock::now();

    // Only allow a new getheaders message to go out if we don't have a recent
    // one already in-flight
    if (current_time - peer.m_last_getheaders_timestamp > HEADERS_RESPONSE_TIME) {
        MakeAndPushMessage(pfrom, NetMsgType::GETHEADERS, locator, uint256());
        peer.m_last_getheaders_timestamp = current_time;
        return true;
    }
    return false;
}

/*
 * Given a new headers tip ending in last_header, potentially request blocks towards that tip.
 * We require that the given tip have at least as much work as our tip, and for
 * our current tip to be "close to synced" (see CanDirectFetch()).
 */
void PeerManagerImpl::HeadersDirectFetchBlocks(CNode& pfrom, const Peer& peer, const CBlockIndex& last_header)
{
    LOCK(cs_main);
    CNodeState *nodestate = State(pfrom.GetId());

    if (CanDirectFetch() && last_header.IsValid(BLOCK_VALID_TREE) && m_chainman.ActiveChain().Tip()->nChainWork <= last_header.nChainWork) {
        std::vector<const CBlockIndex*> vToFetch;
        const CBlockIndex* pindexWalk{&last_header};
        // Calculate all the blocks we'd need to switch to last_header, up to a limit.
        while (pindexWalk && !m_chainman.ActiveChain().Contains(pindexWalk) && vToFetch.size() <= MAX_BLOCKS_IN_TRANSIT_PER_PEER) {
            if (!(pindexWalk->nStatus & BLOCK_HAVE_DATA) &&
                    !IsBlockRequested(pindexWalk->GetBlockHash()) &&
                    (!DeploymentActiveAt(*pindexWalk, m_chainman, Consensus::DEPLOYMENT_SEGWIT) || CanServeWitnesses(peer))) {
                // We don't have this block, and it's not yet in flight.
                vToFetch.push_back(pindexWalk);
            }
            pindexWalk = pindexWalk->pprev;
        }
        // If pindexWalk still isn't on our main chain, we're looking at a
        // very large reorg at a time we think we're close to caught up to
        // the main chain -- this shouldn't really happen.  Bail out on the
        // direct fetch and rely on parallel download instead.
        if (!m_chainman.ActiveChain().Contains(pindexWalk)) {
            LogDebug(BCLog::NET, "Large reorg, won't direct fetch to %s (%d)\n",
                     last_header.GetBlockHash().ToString(),
                     last_header.nHeight);
        } else {
            std::vector<CInv> vGetData;
            // Download as much as possible, from earliest to latest.
            for (const CBlockIndex* pindex : vToFetch | std::views::reverse) {
                if (nodestate->vBlocksInFlight.size() >= MAX_BLOCKS_IN_TRANSIT_PER_PEER) {
                    // Can't download any more from this peer
                    break;
                }
                uint32_t nFetchFlags = GetFetchFlags(peer);
                vGetData.emplace_back(MSG_BLOCK | nFetchFlags, pindex->GetBlockHash());
                BlockRequested(pfrom.GetId(), *pindex);
                LogDebug(BCLog::NET, "Requesting block %s from  peer=%d\n",
                        pindex->GetBlockHash().ToString(), pfrom.GetId());
            }
            if (vGetData.size() > 1) {
                LogDebug(BCLog::NET, "Downloading blocks toward %s (%d) via headers direct fetch\n",
                         last_header.GetBlockHash().ToString(),
                         last_header.nHeight);
            }
            if (vGetData.size() > 0) {
                if (!m_opts.ignore_incoming_txs &&
                        nodestate->m_provides_cmpctblocks &&
                        vGetData.size() == 1 &&
                        mapBlocksInFlight.size() == 1 &&
                        last_header.pprev->IsValid(BLOCK_VALID_CHAIN)) {
                    // In any case, we want to download using a compact block, not a regular one
                    vGetData[0] = CInv(MSG_CMPCT_BLOCK, vGetData[0].hash);
                }
                MakeAndPushMessage(pfrom, NetMsgType::GETDATA, vGetData);
            }
        }
    }
}

/**
 * Given receipt of headers from a peer ending in last_header, along with
 * whether that header was new and whether the headers message was full,
 * update the state we keep for the peer.
 */
void PeerManagerImpl::UpdatePeerStateForReceivedHeaders(CNode& pfrom, Peer& peer,
        const CBlockIndex& last_header, bool received_new_header, bool may_have_more_headers)
{
    LOCK(cs_main);
    CNodeState *nodestate = State(pfrom.GetId());

    UpdateBlockAvailability(pfrom.GetId(), last_header.GetBlockHash());

    // From here, pindexBestKnownBlock should be guaranteed to be non-null,
    // because it is set in UpdateBlockAvailability. Some nullptr checks
    // are still present, however, as belt-and-suspenders.

    if (received_new_header && last_header.nChainWork > m_chainman.ActiveChain().Tip()->nChainWork) {
        nodestate->m_last_block_announcement = GetTime();
    }

    // If we're in IBD, we want outbound peers that will serve us a useful
    // chain. Disconnect peers that are on chains with insufficient work.
    if (m_chainman.IsInitialBlockDownload() && !may_have_more_headers) {
        // If the peer has no more headers to give us, then we know we have
        // their tip.
        if (nodestate->pindexBestKnownBlock && nodestate->pindexBestKnownBlock->nChainWork < m_chainman.MinimumChainWork()) {
            // This peer has too little work on their headers chain to help
            // us sync -- disconnect if it is an outbound disconnection
            // candidate.
            // Note: We compare their tip to the minimum chain work (rather than
            // m_chainman.ActiveChain().Tip()) because we won't start block download
            // until we have a headers chain that has at least
            // the minimum chain work, even if a peer has a chain past our tip,
            // as an anti-DoS measure.
            if (pfrom.IsOutboundOrBlockRelayConn()) {
                LogInfo("outbound peer headers chain has insufficient work, %s\n", pfrom.DisconnectMsg(fLogIPs));
                pfrom.fDisconnect = true;
            }
        }
    }

    // If this is an outbound full-relay peer, check to see if we should protect
    // it from the bad/lagging chain logic.
    // Note that outbound block-relay peers are excluded from this protection, and
    // thus always subject to eviction under the bad/lagging chain logic.
    // See ChainSyncTimeoutState.
    if (!pfrom.fDisconnect && pfrom.IsFullOutboundConn() && nodestate->pindexBestKnownBlock != nullptr) {
        if (m_outbound_peers_with_protect_from_disconnect < MAX_OUTBOUND_PEERS_TO_PROTECT_FROM_DISCONNECT && nodestate->pindexBestKnownBlock->nChainWork >= m_chainman.ActiveChain().Tip()->nChainWork && !nodestate->m_chain_sync.m_protect) {
            LogDebug(BCLog::NET, "Protecting outbound peer=%d from eviction\n", pfrom.GetId());
            nodestate->m_chain_sync.m_protect = true;
            ++m_outbound_peers_with_protect_from_disconnect;
        }
    }
}

void PeerManagerImpl::ProcessHeadersMessage(CNode& pfrom, Peer& peer,
                                            std::vector<CBlockHeader>&& headers,
                                            bool via_compact_block)
{
    size_t nCount = headers.size();

    if (nCount == 0) {
        // Nothing interesting. Stop asking this peers for more headers.
        // If we were in the middle of headers sync, receiving an empty headers
        // message suggests that the peer suddenly has nothing to give us
        // (perhaps it reorged to our chain). Clear download state for this peer.
        LOCK(peer.m_headers_sync_mutex);
        if (peer.m_headers_sync) {
            peer.m_headers_sync.reset(nullptr);
            LOCK(m_headers_presync_mutex);
            m_headers_presync_stats.erase(pfrom.GetId());
        }
        // A headers message with no headers cannot be an announcement, so assume
        // it is a response to our last getheaders request, if there is one.
        peer.m_last_getheaders_timestamp = {};
        return;
    }

    // Before we do any processing, make sure these pass basic sanity checks.
    // We'll rely on headers having valid proof-of-work further down, as an
    // anti-DoS criteria (note: this check is required before passing any
    // headers into HeadersSyncState).
    if (!CheckHeadersPoW(headers, m_chainparams.GetConsensus(), peer)) {
        // Misbehaving() calls are handled within CheckHeadersPoW(), so we can
        // just return. (Note that even if a header is announced via compact
        // block, the header itself should be valid, so this type of error can
        // always be punished.)
        return;
    }

    const CBlockIndex *pindexLast = nullptr;

    // We'll set already_validated_work to true if these headers are
    // successfully processed as part of a low-work headers sync in progress
    // (either in PRESYNC or REDOWNLOAD phase).
    // If true, this will mean that any headers returned to us (ie during
    // REDOWNLOAD) can be validated without further anti-DoS checks.
    bool already_validated_work = false;

    // If we're in the middle of headers sync, let it do its magic.
    bool have_headers_sync = false;
    {
        LOCK(peer.m_headers_sync_mutex);

        already_validated_work = IsContinuationOfLowWorkHeadersSync(peer, pfrom, headers);

        // The headers we passed in may have been:
        // - untouched, perhaps if no headers-sync was in progress, or some
        //   failure occurred
        // - erased, such as if the headers were successfully processed and no
        //   additional headers processing needs to take place (such as if we
        //   are still in PRESYNC)
        // - replaced with headers that are now ready for validation, such as
        //   during the REDOWNLOAD phase of a low-work headers sync.
        // So just check whether we still have headers that we need to process,
        // or not.
        if (headers.empty()) {
            return;
        }

        have_headers_sync = !!peer.m_headers_sync;
    }

    // Do these headers connect to something in our block index?
    const CBlockIndex *chain_start_header{WITH_LOCK(::cs_main, return m_chainman.m_blockman.LookupBlockIndex(headers[0].hashPrevBlock))};
    bool headers_connect_blockindex{chain_start_header != nullptr};

    if (!headers_connect_blockindex) {
        // This could be a BIP 130 block announcement, use
        // special logic for handling headers that don't connect, as this
        // could be benign.
        HandleUnconnectingHeaders(pfrom, peer, headers);
        return;
    }

    // If headers connect, assume that this is in response to any outstanding getheaders
    // request we may have sent, and clear out the time of our last request. Non-connecting
    // headers cannot be a response to a getheaders request.
    peer.m_last_getheaders_timestamp = {};

    // If the headers we received are already in memory and an ancestor of
    // m_best_header or our tip, skip anti-DoS checks. These headers will not
    // use any more memory (and we are not leaking information that could be
    // used to fingerprint us).
    const CBlockIndex *last_received_header{nullptr};
    {
        LOCK(cs_main);
        last_received_header = m_chainman.m_blockman.LookupBlockIndex(headers.back().GetHash());
        if (IsAncestorOfBestHeaderOrTip(last_received_header)) {
            already_validated_work = true;
        }
    }

    // If our peer has NetPermissionFlags::NoBan privileges, then bypass our
    // anti-DoS logic (this saves bandwidth when we connect to a trusted peer
    // on startup).
    if (pfrom.HasPermission(NetPermissionFlags::NoBan)) {
        already_validated_work = true;
    }

    // At this point, the headers connect to something in our block index.
    // Do anti-DoS checks to determine if we should process or store for later
    // processing.
    if (!already_validated_work && TryLowWorkHeadersSync(peer, pfrom,
                chain_start_header, headers)) {
        // If we successfully started a low-work headers sync, then there
        // should be no headers to process any further.
        Assume(headers.empty());
        return;
    }

    // At this point, we have a set of headers with sufficient work on them
    // which can be processed.

    // If we don't have the last header, then this peer will have given us
    // something new (if these headers are valid).
    bool received_new_header{last_received_header == nullptr};

    // Now process all the headers.
    BlockValidationState state;
    if (!m_chainman.ProcessNewBlockHeaders(headers, /*min_pow_checked=*/true, state, &pindexLast)) {
        if (state.IsInvalid()) {
            MaybePunishNodeForBlock(pfrom.GetId(), state, via_compact_block, "invalid header received");
            return;
        }
    }
    assert(pindexLast);

    // Consider fetching more headers if we are not using our headers-sync mechanism.
    if (nCount == m_opts.max_headers_result && !have_headers_sync) {
        // Headers message had its maximum size; the peer may have more headers.
        if (MaybeSendGetHeaders(pfrom, GetLocator(pindexLast), peer)) {
            LogDebug(BCLog::NET, "more getheaders (%d) to end to peer=%d (startheight:%d)\n",
                    pindexLast->nHeight, pfrom.GetId(), peer.m_starting_height);
        }
    }

    UpdatePeerStateForReceivedHeaders(pfrom, peer, *pindexLast, received_new_header, nCount == m_opts.max_headers_result);

    // Consider immediately downloading blocks.
    HeadersDirectFetchBlocks(pfrom, peer, *pindexLast);

    return;
}

std::optional<node::PackageToValidate> PeerManagerImpl::ProcessInvalidTx(NodeId nodeid, const CTransactionRef& ptx, const TxValidationState& state,
                                       bool first_time_failure)
{
    AssertLockNotHeld(m_peer_mutex);
    AssertLockHeld(g_msgproc_mutex);
    AssertLockHeld(m_tx_download_mutex);

    PeerRef peer{GetPeerRef(nodeid)};

    LogDebug(BCLog::MEMPOOLREJ, "%s (wtxid=%s) from peer=%d was not accepted: %s\n",
        ptx->GetHash().ToString(),
        ptx->GetWitnessHash().ToString(),
        nodeid,
        state.ToString());

    const auto& [add_extra_compact_tx, unique_parents, package_to_validate] = m_txdownloadman.MempoolRejectedTx(ptx, state, nodeid, first_time_failure);

    if (add_extra_compact_tx && RecursiveDynamicUsage(*ptx) < 100000) {
        AddToCompactExtraTransactions(ptx);
    }
    for (const Txid& parent_txid : unique_parents) {
        if (peer) AddKnownTx(*peer, parent_txid);
    }

    MaybePunishNodeForTx(nodeid, state);

    return package_to_validate;
}

void PeerManagerImpl::ProcessValidTx(NodeId nodeid, const CTransactionRef& tx, const std::list<CTransactionRef>& replaced_transactions)
{
    AssertLockNotHeld(m_peer_mutex);
    AssertLockHeld(g_msgproc_mutex);
    AssertLockHeld(m_tx_download_mutex);

    m_txdownloadman.MempoolAcceptedTx(tx);

    LogDebug(BCLog::MEMPOOL, "AcceptToMemoryPool: peer=%d: accepted %s (wtxid=%s) (poolsz %u txn, %u kB)\n",
             nodeid,
             tx->GetHash().ToString(),
             tx->GetWitnessHash().ToString(),
             m_mempool.size(), m_mempool.DynamicMemoryUsage() / 1000);

    RelayTransaction(tx->GetHash(), tx->GetWitnessHash());

    for (const CTransactionRef& removedTx : replaced_transactions) {
        AddToCompactExtraTransactions(removedTx);
    }
}

void PeerManagerImpl::ProcessPackageResult(const node::PackageToValidate& package_to_validate, const PackageMempoolAcceptResult& package_result)
{
    AssertLockNotHeld(m_peer_mutex);
    AssertLockHeld(g_msgproc_mutex);
    AssertLockHeld(m_tx_download_mutex);

    const auto& package = package_to_validate.m_txns;
    const auto& senders = package_to_validate.m_senders;

    if (package_result.m_state.IsInvalid()) {
        m_txdownloadman.MempoolRejectedPackage(package);
    }
    // We currently only expect to process 1-parent-1-child packages. Remove if this changes.
    if (!Assume(package.size() == 2)) return;

    // Iterate backwards to erase in-package descendants from the orphanage before they become
    // relevant in AddChildrenToWorkSet.
    auto package_iter = package.rbegin();
    auto senders_iter = senders.rbegin();
    while (package_iter != package.rend()) {
        const auto& tx = *package_iter;
        const NodeId nodeid = *senders_iter;
        const auto it_result{package_result.m_tx_results.find(tx->GetWitnessHash())};

        // It is not guaranteed that a result exists for every transaction.
        if (it_result != package_result.m_tx_results.end()) {
            const auto& tx_result = it_result->second;
            switch (tx_result.m_result_type) {
                case MempoolAcceptResult::ResultType::VALID:
                {
                    ProcessValidTx(nodeid, tx, tx_result.m_replaced_transactions);
                    break;
                }
                case MempoolAcceptResult::ResultType::INVALID:
                case MempoolAcceptResult::ResultType::DIFFERENT_WITNESS:
                {
                    // Don't add to vExtraTxnForCompact, as these transactions should have already been
                    // added there when added to the orphanage or rejected for TX_RECONSIDERABLE.
                    // This should be updated if package submission is ever used for transactions
                    // that haven't already been validated before.
                    ProcessInvalidTx(nodeid, tx, tx_result.m_state, /*first_time_failure=*/false);
                    break;
                }
                case MempoolAcceptResult::ResultType::MEMPOOL_ENTRY:
                {
                    // AlreadyHaveTx() should be catching transactions that are already in mempool.
                    Assume(false);
                    break;
                }
            }
        }
        package_iter++;
        senders_iter++;
    }
}

bool PeerManagerImpl::ProcessOrphanTx(Peer& peer)
{
    AssertLockHeld(g_msgproc_mutex);
    LOCK2(::cs_main, m_tx_download_mutex);

    CTransactionRef porphanTx = nullptr;

    while (CTransactionRef porphanTx = m_txdownloadman.GetTxToReconsider(peer.m_id)) {
        const MempoolAcceptResult result = m_chainman.ProcessTransaction(porphanTx);
        const TxValidationState& state = result.m_state;
        const Txid& orphanHash = porphanTx->GetHash();
        const Wtxid& orphan_wtxid = porphanTx->GetWitnessHash();

        if (result.m_result_type == MempoolAcceptResult::ResultType::VALID) {
            LogDebug(BCLog::TXPACKAGES, "   accepted orphan tx %s (wtxid=%s)\n", orphanHash.ToString(), orphan_wtxid.ToString());
            ProcessValidTx(peer.m_id, porphanTx, result.m_replaced_transactions);
            return true;
        } else if (state.GetResult() != TxValidationResult::TX_MISSING_INPUTS) {
            LogDebug(BCLog::TXPACKAGES, "   invalid orphan tx %s (wtxid=%s) from peer=%d. %s\n",
                orphanHash.ToString(),
                orphan_wtxid.ToString(),
                peer.m_id,
                state.ToString());

            if (Assume(state.IsInvalid() &&
                       state.GetResult() != TxValidationResult::TX_UNKNOWN &&
                       state.GetResult() != TxValidationResult::TX_NO_MEMPOOL &&
                       state.GetResult() != TxValidationResult::TX_RESULT_UNSET)) {
                ProcessInvalidTx(peer.m_id, porphanTx, state, /*first_time_failure=*/false);
            }
            return true;
        }
    }

    return false;
}

bool PeerManagerImpl::PrepareBlockFilterRequest(CNode& node, Peer& peer,
                                                BlockFilterType filter_type, uint32_t start_height,
                                                const uint256& stop_hash, uint32_t max_height_diff,
                                                const CBlockIndex*& stop_index,
                                                BlockFilterIndex*& filter_index)
{
    const bool supported_filter_type =
        (filter_type == BlockFilterType::BASIC &&
         (peer.m_our_services & NODE_COMPACT_FILTERS));
    if (!supported_filter_type) {
        LogDebug(BCLog::NET, "peer requested unsupported block filter type: %d, %s\n",
                 static_cast<uint8_t>(filter_type), node.DisconnectMsg(fLogIPs));
        node.fDisconnect = true;
        return false;
    }

    {
        LOCK(cs_main);
        stop_index = m_chainman.m_blockman.LookupBlockIndex(stop_hash);

        // Check that the stop block exists and the peer would be allowed to fetch it.
        if (!stop_index || !BlockRequestAllowed(stop_index)) {
            LogDebug(BCLog::NET, "peer requested invalid block hash: %s, %s\n",
                     stop_hash.ToString(), node.DisconnectMsg(fLogIPs));
            node.fDisconnect = true;
            return false;
        }
    }

    uint32_t stop_height = stop_index->nHeight;
    if (start_height > stop_height) {
        LogDebug(BCLog::NET, "peer sent invalid getcfilters/getcfheaders with "
                 "start height %d and stop height %d, %s\n",
                 start_height, stop_height, node.DisconnectMsg(fLogIPs));
        node.fDisconnect = true;
        return false;
    }
    if (stop_height - start_height >= max_height_diff) {
        LogDebug(BCLog::NET, "peer requested too many cfilters/cfheaders: %d / %d, %s\n",
                 stop_height - start_height + 1, max_height_diff, node.DisconnectMsg(fLogIPs));
        node.fDisconnect = true;
        return false;
    }

    filter_index = GetBlockFilterIndex(filter_type);
    if (!filter_index) {
        LogDebug(BCLog::NET, "Filter index for supported type %s not found\n", BlockFilterTypeName(filter_type));
        return false;
    }

    return true;
}

void PeerManagerImpl::ProcessGetCFilters(CNode& node, Peer& peer, DataStream& vRecv)
{
    uint8_t filter_type_ser;
    uint32_t start_height;
    uint256 stop_hash;

    vRecv >> filter_type_ser >> start_height >> stop_hash;

    const BlockFilterType filter_type = static_cast<BlockFilterType>(filter_type_ser);

    const CBlockIndex* stop_index;
    BlockFilterIndex* filter_index;
    if (!PrepareBlockFilterRequest(node, peer, filter_type, start_height, stop_hash,
                                   MAX_GETCFILTERS_SIZE, stop_index, filter_index)) {
        return;
    }

    std::vector<BlockFilter> filters;
    if (!filter_index->LookupFilterRange(start_height, stop_index, filters)) {
        LogDebug(BCLog::NET, "Failed to find block filter in index: filter_type=%s, start_height=%d, stop_hash=%s\n",
                     BlockFilterTypeName(filter_type), start_height, stop_hash.ToString());
        return;
    }

    for (const auto& filter : filters) {
        MakeAndPushMessage(node, NetMsgType::CFILTER, filter);
    }
}

void PeerManagerImpl::ProcessGetCFHeaders(CNode& node, Peer& peer, DataStream& vRecv)
{
    uint8_t filter_type_ser;
    uint32_t start_height;
    uint256 stop_hash;

    vRecv >> filter_type_ser >> start_height >> stop_hash;

    const BlockFilterType filter_type = static_cast<BlockFilterType>(filter_type_ser);

    const CBlockIndex* stop_index;
    BlockFilterIndex* filter_index;
    if (!PrepareBlockFilterRequest(node, peer, filter_type, start_height, stop_hash,
                                   MAX_GETCFHEADERS_SIZE, stop_index, filter_index)) {
        return;
    }

    uint256 prev_header;
    if (start_height > 0) {
        const CBlockIndex* const prev_block =
            stop_index->GetAncestor(static_cast<int>(start_height - 1));
        if (!filter_index->LookupFilterHeader(prev_block, prev_header)) {
            LogDebug(BCLog::NET, "Failed to find block filter header in index: filter_type=%s, block_hash=%s\n",
                         BlockFilterTypeName(filter_type), prev_block->GetBlockHash().ToString());
            return;
        }
    }

    std::vector<uint256> filter_hashes;
    if (!filter_index->LookupFilterHashRange(start_height, stop_index, filter_hashes)) {
        LogDebug(BCLog::NET, "Failed to find block filter hashes in index: filter_type=%s, start_height=%d, stop_hash=%s\n",
                     BlockFilterTypeName(filter_type), start_height, stop_hash.ToString());
        return;
    }

    MakeAndPushMessage(node, NetMsgType::CFHEADERS,
              filter_type_ser,
              stop_index->GetBlockHash(),
              prev_header,
              filter_hashes);
}

void PeerManagerImpl::ProcessGetCFCheckPt(CNode& node, Peer& peer, DataStream& vRecv)
{
    uint8_t filter_type_ser;
    uint256 stop_hash;

    vRecv >> filter_type_ser >> stop_hash;

    const BlockFilterType filter_type = static_cast<BlockFilterType>(filter_type_ser);

    const CBlockIndex* stop_index;
    BlockFilterIndex* filter_index;
    if (!PrepareBlockFilterRequest(node, peer, filter_type, /*start_height=*/0, stop_hash,
                                   /*max_height_diff=*/std::numeric_limits<uint32_t>::max(),
                                   stop_index, filter_index)) {
        return;
    }

    std::vector<uint256> headers(stop_index->nHeight / CFCHECKPT_INTERVAL);

    // Populate headers.
    const CBlockIndex* block_index = stop_index;
    for (int i = headers.size() - 1; i >= 0; i--) {
        int height = (i + 1) * CFCHECKPT_INTERVAL;
        block_index = block_index->GetAncestor(height);

        if (!filter_index->LookupFilterHeader(block_index, headers[i])) {
            LogDebug(BCLog::NET, "Failed to find block filter header in index: filter_type=%s, block_hash=%s\n",
                         BlockFilterTypeName(filter_type), block_index->GetBlockHash().ToString());
            return;
        }
    }

    MakeAndPushMessage(node, NetMsgType::CFCHECKPT,
              filter_type_ser,
              stop_index->GetBlockHash(),
              headers);
}

void PeerManagerImpl::ProcessBlock(CNode& node, const std::shared_ptr<const CBlock>& block, bool force_processing, bool min_pow_checked)
{
    bool new_block{false};
    m_chainman.ProcessNewBlock(block, force_processing, min_pow_checked, &new_block);
    if (new_block) {
        node.m_last_block_time = GetTime<std::chrono::seconds>();
        // In case this block came from a different peer than we requested
        // from, we can erase the block request now anyway (as we just stored
        // this block to disk).
        LOCK(cs_main);
        RemoveBlockRequest(block->GetHash(), std::nullopt);
    } else {
        LOCK(cs_main);
        mapBlockSource.erase(block->GetHash());
    }
}

void PeerManagerImpl::ProcessCompactBlockTxns(CNode& pfrom, Peer& peer, const BlockTransactions& block_transactions)
{
    std::shared_ptr<CBlock> pblock = std::make_shared<CBlock>();
    bool fBlockRead{false};
    {
        LOCK(cs_main);

        auto range_flight = mapBlocksInFlight.equal_range(block_transactions.blockhash);
        size_t already_in_flight = std::distance(range_flight.first, range_flight.second);
        bool requested_block_from_this_peer{false};

        // Multimap ensures ordering of outstanding requests. It's either empty or first in line.
        bool first_in_flight = already_in_flight == 0 || (range_flight.first->second.first == pfrom.GetId());

        while (range_flight.first != range_flight.second) {
            auto [node_id, block_it] = range_flight.first->second;
            if (node_id == pfrom.GetId() && block_it->partialBlock) {
                requested_block_from_this_peer = true;
                break;
            }
            range_flight.first++;
        }

        if (!requested_block_from_this_peer) {
            LogDebug(BCLog::NET, "Peer %d sent us block transactions for block we weren't expecting\n", pfrom.GetId());
            return;
        }

        PartiallyDownloadedBlock& partialBlock = *range_flight.first->second.second->partialBlock;
        ReadStatus status = partialBlock.FillBlock(*pblock, block_transactions.txn);
        if (status == READ_STATUS_INVALID) {
            RemoveBlockRequest(block_transactions.blockhash, pfrom.GetId()); // Reset in-flight state in case Misbehaving does not result in a disconnect
            Misbehaving(peer, "invalid compact block/non-matching block transactions");
            return;
        } else if (status == READ_STATUS_FAILED) {
            if (first_in_flight) {
                // Might have collided, fall back to getdata now :(
                std::vector<CInv> invs;
                invs.emplace_back(MSG_BLOCK | GetFetchFlags(peer), block_transactions.blockhash);
                MakeAndPushMessage(pfrom, NetMsgType::GETDATA, invs);
            } else {
                RemoveBlockRequest(block_transactions.blockhash, pfrom.GetId());
                LogDebug(BCLog::NET, "Peer %d sent us a compact block but it failed to reconstruct, waiting on first download to complete\n", pfrom.GetId());
                return;
            }
        } else {
            // Block is either okay, or possibly we received
            // READ_STATUS_CHECKBLOCK_FAILED.
            // Note that CheckBlock can only fail for one of a few reasons:
            // 1. bad-proof-of-work (impossible here, because we've already
            //    accepted the header)
            // 2. merkleroot doesn't match the transactions given (already
            //    caught in FillBlock with READ_STATUS_FAILED, so
            //    impossible here)
            // 3. the block is otherwise invalid (eg invalid coinbase,
            //    block is too big, too many legacy sigops, etc).
            // So if CheckBlock failed, #3 is the only possibility.
            // Under BIP 152, we don't discourage the peer unless proof of work is
            // invalid (we don't require all the stateless checks to have
            // been run).  This is handled below, so just treat this as
            // though the block was successfully read, and rely on the
            // handling in ProcessNewBlock to ensure the block index is
            // updated, etc.
            RemoveBlockRequest(block_transactions.blockhash, pfrom.GetId()); // it is now an empty pointer
            fBlockRead = true;
            // mapBlockSource is used for potentially punishing peers and
            // updating which peers send us compact blocks, so the race
            // between here and cs_main in ProcessNewBlock is fine.
            // BIP 152 permits peers to relay compact blocks after validating
            // the header only; we should not punish peers if the block turns
            // out to be invalid.
            mapBlockSource.emplace(block_transactions.blockhash, std::make_pair(pfrom.GetId(), false));
        }
    } // Don't hold cs_main when we call into ProcessNewBlock
    if (fBlockRead) {
        // Since we requested this block (it was in mapBlocksInFlight), force it to be processed,
        // even if it would not be a candidate for new tip (missing previous block, chain not long enough, etc)
        // This bypasses some anti-DoS logic in AcceptBlock (eg to prevent
        // disk-space attacks), but this should be safe due to the
        // protections in the compact block handler -- see related comment
        // in compact block optimistic reconstruction handling.
        ProcessBlock(pfrom, pblock, /*force_processing=*/true, /*min_pow_checked=*/true);
    }
    return;
}

void PeerManagerImpl::ProcessMessage(CNode& pfrom, const std::string& msg_type, DataStream& vRecv,
                                     const std::chrono::microseconds time_received,
                                     const std::atomic<bool>& interruptMsgProc)
{
    AssertLockHeld(g_msgproc_mutex);

    LogDebug(BCLog::NET, "received: %s (%u bytes) peer=%d\n", SanitizeString(msg_type), vRecv.size(), pfrom.GetId());

    PeerRef peer = GetPeerRef(pfrom.GetId());
    if (peer == nullptr) return;

    if (msg_type == NetMsgType::VERSION) {
        if (pfrom.nVersion != 0) {
            LogDebug(BCLog::NET, "redundant version message from peer=%d\n", pfrom.GetId());
            return;
        }

        int64_t nTime;
        CService addrMe;
        uint64_t nNonce = 1;
        ServiceFlags nServices;
        int nVersion;
        std::string cleanSubVer;
        int starting_height = -1;
        bool fRelay = true;

        vRecv >> nVersion >> Using<CustomUintFormatter<8>>(nServices) >> nTime;
        if (nTime < 0) {
            nTime = 0;
        }
        vRecv.ignore(8); // Ignore the addrMe service bits sent by the peer
        vRecv >> CNetAddr::V1(addrMe);
        if (!pfrom.IsInboundConn())
        {
            // Overwrites potentially existing services. In contrast to this,
            // unvalidated services received via gossip relay in ADDR/ADDRV2
            // messages are only ever added but cannot replace existing ones.
            m_addrman.SetServices(pfrom.addr, nServices);
        }
        if (pfrom.ExpectServicesFromConn() && !HasAllDesirableServiceFlags(nServices))
        {
            LogDebug(BCLog::NET, "peer does not offer the expected services (%08x offered, %08x expected), %s\n",
                     nServices,
                     GetDesirableServiceFlags(nServices),
                     pfrom.DisconnectMsg(fLogIPs));
            pfrom.fDisconnect = true;
            return;
        }

        if (nVersion < MIN_PEER_PROTO_VERSION) {
            // disconnect from peers older than this proto version
            LogDebug(BCLog::NET, "peer using obsolete version %i, %s\n", nVersion, pfrom.DisconnectMsg(fLogIPs));
            pfrom.fDisconnect = true;
            return;
        }

        if (!vRecv.empty()) {
            // The version message includes information about the sending node which we don't use:
            //   - 8 bytes (service bits)
            //   - 16 bytes (ipv6 address)
            //   - 2 bytes (port)
            vRecv.ignore(26);
            vRecv >> nNonce;
        }
        if (!vRecv.empty()) {
            std::string strSubVer;
            vRecv >> LIMITED_STRING(strSubVer, MAX_SUBVERSION_LENGTH);
            cleanSubVer = SanitizeString(strSubVer, SAFE_CHARS_PRINTABLE);
        }
        if (!vRecv.empty()) {
            vRecv >> starting_height;
        }
        if (!vRecv.empty())
            vRecv >> fRelay;
        // Disconnect if we connected to ourself
        if (pfrom.IsInboundConn() && !m_connman.CheckIncomingNonce(nNonce))
        {
            LogPrintf("connected to self at %s, disconnecting\n", pfrom.addr.ToStringAddrPort());
            pfrom.fDisconnect = true;
            return;
        }

        if (pfrom.IsInboundConn() && addrMe.IsRoutable())
        {
            SeenLocal(addrMe);
        }

        // Inbound peers send us their version message when they connect.
        // We send our version message in response.
        if (pfrom.IsInboundConn()) {
            PushNodeVersion(pfrom, *peer);
        }

        // Change version
        const int greatest_common_version = std::min(nVersion, PROTOCOL_VERSION);
        pfrom.SetCommonVersion(greatest_common_version);
        {
            LOCK(pfrom.m_subver_mutex);
            pfrom.cleanSubVer = cleanSubVer;
        }
        pfrom.nVersion = nVersion;

        if (greatest_common_version >= WTXID_RELAY_VERSION) {
            MakeAndPushMessage(pfrom, NetMsgType::WTXIDRELAY);
        }

        // Signal ADDRv2 support (BIP155).
        if (greatest_common_version >= 70016) {
            // BIP155 defines addrv2 and sendaddrv2 for all protocol versions, but some
            // implementations reject messages they don't know. As a courtesy, don't send
            // it to nodes with a version before 70016, as no software is known to support
            // BIP155 that doesn't announce at least that protocol version number.
            MakeAndPushMessage(pfrom, NetMsgType::SENDADDRV2);
        }

        pfrom.m_has_all_wanted_services = HasAllDesirableServiceFlags(nServices);
        peer->m_their_services = nServices;
        pfrom.SetAddrLocal(addrMe);
        peer->m_starting_height = starting_height;

        // Only initialize the Peer::TxRelay m_relay_txs data structure if:
        // - this isn't an outbound block-relay-only connection, and
        // - this isn't an outbound feeler connection, and
        // - fRelay=true (the peer wishes to receive transaction announcements)
        //   or we're offering NODE_BLOOM to this peer. NODE_BLOOM means that
        //   the peer may turn on transaction relay later.
        if (!pfrom.IsBlockOnlyConn() &&
            !pfrom.IsFeelerConn() &&
            (fRelay || (peer->m_our_services & NODE_BLOOM))) {
            auto* const tx_relay = peer->SetTxRelay();
            {
                LOCK(tx_relay->m_bloom_filter_mutex);
                tx_relay->m_relay_txs = fRelay; // set to true after we get the first filter* message
            }
            if (fRelay) pfrom.m_relays_txs = true;
        }

        if (greatest_common_version >= WTXID_RELAY_VERSION && m_txreconciliation) {
            // Per BIP-330, we announce txreconciliation support if:
            // - protocol version per the peer's VERSION message supports WTXID_RELAY;
            // - transaction relay is supported per the peer's VERSION message
            // - this is not a block-relay-only connection and not a feeler
            // - this is not an addr fetch connection;
            // - we are not in -blocksonly mode.
            const auto* tx_relay = peer->GetTxRelay();
            if (tx_relay && WITH_LOCK(tx_relay->m_bloom_filter_mutex, return tx_relay->m_relay_txs) &&
                !pfrom.IsAddrFetchConn() && !m_opts.ignore_incoming_txs) {
                const uint64_t recon_salt = m_txreconciliation->PreRegisterPeer(pfrom.GetId());
                MakeAndPushMessage(pfrom, NetMsgType::SENDTXRCNCL,
                                   TXRECONCILIATION_VERSION, recon_salt);
            }
        }

        MakeAndPushMessage(pfrom, NetMsgType::VERACK);

        // Potentially mark this peer as a preferred download peer.
        {
            LOCK(cs_main);
            CNodeState* state = State(pfrom.GetId());
            state->fPreferredDownload = (!pfrom.IsInboundConn() || pfrom.HasPermission(NetPermissionFlags::NoBan)) && !pfrom.IsAddrFetchConn() && CanServeBlocks(*peer);
            m_num_preferred_download_peers += state->fPreferredDownload;
        }

        // Attempt to initialize address relay for outbound peers and use result
        // to decide whether to send GETADDR, so that we don't send it to
        // inbound or outbound block-relay-only peers.
        bool send_getaddr{false};
        if (!pfrom.IsInboundConn()) {
            send_getaddr = SetupAddressRelay(pfrom, *peer);
        }
        if (send_getaddr) {
            // Do a one-time address fetch to help populate/update our addrman.
            // If we're starting up for the first time, our addrman may be pretty
            // empty, so this mechanism is important to help us connect to the network.
            // We skip this for block-relay-only peers. We want to avoid
            // potentially leaking addr information and we do not want to
            // indicate to the peer that we will participate in addr relay.
            MakeAndPushMessage(pfrom, NetMsgType::GETADDR);
            peer->m_getaddr_sent = true;
            // When requesting a getaddr, accept an additional MAX_ADDR_TO_SEND addresses in response
            // (bypassing the MAX_ADDR_PROCESSING_TOKEN_BUCKET limit).
            peer->m_addr_token_bucket += MAX_ADDR_TO_SEND;
        }

        if (!pfrom.IsInboundConn()) {
            // For non-inbound connections, we update the addrman to record
            // connection success so that addrman will have an up-to-date
            // notion of which peers are online and available.
            //
            // While we strive to not leak information about block-relay-only
            // connections via the addrman, not moving an address to the tried
            // table is also potentially detrimental because new-table entries
            // are subject to eviction in the event of addrman collisions.  We
            // mitigate the information-leak by never calling
            // AddrMan::Connected() on block-relay-only peers; see
            // FinalizeNode().
            //
            // This moves an address from New to Tried table in Addrman,
            // resolves tried-table collisions, etc.
            m_addrman.Good(pfrom.addr);
        }

        const auto mapped_as{m_connman.GetMappedAS(pfrom.addr)};
        LogDebug(BCLog::NET, "receive version message: %s: version %d, blocks=%d, us=%s, txrelay=%d, peer=%d%s%s\n",
                  SanitizeString(cleanSubVer, SAFE_CHARS_DEFAULT, true), pfrom.nVersion,
                  peer->m_starting_height, addrMe.ToStringAddrPort(), fRelay, pfrom.GetId(),
                  pfrom.LogIP(fLogIPs), (mapped_as ? strprintf(", mapped_as=%d", mapped_as) : ""));

        peer->m_time_offset = NodeSeconds{std::chrono::seconds{nTime}} - Now<NodeSeconds>();
        if (!pfrom.IsInboundConn()) {
            // Don't use timedata samples from inbound peers to make it
            // harder for others to create false warnings about our clock being out of sync.
            m_outbound_time_offsets.Add(peer->m_time_offset);
            m_outbound_time_offsets.WarnIfOutOfSync();
        }

        // If the peer is old enough to have the old alert system, send it the final alert.
        if (greatest_common_version <= 70012) {
            constexpr auto finalAlert{"60010000000000000000000000ffffff7f00000000ffffff7ffeffff7f01ffffff7f00000000ffffff7f00ffffff7f002f555247454e543a20416c657274206b657920636f6d70726f6d697365642c2075706772616465207265717569726564004630440220653febd6410f470f6bae11cad19c48413becb1ac2c17f908fd0fd53bdc3abd5202206d0e9c96fe88d4a0f01ed9dedae2b6f9e00da94cad0fecaae66ecf689bf71b50"_hex};
            MakeAndPushMessage(pfrom, "alert", finalAlert);
        }

        // Feeler connections exist only to verify if address is online.
        if (pfrom.IsFeelerConn()) {
            LogDebug(BCLog::NET, "feeler connection completed, %s\n", pfrom.DisconnectMsg(fLogIPs));
            pfrom.fDisconnect = true;
        }
        return;
    }

    if (pfrom.nVersion == 0) {
        // Must have a version message before anything else
        LogDebug(BCLog::NET, "non-version message before version handshake. Message \"%s\" from peer=%d\n", SanitizeString(msg_type), pfrom.GetId());
        return;
    }

    if (msg_type == NetMsgType::VERACK) {
        if (pfrom.fSuccessfullyConnected) {
            LogDebug(BCLog::NET, "ignoring redundant verack message from peer=%d\n", pfrom.GetId());
            return;
        }

        // Log successful connections unconditionally for outbound, but not for inbound as those
        // can be triggered by an attacker at high rate.
        if (!pfrom.IsInboundConn() || LogAcceptCategory(BCLog::NET, BCLog::Level::Debug)) {
            const auto mapped_as{m_connman.GetMappedAS(pfrom.addr)};
            LogPrintf("New %s %s peer connected: version: %d, blocks=%d, peer=%d%s%s\n",
                      pfrom.ConnectionTypeAsString(),
                      TransportTypeAsString(pfrom.m_transport->GetInfo().transport_type),
                      pfrom.nVersion.load(), peer->m_starting_height,
                      pfrom.GetId(), pfrom.LogIP(fLogIPs),
                      (mapped_as ? strprintf(", mapped_as=%d", mapped_as) : ""));
        }

        if (pfrom.GetCommonVersion() >= SHORT_IDS_BLOCKS_VERSION) {
            // Tell our peer we are willing to provide version 2 cmpctblocks.
            // However, we do not request new block announcements using
            // cmpctblock messages.
            // We send this to non-NODE NETWORK peers as well, because
            // they may wish to request compact blocks from us
            MakeAndPushMessage(pfrom, NetMsgType::SENDCMPCT, /*high_bandwidth=*/false, /*version=*/CMPCTBLOCKS_VERSION);
        }

        if (m_txreconciliation) {
            if (!peer->m_wtxid_relay || !m_txreconciliation->IsPeerRegistered(pfrom.GetId())) {
                // We could have optimistically pre-registered/registered the peer. In that case,
                // we should forget about the reconciliation state here if this wasn't followed
                // by WTXIDRELAY (since WTXIDRELAY can't be announced later).
                m_txreconciliation->ForgetPeer(pfrom.GetId());
            }
        }

        if (auto tx_relay = peer->GetTxRelay()) {
            // `TxRelay::m_tx_inventory_to_send` must be empty before the
            // version handshake is completed as
            // `TxRelay::m_next_inv_send_time` is first initialised in
            // `SendMessages` after the verack is received. Any transactions
            // received during the version handshake would otherwise
            // immediately be advertised without random delay, potentially
            // leaking the time of arrival to a spy.
            Assume(WITH_LOCK(
                tx_relay->m_tx_inventory_mutex,
                return tx_relay->m_tx_inventory_to_send.empty() &&
                       tx_relay->m_next_inv_send_time == 0s));
        }

        {
            LOCK2(::cs_main, m_tx_download_mutex);
            const CNodeState* state = State(pfrom.GetId());
            m_txdownloadman.ConnectedPeer(pfrom.GetId(), node::TxDownloadConnectionInfo {
                .m_preferred = state->fPreferredDownload,
                .m_relay_permissions = pfrom.HasPermission(NetPermissionFlags::Relay),
                .m_wtxid_relay = peer->m_wtxid_relay,
            });
        }

        pfrom.fSuccessfullyConnected = true;
        return;
    }

    if (msg_type == NetMsgType::SENDHEADERS) {
        peer->m_prefers_headers = true;
        return;
    }

    if (msg_type == NetMsgType::SENDCMPCT) {
        bool sendcmpct_hb{false};
        uint64_t sendcmpct_version{0};
        vRecv >> sendcmpct_hb >> sendcmpct_version;

        // Only support compact block relay with witnesses
        if (sendcmpct_version != CMPCTBLOCKS_VERSION) return;

        LOCK(cs_main);
        CNodeState* nodestate = State(pfrom.GetId());
        nodestate->m_provides_cmpctblocks = true;
        nodestate->m_requested_hb_cmpctblocks = sendcmpct_hb;
        // save whether peer selects us as BIP152 high-bandwidth peer
        // (receiving sendcmpct(1) signals high-bandwidth, sendcmpct(0) low-bandwidth)
        pfrom.m_bip152_highbandwidth_from = sendcmpct_hb;
        return;
    }

    // BIP339 defines feature negotiation of wtxidrelay, which must happen between
    // VERSION and VERACK to avoid relay problems from switching after a connection is up.
    if (msg_type == NetMsgType::WTXIDRELAY) {
        if (pfrom.fSuccessfullyConnected) {
            // Disconnect peers that send a wtxidrelay message after VERACK.
            LogDebug(BCLog::NET, "wtxidrelay received after verack, %s\n", pfrom.DisconnectMsg(fLogIPs));
            pfrom.fDisconnect = true;
            return;
        }
        if (pfrom.GetCommonVersion() >= WTXID_RELAY_VERSION) {
            if (!peer->m_wtxid_relay) {
                peer->m_wtxid_relay = true;
                m_wtxid_relay_peers++;
            } else {
                LogDebug(BCLog::NET, "ignoring duplicate wtxidrelay from peer=%d\n", pfrom.GetId());
            }
        } else {
            LogDebug(BCLog::NET, "ignoring wtxidrelay due to old common version=%d from peer=%d\n", pfrom.GetCommonVersion(), pfrom.GetId());
        }
        return;
    }

    // BIP155 defines feature negotiation of addrv2 and sendaddrv2, which must happen
    // between VERSION and VERACK.
    if (msg_type == NetMsgType::SENDADDRV2) {
        if (pfrom.fSuccessfullyConnected) {
            // Disconnect peers that send a SENDADDRV2 message after VERACK.
            LogDebug(BCLog::NET, "sendaddrv2 received after verack, %s\n", pfrom.DisconnectMsg(fLogIPs));
            pfrom.fDisconnect = true;
            return;
        }
        peer->m_wants_addrv2 = true;
        return;
    }

    // Received from a peer demonstrating readiness to announce transactions via reconciliations.
    // This feature negotiation must happen between VERSION and VERACK to avoid relay problems
    // from switching announcement protocols after the connection is up.
    if (msg_type == NetMsgType::SENDTXRCNCL) {
        if (!m_txreconciliation) {
            LogDebug(BCLog::NET, "sendtxrcncl from peer=%d ignored, as our node does not have txreconciliation enabled\n", pfrom.GetId());
            return;
        }

        if (pfrom.fSuccessfullyConnected) {
            LogDebug(BCLog::NET, "sendtxrcncl received after verack, %s\n", pfrom.DisconnectMsg(fLogIPs));
            pfrom.fDisconnect = true;
            return;
        }

        // Peer must not offer us reconciliations if we specified no tx relay support in VERSION.
        if (RejectIncomingTxs(pfrom)) {
            LogDebug(BCLog::NET, "sendtxrcncl received to which we indicated no tx relay, %s\n", pfrom.DisconnectMsg(fLogIPs));
            pfrom.fDisconnect = true;
            return;
        }

        // Peer must not offer us reconciliations if they specified no tx relay support in VERSION.
        // This flag might also be false in other cases, but the RejectIncomingTxs check above
        // eliminates them, so that this flag fully represents what we are looking for.
        const auto* tx_relay = peer->GetTxRelay();
        if (!tx_relay || !WITH_LOCK(tx_relay->m_bloom_filter_mutex, return tx_relay->m_relay_txs)) {
            LogDebug(BCLog::NET, "sendtxrcncl received which indicated no tx relay to us, %s\n", pfrom.DisconnectMsg(fLogIPs));
            pfrom.fDisconnect = true;
            return;
        }

        uint32_t peer_txreconcl_version;
        uint64_t remote_salt;
        vRecv >> peer_txreconcl_version >> remote_salt;

        const ReconciliationRegisterResult result = m_txreconciliation->RegisterPeer(pfrom.GetId(), pfrom.IsInboundConn(),
                                                                                     peer_txreconcl_version, remote_salt);
        switch (result) {
        case ReconciliationRegisterResult::NOT_FOUND:
            LogDebug(BCLog::NET, "Ignore unexpected txreconciliation signal from peer=%d\n", pfrom.GetId());
            break;
        case ReconciliationRegisterResult::SUCCESS:
            break;
        case ReconciliationRegisterResult::ALREADY_REGISTERED:
            LogDebug(BCLog::NET, "txreconciliation protocol violation (sendtxrcncl received from already registered peer), %s\n", pfrom.DisconnectMsg(fLogIPs));
            pfrom.fDisconnect = true;
            return;
        case ReconciliationRegisterResult::PROTOCOL_VIOLATION:
            LogDebug(BCLog::NET, "txreconciliation protocol violation, %s\n", pfrom.DisconnectMsg(fLogIPs));
            pfrom.fDisconnect = true;
            return;
        }
        return;
    }

    if (!pfrom.fSuccessfullyConnected) {
        LogDebug(BCLog::NET, "Unsupported message \"%s\" prior to verack from peer=%d\n", SanitizeString(msg_type), pfrom.GetId());
        return;
    }

    if (msg_type == NetMsgType::ADDR || msg_type == NetMsgType::ADDRV2) {
        const auto ser_params{
            msg_type == NetMsgType::ADDRV2 ?
            // Set V2 param so that the CNetAddr and CAddress
            // unserialize methods know that an address in v2 format is coming.
            CAddress::V2_NETWORK :
            CAddress::V1_NETWORK,
        };

        std::vector<CAddress> vAddr;

        vRecv >> ser_params(vAddr);

        if (!SetupAddressRelay(pfrom, *peer)) {
            LogDebug(BCLog::NET, "ignoring %s message from %s peer=%d\n", msg_type, pfrom.ConnectionTypeAsString(), pfrom.GetId());
            return;
        }

        if (vAddr.size() > MAX_ADDR_TO_SEND)
        {
            Misbehaving(*peer, strprintf("%s message size = %u", msg_type, vAddr.size()));
            return;
        }

        // Store the new addresses
        std::vector<CAddress> vAddrOk;
        const auto current_a_time{Now<NodeSeconds>()};

        // Update/increment addr rate limiting bucket.
        const auto current_time{GetTime<std::chrono::microseconds>()};
        if (peer->m_addr_token_bucket < MAX_ADDR_PROCESSING_TOKEN_BUCKET) {
            // Don't increment bucket if it's already full
            const auto time_diff = std::max(current_time - peer->m_addr_token_timestamp, 0us);
            const double increment = Ticks<SecondsDouble>(time_diff) * MAX_ADDR_RATE_PER_SECOND;
            peer->m_addr_token_bucket = std::min<double>(peer->m_addr_token_bucket + increment, MAX_ADDR_PROCESSING_TOKEN_BUCKET);
        }
        peer->m_addr_token_timestamp = current_time;

        const bool rate_limited = !pfrom.HasPermission(NetPermissionFlags::Addr);
        uint64_t num_proc = 0;
        uint64_t num_rate_limit = 0;
        std::shuffle(vAddr.begin(), vAddr.end(), m_rng);
        for (CAddress& addr : vAddr)
        {
            if (interruptMsgProc)
                return;

            // Apply rate limiting.
            if (peer->m_addr_token_bucket < 1.0) {
                if (rate_limited) {
                    ++num_rate_limit;
                    continue;
                }
            } else {
                peer->m_addr_token_bucket -= 1.0;
            }
            // We only bother storing full nodes, though this may include
            // things which we would not make an outbound connection to, in
            // part because we may make feeler connections to them.
            if (!MayHaveUsefulAddressDB(addr.nServices) && !HasAllDesirableServiceFlags(addr.nServices))
                continue;

            if (addr.nTime <= NodeSeconds{100000000s} || addr.nTime > current_a_time + 10min) {
                addr.nTime = current_a_time - 5 * 24h;
            }
            AddAddressKnown(*peer, addr);
            if (m_banman && (m_banman->IsDiscouraged(addr) || m_banman->IsBanned(addr))) {
                // Do not process banned/discouraged addresses beyond remembering we received them
                continue;
            }
            ++num_proc;
            const bool reachable{g_reachable_nets.Contains(addr)};
            if (addr.nTime > current_a_time - 10min && !peer->m_getaddr_sent && vAddr.size() <= 10 && addr.IsRoutable()) {
                // Relay to a limited number of other nodes
                RelayAddress(pfrom.GetId(), addr, reachable);
            }
            // Do not store addresses outside our network
            if (reachable) {
                vAddrOk.push_back(addr);
            }
        }
        peer->m_addr_processed += num_proc;
        peer->m_addr_rate_limited += num_rate_limit;
        LogDebug(BCLog::NET, "Received addr: %u addresses (%u processed, %u rate-limited) from peer=%d\n",
                 vAddr.size(), num_proc, num_rate_limit, pfrom.GetId());

        m_addrman.Add(vAddrOk, pfrom.addr, 2h);
        if (vAddr.size() < 1000) peer->m_getaddr_sent = false;

        // AddrFetch: Require multiple addresses to avoid disconnecting on self-announcements
        if (pfrom.IsAddrFetchConn() && vAddr.size() > 1) {
            LogDebug(BCLog::NET, "addrfetch connection completed, %s\n", pfrom.DisconnectMsg(fLogIPs));
            pfrom.fDisconnect = true;
        }
        return;
    }

    if (msg_type == NetMsgType::INV) {
        std::vector<CInv> vInv;
        vRecv >> vInv;
        if (vInv.size() > MAX_INV_SZ)
        {
            Misbehaving(*peer, strprintf("inv message size = %u", vInv.size()));
            return;
        }

        const bool reject_tx_invs{RejectIncomingTxs(pfrom)};

        LOCK2(cs_main, m_tx_download_mutex);

        const auto current_time{GetTime<std::chrono::microseconds>()};
        uint256* best_block{nullptr};

        for (CInv& inv : vInv) {
            if (interruptMsgProc) return;

            // Ignore INVs that don't match wtxidrelay setting.
            // Note that orphan parent fetching always uses MSG_TX GETDATAs regardless of the wtxidrelay setting.
            // This is fine as no INV messages are involved in that process.
            if (peer->m_wtxid_relay) {
                if (inv.IsMsgTx()) continue;
            } else {
                if (inv.IsMsgWtx()) continue;
            }

            if (inv.IsMsgBlk()) {
                const bool fAlreadyHave = AlreadyHaveBlock(inv.hash);
                LogDebug(BCLog::NET, "got inv: %s  %s peer=%d\n", inv.ToString(), fAlreadyHave ? "have" : "new", pfrom.GetId());

                UpdateBlockAvailability(pfrom.GetId(), inv.hash);
                if (!fAlreadyHave && !m_chainman.m_blockman.LoadingBlocks() && !IsBlockRequested(inv.hash)) {
                    // Headers-first is the primary method of announcement on
                    // the network. If a node fell back to sending blocks by
                    // inv, it may be for a re-org, or because we haven't
                    // completed initial headers sync. The final block hash
                    // provided should be the highest, so send a getheaders and
                    // then fetch the blocks we need to catch up.
                    best_block = &inv.hash;
                }
            } else if (inv.IsGenTxMsg()) {
                if (reject_tx_invs) {
                    LogDebug(BCLog::NET, "transaction (%s) inv sent in violation of protocol, %s\n", inv.hash.ToString(), pfrom.DisconnectMsg(fLogIPs));
                    pfrom.fDisconnect = true;
                    return;
                }
                const GenTxid gtxid = ToGenTxid(inv);
                AddKnownTx(*peer, inv.hash);

                if (!m_chainman.IsInitialBlockDownload()) {
                    const bool fAlreadyHave{m_txdownloadman.AddTxAnnouncement(pfrom.GetId(), gtxid, current_time)};
                    LogDebug(BCLog::NET, "got inv: %s  %s peer=%d\n", inv.ToString(), fAlreadyHave ? "have" : "new", pfrom.GetId());
                }
            } else {
                LogDebug(BCLog::NET, "Unknown inv type \"%s\" received from peer=%d\n", inv.ToString(), pfrom.GetId());
            }
        }

        if (best_block != nullptr) {
            // If we haven't started initial headers-sync with this peer, then
            // consider sending a getheaders now. On initial startup, there's a
            // reliability vs bandwidth tradeoff, where we are only trying to do
            // initial headers sync with one peer at a time, with a long
            // timeout (at which point, if the sync hasn't completed, we will
            // disconnect the peer and then choose another). In the meantime,
            // as new blocks are found, we are willing to add one new peer per
            // block to sync with as well, to sync quicker in the case where
            // our initial peer is unresponsive (but less bandwidth than we'd
            // use if we turned on sync with all peers).
            CNodeState& state{*Assert(State(pfrom.GetId()))};
            if (state.fSyncStarted || (!peer->m_inv_triggered_getheaders_before_sync && *best_block != m_last_block_inv_triggering_headers_sync)) {
                if (MaybeSendGetHeaders(pfrom, GetLocator(m_chainman.m_best_header), *peer)) {
                    LogDebug(BCLog::NET, "getheaders (%d) %s to peer=%d\n",
                            m_chainman.m_best_header->nHeight, best_block->ToString(),
                            pfrom.GetId());
                }
                if (!state.fSyncStarted) {
                    peer->m_inv_triggered_getheaders_before_sync = true;
                    // Update the last block hash that triggered a new headers
                    // sync, so that we don't turn on headers sync with more
                    // than 1 new peer every new block.
                    m_last_block_inv_triggering_headers_sync = *best_block;
                }
            }
        }

        return;
    }

    if (msg_type == NetMsgType::GETDATA) {
        std::vector<CInv> vInv;
        vRecv >> vInv;
        if (vInv.size() > MAX_INV_SZ)
        {
            Misbehaving(*peer, strprintf("getdata message size = %u", vInv.size()));
            return;
        }

        LogDebug(BCLog::NET, "received getdata (%u invsz) peer=%d\n", vInv.size(), pfrom.GetId());

        if (vInv.size() > 0) {
            LogDebug(BCLog::NET, "received getdata for: %s peer=%d\n", vInv[0].ToString(), pfrom.GetId());
        }

        {
            LOCK(peer->m_getdata_requests_mutex);
            peer->m_getdata_requests.insert(peer->m_getdata_requests.end(), vInv.begin(), vInv.end());
            ProcessGetData(pfrom, *peer, interruptMsgProc);
        }

        return;
    }

    if (msg_type == NetMsgType::GETBLOCKS) {
        CBlockLocator locator;
        uint256 hashStop;
        vRecv >> locator >> hashStop;

        if (locator.vHave.size() > MAX_LOCATOR_SZ) {
            LogDebug(BCLog::NET, "getblocks locator size %lld > %d, %s\n", locator.vHave.size(), MAX_LOCATOR_SZ, pfrom.DisconnectMsg(fLogIPs));
            pfrom.fDisconnect = true;
            return;
        }

        // We might have announced the currently-being-connected tip using a
        // compact block, which resulted in the peer sending a getblocks
        // request, which we would otherwise respond to without the new block.
        // To avoid this situation we simply verify that we are on our best
        // known chain now. This is super overkill, but we handle it better
        // for getheaders requests, and there are no known nodes which support
        // compact blocks but still use getblocks to request blocks.
        {
            std::shared_ptr<const CBlock> a_recent_block;
            {
                LOCK(m_most_recent_block_mutex);
                a_recent_block = m_most_recent_block;
            }
            BlockValidationState state;
            if (!m_chainman.ActiveChainstate().ActivateBestChain(state, a_recent_block)) {
                LogDebug(BCLog::NET, "failed to activate chain (%s)\n", state.ToString());
            }
        }

        LOCK(cs_main);

        // Find the last block the caller has in the main chain
        const CBlockIndex* pindex = m_chainman.ActiveChainstate().FindForkInGlobalIndex(locator);

        // Send the rest of the chain
        if (pindex)
            pindex = m_chainman.ActiveChain().Next(pindex);
        int nLimit = 500;
        LogDebug(BCLog::NET, "getblocks %d to %s limit %d from peer=%d\n", (pindex ? pindex->nHeight : -1), hashStop.IsNull() ? "end" : hashStop.ToString(), nLimit, pfrom.GetId());
        for (; pindex; pindex = m_chainman.ActiveChain().Next(pindex))
        {
            if (pindex->GetBlockHash() == hashStop)
            {
                LogDebug(BCLog::NET, "  getblocks stopping at %d %s\n", pindex->nHeight, pindex->GetBlockHash().ToString());
                break;
            }
            // If pruning, don't inv blocks unless we have on disk and are likely to still have
            // for some reasonable time window (1 hour) that block relay might require.
            const int nPrunedBlocksLikelyToHave = MIN_BLOCKS_TO_KEEP - 3600 / m_chainparams.GetConsensus().nPowTargetSpacing;
            if (m_chainman.m_blockman.IsPruneMode() && (!(pindex->nStatus & BLOCK_HAVE_DATA) || pindex->nHeight <= m_chainman.ActiveChain().Tip()->nHeight - nPrunedBlocksLikelyToHave)) {
                LogDebug(BCLog::NET, " getblocks stopping, pruned or too old block at %d %s\n", pindex->nHeight, pindex->GetBlockHash().ToString());
                break;
            }
            WITH_LOCK(peer->m_block_inv_mutex, peer->m_blocks_for_inv_relay.push_back(pindex->GetBlockHash()));
            if (--nLimit <= 0) {
                // When this block is requested, we'll send an inv that'll
                // trigger the peer to getblocks the next batch of inventory.
                LogDebug(BCLog::NET, "  getblocks stopping at limit %d %s\n", pindex->nHeight, pindex->GetBlockHash().ToString());
                WITH_LOCK(peer->m_block_inv_mutex, {peer->m_continuation_block = pindex->GetBlockHash();});
                break;
            }
        }
        return;
    }

    if (msg_type == NetMsgType::GETBLOCKTXN) {
        BlockTransactionsRequest req;
        vRecv >> req;

        std::shared_ptr<const CBlock> recent_block;
        {
            LOCK(m_most_recent_block_mutex);
            if (m_most_recent_block_hash == req.blockhash)
                recent_block = m_most_recent_block;
            // Unlock m_most_recent_block_mutex to avoid cs_main lock inversion
        }
        if (recent_block) {
            SendBlockTransactions(pfrom, *peer, *recent_block, req);
            return;
        }

        FlatFilePos block_pos{};
        {
            LOCK(cs_main);

            const CBlockIndex* pindex = m_chainman.m_blockman.LookupBlockIndex(req.blockhash);
            if (!pindex || !(pindex->nStatus & BLOCK_HAVE_DATA)) {
                LogDebug(BCLog::NET, "Peer %d sent us a getblocktxn for a block we don't have\n", pfrom.GetId());
                return;
            }

            if (pindex->nHeight >= m_chainman.ActiveChain().Height() - MAX_BLOCKTXN_DEPTH) {
                block_pos = pindex->GetBlockPos();
            }
        }

        if (!block_pos.IsNull()) {
            CBlock block;
            const bool ret{m_chainman.m_blockman.ReadBlock(block, block_pos, /*expected_hash=*/ req.blockhash, /*lowprio=*/true)};
            // If height is above MAX_BLOCKTXN_DEPTH then this block cannot get
            // pruned after we release cs_main above, so this read should never fail.
            assert(ret);

            SendBlockTransactions(pfrom, *peer, block, req);
            return;
        }

        // If an older block is requested (should never happen in practice,
        // but can happen in tests) send a block response instead of a
        // blocktxn response. Sending a full block response instead of a
        // small blocktxn response is preferable in the case where a peer
        // might maliciously send lots of getblocktxn requests to trigger
        // expensive disk reads, because it will require the peer to
        // actually receive all the data read from disk over the network.
        LogDebug(BCLog::NET, "Peer %d sent us a getblocktxn for a block > %i deep\n", pfrom.GetId(), MAX_BLOCKTXN_DEPTH);
        CInv inv{MSG_WITNESS_BLOCK, req.blockhash};
        WITH_LOCK(peer->m_getdata_requests_mutex, peer->m_getdata_requests.push_back(inv));
        // The message processing loop will go around again (without pausing) and we'll respond then
        return;
    }

    if (msg_type == NetMsgType::GETHEADERS) {
        CBlockLocator locator;
        uint256 hashStop;
        vRecv >> locator >> hashStop;

        if (locator.vHave.size() > MAX_LOCATOR_SZ) {
            LogDebug(BCLog::NET, "getheaders locator size %lld > %d, %s\n", locator.vHave.size(), MAX_LOCATOR_SZ, pfrom.DisconnectMsg(fLogIPs));
            pfrom.fDisconnect = true;
            return;
        }

        if (m_chainman.m_blockman.LoadingBlocks()) {
            LogDebug(BCLog::NET, "Ignoring getheaders from peer=%d while importing/reindexing\n", pfrom.GetId());
            return;
        }

        LOCK(cs_main);

        // Note that if we were to be on a chain that forks from the checkpointed
        // chain, then serving those headers to a peer that has seen the
        // checkpointed chain would cause that peer to disconnect us. Requiring
        // that our chainwork exceed the minimum chain work is a protection against
        // being fed a bogus chain when we started up for the first time and
        // getting partitioned off the honest network for serving that chain to
        // others.
        if (m_chainman.ActiveTip() == nullptr ||
                (m_chainman.ActiveTip()->nChainWork < m_chainman.MinimumChainWork() && !pfrom.HasPermission(NetPermissionFlags::Download))) {
            LogDebug(BCLog::NET, "Ignoring getheaders from peer=%d because active chain has too little work; sending empty response\n", pfrom.GetId());
            // Just respond with an empty headers message, to tell the peer to
            // go away but not treat us as unresponsive.
            MakeAndPushMessage(pfrom, NetMsgType::HEADERS, std::vector<CBlockHeader>());
            return;
        }

        CNodeState *nodestate = State(pfrom.GetId());
        const CBlockIndex* pindex = nullptr;
        if (locator.IsNull())
        {
            // If locator is null, return the hashStop block
            pindex = m_chainman.m_blockman.LookupBlockIndex(hashStop);
            if (!pindex) {
                return;
            }

            if (!BlockRequestAllowed(pindex)) {
                LogDebug(BCLog::NET, "%s: ignoring request from peer=%i for old block header that isn't in the main chain\n", __func__, pfrom.GetId());
                return;
            }
        }
        else
        {
            // Find the last block the caller has in the main chain
            pindex = m_chainman.ActiveChainstate().FindForkInGlobalIndex(locator);
            if (pindex)
                pindex = m_chainman.ActiveChain().Next(pindex);
        }

        // we must use CBlocks, as CBlockHeaders won't include the 0x00 nTx count at the end
        std::vector<CBlock> vHeaders;
        int nLimit = m_opts.max_headers_result;
        LogDebug(BCLog::NET, "getheaders %d to %s from peer=%d\n", (pindex ? pindex->nHeight : -1), hashStop.IsNull() ? "end" : hashStop.ToString(), pfrom.GetId());
        for (; pindex; pindex = m_chainman.ActiveChain().Next(pindex))
        {
            vHeaders.emplace_back(pindex->GetBlockHeader());
            if (--nLimit <= 0 || pindex->GetBlockHash() == hashStop)
                break;
        }
        // pindex can be nullptr either if we sent m_chainman.ActiveChain().Tip() OR
        // if our peer has m_chainman.ActiveChain().Tip() (and thus we are sending an empty
        // headers message). In both cases it's safe to update
        // pindexBestHeaderSent to be our tip.
        //
        // It is important that we simply reset the BestHeaderSent value here,
        // and not max(BestHeaderSent, newHeaderSent). We might have announced
        // the currently-being-connected tip using a compact block, which
        // resulted in the peer sending a headers request, which we respond to
        // without the new block. By resetting the BestHeaderSent, we ensure we
        // will re-announce the new block via headers (or compact blocks again)
        // in the SendMessages logic.
        nodestate->pindexBestHeaderSent = pindex ? pindex : m_chainman.ActiveChain().Tip();
        MakeAndPushMessage(pfrom, NetMsgType::HEADERS, TX_WITH_WITNESS(vHeaders));
        return;
    }

    if (msg_type == NetMsgType::TX) {
        if (RejectIncomingTxs(pfrom)) {
            LogDebug(BCLog::NET, "transaction sent in violation of protocol, %s", pfrom.DisconnectMsg(fLogIPs));
            pfrom.fDisconnect = true;
            return;
        }

        // Stop processing the transaction early if we are still in IBD since we don't
        // have enough information to validate it yet. Sending unsolicited transactions
        // is not considered a protocol violation, so don't punish the peer.
        if (m_chainman.IsInitialBlockDownload()) return;

        CTransactionRef ptx;
        vRecv >> TX_WITH_WITNESS(ptx);
        const CTransaction& tx = *ptx;

        const uint256& txid = ptx->GetHash();
        const uint256& wtxid = ptx->GetWitnessHash();

        const uint256& hash = peer->m_wtxid_relay ? wtxid : txid;
        AddKnownTx(*peer, hash);

        LOCK2(cs_main, m_tx_download_mutex);

        const auto& [should_validate, package_to_validate] = m_txdownloadman.ReceivedTx(pfrom.GetId(), ptx);
        if (!should_validate) {
            if (pfrom.HasPermission(NetPermissionFlags::ForceRelay)) {
                // Always relay transactions received from peers with forcerelay
                // permission, even if they were already in the mempool, allowing
                // the node to function as a gateway for nodes hidden behind it.
                if (!m_mempool.exists(GenTxid::Txid(tx.GetHash()))) {
                    LogPrintf("Not relaying non-mempool transaction %s (wtxid=%s) from forcerelay peer=%d\n",
                              tx.GetHash().ToString(), tx.GetWitnessHash().ToString(), pfrom.GetId());
                } else {
                    LogPrintf("Force relaying tx %s (wtxid=%s) from peer=%d\n",
                              tx.GetHash().ToString(), tx.GetWitnessHash().ToString(), pfrom.GetId());
                    RelayTransaction(tx.GetHash(), tx.GetWitnessHash());
                }
            }

            if (package_to_validate) {
                const auto package_result{ProcessNewPackage(m_chainman.ActiveChainstate(), m_mempool, package_to_validate->m_txns, /*test_accept=*/false, /*client_maxfeerate=*/std::nullopt)};
                LogDebug(BCLog::TXPACKAGES, "package evaluation for %s: %s\n", package_to_validate->ToString(),
                         package_result.m_state.IsValid() ? "package accepted" : "package rejected");
                ProcessPackageResult(package_to_validate.value(), package_result);
            }
            return;
        }

        // ReceivedTx should not be telling us to validate the tx and a package.
        Assume(!package_to_validate.has_value());

        const MempoolAcceptResult result = m_chainman.ProcessTransaction(ptx);
        const TxValidationState& state = result.m_state;

        if (result.m_result_type == MempoolAcceptResult::ResultType::VALID) {
            ProcessValidTx(pfrom.GetId(), ptx, result.m_replaced_transactions);
            pfrom.m_last_tx_time = GetTime<std::chrono::seconds>();
        }
        if (state.IsInvalid()) {
            if (auto package_to_validate{ProcessInvalidTx(pfrom.GetId(), ptx, state, /*first_time_failure=*/true)}) {
                const auto package_result{ProcessNewPackage(m_chainman.ActiveChainstate(), m_mempool, package_to_validate->m_txns, /*test_accept=*/false, /*client_maxfeerate=*/std::nullopt)};
                LogDebug(BCLog::TXPACKAGES, "package evaluation for %s: %s\n", package_to_validate->ToString(),
                         package_result.m_state.IsValid() ? "package accepted" : "package rejected");
                ProcessPackageResult(package_to_validate.value(), package_result);
            }
        }

        return;
    }

    if (msg_type == NetMsgType::CMPCTBLOCK)
    {
        // Ignore cmpctblock received while importing
        if (m_chainman.m_blockman.LoadingBlocks()) {
            LogDebug(BCLog::NET, "Unexpected cmpctblock message received from peer %d\n", pfrom.GetId());
            return;
        }

        CBlockHeaderAndShortTxIDs cmpctblock;
        vRecv >> cmpctblock;

        bool received_new_header = false;
        const auto blockhash = cmpctblock.header.GetHash();

        {
        LOCK(cs_main);

        const CBlockIndex* prev_block = m_chainman.m_blockman.LookupBlockIndex(cmpctblock.header.hashPrevBlock);
        if (!prev_block) {
            // Doesn't connect (or is genesis), instead of DoSing in AcceptBlockHeader, request deeper headers
            if (!m_chainman.IsInitialBlockDownload()) {
                MaybeSendGetHeaders(pfrom, GetLocator(m_chainman.m_best_header), *peer);
            }
            return;
        } else if (prev_block->nChainWork + CalculateClaimedHeadersWork({{cmpctblock.header}}) < GetAntiDoSWorkThreshold()) {
            // If we get a low-work header in a compact block, we can ignore it.
            LogDebug(BCLog::NET, "Ignoring low-work compact block from peer %d\n", pfrom.GetId());
            return;
        }

        if (!m_chainman.m_blockman.LookupBlockIndex(blockhash)) {
            received_new_header = true;
        }
        }

        const CBlockIndex *pindex = nullptr;
        BlockValidationState state;
        if (!m_chainman.ProcessNewBlockHeaders({{cmpctblock.header}}, /*min_pow_checked=*/true, state, &pindex)) {
            if (state.IsInvalid()) {
                MaybePunishNodeForBlock(pfrom.GetId(), state, /*via_compact_block=*/true, "invalid header via cmpctblock");
                return;
            }
        }

        if (received_new_header) {
            LogInfo("Saw new cmpctblock header hash=%s peer=%d\n",
                blockhash.ToString(), pfrom.GetId());
        }

        bool fProcessBLOCKTXN = false;

        // If we end up treating this as a plain headers message, call that as well
        // without cs_main.
        bool fRevertToHeaderProcessing = false;

        // Keep a CBlock for "optimistic" compactblock reconstructions (see
        // below)
        std::shared_ptr<CBlock> pblock = std::make_shared<CBlock>();
        bool fBlockReconstructed = false;

        {
        LOCK(cs_main);
        // If AcceptBlockHeader returned true, it set pindex
        assert(pindex);
        UpdateBlockAvailability(pfrom.GetId(), pindex->GetBlockHash());

        CNodeState *nodestate = State(pfrom.GetId());

        // If this was a new header with more work than our tip, update the
        // peer's last block announcement time
        if (received_new_header && pindex->nChainWork > m_chainman.ActiveChain().Tip()->nChainWork) {
            nodestate->m_last_block_announcement = GetTime();
        }

        if (pindex->nStatus & BLOCK_HAVE_DATA) // Nothing to do here
            return;

        auto range_flight = mapBlocksInFlight.equal_range(pindex->GetBlockHash());
        size_t already_in_flight = std::distance(range_flight.first, range_flight.second);
        bool requested_block_from_this_peer{false};

        // Multimap ensures ordering of outstanding requests. It's either empty or first in line.
        bool first_in_flight = already_in_flight == 0 || (range_flight.first->second.first == pfrom.GetId());

        while (range_flight.first != range_flight.second) {
            if (range_flight.first->second.first == pfrom.GetId()) {
                requested_block_from_this_peer = true;
                break;
            }
            range_flight.first++;
        }

        if (pindex->nChainWork <= m_chainman.ActiveChain().Tip()->nChainWork || // We know something better
                pindex->nTx != 0) { // We had this block at some point, but pruned it
            if (requested_block_from_this_peer) {
                // We requested this block for some reason, but our mempool will probably be useless
                // so we just grab the block via normal getdata
                std::vector<CInv> vInv(1);
                vInv[0] = CInv(MSG_BLOCK | GetFetchFlags(*peer), blockhash);
                MakeAndPushMessage(pfrom, NetMsgType::GETDATA, vInv);
            }
            return;
        }

        // If we're not close to tip yet, give up and let parallel block fetch work its magic
        if (!already_in_flight && !CanDirectFetch()) {
            return;
        }

        // We want to be a bit conservative just to be extra careful about DoS
        // possibilities in compact block processing...
        if (pindex->nHeight <= m_chainman.ActiveChain().Height() + 2) {
            if ((already_in_flight < MAX_CMPCTBLOCKS_INFLIGHT_PER_BLOCK && nodestate->vBlocksInFlight.size() < MAX_BLOCKS_IN_TRANSIT_PER_PEER) ||
                 requested_block_from_this_peer) {
                std::list<QueuedBlock>::iterator* queuedBlockIt = nullptr;
                if (!BlockRequested(pfrom.GetId(), *pindex, &queuedBlockIt)) {
                    if (!(*queuedBlockIt)->partialBlock)
                        (*queuedBlockIt)->partialBlock.reset(new PartiallyDownloadedBlock(&m_mempool));
                    else {
                        // The block was already in flight using compact blocks from the same peer
                        LogDebug(BCLog::NET, "Peer sent us compact block we were already syncing!\n");
                        return;
                    }
                }

                PartiallyDownloadedBlock& partialBlock = *(*queuedBlockIt)->partialBlock;
                ReadStatus status = partialBlock.InitData(cmpctblock, vExtraTxnForCompact);
                if (status == READ_STATUS_INVALID) {
                    RemoveBlockRequest(pindex->GetBlockHash(), pfrom.GetId()); // Reset in-flight state in case Misbehaving does not result in a disconnect
                    Misbehaving(*peer, "invalid compact block");
                    return;
                } else if (status == READ_STATUS_FAILED) {
                    if (first_in_flight)  {
                        // Duplicate txindexes, the block is now in-flight, so just request it
                        std::vector<CInv> vInv(1);
                        vInv[0] = CInv(MSG_BLOCK | GetFetchFlags(*peer), blockhash);
                        MakeAndPushMessage(pfrom, NetMsgType::GETDATA, vInv);
                    } else {
                        // Give up for this peer and wait for other peer(s)
                        RemoveBlockRequest(pindex->GetBlockHash(), pfrom.GetId());
                    }
                    return;
                }

                BlockTransactionsRequest req;
                for (size_t i = 0; i < cmpctblock.BlockTxCount(); i++) {
                    if (!partialBlock.IsTxAvailable(i))
                        req.indexes.push_back(i);
                }
                if (req.indexes.empty()) {
                    fProcessBLOCKTXN = true;
                } else if (first_in_flight) {
                    // We will try to round-trip any compact blocks we get on failure,
                    // as long as it's first...
                    req.blockhash = pindex->GetBlockHash();
                    MakeAndPushMessage(pfrom, NetMsgType::GETBLOCKTXN, req);
                } else if (pfrom.m_bip152_highbandwidth_to &&
                    (!pfrom.IsInboundConn() ||
                    IsBlockRequestedFromOutbound(blockhash) ||
                    already_in_flight < MAX_CMPCTBLOCKS_INFLIGHT_PER_BLOCK - 1)) {
                    // ... or it's a hb relay peer and:
                    // - peer is outbound, or
                    // - we already have an outbound attempt in flight(so we'll take what we can get), or
                    // - it's not the final parallel download slot (which we may reserve for first outbound)
                    req.blockhash = pindex->GetBlockHash();
                    MakeAndPushMessage(pfrom, NetMsgType::GETBLOCKTXN, req);
                } else {
                    // Give up for this peer and wait for other peer(s)
                    RemoveBlockRequest(pindex->GetBlockHash(), pfrom.GetId());
                }
            } else {
                // This block is either already in flight from a different
                // peer, or this peer has too many blocks outstanding to
                // download from.
                // Optimistically try to reconstruct anyway since we might be
                // able to without any round trips.
                PartiallyDownloadedBlock tempBlock(&m_mempool);
                ReadStatus status = tempBlock.InitData(cmpctblock, vExtraTxnForCompact);
                if (status != READ_STATUS_OK) {
                    // TODO: don't ignore failures
                    return;
                }
                std::vector<CTransactionRef> dummy;
                status = tempBlock.FillBlock(*pblock, dummy);
                if (status == READ_STATUS_OK) {
                    fBlockReconstructed = true;
                }
            }
        } else {
            if (requested_block_from_this_peer) {
                // We requested this block, but its far into the future, so our
                // mempool will probably be useless - request the block normally
                std::vector<CInv> vInv(1);
                vInv[0] = CInv(MSG_BLOCK | GetFetchFlags(*peer), blockhash);
                MakeAndPushMessage(pfrom, NetMsgType::GETDATA, vInv);
                return;
            } else {
                // If this was an announce-cmpctblock, we want the same treatment as a header message
                fRevertToHeaderProcessing = true;
            }
        }
        } // cs_main

        if (fProcessBLOCKTXN) {
            BlockTransactions txn;
            txn.blockhash = blockhash;
            return ProcessCompactBlockTxns(pfrom, *peer, txn);
        }

        if (fRevertToHeaderProcessing) {
            // Headers received from HB compact block peers are permitted to be
            // relayed before full validation (see BIP 152), so we don't want to disconnect
            // the peer if the header turns out to be for an invalid block.
            // Note that if a peer tries to build on an invalid chain, that
            // will be detected and the peer will be disconnected/discouraged.
            return ProcessHeadersMessage(pfrom, *peer, {cmpctblock.header}, /*via_compact_block=*/true);
        }

        if (fBlockReconstructed) {
            // If we got here, we were able to optimistically reconstruct a
            // block that is in flight from some other peer.
            {
                LOCK(cs_main);
                mapBlockSource.emplace(pblock->GetHash(), std::make_pair(pfrom.GetId(), false));
            }
            // Setting force_processing to true means that we bypass some of
            // our anti-DoS protections in AcceptBlock, which filters
            // unrequested blocks that might be trying to waste our resources
            // (eg disk space). Because we only try to reconstruct blocks when
            // we're close to caught up (via the CanDirectFetch() requirement
            // above, combined with the behavior of not requesting blocks until
            // we have a chain with at least the minimum chain work), and we ignore
            // compact blocks with less work than our tip, it is safe to treat
            // reconstructed compact blocks as having been requested.
            ProcessBlock(pfrom, pblock, /*force_processing=*/true, /*min_pow_checked=*/true);
            LOCK(cs_main); // hold cs_main for CBlockIndex::IsValid()
            if (pindex->IsValid(BLOCK_VALID_TRANSACTIONS)) {
                // Clear download state for this block, which is in
                // process from some other peer.  We do this after calling
                // ProcessNewBlock so that a malleated cmpctblock announcement
                // can't be used to interfere with block relay.
                RemoveBlockRequest(pblock->GetHash(), std::nullopt);
            }
        }
        return;
    }

    if (msg_type == NetMsgType::BLOCKTXN)
    {
        // Ignore blocktxn received while importing
        if (m_chainman.m_blockman.LoadingBlocks()) {
            LogDebug(BCLog::NET, "Unexpected blocktxn message received from peer %d\n", pfrom.GetId());
            return;
        }

        BlockTransactions resp;
        vRecv >> resp;

        return ProcessCompactBlockTxns(pfrom, *peer, resp);
    }

    if (msg_type == NetMsgType::HEADERS)
    {
        // Ignore headers received while importing
        if (m_chainman.m_blockman.LoadingBlocks()) {
            LogDebug(BCLog::NET, "Unexpected headers message received from peer %d\n", pfrom.GetId());
            return;
        }

        std::vector<CBlockHeader> headers;

        // Bypass the normal CBlock deserialization, as we don't want to risk deserializing 2000 full blocks.
        unsigned int nCount = ReadCompactSize(vRecv);
        if (nCount > m_opts.max_headers_result) {
            Misbehaving(*peer, strprintf("headers message size = %u", nCount));
            return;
        }
        headers.resize(nCount);
        for (unsigned int n = 0; n < nCount; n++) {
            vRecv >> headers[n];
            ReadCompactSize(vRecv); // ignore tx count; assume it is 0.
        }

        ProcessHeadersMessage(pfrom, *peer, std::move(headers), /*via_compact_block=*/false);

        // Check if the headers presync progress needs to be reported to validation.
        // This needs to be done without holding the m_headers_presync_mutex lock.
        if (m_headers_presync_should_signal.exchange(false)) {
            HeadersPresyncStats stats;
            {
                LOCK(m_headers_presync_mutex);
                auto it = m_headers_presync_stats.find(m_headers_presync_bestpeer);
                if (it != m_headers_presync_stats.end()) stats = it->second;
            }
            if (stats.second) {
                m_chainman.ReportHeadersPresync(stats.first, stats.second->first, stats.second->second);
            }
        }

        return;
    }

    if (msg_type == NetMsgType::BLOCK)
    {
        // Ignore block received while importing
        if (m_chainman.m_blockman.LoadingBlocks()) {
            LogDebug(BCLog::NET, "Unexpected block message received from peer %d\n", pfrom.GetId());
            return;
        }

        std::shared_ptr<CBlock> pblock = std::make_shared<CBlock>();
        vRecv >> TX_WITH_WITNESS(*pblock);

        LogDebug(BCLog::NET, "received block %s peer=%d\n", pblock->GetHash().ToString(), pfrom.GetId());

        const CBlockIndex* prev_block{WITH_LOCK(m_chainman.GetMutex(), return m_chainman.m_blockman.LookupBlockIndex(pblock->hashPrevBlock))};

        // Check for possible mutation if it connects to something we know so we can check for DEPLOYMENT_SEGWIT being active
        if (prev_block && IsBlockMutated(/*block=*/*pblock,
                           /*check_witness_root=*/DeploymentActiveAfter(prev_block, m_chainman, Consensus::DEPLOYMENT_SEGWIT))) {
            LogDebug(BCLog::NET, "Received mutated block from peer=%d\n", peer->m_id);
            Misbehaving(*peer, "mutated block");
            WITH_LOCK(cs_main, RemoveBlockRequest(pblock->GetHash(), peer->m_id));
            return;
        }

        bool forceProcessing = false;
        const uint256 hash(pblock->GetHash());
        bool min_pow_checked = false;
        {
            LOCK(cs_main);
            // Always process the block if we requested it, since we may
            // need it even when it's not a candidate for a new best tip.
            forceProcessing = IsBlockRequested(hash);
            RemoveBlockRequest(hash, pfrom.GetId());
            // mapBlockSource is only used for punishing peers and setting
            // which peers send us compact blocks, so the race between here and
            // cs_main in ProcessNewBlock is fine.
            mapBlockSource.emplace(hash, std::make_pair(pfrom.GetId(), true));

            // Check claimed work on this block against our anti-dos thresholds.
            if (prev_block && prev_block->nChainWork + CalculateClaimedHeadersWork({{pblock->GetBlockHeader()}}) >= GetAntiDoSWorkThreshold()) {
                min_pow_checked = true;
            }
        }
        ProcessBlock(pfrom, pblock, forceProcessing, min_pow_checked);
        return;
    }

    if (msg_type == NetMsgType::GETADDR) {
        // This asymmetric behavior for inbound and outbound connections was introduced
        // to prevent a fingerprinting attack: an attacker can send specific fake addresses
        // to users' AddrMan and later request them by sending getaddr messages.
        // Making nodes which are behind NAT and can only make outgoing connections ignore
        // the getaddr message mitigates the attack.
        if (!pfrom.IsInboundConn()) {
            LogDebug(BCLog::NET, "Ignoring \"getaddr\" from %s connection. peer=%d\n", pfrom.ConnectionTypeAsString(), pfrom.GetId());
            return;
        }

        // Since this must be an inbound connection, SetupAddressRelay will
        // never fail.
        Assume(SetupAddressRelay(pfrom, *peer));

        // Only send one GetAddr response per connection to reduce resource waste
        // and discourage addr stamping of INV announcements.
        if (peer->m_getaddr_recvd) {
            LogDebug(BCLog::NET, "Ignoring repeated \"getaddr\". peer=%d\n", pfrom.GetId());
            return;
        }
        peer->m_getaddr_recvd = true;

        peer->m_addrs_to_send.clear();
        std::vector<CAddress> vAddr;
        if (pfrom.HasPermission(NetPermissionFlags::Addr)) {
            vAddr = m_connman.GetAddresses(MAX_ADDR_TO_SEND, MAX_PCT_ADDR_TO_SEND, /*network=*/std::nullopt);
        } else {
            vAddr = m_connman.GetAddresses(pfrom, MAX_ADDR_TO_SEND, MAX_PCT_ADDR_TO_SEND);
        }
        for (const CAddress &addr : vAddr) {
            PushAddress(*peer, addr);
        }
        return;
    }

    if (msg_type == NetMsgType::MEMPOOL) {
        // Only process received mempool messages if we advertise NODE_BLOOM
        // or if the peer has mempool permissions.
        if (!(peer->m_our_services & NODE_BLOOM) && !pfrom.HasPermission(NetPermissionFlags::Mempool))
        {
            if (!pfrom.HasPermission(NetPermissionFlags::NoBan))
            {
                LogDebug(BCLog::NET, "mempool request with bloom filters disabled, %s\n", pfrom.DisconnectMsg(fLogIPs));
                pfrom.fDisconnect = true;
            }
            return;
        }

        if (m_connman.OutboundTargetReached(false) && !pfrom.HasPermission(NetPermissionFlags::Mempool))
        {
            if (!pfrom.HasPermission(NetPermissionFlags::NoBan))
            {
                LogDebug(BCLog::NET, "mempool request with bandwidth limit reached, %s\n", pfrom.DisconnectMsg(fLogIPs));
                pfrom.fDisconnect = true;
            }
            return;
        }

        if (auto tx_relay = peer->GetTxRelay(); tx_relay != nullptr) {
            LOCK(tx_relay->m_tx_inventory_mutex);
            tx_relay->m_send_mempool = true;
        }
        return;
    }

    if (msg_type == NetMsgType::PING) {
        if (pfrom.GetCommonVersion() > BIP0031_VERSION) {
            uint64_t nonce = 0;
            vRecv >> nonce;
            // Echo the message back with the nonce. This allows for two useful features:
            //
            // 1) A remote node can quickly check if the connection is operational
            // 2) Remote nodes can measure the latency of the network thread. If this node
            //    is overloaded it won't respond to pings quickly and the remote node can
            //    avoid sending us more work, like chain download requests.
            //
            // The nonce stops the remote getting confused between different pings: without
            // it, if the remote node sends a ping once per second and this node takes 5
            // seconds to respond to each, the 5th ping the remote sends would appear to
            // return very quickly.
            MakeAndPushMessage(pfrom, NetMsgType::PONG, nonce);
        }
        return;
    }

    if (msg_type == NetMsgType::PONG) {
        const auto ping_end = time_received;
        uint64_t nonce = 0;
        size_t nAvail = vRecv.in_avail();
        bool bPingFinished = false;
        std::string sProblem;

        if (nAvail >= sizeof(nonce)) {
            vRecv >> nonce;

            // Only process pong message if there is an outstanding ping (old ping without nonce should never pong)
            if (peer->m_ping_nonce_sent != 0) {
                if (nonce == peer->m_ping_nonce_sent) {
                    // Matching pong received, this ping is no longer outstanding
                    bPingFinished = true;
                    const auto ping_time = ping_end - peer->m_ping_start.load();
                    if (ping_time.count() >= 0) {
                        // Let connman know about this successful ping-pong
                        pfrom.PongReceived(ping_time);
                    } else {
                        // This should never happen
                        sProblem = "Timing mishap";
                    }
                } else {
                    // Nonce mismatches are normal when pings are overlapping
                    sProblem = "Nonce mismatch";
                    if (nonce == 0) {
                        // This is most likely a bug in another implementation somewhere; cancel this ping
                        bPingFinished = true;
                        sProblem = "Nonce zero";
                    }
                }
            } else {
                sProblem = "Unsolicited pong without ping";
            }
        } else {
            // This is most likely a bug in another implementation somewhere; cancel this ping
            bPingFinished = true;
            sProblem = "Short payload";
        }

        if (!(sProblem.empty())) {
            LogDebug(BCLog::NET, "pong peer=%d: %s, %x expected, %x received, %u bytes\n",
                pfrom.GetId(),
                sProblem,
                peer->m_ping_nonce_sent,
                nonce,
                nAvail);
        }
        if (bPingFinished) {
            peer->m_ping_nonce_sent = 0;
        }
        return;
    }

    if (msg_type == NetMsgType::FILTERLOAD) {
        if (!(peer->m_our_services & NODE_BLOOM)) {
            LogDebug(BCLog::NET, "filterload received despite not offering bloom services, %s\n", pfrom.DisconnectMsg(fLogIPs));
            pfrom.fDisconnect = true;
            return;
        }
        CBloomFilter filter;
        vRecv >> filter;

        if (!filter.IsWithinSizeConstraints())
        {
            // There is no excuse for sending a too-large filter
            Misbehaving(*peer, "too-large bloom filter");
        } else if (auto tx_relay = peer->GetTxRelay(); tx_relay != nullptr) {
            {
                LOCK(tx_relay->m_bloom_filter_mutex);
                tx_relay->m_bloom_filter.reset(new CBloomFilter(filter));
                tx_relay->m_relay_txs = true;
            }
            pfrom.m_bloom_filter_loaded = true;
            pfrom.m_relays_txs = true;
        }
        return;
    }

    if (msg_type == NetMsgType::FILTERADD) {
        if (!(peer->m_our_services & NODE_BLOOM)) {
            LogDebug(BCLog::NET, "filteradd received despite not offering bloom services, %s\n", pfrom.DisconnectMsg(fLogIPs));
            pfrom.fDisconnect = true;
            return;
        }
        std::vector<unsigned char> vData;
        vRecv >> vData;

        // Nodes must NEVER send a data item > MAX_SCRIPT_ELEMENT_SIZE bytes (the max size for a script data object,
        // and thus, the maximum size any matched object can have) in a filteradd message
        bool bad = false;
        if (vData.size() > MAX_SCRIPT_ELEMENT_SIZE) {
            bad = true;
        } else if (auto tx_relay = peer->GetTxRelay(); tx_relay != nullptr) {
            LOCK(tx_relay->m_bloom_filter_mutex);
            if (tx_relay->m_bloom_filter) {
                tx_relay->m_bloom_filter->insert(vData);
            } else {
                bad = true;
            }
        }
        if (bad) {
            Misbehaving(*peer, "bad filteradd message");
        }
        return;
    }

    if (msg_type == NetMsgType::FILTERCLEAR) {
        if (!(peer->m_our_services & NODE_BLOOM)) {
            LogDebug(BCLog::NET, "filterclear received despite not offering bloom services, %s\n", pfrom.DisconnectMsg(fLogIPs));
            pfrom.fDisconnect = true;
            return;
        }
        auto tx_relay = peer->GetTxRelay();
        if (!tx_relay) return;

        {
            LOCK(tx_relay->m_bloom_filter_mutex);
            tx_relay->m_bloom_filter = nullptr;
            tx_relay->m_relay_txs = true;
        }
        pfrom.m_bloom_filter_loaded = false;
        pfrom.m_relays_txs = true;
        return;
    }

    if (msg_type == NetMsgType::FEEFILTER) {
        CAmount newFeeFilter = 0;
        vRecv >> newFeeFilter;
        if (MoneyRange(newFeeFilter)) {
            if (auto tx_relay = peer->GetTxRelay(); tx_relay != nullptr) {
                tx_relay->m_fee_filter_received = newFeeFilter;
            }
            LogDebug(BCLog::NET, "received: feefilter of %s from peer=%d\n", CFeeRate(newFeeFilter).ToString(), pfrom.GetId());
        }
        return;
    }

    if (msg_type == NetMsgType::GETCFILTERS) {
        ProcessGetCFilters(pfrom, *peer, vRecv);
        return;
    }

    if (msg_type == NetMsgType::GETCFHEADERS) {
        ProcessGetCFHeaders(pfrom, *peer, vRecv);
        return;
    }

    if (msg_type == NetMsgType::GETCFCHECKPT) {
        ProcessGetCFCheckPt(pfrom, *peer, vRecv);
        return;
    }

    if (msg_type == NetMsgType::NOTFOUND) {
        std::vector<CInv> vInv;
        vRecv >> vInv;
        std::vector<uint256> tx_invs;
        if (vInv.size() <= node::MAX_PEER_TX_ANNOUNCEMENTS + MAX_BLOCKS_IN_TRANSIT_PER_PEER) {
            for (CInv &inv : vInv) {
                if (inv.IsGenTxMsg()) {
                    tx_invs.emplace_back(inv.hash);
                }
            }
        }
        LOCK(m_tx_download_mutex);
        m_txdownloadman.ReceivedNotFound(pfrom.GetId(), tx_invs);
        return;
    }

    // Ignore unknown commands for extensibility
    LogDebug(BCLog::NET, "Unknown command \"%s\" from peer=%d\n", SanitizeString(msg_type), pfrom.GetId());
    return;
}

bool PeerManagerImpl::MaybeDiscourageAndDisconnect(CNode& pnode, Peer& peer)
{
    {
        LOCK(peer.m_misbehavior_mutex);

        // There's nothing to do if the m_should_discourage flag isn't set
        if (!peer.m_should_discourage) return false;

        peer.m_should_discourage = false;
    } // peer.m_misbehavior_mutex

    if (pnode.HasPermission(NetPermissionFlags::NoBan)) {
        // We never disconnect or discourage peers for bad behavior if they have NetPermissionFlags::NoBan permission
        LogPrintf("Warning: not punishing noban peer %d!\n", peer.m_id);
        return false;
    }

    if (pnode.IsManualConn()) {
        // We never disconnect or discourage manual peers for bad behavior
        LogPrintf("Warning: not punishing manually connected peer %d!\n", peer.m_id);
        return false;
    }

    if (pnode.addr.IsLocal()) {
        // We disconnect local peers for bad behavior but don't discourage (since that would discourage
        // all peers on the same local address)
        LogDebug(BCLog::NET, "Warning: disconnecting but not discouraging %s peer %d!\n",
                 pnode.m_inbound_onion ? "inbound onion" : "local", peer.m_id);
        pnode.fDisconnect = true;
        return true;
    }

    // Normal case: Disconnect the peer and discourage all nodes sharing the address
    LogDebug(BCLog::NET, "Disconnecting and discouraging peer %d!\n", peer.m_id);
    if (m_banman) m_banman->Discourage(pnode.addr);
    m_connman.DisconnectNode(pnode.addr);
    return true;
}

bool PeerManagerImpl::ProcessMessages(CNode* pfrom, std::atomic<bool>& interruptMsgProc)
{
    AssertLockNotHeld(m_tx_download_mutex);
    AssertLockHeld(g_msgproc_mutex);

    PeerRef peer = GetPeerRef(pfrom->GetId());
    if (peer == nullptr) return false;

    // For outbound connections, ensure that the initial VERSION message
    // has been sent first before processing any incoming messages
    if (!pfrom->IsInboundConn() && !peer->m_outbound_version_message_sent) return false;

    {
        LOCK(peer->m_getdata_requests_mutex);
        if (!peer->m_getdata_requests.empty()) {
            ProcessGetData(*pfrom, *peer, interruptMsgProc);
        }
    }

    const bool processed_orphan = ProcessOrphanTx(*peer);

    if (pfrom->fDisconnect)
        return false;

    if (processed_orphan) return true;

    // this maintains the order of responses
    // and prevents m_getdata_requests to grow unbounded
    {
        LOCK(peer->m_getdata_requests_mutex);
        if (!peer->m_getdata_requests.empty()) return true;
    }

    // Don't bother if send buffer is too full to respond anyway
    if (pfrom->fPauseSend) return false;

    auto poll_result{pfrom->PollMessage()};
    if (!poll_result) {
        // No message to process
        return false;
    }

    CNetMessage& msg{poll_result->first};
    bool fMoreWork = poll_result->second;

    TRACEPOINT(net, inbound_message,
        pfrom->GetId(),
        pfrom->m_addr_name.c_str(),
        pfrom->ConnectionTypeAsString().c_str(),
        msg.m_type.c_str(),
        msg.m_recv.size(),
        msg.m_recv.data()
    );

    if (m_opts.capture_messages) {
        CaptureMessage(pfrom->addr, msg.m_type, MakeUCharSpan(msg.m_recv), /*is_incoming=*/true);
    }

    try {
        ProcessMessage(*pfrom, msg.m_type, msg.m_recv, msg.m_time, interruptMsgProc);
        if (interruptMsgProc) return false;
        {
            LOCK(peer->m_getdata_requests_mutex);
            if (!peer->m_getdata_requests.empty()) fMoreWork = true;
        }
        // Does this peer has an orphan ready to reconsider?
        // (Note: we may have provided a parent for an orphan provided
        //  by another peer that was already processed; in that case,
        //  the extra work may not be noticed, possibly resulting in an
        //  unnecessary 100ms delay)
        LOCK(m_tx_download_mutex);
        if (m_txdownloadman.HaveMoreWork(peer->m_id)) fMoreWork = true;
    } catch (const std::exception& e) {
        LogDebug(BCLog::NET, "%s(%s, %u bytes): Exception '%s' (%s) caught\n", __func__, SanitizeString(msg.m_type), msg.m_message_size, e.what(), typeid(e).name());
    } catch (...) {
        LogDebug(BCLog::NET, "%s(%s, %u bytes): Unknown exception caught\n", __func__, SanitizeString(msg.m_type), msg.m_message_size);
    }

    return fMoreWork;
}

void PeerManagerImpl::ConsiderEviction(CNode& pto, Peer& peer, std::chrono::seconds time_in_seconds)
{
    AssertLockHeld(cs_main);

    CNodeState &state = *State(pto.GetId());

    if (!state.m_chain_sync.m_protect && pto.IsOutboundOrBlockRelayConn() && state.fSyncStarted) {
        // This is an outbound peer subject to disconnection if they don't
        // announce a block with as much work as the current tip within
        // CHAIN_SYNC_TIMEOUT + HEADERS_RESPONSE_TIME seconds (note: if
        // their chain has more work than ours, we should sync to it,
        // unless it's invalid, in which case we should find that out and
        // disconnect from them elsewhere).
        if (state.pindexBestKnownBlock != nullptr && state.pindexBestKnownBlock->nChainWork >= m_chainman.ActiveChain().Tip()->nChainWork) {
            // The outbound peer has sent us a block with at least as much work as our current tip, so reset the timeout if it was set
            if (state.m_chain_sync.m_timeout != 0s) {
                state.m_chain_sync.m_timeout = 0s;
                state.m_chain_sync.m_work_header = nullptr;
                state.m_chain_sync.m_sent_getheaders = false;
            }
        } else if (state.m_chain_sync.m_timeout == 0s || (state.m_chain_sync.m_work_header != nullptr && state.pindexBestKnownBlock != nullptr && state.pindexBestKnownBlock->nChainWork >= state.m_chain_sync.m_work_header->nChainWork)) {
            // At this point we know that the outbound peer has either never sent us a block/header or they have, but its tip is behind ours
            // AND
            // we are noticing this for the first time (m_timeout is 0)
            // OR we noticed this at some point within the last CHAIN_SYNC_TIMEOUT + HEADERS_RESPONSE_TIME seconds and set a timeout
            // for them, they caught up to our tip at the time of setting the timer but not to our current one (we've also advanced).
            // Either way, set a new timeout based on our current tip.
            state.m_chain_sync.m_timeout = time_in_seconds + CHAIN_SYNC_TIMEOUT;
            state.m_chain_sync.m_work_header = m_chainman.ActiveChain().Tip();
            state.m_chain_sync.m_sent_getheaders = false;
        } else if (state.m_chain_sync.m_timeout > 0s && time_in_seconds > state.m_chain_sync.m_timeout) {
            // No evidence yet that our peer has synced to a chain with work equal to that
            // of our tip, when we first detected it was behind. Send a single getheaders
            // message to give the peer a chance to update us.
            if (state.m_chain_sync.m_sent_getheaders) {
                // They've run out of time to catch up!
                LogInfo("Outbound peer has old chain, best known block = %s, %s\n", state.pindexBestKnownBlock != nullptr ? state.pindexBestKnownBlock->GetBlockHash().ToString() : "<none>", pto.DisconnectMsg(fLogIPs));
                pto.fDisconnect = true;
            } else {
                assert(state.m_chain_sync.m_work_header);
                // Here, we assume that the getheaders message goes out,
                // because it'll either go out or be skipped because of a
                // getheaders in-flight already, in which case the peer should
                // still respond to us with a sufficiently high work chain tip.
                MaybeSendGetHeaders(pto,
                        GetLocator(state.m_chain_sync.m_work_header->pprev),
                        peer);
                LogDebug(BCLog::NET, "sending getheaders to outbound peer=%d to verify chain work (current best known block:%s, benchmark blockhash: %s)\n", pto.GetId(), state.pindexBestKnownBlock != nullptr ? state.pindexBestKnownBlock->GetBlockHash().ToString() : "<none>", state.m_chain_sync.m_work_header->GetBlockHash().ToString());
                state.m_chain_sync.m_sent_getheaders = true;
                // Bump the timeout to allow a response, which could clear the timeout
                // (if the response shows the peer has synced), reset the timeout (if
                // the peer syncs to the required work but not to our tip), or result
                // in disconnect (if we advance to the timeout and pindexBestKnownBlock
                // has not sufficiently progressed)
                state.m_chain_sync.m_timeout = time_in_seconds + HEADERS_RESPONSE_TIME;
            }
        }
    }
}

void PeerManagerImpl::EvictExtraOutboundPeers(std::chrono::seconds now)
{
    // If we have any extra block-relay-only peers, disconnect the youngest unless
    // it's given us a block -- in which case, compare with the second-youngest, and
    // out of those two, disconnect the peer who least recently gave us a block.
    // The youngest block-relay-only peer would be the extra peer we connected
    // to temporarily in order to sync our tip; see net.cpp.
    // Note that we use higher nodeid as a measure for most recent connection.
    if (m_connman.GetExtraBlockRelayCount() > 0) {
        std::pair<NodeId, std::chrono::seconds> youngest_peer{-1, 0}, next_youngest_peer{-1, 0};

        m_connman.ForEachNode([&](CNode* pnode) {
            if (!pnode->IsBlockOnlyConn() || pnode->fDisconnect) return;
            if (pnode->GetId() > youngest_peer.first) {
                next_youngest_peer = youngest_peer;
                youngest_peer.first = pnode->GetId();
                youngest_peer.second = pnode->m_last_block_time;
            }
        });
        NodeId to_disconnect = youngest_peer.first;
        if (youngest_peer.second > next_youngest_peer.second) {
            // Our newest block-relay-only peer gave us a block more recently;
            // disconnect our second youngest.
            to_disconnect = next_youngest_peer.first;
        }
        m_connman.ForNode(to_disconnect, [&](CNode* pnode) EXCLUSIVE_LOCKS_REQUIRED(::cs_main) {
            AssertLockHeld(::cs_main);
            // Make sure we're not getting a block right now, and that
            // we've been connected long enough for this eviction to happen
            // at all.
            // Note that we only request blocks from a peer if we learn of a
            // valid headers chain with at least as much work as our tip.
            CNodeState *node_state = State(pnode->GetId());
            if (node_state == nullptr ||
                (now - pnode->m_connected >= MINIMUM_CONNECT_TIME && node_state->vBlocksInFlight.empty())) {
                pnode->fDisconnect = true;
                LogDebug(BCLog::NET, "disconnecting extra block-relay-only peer=%d (last block received at time %d)\n",
                         pnode->GetId(), count_seconds(pnode->m_last_block_time));
                return true;
            } else {
                LogDebug(BCLog::NET, "keeping block-relay-only peer=%d chosen for eviction (connect time: %d, blocks_in_flight: %d)\n",
                         pnode->GetId(), count_seconds(pnode->m_connected), node_state->vBlocksInFlight.size());
            }
            return false;
        });
    }

    // Check whether we have too many outbound-full-relay peers
    if (m_connman.GetExtraFullOutboundCount() > 0) {
        // If we have more outbound-full-relay peers than we target, disconnect one.
        // Pick the outbound-full-relay peer that least recently announced
        // us a new block, with ties broken by choosing the more recent
        // connection (higher node id)
        // Protect peers from eviction if we don't have another connection
        // to their network, counting both outbound-full-relay and manual peers.
        NodeId worst_peer = -1;
        int64_t oldest_block_announcement = std::numeric_limits<int64_t>::max();

        m_connman.ForEachNode([&](CNode* pnode) EXCLUSIVE_LOCKS_REQUIRED(::cs_main, m_connman.GetNodesMutex()) {
            AssertLockHeld(::cs_main);

            // Only consider outbound-full-relay peers that are not already
            // marked for disconnection
            if (!pnode->IsFullOutboundConn() || pnode->fDisconnect) return;
            CNodeState *state = State(pnode->GetId());
            if (state == nullptr) return; // shouldn't be possible, but just in case
            // Don't evict our protected peers
            if (state->m_chain_sync.m_protect) return;
            // If this is the only connection on a particular network that is
            // OUTBOUND_FULL_RELAY or MANUAL, protect it.
            if (!m_connman.MultipleManualOrFullOutboundConns(pnode->addr.GetNetwork())) return;
            if (state->m_last_block_announcement < oldest_block_announcement || (state->m_last_block_announcement == oldest_block_announcement && pnode->GetId() > worst_peer)) {
                worst_peer = pnode->GetId();
                oldest_block_announcement = state->m_last_block_announcement;
            }
        });
        if (worst_peer != -1) {
            bool disconnected = m_connman.ForNode(worst_peer, [&](CNode* pnode) EXCLUSIVE_LOCKS_REQUIRED(::cs_main) {
                AssertLockHeld(::cs_main);

                // Only disconnect a peer that has been connected to us for
                // some reasonable fraction of our check-frequency, to give
                // it time for new information to have arrived.
                // Also don't disconnect any peer we're trying to download a
                // block from.
                CNodeState &state = *State(pnode->GetId());
                if (now - pnode->m_connected > MINIMUM_CONNECT_TIME && state.vBlocksInFlight.empty()) {
                    LogDebug(BCLog::NET, "disconnecting extra outbound peer=%d (last block announcement received at time %d)\n", pnode->GetId(), oldest_block_announcement);
                    pnode->fDisconnect = true;
                    return true;
                } else {
                    LogDebug(BCLog::NET, "keeping outbound peer=%d chosen for eviction (connect time: %d, blocks_in_flight: %d)\n",
                             pnode->GetId(), count_seconds(pnode->m_connected), state.vBlocksInFlight.size());
                    return false;
                }
            });
            if (disconnected) {
                // If we disconnected an extra peer, that means we successfully
                // connected to at least one peer after the last time we
                // detected a stale tip. Don't try any more extra peers until
                // we next detect a stale tip, to limit the load we put on the
                // network from these extra connections.
                m_connman.SetTryNewOutboundPeer(false);
            }
        }
    }
}

void PeerManagerImpl::CheckForStaleTipAndEvictPeers()
{
    LOCK(cs_main);

    auto now{GetTime<std::chrono::seconds>()};

    EvictExtraOutboundPeers(now);

    if (now > m_stale_tip_check_time) {
        // Check whether our tip is stale, and if so, allow using an extra
        // outbound peer
        if (!m_chainman.m_blockman.LoadingBlocks() && m_connman.GetNetworkActive() && m_connman.GetUseAddrmanOutgoing() && TipMayBeStale()) {
            LogPrintf("Potential stale tip detected, will try using extra outbound peer (last tip update: %d seconds ago)\n",
                      count_seconds(now - m_last_tip_update.load()));
            m_connman.SetTryNewOutboundPeer(true);
        } else if (m_connman.GetTryNewOutboundPeer()) {
            m_connman.SetTryNewOutboundPeer(false);
        }
        m_stale_tip_check_time = now + STALE_CHECK_INTERVAL;
    }

    if (!m_initial_sync_finished && CanDirectFetch()) {
        m_connman.StartExtraBlockRelayPeers();
        m_initial_sync_finished = true;
    }
}

void PeerManagerImpl::MaybeSendPing(CNode& node_to, Peer& peer, std::chrono::microseconds now)
{
    if (m_connman.ShouldRunInactivityChecks(node_to, std::chrono::duration_cast<std::chrono::seconds>(now)) &&
        peer.m_ping_nonce_sent &&
        now > peer.m_ping_start.load() + TIMEOUT_INTERVAL)
    {
        // The ping timeout is using mocktime. To disable the check during
        // testing, increase -peertimeout.
        LogDebug(BCLog::NET, "ping timeout: %fs, %s", 0.000001 * count_microseconds(now - peer.m_ping_start.load()), node_to.DisconnectMsg(fLogIPs));
        node_to.fDisconnect = true;
        return;
    }

    bool pingSend = false;

    if (peer.m_ping_queued) {
        // RPC ping request by user
        pingSend = true;
    }

    if (peer.m_ping_nonce_sent == 0 && now > peer.m_ping_start.load() + PING_INTERVAL) {
        // Ping automatically sent as a latency probe & keepalive.
        pingSend = true;
    }

    if (pingSend) {
        uint64_t nonce;
        do {
            nonce = FastRandomContext().rand64();
        } while (nonce == 0);
        peer.m_ping_queued = false;
        peer.m_ping_start = now;
        if (node_to.GetCommonVersion() > BIP0031_VERSION) {
            peer.m_ping_nonce_sent = nonce;
            MakeAndPushMessage(node_to, NetMsgType::PING, nonce);
        } else {
            // Peer is too old to support ping command with nonce, pong will never arrive.
            peer.m_ping_nonce_sent = 0;
            MakeAndPushMessage(node_to, NetMsgType::PING);
        }
    }
}

void PeerManagerImpl::MaybeSendAddr(CNode& node, Peer& peer, std::chrono::microseconds current_time)
{
    // Nothing to do for non-address-relay peers
    if (!peer.m_addr_relay_enabled) return;

    LOCK(peer.m_addr_send_times_mutex);
    // Periodically advertise our local address to the peer.
    if (fListen && !m_chainman.IsInitialBlockDownload() &&
        peer.m_next_local_addr_send < current_time) {
        // If we've sent before, clear the bloom filter for the peer, so that our
        // self-announcement will actually go out.
        // This might be unnecessary if the bloom filter has already rolled
        // over since our last self-announcement, but there is only a small
        // bandwidth cost that we can incur by doing this (which happens
        // once a day on average).
        if (peer.m_next_local_addr_send != 0us) {
            peer.m_addr_known->reset();
        }
        if (std::optional<CService> local_service = GetLocalAddrForPeer(node)) {
            CAddress local_addr{*local_service, peer.m_our_services, Now<NodeSeconds>()};
            PushAddress(peer, local_addr);
        }
        peer.m_next_local_addr_send = current_time + m_rng.rand_exp_duration(AVG_LOCAL_ADDRESS_BROADCAST_INTERVAL);
    }

    // We sent an `addr` message to this peer recently. Nothing more to do.
    if (current_time <= peer.m_next_addr_send) return;

    peer.m_next_addr_send = current_time + m_rng.rand_exp_duration(AVG_ADDRESS_BROADCAST_INTERVAL);

    if (!Assume(peer.m_addrs_to_send.size() <= MAX_ADDR_TO_SEND)) {
        // Should be impossible since we always check size before adding to
        // m_addrs_to_send. Recover by trimming the vector.
        peer.m_addrs_to_send.resize(MAX_ADDR_TO_SEND);
    }

    // Remove addr records that the peer already knows about, and add new
    // addrs to the m_addr_known filter on the same pass.
    auto addr_already_known = [&peer](const CAddress& addr) EXCLUSIVE_LOCKS_REQUIRED(g_msgproc_mutex) {
        bool ret = peer.m_addr_known->contains(addr.GetKey());
        if (!ret) peer.m_addr_known->insert(addr.GetKey());
        return ret;
    };
    peer.m_addrs_to_send.erase(std::remove_if(peer.m_addrs_to_send.begin(), peer.m_addrs_to_send.end(), addr_already_known),
                           peer.m_addrs_to_send.end());

    // No addr messages to send
    if (peer.m_addrs_to_send.empty()) return;

    if (peer.m_wants_addrv2) {
        MakeAndPushMessage(node, NetMsgType::ADDRV2, CAddress::V2_NETWORK(peer.m_addrs_to_send));
    } else {
        MakeAndPushMessage(node, NetMsgType::ADDR, CAddress::V1_NETWORK(peer.m_addrs_to_send));
    }
    peer.m_addrs_to_send.clear();

    // we only send the big addr message once
    if (peer.m_addrs_to_send.capacity() > 40) {
        peer.m_addrs_to_send.shrink_to_fit();
    }
}

void PeerManagerImpl::MaybeSendSendHeaders(CNode& node, Peer& peer)
{
    // Delay sending SENDHEADERS (BIP 130) until we're done with an
    // initial-headers-sync with this peer. Receiving headers announcements for
    // new blocks while trying to sync their headers chain is problematic,
    // because of the state tracking done.
    if (!peer.m_sent_sendheaders && node.GetCommonVersion() >= SENDHEADERS_VERSION) {
        LOCK(cs_main);
        CNodeState &state = *State(node.GetId());
        if (state.pindexBestKnownBlock != nullptr &&
                state.pindexBestKnownBlock->nChainWork > m_chainman.MinimumChainWork()) {
            // Tell our peer we prefer to receive headers rather than inv's
            // We send this to non-NODE NETWORK peers as well, because even
            // non-NODE NETWORK peers can announce blocks (such as pruning
            // nodes)
            MakeAndPushMessage(node, NetMsgType::SENDHEADERS);
            peer.m_sent_sendheaders = true;
        }
    }
}

void PeerManagerImpl::MaybeSendFeefilter(CNode& pto, Peer& peer, std::chrono::microseconds current_time)
{
    if (m_opts.ignore_incoming_txs) return;
    if (pto.GetCommonVersion() < FEEFILTER_VERSION) return;
    if (!gArgs.GetBoolArg("-feefilter", DEFAULT_FEEFILTER)) return;
    // peers with the forcerelay permission should not filter txs to us
    if (pto.HasPermission(NetPermissionFlags::ForceRelay)) return;
    // Don't send feefilter messages to outbound block-relay-only peers since they should never announce
    // transactions to us, regardless of feefilter state.
    if (pto.IsBlockOnlyConn()) return;

    CAmount currentFilter = m_mempool.GetMinFee().GetFeePerK();

    if (m_chainman.IsInitialBlockDownload()) {
        // Received tx-inv messages are discarded when the active
        // chainstate is in IBD, so tell the peer to not send them.
        currentFilter = MAX_MONEY;
    } else {
        static const CAmount MAX_FILTER{m_fee_filter_rounder.round(MAX_MONEY)};
        if (peer.m_fee_filter_sent == MAX_FILTER) {
            // Send the current filter if we sent MAX_FILTER previously
            // and made it out of IBD.
            peer.m_next_send_feefilter = 0us;
        }
    }
    if (current_time > peer.m_next_send_feefilter) {
        CAmount filterToSend = m_fee_filter_rounder.round(currentFilter);
        // We always have a fee filter of at least the min relay fee
        filterToSend = std::max(filterToSend, m_mempool.m_opts.min_relay_feerate.GetFeePerK());
        if (filterToSend != peer.m_fee_filter_sent) {
            MakeAndPushMessage(pto, NetMsgType::FEEFILTER, filterToSend);
            peer.m_fee_filter_sent = filterToSend;
        }
        peer.m_next_send_feefilter = current_time + m_rng.rand_exp_duration(AVG_FEEFILTER_BROADCAST_INTERVAL);
    }
    // If the fee filter has changed substantially and it's still more than MAX_FEEFILTER_CHANGE_DELAY
    // until scheduled broadcast, then move the broadcast to within MAX_FEEFILTER_CHANGE_DELAY.
    else if (current_time + MAX_FEEFILTER_CHANGE_DELAY < peer.m_next_send_feefilter &&
                (currentFilter < 3 * peer.m_fee_filter_sent / 4 || currentFilter > 4 * peer.m_fee_filter_sent / 3)) {
        peer.m_next_send_feefilter = current_time + m_rng.randrange<std::chrono::microseconds>(MAX_FEEFILTER_CHANGE_DELAY);
    }
}

namespace {
class CompareInvMempoolOrder
{
    CTxMemPool* mp;
    bool m_wtxid_relay;
public:
    explicit CompareInvMempoolOrder(CTxMemPool *_mempool, bool use_wtxid)
    {
        mp = _mempool;
        m_wtxid_relay = use_wtxid;
    }

    bool operator()(std::set<uint256>::iterator a, std::set<uint256>::iterator b)
    {
        /* As std::make_heap produces a max-heap, we want the entries with the
         * fewest ancestors/highest fee to sort later. */
        return mp->CompareDepthAndScore(*b, *a, m_wtxid_relay);
    }
};
} // namespace

bool PeerManagerImpl::RejectIncomingTxs(const CNode& peer) const
{
    // block-relay-only peers may never send txs to us
    if (peer.IsBlockOnlyConn()) return true;
    if (peer.IsFeelerConn()) return true;
    // In -blocksonly mode, peers need the 'relay' permission to send txs to us
    if (m_opts.ignore_incoming_txs && !peer.HasPermission(NetPermissionFlags::Relay)) return true;
    return false;
}

bool PeerManagerImpl::SetupAddressRelay(const CNode& node, Peer& peer)
{
    // We don't participate in addr relay with outbound block-relay-only
    // connections to prevent providing adversaries with the additional
    // information of addr traffic to infer the link.
    if (node.IsBlockOnlyConn()) return false;

    if (!peer.m_addr_relay_enabled.exchange(true)) {
        // During version message processing (non-block-relay-only outbound peers)
        // or on first addr-related message we have received (inbound peers), initialize
        // m_addr_known.
        peer.m_addr_known = std::make_unique<CRollingBloomFilter>(5000, 0.001);
    }

    return true;
}

bool PeerManagerImpl::SendMessages(CNode* pto)
{
    AssertLockNotHeld(m_tx_download_mutex);
    AssertLockHeld(g_msgproc_mutex);

    PeerRef peer = GetPeerRef(pto->GetId());
    if (!peer) return false;
    const Consensus::Params& consensusParams = m_chainparams.GetConsensus();

    // We must call MaybeDiscourageAndDisconnect first, to ensure that we'll
    // disconnect misbehaving peers even before the version handshake is complete.
    if (MaybeDiscourageAndDisconnect(*pto, *peer)) return true;

    // Initiate version handshake for outbound connections
    if (!pto->IsInboundConn() && !peer->m_outbound_version_message_sent) {
        PushNodeVersion(*pto, *peer);
        peer->m_outbound_version_message_sent = true;
    }

    // Don't send anything until the version handshake is complete
    if (!pto->fSuccessfullyConnected || pto->fDisconnect)
        return true;

    const auto current_time{GetTime<std::chrono::microseconds>()};

    if (pto->IsAddrFetchConn() && current_time - pto->m_connected > 10 * AVG_ADDRESS_BROADCAST_INTERVAL) {
        LogDebug(BCLog::NET, "addrfetch connection timeout, %s\n", pto->DisconnectMsg(fLogIPs));
        pto->fDisconnect = true;
        return true;
    }

    MaybeSendPing(*pto, *peer, current_time);

    // MaybeSendPing may have marked peer for disconnection
    if (pto->fDisconnect) return true;

    MaybeSendAddr(*pto, *peer, current_time);

    MaybeSendSendHeaders(*pto, *peer);

    {
        LOCK(cs_main);

        CNodeState &state = *State(pto->GetId());

        // Start block sync
        if (m_chainman.m_best_header == nullptr) {
            m_chainman.m_best_header = m_chainman.ActiveChain().Tip();
        }

        // Determine whether we might try initial headers sync or parallel
        // block download from this peer -- this mostly affects behavior while
        // in IBD (once out of IBD, we sync from all peers).
        bool sync_blocks_and_headers_from_peer = false;
        if (state.fPreferredDownload) {
            sync_blocks_and_headers_from_peer = true;
        } else if (CanServeBlocks(*peer) && !pto->IsAddrFetchConn()) {
            // Typically this is an inbound peer. If we don't have any outbound
            // peers, or if we aren't downloading any blocks from such peers,
            // then allow block downloads from this peer, too.
            // We prefer downloading blocks from outbound peers to avoid
            // putting undue load on (say) some home user who is just making
            // outbound connections to the network, but if our only source of
            // the latest blocks is from an inbound peer, we have to be sure to
            // eventually download it (and not just wait indefinitely for an
            // outbound peer to have it).
            if (m_num_preferred_download_peers == 0 || mapBlocksInFlight.empty()) {
                sync_blocks_and_headers_from_peer = true;
            }
        }

        if (!state.fSyncStarted && CanServeBlocks(*peer) && !m_chainman.m_blockman.LoadingBlocks()) {
            // Only actively request headers from a single peer, unless we're close to today.
            if ((nSyncStarted == 0 && sync_blocks_and_headers_from_peer) || m_chainman.m_best_header->Time() > NodeClock::now() - 24h) {
                const CBlockIndex* pindexStart = m_chainman.m_best_header;
                /* If possible, start at the block preceding the currently
                   best known header.  This ensures that we always get a
                   non-empty list of headers back as long as the peer
                   is up-to-date.  With a non-empty response, we can initialise
                   the peer's known best block.  This wouldn't be possible
                   if we requested starting at m_chainman.m_best_header and
                   got back an empty response.  */
                if (pindexStart->pprev)
                    pindexStart = pindexStart->pprev;
                if (MaybeSendGetHeaders(*pto, GetLocator(pindexStart), *peer)) {
                    LogDebug(BCLog::NET, "initial getheaders (%d) to peer=%d (startheight:%d)\n", pindexStart->nHeight, pto->GetId(), peer->m_starting_height);

                    state.fSyncStarted = true;
                    peer->m_headers_sync_timeout = current_time + HEADERS_DOWNLOAD_TIMEOUT_BASE +
                        (
                         // Convert HEADERS_DOWNLOAD_TIMEOUT_PER_HEADER to microseconds before scaling
                         // to maintain precision
                         std::chrono::microseconds{HEADERS_DOWNLOAD_TIMEOUT_PER_HEADER} *
                         Ticks<std::chrono::seconds>(NodeClock::now() - m_chainman.m_best_header->Time()) / consensusParams.nPowTargetSpacing
                        );
                    nSyncStarted++;
                }
            }
        }

        //
        // Try sending block announcements via headers
        //
        {
            // If we have no more than MAX_BLOCKS_TO_ANNOUNCE in our
            // list of block hashes we're relaying, and our peer wants
            // headers announcements, then find the first header
            // not yet known to our peer but would connect, and send.
            // If no header would connect, or if we have too many
            // blocks, or if the peer doesn't want headers, just
            // add all to the inv queue.
            LOCK(peer->m_block_inv_mutex);
            std::vector<CBlock> vHeaders;
            bool fRevertToInv = ((!peer->m_prefers_headers &&
                                 (!state.m_requested_hb_cmpctblocks || peer->m_blocks_for_headers_relay.size() > 1)) ||
                                 peer->m_blocks_for_headers_relay.size() > MAX_BLOCKS_TO_ANNOUNCE);
            const CBlockIndex *pBestIndex = nullptr; // last header queued for delivery
            ProcessBlockAvailability(pto->GetId()); // ensure pindexBestKnownBlock is up-to-date

            if (!fRevertToInv) {
                bool fFoundStartingHeader = false;
                // Try to find first header that our peer doesn't have, and
                // then send all headers past that one.  If we come across any
                // headers that aren't on m_chainman.ActiveChain(), give up.
                for (const uint256& hash : peer->m_blocks_for_headers_relay) {
                    const CBlockIndex* pindex = m_chainman.m_blockman.LookupBlockIndex(hash);
                    assert(pindex);
                    if (m_chainman.ActiveChain()[pindex->nHeight] != pindex) {
                        // Bail out if we reorged away from this block
                        fRevertToInv = true;
                        break;
                    }
                    if (pBestIndex != nullptr && pindex->pprev != pBestIndex) {
                        // This means that the list of blocks to announce don't
                        // connect to each other.
                        // This shouldn't really be possible to hit during
                        // regular operation (because reorgs should take us to
                        // a chain that has some block not on the prior chain,
                        // which should be caught by the prior check), but one
                        // way this could happen is by using invalidateblock /
                        // reconsiderblock repeatedly on the tip, causing it to
                        // be added multiple times to m_blocks_for_headers_relay.
                        // Robustly deal with this rare situation by reverting
                        // to an inv.
                        fRevertToInv = true;
                        break;
                    }
                    pBestIndex = pindex;
                    if (fFoundStartingHeader) {
                        // add this to the headers message
                        vHeaders.emplace_back(pindex->GetBlockHeader());
                    } else if (PeerHasHeader(&state, pindex)) {
                        continue; // keep looking for the first new block
                    } else if (pindex->pprev == nullptr || PeerHasHeader(&state, pindex->pprev)) {
                        // Peer doesn't have this header but they do have the prior one.
                        // Start sending headers.
                        fFoundStartingHeader = true;
                        vHeaders.emplace_back(pindex->GetBlockHeader());
                    } else {
                        // Peer doesn't have this header or the prior one -- nothing will
                        // connect, so bail out.
                        fRevertToInv = true;
                        break;
                    }
                }
            }
            if (!fRevertToInv && !vHeaders.empty()) {
                if (vHeaders.size() == 1 && state.m_requested_hb_cmpctblocks) {
                    // We only send up to 1 block as header-and-ids, as otherwise
                    // probably means we're doing an initial-ish-sync or they're slow
                    LogDebug(BCLog::NET, "%s sending header-and-ids %s to peer=%d\n", __func__,
                            vHeaders.front().GetHash().ToString(), pto->GetId());

                    std::optional<CSerializedNetMsg> cached_cmpctblock_msg;
                    {
                        LOCK(m_most_recent_block_mutex);
                        if (m_most_recent_block_hash == pBestIndex->GetBlockHash()) {
                            cached_cmpctblock_msg = NetMsg::Make(NetMsgType::CMPCTBLOCK, *m_most_recent_compact_block);
                        }
                    }
                    if (cached_cmpctblock_msg.has_value()) {
                        PushMessage(*pto, std::move(cached_cmpctblock_msg.value()));
                    } else {
                        CBlock block;
                        const bool ret{m_chainman.m_blockman.ReadBlock(block, *pBestIndex, /*lowprio=*/true)};
                        assert(ret);
                        CBlockHeaderAndShortTxIDs cmpctblock{block, m_rng.rand64()};
                        MakeAndPushMessage(*pto, NetMsgType::CMPCTBLOCK, cmpctblock);
                    }
                    state.pindexBestHeaderSent = pBestIndex;
                } else if (peer->m_prefers_headers) {
                    if (vHeaders.size() > 1) {
                        LogDebug(BCLog::NET, "%s: %u headers, range (%s, %s), to peer=%d\n", __func__,
                                vHeaders.size(),
                                vHeaders.front().GetHash().ToString(),
                                vHeaders.back().GetHash().ToString(), pto->GetId());
                    } else {
                        LogDebug(BCLog::NET, "%s: sending header %s to peer=%d\n", __func__,
                                vHeaders.front().GetHash().ToString(), pto->GetId());
                    }
                    MakeAndPushMessage(*pto, NetMsgType::HEADERS, TX_WITH_WITNESS(vHeaders));
                    state.pindexBestHeaderSent = pBestIndex;
                } else
                    fRevertToInv = true;
            }
            if (fRevertToInv) {
                // If falling back to using an inv, just try to inv the tip.
                // The last entry in m_blocks_for_headers_relay was our tip at some point
                // in the past.
                if (!peer->m_blocks_for_headers_relay.empty()) {
                    const uint256& hashToAnnounce = peer->m_blocks_for_headers_relay.back();
                    const CBlockIndex* pindex = m_chainman.m_blockman.LookupBlockIndex(hashToAnnounce);
                    assert(pindex);

                    // Warn if we're announcing a block that is not on the main chain.
                    // This should be very rare and could be optimized out.
                    // Just log for now.
                    if (m_chainman.ActiveChain()[pindex->nHeight] != pindex) {
                        LogDebug(BCLog::NET, "Announcing block %s not on main chain (tip=%s)\n",
                            hashToAnnounce.ToString(), m_chainman.ActiveChain().Tip()->GetBlockHash().ToString());
                    }

                    // If the peer's chain has this block, don't inv it back.
                    if (!PeerHasHeader(&state, pindex)) {
                        peer->m_blocks_for_inv_relay.push_back(hashToAnnounce);
                        LogDebug(BCLog::NET, "%s: sending inv peer=%d hash=%s\n", __func__,
                            pto->GetId(), hashToAnnounce.ToString());
                    }
                }
            }
            peer->m_blocks_for_headers_relay.clear();
        }

        //
        // Message: inventory
        //
        std::vector<CInv> vInv;
        {
            LOCK(peer->m_block_inv_mutex);
            vInv.reserve(std::max<size_t>(peer->m_blocks_for_inv_relay.size(), INVENTORY_BROADCAST_TARGET));

            // Add blocks
            for (const uint256& hash : peer->m_blocks_for_inv_relay) {
                vInv.emplace_back(MSG_BLOCK, hash);
                if (vInv.size() == MAX_INV_SZ) {
                    MakeAndPushMessage(*pto, NetMsgType::INV, vInv);
                    vInv.clear();
                }
            }
            peer->m_blocks_for_inv_relay.clear();
        }

        if (auto tx_relay = peer->GetTxRelay(); tx_relay != nullptr) {
                LOCK(tx_relay->m_tx_inventory_mutex);
                // Check whether periodic sends should happen
                bool fSendTrickle = pto->HasPermission(NetPermissionFlags::NoBan);
                if (tx_relay->m_next_inv_send_time < current_time) {
                    fSendTrickle = true;
                    if (pto->IsInboundConn()) {
                        tx_relay->m_next_inv_send_time = NextInvToInbounds(current_time, INBOUND_INVENTORY_BROADCAST_INTERVAL);
                    } else {
                        tx_relay->m_next_inv_send_time = current_time + m_rng.rand_exp_duration(OUTBOUND_INVENTORY_BROADCAST_INTERVAL);
                    }
                }

                // Time to send but the peer has requested we not relay transactions.
                if (fSendTrickle) {
                    LOCK(tx_relay->m_bloom_filter_mutex);
                    if (!tx_relay->m_relay_txs) tx_relay->m_tx_inventory_to_send.clear();
                }

                // Respond to BIP35 mempool requests
                if (fSendTrickle && tx_relay->m_send_mempool) {
                    auto vtxinfo = m_mempool.infoAll();
                    tx_relay->m_send_mempool = false;
                    const CFeeRate filterrate{tx_relay->m_fee_filter_received.load()};

                    LOCK(tx_relay->m_bloom_filter_mutex);

                    for (const auto& txinfo : vtxinfo) {
                        CInv inv{
                            peer->m_wtxid_relay ? MSG_WTX : MSG_TX,
                            peer->m_wtxid_relay ?
                                txinfo.tx->GetWitnessHash().ToUint256() :
                                txinfo.tx->GetHash().ToUint256(),
                        };
                        tx_relay->m_tx_inventory_to_send.erase(inv.hash);

                        // Don't send transactions that peers will not put into their mempool
                        if (txinfo.fee < filterrate.GetFee(txinfo.vsize)) {
                            continue;
                        }
                        if (tx_relay->m_bloom_filter) {
                            if (!tx_relay->m_bloom_filter->IsRelevantAndUpdate(*txinfo.tx)) continue;
                        }
                        tx_relay->m_tx_inventory_known_filter.insert(inv.hash);
                        vInv.push_back(inv);
                        if (vInv.size() == MAX_INV_SZ) {
                            MakeAndPushMessage(*pto, NetMsgType::INV, vInv);
                            vInv.clear();
                        }
                    }
                }

                // Determine transactions to relay
                if (fSendTrickle) {
                    // Produce a vector with all candidates for sending
                    std::vector<std::set<uint256>::iterator> vInvTx;
                    vInvTx.reserve(tx_relay->m_tx_inventory_to_send.size());
                    for (std::set<uint256>::iterator it = tx_relay->m_tx_inventory_to_send.begin(); it != tx_relay->m_tx_inventory_to_send.end(); it++) {
                        vInvTx.push_back(it);
                    }
                    const CFeeRate filterrate{tx_relay->m_fee_filter_received.load()};
                    // Topologically and fee-rate sort the inventory we send for privacy and priority reasons.
                    // A heap is used so that not all items need sorting if only a few are being sent.
                    CompareInvMempoolOrder compareInvMempoolOrder(&m_mempool, peer->m_wtxid_relay);
                    std::make_heap(vInvTx.begin(), vInvTx.end(), compareInvMempoolOrder);
                    // No reason to drain out at many times the network's capacity,
                    // especially since we have many peers and some will draw much shorter delays.
                    unsigned int nRelayedTransactions = 0;
                    LOCK(tx_relay->m_bloom_filter_mutex);
                    size_t broadcast_max{INVENTORY_BROADCAST_TARGET + (tx_relay->m_tx_inventory_to_send.size()/1000)*5};
                    broadcast_max = std::min<size_t>(INVENTORY_BROADCAST_MAX, broadcast_max);
                    while (!vInvTx.empty() && nRelayedTransactions < broadcast_max) {
                        // Fetch the top element from the heap
                        std::pop_heap(vInvTx.begin(), vInvTx.end(), compareInvMempoolOrder);
                        std::set<uint256>::iterator it = vInvTx.back();
                        vInvTx.pop_back();
                        uint256 hash = *it;
                        CInv inv(peer->m_wtxid_relay ? MSG_WTX : MSG_TX, hash);
                        // Remove it from the to-be-sent set
                        tx_relay->m_tx_inventory_to_send.erase(it);
                        // Check if not in the filter already
                        if (tx_relay->m_tx_inventory_known_filter.contains(hash)) {
                            continue;
                        }
                        // Not in the mempool anymore? don't bother sending it.
                        auto txinfo = m_mempool.info(ToGenTxid(inv));
                        if (!txinfo.tx) {
                            continue;
                        }
                        // Peer told you to not send transactions at that feerate? Don't bother sending it.
                        if (txinfo.fee < filterrate.GetFee(txinfo.vsize)) {
                            continue;
                        }
                        if (tx_relay->m_bloom_filter && !tx_relay->m_bloom_filter->IsRelevantAndUpdate(*txinfo.tx)) continue;
                        // Send
                        vInv.push_back(inv);
                        nRelayedTransactions++;
                        if (vInv.size() == MAX_INV_SZ) {
                            MakeAndPushMessage(*pto, NetMsgType::INV, vInv);
                            vInv.clear();
                        }
                        tx_relay->m_tx_inventory_known_filter.insert(hash);
                    }

                    // Ensure we'll respond to GETDATA requests for anything we've just announced
                    LOCK(m_mempool.cs);
                    tx_relay->m_last_inv_sequence = m_mempool.GetSequence();
                }
        }
        if (!vInv.empty())
            MakeAndPushMessage(*pto, NetMsgType::INV, vInv);

        // Detect whether we're stalling
        auto stalling_timeout = m_block_stalling_timeout.load();
        if (state.m_stalling_since.count() && state.m_stalling_since < current_time - stalling_timeout) {
            // Stalling only triggers when the block download window cannot move. During normal steady state,
            // the download window should be much larger than the to-be-downloaded set of blocks, so disconnection
            // should only happen during initial block download.
            LogInfo("Peer is stalling block download, %s\n", pto->DisconnectMsg(fLogIPs));
            pto->fDisconnect = true;
            // Increase timeout for the next peer so that we don't disconnect multiple peers if our own
            // bandwidth is insufficient.
            const auto new_timeout = std::min(2 * stalling_timeout, BLOCK_STALLING_TIMEOUT_MAX);
            if (stalling_timeout != new_timeout && m_block_stalling_timeout.compare_exchange_strong(stalling_timeout, new_timeout)) {
                LogDebug(BCLog::NET, "Increased stalling timeout temporarily to %d seconds\n", count_seconds(new_timeout));
            }
            return true;
        }
        // In case there is a block that has been in flight from this peer for block_interval * (1 + 0.5 * N)
        // (with N the number of peers from which we're downloading validated blocks), disconnect due to timeout.
        // We compensate for other peers to prevent killing off peers due to our own downstream link
        // being saturated. We only count validated in-flight blocks so peers can't advertise non-existing block hashes
        // to unreasonably increase our timeout.
        if (state.vBlocksInFlight.size() > 0) {
            QueuedBlock &queuedBlock = state.vBlocksInFlight.front();
            int nOtherPeersWithValidatedDownloads = m_peers_downloading_from - 1;
            if (current_time > state.m_downloading_since + std::chrono::seconds{consensusParams.nPowTargetSpacing} * (BLOCK_DOWNLOAD_TIMEOUT_BASE + BLOCK_DOWNLOAD_TIMEOUT_PER_PEER * nOtherPeersWithValidatedDownloads)) {
                LogInfo("Timeout downloading block %s, %s\n", queuedBlock.pindex->GetBlockHash().ToString(), pto->DisconnectMsg(fLogIPs));
                pto->fDisconnect = true;
                return true;
            }
        }
        // Check for headers sync timeouts
        if (state.fSyncStarted && peer->m_headers_sync_timeout < std::chrono::microseconds::max()) {
            // Detect whether this is a stalling initial-headers-sync peer
            if (m_chainman.m_best_header->Time() <= NodeClock::now() - 24h) {
                if (current_time > peer->m_headers_sync_timeout && nSyncStarted == 1 && (m_num_preferred_download_peers - state.fPreferredDownload >= 1)) {
                    // Disconnect a peer (without NetPermissionFlags::NoBan permission) if it is our only sync peer,
                    // and we have others we could be using instead.
                    // Note: If all our peers are inbound, then we won't
                    // disconnect our sync peer for stalling; we have bigger
                    // problems if we can't get any outbound peers.
                    if (!pto->HasPermission(NetPermissionFlags::NoBan)) {
                        LogInfo("Timeout downloading headers, %s\n", pto->DisconnectMsg(fLogIPs));
                        pto->fDisconnect = true;
                        return true;
                    } else {
                        LogInfo("Timeout downloading headers from noban peer, not %s\n", pto->DisconnectMsg(fLogIPs));
                        // Reset the headers sync state so that we have a
                        // chance to try downloading from a different peer.
                        // Note: this will also result in at least one more
                        // getheaders message to be sent to
                        // this peer (eventually).
                        state.fSyncStarted = false;
                        nSyncStarted--;
                        peer->m_headers_sync_timeout = 0us;
                    }
                }
            } else {
                // After we've caught up once, reset the timeout so we can't trigger
                // disconnect later.
                peer->m_headers_sync_timeout = std::chrono::microseconds::max();
            }
        }

        // Check that outbound peers have reasonable chains
        // GetTime() is used by this anti-DoS logic so we can test this using mocktime
        ConsiderEviction(*pto, *peer, GetTime<std::chrono::seconds>());

        //
        // Message: getdata (blocks)
        //
        std::vector<CInv> vGetData;
        if (CanServeBlocks(*peer) && ((sync_blocks_and_headers_from_peer && !IsLimitedPeer(*peer)) || !m_chainman.IsInitialBlockDownload()) && state.vBlocksInFlight.size() < MAX_BLOCKS_IN_TRANSIT_PER_PEER) {
            std::vector<const CBlockIndex*> vToDownload;
            NodeId staller = -1;
            auto get_inflight_budget = [&state]() {
                return std::max(0, MAX_BLOCKS_IN_TRANSIT_PER_PEER - static_cast<int>(state.vBlocksInFlight.size()));
            };

            // If a snapshot chainstate is in use, we want to find its next blocks
            // before the background chainstate to prioritize getting to network tip.
            FindNextBlocksToDownload(*peer, get_inflight_budget(), vToDownload, staller);
            if (m_chainman.BackgroundSyncInProgress() && !IsLimitedPeer(*peer)) {
                // If the background tip is not an ancestor of the snapshot block,
                // we need to start requesting blocks from their last common ancestor.
                const CBlockIndex *from_tip = LastCommonAncestor(m_chainman.GetBackgroundSyncTip(), m_chainman.GetSnapshotBaseBlock());
                TryDownloadingHistoricalBlocks(
                    *peer,
                    get_inflight_budget(),
                    vToDownload, from_tip,
                    Assert(m_chainman.GetSnapshotBaseBlock()));
            }
            for (const CBlockIndex *pindex : vToDownload) {
                uint32_t nFetchFlags = GetFetchFlags(*peer);
                vGetData.emplace_back(MSG_BLOCK | nFetchFlags, pindex->GetBlockHash());
                BlockRequested(pto->GetId(), *pindex);
                LogDebug(BCLog::NET, "Requesting block %s (%d) peer=%d\n", pindex->GetBlockHash().ToString(),
                    pindex->nHeight, pto->GetId());
            }
            if (state.vBlocksInFlight.empty() && staller != -1) {
                if (State(staller)->m_stalling_since == 0us) {
                    State(staller)->m_stalling_since = current_time;
                    LogDebug(BCLog::NET, "Stall started peer=%d\n", staller);
                }
            }
        }

        //
        // Message: getdata (transactions)
        //
        {
            LOCK(m_tx_download_mutex);
            for (const GenTxid& gtxid : m_txdownloadman.GetRequestsToSend(pto->GetId(), current_time)) {
                vGetData.emplace_back(gtxid.IsWtxid() ? MSG_WTX : (MSG_TX | GetFetchFlags(*peer)), gtxid.GetHash());
                if (vGetData.size() >= MAX_GETDATA_SZ) {
                    MakeAndPushMessage(*pto, NetMsgType::GETDATA, vGetData);
                    vGetData.clear();
                }
            }
        }

        if (!vGetData.empty())
            MakeAndPushMessage(*pto, NetMsgType::GETDATA, vGetData);
    } // release cs_main
    MaybeSendFeefilter(*pto, *peer, current_time);
    return true;
}<|MERGE_RESOLUTION|>--- conflicted
+++ resolved
@@ -860,9 +860,6 @@
     /** Have we requested this block from a specific peer */
     bool IsBlockRequestedFromPeer(const uint256& hash, NodeId peer) EXCLUSIVE_LOCKS_REQUIRED(cs_main);
 
-    /** Have we requested this block from a specific peer */
-    bool IsBlockRequestedFromPeer(const uint256& hash, NodeId peer) EXCLUSIVE_LOCKS_REQUIRED(cs_main);
-
     /** Remove this block from our tracked requested blocks. Called if:
      *  - the block has been received from a peer
      *  - the request for the block has timed out
@@ -1162,16 +1159,6 @@
     return false;
 }
 
-bool PeerManagerImpl::IsBlockRequestedFromPeer(const uint256& hash, NodeId peer)
-{
-    for (auto range = mapBlocksInFlight.equal_range(hash); range.first != range.second; range.first++) {
-        auto [nodeid, block_it] = range.first->second;
-        if (nodeid == peer) return true;
-    }
-
-    return false;
-}
-
 void PeerManagerImpl::RemoveBlockRequest(const uint256& hash, std::optional<NodeId> from_peer)
 {
     auto range = mapBlocksInFlight.equal_range(hash);
@@ -1902,27 +1889,18 @@
     // Ignore pre-segwit peers
     if (!CanServeWitnesses(*peer)) return "Pre-SegWit peer";
 
-    const uint256& hash{block_index.GetBlockHash()};
-
     LOCK(cs_main);
 
     if (IsBlockRequestedFromPeer(hash, peer_id)) return "Already requested from this peer";
 
-<<<<<<< HEAD
-=======
     // Mark block as in-flight unless we don't have the header.
     if (block_index != nullptr) {
->>>>>>> ce3641a0
     // Forget about all prior requests
     RemoveBlockRequest(hash, std::nullopt);
 
     // Mark block as in-flight
-<<<<<<< HEAD
-    Assume(BlockRequested(peer_id, block_index));
-=======
         Assume(BlockRequested(peer_id, *block_index));
     }
->>>>>>> ce3641a0
 
     // Construct message to request the block
     std::vector<CInv> invs{CInv(MSG_BLOCK | MSG_WITNESS_FLAG, hash)};
