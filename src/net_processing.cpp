--- conflicted
+++ resolved
@@ -1598,15 +1598,12 @@
                 return true;
 
             bool fAlreadyHave = AlreadyHave(inv);
-<<<<<<< HEAD
             if (strCommand == NetMsgType::INV) {
                 LogPrint(BCLog::NET, "got inv: %s  %s peer=%d\n", inv.ToString(), fAlreadyHave ? "have" : "new", pfrom->id);
             } else {
                 LogPrint(BCLog::NET, "got Dandelion inv: %s  %s peer=%d\n", inv.ToString(), fAlreadyHave ? "have" : "new", pfrom->id);
             }
-=======
-            LogPrint(BCLog::NET, "got inv: %s  %s peer=%d\n", inv.ToString(), fAlreadyHave ? "have" : "new", pfrom->GetId());
->>>>>>> b4b057a3
+
 
             if (inv.type == MSG_TX) {
                 inv.type |= nFetchFlags;
