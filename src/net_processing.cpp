--- conflicted
+++ resolved
@@ -858,12 +858,9 @@
 
     /** Have we requested this block from an outbound peer */
     bool IsBlockRequestedFromOutbound(const uint256& hash) EXCLUSIVE_LOCKS_REQUIRED(cs_main, !m_peer_mutex);
-<<<<<<< HEAD
 
     /** Have we requested this block from a specific peer */
     bool IsBlockRequestedFromPeer(const uint256& hash, NodeId peer) EXCLUSIVE_LOCKS_REQUIRED(cs_main);
-=======
->>>>>>> e3760287
 
     /** Remove this block from our tracked requested blocks. Called if:
      *  - the block has been received from a peer
@@ -955,11 +952,7 @@
     /** Number of peers from which we're downloading blocks. */
     int m_peers_downloading_from GUARDED_BY(cs_main) = 0;
 
-<<<<<<< HEAD
     void AddToCompactExtraTransactions(const CTransactionRef& tx, size_t tx_dynamic_usage) EXCLUSIVE_LOCKS_REQUIRED(g_msgproc_mutex);
-=======
-    void AddToCompactExtraTransactions(const CTransactionRef& tx) EXCLUSIVE_LOCKS_REQUIRED(g_msgproc_mutex);
->>>>>>> e3760287
 
     /** Orphan/conflicted/etc transactions that are kept for compact block reconstruction.
      *  The last -blockreconstructionextratxn/DEFAULT_BLOCK_RECONSTRUCTION_EXTRA_TXN of
@@ -1154,7 +1147,6 @@
         auto [nodeid, block_it] = range.first->second;
         PeerRef peer{GetPeerRef(nodeid)};
         if (peer && !peer->m_is_inbound) return true;
-<<<<<<< HEAD
     }
 
     return false;
@@ -1165,8 +1157,6 @@
     for (auto range = mapBlocksInFlight.equal_range(hash); range.first != range.second; range.first++) {
         auto [nodeid, block_it] = range.first->second;
         if (nodeid == peer) return true;
-=======
->>>>>>> e3760287
     }
 
     return false;
@@ -1809,7 +1799,6 @@
         peer.m_id,
         message.c_str()
     );
-<<<<<<< HEAD
 }
 
 static void HandleDoSPunishment(CConnman& connman, NodeId node_id, const int nDoS, const char * const what_is_it) {
@@ -1824,8 +1813,6 @@
         }
         return true;
     });
-=======
->>>>>>> e3760287
 }
 
 void PeerManagerImpl::MaybePunishNodeForBlock(NodeId nodeid, const BlockValidationState& state,
@@ -1850,13 +1837,8 @@
         {
             // Discourage outbound (but not inbound) peers if on an invalid chain.
             // Exempt HB compact block peers. Manual connections are always protected from discouragement.
-<<<<<<< HEAD
             if (!via_compact_block) {
                 HandleDoSPunishment(m_connman, nodeid, 100, "block");
-=======
-            if (peer && !via_compact_block && !peer->m_is_inbound) {
-                if (peer) Misbehaving(*peer, message);
->>>>>>> e3760287
                 return;
             }
             break;
@@ -2356,11 +2338,7 @@
         // Fast-path: in this case it is possible to serve the block directly from disk,
         // as the network format matches the format on disk
         std::vector<uint8_t> block_data;
-<<<<<<< HEAD
         if (!m_chainman.m_blockman.ReadRawBlock(block_data, block_pos, /*lowprio=*/true)) {
-=======
-        if (!m_chainman.m_blockman.ReadRawBlock(block_data, block_pos)) {
->>>>>>> e3760287
             if (WITH_LOCK(m_chainman.GetMutex(), return m_chainman.m_blockman.IsBlockPruned(*pindex))) {
                 LogDebug(BCLog::NET, "Block was pruned before it could be read, %s\n", pfrom.DisconnectMsg(fLogIPs));
             } else {
@@ -2374,11 +2352,7 @@
     } else {
         // Send block from disk
         std::shared_ptr<CBlock> pblockRead = std::make_shared<CBlock>();
-<<<<<<< HEAD
         if (!m_chainman.m_blockman.ReadBlock(*pblockRead, block_pos, /*expected_hash=*/ inv.hash, /*lowprio=*/true)) {
-=======
-        if (!m_chainman.m_blockman.ReadBlock(*pblockRead, block_pos)) {
->>>>>>> e3760287
             if (WITH_LOCK(m_chainman.GetMutex(), return m_chainman.m_blockman.IsBlockPruned(*pindex))) {
                 LogDebug(BCLog::NET, "Block was pruned before it could be read, %s\n", pfrom.DisconnectMsg(fLogIPs));
             } else {
@@ -3076,14 +3050,9 @@
 
     const auto& [add_extra_compact_tx, unique_parents, package_to_validate] = m_txdownloadman.MempoolRejectedTx(ptx, state, nodeid, first_time_failure);
 
-<<<<<<< HEAD
     const size_t tx_dynamic_usage{RecursiveDynamicUsage(*ptx)};
     if (add_extra_compact_tx && tx_dynamic_usage < BLOCK_RECONSTRUCTION_EXTRA_TXN_PER_TXN_SIZE_LIMIT) {
         AddToCompactExtraTransactions(ptx, tx_dynamic_usage);
-=======
-    if (add_extra_compact_tx && RecursiveDynamicUsage(*ptx) < 100000) {
-        AddToCompactExtraTransactions(ptx);
->>>>>>> e3760287
     }
     for (const Txid& parent_txid : unique_parents) {
         if (peer) AddKnownTx(*peer, parent_txid);
@@ -3679,11 +3648,7 @@
 
         const auto mapped_as{m_connman.GetMappedAS(pfrom.addr)};
         LogDebug(BCLog::NET, "receive version message: %s: version %d, blocks=%d, us=%s, txrelay=%d, peer=%d%s%s\n",
-<<<<<<< HEAD
                   SanitizeString(cleanSubVer, SAFE_CHARS_DEFAULT, true), pfrom.nVersion,
-=======
-                  cleanSubVer, pfrom.nVersion,
->>>>>>> e3760287
                   peer->m_starting_height, addrMe.ToStringAddrPort(), fRelay, pfrom.GetId(),
                   pfrom.LogIP(fLogIPs), (mapped_as ? strprintf(", mapped_as=%d", mapped_as) : ""));
 
@@ -4209,11 +4174,7 @@
 
         if (!block_pos.IsNull()) {
             CBlock block;
-<<<<<<< HEAD
             const bool ret{m_chainman.m_blockman.ReadBlock(block, block_pos, /*expected_hash=*/ req.blockhash, /*lowprio=*/true)};
-=======
-            const bool ret{m_chainman.m_blockman.ReadBlock(block, block_pos)};
->>>>>>> e3760287
             // If height is above MAX_BLOCKTXN_DEPTH then this block cannot get
             // pruned after we release cs_main above, so this read should never fail.
             assert(ret);
@@ -5719,11 +5680,7 @@
                         PushMessage(*pto, std::move(cached_cmpctblock_msg.value()));
                     } else {
                         CBlock block;
-<<<<<<< HEAD
                         const bool ret{m_chainman.m_blockman.ReadBlock(block, *pBestIndex, /*lowprio=*/true)};
-=======
-                        const bool ret{m_chainman.m_blockman.ReadBlock(block, *pBestIndex)};
->>>>>>> e3760287
                         assert(ret);
                         CBlockHeaderAndShortTxIDs cmpctblock{block, m_rng.rand64()};
                         MakeAndPushMessage(*pto, NetMsgType::CMPCTBLOCK, cmpctblock);
