// Copyright (c) 2009-2010 Satoshi Nakamoto
// Copyright (c) 2009-2017 The Bitcoin Core developers
// Distributed under the MIT software license, see the accompanying
// file COPYING or http://www.opensource.org/licenses/mit-license.php.

#include <script/interpreter.h>

#include <crypto/ripemd160.h>
#include <crypto/sha1.h>
#include <crypto/sha256.h>
#include <pubkey.h>
#include <script/script.h>
#include <uint256.h>

typedef std::vector<unsigned char> valtype;

namespace {

inline bool set_success(ScriptError* ret)
{
    if (ret)
        *ret = SCRIPT_ERR_OK;
    return true;
}

inline bool set_error(ScriptError* ret, const ScriptError serror)
{
    if (ret)
        *ret = serror;
    return false;
}

} // namespace

bool CastToBool(const valtype& vch)
{
    for (unsigned int i = 0; i < vch.size(); i++)
    {
        if (vch[i] != 0)
        {
            // Can be negative zero
            if (i == vch.size()-1 && vch[i] == 0x80)
                return false;
            return true;
        }
    }
    return false;
}

/**
 * Script is a stack machine (like Forth) that evaluates a predicate
 * returning a bool indicating valid or not.  There are no loops.
 */
#define stacktop(i)  (stack.at(stack.size()+(i)))
#define altstacktop(i)  (altstack.at(altstack.size()+(i)))
static inline void popstack(std::vector<valtype>& stack)
{
    if (stack.empty())
        throw std::runtime_error("popstack(): stack empty");
    stack.pop_back();
}

bool static IsCompressedOrUncompressedPubKey(const valtype &vchPubKey) {
    if (vchPubKey.size() < CPubKey::COMPRESSED_PUBLIC_KEY_SIZE) {
        //  Non-canonical public key: too short
        return false;
    }
    if (vchPubKey[0] == 0x04) {
        if (vchPubKey.size() != CPubKey::PUBLIC_KEY_SIZE) {
            //  Non-canonical public key: invalid length for uncompressed key
            return false;
        }
    } else if (vchPubKey[0] == 0x02 || vchPubKey[0] == 0x03) {
        if (vchPubKey.size() != CPubKey::COMPRESSED_PUBLIC_KEY_SIZE) {
            //  Non-canonical public key: invalid length for compressed key
            return false;
        }
    } else {
        //  Non-canonical public key: neither compressed nor uncompressed
        return false;
    }
    return true;
}

bool static IsCompressedPubKey(const valtype &vchPubKey) {
    if (vchPubKey.size() != CPubKey::COMPRESSED_PUBLIC_KEY_SIZE) {
        //  Non-canonical public key: invalid length for compressed key
        return false;
    }
    if (vchPubKey[0] != 0x02 && vchPubKey[0] != 0x03) {
        //  Non-canonical public key: invalid prefix for compressed key
        return false;
    }
    return true;
}

/**
 * A canonical signature exists of: <30> <total len> <02> <len R> <R> <02> <len S> <S> <hashtype>
 * Where R and S are not negative (their first byte has its highest bit not set), and not
 * excessively padded (do not start with a 0 byte, unless an otherwise negative number follows,
 * in which case a single 0 byte is necessary and even required).
 *
 * See https://bitcointalk.org/index.php?topic=8392.msg127623#msg127623
 *
 * This function is consensus-critical since BIP66.
 */
bool static IsValidSignatureEncoding(const std::vector<unsigned char> &sig) {
    // Format: 0x30 [total-length] 0x02 [R-length] [R] 0x02 [S-length] [S] [sighash]
    // * total-length: 1-byte length descriptor of everything that follows,
    //   excluding the sighash byte.
    // * R-length: 1-byte length descriptor of the R value that follows.
    // * R: arbitrary-length big-endian encoded R value. It must use the shortest
    //   possible encoding for a positive integer (which means no null bytes at
    //   the start, except a single one when the next byte has its highest bit set).
    // * S-length: 1-byte length descriptor of the S value that follows.
    // * S: arbitrary-length big-endian encoded S value. The same rules apply.
    // * sighash: 1-byte value indicating what data is hashed (not part of the DER
    //   signature)

    // Minimum and maximum size constraints.
    if (sig.size() < 9) return false;
    if (sig.size() > 73) return false;

    // A signature is of type 0x30 (compound).
    if (sig[0] != 0x30) return false;

    // Make sure the length covers the entire signature.
    if (sig[1] != sig.size() - 3) return false;

    // Extract the length of the R element.
    unsigned int lenR = sig[3];

    // Make sure the length of the S element is still inside the signature.
    if (5 + lenR >= sig.size()) return false;

    // Extract the length of the S element.
    unsigned int lenS = sig[5 + lenR];

    // Verify that the length of the signature matches the sum of the length
    // of the elements.
    if ((size_t)(lenR + lenS + 7) != sig.size()) return false;

    // Check whether the R element is an integer.
    if (sig[2] != 0x02) return false;

    // Zero-length integers are not allowed for R.
    if (lenR == 0) return false;

    // Negative numbers are not allowed for R.
    if (sig[4] & 0x80) return false;

    // Null bytes at the start of R are not allowed, unless R would
    // otherwise be interpreted as a negative number.
    if (lenR > 1 && (sig[4] == 0x00) && !(sig[5] & 0x80)) return false;

    // Check whether the S element is an integer.
    if (sig[lenR + 4] != 0x02) return false;

    // Zero-length integers are not allowed for S.
    if (lenS == 0) return false;

    // Negative numbers are not allowed for S.
    if (sig[lenR + 6] & 0x80) return false;

    // Null bytes at the start of S are not allowed, unless S would otherwise be
    // interpreted as a negative number.
    if (lenS > 1 && (sig[lenR + 6] == 0x00) && !(sig[lenR + 7] & 0x80)) return false;

    return true;
}

bool static IsLowDERSignature(const valtype &vchSig, ScriptError* serror) {
    if (!IsValidSignatureEncoding(vchSig)) {
        return set_error(serror, SCRIPT_ERR_SIG_DER);
    }
    // https://bitcoin.stackexchange.com/a/12556:
    //     Also note that inside transaction signatures, an extra hashtype byte
    //     follows the actual signature data.
    std::vector<unsigned char> vchSigCopy(vchSig.begin(), vchSig.begin() + vchSig.size() - 1);
    // If the S value is above the order of the curve divided by two, its
    // complement modulo the order could have been used instead, which is
    // one byte shorter when encoded correctly.
    if (!CPubKey::CheckLowS(vchSigCopy)) {
        return set_error(serror, SCRIPT_ERR_SIG_HIGH_S);
    }
    return true;
}

bool static IsDefinedHashtypeSignature(const valtype &vchSig) {
    if (vchSig.size() == 0) {
        return false;
    }
    unsigned char nHashType = vchSig[vchSig.size() - 1] & (~(SIGHASH_ANYONECANPAY));
    if (nHashType < SIGHASH_ALL || nHashType > SIGHASH_SINGLE)
        return false;

    return true;
}

bool CheckSignatureEncoding(const std::vector<unsigned char> &vchSig, unsigned int flags, ScriptError* serror) {
    // Empty signature. Not strictly DER encoded, but allowed to provide a
    // compact way to provide an invalid signature for use with CHECK(MULTI)SIG
    if (vchSig.size() == 0) {
        return true;
    }
    if ((flags & (SCRIPT_VERIFY_DERSIG | SCRIPT_VERIFY_LOW_S | SCRIPT_VERIFY_STRICTENC)) != 0 && !IsValidSignatureEncoding(vchSig)) {
        return set_error(serror, SCRIPT_ERR_SIG_DER);
    } else if ((flags & SCRIPT_VERIFY_LOW_S) != 0 && !IsLowDERSignature(vchSig, serror)) {
        // serror is set
        return false;
    } else if ((flags & SCRIPT_VERIFY_STRICTENC) != 0 && !IsDefinedHashtypeSignature(vchSig)) {
        return set_error(serror, SCRIPT_ERR_SIG_HASHTYPE);
    }
    return true;
}

bool static CheckPubKeyEncoding(const valtype &vchPubKey, unsigned int flags, const SigVersion &sigversion, ScriptError* serror) {
    if ((flags & SCRIPT_VERIFY_STRICTENC) != 0 && !IsCompressedOrUncompressedPubKey(vchPubKey)) {
        return set_error(serror, SCRIPT_ERR_PUBKEYTYPE);
    }
    // Only compressed keys are accepted in segwit
    if ((flags & SCRIPT_VERIFY_WITNESS_PUBKEYTYPE) != 0 && sigversion == SigVersion::WITNESS_V0 && !IsCompressedPubKey(vchPubKey)) {
        return set_error(serror, SCRIPT_ERR_WITNESS_PUBKEYTYPE);
    }
    return true;
}

bool static CheckMinimalPush(const valtype& data, opcodetype opcode) {
    // Excludes OP_1NEGATE, OP_1-16 since they are by definition minimal
    assert(0 <= opcode && opcode <= OP_PUSHDATA4);
    if (data.size() == 0) {
        // Should have used OP_0.
        return opcode == OP_0;
    } else if (data.size() == 1 && data[0] >= 1 && data[0] <= 16) {
        // Should have used OP_1 .. OP_16.
        return false;
    } else if (data.size() == 1 && data[0] == 0x81) {
        // Should have used OP_1NEGATE.
        return false;
    } else if (data.size() <= 75) {
        // Must have used a direct push (opcode indicating number of bytes pushed + those bytes).
        return opcode == data.size();
    } else if (data.size() <= 255) {
        // Must have used OP_PUSHDATA.
        return opcode == OP_PUSHDATA1;
    } else if (data.size() <= 65535) {
        // Must have used OP_PUSHDATA2.
        return opcode == OP_PUSHDATA2;
    }
    return true;
}

int FindAndDelete(CScript& script, const CScript& b)
{
    int nFound = 0;
    if (b.empty())
        return nFound;
    CScript result;
    CScript::const_iterator pc = script.begin(), pc2 = script.begin(), end = script.end();
    opcodetype opcode;
    do
    {
        result.insert(result.end(), pc2, pc);
        while (static_cast<size_t>(end - pc) >= b.size() && std::equal(b.begin(), b.end(), pc))
        {
            pc = pc + b.size();
            ++nFound;
        }
        pc2 = pc;
    }
    while (script.GetOp(pc, opcode));

    if (nFound > 0) {
        result.insert(result.end(), pc2, end);
        script = std::move(result);
    }

    return nFound;
}

bool EvalScript(std::vector<std::vector<unsigned char> >& stack, const CScript& script, unsigned int flags, const BaseSignatureChecker& checker, SigVersion sigversion, ScriptError* serror)
{
    static const CScriptNum bnZero(0);
    static const CScriptNum bnOne(1);
    // static const CScriptNum bnFalse(0);
    // static const CScriptNum bnTrue(1);
    static const valtype vchFalse(0);
    // static const valtype vchZero(0);
    static const valtype vchTrue(1, 1);

    CScript::const_iterator pc = script.begin();
    CScript::const_iterator pend = script.end();
    CScript::const_iterator pbegincodehash = script.begin();
    opcodetype opcode;
    valtype vchPushValue;
    std::vector<bool> vfExec;
    std::vector<valtype> altstack;
    set_error(serror, SCRIPT_ERR_UNKNOWN_ERROR);
    if (script.size() > MAX_SCRIPT_SIZE)
        return set_error(serror, SCRIPT_ERR_SCRIPT_SIZE);
    int nOpCount = 0;
    bool fRequireMinimal = (flags & SCRIPT_VERIFY_MINIMALDATA) != 0;

    try
    {
        while (pc < pend)
        {
            bool fExec = !count(vfExec.begin(), vfExec.end(), false);
            //
            // Read instruction
            //
            if (!script.GetOp(pc, opcode, vchPushValue))
                return set_error(serror, SCRIPT_ERR_BAD_OPCODE);
            if (vchPushValue.size() > MAX_SCRIPT_ELEMENT_SIZE)
                return set_error(serror, SCRIPT_ERR_PUSH_SIZE);

            // Note how OP_RESERVED does not count towards the opcode limit.
            if (opcode > OP_16 && ++nOpCount > MAX_OPS_PER_SCRIPT)
                return set_error(serror, SCRIPT_ERR_OP_COUNT);

            if (opcode == OP_CAT ||
                opcode == OP_SUBSTR ||
                opcode == OP_LEFT ||
                opcode == OP_RIGHT ||
                opcode == OP_INVERT ||
                opcode == OP_AND ||
                opcode == OP_OR ||
                opcode == OP_XOR ||
                opcode == OP_2MUL ||
                opcode == OP_2DIV ||
                opcode == OP_MUL ||
                opcode == OP_DIV ||
                opcode == OP_MOD ||
                opcode == OP_LSHIFT ||
                opcode == OP_RSHIFT)
                return set_error(serror, SCRIPT_ERR_DISABLED_OPCODE); // Disabled opcodes.

            // With SCRIPT_VERIFY_CONST_SCRIPTCODE, OP_CODESEPARATOR in non-segwit script is rejected even in an unexecuted branch
            if (opcode == OP_CODESEPARATOR && sigversion == SigVersion::BASE && (flags & SCRIPT_VERIFY_CONST_SCRIPTCODE))
                return set_error(serror, SCRIPT_ERR_OP_CODESEPARATOR);

            if (fExec && 0 <= opcode && opcode <= OP_PUSHDATA4) {
                if (fRequireMinimal && !CheckMinimalPush(vchPushValue, opcode)) {
                    return set_error(serror, SCRIPT_ERR_MINIMALDATA);
                }
                stack.push_back(vchPushValue);
            } else if (fExec || (OP_IF <= opcode && opcode <= OP_ENDIF))
            switch (opcode)
            {
                //
                // Push value
                //
                case OP_1NEGATE:
                case OP_1:
                case OP_2:
                case OP_3:
                case OP_4:
                case OP_5:
                case OP_6:
                case OP_7:
                case OP_8:
                case OP_9:
                case OP_10:
                case OP_11:
                case OP_12:
                case OP_13:
                case OP_14:
                case OP_15:
                case OP_16:
                {
                    // ( -- value)
                    CScriptNum bn((int)opcode - (int)(OP_1 - 1));
                    stack.push_back(bn.getvch());
                    // The result of these opcodes should always be the minimal way to push the data
                    // they push, so no need for a CheckMinimalPush here.
                }
                break;


                //
                // Control
                //
                case OP_NOP:
                    break;

                case OP_CHECKLOCKTIMEVERIFY:
                {
                    if (!(flags & SCRIPT_VERIFY_CHECKLOCKTIMEVERIFY)) {
                        // not enabled; treat as a NOP2
                        break;
                    }

                    if (stack.size() < 1)
                        return set_error(serror, SCRIPT_ERR_INVALID_STACK_OPERATION);

                    // Note that elsewhere numeric opcodes are limited to
                    // operands in the range -2**31+1 to 2**31-1, however it is
                    // legal for opcodes to produce results exceeding that
                    // range. This limitation is implemented by CScriptNum's
                    // default 4-byte limit.
                    //
                    // If we kept to that limit we'd have a year 2038 problem,
                    // even though the nLockTime field in transactions
                    // themselves is uint32 which only becomes meaningless
                    // after the year 2106.
                    //
                    // Thus as a special case we tell CScriptNum to accept up
                    // to 5-byte bignums, which are good until 2**39-1, well
                    // beyond the 2**32-1 limit of the nLockTime field itself.
                    const CScriptNum nLockTime(stacktop(-1), fRequireMinimal, 5);

                    // In the rare event that the argument may be < 0 due to
                    // some arithmetic being done first, you can always use
                    // 0 MAX CHECKLOCKTIMEVERIFY.
                    if (nLockTime < 0)
                        return set_error(serror, SCRIPT_ERR_NEGATIVE_LOCKTIME);

                    // Actually compare the specified lock time with the transaction.
                    if (!checker.CheckLockTime(nLockTime))
                        return set_error(serror, SCRIPT_ERR_UNSATISFIED_LOCKTIME);

                    break;
                }

                case OP_CHECKSEQUENCEVERIFY:
                {
                    if (!(flags & SCRIPT_VERIFY_CHECKSEQUENCEVERIFY)) {
                        // not enabled; treat as a NOP3
                        break;
                    }

                    if (stack.size() < 1)
                        return set_error(serror, SCRIPT_ERR_INVALID_STACK_OPERATION);

                    // nSequence, like nLockTime, is a 32-bit unsigned integer
                    // field. See the comment in CHECKLOCKTIMEVERIFY regarding
                    // 5-byte numeric operands.
                    const CScriptNum nSequence(stacktop(-1), fRequireMinimal, 5);

                    // In the rare event that the argument may be < 0 due to
                    // some arithmetic being done first, you can always use
                    // 0 MAX CHECKSEQUENCEVERIFY.
                    if (nSequence < 0)
                        return set_error(serror, SCRIPT_ERR_NEGATIVE_LOCKTIME);

                    // To provide for future soft-fork extensibility, if the
                    // operand has the disabled lock-time flag set,
                    // CHECKSEQUENCEVERIFY behaves as a NOP.
                    if ((nSequence & CTxIn::SEQUENCE_LOCKTIME_DISABLE_FLAG) != 0)
                        break;

                    // Compare the specified sequence number with the input.
                    if (!checker.CheckSequence(nSequence))
                        return set_error(serror, SCRIPT_ERR_UNSATISFIED_LOCKTIME);

                    break;
                }

                case OP_ISCOINSTAKE:
                {
                    //if (flags & SCRIPT_VERIFY_DISCOURAGE_UPGRADABLE_NOPS)
                    //    return set_error(serror, SCRIPT_ERR_DISCOURAGE_UPGRADABLE_NOPS);
                    opcodetype opbool = checker.IsCoinStake() ? OP_TRUE : OP_FALSE;
                    CScriptNum bn(opbool);
                    stack.push_back(bn.getvch());
                    break;
                }

                case OP_NOP1: case OP_NOP4: case OP_NOP5:
                case OP_NOP6: case OP_NOP7: case OP_NOP8:
                //case OP_NOP9:
                case OP_NOP10:
                {
                    if (flags & SCRIPT_VERIFY_DISCOURAGE_UPGRADABLE_NOPS)
                        return set_error(serror, SCRIPT_ERR_DISCOURAGE_UPGRADABLE_NOPS);
                }
                break;

                case OP_IF:
                case OP_NOTIF:
                {
                    // <expression> if [statements] [else [statements]] endif
                    bool fValue = false;
                    if (fExec)
                    {
                        if (stack.size() < 1)
                            return set_error(serror, SCRIPT_ERR_UNBALANCED_CONDITIONAL);
                        valtype& vch = stacktop(-1);
                        if (sigversion == SigVersion::WITNESS_V0 && (flags & SCRIPT_VERIFY_MINIMALIF)) {
                            if (vch.size() > 1)
                                return set_error(serror, SCRIPT_ERR_MINIMALIF);
                            if (vch.size() == 1 && vch[0] != 1)
                                return set_error(serror, SCRIPT_ERR_MINIMALIF);
                        }
                        fValue = CastToBool(vch);
                        if (opcode == OP_NOTIF)
                            fValue = !fValue;
                        popstack(stack);
                    }
                    vfExec.push_back(fValue);
                }
                break;

                case OP_ELSE:
                {
                    if (vfExec.empty())
                        return set_error(serror, SCRIPT_ERR_UNBALANCED_CONDITIONAL);
                    vfExec.back() = !vfExec.back();
                }
                break;

                case OP_ENDIF:
                {
                    if (vfExec.empty())
                        return set_error(serror, SCRIPT_ERR_UNBALANCED_CONDITIONAL);
                    vfExec.pop_back();
                }
                break;

                case OP_VERIFY:
                {
                    // (true -- ) or
                    // (false -- false) and return
                    if (stack.size() < 1)
                        return set_error(serror, SCRIPT_ERR_INVALID_STACK_OPERATION);
                    bool fValue = CastToBool(stacktop(-1));
                    if (fValue)
                        popstack(stack);
                    else
                        return set_error(serror, SCRIPT_ERR_VERIFY);
                }
                break;

                case OP_RETURN:
                {
                    return set_error(serror, SCRIPT_ERR_OP_RETURN);
                }
                break;

                //
                // Stack ops
                //
                case OP_TOALTSTACK:
                {
                    if (stack.size() < 1)
                        return set_error(serror, SCRIPT_ERR_INVALID_STACK_OPERATION);
                    altstack.push_back(stacktop(-1));
                    popstack(stack);
                }
                break;

                case OP_FROMALTSTACK:
                {
                    if (altstack.size() < 1)
                        return set_error(serror, SCRIPT_ERR_INVALID_ALTSTACK_OPERATION);
                    stack.push_back(altstacktop(-1));
                    popstack(altstack);
                }
                break;

                case OP_2DROP:
                {
                    // (x1 x2 -- )
                    if (stack.size() < 2)
                        return set_error(serror, SCRIPT_ERR_INVALID_STACK_OPERATION);
                    popstack(stack);
                    popstack(stack);
                }
                break;

                case OP_2DUP:
                {
                    // (x1 x2 -- x1 x2 x1 x2)
                    if (stack.size() < 2)
                        return set_error(serror, SCRIPT_ERR_INVALID_STACK_OPERATION);
                    valtype vch1 = stacktop(-2);
                    valtype vch2 = stacktop(-1);
                    stack.push_back(vch1);
                    stack.push_back(vch2);
                }
                break;

                case OP_3DUP:
                {
                    // (x1 x2 x3 -- x1 x2 x3 x1 x2 x3)
                    if (stack.size() < 3)
                        return set_error(serror, SCRIPT_ERR_INVALID_STACK_OPERATION);
                    valtype vch1 = stacktop(-3);
                    valtype vch2 = stacktop(-2);
                    valtype vch3 = stacktop(-1);
                    stack.push_back(vch1);
                    stack.push_back(vch2);
                    stack.push_back(vch3);
                }
                break;

                case OP_2OVER:
                {
                    // (x1 x2 x3 x4 -- x1 x2 x3 x4 x1 x2)
                    if (stack.size() < 4)
                        return set_error(serror, SCRIPT_ERR_INVALID_STACK_OPERATION);
                    valtype vch1 = stacktop(-4);
                    valtype vch2 = stacktop(-3);
                    stack.push_back(vch1);
                    stack.push_back(vch2);
                }
                break;

                case OP_2ROT:
                {
                    // (x1 x2 x3 x4 x5 x6 -- x3 x4 x5 x6 x1 x2)
                    if (stack.size() < 6)
                        return set_error(serror, SCRIPT_ERR_INVALID_STACK_OPERATION);
                    valtype vch1 = stacktop(-6);
                    valtype vch2 = stacktop(-5);
                    stack.erase(stack.end()-6, stack.end()-4);
                    stack.push_back(vch1);
                    stack.push_back(vch2);
                }
                break;

                case OP_2SWAP:
                {
                    // (x1 x2 x3 x4 -- x3 x4 x1 x2)
                    if (stack.size() < 4)
                        return set_error(serror, SCRIPT_ERR_INVALID_STACK_OPERATION);
                    swap(stacktop(-4), stacktop(-2));
                    swap(stacktop(-3), stacktop(-1));
                }
                break;

                case OP_IFDUP:
                {
                    // (x - 0 | x x)
                    if (stack.size() < 1)
                        return set_error(serror, SCRIPT_ERR_INVALID_STACK_OPERATION);
                    valtype vch = stacktop(-1);
                    if (CastToBool(vch))
                        stack.push_back(vch);
                }
                break;

                case OP_DEPTH:
                {
                    // -- stacksize
                    CScriptNum bn(stack.size());
                    stack.push_back(bn.getvch());
                }
                break;

                case OP_DROP:
                {
                    // (x -- )
                    if (stack.size() < 1)
                        return set_error(serror, SCRIPT_ERR_INVALID_STACK_OPERATION);
                    popstack(stack);
                }
                break;

                case OP_DUP:
                {
                    // (x -- x x)
                    if (stack.size() < 1)
                        return set_error(serror, SCRIPT_ERR_INVALID_STACK_OPERATION);
                    valtype vch = stacktop(-1);
                    stack.push_back(vch);
                }
                break;

                case OP_NIP:
                {
                    // (x1 x2 -- x2)
                    if (stack.size() < 2)
                        return set_error(serror, SCRIPT_ERR_INVALID_STACK_OPERATION);
                    stack.erase(stack.end() - 2);
                }
                break;

                case OP_OVER:
                {
                    // (x1 x2 -- x1 x2 x1)
                    if (stack.size() < 2)
                        return set_error(serror, SCRIPT_ERR_INVALID_STACK_OPERATION);
                    valtype vch = stacktop(-2);
                    stack.push_back(vch);
                }
                break;

                case OP_PICK:
                case OP_ROLL:
                {
                    // (xn ... x2 x1 x0 n - xn ... x2 x1 x0 xn)
                    // (xn ... x2 x1 x0 n - ... x2 x1 x0 xn)
                    if (stack.size() < 2)
                        return set_error(serror, SCRIPT_ERR_INVALID_STACK_OPERATION);
                    int n = CScriptNum(stacktop(-1), fRequireMinimal).getint();
                    popstack(stack);
                    if (n < 0 || n >= (int)stack.size())
                        return set_error(serror, SCRIPT_ERR_INVALID_STACK_OPERATION);
                    valtype vch = stacktop(-n-1);
                    if (opcode == OP_ROLL)
                        stack.erase(stack.end()-n-1);
                    stack.push_back(vch);
                }
                break;

                case OP_ROT:
                {
                    // (x1 x2 x3 -- x2 x3 x1)
                    //  x2 x1 x3  after first swap
                    //  x2 x3 x1  after second swap
                    if (stack.size() < 3)
                        return set_error(serror, SCRIPT_ERR_INVALID_STACK_OPERATION);
                    swap(stacktop(-3), stacktop(-2));
                    swap(stacktop(-2), stacktop(-1));
                }
                break;

                case OP_SWAP:
                {
                    // (x1 x2 -- x2 x1)
                    if (stack.size() < 2)
                        return set_error(serror, SCRIPT_ERR_INVALID_STACK_OPERATION);
                    swap(stacktop(-2), stacktop(-1));
                }
                break;

                case OP_TUCK:
                {
                    // (x1 x2 -- x2 x1 x2)
                    if (stack.size() < 2)
                        return set_error(serror, SCRIPT_ERR_INVALID_STACK_OPERATION);
                    valtype vch = stacktop(-1);
                    stack.insert(stack.end()-2, vch);
                }
                break;


                case OP_SIZE:
                {
                    // (in -- in size)
                    if (stack.size() < 1)
                        return set_error(serror, SCRIPT_ERR_INVALID_STACK_OPERATION);
                    CScriptNum bn(stacktop(-1).size());
                    stack.push_back(bn.getvch());
                }
                break;


                //
                // Bitwise logic
                //
                case OP_EQUAL:
                case OP_EQUALVERIFY:
                //case OP_NOTEQUAL: // use OP_NUMNOTEQUAL
                {
                    // (x1 x2 - bool)
                    if (stack.size() < 2)
                        return set_error(serror, SCRIPT_ERR_INVALID_STACK_OPERATION);
                    valtype& vch1 = stacktop(-2);
                    valtype& vch2 = stacktop(-1);


                    bool fEqual = (vch1 == vch2);
                    // OP_NOTEQUAL is disabled because it would be too easy to say
                    // something like n != 1 and have some wiseguy pass in 1 with extra
                    // zero bytes after it (numerically, 0x01 == 0x0001 == 0x000001)
                    //if (opcode == OP_NOTEQUAL)
                    //    fEqual = !fEqual;
                    popstack(stack);
                    popstack(stack);
                    stack.push_back(fEqual ? vchTrue : vchFalse);
                    if (opcode == OP_EQUALVERIFY)
                    {
                        if (fEqual)
                            popstack(stack);
                        else
                            return set_error(serror, SCRIPT_ERR_EQUALVERIFY);
                    }
                }
                break;

                //
                // Numeric
                //
                case OP_1ADD:
                case OP_1SUB:
                case OP_NEGATE:
                case OP_ABS:
                case OP_NOT:
                case OP_0NOTEQUAL:
                {
                    // (in -- out)
                    if (stack.size() < 1)
                        return set_error(serror, SCRIPT_ERR_INVALID_STACK_OPERATION);
                    CScriptNum bn(stacktop(-1), fRequireMinimal);
                    switch (opcode)
                    {
                    case OP_1ADD:       bn += bnOne; break;
                    case OP_1SUB:       bn -= bnOne; break;
                    case OP_NEGATE:     bn = -bn; break;
                    case OP_ABS:        if (bn < bnZero) bn = -bn; break;
                    case OP_NOT:        bn = (bn == bnZero); break;
                    case OP_0NOTEQUAL:  bn = (bn != bnZero); break;
                    default:            assert(!"invalid opcode"); break;
                    }
                    popstack(stack);
                    stack.push_back(bn.getvch());
                }
                break;

                case OP_ADD:
                case OP_SUB:
                case OP_BOOLAND:
                case OP_BOOLOR:
                case OP_NUMEQUAL:
                case OP_NUMEQUALVERIFY:
                case OP_NUMNOTEQUAL:
                case OP_LESSTHAN:
                case OP_GREATERTHAN:
                case OP_LESSTHANOREQUAL:
                case OP_GREATERTHANOREQUAL:
                case OP_MIN:
                case OP_MAX:
                {
                    // (x1 x2 -- out)
                    if (stack.size() < 2)
                        return set_error(serror, SCRIPT_ERR_INVALID_STACK_OPERATION);
                    CScriptNum bn1(stacktop(-2), fRequireMinimal);
                    CScriptNum bn2(stacktop(-1), fRequireMinimal);
                    CScriptNum bn(0);
                    switch (opcode)
                    {
                    case OP_ADD:
                        bn = bn1 + bn2;
                        break;

                    case OP_SUB:
                        bn = bn1 - bn2;
                        break;

                    case OP_BOOLAND:             bn = (bn1 != bnZero && bn2 != bnZero); break;
                    case OP_BOOLOR:              bn = (bn1 != bnZero || bn2 != bnZero); break;
                    case OP_NUMEQUAL:            bn = (bn1 == bn2); break;
                    case OP_NUMEQUALVERIFY:      bn = (bn1 == bn2); break;
                    case OP_NUMNOTEQUAL:         bn = (bn1 != bn2); break;
                    case OP_LESSTHAN:            bn = (bn1 < bn2); break;
                    case OP_GREATERTHAN:         bn = (bn1 > bn2); break;
                    case OP_LESSTHANOREQUAL:     bn = (bn1 <= bn2); break;
                    case OP_GREATERTHANOREQUAL:  bn = (bn1 >= bn2); break;
                    case OP_MIN:                 bn = (bn1 < bn2 ? bn1 : bn2); break;
                    case OP_MAX:                 bn = (bn1 > bn2 ? bn1 : bn2); break;
                    default:                     assert(!"invalid opcode"); break;
                    }
                    popstack(stack);
                    popstack(stack);
                    stack.push_back(bn.getvch());

                    if (opcode == OP_NUMEQUALVERIFY)
                    {
                        if (CastToBool(stacktop(-1)))
                            popstack(stack);
                        else
                            return set_error(serror, SCRIPT_ERR_NUMEQUALVERIFY);
                    }
                }
                break;

                case OP_WITHIN:
                {
                    // (x min max -- out)
                    if (stack.size() < 3)
                        return set_error(serror, SCRIPT_ERR_INVALID_STACK_OPERATION);
                    CScriptNum bn1(stacktop(-3), fRequireMinimal);
                    CScriptNum bn2(stacktop(-2), fRequireMinimal);
                    CScriptNum bn3(stacktop(-1), fRequireMinimal);
                    bool fValue = (bn2 <= bn1 && bn1 < bn3);
                    popstack(stack);
                    popstack(stack);
                    popstack(stack);
                    stack.push_back(fValue ? vchTrue : vchFalse);
                }
                break;


                //
                // Crypto
                //
                case OP_RIPEMD160:
                case OP_SHA1:
                case OP_SHA256:
                case OP_HASH160:
                case OP_HASH256:
                {
                    // (in -- hash)
                    if (stack.size() < 1)
                        return set_error(serror, SCRIPT_ERR_INVALID_STACK_OPERATION);
                    valtype& vch = stacktop(-1);
                    valtype vchHash((opcode == OP_RIPEMD160 || opcode == OP_SHA1 || opcode == OP_HASH160) ? 20 : 32);
                    if (opcode == OP_RIPEMD160)
                        CRIPEMD160().Write(vch.data(), vch.size()).Finalize(vchHash.data());
                    else if (opcode == OP_SHA1)
                        CSHA1().Write(vch.data(), vch.size()).Finalize(vchHash.data());
                    else if (opcode == OP_SHA256)
                        CSHA256().Write(vch.data(), vch.size()).Finalize(vchHash.data());
                    else if (opcode == OP_HASH160)
                        CHash160().Write(vch.data(), vch.size()).Finalize(vchHash.data());
                    else if (opcode == OP_HASH256)
                        CHash256().Write(vch.data(), vch.size()).Finalize(vchHash.data());
                    popstack(stack);
                    stack.push_back(vchHash);
                }
                break;

                case OP_CODESEPARATOR:
                {
                    // If SCRIPT_VERIFY_CONST_SCRIPTCODE flag is set, use of OP_CODESEPARATOR is rejected in pre-segwit
                    // script, even in an unexecuted branch (this is checked above the opcode case statement).

                    // Hash starts after the code separator
                    pbegincodehash = pc;
                }
                break;

                case OP_CHECKSIG:
                case OP_CHECKSIGVERIFY:
                {
                    // (sig pubkey -- bool)
                    if (stack.size() < 2)
                        return set_error(serror, SCRIPT_ERR_INVALID_STACK_OPERATION);

                    valtype& vchSig    = stacktop(-2);
                    valtype& vchPubKey = stacktop(-1);

                    // Subset of script starting at the most recent codeseparator
                    CScript scriptCode(pbegincodehash, pend);

                    // Drop the signature in pre-segwit scripts but not segwit scripts
                    if (sigversion == SigVersion::BASE) {
                        int found = FindAndDelete(scriptCode, CScript(vchSig));
                        if (found > 0 && (flags & SCRIPT_VERIFY_CONST_SCRIPTCODE))
                            return set_error(serror, SCRIPT_ERR_SIG_FINDANDDELETE);
                    }

                    if (!CheckSignatureEncoding(vchSig, flags, serror) || !CheckPubKeyEncoding(vchPubKey, flags, sigversion, serror)) {
                        //serror is set
                        return false;
                    }

                    bool fSuccess = checker.CheckSig(vchSig, vchPubKey, scriptCode, sigversion);

                    if (!fSuccess && (flags & SCRIPT_VERIFY_NULLFAIL) && vchSig.size())
                        return set_error(serror, SCRIPT_ERR_SIG_NULLFAIL);

                    popstack(stack);
                    popstack(stack);
                    stack.push_back(fSuccess ? vchTrue : vchFalse);
                    if (opcode == OP_CHECKSIGVERIFY)
                    {
                        if (fSuccess)
                            popstack(stack);
                        else
                            return set_error(serror, SCRIPT_ERR_CHECKSIGVERIFY);
                    }
                }
                break;

                case OP_CHECKMULTISIG:
                case OP_CHECKMULTISIGVERIFY:
                {
                    // ([sig ...] num_of_signatures [pubkey ...] num_of_pubkeys -- bool)

                    int i = 1;
                    if ((int)stack.size() < i)
                        return set_error(serror, SCRIPT_ERR_INVALID_STACK_OPERATION);

                    int nKeysCount = CScriptNum(stacktop(-i), fRequireMinimal).getint();
                    if (nKeysCount < 0 || nKeysCount > MAX_PUBKEYS_PER_MULTISIG)
                        return set_error(serror, SCRIPT_ERR_PUBKEY_COUNT);
                    nOpCount += nKeysCount;
                    if (nOpCount > MAX_OPS_PER_SCRIPT)
                        return set_error(serror, SCRIPT_ERR_OP_COUNT);
                    int ikey = ++i;
                    // ikey2 is the position of last non-signature item in the stack. Top stack item = 1.
                    // With SCRIPT_VERIFY_NULLFAIL, this is used for cleanup if operation fails.
                    int ikey2 = nKeysCount + 2;
                    i += nKeysCount;
                    if ((int)stack.size() < i)
                        return set_error(serror, SCRIPT_ERR_INVALID_STACK_OPERATION);

                    int nSigsCount = CScriptNum(stacktop(-i), fRequireMinimal).getint();
                    if (nSigsCount < 0 || nSigsCount > nKeysCount)
                        return set_error(serror, SCRIPT_ERR_SIG_COUNT);
                    int isig = ++i;
                    i += nSigsCount;
                    if ((int)stack.size() < i)
                        return set_error(serror, SCRIPT_ERR_INVALID_STACK_OPERATION);

                    // Subset of script starting at the most recent codeseparator
                    CScript scriptCode(pbegincodehash, pend);

                    // Drop the signature in pre-segwit scripts but not segwit scripts
                    for (int k = 0; k < nSigsCount; k++)
                    {
                        valtype& vchSig = stacktop(-isig-k);
                        if (sigversion == SigVersion::BASE) {
                            int found = FindAndDelete(scriptCode, CScript(vchSig));
                            if (found > 0 && (flags & SCRIPT_VERIFY_CONST_SCRIPTCODE))
                                return set_error(serror, SCRIPT_ERR_SIG_FINDANDDELETE);
                        }
                    }

                    bool fSuccess = true;
                    while (fSuccess && nSigsCount > 0)
                    {
                        valtype& vchSig    = stacktop(-isig);
                        valtype& vchPubKey = stacktop(-ikey);

                        // Note how this makes the exact order of pubkey/signature evaluation
                        // distinguishable by CHECKMULTISIG NOT if the STRICTENC flag is set.
                        // See the script_(in)valid tests for details.
                        if (!CheckSignatureEncoding(vchSig, flags, serror) || !CheckPubKeyEncoding(vchPubKey, flags, sigversion, serror)) {
                            // serror is set
                            return false;
                        }

                        // Check signature
                        bool fOk = checker.CheckSig(vchSig, vchPubKey, scriptCode, sigversion);

                        if (fOk) {
                            isig++;
                            nSigsCount--;
                        }
                        ikey++;
                        nKeysCount--;

                        // If there are more signatures left than keys left,
                        // then too many signatures have failed. Exit early,
                        // without checking any further signatures.
                        if (nSigsCount > nKeysCount)
                            fSuccess = false;
                    }

                    // Clean up stack of actual arguments
                    while (i-- > 1) {
                        // If the operation failed, we require that all signatures must be empty vector
                        if (!fSuccess && (flags & SCRIPT_VERIFY_NULLFAIL) && !ikey2 && stacktop(-1).size())
                            return set_error(serror, SCRIPT_ERR_SIG_NULLFAIL);
                        if (ikey2 > 0)
                            ikey2--;
                        popstack(stack);
                    }

                    // A bug causes CHECKMULTISIG to consume one extra argument
                    // whose contents were not checked in any way.
                    //
                    // Unfortunately this is a potential source of mutability,
                    // so optionally verify it is exactly equal to zero prior
                    // to removing it from the stack.
                    if (stack.size() < 1)
                        return set_error(serror, SCRIPT_ERR_INVALID_STACK_OPERATION);
                    if ((flags & SCRIPT_VERIFY_NULLDUMMY) && stacktop(-1).size())
                        return set_error(serror, SCRIPT_ERR_SIG_NULLDUMMY);
                    popstack(stack);

                    stack.push_back(fSuccess ? vchTrue : vchFalse);

                    if (opcode == OP_CHECKMULTISIGVERIFY)
                    {
                        if (fSuccess)
                            popstack(stack);
                        else
                            return set_error(serror, SCRIPT_ERR_CHECKMULTISIGVERIFY);
                    }
                }
                break;

                default:
                    return set_error(serror, SCRIPT_ERR_BAD_OPCODE);
            }

            // Size limits
            if (stack.size() + altstack.size() > MAX_STACK_SIZE)
                return set_error(serror, SCRIPT_ERR_STACK_SIZE);
        }
    }
    catch (...)
    {
        return set_error(serror, SCRIPT_ERR_UNKNOWN_ERROR);
    }

    if (!vfExec.empty())
        return set_error(serror, SCRIPT_ERR_UNBALANCED_CONDITIONAL);

    return set_success(serror);
}

namespace {

/**
 * Wrapper that serializes like CTransaction, but with the modifications
 *  required for the signature hash done in-place
 */
template <class T>
class CTransactionSignatureSerializer
{
private:
    const T& txTo;             //!< reference to the spending transaction (the one being serialized)
    const CScript& scriptCode; //!< output script being consumed
    const unsigned int nIn;    //!< input index of txTo being signed
    const bool fAnyoneCanPay;  //!< whether the hashtype has the SIGHASH_ANYONECANPAY flag set
    const bool fHashSingle;    //!< whether the hashtype is SIGHASH_SINGLE
    const bool fHashNone;      //!< whether the hashtype is SIGHASH_NONE

public:
    CTransactionSignatureSerializer(const T& txToIn, const CScript& scriptCodeIn, unsigned int nInIn, int nHashTypeIn) :
        txTo(txToIn), scriptCode(scriptCodeIn), nIn(nInIn),
        fAnyoneCanPay(!!(nHashTypeIn & SIGHASH_ANYONECANPAY)),
        fHashSingle((nHashTypeIn & 0x1f) == SIGHASH_SINGLE),
        fHashNone((nHashTypeIn & 0x1f) == SIGHASH_NONE) {}

    /** Serialize the passed scriptCode, skipping OP_CODESEPARATORs */
    template<typename S>
    void SerializeScriptCode(S &s) const {
        CScript::const_iterator it = scriptCode.begin();
        CScript::const_iterator itBegin = it;
        opcodetype opcode;
        unsigned int nCodeSeparators = 0;
        while (scriptCode.GetOp(it, opcode)) {
            if (opcode == OP_CODESEPARATOR)
                nCodeSeparators++;
        }
        ::WriteCompactSize(s, scriptCode.size() - nCodeSeparators);
        it = itBegin;
        while (scriptCode.GetOp(it, opcode)) {
            if (opcode == OP_CODESEPARATOR) {
                s.write((char*)&itBegin[0], it-itBegin-1);
                itBegin = it;
            }
        }
        if (itBegin != scriptCode.end())
            s.write((char*)&itBegin[0], it-itBegin);
    }

    /** Serialize an input of txTo */
    template<typename S>
    void SerializeInput(S &s, unsigned int nInput) const {
        // In case of SIGHASH_ANYONECANPAY, only the input being signed is serialized
        if (fAnyoneCanPay)
            nInput = nIn;
        // Serialize the prevout
        ::Serialize(s, txTo.vin[nInput].prevout);
        // Serialize the script
        if (nInput != nIn)
            // Blank out other inputs' signatures
            ::Serialize(s, CScript());
        else
            SerializeScriptCode(s);
        // Serialize the nSequence
        if (nInput != nIn && (fHashSingle || fHashNone))
            // let the others update at will
            ::Serialize(s, (int)0);
        else
            ::Serialize(s, txTo.vin[nInput].nSequence);
    }

    /** Serialize an output of txTo */
    template<typename S>
    void SerializeOutput(S &s, unsigned int nOutput) const {
        if (fHashSingle && nOutput != nIn)
            // Do not lock-in the txout payee at other indices as txin
            ::Serialize(s, CTxOut());
        else
        {
            if (txTo.IsParticlVersion())
                ::Serialize(s, *(txTo.vpout[nOutput].get()));
            else
                ::Serialize(s, txTo.vout[nOutput]);
        }
    }

    /** Serialize txTo */
    template<typename S>
    void Serialize(S &s) const {
        // Serialize nVersion
        ::Serialize(s, txTo.nVersion);
        // Serialize vin
        unsigned int nInputs = fAnyoneCanPay ? 1 : txTo.vin.size();
        ::WriteCompactSize(s, nInputs);
        for (unsigned int nInput = 0; nInput < nInputs; nInput++)
             SerializeInput(s, nInput);

        // Serialize vpout
        unsigned int nOutputs = fHashNone ? 0 : (fHashSingle ? nIn+1 : txTo.GetNumVOuts());
        ::WriteCompactSize(s, nOutputs);
        for (unsigned int nOutput = 0; nOutput < nOutputs; nOutput++)
             SerializeOutput(s, nOutput);
        // Serialize nLockTime
        ::Serialize(s, txTo.nLockTime);
    }
};

template <class T>
uint256 GetPrevoutHash(const T& txTo)
{
    CHashWriter ss(SER_GETHASH, 0);
    for (const auto& txin : txTo.vin) {
        ss << txin.prevout;
    }
    return ss.GetHash();
}

template <class T>
uint256 GetSequenceHash(const T& txTo)
{
    CHashWriter ss(SER_GETHASH, 0);
    for (const auto& txin : txTo.vin) {
        ss << txin.nSequence;
    }
    return ss.GetHash();
}

template <class T>
uint256 GetOutputsHash(const T& txTo)
{
    CHashWriter ss(SER_GETHASH, 0);

    if (txTo.IsParticlVersion())
    {
        for (unsigned int n = 0; n < txTo.vpout.size(); n++)
            ss << *txTo.vpout[n];
    } else
    {
        for (const auto& txout : txTo.vout) {
            ss << txout;
        }
    }
    return ss.GetHash();
}

} // namespace

template <class T>
PrecomputedTransactionData::PrecomputedTransactionData(const T& txTo)
{
    // Cache is calculated only for transactions with witness
    if (txTo.HasWitness()) {
        hashPrevouts = GetPrevoutHash(txTo);
        hashSequence = GetSequenceHash(txTo);
        hashOutputs = GetOutputsHash(txTo);
        ready = true;
    }
}

<<<<<<< HEAD
uint256 SignatureHash(const CScript& scriptCode, const CTransaction& txTo, unsigned int nIn, int nHashType, const std::vector<uint8_t>& amount, SigVersion sigversion, const PrecomputedTransactionData* cache)
=======
// explicit instantiation
template PrecomputedTransactionData::PrecomputedTransactionData(const CTransaction& txTo);
template PrecomputedTransactionData::PrecomputedTransactionData(const CMutableTransaction& txTo);

template <class T>
uint256 SignatureHash(const CScript& scriptCode, const T& txTo, unsigned int nIn, int nHashType, const CAmount& amount, SigVersion sigversion, const PrecomputedTransactionData* cache)
>>>>>>> 87a9d03c
{
    assert(nIn < txTo.vin.size());

    if (sigversion == SigVersion::WITNESS_V0
        || txTo.IsParticlVersion()) {
        uint256 hashPrevouts;
        uint256 hashSequence;
        uint256 hashOutputs;
        const bool cacheready = cache && cache->ready;

        if (!(nHashType & SIGHASH_ANYONECANPAY)) {
            hashPrevouts = cacheready ? cache->hashPrevouts : GetPrevoutHash(txTo);
        }

        if (!(nHashType & SIGHASH_ANYONECANPAY) && (nHashType & 0x1f) != SIGHASH_SINGLE && (nHashType & 0x1f) != SIGHASH_NONE) {
            hashSequence = cacheready ? cache->hashSequence : GetSequenceHash(txTo);
        }

        if ((nHashType & 0x1f) != SIGHASH_SINGLE && (nHashType & 0x1f) != SIGHASH_NONE) {
            hashOutputs = cacheready ? cache->hashOutputs : GetOutputsHash(txTo);
        } else if ((nHashType & 0x1f) == SIGHASH_SINGLE && nIn < txTo.GetNumVOuts()) {
            CHashWriter ss(SER_GETHASH, 0);

            if (txTo.IsParticlVersion())
                ss << *(txTo.vpout[nIn].get());
            else
                ss << txTo.vout[nIn];
            hashOutputs = ss.GetHash();
        }

        CHashWriter ss(SER_GETHASH, 0);
        // Version
        ss << txTo.nVersion;
        // Input prevouts/nSequence (none/all, depending on flags)
        ss << hashPrevouts;
        ss << hashSequence;
        // The input being signed (replacing the scriptSig with scriptCode + amount)
        // The prevout may already be contained in hashPrevout, and the nSequence
        // may already be contain in hashSequence.
        ss << txTo.vin[nIn].prevout;
        ss << scriptCode;

        //ss << amount;
        if (amount.size() > 0)
            ss.write((const char*)&amount[0], amount.size()); // Make unit tests still pass, same as << CAmount when amount.size() == 8

        ss << txTo.vin[nIn].nSequence;
        // Outputs (none/one/all, depending on flags)
        ss << hashOutputs;
        // Locktime
        ss << txTo.nLockTime;
        // Sighash type
        ss << nHashType;

        return ss.GetHash();
    }

    static const uint256 one(uint256S("0000000000000000000000000000000000000000000000000000000000000001"));

    // Check for invalid use of SIGHASH_SINGLE
    if ((nHashType & 0x1f) == SIGHASH_SINGLE) {
        if (nIn >= txTo.GetNumVOuts()) {
            //  nOut out of range
            return one;
        }
    }

    // Wrapper to serialize only the necessary parts of the transaction being signed
    CTransactionSignatureSerializer<T> txTmp(txTo, scriptCode, nIn, nHashType);

    // Serialize and hash
    CHashWriter ss(SER_GETHASH, 0);
    ss << txTmp << nHashType;
    return ss.GetHash();
}

template <class T>
bool GenericTransactionSignatureChecker<T>::VerifySignature(const std::vector<unsigned char>& vchSig, const CPubKey& pubkey, const uint256& sighash) const
{
    return pubkey.Verify(sighash, vchSig);
}

template <class T>
bool GenericTransactionSignatureChecker<T>::CheckSig(const std::vector<unsigned char>& vchSigIn, const std::vector<unsigned char>& vchPubKey, const CScript& scriptCode, SigVersion sigversion) const
{
    CPubKey pubkey(vchPubKey);
    if (!pubkey.IsValid())
        return false;

    // Hash type is one byte tacked on to the end of the signature
    std::vector<unsigned char> vchSig(vchSigIn);
    if (vchSig.empty())
        return false;
    int nHashType = vchSig.back();
    vchSig.pop_back();

    uint256 sighash = SignatureHash(scriptCode, *txTo, nIn, nHashType, amount, sigversion, this->txdata);

    if (!VerifySignature(vchSig, pubkey, sighash))
        return false;

    return true;
}

template <class T>
bool GenericTransactionSignatureChecker<T>::CheckLockTime(const CScriptNum& nLockTime) const
{
    // There are two kinds of nLockTime: lock-by-blockheight
    // and lock-by-blocktime, distinguished by whether
    // nLockTime < LOCKTIME_THRESHOLD.
    //
    // We want to compare apples to apples, so fail the script
    // unless the type of nLockTime being tested is the same as
    // the nLockTime in the transaction.
    if (!(
        (txTo->nLockTime <  LOCKTIME_THRESHOLD && nLockTime <  LOCKTIME_THRESHOLD) ||
        (txTo->nLockTime >= LOCKTIME_THRESHOLD && nLockTime >= LOCKTIME_THRESHOLD)
    ))
        return false;

    // Now that we know we're comparing apples-to-apples, the
    // comparison is a simple numeric one.
    if (nLockTime > (int64_t)txTo->nLockTime)
        return false;

    // Finally the nLockTime feature can be disabled and thus
    // CHECKLOCKTIMEVERIFY bypassed if every txin has been
    // finalized by setting nSequence to maxint. The
    // transaction would be allowed into the blockchain, making
    // the opcode ineffective.
    //
    // Testing if this vin is not final is sufficient to
    // prevent this condition. Alternatively we could test all
    // inputs, but testing just this input minimizes the data
    // required to prove correct CHECKLOCKTIMEVERIFY execution.
    if (CTxIn::SEQUENCE_FINAL == txTo->vin[nIn].nSequence)
        return false;

    return true;
}

template <class T>
bool GenericTransactionSignatureChecker<T>::CheckSequence(const CScriptNum& nSequence) const
{
    // Relative lock times are supported by comparing the passed
    // in operand to the sequence number of the input.
    const int64_t txToSequence = (int64_t)txTo->vin[nIn].nSequence;

    // Fail if the transaction's version number is not set high
    // enough to trigger BIP 68 rules.
    if (static_cast<uint32_t>(txTo->nVersion) < 2)
        return false;

    // Sequence numbers with their most significant bit set are not
    // consensus constrained. Testing that the transaction's sequence
    // number do not have this bit set prevents using this property
    // to get around a CHECKSEQUENCEVERIFY check.
    if (txToSequence & CTxIn::SEQUENCE_LOCKTIME_DISABLE_FLAG)
        return false;

    // Mask off any bits that do not have consensus-enforced meaning
    // before doing the integer comparisons
    const uint32_t nLockTimeMask = CTxIn::SEQUENCE_LOCKTIME_TYPE_FLAG | CTxIn::SEQUENCE_LOCKTIME_MASK;
    const int64_t txToSequenceMasked = txToSequence & nLockTimeMask;
    const CScriptNum nSequenceMasked = nSequence & nLockTimeMask;

    // There are two kinds of nSequence: lock-by-blockheight
    // and lock-by-blocktime, distinguished by whether
    // nSequenceMasked < CTxIn::SEQUENCE_LOCKTIME_TYPE_FLAG.
    //
    // We want to compare apples to apples, so fail the script
    // unless the type of nSequenceMasked being tested is the same as
    // the nSequenceMasked in the transaction.
    if (!(
        (txToSequenceMasked <  CTxIn::SEQUENCE_LOCKTIME_TYPE_FLAG && nSequenceMasked <  CTxIn::SEQUENCE_LOCKTIME_TYPE_FLAG) ||
        (txToSequenceMasked >= CTxIn::SEQUENCE_LOCKTIME_TYPE_FLAG && nSequenceMasked >= CTxIn::SEQUENCE_LOCKTIME_TYPE_FLAG)
    )) {
        return false;
    }

    // Now that we know we're comparing apples-to-apples, the
    // comparison is a simple numeric one.
    if (nSequenceMasked > txToSequenceMasked)
        return false;

    return true;
}

// explicit instantiation
template class GenericTransactionSignatureChecker<CTransaction>;
template class GenericTransactionSignatureChecker<CMutableTransaction>;

static bool VerifyWitnessProgram(const CScriptWitness& witness, int witversion, const std::vector<unsigned char>& program, unsigned int flags, const BaseSignatureChecker& checker, ScriptError* serror)
{
    std::vector<std::vector<unsigned char> > stack;
    CScript scriptPubKey;

    if (witversion == 0) {
        if (program.size() == WITNESS_V0_SCRIPTHASH_SIZE) {
            // Version 0 segregated witness program: SHA256(CScript) inside the program, CScript + inputs in witness
            if (witness.stack.size() == 0) {
                return set_error(serror, SCRIPT_ERR_WITNESS_PROGRAM_WITNESS_EMPTY);
            }
            scriptPubKey = CScript(witness.stack.back().begin(), witness.stack.back().end());
            stack = std::vector<std::vector<unsigned char> >(witness.stack.begin(), witness.stack.end() - 1);
            uint256 hashScriptPubKey;
            CSHA256().Write(&scriptPubKey[0], scriptPubKey.size()).Finalize(hashScriptPubKey.begin());
            if (memcmp(hashScriptPubKey.begin(), program.data(), 32)) {
                return set_error(serror, SCRIPT_ERR_WITNESS_PROGRAM_MISMATCH);
            }
        } else if (program.size() == WITNESS_V0_KEYHASH_SIZE) {
            // Special case for pay-to-pubkeyhash; signature + pubkey in witness
            if (witness.stack.size() != 2) {
                return set_error(serror, SCRIPT_ERR_WITNESS_PROGRAM_MISMATCH); // 2 items in witness
            }
            scriptPubKey << OP_DUP << OP_HASH160 << program << OP_EQUALVERIFY << OP_CHECKSIG;
            stack = witness.stack;
        } else {
            return set_error(serror, SCRIPT_ERR_WITNESS_PROGRAM_WRONG_LENGTH);
        }
    } else if (flags & SCRIPT_VERIFY_DISCOURAGE_UPGRADABLE_WITNESS_PROGRAM) {
        return set_error(serror, SCRIPT_ERR_DISCOURAGE_UPGRADABLE_WITNESS_PROGRAM);
    } else {
        // Higher version witness scripts return true for future softfork compatibility
        return set_success(serror);
    }

    // Disallow stack item size > MAX_SCRIPT_ELEMENT_SIZE in witness stack
    for (unsigned int i = 0; i < stack.size(); i++) {
        if (stack.at(i).size() > MAX_SCRIPT_ELEMENT_SIZE)
            return set_error(serror, SCRIPT_ERR_PUSH_SIZE);
    }

    if (!EvalScript(stack, scriptPubKey, flags, checker, SigVersion::WITNESS_V0, serror)) {
        return false;
    }

    // Scripts inside witness implicitly require cleanstack behaviour
    if (stack.size() != 1)
        return set_error(serror, SCRIPT_ERR_CLEANSTACK);
    if (!CastToBool(stack.back()))
        return set_error(serror, SCRIPT_ERR_EVAL_FALSE);
    return true;
}

bool VerifyScript(const CScript& scriptSig, const CScript& scriptPubKey, const CScriptWitness* witness, unsigned int flags, const BaseSignatureChecker& checker, ScriptError* serror)
{
    static const CScriptWitness emptyWitness;
    if (witness == nullptr) {
        witness = &emptyWitness;
    }
    bool hadWitness = false;

    set_error(serror, SCRIPT_ERR_UNKNOWN_ERROR);

    if ((flags & SCRIPT_VERIFY_SIGPUSHONLY) != 0 && !scriptSig.IsPushOnly()) {
        return set_error(serror, SCRIPT_ERR_SIG_PUSHONLY);
    }

    std::vector<std::vector<unsigned char> > stack, stackCopy;
    if (checker.IsParticlVersion())
    {
        assert(witness);
        if (scriptSig.size() != 0) {
            // The scriptSig must be _exactly_ CScript(), otherwise we reintroduce malleability.
            return set_error(serror, SCRIPT_ERR_WITNESS_MALLEATED);
        }
        stack = witness->stack;
    } else
    {
        if (!EvalScript(stack, scriptSig, flags, checker, SigVersion::BASE, serror))
            // serror is set
            return false;
    };

    if (flags & SCRIPT_VERIFY_P2SH)
        stackCopy = stack;

    if (!EvalScript(stack, scriptPubKey, flags, checker, SigVersion::BASE, serror))
        // serror is set
        return false;

    if (stack.empty())
        return set_error(serror, SCRIPT_ERR_EVAL_FALSE);
    if (CastToBool(stack.back()) == false)
        return set_error(serror, SCRIPT_ERR_EVAL_FALSE);

    // Bare witness programs
    int witnessversion;
    std::vector<unsigned char> witnessprogram;
    if (flags & SCRIPT_VERIFY_WITNESS) {
        if (scriptPubKey.IsWitnessProgram(witnessversion, witnessprogram)) {
            hadWitness = true;
            if (scriptSig.size() != 0) {
                // The scriptSig must be _exactly_ CScript(), otherwise we reintroduce malleability.
                return set_error(serror, SCRIPT_ERR_WITNESS_MALLEATED);
            }
            if (!VerifyWitnessProgram(*witness, witnessversion, witnessprogram, flags, checker, serror)) {
                return false;
            }
            // Bypass the cleanstack check at the end. The actual stack is obviously not clean
            // for witness programs.
            stack.resize(1);
        }
    }

    bool fIsP2SH = checker.IsParticlVersion() ? scriptPubKey.IsPayToScriptHashAny() : scriptPubKey.IsPayToScriptHash();
    // Additional validation for spend-to-script-hash transactions:
    if ((flags & SCRIPT_VERIFY_P2SH)
        && fIsP2SH)
    {
        // scriptSig must be literals-only or validation fails
        if (!scriptSig.IsPushOnly())
            return set_error(serror, SCRIPT_ERR_SIG_PUSHONLY);

        // Restore stack.
        swap(stack, stackCopy);

        // stack cannot be empty here, because if it was the
        // P2SH  HASH <> EQUAL  scriptPubKey would be evaluated with
        // an empty stack and the EvalScript above would return false.
        assert(!stack.empty());

        const valtype& pubKeySerialized = stack.back();
        CScript pubKey2(pubKeySerialized.begin(), pubKeySerialized.end());
        popstack(stack);

        if (!EvalScript(stack, pubKey2, flags, checker, SigVersion::BASE, serror))
            // serror is set
            return false;
        if (stack.empty())
            return set_error(serror, SCRIPT_ERR_EVAL_FALSE);
        if (!CastToBool(stack.back()))
            return set_error(serror, SCRIPT_ERR_EVAL_FALSE);

        // P2SH witness program
        if (flags & SCRIPT_VERIFY_WITNESS) {
            if (pubKey2.IsWitnessProgram(witnessversion, witnessprogram)) {
                hadWitness = true;
                if (scriptSig != CScript() << std::vector<unsigned char>(pubKey2.begin(), pubKey2.end())) {
                    // The scriptSig must be _exactly_ a single push of the redeemScript. Otherwise we
                    // reintroduce malleability.
                    return set_error(serror, SCRIPT_ERR_WITNESS_MALLEATED_P2SH);
                }
                if (!VerifyWitnessProgram(*witness, witnessversion, witnessprogram, flags, checker, serror)) {
                    return false;
                }
                // Bypass the cleanstack check at the end. The actual stack is obviously not clean
                // for witness programs.
                stack.resize(1);
            }
        }
    }

    // The CLEANSTACK check is only performed after potential P2SH evaluation,
    // as the non-P2SH evaluation of a P2SH script will obviously not result in
    // a clean stack (the P2SH inputs remain). The same holds for witness evaluation.
    if ((flags & SCRIPT_VERIFY_CLEANSTACK) != 0) {
        // Disallow CLEANSTACK without P2SH, as otherwise a switch CLEANSTACK->P2SH+CLEANSTACK
        // would be possible, which is not a softfork (and P2SH should be one).
        assert((flags & SCRIPT_VERIFY_P2SH) != 0);
        assert((flags & SCRIPT_VERIFY_WITNESS) != 0);
        if (stack.size() != 1) {
            return set_error(serror, SCRIPT_ERR_CLEANSTACK);
        }
    }

    if (flags & SCRIPT_VERIFY_WITNESS) {
        // We can't check for correct unexpected witness data if P2SH was off, so require
        // that WITNESS implies P2SH. Otherwise, going from WITNESS->P2SH+WITNESS would be
        // possible, which is not a softfork.
        assert((flags & SCRIPT_VERIFY_P2SH) != 0);

        if (!checker.IsParticlVersion())
        if (!hadWitness && !witness->IsNull()) {
            return set_error(serror, SCRIPT_ERR_WITNESS_UNEXPECTED);
        }
    }

    return set_success(serror);
}

size_t static WitnessSigOps(int witversion, const std::vector<unsigned char>& witprogram, const CScriptWitness& witness, int flags)
{
    if (witversion == 0) {
        if (witprogram.size() == WITNESS_V0_KEYHASH_SIZE)
            return 1;

        if (witprogram.size() == WITNESS_V0_SCRIPTHASH_SIZE && witness.stack.size() > 0) {
            CScript subscript(witness.stack.back().begin(), witness.stack.back().end());
            return subscript.GetSigOpCount(true);
        }
    }

    // Future flags may be implemented here.
    return 0;
}

size_t CountWitnessSigOps(const CScript& scriptSig, const CScript& scriptPubKey, const CScriptWitness* witness, unsigned int flags)
{
    static const CScriptWitness witnessEmpty;

    if ((flags & SCRIPT_VERIFY_WITNESS) == 0) {
        return 0;
    }
    assert((flags & SCRIPT_VERIFY_P2SH) != 0);

    int witnessversion;
    std::vector<unsigned char> witnessprogram;
    if (scriptPubKey.IsWitnessProgram(witnessversion, witnessprogram)) {
        return WitnessSigOps(witnessversion, witnessprogram, witness ? *witness : witnessEmpty, flags);
    }

    if (scriptPubKey.IsPayToScriptHash() && scriptSig.IsPushOnly()) {
        CScript::const_iterator pc = scriptSig.begin();
        std::vector<unsigned char> data;
        while (pc < scriptSig.end()) {
            opcodetype opcode;
            scriptSig.GetOp(pc, opcode, data);
        }
        CScript subscript(data.begin(), data.end());
        if (subscript.IsWitnessProgram(witnessversion, witnessprogram)) {
            return WitnessSigOps(witnessversion, witnessprogram, witness ? *witness : witnessEmpty, flags);
        }
    }

    return 0;
}


bool HasIsCoinstakeOp(const CScript &script)
{
    CScript::const_iterator pc = script.begin();

    if (pc == script.end())
        return false;

    opcodetype opcode;
    valtype vchPushValue;

    if (!script.GetOp(pc, opcode, vchPushValue))
        return false;

    if (opcode == OP_ISCOINSTAKE)
        return true;

    return false;
};

bool IsSpendScriptP2PKH(const CScript &script)
{
    CScript::const_iterator pc = script.begin();
    CScript::const_iterator pend = script.end();

    opcodetype opcode;
    valtype vchPushValue;

    bool fFoundOp = false;
    while (pc < pend)
    {
        if (!script.GetOp(pc, opcode, vchPushValue))
            break;

        if (!fFoundOp
            && opcode == OP_ELSE)
        {
            size_t ofs = pc - script.begin();
            return script.MatchPayToPublicKeyHash(ofs);
        };
    };

    return false;
};

bool GetCoinstakeScriptPath(const CScript &scriptIn, CScript &scriptOut)
{
    CScript::const_iterator pc = scriptIn.begin();
    CScript::const_iterator pend = scriptIn.end();
    CScript::const_iterator pcStart = pc;

    opcodetype opcode;
    valtype vchPushValue;

    bool fFoundOp = false;
    while (pc < pend)
    {
        if (!scriptIn.GetOp(pc, opcode, vchPushValue))
            break;

        if (!fFoundOp
            && opcode == OP_ISCOINSTAKE)
        {
            pc++; // skip over if

            pcStart = pc;
            fFoundOp = true;
            continue;
        };

        if (fFoundOp && opcode == OP_ELSE)
        {
            pc--;
            scriptOut = CScript(pcStart, pc);
            return true;
        };
    };

    return false;
};

bool GetNonCoinstakeScriptPath(const CScript &scriptIn, CScript &scriptOut)
{
    CScript::const_iterator pc = scriptIn.begin();
    CScript::const_iterator pend = scriptIn.end();
    CScript::const_iterator pcStart = pc;

    opcodetype opcode;
    valtype vchPushValue;

    bool fFoundOp = false;
    while (pc < pend)
    {
        if (!scriptIn.GetOp(pc, opcode, vchPushValue))
            break;

        if (!fFoundOp
            && opcode == OP_ELSE)
        {
            pcStart = pc;
            fFoundOp = true;
            continue;
        };

        if (fFoundOp && opcode == OP_ENDIF)
        {
            pc--;
            scriptOut = CScript(pcStart, pc);
            return true;
        };
    };

    return false;
};

bool SplitConditionalCoinstakeScript(const CScript &scriptIn, CScript &scriptOutA, CScript &scriptOutB)
{
    CScript::const_iterator pc = scriptIn.begin();
    CScript::const_iterator pend = scriptIn.end();
    CScript::const_iterator pcStart = pc;

    opcodetype opcode;
    valtype vchPushValue;

    bool fFoundOp = false, fFoundElse = false;
    while (pc < pend)
    {
        if (!scriptIn.GetOp(pc, opcode, vchPushValue))
            break;

        if (!fFoundOp
            && opcode == OP_ISCOINSTAKE)
        {
            pc++; // skip over if

            pcStart = pc;
            fFoundOp = true;
            continue;
        };

        if (fFoundElse && opcode == OP_ENDIF)
        {
            pc--;
            scriptOutB = CScript(pcStart, pc);
            return true;
        };

        if (fFoundOp && opcode == OP_ELSE)
        {
            scriptOutA = CScript(pcStart, pc-1);
            pcStart = pc;
            fFoundElse = true;
        };
    };

    return false;
};<|MERGE_RESOLUTION|>--- conflicted
+++ resolved
@@ -1252,16 +1252,12 @@
     }
 }
 
-<<<<<<< HEAD
-uint256 SignatureHash(const CScript& scriptCode, const CTransaction& txTo, unsigned int nIn, int nHashType, const std::vector<uint8_t>& amount, SigVersion sigversion, const PrecomputedTransactionData* cache)
-=======
 // explicit instantiation
 template PrecomputedTransactionData::PrecomputedTransactionData(const CTransaction& txTo);
 template PrecomputedTransactionData::PrecomputedTransactionData(const CMutableTransaction& txTo);
 
 template <class T>
-uint256 SignatureHash(const CScript& scriptCode, const T& txTo, unsigned int nIn, int nHashType, const CAmount& amount, SigVersion sigversion, const PrecomputedTransactionData* cache)
->>>>>>> 87a9d03c
+uint256 SignatureHash(const CScript& scriptCode, const T& txTo, unsigned int nIn, int nHashType, const std::vector<uint8_t>& amount, SigVersion sigversion, const PrecomputedTransactionData* cache)
 {
     assert(nIn < txTo.vin.size());
 
