// Copyright (c) 2009-2010 Satoshi Nakamoto
// Copyright (c) 2009-2015 The Bitcoin Core developers
// Distributed under the MIT software license, see the accompanying
// file COPYING or http://www.opensource.org/licenses/mit-license.php.

#include "script.h"

#include "tinyformat.h"
#include "utilstrencodings.h"

using namespace std;

const char* GetOpName(opcodetype opcode)
{
    switch (opcode)
    {
    // push value
    case OP_0                      : return "0";
    case OP_PUSHDATA1              : return "OP_PUSHDATA1";
    case OP_PUSHDATA2              : return "OP_PUSHDATA2";
    case OP_PUSHDATA4              : return "OP_PUSHDATA4";
    case OP_1NEGATE                : return "-1";
    case OP_RESERVED               : return "OP_RESERVED";
    case OP_1                      : return "1";
    case OP_2                      : return "2";
    case OP_3                      : return "3";
    case OP_4                      : return "4";
    case OP_5                      : return "5";
    case OP_6                      : return "6";
    case OP_7                      : return "7";
    case OP_8                      : return "8";
    case OP_9                      : return "9";
    case OP_10                     : return "10";
    case OP_11                     : return "11";
    case OP_12                     : return "12";
    case OP_13                     : return "13";
    case OP_14                     : return "14";
    case OP_15                     : return "15";
    case OP_16                     : return "16";

    // control
    case OP_NOP                    : return "OP_NOP";
    case OP_VER                    : return "OP_VER";
    case OP_IF                     : return "OP_IF";
    case OP_NOTIF                  : return "OP_NOTIF";
    case OP_VERIF                  : return "OP_VERIF";
    case OP_VERNOTIF               : return "OP_VERNOTIF";
    case OP_ELSE                   : return "OP_ELSE";
    case OP_ENDIF                  : return "OP_ENDIF";
    case OP_VERIFY                 : return "OP_VERIFY";
    case OP_RETURN                 : return "OP_RETURN";

    // stack ops
    case OP_TOALTSTACK             : return "OP_TOALTSTACK";
    case OP_FROMALTSTACK           : return "OP_FROMALTSTACK";
    case OP_2DROP                  : return "OP_2DROP";
    case OP_2DUP                   : return "OP_2DUP";
    case OP_3DUP                   : return "OP_3DUP";
    case OP_2OVER                  : return "OP_2OVER";
    case OP_2ROT                   : return "OP_2ROT";
    case OP_2SWAP                  : return "OP_2SWAP";
    case OP_IFDUP                  : return "OP_IFDUP";
    case OP_DEPTH                  : return "OP_DEPTH";
    case OP_DROP                   : return "OP_DROP";
    case OP_DUP                    : return "OP_DUP";
    case OP_NIP                    : return "OP_NIP";
    case OP_OVER                   : return "OP_OVER";
    case OP_PICK                   : return "OP_PICK";
    case OP_ROLL                   : return "OP_ROLL";
    case OP_ROT                    : return "OP_ROT";
    case OP_SWAP                   : return "OP_SWAP";
    case OP_TUCK                   : return "OP_TUCK";

    // splice ops
    case OP_CAT                    : return "OP_CAT";
    case OP_SUBSTR                 : return "OP_SUBSTR";
    case OP_LEFT                   : return "OP_LEFT";
    case OP_RIGHT                  : return "OP_RIGHT";
    case OP_SIZE                   : return "OP_SIZE";

    // bit logic
    case OP_INVERT                 : return "OP_INVERT";
    case OP_AND                    : return "OP_AND";
    case OP_OR                     : return "OP_OR";
    case OP_XOR                    : return "OP_XOR";
    case OP_EQUAL                  : return "OP_EQUAL";
    case OP_EQUALVERIFY            : return "OP_EQUALVERIFY";
    case OP_RESERVED1              : return "OP_RESERVED1";
    case OP_RESERVED2              : return "OP_RESERVED2";

    // numeric
    case OP_1ADD                   : return "OP_1ADD";
    case OP_1SUB                   : return "OP_1SUB";
    case OP_2MUL                   : return "OP_2MUL";
    case OP_2DIV                   : return "OP_2DIV";
    case OP_NEGATE                 : return "OP_NEGATE";
    case OP_ABS                    : return "OP_ABS";
    case OP_NOT                    : return "OP_NOT";
    case OP_0NOTEQUAL              : return "OP_0NOTEQUAL";
    case OP_ADD                    : return "OP_ADD";
    case OP_SUB                    : return "OP_SUB";
    case OP_MUL                    : return "OP_MUL";
    case OP_DIV                    : return "OP_DIV";
    case OP_MOD                    : return "OP_MOD";
    case OP_LSHIFT                 : return "OP_LSHIFT";
    case OP_RSHIFT                 : return "OP_RSHIFT";
    case OP_BOOLAND                : return "OP_BOOLAND";
    case OP_BOOLOR                 : return "OP_BOOLOR";
    case OP_NUMEQUAL               : return "OP_NUMEQUAL";
    case OP_NUMEQUALVERIFY         : return "OP_NUMEQUALVERIFY";
    case OP_NUMNOTEQUAL            : return "OP_NUMNOTEQUAL";
    case OP_LESSTHAN               : return "OP_LESSTHAN";
    case OP_GREATERTHAN            : return "OP_GREATERTHAN";
    case OP_LESSTHANOREQUAL        : return "OP_LESSTHANOREQUAL";
    case OP_GREATERTHANOREQUAL     : return "OP_GREATERTHANOREQUAL";
    case OP_MIN                    : return "OP_MIN";
    case OP_MAX                    : return "OP_MAX";
    case OP_WITHIN                 : return "OP_WITHIN";

    // crypto
    case OP_RIPEMD160              : return "OP_RIPEMD160";
    case OP_SHA1                   : return "OP_SHA1";
    case OP_SHA256                 : return "OP_SHA256";
    case OP_HASH160                : return "OP_HASH160";
    case OP_HASH256                : return "OP_HASH256";
    case OP_CODESEPARATOR          : return "OP_CODESEPARATOR";
    case OP_CHECKSIG               : return "OP_CHECKSIG";
    case OP_CHECKSIGVERIFY         : return "OP_CHECKSIGVERIFY";
    case OP_CHECKMULTISIG          : return "OP_CHECKMULTISIG";
    case OP_CHECKMULTISIGVERIFY    : return "OP_CHECKMULTISIGVERIFY";

    // expanson
    case OP_NOP1                   : return "OP_NOP1";
    case OP_CHECKLOCKTIMEVERIFY    : return "OP_CHECKLOCKTIMEVERIFY";
<<<<<<< HEAD
    case OP_NOP3                   : return "OP_NOP3";
=======
    case OP_CHECKSEQUENCEVERIFY    : return "OP_CHECKSEQUENCEVERIFY";
>>>>>>> 0d719145
    case OP_NOP4                   : return "OP_NOP4";
    case OP_NOP5                   : return "OP_NOP5";
    case OP_NOP6                   : return "OP_NOP6";
    case OP_NOP7                   : return "OP_NOP7";
    case OP_NOP8                   : return "OP_NOP8";
    case OP_NOP9                   : return "OP_NOP9";
    case OP_NOP10                  : return "OP_NOP10";

    case OP_INVALIDOPCODE          : return "OP_INVALIDOPCODE";

    // Note:
    //  The template matching params OP_SMALLINTEGER/etc are defined in opcodetype enum
    //  as kind of implementation hack, they are *NOT* real opcodes.  If found in real
    //  Script, just let the default: case deal with them.

    default:
        return "OP_UNKNOWN";
    }
}

unsigned int CScript::GetSigOpCount(bool fAccurate) const
{
    unsigned int n = 0;
    const_iterator pc = begin();
    opcodetype lastOpcode = OP_INVALIDOPCODE;
    while (pc < end())
    {
        opcodetype opcode;
        if (!GetOp(pc, opcode))
            break;
        if (opcode == OP_CHECKSIG || opcode == OP_CHECKSIGVERIFY)
            n++;
        else if (opcode == OP_CHECKMULTISIG || opcode == OP_CHECKMULTISIGVERIFY)
        {
            if (fAccurate && lastOpcode >= OP_1 && lastOpcode <= OP_16)
                n += DecodeOP_N(lastOpcode);
            else
                n += MAX_PUBKEYS_PER_MULTISIG;
        }
        lastOpcode = opcode;
    }
    return n;
}

unsigned int CScript::GetSigOpCount(const CScript& scriptSig) const
{
    if (!IsPayToScriptHash())
        return GetSigOpCount(true);

    // This is a pay-to-script-hash scriptPubKey;
    // get the last item that the scriptSig
    // pushes onto the stack:
    const_iterator pc = scriptSig.begin();
    vector<unsigned char> data;
    while (pc < scriptSig.end())
    {
        opcodetype opcode;
        if (!scriptSig.GetOp(pc, opcode, data))
            return 0;
        if (opcode > OP_16)
            return 0;
    }

    /// ... and return its opcount:
    CScript subscript(data.begin(), data.end());
    return subscript.GetSigOpCount(true);
}

bool CScript::IsPayToScriptHash() const
{
    // Extra-fast test for pay-to-script-hash CScripts:
    return (this->size() == 23 &&
            (*this)[0] == OP_HASH160 &&
            (*this)[1] == 0x14 &&
            (*this)[22] == OP_EQUAL);
}

bool CScript::IsPayToWitnessScriptHash() const
{
    // Extra-fast test for pay-to-witness-script-hash CScripts:
    return (this->size() == 34 &&
            (*this)[0] == OP_0 &&
            (*this)[1] == 0x20);
}

// A witness program is any valid CScript that consists of a 1-byte push opcode
// followed by a data push between 2 and 40 bytes.
bool CScript::IsWitnessProgram(int& version, std::vector<unsigned char>& program) const
{
    if (this->size() < 4 || this->size() > 42) {
        return false;
    }
    if ((*this)[0] != OP_0 && ((*this)[0] < OP_1 || (*this)[0] > OP_16)) {
        return false;
    }
    if ((size_t)((*this)[1] + 2) == this->size()) {
        version = DecodeOP_N((opcodetype)(*this)[0]);
        program = std::vector<unsigned char>(this->begin() + 2, this->end());
        return true;
    }
    return false;
}

bool CScript::IsPushOnly(const_iterator pc) const
{
    while (pc < end())
    {
        opcodetype opcode;
        if (!GetOp(pc, opcode))
            return false;
        // Note that IsPushOnly() *does* consider OP_RESERVED to be a
        // push-type opcode, however execution of OP_RESERVED fails, so
        // it's not relevant to P2SH/BIP62 as the scriptSig would fail prior to
        // the P2SH special validation code being executed.
        if (opcode > OP_16)
            return false;
    }
    return true;
}

bool CScript::IsPushOnly() const
{
    return this->IsPushOnly(begin());
}

std::string CScriptWitness::ToString() const
{
    std::string ret = "CScriptWitness(";
    for (unsigned int i = 0; i < stack.size(); i++) {
        if (i) {
            ret += ", ";
        }
        ret += HexStr(stack[i]);
    }
    return ret + ")";
}<|MERGE_RESOLUTION|>--- conflicted
+++ resolved
@@ -132,11 +132,7 @@
     // expanson
     case OP_NOP1                   : return "OP_NOP1";
     case OP_CHECKLOCKTIMEVERIFY    : return "OP_CHECKLOCKTIMEVERIFY";
-<<<<<<< HEAD
-    case OP_NOP3                   : return "OP_NOP3";
-=======
     case OP_CHECKSEQUENCEVERIFY    : return "OP_CHECKSEQUENCEVERIFY";
->>>>>>> 0d719145
     case OP_NOP4                   : return "OP_NOP4";
     case OP_NOP5                   : return "OP_NOP5";
     case OP_NOP6                   : return "OP_NOP6";
