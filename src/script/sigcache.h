// Copyright (c) 2009-2010 Satoshi Nakamoto
// Copyright (c) 2009-2018 The Bitcoin Core developers
// Distributed under the MIT software license, see the accompanying
// file COPYING or http://www.opensource.org/licenses/mit-license.php.

#ifndef BITCOIN_SCRIPT_SIGCACHE_H
#define BITCOIN_SCRIPT_SIGCACHE_H

#include <script/interpreter.h>

#include <vector>

// DoS prevention: limit cache size to 32MB (over 1000000 entries on 64-bit
// systems). Due to how we count cache size, actual memory usage is slightly
// more (~32.25 MB)
static const unsigned int DEFAULT_MAX_SIG_CACHE_SIZE = 32;
// Maximum sig cache size allowed
static const int64_t MAX_MAX_SIG_CACHE_SIZE = 16384;

class CPubKey;

/**
 * We're hashing a nonce into the entries themselves, so we don't need extra
 * blinding in the set hash computation.
 *
 * This may exhibit platform endian dependent behavior but because these are
 * nonced hashes (random) and this state is only ever used locally it is safe.
 * All that matters is local consistency.
 */
class SignatureCacheHasher
{
public:
    template <uint8_t hash_select>
    uint32_t operator()(const uint256& key) const
    {
        static_assert(hash_select <8, "SignatureCacheHasher only has 8 hashes available.");
        uint32_t u;
        std::memcpy(&u, key.begin()+4*hash_select, 4);
        return u;
    }
};

class CachingTransactionSignatureChecker : public TransactionSignatureChecker
{
private:
    bool store;

public:
<<<<<<< HEAD
    CachingTransactionSignatureChecker(const CTransaction* txToIn, unsigned int nInIn, const CAmount& amount, bool storeIn, PrecomputedTransactionData& txdataIn) : TransactionSignatureChecker(txToIn, nInIn, amount, txdataIn), store(storeIn) {}
=======
    CachingTransactionSignatureChecker(const CTransaction* txToIn, unsigned int nInIn, const CAmount& amountIn, bool storeIn, PrecomputedTransactionData& txdataIn) : TransactionSignatureChecker(txToIn, nInIn, amountIn, txdataIn), store(storeIn) {}
>>>>>>> be92be56

    bool VerifySignature(const std::vector<unsigned char>& vchSig, const CPubKey& vchPubKey, const uint256& sighash) const override;
};

void InitSignatureCache();

#endif // BITCOIN_SCRIPT_SIGCACHE_H<|MERGE_RESOLUTION|>--- conflicted
+++ resolved
@@ -46,11 +46,7 @@
     bool store;
 
 public:
-<<<<<<< HEAD
-    CachingTransactionSignatureChecker(const CTransaction* txToIn, unsigned int nInIn, const CAmount& amount, bool storeIn, PrecomputedTransactionData& txdataIn) : TransactionSignatureChecker(txToIn, nInIn, amount, txdataIn), store(storeIn) {}
-=======
     CachingTransactionSignatureChecker(const CTransaction* txToIn, unsigned int nInIn, const CAmount& amountIn, bool storeIn, PrecomputedTransactionData& txdataIn) : TransactionSignatureChecker(txToIn, nInIn, amountIn, txdataIn), store(storeIn) {}
->>>>>>> be92be56
 
     bool VerifySignature(const std::vector<unsigned char>& vchSig, const CPubKey& vchPubKey, const uint256& sighash) const override;
 };
