// Copyright (c) 2009-2010 Satoshi Nakamoto
// Copyright (c) 2009-2017 The Bitcoin Core developers
// Distributed under the MIT software license, see the accompanying
// file COPYING or http://www.opensource.org/licenses/mit-license.php.

#include <script/standard.h>

#include <key/extkey.h>
#include <key/stealth.h>
#include <pubkey.h>
#include <script/script.h>
#include <util.h>
#include <utilstrencodings.h>


typedef std::vector<unsigned char> valtype;

bool fAcceptDatacarrier = DEFAULT_ACCEPT_DATACARRIER;
unsigned nMaxDatacarrierBytes = MAX_OP_RETURN_RELAY;

CScriptID::CScriptID(const CScript& in) : uint160(Hash160(in.begin(), in.end())) {}

bool CScriptID::Set(const uint256& in)
{
    CRIPEMD160().Write(in.begin(), 32).Finalize(this->begin());
    return true;
};

bool CScriptID256::Set(const CScript& in)
{
    *this = HashSha256(in.begin(), in.end());
    return true;
};

const char* GetTxnOutputType(txnouttype t)
{
    switch (t)
    {
    case TX_NONSTANDARD: return "nonstandard";
    case TX_PUBKEY: return "pubkey";
    case TX_PUBKEYHASH: return "pubkeyhash";
    case TX_SCRIPTHASH: return "scripthash";
    case TX_MULTISIG: return "multisig";

    case TX_NULL_DATA: return "nulldata";
    case TX_WITNESS_V0_KEYHASH: return "witness_v0_keyhash";
    case TX_WITNESS_V0_SCRIPTHASH: return "witness_v0_scripthash";
    case TX_WITNESS_UNKNOWN: return "witness_unknown";

    case TX_SCRIPTHASH256: return "scripthash256";
    case TX_PUBKEYHASH256: return "pubkeyhash256";
    case TX_TIMELOCKED_SCRIPTHASH: return "timelocked_scripthash";
    case TX_TIMELOCKED_SCRIPTHASH256: return "timelocked_scripthash256";
    case TX_TIMELOCKED_PUBKEYHASH: return "timelocked_pubkeyhash";
    case TX_TIMELOCKED_PUBKEYHASH256: return "timelocked_pubkeyhash256";
    case TX_TIMELOCKED_MULTISIG: return "timelocked_multisig";
    }
    return nullptr;
}

static bool MatchPayToPubkey(const CScript& script, valtype& pubkey)
{
    if (script.size() == CPubKey::PUBLIC_KEY_SIZE + 2 && script[0] == CPubKey::PUBLIC_KEY_SIZE && script.back() == OP_CHECKSIG) {
        pubkey = valtype(script.begin() + 1, script.begin() + CPubKey::PUBLIC_KEY_SIZE + 1);
        return CPubKey::ValidSize(pubkey);
    }
    if (script.size() == CPubKey::COMPRESSED_PUBLIC_KEY_SIZE + 2 && script[0] == CPubKey::COMPRESSED_PUBLIC_KEY_SIZE && script.back() == OP_CHECKSIG) {
        pubkey = valtype(script.begin() + 1, script.begin() + CPubKey::COMPRESSED_PUBLIC_KEY_SIZE + 1);
        return CPubKey::ValidSize(pubkey);
    }
    return false;
}

static bool MatchPayToPubkeyHash(const CScript& script, valtype& pubkeyhash)
{
    if (script.size() == 25 && script[0] == OP_DUP && script[1] == OP_HASH160 && script[2] == 20 && script[23] == OP_EQUALVERIFY && script[24] == OP_CHECKSIG) {
        pubkeyhash = valtype(script.begin () + 3, script.begin() + 23);
        return true;
    }
    return false;
}

static bool MatchPayToPubkeyHash256(const CScript& script, valtype& pubkeyhash)
{
    if (!script.IsPayToPublicKeyHash256())
        return false;
    pubkeyhash = valtype(script.begin () + 3, script.begin() + 35);
    return true;
}


/** Test for "small positive integer" script opcodes - OP_1 through OP_16. */
static constexpr bool IsSmallInteger(opcodetype opcode)
{
    return opcode >= OP_1 && opcode <= OP_16;
}

static bool MatchMultisig(const CScript& script, unsigned int& required, std::vector<valtype>& pubkeys)
{
    opcodetype opcode;
    valtype data;
    CScript::const_iterator it = script.begin();
    if (script.size() < 1 || script.back() != OP_CHECKMULTISIG) return false;

    if (!script.GetOp(it, opcode, data) || !IsSmallInteger(opcode)) return false;
    required = CScript::DecodeOP_N(opcode);
    while (script.GetOp(it, opcode, data) && CPubKey::ValidSize(data)) {
        pubkeys.emplace_back(std::move(data));
    }
    if (!IsSmallInteger(opcode)) return false;
    unsigned int keys = CScript::DecodeOP_N(opcode);
    if (pubkeys.size() != keys || keys < required) return false;
    return (it + 1 == script.end());
}

bool Solver(const CScript& scriptPubKeyIn, txnouttype& typeRet, std::vector<std::vector<unsigned char> >& vSolutionsRet)
{
    vSolutionsRet.clear();

    opcodetype opcode;
    std::vector<unsigned char> vch1;
    CScript::const_iterator pc1 = scriptPubKeyIn.begin();
    size_t k;
    for (k = 0; k < 3; ++k)
    {
        if (!scriptPubKeyIn.GetOp(pc1, opcode, vch1))
            break;

        if (k == 0)
        {
            if (0 <= opcode && opcode <= OP_PUSHDATA4)
            {
            } else
            {
                break;
            };
        } else
        if (k == 1)
        {
            if (opcode != OP_CHECKLOCKTIMEVERIFY
                && opcode != OP_CHECKSEQUENCEVERIFY)
                break;
        } else
        if (k == 2)
        {
             if (opcode != OP_DROP)
                break;
        };
    };
    bool fIsTimeLocked = k == 3;

    CScript scriptPubKeyTemp;
    if (fIsTimeLocked)
    {
        scriptPubKeyTemp.insert(scriptPubKeyTemp.end(), pc1, scriptPubKeyIn.end());
    };
    const CScript& scriptPubKey = !fIsTimeLocked ? scriptPubKeyIn : scriptPubKeyTemp;

    // Shortcut for pay-to-script-hash, which are more constrained than the other types:
    // it is always OP_HASH160 20 [20 byte hash] OP_EQUAL
    if (scriptPubKey.IsPayToScriptHash())
    {
        typeRet = fIsTimeLocked ? TX_TIMELOCKED_SCRIPTHASH : TX_SCRIPTHASH;
        std::vector<unsigned char> hashBytes(scriptPubKey.begin()+2, scriptPubKey.begin()+22);
        vSolutionsRet.push_back(hashBytes);
        return true;
    }

    if (scriptPubKey.IsPayToScriptHash256())
    {
        typeRet = fIsTimeLocked ? TX_TIMELOCKED_SCRIPTHASH256 : TX_SCRIPTHASH256;
        std::vector<unsigned char> hashBytes(scriptPubKey.begin()+2, scriptPubKey.begin()+34);
        vSolutionsRet.push_back(hashBytes);
        return true;
    }

    if (!fParticlMode)
    {
        int witnessversion;
        std::vector<unsigned char> witnessprogram;
        if (scriptPubKey.IsWitnessProgram(witnessversion, witnessprogram)) {
            if (witnessversion == 0 && witnessprogram.size() == WITNESS_V0_KEYHASH_SIZE) {
                typeRet = TX_WITNESS_V0_KEYHASH;
                vSolutionsRet.push_back(witnessprogram);
                return true;
            }
            if (witnessversion == 0 && witnessprogram.size() == WITNESS_V0_SCRIPTHASH_SIZE) {
                typeRet = TX_WITNESS_V0_SCRIPTHASH;
                vSolutionsRet.push_back(witnessprogram);
                return true;
            }
            if (witnessversion != 0) {
                typeRet = TX_WITNESS_UNKNOWN;
                vSolutionsRet.push_back(std::vector<unsigned char>{(unsigned char)witnessversion});
                vSolutionsRet.push_back(std::move(witnessprogram));
                return true;
            }
            return false;
        }
<<<<<<< HEAD
=======
        typeRet = TX_NONSTANDARD;
        return false;
>>>>>>> f0fd39f3
    }

    // Provably prunable, data-carrying output
    //
    // So long as script passes the IsUnspendable() test and all but the first
    // byte passes the IsPushOnly() test we don't care what exactly is in the
    // script.
    if (scriptPubKey.size() >= 1 && scriptPubKey[0] == OP_RETURN && scriptPubKey.IsPushOnly(scriptPubKey.begin()+1)) {
        typeRet = TX_NULL_DATA;
        return true;
    }

    std::vector<unsigned char> data;
    if (MatchPayToPubkey(scriptPubKey, data)) {
        typeRet = TX_PUBKEY;
        vSolutionsRet.push_back(std::move(data));
        return true;
    }

    if (MatchPayToPubkeyHash(scriptPubKey, data)) {
        typeRet = fIsTimeLocked ? TX_TIMELOCKED_PUBKEYHASH : TX_PUBKEYHASH;
        vSolutionsRet.push_back(std::move(data));
        return true;
    }

    if (MatchPayToPubkeyHash256(scriptPubKey, data)) {
        typeRet = fIsTimeLocked ? TX_TIMELOCKED_PUBKEYHASH256 : TX_PUBKEYHASH256;
        vSolutionsRet.push_back(std::move(data));
        return true;
    }

    unsigned int required;
    std::vector<std::vector<unsigned char>> keys;
    if (MatchMultisig(scriptPubKey, required, keys)) {
        typeRet = fIsTimeLocked ? TX_TIMELOCKED_MULTISIG : TX_MULTISIG;
        vSolutionsRet.push_back({static_cast<unsigned char>(required)}); // safe as required is in range 1..16
        vSolutionsRet.insert(vSolutionsRet.end(), keys.begin(), keys.end());
        vSolutionsRet.push_back({static_cast<unsigned char>(keys.size())}); // safe as size is in range 1..16
        return true;
    }

    vSolutionsRet.clear();
    typeRet = TX_NONSTANDARD;
    return false;
}

bool ExtractDestination(const CScript& scriptPubKey, CTxDestination& addressRet)
{
    std::vector<valtype> vSolutions;
    txnouttype whichType;

    if (HasIsCoinstakeOp(scriptPubKey))
    {
        CScript scriptB;
        if (!GetNonCoinstakeScriptPath(scriptPubKey, scriptB))
            return false;

        // Return only the spending address
        return ExtractDestination(scriptB, addressRet);
    };

    if (!Solver(scriptPubKey, whichType, vSolutions))
        return false;

    if (whichType == TX_PUBKEY)
    {
        CPubKey pubKey(vSolutions[0]);
        if (!pubKey.IsValid())
            return false;

        addressRet = pubKey.GetID();
        return true;
    }
    else if (whichType == TX_PUBKEYHASH || whichType == TX_TIMELOCKED_PUBKEYHASH)
    {
        addressRet = CKeyID(uint160(vSolutions[0]));
        return true;
    }
    else if (whichType == TX_SCRIPTHASH || whichType == TX_TIMELOCKED_SCRIPTHASH)
    {
        addressRet = CScriptID(uint160(vSolutions[0]));
        return true;
    } else if (whichType == TX_WITNESS_V0_KEYHASH) {
        WitnessV0KeyHash hash;
        std::copy(vSolutions[0].begin(), vSolutions[0].end(), hash.begin());
        addressRet = hash;
        return true;
    } else if (whichType == TX_WITNESS_V0_SCRIPTHASH) {
        WitnessV0ScriptHash hash;
        std::copy(vSolutions[0].begin(), vSolutions[0].end(), hash.begin());
        addressRet = hash;
        return true;
    } else if (whichType == TX_WITNESS_UNKNOWN) {
        WitnessUnknown unk;
        unk.version = vSolutions[0][0];
        std::copy(vSolutions[1].begin(), vSolutions[1].end(), unk.program);
        unk.length = vSolutions[1].size();
        addressRet = unk;
        return true;
    }
    else if (whichType == TX_PUBKEYHASH256)
    {
        addressRet = CKeyID256(uint256(vSolutions[0]));
        return true;
    }
    else if (whichType == TX_SCRIPTHASH256)
    {
        addressRet = CScriptID256(uint256(vSolutions[0]));
        return true;
    }
    // Multisig txns have more than one address...
    return false;
}

bool ExtractDestinations(const CScript& scriptPubKey, txnouttype& typeRet, std::vector<CTxDestination>& addressRet, int& nRequiredRet)
{
    addressRet.clear();
    typeRet = TX_NONSTANDARD;
    std::vector<valtype> vSolutions;

    if (HasIsCoinstakeOp(scriptPubKey))
    {
        CScript scriptB;
        if (!GetNonCoinstakeScriptPath(scriptPubKey, scriptB))
            return false;

        // Return only the spending address to keep insight working
        ExtractDestinations(scriptB, typeRet, addressRet, nRequiredRet);

        return true;
    };

    if (!Solver(scriptPubKey, typeRet, vSolutions))
        return false;

    if (typeRet == TX_NULL_DATA){
        // This is data, not addresses
        return false;
    }

    if (typeRet == TX_MULTISIG || typeRet == TX_TIMELOCKED_MULTISIG)
    {
        nRequiredRet = vSolutions.front()[0];
        for (unsigned int i = 1; i < vSolutions.size()-1; i++)
        {
            CPubKey pubKey(vSolutions[i]);
            if (!pubKey.IsValid())
                continue;

            CTxDestination address = pubKey.GetID();
            addressRet.push_back(address);
        }

        if (addressRet.empty())
            return false;
    }
    else
    {
        nRequiredRet = 1;
        CTxDestination address;
        if (!ExtractDestination(scriptPubKey, address))
           return false;
        addressRet.push_back(address);
    }

    return true;
}

bool ExtractStakingKeyID(const CScript &scriptPubKey, CKeyID &keyID)
{
    if (scriptPubKey.IsPayToPublicKeyHash())
    {
        keyID = CKeyID(uint160(&scriptPubKey[3], 20));
        return true;
    };

    if (scriptPubKey.IsPayToPublicKeyHash256())
    {
        keyID = CKeyID(uint256(&scriptPubKey[3], 32));
        return true;
    };

    if (scriptPubKey.IsPayToPublicKeyHash256_CS()
        || scriptPubKey.IsPayToScriptHash256_CS()
        || scriptPubKey.IsPayToScriptHash_CS()
        )
    {
        keyID = CKeyID(uint160(&scriptPubKey[5], 20));
        return true;
    };

    return false;
};

namespace
{
class CScriptVisitor : public boost::static_visitor<bool>
{
private:
    CScript *script;
public:
    explicit CScriptVisitor(CScript *scriptin) { script = scriptin; }

    bool operator()(const CNoDestination &dest) const {
        script->clear();
        return false;
    }

    bool operator()(const CKeyID &keyID) const {
        script->clear();
        *script << OP_DUP << OP_HASH160 << ToByteVector(keyID) << OP_EQUALVERIFY << OP_CHECKSIG;
        return true;
    }

    bool operator()(const CScriptID &scriptID) const {
        script->clear();
        *script << OP_HASH160 << ToByteVector(scriptID) << OP_EQUAL;
        return true;
    }

    bool operator()(const WitnessV0KeyHash& id) const
    {
        script->clear();
        *script << OP_0 << ToByteVector(id);
        return true;
    }

    bool operator()(const WitnessV0ScriptHash& id) const
    {
        script->clear();
        *script << OP_0 << ToByteVector(id);
        return true;
    }

    bool operator()(const WitnessUnknown& id) const
    {
        script->clear();
        *script << CScript::EncodeOP_N(id.version) << std::vector<unsigned char>(id.program, id.program + id.length);
        return true;
    }

    bool operator()(const CStealthAddress &ek) const {
        script->clear();
        LogPrintf("CScriptVisitor(CStealthAddress) TODO\n");
        return false;
    }

    bool operator()(const CExtKeyPair &ek) const {
        script->clear();
        LogPrintf("CScriptVisitor(CExtKeyPair) TODO\n");
        return false;
    }

    bool operator()(const CKeyID256 &keyID) const {
        script->clear();
        *script << OP_DUP << OP_SHA256 << ToByteVector(keyID) << OP_EQUALVERIFY << OP_CHECKSIG;
        return true;
    }

    bool operator()(const CScriptID256 &scriptID) const {
        script->clear();
        *script << OP_SHA256 << ToByteVector(scriptID) << OP_EQUAL;
        return true;
    }
};
} // namespace

CScript GetScriptForDestination(const CTxDestination& dest)
{
    CScript script;

    boost::apply_visitor(CScriptVisitor(&script), dest);
    return script;
}

CScript GetScriptForRawPubKey(const CPubKey& pubKey)
{
    return CScript() << std::vector<unsigned char>(pubKey.begin(), pubKey.end()) << OP_CHECKSIG;
}

CScript GetScriptForMultisig(int nRequired, const std::vector<CPubKey>& keys)
{
    CScript script;

    script << CScript::EncodeOP_N(nRequired);
    for (const CPubKey& key : keys)
        script << ToByteVector(key);
    script << CScript::EncodeOP_N(keys.size()) << OP_CHECKMULTISIG;
    return script;
}

CScript GetScriptForWitness(const CScript& redeemscript)
{
    CScript ret;

    txnouttype typ;
    std::vector<std::vector<unsigned char> > vSolutions;
    if (Solver(redeemscript, typ, vSolutions)) {
        if (typ == TX_PUBKEY) {
            return GetScriptForDestination(WitnessV0KeyHash(Hash160(vSolutions[0].begin(), vSolutions[0].end())));
        } else if (typ == TX_PUBKEYHASH) {
            return GetScriptForDestination(WitnessV0KeyHash(vSolutions[0]));
        }
    }
    uint256 hash;
    CSHA256().Write(&redeemscript[0], redeemscript.size()).Finalize(hash.begin());
    return GetScriptForDestination(WitnessV0ScriptHash(hash));
}

bool IsValidDestination(const CTxDestination& dest) {
    return dest.which() != 0;
}<|MERGE_RESOLUTION|>--- conflicted
+++ resolved
@@ -195,13 +195,9 @@
                 vSolutionsRet.push_back(std::move(witnessprogram));
                 return true;
             }
+            typeRet = TX_NONSTANDARD;
             return false;
         }
-<<<<<<< HEAD
-=======
-        typeRet = TX_NONSTANDARD;
-        return false;
->>>>>>> f0fd39f3
     }
 
     // Provably prunable, data-carrying output
