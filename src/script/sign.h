// Copyright (c) 2009-2010 Satoshi Nakamoto
// Copyright (c) 2009-2016 The Bitcoin Core developers
// Distributed under the MIT software license, see the accompanying
// file COPYING or http://www.opensource.org/licenses/mit-license.php.

#ifndef BITCOIN_SCRIPT_SIGN_H
#define BITCOIN_SCRIPT_SIGN_H

#include "script/interpreter.h"

class CKeyID;
class CKeyStore;
class CScript;
class CTransaction;

struct CMutableTransaction;

/** Virtual base class for signature creators. */
class BaseSignatureCreator {
protected:
    const CKeyStore* keystore;

public:
    BaseSignatureCreator(const CKeyStore* keystoreIn) : keystore(keystoreIn) {}
    const CKeyStore& KeyStore() const { return *keystore; };
    virtual ~BaseSignatureCreator() {}
    virtual const BaseSignatureChecker& Checker() const =0;
    
    virtual bool IsParticlVersion() const { return false; }
    virtual bool IsCoinStake() const  { return false; }

    /** Create a singular (non-script) signature. */
    virtual bool CreateSig(std::vector<unsigned char>& vchSig, const CKeyID& keyid, const CScript& scriptCode, SigVersion sigversion) const =0;
};

/** A signature creator for transactions. */
class TransactionSignatureCreator : public BaseSignatureCreator {
    const CTransaction* txTo;
    unsigned int nIn;
    int nHashType;
    std::vector<uint8_t> amount;
    const TransactionSignatureChecker checker;

public:
<<<<<<< HEAD
    TransactionSignatureCreator(const CKeyStore* keystoreIn, const CTransaction* txToIn, unsigned int nInIn, const std::vector<uint8_t>& amountIn, int nHashTypeIn=SIGHASH_ALL);
    const BaseSignatureChecker& Checker() const { return checker; }
    
    bool IsParticlVersion() const { return txTo && txTo->IsParticlVersion(); }
    bool IsCoinStake() const { return txTo && txTo->IsCoinStake(); }
    
    bool CreateSig(std::vector<unsigned char>& vchSig, const CKeyID& keyid, const CScript& scriptCode, SigVersion sigversion) const;
=======
    TransactionSignatureCreator(const CKeyStore* keystoreIn, const CTransaction* txToIn, unsigned int nInIn, const CAmount& amountIn, int nHashTypeIn=SIGHASH_ALL);
    const BaseSignatureChecker& Checker() const override { return checker; }
    bool CreateSig(std::vector<unsigned char>& vchSig, const CKeyID& keyid, const CScript& scriptCode, SigVersion sigversion) const override;
>>>>>>> 0d3e8183
};

class MutableTransactionSignatureCreator : public TransactionSignatureCreator {
    CTransaction tx;

public:
<<<<<<< HEAD
    
    bool IsParticlVersion() const { return tx.IsParticlVersion(); }
    
    MutableTransactionSignatureCreator(const CKeyStore* keystoreIn, const CMutableTransaction* txToIn, unsigned int nInIn, const std::vector<uint8_t>& amount, int nHashTypeIn) : TransactionSignatureCreator(keystoreIn, &tx, nInIn, amount, nHashTypeIn), tx(*txToIn) {}
=======
    MutableTransactionSignatureCreator(const CKeyStore* keystoreIn, const CMutableTransaction* txToIn, unsigned int nInIn, const CAmount& amountIn, int nHashTypeIn) : TransactionSignatureCreator(keystoreIn, &tx, nInIn, amountIn, nHashTypeIn), tx(*txToIn) {}
>>>>>>> 0d3e8183
};

/** A signature creator that just produces 72-byte empty signatures. */
class DummySignatureCreator : public BaseSignatureCreator {
public:
    DummySignatureCreator(const CKeyStore* keystoreIn) : BaseSignatureCreator(keystoreIn) {}
    const BaseSignatureChecker& Checker() const override;
    bool CreateSig(std::vector<unsigned char>& vchSig, const CKeyID& keyid, const CScript& scriptCode, SigVersion sigversion) const override;
};

class DummySignatureCreatorParticl : public DummySignatureCreator {
public:
    DummySignatureCreatorParticl(const CKeyStore* keystoreIn) : DummySignatureCreator(keystoreIn) {}
    const BaseSignatureChecker& Checker() const;
    bool IsParticlVersion() const { return true; }
};

struct SignatureData {
    CScript scriptSig;
    CScriptWitness scriptWitness;

    SignatureData() {}
    explicit SignatureData(const CScript& script) : scriptSig(script) {}
};

/** Produce a script signature using a generic signature creator. */
bool ProduceSignature(const BaseSignatureCreator& creator, const CScript& scriptPubKey, SignatureData& sigdata);

/** Produce a script signature for a transaction. */
bool SignSignature(const CKeyStore &keystore, const CScript& fromPubKey, CMutableTransaction& txTo, unsigned int nIn, const std::vector<uint8_t>& amount, int nHashType);
bool SignSignature(const CKeyStore& keystore, const CTransaction& txFrom, CMutableTransaction& txTo, unsigned int nIn, int nHashType);



/** Combine two script signatures using a generic signature checker, intelligently, possibly with OP_0 placeholders. */
SignatureData CombineSignatures(const CScript& scriptPubKey, const BaseSignatureChecker& checker, const SignatureData& scriptSig1, const SignatureData& scriptSig2);

/** Extract signature data from a transaction, and insert it. */
SignatureData DataFromTransaction(const CMutableTransaction& tx, unsigned int nIn);
void UpdateTransaction(CMutableTransaction& tx, unsigned int nIn, const SignatureData& data);

#endif // BITCOIN_SCRIPT_SIGN_H<|MERGE_RESOLUTION|>--- conflicted
+++ resolved
@@ -42,33 +42,23 @@
     const TransactionSignatureChecker checker;
 
 public:
-<<<<<<< HEAD
     TransactionSignatureCreator(const CKeyStore* keystoreIn, const CTransaction* txToIn, unsigned int nInIn, const std::vector<uint8_t>& amountIn, int nHashTypeIn=SIGHASH_ALL);
     const BaseSignatureChecker& Checker() const { return checker; }
     
     bool IsParticlVersion() const { return txTo && txTo->IsParticlVersion(); }
     bool IsCoinStake() const { return txTo && txTo->IsCoinStake(); }
     
-    bool CreateSig(std::vector<unsigned char>& vchSig, const CKeyID& keyid, const CScript& scriptCode, SigVersion sigversion) const;
-=======
-    TransactionSignatureCreator(const CKeyStore* keystoreIn, const CTransaction* txToIn, unsigned int nInIn, const CAmount& amountIn, int nHashTypeIn=SIGHASH_ALL);
-    const BaseSignatureChecker& Checker() const override { return checker; }
     bool CreateSig(std::vector<unsigned char>& vchSig, const CKeyID& keyid, const CScript& scriptCode, SigVersion sigversion) const override;
->>>>>>> 0d3e8183
 };
 
 class MutableTransactionSignatureCreator : public TransactionSignatureCreator {
     CTransaction tx;
 
 public:
-<<<<<<< HEAD
-    
     bool IsParticlVersion() const { return tx.IsParticlVersion(); }
     
-    MutableTransactionSignatureCreator(const CKeyStore* keystoreIn, const CMutableTransaction* txToIn, unsigned int nInIn, const std::vector<uint8_t>& amount, int nHashTypeIn) : TransactionSignatureCreator(keystoreIn, &tx, nInIn, amount, nHashTypeIn), tx(*txToIn) {}
-=======
-    MutableTransactionSignatureCreator(const CKeyStore* keystoreIn, const CMutableTransaction* txToIn, unsigned int nInIn, const CAmount& amountIn, int nHashTypeIn) : TransactionSignatureCreator(keystoreIn, &tx, nInIn, amountIn, nHashTypeIn), tx(*txToIn) {}
->>>>>>> 0d3e8183
+    MutableTransactionSignatureCreator(const CKeyStore* keystoreIn, const CMutableTransaction* txToIn, unsigned int nInIn, const std::vector<uint8_t>& amountIn, int nHashTypeIn) : TransactionSignatureCreator(keystoreIn, &tx, nInIn, amountIn, nHashTypeIn), tx(*txToIn) {}
+    //MutableTransactionSignatureCreator(const CKeyStore* keystoreIn, const CMutableTransaction* txToIn, unsigned int nInIn, CAmount amountIn, int nHashTypeIn) : TransactionSignatureCreator(keystoreIn, &tx, nInIn, amountIn, nHashTypeIn), tx(*txToIn) {}
 };
 
 /** A signature creator that just produces 72-byte empty signatures. */
