// Copyright (c) 2009-2010 Satoshi Nakamoto
// Copyright (c) 2009-2021 The Bitcoin Core developers
// Distributed under the MIT software license, see the accompanying
// file COPYING or http://www.opensource.org/licenses/mit-license.php.

#ifndef BITCOIN_SCRIPT_INTERPRETER_H
#define BITCOIN_SCRIPT_INTERPRETER_H

#include <hash.h>
#include <script/script_error.h>
#include <span.h>
#include <primitives/transaction.h>

#include <optional>
#include <vector>
#include <stdint.h>

class CPubKey;
class XOnlyPubKey;
class CScript;
class CTransaction;
class CTxOut;
class uint256;

/** Signature hash types/flags */
enum
{
    SIGHASH_ALL = 1,
    SIGHASH_NONE = 2,
    SIGHASH_SINGLE = 3,
    SIGHASH_ANYONECANPAY = 0x80,

    SIGHASH_DEFAULT = 0, //!< Taproot only; implied when sighash byte is missing, and equivalent to SIGHASH_ALL
    SIGHASH_OUTPUT_MASK = 3,
    SIGHASH_INPUT_MASK = 0x80,
};

/** Script verification flags.
 *
 *  All flags are intended to be soft forks: the set of acceptable scripts under
 *  flags (A | B) is a subset of the acceptable scripts under flag (A).
 */
enum : uint32_t {
    SCRIPT_VERIFY_NONE      = 0,

    // Evaluate P2SH subscripts (BIP16).
    SCRIPT_VERIFY_P2SH      = (1U << 0),

    // Passing a non-strict-DER signature or one with undefined hashtype to a checksig operation causes script failure.
    // Evaluating a pubkey that is not (0x04 + 64 bytes) or (0x02 or 0x03 + 32 bytes) by checksig causes script failure.
    // (not used or intended as a consensus rule).
    SCRIPT_VERIFY_STRICTENC = (1U << 1),

    // Passing a non-strict-DER signature to a checksig operation causes script failure (BIP62 rule 1)
    SCRIPT_VERIFY_DERSIG    = (1U << 2),

    // Passing a non-strict-DER signature or one with S > order/2 to a checksig operation causes script failure
    // (BIP62 rule 5).
    SCRIPT_VERIFY_LOW_S     = (1U << 3),

    // verify dummy stack item consumed by CHECKMULTISIG is of zero-length (BIP62 rule 7).
    SCRIPT_VERIFY_NULLDUMMY = (1U << 4),

    // Using a non-push operator in the scriptSig causes script failure (BIP62 rule 2).
    SCRIPT_VERIFY_SIGPUSHONLY = (1U << 5),

    // Require minimal encodings for all push operations (OP_0... OP_16, OP_1NEGATE where possible, direct
    // pushes up to 75 bytes, OP_PUSHDATA up to 255 bytes, OP_PUSHDATA2 for anything larger). Evaluating
    // any other push causes the script to fail (BIP62 rule 3).
    // In addition, whenever a stack element is interpreted as a number, it must be of minimal length (BIP62 rule 4).
    SCRIPT_VERIFY_MINIMALDATA = (1U << 6),

    // Discourage use of NOPs reserved for upgrades (NOP1-10)
    //
    // Provided so that nodes can avoid accepting or mining transactions
    // containing executed NOP's whose meaning may change after a soft-fork,
    // thus rendering the script invalid; with this flag set executing
    // discouraged NOPs fails the script. This verification flag will never be
    // a mandatory flag applied to scripts in a block. NOPs that are not
    // executed, e.g.  within an unexecuted IF ENDIF block, are *not* rejected.
    // NOPs that have associated forks to give them new meaning (CLTV, CSV)
    // are not subject to this rule.
    SCRIPT_VERIFY_DISCOURAGE_UPGRADABLE_NOPS  = (1U << 7),

    // Require that only a single stack element remains after evaluation. This changes the success criterion from
    // "At least one stack element must remain, and when interpreted as a boolean, it must be true" to
    // "Exactly one stack element must remain, and when interpreted as a boolean, it must be true".
    // (BIP62 rule 6)
    // Note: CLEANSTACK should never be used without P2SH or WITNESS.
    // Note: WITNESS_V0 and TAPSCRIPT script execution have behavior similar to CLEANSTACK as part of their
    //       consensus rules. It is automatic there and does not need this flag.
    SCRIPT_VERIFY_CLEANSTACK = (1U << 8),

    // Verify CHECKLOCKTIMEVERIFY
    //
    // See BIP65 for details.
    SCRIPT_VERIFY_CHECKLOCKTIMEVERIFY = (1U << 9),

    // support CHECKSEQUENCEVERIFY opcode
    //
    // See BIP112 for details
    SCRIPT_VERIFY_CHECKSEQUENCEVERIFY = (1U << 10),

    // Support segregated witness
    //
    SCRIPT_VERIFY_WITNESS = (1U << 11),

    // Making v1-v16 witness program non-standard
    //
    SCRIPT_VERIFY_DISCOURAGE_UPGRADABLE_WITNESS_PROGRAM = (1U << 12),

    // Segwit script only: Require the argument of OP_IF/NOTIF to be exactly 0x01 or empty vector
    //
    // Note: TAPSCRIPT script execution has behavior similar to MINIMALIF as part of its consensus
    //       rules. It is automatic there and does not depend on this flag.
    SCRIPT_VERIFY_MINIMALIF = (1U << 13),

    // Signature(s) must be empty vector if a CHECK(MULTI)SIG operation failed
    //
    SCRIPT_VERIFY_NULLFAIL = (1U << 14),

    // Public keys in segregated witness scripts must be compressed
    //
    SCRIPT_VERIFY_WITNESS_PUBKEYTYPE = (1U << 15),

    // Making OP_CODESEPARATOR and FindAndDelete fail any non-segwit scripts
    //
    SCRIPT_VERIFY_CONST_SCRIPTCODE = (1U << 16),

    // Taproot/Tapscript validation (BIPs 341 & 342)
    //
    SCRIPT_VERIFY_TAPROOT = (1U << 17),

    // Making unknown Taproot leaf versions non-standard
    //
    SCRIPT_VERIFY_DISCOURAGE_UPGRADABLE_TAPROOT_VERSION = (1U << 18),

    // Making unknown OP_SUCCESS non-standard
    SCRIPT_VERIFY_DISCOURAGE_OP_SUCCESS = (1U << 19),

    // Making unknown public key versions (in BIP 342 scripts) non-standard
    SCRIPT_VERIFY_DISCOURAGE_UPGRADABLE_PUBKEYTYPE = (1U << 20),

    // Constants to point to the highest flag in use. Add new flags above this line.
    //
    SCRIPT_VERIFY_END_MARKER
};

bool CheckSignatureEncoding(const std::vector<unsigned char> &vchSig, unsigned int flags, ScriptError* serror);

struct PrecomputedTransactionData
{
    // BIP341 precomputed data.
    // These are single-SHA256, see https://github.com/bitcoin/bips/blob/master/bip-0341.mediawiki#cite_note-15.
    uint256 m_prevouts_single_hash;
    uint256 m_sequences_single_hash;
    uint256 m_outputs_single_hash;
    uint256 m_spent_amounts_single_hash;
    uint256 m_spent_scripts_single_hash;
    //! Whether the 5 fields above are initialized.
    bool m_bip341_taproot_ready = false;

    // BIP143 precomputed data (double-SHA256).
    uint256 hashPrevouts, hashSequence, hashOutputs;
    //! Whether the 3 fields above are initialized.
    bool m_bip143_segwit_ready = false;

    std::vector<CTxOut> m_spent_outputs;
    //! Whether m_spent_outputs is initialized.
    bool m_spent_outputs_ready = false;

    PrecomputedTransactionData() = default;

    /** Initialize this PrecomputedTransactionData with transaction data.
     *
     * @param[in]   tx             The transaction for which data is being precomputed.
     * @param[in]   spent_outputs  The CTxOuts being spent, one for each tx.vin, in order.
     * @param[in]   force          Whether to precompute data for all optional features,
     *                             regardless of what is in the inputs (used at signing
     *                             time, when the inputs aren't filled in yet). */
    template <class T>
    void Init(const T& tx, std::vector<CTxOut>&& spent_outputs, bool force = false);

    template <class T>
    explicit PrecomputedTransactionData(const T& tx);
};

enum class SigVersion
{
    BASE = 0,        //!< Bare scripts and BIP16 P2SH-wrapped redeemscripts
    WITNESS_V0 = 1,  //!< Witness v0 (P2WPKH and P2WSH); see BIP 141
    TAPROOT = 2,     //!< Witness v1 with 32-byte program, not BIP16 P2SH-wrapped, key path spending; see BIP 341
    TAPSCRIPT = 3,   //!< Witness v1 with 32-byte program, not BIP16 P2SH-wrapped, script path spending, leaf version 0xc0; see BIP 342
};

struct ScriptExecutionData
{
    //! Whether m_tapleaf_hash is initialized.
    bool m_tapleaf_hash_init = false;
    //! The tapleaf hash.
    uint256 m_tapleaf_hash;

    //! Whether m_codeseparator_pos is initialized.
    bool m_codeseparator_pos_init = false;
    //! Opcode position of the last executed OP_CODESEPARATOR (or 0xFFFFFFFF if none executed).
    uint32_t m_codeseparator_pos;

    //! Whether m_annex_present and (when needed) m_annex_hash are initialized.
    bool m_annex_init = false;
    //! Whether an annex is present.
    bool m_annex_present;
    //! Hash of the annex data.
    uint256 m_annex_hash;

    //! Whether m_validation_weight_left is initialized.
    bool m_validation_weight_left_init = false;
    //! How much validation weight is left (decremented for every successful non-empty signature check).
    int64_t m_validation_weight_left;

    //! The hash of the corresponding output
    std::optional<uint256> m_output_hash;
};

/** Signature hash sizes */
static constexpr size_t WITNESS_V0_SCRIPTHASH_SIZE = 32;
static constexpr size_t WITNESS_V0_KEYHASH_SIZE = 20;
static constexpr size_t WITNESS_V1_TAPROOT_SIZE = 32;

static constexpr uint8_t TAPROOT_LEAF_MASK = 0xfe;
static constexpr uint8_t TAPROOT_LEAF_TAPSCRIPT = 0xc0;
static constexpr size_t TAPROOT_CONTROL_BASE_SIZE = 33;
static constexpr size_t TAPROOT_CONTROL_NODE_SIZE = 32;
static constexpr size_t TAPROOT_CONTROL_MAX_NODE_COUNT = 128;
static constexpr size_t TAPROOT_CONTROL_MAX_SIZE = TAPROOT_CONTROL_BASE_SIZE + TAPROOT_CONTROL_NODE_SIZE * TAPROOT_CONTROL_MAX_NODE_COUNT;

extern const CHashWriter HASHER_TAPSIGHASH; //!< Hasher with tag "TapSighash" pre-fed to it.
extern const CHashWriter HASHER_TAPLEAF;    //!< Hasher with tag "TapLeaf" pre-fed to it.
extern const CHashWriter HASHER_TAPBRANCH;  //!< Hasher with tag "TapBranch" pre-fed to it.

template <class T>
uint256 SignatureHash(const CScript& scriptCode, const T& txTo, unsigned int nIn, int nHashType, const CAmount& amount, SigVersion sigversion, const PrecomputedTransactionData* cache = nullptr);

class BaseSignatureChecker
{
public:
    virtual bool CheckECDSASignature(const std::vector<unsigned char>& scriptSig, const std::vector<unsigned char>& vchPubKey, const CScript& scriptCode, SigVersion sigversion) const
    {
        return false;
    }

    virtual bool CheckSchnorrSignature(Span<const unsigned char> sig, Span<const unsigned char> pubkey, SigVersion sigversion, ScriptExecutionData& execdata, ScriptError* serror = nullptr) const
    {
        return false;
    }

    virtual bool CheckLockTime(const CScriptNum& nLockTime) const
    {
         return false;
    }

    virtual bool CheckSequence(const CScriptNum& nSequence) const
    {
         return false;
    }

    virtual ~BaseSignatureChecker() {}
};

/** Enum to specify what *TransactionSignatureChecker's behavior should be
 *  when dealing with missing transaction data.
 */
enum class MissingDataBehavior
{
    ASSERT_FAIL,  //!< Abort execution through assertion failure (for consensus code)
    FAIL,         //!< Just act as if the signature was invalid
};

template<typename T>
bool SignatureHashSchnorr(uint256& hash_out, ScriptExecutionData& execdata, const T& tx_to, uint32_t in_pos, uint8_t hash_type, SigVersion sigversion, const PrecomputedTransactionData& cache, MissingDataBehavior mdb);

template <class T>
class GenericTransactionSignatureChecker : public BaseSignatureChecker
{
private:
    const T* txTo;
    const MissingDataBehavior m_mdb;
    unsigned int nIn;
    const CAmount amount;
    const PrecomputedTransactionData* txdata;

protected:
    virtual bool VerifyECDSASignature(const std::vector<unsigned char>& vchSig, const CPubKey& vchPubKey, const uint256& sighash) const;
    virtual bool VerifySchnorrSignature(Span<const unsigned char> sig, const XOnlyPubKey& pubkey, const uint256& sighash) const;

public:
    GenericTransactionSignatureChecker(const T* txToIn, unsigned int nInIn, const CAmount& amountIn, MissingDataBehavior mdb) : txTo(txToIn), m_mdb(mdb), nIn(nInIn), amount(amountIn), txdata(nullptr) {}
    GenericTransactionSignatureChecker(const T* txToIn, unsigned int nInIn, const CAmount& amountIn, const PrecomputedTransactionData& txdataIn, MissingDataBehavior mdb) : txTo(txToIn), m_mdb(mdb), nIn(nInIn), amount(amountIn), txdata(&txdataIn) {}
    bool CheckECDSASignature(const std::vector<unsigned char>& scriptSig, const std::vector<unsigned char>& vchPubKey, const CScript& scriptCode, SigVersion sigversion) const override;
    bool CheckSchnorrSignature(Span<const unsigned char> sig, Span<const unsigned char> pubkey, SigVersion sigversion, ScriptExecutionData& execdata, ScriptError* serror = nullptr) const override;
    bool CheckLockTime(const CScriptNum& nLockTime) const override;
    bool CheckSequence(const CScriptNum& nSequence) const override;
};

using TransactionSignatureChecker = GenericTransactionSignatureChecker<CTransaction>;
using MutableTransactionSignatureChecker = GenericTransactionSignatureChecker<CMutableTransaction>;

class DeferringSignatureChecker : public BaseSignatureChecker
{
protected:
    BaseSignatureChecker& m_checker;

public:
    DeferringSignatureChecker(BaseSignatureChecker& checker) : m_checker(checker) {}

    bool CheckECDSASignature(const std::vector<unsigned char>& scriptSig, const std::vector<unsigned char>& vchPubKey, const CScript& scriptCode, SigVersion sigversion) const override
    {
        return m_checker.CheckECDSASignature(scriptSig, vchPubKey, scriptCode, sigversion);
    }

<<<<<<< HEAD
    bool CheckSchnorrSignature(Span<const unsigned char> sig, Span<const unsigned char> pubkey, SigVersion sigversion, const ScriptExecutionData& execdata, ScriptError* serror = nullptr) const override
=======
    bool CheckSchnorrSignature(Span<const unsigned char> sig, Span<const unsigned char> pubkey, SigVersion sigversion, ScriptExecutionData& execdata, ScriptError* serror = nullptr) const override
>>>>>>> f6a356d2
    {
        return m_checker.CheckSchnorrSignature(sig, pubkey, sigversion, execdata, serror);
    }

    bool CheckLockTime(const CScriptNum& nLockTime) const override
    {
        return m_checker.CheckLockTime(nLockTime);
    }
    bool CheckSequence(const CScriptNum& nSequence) const override
    {
        return m_checker.CheckSequence(nSequence);
    }
};

<<<<<<< HEAD
=======
/** Compute the BIP341 tapleaf hash from leaf version & script. */
uint256 ComputeTapleafHash(uint8_t leaf_version, const CScript& script);
/** Compute the BIP341 taproot script tree Merkle root from control block and leaf hash.
 *  Requires control block to have valid length (33 + k*32, with k in {0,1,..,128}). */
uint256 ComputeTaprootMerkleRoot(Span<const unsigned char> control, const uint256& tapleaf_hash);

>>>>>>> f6a356d2
bool EvalScript(std::vector<std::vector<unsigned char> >& stack, const CScript& script, unsigned int flags, const BaseSignatureChecker& checker, SigVersion sigversion, ScriptExecutionData& execdata, ScriptError* error = nullptr);
bool EvalScript(std::vector<std::vector<unsigned char> >& stack, const CScript& script, unsigned int flags, const BaseSignatureChecker& checker, SigVersion sigversion, ScriptError* error = nullptr);
bool VerifyScript(const CScript& scriptSig, const CScript& scriptPubKey, const CScriptWitness* witness, unsigned int flags, const BaseSignatureChecker& checker, ScriptError* serror = nullptr);

size_t CountWitnessSigOps(const CScript& scriptSig, const CScript& scriptPubKey, const CScriptWitness* witness, unsigned int flags);

bool CheckMinimalPush(const std::vector<unsigned char>& data, opcodetype opcode);

int FindAndDelete(CScript& script, const CScript& b);

#endif // BITCOIN_SCRIPT_INTERPRETER_H<|MERGE_RESOLUTION|>--- conflicted
+++ resolved
@@ -317,11 +317,7 @@
         return m_checker.CheckECDSASignature(scriptSig, vchPubKey, scriptCode, sigversion);
     }
 
-<<<<<<< HEAD
-    bool CheckSchnorrSignature(Span<const unsigned char> sig, Span<const unsigned char> pubkey, SigVersion sigversion, const ScriptExecutionData& execdata, ScriptError* serror = nullptr) const override
-=======
     bool CheckSchnorrSignature(Span<const unsigned char> sig, Span<const unsigned char> pubkey, SigVersion sigversion, ScriptExecutionData& execdata, ScriptError* serror = nullptr) const override
->>>>>>> f6a356d2
     {
         return m_checker.CheckSchnorrSignature(sig, pubkey, sigversion, execdata, serror);
     }
@@ -336,15 +332,12 @@
     }
 };
 
-<<<<<<< HEAD
-=======
 /** Compute the BIP341 tapleaf hash from leaf version & script. */
 uint256 ComputeTapleafHash(uint8_t leaf_version, const CScript& script);
 /** Compute the BIP341 taproot script tree Merkle root from control block and leaf hash.
  *  Requires control block to have valid length (33 + k*32, with k in {0,1,..,128}). */
 uint256 ComputeTaprootMerkleRoot(Span<const unsigned char> control, const uint256& tapleaf_hash);
 
->>>>>>> f6a356d2
 bool EvalScript(std::vector<std::vector<unsigned char> >& stack, const CScript& script, unsigned int flags, const BaseSignatureChecker& checker, SigVersion sigversion, ScriptExecutionData& execdata, ScriptError* error = nullptr);
 bool EvalScript(std::vector<std::vector<unsigned char> >& stack, const CScript& script, unsigned int flags, const BaseSignatureChecker& checker, SigVersion sigversion, ScriptError* error = nullptr);
 bool VerifyScript(const CScript& scriptSig, const CScript& scriptPubKey, const CScriptWitness* witness, unsigned int flags, const BaseSignatureChecker& checker, ScriptError* serror = nullptr);
