--- conflicted
+++ resolved
@@ -46,7 +46,6 @@
         { MSC_TYPE_GRANT_PROPERTY_TOKENS,     MP_TX_PKT_V0,  false,   MSC_MANUALSP_BLOCK },
         { MSC_TYPE_REVOKE_PROPERTY_TOKENS,    MP_TX_PKT_V0,  false,   MSC_MANUALSP_BLOCK },
         { MSC_TYPE_CHANGE_ISSUER_ADDRESS,     MP_TX_PKT_V0,  false,   MSC_MANUALSP_BLOCK },
-<<<<<<< HEAD
 
         { MSC_TYPE_SEND_TO_OWNERS,            MP_TX_PKT_V0,  false,   MSC_STO_BLOCK      },
 
@@ -78,39 +77,6 @@
  */
 std::vector<ConsensusCheckpoint> CMainConsensusParams::GetCheckpoints() const
 {
-=======
-
-        { MSC_TYPE_SEND_TO_OWNERS,            MP_TX_PKT_V0,  false,   MSC_STO_BLOCK      },
-
-        { MSC_TYPE_METADEX_TRADE,             MP_TX_PKT_V0,  false,   MSC_METADEX_BLOCK  },
-        { MSC_TYPE_METADEX_CANCEL_PRICE,      MP_TX_PKT_V0,  false,   MSC_METADEX_BLOCK  },
-        { MSC_TYPE_METADEX_CANCEL_PAIR,       MP_TX_PKT_V0,  false,   MSC_METADEX_BLOCK  },
-        { MSC_TYPE_METADEX_CANCEL_ECOSYSTEM,  MP_TX_PKT_V0,  true,    MSC_METADEX_BLOCK  },
-
-        { MSC_TYPE_OFFER_ACCEPT_A_BET,        MP_TX_PKT_V0,  false,   MSC_BET_BLOCK      },
-    };
-
-    const size_t nSize = sizeof(vTxRestrictions) / sizeof(vTxRestrictions[0]);
-
-    return std::vector<TransactionRestriction>(vTxRestrictions, vTxRestrictions + nSize);
-}
-
-/**
- * Returns an empty vector of consensus checkpoints.
- *
- * This method should be overwriten by the child classes, if needed.
- */
-std::vector<ConsensusCheckpoint> CConsensusParams::GetCheckpoints() const
-{
-    return std::vector<ConsensusCheckpoint>();
-}
-
-/**
- * Returns consensus checkpoints for mainnet, used to verify transaction processing.
- */
-std::vector<ConsensusCheckpoint> CMainConsensusParams::GetCheckpoints() const
-{
->>>>>>> e29a6e79
     // block height, block hash and consensus hash
     const ConsensusCheckpoint vCheckpoints[] = {
         {      0, uint256("000000000019d6689c085ae165831e934ff763ae46a2a6c172b3f1b60a8ce26f"),
@@ -194,11 +160,7 @@
     MSC_SP_BLOCK = 0;
     MSC_MANUALSP_BLOCK = 0;
     MSC_STO_BLOCK = 0;
-<<<<<<< HEAD
     MSC_METADEX_BLOCK = 999999;
-=======
-    MSC_METADEX_BLOCK = 0;
->>>>>>> e29a6e79
     MSC_BET_BLOCK = 999999;
 }
 
@@ -318,7 +280,6 @@
 }
 
 /**
-<<<<<<< HEAD
  * Activates a feature at a specific blockheight, authorization has already been validated
  *
  * Note: Feature activations are consensus breaking.  It is not permitted to activate a feature within
@@ -360,13 +321,9 @@
 /**
  * Checks, if the transaction type and version is supported and enabled.
  *
-=======
- * Checks, if the transaction type and version is supported and enabled.
- *
  * In the test ecosystem, transactions, which are known to the client are allowed
  * without height restriction.
  *
->>>>>>> e29a6e79
  * Certain transactions use a property identifier of 0 (= BTC) as wildcard, which
  * must explicitly be allowed.
  */
@@ -384,20 +341,13 @@
         if (OMNI_PROPERTY_BTC == txProperty && !entry.allowWildcard) {
             continue;
         }
-<<<<<<< HEAD
-        if (txBlock >= entry.activationBlock) {
-            return true;
-        }
-=======
         // transactions are not restricted in the test ecosystem
         if (isTestEcosystemProperty(txProperty)) {
             return true;
         }
-
         if (txBlock >= entry.activationBlock) {
             return true;
         }
->>>>>>> e29a6e79
     }
 
     return false;
