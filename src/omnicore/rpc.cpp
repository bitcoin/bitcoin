// RPC calls

#include "omnicore/rpc.h"

#include "omnicore/convert.h"
#include "omnicore/createpayload.h"
#include "omnicore/dex.h"
#include "omnicore/errors.h"
#include "omnicore/log.h"
#include "omnicore/mdex.h"
#include "omnicore/notifications.h"
#include "omnicore/omnicore.h"
#include "omnicore/parse_string.h"
#include "omnicore/rpcrequirements.h"
#include "omnicore/rpctx.h"
#include "omnicore/rpctxobject.h"
#include "omnicore/rpcvalues.h"
#include "omnicore/sp.h"
#include "omnicore/tally.h"
#include "omnicore/tx.h"
#include "omnicore/version.h"

#include "amount.h"
#include "init.h"
#include "main.h"
#include "primitives/block.h"
#include "primitives/transaction.h"
#include "rpcserver.h"
#include "tinyformat.h"
#include "uint256.h"
#include "utilstrencodings.h"
#include "wallet.h"

#include <boost/algorithm/string.hpp>
#include <boost/exception/to_string.hpp>
#include <boost/lexical_cast.hpp>

#include "json/json_spirit_value.h"

#include <stdint.h>

#include <map>
#include <stdexcept>
#include <string>

using boost::algorithm::token_compress_on;
using boost::to_string;

using std::map;
using std::runtime_error;
using std::string;
using std::vector;

using namespace json_spirit;
using namespace mastercore;


void PropertyToJSON(const CMPSPInfo::Entry& sProperty, Object& property_obj)
{
    property_obj.push_back(Pair("name", sProperty.name));
    property_obj.push_back(Pair("category", sProperty.category));
    property_obj.push_back(Pair("subcategory", sProperty.subcategory));
    property_obj.push_back(Pair("data", sProperty.data));
    property_obj.push_back(Pair("url", sProperty.url));
    property_obj.push_back(Pair("divisible", sProperty.isDivisible()));
}

void MetaDexObjectToJSON(const CMPMetaDEx& obj, Object& metadex_obj)
{
    bool propertyIdForSaleIsDivisible = isPropertyDivisible(obj.getProperty());
    bool propertyIdDesiredIsDivisible = isPropertyDivisible(obj.getDesProperty());
    // add data to JSON object
    metadex_obj.push_back(Pair("address", obj.getAddr()));
    metadex_obj.push_back(Pair("txid", obj.getHash().GetHex()));
    if (obj.getAction() == 4) metadex_obj.push_back(Pair("ecosystem", isTestEcosystemProperty(obj.getProperty()) ? "Test" : "Main"));
    metadex_obj.push_back(Pair("propertyidforsale", (uint64_t) obj.getProperty()));
    metadex_obj.push_back(Pair("propertyidforsaleisdivisible", propertyIdForSaleIsDivisible));
    metadex_obj.push_back(Pair("amountforsale", FormatMP(obj.getProperty(), obj.getAmountForSale())));
    metadex_obj.push_back(Pair("amountremaining", FormatMP(obj.getProperty(), obj.getAmountRemaining())));
    metadex_obj.push_back(Pair("propertyiddesired", (uint64_t) obj.getDesProperty()));
    metadex_obj.push_back(Pair("propertyiddesiredisdivisible", propertyIdDesiredIsDivisible));
    metadex_obj.push_back(Pair("amountdesired", FormatMP(obj.getDesProperty(), obj.getAmountDesired())));
    metadex_obj.push_back(Pair("amounttofill", FormatMP(obj.getDesProperty(), obj.getAmountToFill())));
    metadex_obj.push_back(Pair("action", (int) obj.getAction()));
    metadex_obj.push_back(Pair("block", obj.getBlock()));
    metadex_obj.push_back(Pair("blocktime", obj.getBlockTime()));
}

void MetaDexObjectsToJSON(std::vector<CMPMetaDEx>& vMetaDexObjs, Array& response)
{
    MetaDEx_compare compareByHeight;
    
    // sorts metadex objects based on block height and position in block
    std::sort (vMetaDexObjs.begin(), vMetaDexObjs.end(), compareByHeight);

    for (std::vector<CMPMetaDEx>::const_iterator it = vMetaDexObjs.begin(); it != vMetaDexObjs.end(); ++it) {
        Object metadex_obj;
        MetaDexObjectToJSON(*it, metadex_obj);

        response.push_back(metadex_obj);
    }
}

void BalanceToJSON(const std::string& address, uint32_t property, Object& balance_obj, bool divisible)
{
    // confirmed balance minus unconfirmed, spent amounts
    int64_t nAvailable = getUserAvailableMPbalance(address, property);

    int64_t nReserved = 0;
    nReserved += getMPbalance(address, property, ACCEPT_RESERVE);
    nReserved += getMPbalance(address, property, METADEX_RESERVE);
    nReserved += getMPbalance(address, property, SELLOFFER_RESERVE);

    if (divisible) {
        balance_obj.push_back(Pair("balance", FormatDivisibleMP(nAvailable)));
        balance_obj.push_back(Pair("reserved", FormatDivisibleMP(nReserved)));
    } else {
        balance_obj.push_back(Pair("balance", FormatIndivisibleMP(nAvailable)));
        balance_obj.push_back(Pair("reserved", FormatIndivisibleMP(nReserved)));
    }
}

// determine whether to automatically commit transactions
Value setautocommit_OMNI(const Array& params, bool fHelp)
{
    if (fHelp || params.size() != 1)
        throw runtime_error(
            "setautocommit flag\n"
            "\nSets the global flag that determines whether transactions are automatically committed and broadcast.\n"
            "\nArguments:\n"
            "1. flag    (boolean, required) the flag\n"
            "\nResult:\n"
            "(boolean) the new flag status\n"
            "\nExamples:\n"
            + HelpExampleCli("setautocommit", "false")
            + HelpExampleRpc("setautocommit", "false")
        );

    LOCK(cs_tally);

    autoCommit = params[0].get_bool();
    return autoCommit;
}

// display the tally map & the offer/accept list(s)
Value mscrpc(const Array& params, bool fHelp)
{
    int extra = 0;
    int extra2 = 0, extra3 = 0;

    if (fHelp || params.size() > 3)
        throw runtime_error(
            "mscrpc\n"
            "\nReturns the number of blocks in the longest block chain.\n"
            "\nResult:\n"
            "n    (numeric) The current block count\n"
            "\nExamples:\n"
            + HelpExampleCli("mscrpc", "")
            + HelpExampleRpc("mscrpc", "")
        );

    if (0 < params.size()) extra = atoi(params[0].get_str());
    if (1 < params.size()) extra2 = atoi(params[1].get_str());
    if (2 < params.size()) extra3 = atoi(params[2].get_str());

    PrintToConsole("%s(extra=%d,extra2=%d,extra3=%d)\n", __FUNCTION__, extra, extra2, extra3);

    bool bDivisible = isPropertyDivisible(extra2);

    // various extra tests
    switch (extra) {
        case 0:
        {
            LOCK(cs_tally);
            int64_t total = 0;
            // display all balances
            for (std::map<std::string, CMPTally>::iterator my_it = mp_tally_map.begin(); my_it != mp_tally_map.end(); ++my_it) {
                PrintToConsole("%34s => ", my_it->first);
                total += (my_it->second).print(extra2, bDivisible);
            }
            PrintToConsole("total for property %d  = %X is %s\n", extra2, extra2, FormatDivisibleMP(total));
            break;
        }
        case 1:
        {
            LOCK(cs_tally);
            // display the whole CMPTxList (leveldb)
            p_txlistdb->printAll();
            p_txlistdb->printStats();
            break;
        }
        case 2:
        {
            LOCK(cs_tally);
            // display smart properties
            _my_sps->printAll();
            break;
        }
        case 3:
        {
            LOCK(cs_tally);
            uint32_t id = 0;
            // for each address display all currencies it holds
            for (std::map<std::string, CMPTally>::iterator my_it = mp_tally_map.begin(); my_it != mp_tally_map.end(); ++my_it) {
                PrintToConsole("%34s => ", my_it->first);
                (my_it->second).print(extra2);
                (my_it->second).init();
                while (0 != (id = (my_it->second).next())) {
                    PrintToConsole("Id: %u=0x%X ", id, id);
                }
                PrintToConsole("\n");
            }
            break;
        }
        case 4:
        {
            LOCK(cs_tally);
            for (CrowdMap::const_iterator it = my_crowds.begin(); it != my_crowds.end(); ++it) {
                (it->second).print(it->first);
            }
            break;
        }
        case 5:
        {
            LOCK(cs_tally);
            PrintToConsole("isMPinBlockRange(%d,%d)=%s\n", extra2, extra3, isMPinBlockRange(extra2, extra3, false) ? "YES" : "NO");
            break;
        }
        case 6:
        {
            LOCK(cs_tally);
            MetaDEx_debug_print(true, true);
            break;
        }
        case 7:
        {
            LOCK(cs_tally);
            // display the whole CMPTradeList (leveldb)
            t_tradelistdb->printAll();
            t_tradelistdb->printStats();
            break;
        }
        case 8:
        {
            LOCK(cs_tally);
            // display the STO receive list
            s_stolistdb->printAll();
            s_stolistdb->printStats();
            break;
        }
        case 9:
        {
            PrintToConsole("Locking cs_tally for %d milliseconds..\n", extra2);
            LOCK(cs_tally);
            MilliSleep(extra2);
            PrintToConsole("Unlocking cs_tally now\n");
            break;
        }
        case 10:
        {
            PrintToConsole("Locking cs_main for %d milliseconds..\n", extra2);
            LOCK(cs_main);
            MilliSleep(extra2);
            PrintToConsole("Unlocking cs_main now\n");
            break;
        }
        case 11:
        {
            PrintToConsole("Locking pwalletMain->cs_wallet for %d milliseconds..\n", extra2);
            LOCK(pwalletMain->cs_wallet);
            MilliSleep(extra2);
            PrintToConsole("Unlocking pwalletMain->cs_wallet now\n");
            break;
        }
        default:
            break;
    }

    return GetHeight();
}

// display an MP balance via RPC
Value getbalance_MP(const Array& params, bool fHelp)
{
    if (fHelp || params.size() != 2)
        throw runtime_error(
            "getbalance_MP \"address\" propertyid\n"
            "\nReturns the token balance for a given address and property.\n"
            "\nArguments:\n"
            "1. address           (string, required) the address\n"
            "2. propertyid        (number, required) the property identifier\n"
            "\nResult:\n"
            "{\n"
            "  \"balance\" : \"x.xxxxxxxx\",   (string) the available balance of the address\n"
            "  \"reserved\" : \"x.xxxxxxxx\"   (string) the amount reserved by sell offers and accepts\n"
            "}\n"
            "\nExamples:\n"
            + HelpExampleCli("getbalance_MP", "\"1EXoDusjGwvnjZUyKkxZ4UHEf77z6A5S4P\" 1")
            + HelpExampleRpc("getbalance_MP", "\"1EXoDusjGwvnjZUyKkxZ4UHEf77z6A5S4P\", 1")
        );

    std::string address = ParseAddress(params[0]);
    uint32_t propertyId = ParsePropertyId(params[1]);

    RequireExistingProperty(propertyId);

    Object balanceObj;
    BalanceToJSON(address, propertyId, balanceObj, isPropertyDivisible(propertyId));

    return balanceObj;
}

Value sendrawtx_MP(const Array& params, bool fHelp)
{
    if (fHelp || params.size() < 2 || params.size() > 5)
        throw runtime_error(
            "sendrawtx_MP \"fromaddress\" \"rawtransaction\" ( \"referenceaddress\" \"redeemaddress\" \"referenceamount\" )\n"
            "\nBroadcasts a raw Omni Layer transaction.\n"
            "\nArguments:\n"
            "1. fromaddress       (string, required) the address to send from\n"
            "2. rawtransaction    (string, required) the hex-encoded raw transaction\n"
            "3. referenceaddress  (string, optional) a reference address (empty by default)\n"
            "4. redeemaddress     (string, optional) an address that can spent the transaction dust (sender by default)\n"
            "5. referenceamount   (string, optional) a bitcoin amount that is sent to the receiver (minimal by default)\n"
            "\nResult:\n"
            "\"hash\"               (string) The hex-encoded transaction hash\n"
            "\nExamples:\n"
            + HelpExampleCli("sendrawtx_MP", "\"1MCHESTptvd2LnNp7wmr2sGTpRomteAkq8\" \"000000000000000100000000017d7840\" \"1EqTta1Rt8ixAA32DuC29oukbsSWU62qAV\"")
            + HelpExampleRpc("sendrawtx_MP", "\"1MCHESTptvd2LnNp7wmr2sGTpRomteAkq8\", \"000000000000000100000000017d7840\", \"1EqTta1Rt8ixAA32DuC29oukbsSWU62qAV\"")
        );

    std::string fromAddress = ParseAddress(params[0]);
    std::vector<unsigned char> data = ParseHexV(params[1], "raw transaction");
    std::string toAddress = (params.size() > 2 && !ParseText(params[2]).empty()) ? ParseAddress(params[2]): "";
    std::string redeemAddress = (params.size() > 3 && !ParseText(params[3]).empty()) ? ParseAddress(params[3]): "";
    int64_t referenceAmount = (params.size() > 4) ? ParseAmount(params[4], true): 0;

    //some sanity checking of the data supplied?
    uint256 newTX;
    std::string rawHex;
    int result = ClassAgnosticWalletTXBuilder(fromAddress, toAddress, redeemAddress, referenceAmount, data, newTX, rawHex, autoCommit);

    // check error and return the txid (or raw hex depending on autocommit)
    if (result != 0) {
        throw JSONRPCError(result, error_str(result));
    } else {
        if (!autoCommit) {
            return rawHex;
        } else {
            return newTX.GetHex();
        }
    }
}

Value getallbalancesforid_MP(const Array& params, bool fHelp)
{
    if (fHelp || params.size() != 1)
        throw runtime_error(
            "getallbalancesforid_MP propertyid\n"
            "\nReturns a list of token balances for a given currency or property identifier.\n"
            "\nArguments:\n"
            "1. propertyid        (number, required) the property identifier\n"
            "\nResult:\n"
            "[                             (array of JSON objects)\n"
            "  {\n"
            "    \"address\" : \"address\",      (string) the address\n"
            "    \"balance\" : \"x.xxxxxxxx\",   (string) the available balance of the address\n"
            "    \"reserved\" : \"x.xxxxxxxx\"   (string) the amount reserved by sell offers and accepts\n"
            "  },\n"
            "  ...\n"
            "]\n"
            "\nExamples:\n"
            + HelpExampleCli("getallbalancesforid_MP", "1")
            + HelpExampleRpc("getallbalancesforid_MP", "1")
        );

    uint32_t propertyId = ParsePropertyId(params[0]);

    RequireExistingProperty(propertyId);

    Array response;
    bool isDivisible = isPropertyDivisible(propertyId); // we want to check this BEFORE the loop

    LOCK(cs_tally);

    for (std::map<std::string, CMPTally>::iterator it = mp_tally_map.begin(); it != mp_tally_map.end(); ++it) {
        uint32_t id = 0;
        bool includeAddress = false;
        std::string address = it->first;
        (it->second).init();
        while (0 != (id = (it->second).next())) {
            if (id == propertyId) {
                includeAddress = true;
                break;
            }
        }
        if (!includeAddress) {
            continue; // ignore this address, has never transacted in this propertyId
        }
        Object balanceObj;
        balanceObj.push_back(Pair("address", address));
        BalanceToJSON(address, propertyId, balanceObj, isDivisible);

        response.push_back(balanceObj);
    }

    return response;
}

Value getallbalancesforaddress_MP(const Array& params, bool fHelp)
{
    if (fHelp || params.size() != 1)
        throw runtime_error(
            "getallbalancesforaddress_MP \"address\"\n"
            "\nReturns a list of all token balances for a given address.\n"
            "\nArguments:\n"
            "1. address           (string, required) the address\n"
            "\nResult:\n"
            "[                             (array of JSON objects)\n"
            "  {\n"
            "    \"propertyid\" : x,           (number) the property identifier\n"
            "    \"balance\" : \"x.xxxxxxxx\",   (string) the available balance of the address\n"
            "    \"reserved\" : \"x.xxxxxxxx\"   (string) the amount reserved by sell offers and accepts\n"
            "  },\n"
            "  ...\n"
            "]\n"
            "\nExamples:\n"
            + HelpExampleCli("getallbalancesforaddress_MP", "1EXoDusjGwvnjZUyKkxZ4UHEf77z6A5S4P")
            + HelpExampleRpc("getallbalancesforaddress_MP", "1EXoDusjGwvnjZUyKkxZ4UHEf77z6A5S4P")
        );

    std::string address = ParseAddress(params[0]);

    Array response;

    LOCK(cs_tally);

    CMPTally* addressTally = getTally(address);

    if (NULL == addressTally) { // addressTally object does not exist
        throw JSONRPCError(RPC_INVALID_PARAMETER, "Address not found");
    }

    addressTally->init();

    uint32_t propertyId = 0;
    while (0 != (propertyId = addressTally->next())) {
        Object balanceObj;
        balanceObj.push_back(Pair("propertyid", (uint64_t) propertyId));
        BalanceToJSON(address, propertyId, balanceObj, isPropertyDivisible(propertyId));

        response.push_back(balanceObj);
    }

    return response;
}

Value getproperty_MP(const Array& params, bool fHelp)
{
    if (fHelp || params.size() != 1)
        throw runtime_error(
            "getproperty_MP propertyid\n"
            "\nReturns details for a property identifier.\n"
            "\nArguments:\n"
            "1. propertyid        (number, required) the property identifier\n"
            "\nResult:\n"
            "{\n"
            "  \"name\" : \"PropertyName\",     (string) the property name\n"
            "  \"category\" : \"PropertyCategory\",     (string) the property category\n"
            "  \"subcategory\" : \"PropertySubCategory\",     (string) the property subcategory\n"
            "  \"data\" : \"PropertyData\",     (string) the property data\n"
            "  \"url\" : \"PropertyURL\",     (string) the property URL\n"
            "  \"divisible\" : false,     (boolean) whether the property is divisible\n"
            "  \"issuer\" : \"1Address\",     (string) the property issuer address\n"
            "  \"issueancetype\" : \"Fixed\",     (string) the property method of issuance\n"
            "  \"totaltokens\" : x     (string) the total number of tokens in existence\n"
            "}\n"
            "\nExamples\n"
            + HelpExampleCli("getproperty_MP", "3")
            + HelpExampleRpc("getproperty_MP", "3")
        );

    uint32_t propertyId = ParsePropertyId(params[0]);

    RequireExistingProperty(propertyId);

    CMPSPInfo::Entry sp;
    {
        LOCK(cs_tally);
        if (!_my_sps->getSP(propertyId, sp)) {
            throw JSONRPCError(RPC_INVALID_PARAMETER, "Property identifier does not exist");
        }
    }
    int64_t nTotalTokens = getTotalTokens(propertyId);
    std::string strCreationHash = sp.txid.GetHex();
    std::string strTotalTokens = FormatMP(propertyId, nTotalTokens);

    Object response;
    response.push_back(Pair("propertyid", (uint64_t) propertyId));
    PropertyToJSON(sp, response); // name, category, subcategory, data, url, divisible
    response.push_back(Pair("issuer", sp.issuer));
    response.push_back(Pair("creationtxid", strCreationHash));
    response.push_back(Pair("fixedissuance", sp.fixed));
    response.push_back(Pair("totaltokens", strTotalTokens));

    return response;
}

Value listproperties_MP(const Array& params, bool fHelp)
{
    if (fHelp)
        throw runtime_error(
            "listproperties_MP\n"
            "\nLists all smart properties.\n"
            "\nResult:\n"
            "{\n"
            "  \"name\" : \"PropertyName\",     (string) the property name\n"
            "  \"category\" : \"PropertyCategory\",     (string) the property category\n"
            "  \"subcategory\" : \"PropertySubCategory\",     (string) the property subcategory\n"
            "  \"data\" : \"PropertyData\",     (string) the property data\n"
            "  \"url\" : \"PropertyURL\",     (string) the property URL\n"
            "  \"divisible\" : false,     (boolean) whether the property is divisible\n"
            "}\n"
            "\nExamples\n"
            + HelpExampleCli("listproperties_MP", "")
            + HelpExampleRpc("listproperties_MP", "")
        );

    Array response;

    LOCK(cs_tally);

    uint32_t nextSPID = _my_sps->peekNextSPID(1);
    for (uint32_t propertyId = 1; propertyId < nextSPID; propertyId++) {
        CMPSPInfo::Entry sp;
        if (_my_sps->getSP(propertyId, sp)) {
            Object propertyObj;
            propertyObj.push_back(Pair("propertyid", (uint64_t) propertyId));
            PropertyToJSON(sp, propertyObj); // name, category, subcategory, data, url, divisible

            response.push_back(propertyObj);
        }
    }

    uint32_t nextTestSPID = _my_sps->peekNextSPID(2);
    for (uint32_t propertyId = TEST_ECO_PROPERTY_1; propertyId < nextTestSPID; propertyId++) {
        CMPSPInfo::Entry sp;
        if (_my_sps->getSP(propertyId, sp)) {
            Object propertyObj;
            propertyObj.push_back(Pair("propertyid", (uint64_t) propertyId));
            PropertyToJSON(sp, propertyObj); // name, category, subcategory, data, url, divisible

            response.push_back(propertyObj);
        }
    }

    return response;
}

Value getcrowdsale_MP(const Array& params, bool fHelp)
{
    if (fHelp || params.size() < 1 )
        throw runtime_error(
            "getcrowdsale_MP propertyid\n"
            "\nGet information about a crowdsale for a property identifier.\n"
            "\nArguments:\n"
            "1. propertyid        (number, required) the property identifier\n"
            "\nResult:\n"
            "{\n"
            "  \"name\" : \"PropertyName\",     (string) the property name\n"
            "  \"active\" : false,     (boolean) whether the crowdsale is active\n"
            "  \"issuer\" : \"1Address\",     (string) the issuer address\n"
            "  \"creationtxid\" : \"txid\",     (string) the transaction that created the crowdsale\n"
            "  \"propertyiddesired\" : x,     (number) the property identifier desired\n"
            "  \"tokensperunit\" : x,     (number) the number of tokens awarded per unit\n"
            "  \"earlybonus\" : x,     (number) the percentage per week early bonus applied\n"
            "  \"percenttoissuer\" : x,     (number) the percentage awarded to the issuer\n"
            "  \"starttime\" : xxx,     (number) the start time of the crowdsale\n"
            "  \"deadline\" : xxx,     (number) the time the crowdsale will automatically end\n"
            "  \"closedearly\" : false,     (boolean) whether the crowdsale was ended early\n"
            "  \"maxtokens\" : false,     (boolean) whether the crowdsale was ended early due to maxing the token count\n"
            "  \"endedtime\" : xxx,     (number) the time the crowdsale ended\n"
            "  \"closetx\" : \"txid\",     (string) the transaction that closed the crowdsale\n"
            "}\n"
            "\nExamples\n"
            + HelpExampleCli("getcrowdsale_MP", "3")
            + HelpExampleRpc("getcrowdsale_MP", "3")
        );

    uint32_t propertyId = ParsePropertyId(params[0]);

    RequireExistingProperty(propertyId);
    RequireCrowdsale(propertyId);

    CMPSPInfo::Entry sp;
    {
        LOCK(cs_tally);
        if (!_my_sps->getSP(propertyId, sp)) {
            throw JSONRPCError(RPC_INVALID_PARAMETER, "Property identifier does not exist");
        }
    }

    bool showVerbose = false;
    if (params.size() > 1) showVerbose = params[1].get_bool();

    const uint256& creationHash = sp.txid;

    CTransaction tx;
    uint256 hashBlock;
    if (!GetTransaction(creationHash, tx, hashBlock, true)) {
        throw JSONRPCError(RPC_INVALID_ADDRESS_OR_KEY, "No information available about transaction");
    }

    Object response;
    bool active = isCrowdsaleActive(propertyId);
    std::map<uint256, std::vector<int64_t> > database;

    if (active) {
        bool crowdFound = false;

        LOCK(cs_tally);

        for (CrowdMap::const_iterator it = my_crowds.begin(); it != my_crowds.end(); ++it) {
            const CMPCrowd& crowd = it->second;
            if (propertyId == crowd.getPropertyId()) {
                crowdFound = true;
                database = crowd.getDatabase();
            }
        }
        if (!crowdFound) {
            throw JSONRPCError(RPC_INTERNAL_ERROR, "Crowdsale is flagged active but cannot be retrieved");
        }
    } else {
        database = sp.historicalData;
    }

    int64_t amountRaised = 0;
    int64_t tokensIssued = getTotalTokens(propertyId);
    const std::string& txidClosed = sp.txid_close.GetHex();

    int64_t startTime = -1;
    if (0 != hashBlock && GetBlockIndex(hashBlock)) {
        startTime = GetBlockIndex(hashBlock)->nTime;
    }

    Array participanttxs;
    std::map<uint256, std::vector<int64_t> >::const_iterator it;
    for (it = database.begin(); it != database.end(); it++) {
        Object participanttx;

        const std::string& txid = it->first.GetHex();
        int64_t userTokens = it->second.at(2);
        int64_t issuerTokens = it->second.at(3);
        int64_t amountSent = it->second.at(0);

        amountRaised += amountSent;
        participanttx.push_back(Pair("txid", txid));
        participanttx.push_back(Pair("amountsent", FormatMP(sp.property_desired, amountSent)));
        participanttx.push_back(Pair("participanttokens", FormatMP(propertyId, userTokens)));
        participanttx.push_back(Pair("issuertokens", FormatMP(propertyId, issuerTokens)));
        participanttxs.push_back(participanttx);
    }

    response.push_back(Pair("name", sp.name));
    response.push_back(Pair("active", active));
    response.push_back(Pair("issuer", sp.issuer));
    response.push_back(Pair("propertyiddesired", (uint64_t) sp.property_desired));
    response.push_back(Pair("tokensperunit", FormatMP(propertyId, sp.num_tokens)));
    response.push_back(Pair("earlybonus", sp.early_bird));
    response.push_back(Pair("percenttoissuer", sp.percentage));
    response.push_back(Pair("starttime", startTime));
    response.push_back(Pair("deadline", sp.deadline));
    response.push_back(Pair("amountraised", FormatMP(sp.property_desired, amountRaised)));
    response.push_back(Pair("tokensissued", FormatMP(propertyId, tokensIssued)));
    response.push_back(Pair("addedissuertokens", FormatMP(propertyId, sp.missedTokens)));

    // TODO: return fields every time?
    if (!active) response.push_back(Pair("closedearly", sp.close_early));
    if (!active) response.push_back(Pair("maxtokens", sp.max_tokens));
    if (sp.close_early) response.push_back(Pair("endedtime", sp.timeclosed));
    if (sp.close_early && !sp.max_tokens) response.push_back(Pair("closetx", txidClosed));

    // array of txids contributing to crowdsale here if needed
    if (showVerbose) {
        response.push_back(Pair("participanttransactions", participanttxs));
    }

    return response;
}

Value getactivecrowdsales_MP(const Array& params, bool fHelp)
{
    if (fHelp)
        throw runtime_error(
            "getactivecrowdsales_MP\n"
            "\nGet active crowdsales.\n"
            "\nResult:\n"
            "{\n"
            "  \"name\" : \"PropertyName\",     (string) the property name\n"
            "  \"issuer\" : \"1Address\",     (string) the issuer address\n"
            "  \"creationtxid\" : \"txid\",     (string) the transaction that created the crowdsale\n"
            "  \"propertyiddesired\" : x,     (number) the property identifier desired\n"
            "  \"tokensperunit\" : x,     (number) the number of tokens awarded per unit\n"
            "  \"earlybonus\" : x,     (number) the percentage per week early bonus applied\n"
            "  \"percenttoissuer\" : x,     (number) the percentage awarded to the issuer\n"
            "  \"starttime\" : xxx,     (number) the start time of the crowdsale\n"
            "  \"deadline\" : xxx,     (number) the time the crowdsale will automatically end\n"
            "}\n"
            "\nExamples\n"
            + HelpExampleCli("getactivecrowdsales_MP", "")
            + HelpExampleRpc("getactivecrowdsales_MP", "")
        );

    Array response;

    LOCK2(cs_main, cs_tally);

    for (CrowdMap::const_iterator it = my_crowds.begin(); it != my_crowds.end(); ++it) {
        const CMPCrowd& crowd = it->second;
        uint32_t propertyId = crowd.getPropertyId();

        CMPSPInfo::Entry sp;
        if (!_my_sps->getSP(propertyId, sp)) {
            continue;
        }

        const uint256& creationHash = sp.txid;

        CTransaction tx;
        uint256 hashBlock;
        if (!GetTransaction(creationHash, tx, hashBlock, true)) {
            throw JSONRPCError(RPC_INVALID_ADDRESS_OR_KEY, "No information available about transaction");
        }

        int64_t startTime = -1;
        if (0 != hashBlock && GetBlockIndex(hashBlock)) {
            startTime = GetBlockIndex(hashBlock)->nTime;
        }

        Object responseObj;
        responseObj.push_back(Pair("propertyid", (uint64_t) propertyId));
        responseObj.push_back(Pair("name", sp.name));
        responseObj.push_back(Pair("issuer", sp.issuer));
        responseObj.push_back(Pair("propertyiddesired", (uint64_t) sp.property_desired));
        responseObj.push_back(Pair("tokensperunit", FormatMP(propertyId, sp.num_tokens)));
        responseObj.push_back(Pair("earlybonus", sp.early_bird));
        responseObj.push_back(Pair("percenttoissuer", sp.percentage));
        responseObj.push_back(Pair("starttime", startTime));
        responseObj.push_back(Pair("deadline", sp.deadline));
        response.push_back(responseObj);
    }

    return response;
}

Value getgrants_MP(const Array& params, bool fHelp)
{
    if (fHelp || params.size() != 1)
        throw runtime_error(
            "getgrants_MP propertyid\n"
            "\nGet information about grants and revokes for a property identifier.\n"
            "\nArguments:\n"
            "1. propertyid        (number, required) the property identifier\n"
            "\nResult:\n"
            "{\n"
            "  \"name\" : \"PropertyName\",   (string) the property name\n"
            "  \"issuer\" : \"1Address\",     (string) the issuer address\n"
            "  \"creationtxid\" : \"txid\",   (string) the transaction that created the crowdsale\n"
            "  \"totaltokens\" : \"1234\",    (string) the number of tokens in circulation\n"
            "  \"issuances\" : [\n"
            "                    {\n"
            "                      \"txid\" : \"txid\",   (string) the transaction that granted/revoked tokens\n"
            "                      \"grant\" : \"1234\",  (string) the number of tokens granted\n"
            "                    },\n"
            "                    {\n"
            "                      \"txid\" : \"txid\",   (string) the transaction that granted/revoked tokens\n"
            "                      \"revoke\" : \"1234\", (string) the number of tokens revoked\n"
            "                    },\n"
            "                    ...\n"
            "                  ]\n"
            "}\n"
            "\nExamples\n"
            + HelpExampleCli("getgrants_MP", "31")
            + HelpExampleRpc("getgrants_MP", "31")
        );

    uint32_t propertyId = ParsePropertyId(params[0]);

    RequireExistingProperty(propertyId);
    RequireManagedProperty(propertyId);

    CMPSPInfo::Entry sp;
    {
        LOCK(cs_tally);
        if (false == _my_sps->getSP(propertyId, sp)) {
            throw JSONRPCError(RPC_INVALID_PARAMETER, "Property identifier does not exist");
        }
    }
    Object response;
    const uint256& creationHash = sp.txid;
    int64_t totalTokens = getTotalTokens(propertyId);

    Array issuancetxs;
    std::map<uint256, std::vector<int64_t> >::const_iterator it;
    for (it = sp.historicalData.begin(); it != sp.historicalData.end(); it++) {
        const std::string& txid = it->first.GetHex();
        int64_t grantedTokens = it->second.at(0);
        int64_t revokedTokens = it->second.at(1);

        if (grantedTokens > 0) {
            Object granttx;
            granttx.push_back(Pair("txid", txid));
            granttx.push_back(Pair("grant", FormatMP(propertyId, grantedTokens)));
            issuancetxs.push_back(granttx);
        }

        if (revokedTokens > 0) {
            Object revoketx;
            revoketx.push_back(Pair("txid", txid));
            revoketx.push_back(Pair("revoke", FormatMP(propertyId, revokedTokens)));
            issuancetxs.push_back(revoketx);
        }
    }

    response.push_back(Pair("name", sp.name));
    response.push_back(Pair("issuer", sp.issuer));
    response.push_back(Pair("creationtxid", creationHash.GetHex()));
    response.push_back(Pair("totaltokens", FormatMP(propertyId, totalTokens)));
    response.push_back(Pair("issuances", issuancetxs));

    return response;
}

int check_prop_valid(int64_t tmpPropId, string error, string exist_error ) {
  CMPSPInfo::Entry sp;
  LOCK(cs_tally);

  if ((1 > tmpPropId) || (4294967295LL < tmpPropId))
    throw JSONRPCError(RPC_INVALID_PARAMETER, error);
  if (false == _my_sps->getSP(tmpPropId, sp)) 
    throw JSONRPCError(RPC_INVALID_PARAMETER, exist_error);

  return tmpPropId;
}

Value getorderbook_MP(const Array& params, bool fHelp)
{
   if (fHelp || params.size() < 1 || params.size() > 2)
        throw runtime_error(
            "getorderbook_MP property_id1 ( property_id2 )\n"
            "\nRequest active trade information from the MetaDEx\n"

            "\nArguments:\n"
            "1. propertyid           (int, required) filter orders on propertyid for sale\n"
            "2. propertyid           (int, optional) filter orders on propertyid desired\n"
        );

  uint32_t propertyIdForSale = 0, propertyIdDesired = 0;
  bool filterDesired = (params.size() == 2) ? true : false;

  propertyIdForSale = check_prop_valid(params[0].get_int64(), "Invalid property identifier (for sale)", "Property identifier does not exist (for sale)");
  if (filterDesired) {
    propertyIdDesired = check_prop_valid(params[1].get_int64(), "Invalid property identifier (desired)", "Property identifier does not exist (desired)");
  }

<<<<<<< HEAD
  std::vector<CMPMetaDEx> vecMetaDexObjects;
  for (md_PropertiesMap::iterator my_it = metadex.begin(); my_it != metadex.end(); ++my_it) {
      md_PricesMap & prices = my_it->second;
      for (md_PricesMap::iterator it = prices.begin(); it != prices.end(); ++it) {
          md_Set & indexes = (it->second);
          for (md_Set::iterator it = indexes.begin(); it != indexes.end(); ++it) {
              CMPMetaDEx obj = *it;
              if (obj.getProperty() == propertyIdForSale) {
                  if (!filterDesired || (obj.getProperty() == propertyIdForSale && obj.getDesProperty() == propertyIdDesired)) {
                      vecMetaDexObjects.push_back(obj);
                  }
              }
          }
=======
  //for each address
  //get property pair and total order amount at a price
  std::vector<CMPMetaDEx> vMetaDexObjects;

  {
  LOCK(cs_tally);

  for (md_PropertiesMap::iterator my_it = metadex.begin(); my_it != metadex.end(); ++my_it)
  {
    md_PricesMap & prices = my_it->second;
    for (md_PricesMap::iterator it = prices.begin(); it != prices.end(); ++it)
    {
      md_Set & indexes = (it->second);
      for (md_Set::iterator it = indexes.begin(); it != indexes.end(); ++it)
      {
        CMPMetaDEx obj = *it;

        //this filter, the first part is filtering by two currencies, the second part is filtering by the first only
        bool filter = ( filter_by_desired && ( obj.getProperty() == propertyIdSaleFilter ) && ( obj.getDesProperty() == propertyIdWantFilter ) ) || ( !filter_by_desired && ( obj.getProperty() == propertyIdSaleFilter ) );

        if ( filter  ) {
            vMetaDexObjects.push_back(obj);
        }
>>>>>>> 968eb670
      }
  }

<<<<<<< HEAD
=======
  }
  
>>>>>>> 968eb670
  Array response;
  MetaDexObjectsToJSON(vecMetaDexObjects, response);
  return response;
}

// DISCUSS: assume purpose of this call is to allow requesting trades since last polled
//          is this necessary or wanted?
//          Additionally use of a blocktime is not advisable since blocktimes are non-sequential
// SUGGEST: this call is removed completely, and if the functionality is required we simply append an optional
//          block height parameter to getorderbook_MP since this call does same thing
Value gettradessince_MP(const Array& params, bool fHelp)
{
   if (fHelp)
        throw runtime_error(
            "gettradessince_MP\n"
            "\nRequest last known orders from order book\n"
            
            "\nArguments:\n"
            "1. timestamp               (int, optional, default=[" + strprintf("%s",GetLatestBlockTime() - 1209600) + "]) starting from the timestamp, orders to show"
            "2. property_id1            (int, optional) filter orders by property_id1 on either side of the trade \n"
            "3. property_id2            (int, optional) filter orders by property_id1 and property_id2\n"
        );

  unsigned int propertyIdSaleFilter = 0, propertyIdWantFilter = 0;

  int64_t timestamp = (params.size() > 0) ? params[0].get_int64() : GetLatestBlockTime() - 1209600; // 2 weeks

  bool filter_by_one = (params.size() > 1) ? true : false;
  bool filter_by_both = (params.size() > 2) ? true : false;

  if( filter_by_one ) {
    propertyIdSaleFilter = check_prop_valid( params[1].get_int64() , "Invalid property identifier (Sale)", "Property identifier does not exist (Sale)"); 
  }

  if ( filter_by_both ) {
    propertyIdWantFilter = check_prop_valid( params[2].get_int64() , "Invalid property identifier (Want)", "Property identifier does not exist (Want)"); 
  }
  
  std::vector<CMPMetaDEx> vMetaDexObjects;

  {
  LOCK(cs_tally);

  for (md_PropertiesMap::iterator my_it = metadex.begin(); my_it != metadex.end(); ++my_it)
  {
    md_PricesMap & prices = my_it->second;
    for (md_PricesMap::iterator it = prices.begin(); it != prices.end(); ++it)
    {
      md_Set & indexes = (it->second);
      for (md_Set::iterator it = indexes.begin(); it != indexes.end(); ++it)
      {
          CMPMetaDEx obj = *it;

          bool filter = 1;

          if( filter_by_one || filter_by_both ) {
          //this filter, the first part is filtering by two currencies, the second part is filtering by the first only
          filter = ( filter_by_both && ( obj.getProperty() == propertyIdSaleFilter ) && ( obj.getDesProperty() == propertyIdWantFilter ) ) || ( !filter_by_both && ( obj.getProperty() == propertyIdSaleFilter ) );
          }

          if ( filter &&  (obj.getBlockTime() >= timestamp)) {
            vMetaDexObjects.push_back(obj);
          }
      }
    }
  }

  }

  Array response;
  MetaDexObjectsToJSON(vMetaDexObjects, response);
  
  return response;
}

/* TODO: point for discussion - "trade history" is ambiguous; providing trade history for a
 * pair is likely to be more useful than trade history for an address.  Regardless the existing
 * function did neither (only showing open trades, not trade history) so has been rewritten.
 *
 * Perhaps consider renaming this to gettradehistoryforaddress_OMNI to match existing naming
 * (eg getallbalancesforaddress_MP) then look at addition of new gettradehistoryforpair_OMNI
 * call.
 */
Value gettradehistoryforaddress_OMNI(const Array& params, bool fHelp)
{
    if (fHelp || params.size() < 1 || params.size() > 3)
        throw runtime_error(
            "gettradehistory_MP\n"
            "\nAllows user to retrieve MetaDEx trade history for the supplied address\n"
            "\nArguments:\n"
            "1. address          (string, required) address to retrieve history for\n"
            "2. count            (int, optional) number of trades to retrieve (default: 10)\n"
            "3. propertyid       (int, optional) filter by propertyid transacted\n"
        );

    Array response;

    string address = params[0].get_str();
    int64_t count = 10;
    if (params.size() > 1) {
        count = params[1].get_int64();
        if (count < 1) // TODO: do we need a maximum here?
            throw JSONRPCError(RPC_INVALID_PARAMETER, "Invalid value for count parameter");
    }
    uint32_t propertyId = 0;
    if (params.size() > 2) {
        int64_t tmpPropertyId = params[2].get_int64();
        if (tmpPropertyId < 1 || tmpPropertyId > 4294967295) // not safe to do conversion
            throw JSONRPCError(RPC_INVALID_PARAMETER, "Invalid property identifier");
        propertyId = boost::lexical_cast<uint32_t>(tmpPropertyId);
        CMPSPInfo::Entry sp;
        if (false == _my_sps->getSP(propertyId, sp))
            throw JSONRPCError(RPC_INVALID_PARAMETER, "Property identifier does not exist");
    }

    // to provide a proper trade history for an address we must utilize a two part methodology:
    // 1) check the metadex maps for open trades
    // 2) check the trades database for closed trades

    // vector vecTransactions will hold the txids from both stage 1 and stage 2 to avoid duplicates
    std::vector<uint256> vecTransactions;

    // stage 1
    for (md_PropertiesMap::iterator my_it = metadex.begin(); my_it != metadex.end(); ++my_it) {
        md_PricesMap & prices = my_it->second;
        for (md_PricesMap::iterator it = prices.begin(); it != prices.end(); ++it) {
            md_Set & indexes = (it->second);
            for (md_Set::iterator it = indexes.begin(); it != indexes.end(); ++it) {
                CMPMetaDEx obj = *it;
                if (obj.getAddr() == address) {
                    if (propertyId != 0 && propertyId != obj.getProperty() && propertyId != obj.getDesProperty()) continue;
                    vecTransactions.push_back(obj.getHash());
                }
            }
        }
    }

    // stage 2
    t_tradelistdb->getTradesForAddress(address, &vecTransactions, propertyId);

    // populate
    for(std::vector<uint256>::iterator it = vecTransactions.begin(); it != vecTransactions.end(); ++it) {
        Object txobj;
        int populateResult = populateRPCTransactionObject(*it, txobj, "", true);
        if (0 == populateResult) response.push_back(txobj);
    }

    // TODO: sort response array on confirmations attribute and crop response to (count) most recent transactions
    return response;
}

Value gettradehistoryforpair_OMNI(const Array& params, bool fHelp)
{
    if (fHelp || params.size() < 1 || params.size() > 3)
        throw runtime_error(
            "gettradehistory_MP\n"
            "\nAllows user to retrieve MetaDEx trade history for the specified market\n"
            "\nArguments:\n"
            "1. propertyid           (int, required) the first side of the pair\n"
            "2. propertyid           (int, required) the second side of the pair\n"
            "3. count                (int, optional) number of trades to retrieve (default: 10)\n"
        );

    Array response;

    // obtain property identifiers for pair & check valid parameters
    uint32_t propertyIdSideA = 0, propertyIdSideB = 0;
    int64_t tmpPropertyIdSideA = params[0].get_int64();
    int64_t tmpPropertyIdSideB = params[1].get_int64();
    if (tmpPropertyIdSideA < 1 || tmpPropertyIdSideA > 4294967295 || tmpPropertyIdSideB < 1 || tmpPropertyIdSideB > 4294967295)
         throw JSONRPCError(RPC_INVALID_PARAMETER, "Invalid property identifier");
    propertyIdSideA = boost::lexical_cast<uint32_t>(tmpPropertyIdSideA);
    propertyIdSideB = boost::lexical_cast<uint32_t>(tmpPropertyIdSideB);
    if (!_my_sps->hasSP(propertyIdSideA) || !_my_sps->hasSP(propertyIdSideB))
        throw JSONRPCError(RPC_INVALID_PARAMETER, "Property identifier does not exist");
    if ((propertyIdSideA != 1 && propertyIdSideA != 2 && propertyIdSideB != 1 && propertyIdSideB != 2) || propertyIdSideA == propertyIdSideB)
        throw JSONRPCError(RPC_INVALID_PARAMETER, "Invalid trade pair");

<<<<<<< HEAD
    // obtain count parameter if supplied
    int64_t count = 10;
    if (params.size() > 2) count = params[2].get_int64();
    if (count < 1) // TODO: do we need a maximum here?
        throw JSONRPCError(RPC_INVALID_PARAMETER, "Invalid value for count parameter");
=======
  {
  LOCK(cs_tally);

  for (md_PropertiesMap::iterator my_it = metadex.begin(); my_it != metadex.end(); ++my_it)
  {
    md_PricesMap & prices = my_it->second;
    for (md_PricesMap::iterator it = prices.begin(); it != prices.end(); ++it)
    {
      md_Set & indexes = (it->second);
      for (md_Set::iterator it = indexes.begin(); it != indexes.end(); ++it)
      {
          CMPMetaDEx obj = *it;
>>>>>>> 968eb670

    // metadex maps are irrelevant for this call, we are looking for completed trades which are stored in tradelistdb
    t_tradelistdb->getTradesForPair(propertyIdSideA, propertyIdSideB, response);

<<<<<<< HEAD
    return response;
=======
          //this filter, the first part is filtering by two currencies, the second part is filtering by the first only
          filter = (obj.getAddr() == address) && 
                   ( ( ( filter_by_one && (obj.getProperty() == propertyIdFilter) == 1 ) ) || !filter_by_one ) && 
                   (vMetaDexObjects.size() < number_trades);
          if ( filter ) {
            vMetaDexObjects.push_back(obj);
          }
      }
    }
  }

  }

  Array response;
  MetaDexObjectsToJSON(vMetaDexObjects, response);
  
  return response;
>>>>>>> 968eb670
}

Value getactivedexsells_MP(const Array& params, bool fHelp)
{
   if (fHelp)
        throw runtime_error(
            "getactivedexsells_MP\n"
            "\nReturns currently active offers on the distributed exchange.\n"
            "\nResult:\n"
            "[                             (array of JSON objects)\n"
            "  {\n"
            "  },\n"
            "  ...\n"
            "]\n"
            "\nExamples:\n"
            + HelpExampleCli("getactivedexsells_MP", "")
            + HelpExampleRpc("getactivedexsells_MP", "")
        );

      //if 0 params list all sells, otherwise first param is filter address
      bool addressFilter = false;
      string addressParam;

      if (params.size() > 0)
      {
          addressParam = params[0].get_str();
          addressFilter = true;
      }

      Array response;

      LOCK(cs_tally);

      for(OfferMap::iterator it = my_offers.begin(); it != my_offers.end(); ++it)
      {
          CMPOffer selloffer = it->second;
          string sellCombo = it->first;
          string seller = sellCombo.substr(0, sellCombo.size()-2);

          //filtering
          if ((addressFilter) && (seller != addressParam)) continue;

          uint256 sellHash = selloffer.getHash();
          string txid = sellHash.GetHex();
          uint64_t propertyId = selloffer.getProperty();
          uint64_t minFee = selloffer.getMinFee();
          unsigned char timeLimit = selloffer.getBlockTimeLimit();
          uint64_t sellOfferAmount = selloffer.getOfferAmountOriginal(); //badly named - "Original" implies off the wire, but is amended amount
          uint64_t sellBitcoinDesired = selloffer.getBTCDesiredOriginal(); //badly named - "Original" implies off the wire, but is amended amount
          uint64_t amountAvailable = getMPbalance(seller, propertyId, SELLOFFER_RESERVE);
          uint64_t amountAccepted = getMPbalance(seller, propertyId, ACCEPT_RESERVE);

          //unit price & updated bitcoin desired calcs
          double unitPriceFloat = 0;
          if ((sellOfferAmount>0) && (sellBitcoinDesired > 0)) unitPriceFloat = (double)sellBitcoinDesired/(double)sellOfferAmount; //divide by zero protection
          uint64_t unitPrice = rounduint64(unitPriceFloat * COIN);
          uint64_t bitcoinDesired = rounduint64(amountAvailable*unitPriceFloat);

          Object responseObj;

          responseObj.push_back(Pair("txid", txid));
          responseObj.push_back(Pair("propertyid", propertyId));
          responseObj.push_back(Pair("seller", seller));
          responseObj.push_back(Pair("amountavailable", FormatDivisibleMP(amountAvailable)));
          responseObj.push_back(Pair("bitcoindesired", FormatDivisibleMP(bitcoinDesired)));
          responseObj.push_back(Pair("unitprice", FormatDivisibleMP(unitPrice)));
          responseObj.push_back(Pair("timelimit", timeLimit));
          responseObj.push_back(Pair("minimumfee", FormatDivisibleMP(minFee)));

          // display info about accepts related to sell
          responseObj.push_back(Pair("amountaccepted", FormatDivisibleMP(amountAccepted)));
          Array acceptsMatched;
          for(AcceptMap::iterator ait = my_accepts.begin(); ait != my_accepts.end(); ++ait)
          {
              Object matchedAccept;

              CMPAccept accept = ait->second;
              string acceptCombo = ait->first;
              uint256 matchedHash = accept.getHash();
              // does this accept match the sell?
              if (matchedHash == sellHash)
              {
                  //split acceptCombo out to get the buyer address
                  string buyer = acceptCombo.substr((acceptCombo.find("+")+1),(acceptCombo.size()-(acceptCombo.find("+")+1)));
                  uint64_t acceptBlock = accept.getAcceptBlock();
                  uint64_t acceptAmount = accept.getAcceptAmountRemaining();
                  matchedAccept.push_back(Pair("buyer", buyer));
                  matchedAccept.push_back(Pair("block", acceptBlock));
                  matchedAccept.push_back(Pair("amount", FormatDivisibleMP(acceptAmount)));
                  acceptsMatched.push_back(matchedAccept);
              }
          }
          responseObj.push_back(Pair("accepts", acceptsMatched));

          // add sell object into response array
          response.push_back(responseObj);
      }

return response;
}

Value listblocktransactions_MP(const Array& params, bool fHelp)
{
    if (fHelp || params.size() != 1)
        throw runtime_error(
            "listblocktransactions_MP index\n"
            "\nReturns all Master Protocol transactions in a block.\n"
            "\nArguments:\n"
            "1. index         (numeric, required) The block height or index\n"
            "\nResult:\n"
            "[                (array of string)\n"
            "  \"hash\"         (string) Transaction id\n"
            "  ,...\n"
            "]\n"

            "\nExamples\n"
            + HelpExampleCli("listblocktransactions_MP", "279007")
            + HelpExampleRpc("listblocktransactions_MP", "279007")
        );

    int blockHeight = params[0].get_int();

    RequireHeightInChain(blockHeight);

    // next let's obtain the block for this height
    CBlock block;
    {
        LOCK(cs_main);
        CBlockIndex* pBlockIndex = chainActive[blockHeight];

        if (!ReadBlockFromDisk(block, pBlockIndex)) {
            throw JSONRPCError(RPC_INTERNAL_ERROR, "Failed to read block from disk");
        }
    }

    Array response;

    // now we want to loop through each of the transactions in the block and run against CMPTxList::exists
    // those that return positive add to our response array

    LOCK(cs_tally);

    BOOST_FOREACH(const CTransaction&tx, block.vtx) {
        if (p_txlistdb->exists(tx.GetHash())) {
            // later we can add a verbose flag to decode here, but for now callers can send returned txids into gettransaction_MP
            // add the txid into the response as it's an MP transaction
            response.push_back(tx.GetHash().GetHex());
        }
    }

    return response;
}

<<<<<<< HEAD
=======
// this function standardizes the RPC output for gettransaction_MP and listtransaction_MP into a central function
int populateRPCTransactionObject(const uint256& txid, Object *txobj, std::string filterAddress = "")
{
    //uint256 hash;
    //hash.SetHex(params[0].get_str());

    CTransaction wtx;
    uint256 blockHash = 0;
    if (!GetTransaction(txid, wtx, blockHash, true)) { return MP_TX_NOT_FOUND; }

    CMPTransaction mp_obj;
    uint256 wtxid = txid;
    bool bIsMine = false;
    bool isMPTx = false;
    uint64_t nFee = 0;
    string MPTxType;
    unsigned int MPTxTypeInt;
    string selectedAddress;
    string senderAddress;
    string refAddress;
    bool valid = false;
    bool showReference = false;
    uint64_t propertyId = 0;  //using 64 instead of 32 here as json::sprint chokes on 32 - research why
    bool divisible = false;
    uint64_t amount = 0;
    string result;
    uint64_t sell_minfee = 0;
    unsigned char sell_timelimit = 0;
    unsigned char sell_subaction = 0;
    uint64_t sell_btcdesired = 0;
    int rc=0;
    bool crowdPurchase = false;
    int64_t crowdPropertyId = 0;
    int64_t crowdTokens = 0;
    int64_t issuerTokens = 0;
    bool crowdDivisible = false;
    string crowdName;
    string propertyName;
    bool mdex_propertyId_Div = false;
    uint64_t mdex_propertyWanted = 0;
    uint64_t mdex_amountWanted = 0;
    uint64_t mdex_amountRemaining = 0;
    bool mdex_propertyWanted_Div = false;
    unsigned int mdex_action = 0;
    string mdex_unitPriceStr;
    string mdex_actionStr;

    if (0 == blockHash) { return MP_TX_UNCONFIRMED; }

    CBlockIndex* pBlockIndex = GetBlockIndex(blockHash);
    if (NULL == pBlockIndex) { return MP_BLOCK_NOT_IN_CHAIN; }

    int blockHeight = pBlockIndex->nHeight;
    int confirmations =  1 + GetHeight() - pBlockIndex->nHeight;
    int64_t blockTime = pBlockIndex->nTime;

    mp_obj.SetNull();
    CMPOffer temp_offer;
    CMPMetaDEx temp_metadexoffer;

    // replace initial MP detection with levelDB lookup instead of parse, this is much faster especially in calls like list/search
    bool fExists = false;
    {
        LOCK(cs_tally);
        fExists = p_txlistdb->exists(wtxid);
    }
    if (fExists)
    {
        //transaction is in levelDB, so we can attempt to parse it
        int parseRC = ParseTransaction(wtx, blockHeight, 0, mp_obj);
        if (0 <= parseRC) //negative RC means no MP content/badly encoded TX, we shouldn't see this if TX in levelDB but check for sanity
        {
            // do we have a non-zero RC, if so it's a payment, handle differently
            if (0 < parseRC)
            {
                // handle as payment TX - this doesn't fit nicely into the kind of output for a MP tx so we'll do this seperately
                // add generic TX data to the output
                //Object txobj;
                txobj->push_back(Pair("txid", wtxid.GetHex()));
                txobj->push_back(Pair("confirmations", confirmations));
                txobj->push_back(Pair("blocktime", blockTime));
                txobj->push_back(Pair("type", "DEx Purchase"));
                // always min one subrecord, grab sender from first sub so we can display in parent as per Adam feedback
                string tmpBuyer;
                string tmpSeller;
                uint64_t tmpVout;
                uint64_t tmpNValue;
                uint64_t tmpPropertyId;
                {
                    LOCK(cs_tally);
                    p_txlistdb->getPurchaseDetails(wtxid,1,&tmpBuyer,&tmpSeller,&tmpVout,&tmpPropertyId,&tmpNValue);
                }
                txobj->push_back(Pair("sendingaddress", tmpBuyer));
                // get the details of sub records for payment(s) in the tx and push into an array
                Array purchases;
                int numberOfPurchases = 0;
                {
                    LOCK(cs_tally);
                    numberOfPurchases = p_txlistdb->getNumberOfPurchases(wtxid);
                }
                if (0<numberOfPurchases)
                {
                    for(int purchaseNumber = 1; purchaseNumber <= numberOfPurchases; purchaseNumber++)
                    {
                        Object purchaseObj;
                        string buyer;
                        string seller;
                        uint64_t vout;
                        uint64_t nValue;
                        {
                            LOCK(cs_tally);
                            p_txlistdb->getPurchaseDetails(wtxid,purchaseNumber,&buyer,&seller,&vout,&propertyId,&nValue);
                        }
                        bIsMine = false;
                        bIsMine = IsMyAddress(buyer);
                        if (!bIsMine)
                        {
                            bIsMine = IsMyAddress(seller);
                        }
                        if (!filterAddress.empty()) if ((buyer != filterAddress) && (seller != filterAddress)) return -1; // return negative rc if filtering & no match
                        uint64_t amountPaid = wtx.vout[vout].nValue;
                        purchaseObj.push_back(Pair("vout", vout));
                        purchaseObj.push_back(Pair("amountpaid", FormatDivisibleMP(amountPaid)));
                        purchaseObj.push_back(Pair("ismine", bIsMine));
                        purchaseObj.push_back(Pair("referenceaddress", seller));
                        purchaseObj.push_back(Pair("propertyid", propertyId));
                        purchaseObj.push_back(Pair("amountbought", FormatDivisibleMP(nValue)));
                        purchaseObj.push_back(Pair("valid", true)); //only valid purchases are stored, anything else is regular BTC tx
                        purchases.push_back(purchaseObj);
                    }
                }
                txobj->push_back(Pair("purchases", purchases));
                // return the object
                return 0;
            }
            else
            {
                // otherwise RC was 0, a valid MP transaction so far
                if (0<=mp_obj.step1())
                {
                    MPTxType = mp_obj.getTypeString();
                    MPTxTypeInt = mp_obj.getType();
                    senderAddress = mp_obj.getSender();
                    refAddress = mp_obj.getReceiver();
                    if (!filterAddress.empty()) if ((senderAddress != filterAddress) && (refAddress != filterAddress)) return -1; // return negative rc if filtering & no match
                    isMPTx = true;
                    nFee = mp_obj.getFeePaid();
                    int tmpblock=0;
                    uint32_t tmptype=0;
                    uint64_t amountNew=0;
                    {
                        LOCK(cs_tally);
                        valid=getValidMPTX(wtxid, &tmpblock, &tmptype, &amountNew);
                    }
                    //populate based on type of tx
                    switch (MPTxTypeInt)
                    {
                        case MSC_TYPE_METADEX_TRADE:
                        case MSC_TYPE_METADEX_CANCEL_PRICE:
                        case MSC_TYPE_METADEX_CANCEL_PAIR:
                        case MSC_TYPE_METADEX_CANCEL_ECOSYSTEM:
                             if (0 == mp_obj.step2_Value())
                             {
                                 propertyId = mp_obj.getProperty();
                                 amount = mp_obj.getAmount();
                                 mdex_propertyId_Div = isPropertyDivisible(propertyId);
                                 if (0 <= mp_obj.interpretPacket(NULL,&temp_metadexoffer))
                                 {
                                     mdex_propertyWanted = temp_metadexoffer.getDesProperty();
                                     mdex_propertyWanted_Div = isPropertyDivisible(mdex_propertyWanted);
                                     mdex_amountWanted = temp_metadexoffer.getAmountDesired();
                                     mdex_amountRemaining = temp_metadexoffer.getAmountRemaining();
                                     mdex_action = temp_metadexoffer.getAction();
                                     // unit price display adjustment based on divisibility and always showing prices in MSC/TMSC
                                     rational_t tempUnitPrice(int128_t(0));
                                     if ((propertyId == OMNI_PROPERTY_MSC) || (propertyId == OMNI_PROPERTY_TMSC)) {
                                         tempUnitPrice = temp_metadexoffer.inversePrice();
                                         if (!mdex_propertyWanted_Div) tempUnitPrice = tempUnitPrice/COIN;
                                     } else {
                                         tempUnitPrice = temp_metadexoffer.unitPrice();
                                         if (!mdex_propertyId_Div) tempUnitPrice = tempUnitPrice/COIN;
                                     }
                                     mdex_unitPriceStr = xToString(tempUnitPrice);
                                     if(1 == mdex_action) mdex_actionStr = "new sell";
                                     if(2 == mdex_action) mdex_actionStr = "cancel price";
                                     if(3 == mdex_action) mdex_actionStr = "cancel pair";
                                     if(4 == mdex_action) mdex_actionStr = "cancel all";
                                 }
                             }

                        break;
                        case MSC_TYPE_CHANGE_ISSUER_ADDRESS:
                             if (0 == mp_obj.step2_Value())
                             {
                                showReference = true;
                                propertyId = mp_obj.getProperty();
                                amount = mp_obj.getAmount();
                             }
                        break;
                        case MSC_TYPE_GRANT_PROPERTY_TOKENS:
                             if (0 == mp_obj.step2_Value())
                             {
                                showReference = true;
                                propertyId = mp_obj.getProperty();
                                amount = mp_obj.getAmount();
                             }
                        break;
                        case MSC_TYPE_REVOKE_PROPERTY_TOKENS:
                             if (0 == mp_obj.step2_Value())
                             {
                                propertyId = mp_obj.getProperty();
                                amount = mp_obj.getAmount();
                             }
                        break;
                        case MSC_TYPE_CREATE_PROPERTY_FIXED:
                            mp_obj.step2_SmartProperty(rc);
                            if (0 == rc)
                            {
                                LOCK(cs_tally);
                                propertyId = _my_sps->findSPByTX(wtxid); // propertyId of created property (if valid)
                                amount = getTotalTokens(propertyId);
                                propertyName = mp_obj.getSPName();
                            }
                        break;
                        case MSC_TYPE_CREATE_PROPERTY_VARIABLE:
                            mp_obj.step2_SmartProperty(rc);
                            if (0 == rc)
                            {
                                LOCK(cs_tally);
                                propertyId = _my_sps->findSPByTX(wtxid); // propertyId of created property (if valid)
                                amount = 0; // crowdsale txs always create zero tokens
                                propertyName = mp_obj.getSPName();
                            }
                        break;
                        case MSC_TYPE_CREATE_PROPERTY_MANUAL:
                            //propertyId = _my_sps->findSPByTX(wtxid); // propertyId of created property (if valid)
                            //amount = 0; // issuance of a managed token does not create tokens
                            mp_obj.step2_SmartProperty(rc);
                            if (0 == rc)
                            {
                                LOCK(cs_tally);
                                propertyId = _my_sps->findSPByTX(wtxid); // propertyId of created property (if valid)
                                amount = 0; // crowdsale txs always create zero tokens
                                propertyName = mp_obj.getSPName();
                            }
                        break;
                        case MSC_TYPE_SIMPLE_SEND:
                            if (0 == mp_obj.step2_Value())
                            {
                                propertyId = mp_obj.getProperty();
                                amount = mp_obj.getAmount();
                                showReference = true;

                                LOCK(cs_tally);
                                //check crowdsale invest?
                                crowdPurchase = isCrowdsalePurchase(wtxid, refAddress, &crowdPropertyId, &crowdTokens, &issuerTokens);
                                if (crowdPurchase)
                                {
                                    MPTxType = "Crowdsale Purchase";
                                    CMPSPInfo::Entry sp;
                                    if (false == _my_sps->getSP(crowdPropertyId, sp)) { return MP_CROWDSALE_WITHOUT_PROPERTY; }

                                    crowdName = sp.name;
                                    crowdDivisible = sp.isDivisible();
                                }
                            }
                        break;
                        case MSC_TYPE_TRADE_OFFER:
                            if (0 == mp_obj.step2_Value())
                            {
                                propertyId = mp_obj.getProperty();
                                amount = mp_obj.getAmount();
                            }
                            if (0 <= mp_obj.interpretPacket(&temp_offer))
                            {
                                sell_minfee = temp_offer.getMinFee();
                                sell_timelimit = temp_offer.getBlockTimeLimit();
                                sell_subaction = temp_offer.getSubaction();
                                sell_btcdesired = temp_offer.getBTCDesiredOriginal();
                                if (3 < sell_subaction) sell_subaction=0; // case where subaction byte >3, to have been allowed must be a v0 sell, flip byte to 0
                                // for now must mark all v0 sells as new until we can store subaction for v0 sells
                                if ((0 == sell_subaction) && (0 < amount)) sell_subaction=1; // case where subaction byte=0, must be a v0 sell, infer action from amount
                                if ((0 == sell_subaction) && (0 == amount)) sell_subaction=3; // case where subaction byte=0, must be a v0 sell, infer action from amount
                            }
                            if ((valid) && (amountNew>0)) amount=amountNew; //amount has been amended, update
                        break;
                        case MSC_TYPE_ACCEPT_OFFER_BTC:
                            if (0 == mp_obj.step2_Value())
                            {
                                propertyId = mp_obj.getProperty();
                                amount = mp_obj.getAmount();
                                showReference = true;
                            }
                            if ((valid) && (amountNew>0)) amount=amountNew; //amount has been amended, update
                        break;
                        case MSC_TYPE_CLOSE_CROWDSALE:
                            if (0 == mp_obj.step2_Value())
                            {
                                propertyId = mp_obj.getProperty();
                            }
                        break;
                        case  MSC_TYPE_SEND_TO_OWNERS:
                            if (0 == mp_obj.step2_Value())
                            {
                                propertyId = mp_obj.getProperty();
                                amount = mp_obj.getAmount();
                            }
                        break;
                    } // end switch
                    divisible=isPropertyDivisible(propertyId);
                } // end step 1 if
                else
                {
                    return -3336; // "Not a Master Protocol transaction"
                }
            } // end payment check if
        } //negative RC check
        else
        {
            return MP_INVALID_TX_IN_DB_FOUND;
        }
    }
    else
    {
        return MP_TX_IS_NOT_MASTER_PROTOCOL;
    }

    if (isMPTx)
    {
        // test sender and reference against ismine to determine which address is ours
        // if both ours (eg sending to another address in wallet) use reference
        bIsMine = IsMyAddress(senderAddress);
        if (!bIsMine)
        {
            bIsMine = IsMyAddress(refAddress);
        }
        txobj->push_back(Pair("txid", wtxid.GetHex()));
        txobj->push_back(Pair("sendingaddress", senderAddress));
        if (showReference) txobj->push_back(Pair("referenceaddress", refAddress));
        txobj->push_back(Pair("ismine", bIsMine));
        txobj->push_back(Pair("confirmations", confirmations));
        txobj->push_back(Pair("fee", ValueFromAmount(nFee)));
        txobj->push_back(Pair("blocktime", blockTime));
        txobj->push_back(Pair("version", (int64_t)mp_obj.getVersion()));
        txobj->push_back(Pair("type_int", (int64_t)mp_obj.getType()));
        txobj->push_back(Pair("type", MPTxType));
        if (MSC_TYPE_METADEX_TRADE != MPTxTypeInt
                && MSC_TYPE_METADEX_CANCEL_PRICE != MPTxTypeInt
                && MSC_TYPE_METADEX_CANCEL_PAIR != MPTxTypeInt
                && MSC_TYPE_METADEX_CANCEL_ECOSYSTEM != MPTxTypeInt)
        {
            txobj->push_back(Pair("propertyid", propertyId));
        }
        if ((MSC_TYPE_CREATE_PROPERTY_VARIABLE == MPTxTypeInt) || (MSC_TYPE_CREATE_PROPERTY_FIXED == MPTxTypeInt) || (MSC_TYPE_CREATE_PROPERTY_MANUAL == MPTxTypeInt))
        {
            txobj->push_back(Pair("propertyname", propertyName));
        }
        if (MSC_TYPE_METADEX_TRADE != MPTxTypeInt
                && MSC_TYPE_METADEX_CANCEL_PRICE != MPTxTypeInt
                && MSC_TYPE_METADEX_CANCEL_PAIR != MPTxTypeInt
                && MSC_TYPE_METADEX_CANCEL_ECOSYSTEM != MPTxTypeInt)
        {
            txobj->push_back(Pair("divisible", divisible));
        }
        if (MSC_TYPE_METADEX_TRADE != MPTxTypeInt
                && MSC_TYPE_METADEX_CANCEL_PRICE != MPTxTypeInt
                && MSC_TYPE_METADEX_CANCEL_PAIR != MPTxTypeInt
                && MSC_TYPE_METADEX_CANCEL_ECOSYSTEM != MPTxTypeInt)
        {
            txobj->push_back(Pair("amount", FormatMP(propertyId, amount)));
        }
        if (crowdPurchase)
        {
            txobj->push_back(Pair("purchasedpropertyid", crowdPropertyId));
            txobj->push_back(Pair("purchasedpropertyname", crowdName));
            txobj->push_back(Pair("purchasedpropertydivisible", crowdDivisible));
            txobj->push_back(Pair("purchasedtokens", FormatMP(crowdPropertyId, crowdTokens)));
            txobj->push_back(Pair("issuertokens", FormatMP(crowdPropertyId, issuerTokens)));
        }
        if (MSC_TYPE_TRADE_OFFER == MPTxTypeInt)
        {
            txobj->push_back(Pair("feerequired", ValueFromAmount(sell_minfee)));
            txobj->push_back(Pair("timelimit", sell_timelimit));
            if (1 == sell_subaction) txobj->push_back(Pair("subaction", "New"));
            if (2 == sell_subaction) txobj->push_back(Pair("subaction", "Update"));
            if (3 == sell_subaction) txobj->push_back(Pair("subaction", "Cancel"));
            txobj->push_back(Pair("bitcoindesired", ValueFromAmount(sell_btcdesired)));
        }
        if (MSC_TYPE_METADEX_TRADE == MPTxTypeInt
                || MSC_TYPE_METADEX_CANCEL_PRICE == MPTxTypeInt
                || MSC_TYPE_METADEX_CANCEL_PAIR == MPTxTypeInt
                || MSC_TYPE_METADEX_CANCEL_ECOSYSTEM == MPTxTypeInt)
        {
            txobj->push_back(Pair("propertyidforsale", propertyId));
            txobj->push_back(Pair("propertyidforsaleisdivisible", mdex_propertyId_Div));
            txobj->push_back(Pair("amountforsale", FormatMP(propertyId, amount)));
            txobj->push_back(Pair("amountremaining", FormatMP(propertyId, mdex_amountRemaining)));
            txobj->push_back(Pair("propertyiddesired", mdex_propertyWanted));
            txobj->push_back(Pair("propertyiddesiredisdivisible", mdex_propertyWanted_Div));
            txobj->push_back(Pair("amountdesired", FormatMP(mdex_propertyWanted, mdex_amountWanted)));
            txobj->push_back(Pair("unitprice", mdex_unitPriceStr));
            txobj->push_back(Pair("action", mdex_actionStr));
            if (mdex_actionStr == "cancel all") txobj->push_back(Pair("ecosystem",
                isTestEcosystemProperty(propertyId) ? "Test" : "Main"));
        }
        txobj->push_back(Pair("valid", valid));
    }
    return 0;
}

>>>>>>> 968eb670
Value gettransaction_MP(const Array& params, bool fHelp)
{
    // note this call has been refactored to use the singular populateRPCTransactionObject function

    if (fHelp || params.size() != 1)
        throw runtime_error(
            "gettransaction_MP \"txid\"\n"
            "\nGet detailed information about a Master Protocol transaction <txid>\n"
            "\nArguments:\n"
            "1. \"txid\"    (string, required) The transaction id\n"
            "\nResult:\n"
            "{\n"
            "  \"txid\" : \"transactionid\",   (string) The transaction id\n"
            "  \"sendingaddress\" : \"sender\",    (string) The sending address\n"
            "  \"referenceaddress\" : \"receiving address\",    (string) The receiving address (if applicable)\n"
            "  \"ismine\" : true/false\",    (boolean) Whether the transaction involes an address in the wallet\n"
            "  \"confirmations\" : n,     (numeric) The number of confirmations\n"
            "  \"blocktime\" : ttt,       (numeric) The time in seconds since epoch (1 Jan 1970 GMT)\n"
            "  \"type\" : \"transaction type\",    (string) The type of transaction\n"
            "  \"propertyid\" : \"property id\",    (numeric) The ID of the property transacted\n"
            "  \"propertyname\" : \"property name\",    (string) The name of the property (for creation transactions)\n"
            "  \"divisible\" : true/false\",    (boolean) Whether the property is divisible\n"
            "  \"amount\" : \"x.xxx\",     (string) The transaction amount\n"
            "  \"valid\" : true/false\",    (boolean) Whether the transaction is valid\n"
            "}\n"

            "\nbExamples\n"
            + HelpExampleCli("gettransaction_MP", "\"1075db55d416d3ca199f55b6084e2115b9345e16c5cf302fc80e9d5fbf5d48d\"")
            + HelpExampleRpc("gettransaction_MP", "\"1075db55d416d3ca199f55b6084e2115b9345e16c5cf302fc80e9d5fbf5d48d\"")
        );

    uint256 hash;
    hash.SetHex(params[0].get_str());
    Object txobj;

    // make a request to new RPC populator function to populate a transaction object
    int populateResult = populateRPCTransactionObject(hash, txobj);
    // check the response, throw any error codes if false
    if (0>populateResult)
    {
        // TODO: consider throwing other error codes, check back with Bitcoin Core
        switch (populateResult)
        {
            case MP_TX_NOT_FOUND:
                throw JSONRPCError(RPC_INVALID_ADDRESS_OR_KEY, "No information available about transaction");
                
            case MP_TX_UNCONFIRMED:
                throw JSONRPCError(RPC_INVALID_ADDRESS_OR_KEY, "Unconfirmed transactions are not supported");
                
            case MP_BLOCK_NOT_IN_CHAIN:
                throw JSONRPCError(RPC_INVALID_ADDRESS_OR_KEY, "Transaction not part of the active chain");
                
            case MP_CROWDSALE_WITHOUT_PROPERTY:
                throw JSONRPCError(RPC_INTERNAL_ERROR, "Potential database corruption: \
                                                      \"Crowdsale Purchase\" without valid property identifier");
                    
            case MP_INVALID_TX_IN_DB_FOUND:
                throw JSONRPCError(RPC_INTERNAL_ERROR, "Potential database corruption: Invalid transaction found");
                
            case MP_TX_IS_NOT_MASTER_PROTOCOL:
                throw JSONRPCError(RPC_INVALID_ADDRESS_OR_KEY, "Not a Master Protocol transaction");
        }
    }
    // everything seems ok, return the object
    return txobj;
}

Value listtransactions_MP(const Array& params, bool fHelp)
{
    if (fHelp || params.size() > 5)
        throw runtime_error(
            "listtransactions_MP ( \"address\" count skip startblock endblock )\n" //todo increase verbosity in help
            "\nList wallet transactions filtered on counts and block boundaries\n"
            + HelpExampleCli("listtransactions_MP", "")
            + HelpExampleRpc("listtransactions_MP", "")
        );

    CWallet *wallet = pwalletMain;
    string sAddress = "";
    string addressParam = "";
    bool addressFilter;

    // if 0 params consider all addresses in wallet, otherwise first param is filter address
    addressFilter = false;
    if (params.size() > 0) {
        // allow setting "" or "*" to use nCount and nFrom params with all addresses in wallet
        if ( ("*" != params[0].get_str()) && ("" != params[0].get_str()) ) {
            addressParam = params[0].get_str();
            addressFilter = true;
        }
    }

    int64_t nCount = 10;
    if (params.size() > 1) nCount = params[1].get_int64();
    if (nCount < 0) throw JSONRPCError(RPC_INVALID_PARAMETER, "Negative count");
    int64_t nFrom = 0;
    if (params.size() > 2) nFrom = params[2].get_int64();
    if (nFrom < 0) throw JSONRPCError(RPC_INVALID_PARAMETER, "Negative from");
    int64_t nStartBlock = 0;
    if (params.size() > 3) nStartBlock = params[3].get_int64();
    if (nStartBlock < 0) throw JSONRPCError(RPC_INVALID_PARAMETER, "Negative start block");
    int64_t nEndBlock = 999999;
    if (params.size() > 4) nEndBlock = params[4].get_int64();
    if (nEndBlock < 0) throw JSONRPCError(RPC_INVALID_PARAMETER, "Negative end block");

    Array response; //prep an array to hold our output

    // STO has no inbound transaction, so we need to use an insert methodology here
    std::string mySTOReceipts;
    {
        LOCK(cs_tally);
        mySTOReceipts = s_stolistdb->getMySTOReceipts(addressParam);
    }
    std::vector<std::string> vecReceipts;
    boost::split(vecReceipts, mySTOReceipts, boost::is_any_of(","), token_compress_on);
    int64_t lastTXBlock = 999999;

    std::list<CAccountingEntry> acentries;
    CWallet::TxItems txOrdered;
    {
        LOCK(pwalletMain->cs_wallet);
        txOrdered = pwalletMain->OrderedTxItems(acentries, "*");
    }

    // iterate backwards until we have nCount items to return:
    for (CWallet::TxItems::reverse_iterator it = txOrdered.rbegin(); it != txOrdered.rend(); ++it) {
        CWalletTx *const pwtx = (*it).second.first;
        if (pwtx != 0) {
            // get the height of the transaction and check it's within the chosen parameters
            uint256 blockHash = pwtx->hashBlock;
            if ((0 == blockHash) || (NULL == GetBlockIndex(blockHash))) continue;
            CBlockIndex* pBlockIndex = GetBlockIndex(blockHash);
            if (NULL == pBlockIndex) continue;
            int blockHeight = pBlockIndex->nHeight;
            if ((blockHeight < nStartBlock) || (blockHeight > nEndBlock)) continue; // ignore it if not within our range

            // ### START STO CHECK ### (was a STO received between last and next wallet transactions)
            for(uint32_t i = 0; i<vecReceipts.size(); i++) {
                std::vector<std::string> svstr;
                boost::split(svstr, vecReceipts[i], boost::is_any_of(":"), token_compress_on);
<<<<<<< HEAD
                if (svstr.size() != 4) {
                    PrintToLog("STODB Error - number of tokens is not as expected (%s)\n", vecReceipts[i]);
                    continue;
                }
                if (atoi(svstr[1]) < lastTXBlock && atoi(svstr[1]) > blockHeight) { // STO receipt found - insert into response
                    uint256 hash;
                    hash.SetHex(svstr[0]);
                    Object txobj;
                    int populateResult = -1;
                    populateResult = populateRPCTransactionObject(hash, txobj); // don't spam listtransactions output with STO extended details
                    if (0 == populateResult) response.push_back(txobj);
=======
                if(4 == svstr.size()) { // make sure expected num items
                    if((atoi(svstr[1]) < lastTXBlock) && (atoi(svstr[1]) > blockHeight)) {
                        // STO receipt insert here - add STO receipt to response array
                        uint256 hash;
                        hash.SetHex(svstr[0]);
                        Object txobj;
                        int populateResult = -1;
                        populateResult = populateRPCTransactionObject(hash, &txobj);
                        if (0 == populateResult) {
                            Array receiveArray;
                            uint64_t tmpAmount = 0;
                            uint64_t stoFee = 0;
                            {
                                LOCK(cs_tally);
                                s_stolistdb->getRecipients(hash, addressParam, &receiveArray, &tmpAmount, &stoFee);
                            }
                            // add matches array and stofee to object
                            txobj.push_back(Pair("totalstofee", FormatDivisibleMP(stoFee))); // fee always MSC so always divisible
                            txobj.push_back(Pair("recipients", receiveArray));
                            response.push_back(txobj); // add the transaction object to the response array
                        }
                        // don't burn time doing more work than we need to
                        if ((int)response.size() >= (nCount+nFrom)) break;
                    }
>>>>>>> 968eb670
                }
            }
            // ### END STO CHECK ###

            uint256 hash = pwtx->GetHash();
            Object txobj;

            // make a request to new RPC populator function to populate a transaction object (if it is a MP transaction)
            int populateResult = -1;
            if (addressFilter) {
                populateResult = populateRPCTransactionObject(hash, txobj, addressParam); // pass in an address filter
            } else {
                populateResult = populateRPCTransactionObject(hash, txobj); // no address filter
            }
            if (0 == populateResult) response.push_back(txobj); // add the transaction object to the response array if we get a 0 rc
            lastTXBlock = blockHeight;

            // don't burn time doing more work than we need to
            if ((int)response.size() >= (nCount+nFrom)) break;
        }
    }

    // sort array here and cut on nFrom and nCount
    if (nFrom > (int)response.size()) nFrom = response.size();
    if ((nFrom + nCount) > (int)response.size()) nCount = response.size() - nFrom;
    Array::iterator first = response.begin();
    std::advance(first, nFrom);
    Array::iterator last = response.begin();
    std::advance(last, nFrom+nCount);

    if (last != response.end()) response.erase(last, response.end());
    if (first != response.begin()) response.erase(response.begin(), first);

    std::reverse(response.begin(), response.end()); // return oldest to newest?
    return response;   // return response array for JSON serialization
}

Value getinfo_MP(const Array& params, bool fHelp)
{
    if (fHelp || params.size() != 0)
        throw runtime_error(
            "getinfo_MP\n"
            "Returns various state information of the client and protocol.\n"
            "\nResult:\n"
            "{\n"
            "  \"mastercoreversion\" : \"x.x.x.x-xxx\",   (string) client version\n"
            "  \"bitcoincoreversion\" : \"x.x.x\",        (string) Bitcoin Core version\n"
            "  \"commitinfo\" : \"xxxxxxx\",              (string) build commit identifier\n"
            "  \"block\" : x,                           (number) number of blocks processed\n"
            "  \"blocktime\" : xxxxxxxxxx,              (number) timestamp of the last processed block\n"
            "  \"blocktransactions\" : x,               (number) meta transactions found in the last processed block\n"
            "  \"totaltransactions\" : x,               (number) meta transactions processed in total\n"
            "  \"alert\" : {                            (object) any active protocol alert\n"
            "    \"alerttype\" : \"xxx\"                    (string) alert type\n"
            "    \"expiryvalue\" : \"x\"                    (string) block when the alert expires\n"
            "    \"alertmessage\" : \"xxx\"                 (string) information about the alert event\n"
            "  }\n"
            "}\n"
            "\nExamples:\n"
            + HelpExampleCli("getinfo", "")
            + HelpExampleRpc("getinfo", "")
        );

    Object infoResponse;
    // other bits of info we want to report should be included here

    // provide the mastercore and bitcoin version and if available commit id
    infoResponse.push_back(Pair("mastercoreversion", OmniCoreVersion()));
    infoResponse.push_back(Pair("bitcoincoreversion", BitcoinCoreVersion()));
    infoResponse.push_back(Pair("commitinfo", BuildCommit()));

    // provide the current block details
    int block = GetHeight();
    int64_t blockTime = GetLatestBlockTime();

    LOCK(cs_tally);

    int blockMPTransactions = p_txlistdb->getMPTransactionCountBlock(block);
    int totalMPTransactions = p_txlistdb->getMPTransactionCountTotal();
    int totalMPTrades = t_tradelistdb->getMPTradeCountTotal();
    infoResponse.push_back(Pair("block", block));
    infoResponse.push_back(Pair("blocktime", blockTime));
    infoResponse.push_back(Pair("blocktransactions", blockMPTransactions));

    // provide the number of trades completed
    infoResponse.push_back(Pair("totaltrades", totalMPTrades));
    // provide the number of transactions parsed
    infoResponse.push_back(Pair("totaltransactions", totalMPTransactions));

    // handle alerts
    Object alertResponse;
    std::string global_alert_message = GetOmniCoreAlertString();

    if (!global_alert_message.empty()) {
        int32_t alertType = 0;
        uint64_t expiryValue = 0;
        uint32_t typeCheck = 0;
        uint32_t verCheck = 0;
        std::string alertTypeStr;
        std::string alertMessage;
        bool parseSuccess = ParseAlertMessage(global_alert_message, alertType, expiryValue, typeCheck, verCheck, alertMessage);
        if (parseSuccess) {
            switch (alertType) {
                case 0: alertTypeStr = "error";
                    break;
                case 1: alertTypeStr = "textalertexpiringbyblock";
                    break;
                case 2: alertTypeStr = "textalertexpiringbytime";
                    break;
                case 3: alertTypeStr = "textalertexpiringbyversion";
                    break;
                case 4: alertTypeStr = "updatealerttxcheck";
                    break;
            }
            alertResponse.push_back(Pair("alerttype", alertTypeStr));
            alertResponse.push_back(Pair("expiryvalue", FormatIndivisibleMP(expiryValue)));
            if (alertType == 4) {
                alertResponse.push_back(Pair("typecheck", FormatIndivisibleMP(typeCheck)));
                alertResponse.push_back(Pair("vercheck", FormatIndivisibleMP(verCheck)));
            }
            alertResponse.push_back(Pair("alertmessage", alertMessage));
        }
    }
    infoResponse.push_back(Pair("alert", alertResponse));

    return infoResponse;
}

Value getsto_MP(const Array& params, bool fHelp)
{
    if (fHelp || params.size() < 1 || params.size() > 2)
        throw runtime_error(
            "getsto_MP \"txid\" \"recipientfilter\"\n"
            "\nGet information and recipients of send to owners transaction <txid>\n"
            "\nArguments:\n"
            "1. \"txid\"    (string, required) The transaction id\n"
            "2. \"recipientfilter\"    (string, optional) The recipient address filter (wallet by default, \"*\" for all)\n"
            "\nResult:\n"
            "{\n"
            "  \"txid\" : \"transactionid\",   (string) The transaction id\n"
            + HelpExampleCli("getsto_MP", "\"1075db55d416d3ca199f55b6084e2115b9345e16c5cf302fc80e9d5fbf5d48d\"")
            + HelpExampleRpc("getsto_MP", "\"1075db55d416d3ca199f55b6084e2115b9345e16c5cf302fc80e9d5fbf5d48d\"")
        );

    Object txobj;
    uint256 hash;
    hash.SetHex(params[0].get_str());
    string filterAddress = "";
    if (params.size() == 2) filterAddress=params[1].get_str();
<<<<<<< HEAD
=======
    Object txobj;
    CTransaction wtx;
    uint256 blockHash = 0;
    if (!GetTransaction(hash, wtx, blockHash, true)) { return MP_TX_NOT_FOUND; }
    uint64_t propertyId = 0;

    CMPTransaction mp_obj;
    int parseRC = ParseTransaction(wtx, 0, 0, mp_obj);
    if (0 <= parseRC) //negative RC means no MP content/badly encoded TX, we shouldn't see this if TX in levelDB but check for safety
    {
        if (0<=mp_obj.step1())
        {
            if (0 == mp_obj.step2_Value())
            {
                propertyId = mp_obj.getProperty();
            }
        }
        if (propertyId == 0) // something went wrong, couldn't decode property ID - bad packet?
            throw JSONRPCError(RPC_INVALID_ADDRESS_OR_KEY, "Not a Master Protocol transaction");
>>>>>>> 968eb670

    // make a request to RPC populator function to populate a transaction object
    int populateResult = populateRPCTransactionObject(hash, txobj, "", true, filterAddress);
    // check the response, throw any error codes if false
    if (0>populateResult) {
        // TODO: consider throwing other error codes, check back with Bitcoin Core
        switch (populateResult) {
            case MP_TX_NOT_FOUND:
                throw JSONRPCError(RPC_INVALID_ADDRESS_OR_KEY, "No information available about transaction");
            case MP_TX_UNCONFIRMED:
                throw JSONRPCError(RPC_INVALID_ADDRESS_OR_KEY, "Unconfirmed transactions are not supported");
            case MP_BLOCK_NOT_IN_CHAIN:
                throw JSONRPCError(RPC_INVALID_ADDRESS_OR_KEY, "Transaction not part of the active chain");
            case MP_CROWDSALE_WITHOUT_PROPERTY:
                throw JSONRPCError(RPC_INTERNAL_ERROR, "Potential database corruption: \
                                                      \"Crowdsale Purchase\" without valid property identifier");
            case MP_INVALID_TX_IN_DB_FOUND:
                throw JSONRPCError(RPC_INTERNAL_ERROR, "Potential database corruption: Invalid transaction found");
            case MP_TX_IS_NOT_MASTER_PROTOCOL:
                throw JSONRPCError(RPC_INVALID_ADDRESS_OR_KEY, "Not a Master Protocol transaction");
        }
<<<<<<< HEAD
=======
        // create array of recipients
        Array receiveArray;
        uint64_t tmpAmount = 0;
        uint64_t stoFee = 0;
        {
            LOCK(cs_tally);
            s_stolistdb->getRecipients(hash, filterAddress, &receiveArray, &tmpAmount, &stoFee);
        }
        // add matches array and stofee to object
        txobj.push_back(Pair("totalstofee", FormatDivisibleMP(stoFee))); // fee always MSC so always divisible
        txobj.push_back(Pair("recipients", receiveArray));
>>>>>>> 968eb670
    }

    // return object
    return txobj;
}

Value gettrade_MP(const Array& params, bool fHelp)
{
    if (fHelp || params.size() != 1)
        throw runtime_error(
            "gettrade_MP \"txid\"\n"
            "\nGet detailed information and trade matches for a Master Protocol MetaDEx trade offer <txid>\n"
            "\nArguments:\n"
            "1. \"txid\"    (string, required) The transaction id\n"
            "\nResult:\n"
            "{\n"
            "  \"txid\" : \"transactionid\",   (string) The transaction id\n"
            + HelpExampleCli("gettrade_MP", "\"1075db55d416d3ca199f55b6084e2115b9345e16c5cf302fc80e9d5fbf5d48d\"")
            + HelpExampleRpc("gettrade_MP", "\"1075db55d416d3ca199f55b6084e2115b9345e16c5cf302fc80e9d5fbf5d48d\"")
        );

    uint256 hash;
    hash.SetHex(params[0].get_str());
    Object txobj;

    // make a request to RPC populator function to populate a transaction object
    int populateResult = populateRPCTransactionObject(hash, txobj, "", true);
    // check the response, throw any error codes if false
    if (0>populateResult) {
        // TODO: consider throwing other error codes, check back with Bitcoin Core
        switch (populateResult) {
            case MP_TX_NOT_FOUND:
                throw JSONRPCError(RPC_INVALID_ADDRESS_OR_KEY, "No information available about transaction");
            case MP_TX_UNCONFIRMED:
                throw JSONRPCError(RPC_INVALID_ADDRESS_OR_KEY, "Unconfirmed transactions are not supported");
            case MP_BLOCK_NOT_IN_CHAIN:
                throw JSONRPCError(RPC_INVALID_ADDRESS_OR_KEY, "Transaction not part of the active chain");
            case MP_CROWDSALE_WITHOUT_PROPERTY:
                throw JSONRPCError(RPC_INTERNAL_ERROR, "Potential database corruption: \
                                                      \"Crowdsale Purchase\" without valid property identifier");
            case MP_INVALID_TX_IN_DB_FOUND:
                throw JSONRPCError(RPC_INTERNAL_ERROR, "Potential database corruption: Invalid transaction found");
            case MP_TX_IS_NOT_MASTER_PROTOCOL:
                throw JSONRPCError(RPC_INVALID_ADDRESS_OR_KEY, "Not a Master Protocol transaction");
        }
    }

<<<<<<< HEAD
=======
    // get the amount for sale in this sell offer to see if filled
    int64_t amountForSale = mp_obj.getAmount();

    // create array of matches
    Array tradeArray;
    int64_t totalBought = 0;
    int64_t totalSold = 0;
    {
        LOCK(cs_tally);
        t_tradelistdb->getMatchingTrades(hash, propertyId, &tradeArray, &totalSold, &totalBought);
    }
    // get action byte
    int actionByte = 0;
    if (0 <= mp_obj.interpretPacket(NULL,&temp_metadexoffer)) { actionByte = (int)temp_metadexoffer.getAction(); }

    // everything seems ok, now add status and add array of matches to the object
    // work out status
    bool orderOpen = false;
    {
        LOCK(cs_tally);
        orderOpen = MetaDEx_isOpen(hash, propertyId);
    }
    bool partialFilled = false;
    bool filled = false;
    string statusText;
    if(totalSold>0) partialFilled = true;
    if(totalSold>=amountForSale) filled = true;
    statusText = "unknown";
    if((!orderOpen) && (!partialFilled)) statusText = "cancelled"; // offers that are closed but not filled must have been cancelled
    if((!orderOpen) && (partialFilled)) statusText = "cancelled part filled"; // offers that are closed but not filled must have been cancelled
    if((!orderOpen) && (filled)) statusText = "filled"; // filled offers are closed
    if((orderOpen) && (!partialFilled)) statusText = "open"; // offer exists but no matches yet
    if((orderOpen) && (partialFilled)) statusText = "open part filled"; // offer exists, some matches but not filled yet
    if(actionByte==1) txobj.push_back(Pair("status", statusText)); // no status for cancel txs

    LOCK(cs_tally);

    // add cancels array to object and set status as cancelled only if cancel type
    if(actionByte != 1) {
        Array cancelArray;
        int numberOfCancels = p_txlistdb->getNumberOfMetaDExCancels(hash);
        if (0<numberOfCancels) {
            for(int refNumber = 1; refNumber <= numberOfCancels; refNumber++) {
                Object cancelTx;
                string strValue = p_txlistdb->getKeyValue(hash.ToString() + "-C" + to_string(refNumber));
                if (!strValue.empty()) {
                    std::vector<std::string> vstr;
                    boost::split(vstr, strValue, boost::is_any_of(":"), token_compress_on);
                    if (3 <= vstr.size()) {
                        uint64_t propId = boost::lexical_cast<uint64_t>(vstr[1]);
                        uint64_t amountUnreserved = boost::lexical_cast<uint64_t>(vstr[2]);
                        cancelTx.push_back(Pair("txid", vstr[0]));
                        cancelTx.push_back(Pair("propertyid", propId));
                        cancelTx.push_back(Pair("amountunreserved", FormatMP(propId, amountUnreserved)));
                        cancelArray.push_back(cancelTx);
                    }
                }
            }
        }
        txobj.push_back(Pair("cancelledtransactions", cancelArray));
    } else {
        // if cancelled, show cancellation txid
        if((statusText == "cancelled") || (statusText == "cancelled part filled")) { txobj.push_back(Pair("canceltxid", p_txlistdb->findMetaDExCancel(hash).GetHex())); }
        // add matches array to object
        txobj.push_back(Pair("matches", tradeArray)); // only action 1 offers can have matches
    }

>>>>>>> 968eb670
    // return object
    return txobj;
}
<|MERGE_RESOLUTION|>--- conflicted
+++ resolved
@@ -863,53 +863,27 @@
     propertyIdDesired = check_prop_valid(params[1].get_int64(), "Invalid property identifier (desired)", "Property identifier does not exist (desired)");
   }
 
-<<<<<<< HEAD
   std::vector<CMPMetaDEx> vecMetaDexObjects;
-  for (md_PropertiesMap::iterator my_it = metadex.begin(); my_it != metadex.end(); ++my_it) {
-      md_PricesMap & prices = my_it->second;
-      for (md_PricesMap::iterator it = prices.begin(); it != prices.end(); ++it) {
-          md_Set & indexes = (it->second);
-          for (md_Set::iterator it = indexes.begin(); it != indexes.end(); ++it) {
-              CMPMetaDEx obj = *it;
-              if (obj.getProperty() == propertyIdForSale) {
-                  if (!filterDesired || (obj.getProperty() == propertyIdForSale && obj.getDesProperty() == propertyIdDesired)) {
-                      vecMetaDexObjects.push_back(obj);
+
+  {
+      LOCK(cs_tally);
+
+      for (md_PropertiesMap::iterator my_it = metadex.begin(); my_it != metadex.end(); ++my_it) {
+          md_PricesMap & prices = my_it->second;
+          for (md_PricesMap::iterator it = prices.begin(); it != prices.end(); ++it) {
+              md_Set & indexes = (it->second);
+              for (md_Set::iterator it = indexes.begin(); it != indexes.end(); ++it) {
+                  CMPMetaDEx obj = *it;
+                  if (obj.getProperty() == propertyIdForSale) {
+                      if (!filterDesired || (obj.getProperty() == propertyIdForSale && obj.getDesProperty() == propertyIdDesired)) {
+                          vecMetaDexObjects.push_back(obj);
+                      }
                   }
               }
           }
-=======
-  //for each address
-  //get property pair and total order amount at a price
-  std::vector<CMPMetaDEx> vMetaDexObjects;
-
-  {
-  LOCK(cs_tally);
-
-  for (md_PropertiesMap::iterator my_it = metadex.begin(); my_it != metadex.end(); ++my_it)
-  {
-    md_PricesMap & prices = my_it->second;
-    for (md_PricesMap::iterator it = prices.begin(); it != prices.end(); ++it)
-    {
-      md_Set & indexes = (it->second);
-      for (md_Set::iterator it = indexes.begin(); it != indexes.end(); ++it)
-      {
-        CMPMetaDEx obj = *it;
-
-        //this filter, the first part is filtering by two currencies, the second part is filtering by the first only
-        bool filter = ( filter_by_desired && ( obj.getProperty() == propertyIdSaleFilter ) && ( obj.getDesProperty() == propertyIdWantFilter ) ) || ( !filter_by_desired && ( obj.getProperty() == propertyIdSaleFilter ) );
-
-        if ( filter  ) {
-            vMetaDexObjects.push_back(obj);
-        }
->>>>>>> 968eb670
       }
   }
 
-<<<<<<< HEAD
-=======
-  }
-  
->>>>>>> 968eb670
   Array response;
   MetaDexObjectsToJSON(vecMetaDexObjects, response);
   return response;
@@ -1088,51 +1062,16 @@
     if ((propertyIdSideA != 1 && propertyIdSideA != 2 && propertyIdSideB != 1 && propertyIdSideB != 2) || propertyIdSideA == propertyIdSideB)
         throw JSONRPCError(RPC_INVALID_PARAMETER, "Invalid trade pair");
 
-<<<<<<< HEAD
     // obtain count parameter if supplied
     int64_t count = 10;
     if (params.size() > 2) count = params[2].get_int64();
     if (count < 1) // TODO: do we need a maximum here?
         throw JSONRPCError(RPC_INVALID_PARAMETER, "Invalid value for count parameter");
-=======
-  {
-  LOCK(cs_tally);
-
-  for (md_PropertiesMap::iterator my_it = metadex.begin(); my_it != metadex.end(); ++my_it)
-  {
-    md_PricesMap & prices = my_it->second;
-    for (md_PricesMap::iterator it = prices.begin(); it != prices.end(); ++it)
-    {
-      md_Set & indexes = (it->second);
-      for (md_Set::iterator it = indexes.begin(); it != indexes.end(); ++it)
-      {
-          CMPMetaDEx obj = *it;
->>>>>>> 968eb670
 
     // metadex maps are irrelevant for this call, we are looking for completed trades which are stored in tradelistdb
     t_tradelistdb->getTradesForPair(propertyIdSideA, propertyIdSideB, response);
 
-<<<<<<< HEAD
     return response;
-=======
-          //this filter, the first part is filtering by two currencies, the second part is filtering by the first only
-          filter = (obj.getAddr() == address) && 
-                   ( ( ( filter_by_one && (obj.getProperty() == propertyIdFilter) == 1 ) ) || !filter_by_one ) && 
-                   (vMetaDexObjects.size() < number_trades);
-          if ( filter ) {
-            vMetaDexObjects.push_back(obj);
-          }
-      }
-    }
-  }
-
-  }
-
-  Array response;
-  MetaDexObjectsToJSON(vMetaDexObjects, response);
-  
-  return response;
->>>>>>> 968eb670
 }
 
 Value getactivedexsells_MP(const Array& params, bool fHelp)
@@ -1286,419 +1225,6 @@
     return response;
 }
 
-<<<<<<< HEAD
-=======
-// this function standardizes the RPC output for gettransaction_MP and listtransaction_MP into a central function
-int populateRPCTransactionObject(const uint256& txid, Object *txobj, std::string filterAddress = "")
-{
-    //uint256 hash;
-    //hash.SetHex(params[0].get_str());
-
-    CTransaction wtx;
-    uint256 blockHash = 0;
-    if (!GetTransaction(txid, wtx, blockHash, true)) { return MP_TX_NOT_FOUND; }
-
-    CMPTransaction mp_obj;
-    uint256 wtxid = txid;
-    bool bIsMine = false;
-    bool isMPTx = false;
-    uint64_t nFee = 0;
-    string MPTxType;
-    unsigned int MPTxTypeInt;
-    string selectedAddress;
-    string senderAddress;
-    string refAddress;
-    bool valid = false;
-    bool showReference = false;
-    uint64_t propertyId = 0;  //using 64 instead of 32 here as json::sprint chokes on 32 - research why
-    bool divisible = false;
-    uint64_t amount = 0;
-    string result;
-    uint64_t sell_minfee = 0;
-    unsigned char sell_timelimit = 0;
-    unsigned char sell_subaction = 0;
-    uint64_t sell_btcdesired = 0;
-    int rc=0;
-    bool crowdPurchase = false;
-    int64_t crowdPropertyId = 0;
-    int64_t crowdTokens = 0;
-    int64_t issuerTokens = 0;
-    bool crowdDivisible = false;
-    string crowdName;
-    string propertyName;
-    bool mdex_propertyId_Div = false;
-    uint64_t mdex_propertyWanted = 0;
-    uint64_t mdex_amountWanted = 0;
-    uint64_t mdex_amountRemaining = 0;
-    bool mdex_propertyWanted_Div = false;
-    unsigned int mdex_action = 0;
-    string mdex_unitPriceStr;
-    string mdex_actionStr;
-
-    if (0 == blockHash) { return MP_TX_UNCONFIRMED; }
-
-    CBlockIndex* pBlockIndex = GetBlockIndex(blockHash);
-    if (NULL == pBlockIndex) { return MP_BLOCK_NOT_IN_CHAIN; }
-
-    int blockHeight = pBlockIndex->nHeight;
-    int confirmations =  1 + GetHeight() - pBlockIndex->nHeight;
-    int64_t blockTime = pBlockIndex->nTime;
-
-    mp_obj.SetNull();
-    CMPOffer temp_offer;
-    CMPMetaDEx temp_metadexoffer;
-
-    // replace initial MP detection with levelDB lookup instead of parse, this is much faster especially in calls like list/search
-    bool fExists = false;
-    {
-        LOCK(cs_tally);
-        fExists = p_txlistdb->exists(wtxid);
-    }
-    if (fExists)
-    {
-        //transaction is in levelDB, so we can attempt to parse it
-        int parseRC = ParseTransaction(wtx, blockHeight, 0, mp_obj);
-        if (0 <= parseRC) //negative RC means no MP content/badly encoded TX, we shouldn't see this if TX in levelDB but check for sanity
-        {
-            // do we have a non-zero RC, if so it's a payment, handle differently
-            if (0 < parseRC)
-            {
-                // handle as payment TX - this doesn't fit nicely into the kind of output for a MP tx so we'll do this seperately
-                // add generic TX data to the output
-                //Object txobj;
-                txobj->push_back(Pair("txid", wtxid.GetHex()));
-                txobj->push_back(Pair("confirmations", confirmations));
-                txobj->push_back(Pair("blocktime", blockTime));
-                txobj->push_back(Pair("type", "DEx Purchase"));
-                // always min one subrecord, grab sender from first sub so we can display in parent as per Adam feedback
-                string tmpBuyer;
-                string tmpSeller;
-                uint64_t tmpVout;
-                uint64_t tmpNValue;
-                uint64_t tmpPropertyId;
-                {
-                    LOCK(cs_tally);
-                    p_txlistdb->getPurchaseDetails(wtxid,1,&tmpBuyer,&tmpSeller,&tmpVout,&tmpPropertyId,&tmpNValue);
-                }
-                txobj->push_back(Pair("sendingaddress", tmpBuyer));
-                // get the details of sub records for payment(s) in the tx and push into an array
-                Array purchases;
-                int numberOfPurchases = 0;
-                {
-                    LOCK(cs_tally);
-                    numberOfPurchases = p_txlistdb->getNumberOfPurchases(wtxid);
-                }
-                if (0<numberOfPurchases)
-                {
-                    for(int purchaseNumber = 1; purchaseNumber <= numberOfPurchases; purchaseNumber++)
-                    {
-                        Object purchaseObj;
-                        string buyer;
-                        string seller;
-                        uint64_t vout;
-                        uint64_t nValue;
-                        {
-                            LOCK(cs_tally);
-                            p_txlistdb->getPurchaseDetails(wtxid,purchaseNumber,&buyer,&seller,&vout,&propertyId,&nValue);
-                        }
-                        bIsMine = false;
-                        bIsMine = IsMyAddress(buyer);
-                        if (!bIsMine)
-                        {
-                            bIsMine = IsMyAddress(seller);
-                        }
-                        if (!filterAddress.empty()) if ((buyer != filterAddress) && (seller != filterAddress)) return -1; // return negative rc if filtering & no match
-                        uint64_t amountPaid = wtx.vout[vout].nValue;
-                        purchaseObj.push_back(Pair("vout", vout));
-                        purchaseObj.push_back(Pair("amountpaid", FormatDivisibleMP(amountPaid)));
-                        purchaseObj.push_back(Pair("ismine", bIsMine));
-                        purchaseObj.push_back(Pair("referenceaddress", seller));
-                        purchaseObj.push_back(Pair("propertyid", propertyId));
-                        purchaseObj.push_back(Pair("amountbought", FormatDivisibleMP(nValue)));
-                        purchaseObj.push_back(Pair("valid", true)); //only valid purchases are stored, anything else is regular BTC tx
-                        purchases.push_back(purchaseObj);
-                    }
-                }
-                txobj->push_back(Pair("purchases", purchases));
-                // return the object
-                return 0;
-            }
-            else
-            {
-                // otherwise RC was 0, a valid MP transaction so far
-                if (0<=mp_obj.step1())
-                {
-                    MPTxType = mp_obj.getTypeString();
-                    MPTxTypeInt = mp_obj.getType();
-                    senderAddress = mp_obj.getSender();
-                    refAddress = mp_obj.getReceiver();
-                    if (!filterAddress.empty()) if ((senderAddress != filterAddress) && (refAddress != filterAddress)) return -1; // return negative rc if filtering & no match
-                    isMPTx = true;
-                    nFee = mp_obj.getFeePaid();
-                    int tmpblock=0;
-                    uint32_t tmptype=0;
-                    uint64_t amountNew=0;
-                    {
-                        LOCK(cs_tally);
-                        valid=getValidMPTX(wtxid, &tmpblock, &tmptype, &amountNew);
-                    }
-                    //populate based on type of tx
-                    switch (MPTxTypeInt)
-                    {
-                        case MSC_TYPE_METADEX_TRADE:
-                        case MSC_TYPE_METADEX_CANCEL_PRICE:
-                        case MSC_TYPE_METADEX_CANCEL_PAIR:
-                        case MSC_TYPE_METADEX_CANCEL_ECOSYSTEM:
-                             if (0 == mp_obj.step2_Value())
-                             {
-                                 propertyId = mp_obj.getProperty();
-                                 amount = mp_obj.getAmount();
-                                 mdex_propertyId_Div = isPropertyDivisible(propertyId);
-                                 if (0 <= mp_obj.interpretPacket(NULL,&temp_metadexoffer))
-                                 {
-                                     mdex_propertyWanted = temp_metadexoffer.getDesProperty();
-                                     mdex_propertyWanted_Div = isPropertyDivisible(mdex_propertyWanted);
-                                     mdex_amountWanted = temp_metadexoffer.getAmountDesired();
-                                     mdex_amountRemaining = temp_metadexoffer.getAmountRemaining();
-                                     mdex_action = temp_metadexoffer.getAction();
-                                     // unit price display adjustment based on divisibility and always showing prices in MSC/TMSC
-                                     rational_t tempUnitPrice(int128_t(0));
-                                     if ((propertyId == OMNI_PROPERTY_MSC) || (propertyId == OMNI_PROPERTY_TMSC)) {
-                                         tempUnitPrice = temp_metadexoffer.inversePrice();
-                                         if (!mdex_propertyWanted_Div) tempUnitPrice = tempUnitPrice/COIN;
-                                     } else {
-                                         tempUnitPrice = temp_metadexoffer.unitPrice();
-                                         if (!mdex_propertyId_Div) tempUnitPrice = tempUnitPrice/COIN;
-                                     }
-                                     mdex_unitPriceStr = xToString(tempUnitPrice);
-                                     if(1 == mdex_action) mdex_actionStr = "new sell";
-                                     if(2 == mdex_action) mdex_actionStr = "cancel price";
-                                     if(3 == mdex_action) mdex_actionStr = "cancel pair";
-                                     if(4 == mdex_action) mdex_actionStr = "cancel all";
-                                 }
-                             }
-
-                        break;
-                        case MSC_TYPE_CHANGE_ISSUER_ADDRESS:
-                             if (0 == mp_obj.step2_Value())
-                             {
-                                showReference = true;
-                                propertyId = mp_obj.getProperty();
-                                amount = mp_obj.getAmount();
-                             }
-                        break;
-                        case MSC_TYPE_GRANT_PROPERTY_TOKENS:
-                             if (0 == mp_obj.step2_Value())
-                             {
-                                showReference = true;
-                                propertyId = mp_obj.getProperty();
-                                amount = mp_obj.getAmount();
-                             }
-                        break;
-                        case MSC_TYPE_REVOKE_PROPERTY_TOKENS:
-                             if (0 == mp_obj.step2_Value())
-                             {
-                                propertyId = mp_obj.getProperty();
-                                amount = mp_obj.getAmount();
-                             }
-                        break;
-                        case MSC_TYPE_CREATE_PROPERTY_FIXED:
-                            mp_obj.step2_SmartProperty(rc);
-                            if (0 == rc)
-                            {
-                                LOCK(cs_tally);
-                                propertyId = _my_sps->findSPByTX(wtxid); // propertyId of created property (if valid)
-                                amount = getTotalTokens(propertyId);
-                                propertyName = mp_obj.getSPName();
-                            }
-                        break;
-                        case MSC_TYPE_CREATE_PROPERTY_VARIABLE:
-                            mp_obj.step2_SmartProperty(rc);
-                            if (0 == rc)
-                            {
-                                LOCK(cs_tally);
-                                propertyId = _my_sps->findSPByTX(wtxid); // propertyId of created property (if valid)
-                                amount = 0; // crowdsale txs always create zero tokens
-                                propertyName = mp_obj.getSPName();
-                            }
-                        break;
-                        case MSC_TYPE_CREATE_PROPERTY_MANUAL:
-                            //propertyId = _my_sps->findSPByTX(wtxid); // propertyId of created property (if valid)
-                            //amount = 0; // issuance of a managed token does not create tokens
-                            mp_obj.step2_SmartProperty(rc);
-                            if (0 == rc)
-                            {
-                                LOCK(cs_tally);
-                                propertyId = _my_sps->findSPByTX(wtxid); // propertyId of created property (if valid)
-                                amount = 0; // crowdsale txs always create zero tokens
-                                propertyName = mp_obj.getSPName();
-                            }
-                        break;
-                        case MSC_TYPE_SIMPLE_SEND:
-                            if (0 == mp_obj.step2_Value())
-                            {
-                                propertyId = mp_obj.getProperty();
-                                amount = mp_obj.getAmount();
-                                showReference = true;
-
-                                LOCK(cs_tally);
-                                //check crowdsale invest?
-                                crowdPurchase = isCrowdsalePurchase(wtxid, refAddress, &crowdPropertyId, &crowdTokens, &issuerTokens);
-                                if (crowdPurchase)
-                                {
-                                    MPTxType = "Crowdsale Purchase";
-                                    CMPSPInfo::Entry sp;
-                                    if (false == _my_sps->getSP(crowdPropertyId, sp)) { return MP_CROWDSALE_WITHOUT_PROPERTY; }
-
-                                    crowdName = sp.name;
-                                    crowdDivisible = sp.isDivisible();
-                                }
-                            }
-                        break;
-                        case MSC_TYPE_TRADE_OFFER:
-                            if (0 == mp_obj.step2_Value())
-                            {
-                                propertyId = mp_obj.getProperty();
-                                amount = mp_obj.getAmount();
-                            }
-                            if (0 <= mp_obj.interpretPacket(&temp_offer))
-                            {
-                                sell_minfee = temp_offer.getMinFee();
-                                sell_timelimit = temp_offer.getBlockTimeLimit();
-                                sell_subaction = temp_offer.getSubaction();
-                                sell_btcdesired = temp_offer.getBTCDesiredOriginal();
-                                if (3 < sell_subaction) sell_subaction=0; // case where subaction byte >3, to have been allowed must be a v0 sell, flip byte to 0
-                                // for now must mark all v0 sells as new until we can store subaction for v0 sells
-                                if ((0 == sell_subaction) && (0 < amount)) sell_subaction=1; // case where subaction byte=0, must be a v0 sell, infer action from amount
-                                if ((0 == sell_subaction) && (0 == amount)) sell_subaction=3; // case where subaction byte=0, must be a v0 sell, infer action from amount
-                            }
-                            if ((valid) && (amountNew>0)) amount=amountNew; //amount has been amended, update
-                        break;
-                        case MSC_TYPE_ACCEPT_OFFER_BTC:
-                            if (0 == mp_obj.step2_Value())
-                            {
-                                propertyId = mp_obj.getProperty();
-                                amount = mp_obj.getAmount();
-                                showReference = true;
-                            }
-                            if ((valid) && (amountNew>0)) amount=amountNew; //amount has been amended, update
-                        break;
-                        case MSC_TYPE_CLOSE_CROWDSALE:
-                            if (0 == mp_obj.step2_Value())
-                            {
-                                propertyId = mp_obj.getProperty();
-                            }
-                        break;
-                        case  MSC_TYPE_SEND_TO_OWNERS:
-                            if (0 == mp_obj.step2_Value())
-                            {
-                                propertyId = mp_obj.getProperty();
-                                amount = mp_obj.getAmount();
-                            }
-                        break;
-                    } // end switch
-                    divisible=isPropertyDivisible(propertyId);
-                } // end step 1 if
-                else
-                {
-                    return -3336; // "Not a Master Protocol transaction"
-                }
-            } // end payment check if
-        } //negative RC check
-        else
-        {
-            return MP_INVALID_TX_IN_DB_FOUND;
-        }
-    }
-    else
-    {
-        return MP_TX_IS_NOT_MASTER_PROTOCOL;
-    }
-
-    if (isMPTx)
-    {
-        // test sender and reference against ismine to determine which address is ours
-        // if both ours (eg sending to another address in wallet) use reference
-        bIsMine = IsMyAddress(senderAddress);
-        if (!bIsMine)
-        {
-            bIsMine = IsMyAddress(refAddress);
-        }
-        txobj->push_back(Pair("txid", wtxid.GetHex()));
-        txobj->push_back(Pair("sendingaddress", senderAddress));
-        if (showReference) txobj->push_back(Pair("referenceaddress", refAddress));
-        txobj->push_back(Pair("ismine", bIsMine));
-        txobj->push_back(Pair("confirmations", confirmations));
-        txobj->push_back(Pair("fee", ValueFromAmount(nFee)));
-        txobj->push_back(Pair("blocktime", blockTime));
-        txobj->push_back(Pair("version", (int64_t)mp_obj.getVersion()));
-        txobj->push_back(Pair("type_int", (int64_t)mp_obj.getType()));
-        txobj->push_back(Pair("type", MPTxType));
-        if (MSC_TYPE_METADEX_TRADE != MPTxTypeInt
-                && MSC_TYPE_METADEX_CANCEL_PRICE != MPTxTypeInt
-                && MSC_TYPE_METADEX_CANCEL_PAIR != MPTxTypeInt
-                && MSC_TYPE_METADEX_CANCEL_ECOSYSTEM != MPTxTypeInt)
-        {
-            txobj->push_back(Pair("propertyid", propertyId));
-        }
-        if ((MSC_TYPE_CREATE_PROPERTY_VARIABLE == MPTxTypeInt) || (MSC_TYPE_CREATE_PROPERTY_FIXED == MPTxTypeInt) || (MSC_TYPE_CREATE_PROPERTY_MANUAL == MPTxTypeInt))
-        {
-            txobj->push_back(Pair("propertyname", propertyName));
-        }
-        if (MSC_TYPE_METADEX_TRADE != MPTxTypeInt
-                && MSC_TYPE_METADEX_CANCEL_PRICE != MPTxTypeInt
-                && MSC_TYPE_METADEX_CANCEL_PAIR != MPTxTypeInt
-                && MSC_TYPE_METADEX_CANCEL_ECOSYSTEM != MPTxTypeInt)
-        {
-            txobj->push_back(Pair("divisible", divisible));
-        }
-        if (MSC_TYPE_METADEX_TRADE != MPTxTypeInt
-                && MSC_TYPE_METADEX_CANCEL_PRICE != MPTxTypeInt
-                && MSC_TYPE_METADEX_CANCEL_PAIR != MPTxTypeInt
-                && MSC_TYPE_METADEX_CANCEL_ECOSYSTEM != MPTxTypeInt)
-        {
-            txobj->push_back(Pair("amount", FormatMP(propertyId, amount)));
-        }
-        if (crowdPurchase)
-        {
-            txobj->push_back(Pair("purchasedpropertyid", crowdPropertyId));
-            txobj->push_back(Pair("purchasedpropertyname", crowdName));
-            txobj->push_back(Pair("purchasedpropertydivisible", crowdDivisible));
-            txobj->push_back(Pair("purchasedtokens", FormatMP(crowdPropertyId, crowdTokens)));
-            txobj->push_back(Pair("issuertokens", FormatMP(crowdPropertyId, issuerTokens)));
-        }
-        if (MSC_TYPE_TRADE_OFFER == MPTxTypeInt)
-        {
-            txobj->push_back(Pair("feerequired", ValueFromAmount(sell_minfee)));
-            txobj->push_back(Pair("timelimit", sell_timelimit));
-            if (1 == sell_subaction) txobj->push_back(Pair("subaction", "New"));
-            if (2 == sell_subaction) txobj->push_back(Pair("subaction", "Update"));
-            if (3 == sell_subaction) txobj->push_back(Pair("subaction", "Cancel"));
-            txobj->push_back(Pair("bitcoindesired", ValueFromAmount(sell_btcdesired)));
-        }
-        if (MSC_TYPE_METADEX_TRADE == MPTxTypeInt
-                || MSC_TYPE_METADEX_CANCEL_PRICE == MPTxTypeInt
-                || MSC_TYPE_METADEX_CANCEL_PAIR == MPTxTypeInt
-                || MSC_TYPE_METADEX_CANCEL_ECOSYSTEM == MPTxTypeInt)
-        {
-            txobj->push_back(Pair("propertyidforsale", propertyId));
-            txobj->push_back(Pair("propertyidforsaleisdivisible", mdex_propertyId_Div));
-            txobj->push_back(Pair("amountforsale", FormatMP(propertyId, amount)));
-            txobj->push_back(Pair("amountremaining", FormatMP(propertyId, mdex_amountRemaining)));
-            txobj->push_back(Pair("propertyiddesired", mdex_propertyWanted));
-            txobj->push_back(Pair("propertyiddesiredisdivisible", mdex_propertyWanted_Div));
-            txobj->push_back(Pair("amountdesired", FormatMP(mdex_propertyWanted, mdex_amountWanted)));
-            txobj->push_back(Pair("unitprice", mdex_unitPriceStr));
-            txobj->push_back(Pair("action", mdex_actionStr));
-            if (mdex_actionStr == "cancel all") txobj->push_back(Pair("ecosystem",
-                isTestEcosystemProperty(propertyId) ? "Test" : "Main"));
-        }
-        txobj->push_back(Pair("valid", valid));
-    }
-    return 0;
-}
-
->>>>>>> 968eb670
 Value gettransaction_MP(const Array& params, bool fHelp)
 {
     // note this call has been refactored to use the singular populateRPCTransactionObject function
@@ -1776,7 +1302,6 @@
             + HelpExampleRpc("listtransactions_MP", "")
         );
 
-    CWallet *wallet = pwalletMain;
     string sAddress = "";
     string addressParam = "";
     bool addressFilter;
@@ -1839,7 +1364,6 @@
             for(uint32_t i = 0; i<vecReceipts.size(); i++) {
                 std::vector<std::string> svstr;
                 boost::split(svstr, vecReceipts[i], boost::is_any_of(":"), token_compress_on);
-<<<<<<< HEAD
                 if (svstr.size() != 4) {
                     PrintToLog("STODB Error - number of tokens is not as expected (%s)\n", vecReceipts[i]);
                     continue;
@@ -1851,32 +1375,6 @@
                     int populateResult = -1;
                     populateResult = populateRPCTransactionObject(hash, txobj); // don't spam listtransactions output with STO extended details
                     if (0 == populateResult) response.push_back(txobj);
-=======
-                if(4 == svstr.size()) { // make sure expected num items
-                    if((atoi(svstr[1]) < lastTXBlock) && (atoi(svstr[1]) > blockHeight)) {
-                        // STO receipt insert here - add STO receipt to response array
-                        uint256 hash;
-                        hash.SetHex(svstr[0]);
-                        Object txobj;
-                        int populateResult = -1;
-                        populateResult = populateRPCTransactionObject(hash, &txobj);
-                        if (0 == populateResult) {
-                            Array receiveArray;
-                            uint64_t tmpAmount = 0;
-                            uint64_t stoFee = 0;
-                            {
-                                LOCK(cs_tally);
-                                s_stolistdb->getRecipients(hash, addressParam, &receiveArray, &tmpAmount, &stoFee);
-                            }
-                            // add matches array and stofee to object
-                            txobj.push_back(Pair("totalstofee", FormatDivisibleMP(stoFee))); // fee always MSC so always divisible
-                            txobj.push_back(Pair("recipients", receiveArray));
-                            response.push_back(txobj); // add the transaction object to the response array
-                        }
-                        // don't burn time doing more work than we need to
-                        if ((int)response.size() >= (nCount+nFrom)) break;
-                    }
->>>>>>> 968eb670
                 }
             }
             // ### END STO CHECK ###
@@ -2026,28 +1524,6 @@
     hash.SetHex(params[0].get_str());
     string filterAddress = "";
     if (params.size() == 2) filterAddress=params[1].get_str();
-<<<<<<< HEAD
-=======
-    Object txobj;
-    CTransaction wtx;
-    uint256 blockHash = 0;
-    if (!GetTransaction(hash, wtx, blockHash, true)) { return MP_TX_NOT_FOUND; }
-    uint64_t propertyId = 0;
-
-    CMPTransaction mp_obj;
-    int parseRC = ParseTransaction(wtx, 0, 0, mp_obj);
-    if (0 <= parseRC) //negative RC means no MP content/badly encoded TX, we shouldn't see this if TX in levelDB but check for safety
-    {
-        if (0<=mp_obj.step1())
-        {
-            if (0 == mp_obj.step2_Value())
-            {
-                propertyId = mp_obj.getProperty();
-            }
-        }
-        if (propertyId == 0) // something went wrong, couldn't decode property ID - bad packet?
-            throw JSONRPCError(RPC_INVALID_ADDRESS_OR_KEY, "Not a Master Protocol transaction");
->>>>>>> 968eb670
 
     // make a request to RPC populator function to populate a transaction object
     int populateResult = populateRPCTransactionObject(hash, txobj, "", true, filterAddress);
@@ -2069,20 +1545,6 @@
             case MP_TX_IS_NOT_MASTER_PROTOCOL:
                 throw JSONRPCError(RPC_INVALID_ADDRESS_OR_KEY, "Not a Master Protocol transaction");
         }
-<<<<<<< HEAD
-=======
-        // create array of recipients
-        Array receiveArray;
-        uint64_t tmpAmount = 0;
-        uint64_t stoFee = 0;
-        {
-            LOCK(cs_tally);
-            s_stolistdb->getRecipients(hash, filterAddress, &receiveArray, &tmpAmount, &stoFee);
-        }
-        // add matches array and stofee to object
-        txobj.push_back(Pair("totalstofee", FormatDivisibleMP(stoFee))); // fee always MSC so always divisible
-        txobj.push_back(Pair("recipients", receiveArray));
->>>>>>> 968eb670
     }
 
     // return object
@@ -2130,76 +1592,6 @@
         }
     }
 
-<<<<<<< HEAD
-=======
-    // get the amount for sale in this sell offer to see if filled
-    int64_t amountForSale = mp_obj.getAmount();
-
-    // create array of matches
-    Array tradeArray;
-    int64_t totalBought = 0;
-    int64_t totalSold = 0;
-    {
-        LOCK(cs_tally);
-        t_tradelistdb->getMatchingTrades(hash, propertyId, &tradeArray, &totalSold, &totalBought);
-    }
-    // get action byte
-    int actionByte = 0;
-    if (0 <= mp_obj.interpretPacket(NULL,&temp_metadexoffer)) { actionByte = (int)temp_metadexoffer.getAction(); }
-
-    // everything seems ok, now add status and add array of matches to the object
-    // work out status
-    bool orderOpen = false;
-    {
-        LOCK(cs_tally);
-        orderOpen = MetaDEx_isOpen(hash, propertyId);
-    }
-    bool partialFilled = false;
-    bool filled = false;
-    string statusText;
-    if(totalSold>0) partialFilled = true;
-    if(totalSold>=amountForSale) filled = true;
-    statusText = "unknown";
-    if((!orderOpen) && (!partialFilled)) statusText = "cancelled"; // offers that are closed but not filled must have been cancelled
-    if((!orderOpen) && (partialFilled)) statusText = "cancelled part filled"; // offers that are closed but not filled must have been cancelled
-    if((!orderOpen) && (filled)) statusText = "filled"; // filled offers are closed
-    if((orderOpen) && (!partialFilled)) statusText = "open"; // offer exists but no matches yet
-    if((orderOpen) && (partialFilled)) statusText = "open part filled"; // offer exists, some matches but not filled yet
-    if(actionByte==1) txobj.push_back(Pair("status", statusText)); // no status for cancel txs
-
-    LOCK(cs_tally);
-
-    // add cancels array to object and set status as cancelled only if cancel type
-    if(actionByte != 1) {
-        Array cancelArray;
-        int numberOfCancels = p_txlistdb->getNumberOfMetaDExCancels(hash);
-        if (0<numberOfCancels) {
-            for(int refNumber = 1; refNumber <= numberOfCancels; refNumber++) {
-                Object cancelTx;
-                string strValue = p_txlistdb->getKeyValue(hash.ToString() + "-C" + to_string(refNumber));
-                if (!strValue.empty()) {
-                    std::vector<std::string> vstr;
-                    boost::split(vstr, strValue, boost::is_any_of(":"), token_compress_on);
-                    if (3 <= vstr.size()) {
-                        uint64_t propId = boost::lexical_cast<uint64_t>(vstr[1]);
-                        uint64_t amountUnreserved = boost::lexical_cast<uint64_t>(vstr[2]);
-                        cancelTx.push_back(Pair("txid", vstr[0]));
-                        cancelTx.push_back(Pair("propertyid", propId));
-                        cancelTx.push_back(Pair("amountunreserved", FormatMP(propId, amountUnreserved)));
-                        cancelArray.push_back(cancelTx);
-                    }
-                }
-            }
-        }
-        txobj.push_back(Pair("cancelledtransactions", cancelArray));
-    } else {
-        // if cancelled, show cancellation txid
-        if((statusText == "cancelled") || (statusText == "cancelled part filled")) { txobj.push_back(Pair("canceltxid", p_txlistdb->findMetaDExCancel(hash).GetHex())); }
-        // add matches array to object
-        txobj.push_back(Pair("matches", tradeArray)); // only action 1 offers can have matches
-    }
-
->>>>>>> 968eb670
     // return object
     return txobj;
 }
