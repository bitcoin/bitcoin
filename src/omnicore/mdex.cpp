#include <omnicore/mdex.h>

#include <omnicore/dbfees.h>
#include <omnicore/dbtradelist.h>
#include <omnicore/dbtxlist.h>
#include <omnicore/log.h>
#include <omnicore/rules.h>
#include <omnicore/sp.h>
#include <omnicore/uint256_extensions.h>

#include <arith_uint256.h>
#include <chain.h>
#include <hash.h>
#include <validation.h>
#include <tinyformat.h>
#include <uint256.h>

#include <univalue.h>

#include <boost/multiprecision/cpp_int.hpp>
#include <boost/rational.hpp>

#include <assert.h>
#include <stdint.h>

#include <fstream>
#include <limits>
#include <map>
#include <set>
#include <string>

typedef boost::multiprecision::cpp_dec_float_100 dec_float;
typedef boost::multiprecision::checked_int128_t int128_t;

using namespace mastercore;

//! Number of digits of unit price
#define DISPLAY_PRECISION_LEN  50

//! Global map for price and order data
md_PropertiesMap mastercore::metadex;

md_PricesMap* mastercore::get_Prices(uint32_t prop)
{
    md_PropertiesMap::iterator it = metadex.find(prop);

    if (it != metadex.end()) return &(it->second);

    return static_cast<md_PricesMap*>(nullptr);
}

md_Set* mastercore::get_Indexes(md_PricesMap* p, rational_t price)
{
    md_PricesMap::iterator it = p->find(price);

    if (it != p->end()) return &(it->second);

    return static_cast<md_Set*>(nullptr);
}

enum MatchReturnType
{
    NOTHING = 0,
    TRADED = 1,
    TRADED_MOREINSELLER,
    TRADED_MOREINBUYER,
    ADDED,
    CANCELLED,
};

static const std::string getTradeReturnType(MatchReturnType ret)
{
    switch (ret) {
        case NOTHING: return "NOTHING";
        case TRADED: return "TRADED";
        case TRADED_MOREINSELLER: return "TRADED_MOREINSELLER";
        case TRADED_MOREINBUYER: return "TRADED_MOREINBUYER";
        case ADDED: return "ADDED";
        case CANCELLED: return "CANCELLED";
        default: return "* unknown *";
    }
}

// Used by rangeInt64, xToInt64
static bool rangeInt64(const int128_t& value)
{
    return (std::numeric_limits<int64_t>::min() <= value && value <= std::numeric_limits<int64_t>::max());
}

// Used by xToString
static bool rangeInt64(const rational_t& value)
{
    return (rangeInt64(value.numerator()) && rangeInt64(value.denominator()));
}

// Used by CMPMetaDEx::displayUnitPrice
static int64_t xToRoundUpInt64(const rational_t& value)
{
    // for integer rounding up: ceil(num / denom) => 1 + (num - 1) / denom
    int128_t result = int128_t(1) + (value.numerator() - int128_t(1)) / value.denominator();

    assert(rangeInt64(result));

    return result.convert_to<int64_t>();
}

std::string xToString(const dec_float& value)
{
    return value.str(DISPLAY_PRECISION_LEN, std::ios_base::fixed);
}

std::string xToString(const int128_t& value)
{
    return strprintf("%s", boost::lexical_cast<std::string>(value));
}

std::string xToString(const rational_t& value)
{
    if (rangeInt64(value)) {
        int64_t num = value.numerator().convert_to<int64_t>();
        int64_t denom = value.denominator().convert_to<int64_t>();
        dec_float x = dec_float(num) / dec_float(denom);
        return xToString(x);
    } else {
        return strprintf("%s / %s", xToString(value.numerator()), xToString(value.denominator()));
    }
}

// find the best match on the market
// NOTE: sometimes I refer to the older order as seller & the newer order as buyer, in this trade
// INPUT: property, desprop, desprice = of the new order being inserted; the new object being processed
// RETURN:
static MatchReturnType x_Trade(CMPMetaDEx* const pnew)
{
    const uint32_t propertyForSale = pnew->getProperty();
    const uint32_t propertyDesired = pnew->getDesProperty();
    MatchReturnType NewReturn = NOTHING;
    bool bBuyerSatisfied = false;

    if (msc_debug_metadex1) PrintToLog("%s(%s: prop=%d, desprop=%d, desprice= %s);newo: %s\n",
        __FUNCTION__, pnew->getAddr(), propertyForSale, propertyDesired, xToString(pnew->inversePrice()), pnew->ToString());

    md_PricesMap* const ppriceMap = get_Prices(propertyDesired);

    // nothing for the desired property exists in the market, sorry!
    if (!ppriceMap) {
        PrintToLog("%s()=%d:%s NOT FOUND ON THE MARKET\n", __FUNCTION__, NewReturn, getTradeReturnType(NewReturn));
        return NewReturn;
    }

    // within the desired property map (given one property) iterate over the items looking at prices
    for (md_PricesMap::iterator priceIt = ppriceMap->begin(); priceIt != ppriceMap->end(); ++priceIt) { // check all prices
        const rational_t sellersPrice = priceIt->first;

        if (msc_debug_metadex2) PrintToLog("comparing prices: desprice %s needs to be GREATER THAN OR EQUAL TO %s\n",
            xToString(pnew->inversePrice()), xToString(sellersPrice));

        // Is the desired price check satisfied? The buyer's inverse price must be larger than that of the seller.
        if (pnew->inversePrice() < sellersPrice) {
            continue;
        }

        md_Set* const pofferSet = &(priceIt->second);

        // at good (single) price level and property iterate over offers looking at all parameters to find the match
        md_Set::iterator offerIt = pofferSet->begin();
        while (offerIt != pofferSet->end()) { // specific price, check all properties
            const CMPMetaDEx* const pold = &(*offerIt);
            assert(pold->unitPrice() == sellersPrice);

            if (msc_debug_metadex1) PrintToLog("Looking at existing: %s (its prop= %d, its des prop= %d) = %s\n",
                xToString(sellersPrice), pold->getProperty(), pold->getDesProperty(), pold->ToString());

            // does the desired property match?
            if (pold->getDesProperty() != propertyForSale) {
                ++offerIt;
                continue;
            }

            if (msc_debug_metadex1) PrintToLog("MATCH FOUND, Trade: %s = %s\n", xToString(sellersPrice), pold->ToString());

            // match found, execute trade now!
            const int64_t seller_amountForSale = pold->getAmountRemaining();
            const int64_t buyer_amountOffered = pnew->getAmountRemaining();

            if (msc_debug_metadex1) PrintToLog("$$ trading using price: %s; seller: forsale=%d, desired=%d, remaining=%d, buyer amount offered=%d\n",
                xToString(sellersPrice), pold->getAmountForSale(), pold->getAmountDesired(), pold->getAmountRemaining(), pnew->getAmountRemaining());
            if (msc_debug_metadex1) PrintToLog("$$ old: %s\n", pold->ToString());
            if (msc_debug_metadex1) PrintToLog("$$ new: %s\n", pnew->ToString());

            ///////////////////////////

            // preconditions
            assert(0 < pold->getAmountRemaining());
            assert(0 < pnew->getAmountRemaining());
            assert(pnew->getProperty() != pnew->getDesProperty());
            assert(pnew->getProperty() == pold->getDesProperty());
            assert(pold->getProperty() == pnew->getDesProperty());
            assert(pold->unitPrice() <= pnew->inversePrice());
            assert(pnew->unitPrice() <= pold->inversePrice());

            ///////////////////////////

            // First determine how many representable (indivisible) tokens Alice can
            // purchase from Bob, using Bob's unit price
            // This implies rounding down, since rounding up is impossible, and would
            // require more tokens than Alice has
            arith_uint256 iCouldBuy = (ConvertTo256(pnew->getAmountRemaining()) * ConvertTo256(pold->getAmountForSale())) / ConvertTo256(pold->getAmountDesired());

            int64_t nCouldBuy = 0;
            if (iCouldBuy < ConvertTo256(pold->getAmountRemaining())) {
                nCouldBuy = ConvertTo64(iCouldBuy);
            } else {
                nCouldBuy = pold->getAmountRemaining();
            }

            if (nCouldBuy == 0) {
                if (msc_debug_metadex1) PrintToLog(
                        "-- buyer has not enough tokens for sale to purchase one unit!\n");
                ++offerIt;
                continue;
            }

            // If the amount Alice would have to pay to buy Bob's tokens at his price
            // is fractional, always round UP the amount Alice has to pay
            // This will always be better for Bob. Rounding in the other direction
            // will always be impossible, because it would violate Bob's accepted price
            arith_uint256 iWouldPay = DivideAndRoundUp((ConvertTo256(nCouldBuy) * ConvertTo256(pold->getAmountDesired())), ConvertTo256(pold->getAmountForSale()));
            int64_t nWouldPay = ConvertTo64(iWouldPay);

            // If the resulting adjusted unit price is higher than Alice' price, the
            // orders shall not execute, and no representable fill is made
            const rational_t xEffectivePrice(nWouldPay, nCouldBuy);

            if (xEffectivePrice > pnew->inversePrice()) {
                if (msc_debug_metadex1) PrintToLog(
                        "-- effective price is too expensive: %s\n", xToString(xEffectivePrice));
                ++offerIt;
                continue;
            }

            const int64_t buyer_amountGot = nCouldBuy;
            const int64_t seller_amountGot = nWouldPay;
            const int64_t buyer_amountLeft = pnew->getAmountRemaining() - seller_amountGot;
            const int64_t seller_amountLeft = pold->getAmountRemaining() - buyer_amountGot;

            if (msc_debug_metadex1) PrintToLog("$$ buyer_got= %d, seller_got= %d, seller_left_for_sale= %d, buyer_still_for_sale= %d\n",
                buyer_amountGot, seller_amountGot, seller_amountLeft, buyer_amountLeft);

            ///////////////////////////

            // postconditions
            assert(xEffectivePrice >= pold->unitPrice());
            assert(xEffectivePrice <= pnew->inversePrice());
            assert(0 <= seller_amountLeft);
            assert(0 <= buyer_amountLeft);
            assert(seller_amountForSale == seller_amountLeft + buyer_amountGot);
            assert(buyer_amountOffered == buyer_amountLeft + seller_amountGot);

            ///////////////////////////

            int64_t buyer_amountGotAfterFee = buyer_amountGot;
            int64_t tradingFee = 0;

            // strip a 0.05% fee from non-OMNI pairs if fees are activated
            if (IsFeatureActivated(FEATURE_FEES, pnew->getBlock())) {
                if (pold->getProperty() > OMNI_PROPERTY_TMSC && pold->getDesProperty() > OMNI_PROPERTY_TMSC) {
                    int64_t feeDivider = 2000; // 0.05%
                    tradingFee = buyer_amountGot / feeDivider;

                    // subtract the fee from the amount the seller will receive
                    buyer_amountGotAfterFee = buyer_amountGot - tradingFee;

                    // add the fee to the fee cache
                    pDbFeeCache->AddFee(pnew->getDesProperty(), pnew->getBlock(), tradingFee);
                } else {
                    if (msc_debug_fees) PrintToLog("Skipping fee reduction for trade match %s:%s as one of the properties is Omni\n", pold->getHash().GetHex(), pnew->getHash().GetHex());
                }
            }

            // transfer the payment property from buyer to seller
            assert(update_tally_map(pnew->getAddr(), pnew->getProperty(), -seller_amountGot, BALANCE));
            assert(update_tally_map(pold->getAddr(), pold->getDesProperty(), seller_amountGot, BALANCE));

            // transfer the market (the one being sold) property from seller to buyer
            assert(update_tally_map(pold->getAddr(), pold->getProperty(), -buyer_amountGot, METADEX_RESERVE));
            assert(update_tally_map(pnew->getAddr(), pnew->getDesProperty(), buyer_amountGotAfterFee, BALANCE));

            NewReturn = TRADED;

            CMPMetaDEx seller_replacement = *pold; // < can be moved into last if block
            seller_replacement.setAmountRemaining(seller_amountLeft, "seller_replacement");

            pnew->setAmountRemaining(buyer_amountLeft, "buyer");

            if (0 < buyer_amountLeft) {
                NewReturn = TRADED_MOREINBUYER;
            }

            if (0 == buyer_amountLeft) {
                bBuyerSatisfied = true;
            }

            if (0 < seller_amountLeft) {
                NewReturn = TRADED_MOREINSELLER;
            }

            if (msc_debug_metadex1) PrintToLog("==== TRADED !!! %u=%s\n", NewReturn, getTradeReturnType(NewReturn));

            // record the trade in MPTradeList
            pDbTradeList->recordMatchedTrade(pold->getHash(), pnew->getHash(), // < might just pass pold, pnew
                pold->getAddr(), pnew->getAddr(), pold->getDesProperty(), pnew->getDesProperty(), seller_amountGot, buyer_amountGotAfterFee, pnew->getBlock(), tradingFee);

            if (msc_debug_metadex1) PrintToLog("++ erased old: %s\n", offerIt->ToString());
            // erase the old seller element
            pofferSet->erase(offerIt++);

            // insert the updated one in place of the old
            if (0 < seller_replacement.getAmountRemaining()) {
                PrintToLog("++ inserting seller_replacement: %s\n", seller_replacement.ToString());
                pofferSet->insert(seller_replacement);
            }

            if (bBuyerSatisfied) {
                assert(buyer_amountLeft == 0);
                break;
            }
        } // specific price, check all properties

        if (bBuyerSatisfied) break;
    } // check all prices

    PrintToLog("%s()=%d:%s\n", __FUNCTION__, NewReturn, getTradeReturnType(NewReturn));

    return NewReturn;
}

/**
 * Used for display of unit prices to 8 decimal places at UI layer.
 *
 * Automatically returns unit or inverse price as needed.
 */
std::string CMPMetaDEx::displayUnitPrice() const
{
     rational_t tmpDisplayPrice;
     if (getDesProperty() == OMNI_PROPERTY_MSC || getDesProperty() == OMNI_PROPERTY_TMSC) {
         tmpDisplayPrice = unitPrice();
         if (isPropertyDivisible(getProperty())) tmpDisplayPrice = tmpDisplayPrice * COIN;
     } else {
         tmpDisplayPrice = inversePrice();
         if (isPropertyDivisible(getDesProperty())) tmpDisplayPrice = tmpDisplayPrice * COIN;
     }

     // offers with unit prices under 0.00000001 will be excluded from UI layer - TODO: find a better way to identify sub 0.00000001 prices
     std::string tmpDisplayPriceStr = xToString(tmpDisplayPrice);
     if (!tmpDisplayPriceStr.empty()) { if (tmpDisplayPriceStr.substr(0,1) == "0") return "0.00000000"; }

     // we must always round up here - for example if the actual price required is 0.3333333344444
     // round: 0.33333333 - price is insufficient and thus won't result in a trade
     // round: 0.33333334 - price will be sufficient to result in a trade
     std::string displayValue = FormatDivisibleMP(xToRoundUpInt64(tmpDisplayPrice));
     return displayValue;
}

/**
 * Used for display of unit prices with 50 decimal places at RPC layer.
 *
 * Note: unit price is no longer always shown in OMNI and/or inverted
 */
std::string CMPMetaDEx::displayFullUnitPrice() const
{
    rational_t tempUnitPrice = unitPrice();

    /* Matching types require no action (divisible/divisible or indivisible/indivisible)
       Non-matching types require adjustment for display purposes
           divisible/indivisible   : *COIN
           indivisible/divisible   : /COIN
    */
    if ( isPropertyDivisible(getProperty()) && !isPropertyDivisible(getDesProperty()) ) tempUnitPrice = tempUnitPrice*COIN;
    if ( !isPropertyDivisible(getProperty()) && isPropertyDivisible(getDesProperty()) ) tempUnitPrice = tempUnitPrice/COIN;

    std::string unitPriceStr = xToString(tempUnitPrice);
    return unitPriceStr;
}

rational_t CMPMetaDEx::unitPrice() const
{
    rational_t effectivePrice;
    if (amount_forsale) effectivePrice = rational_t(amount_desired, amount_forsale);
    return effectivePrice;
}

rational_t CMPMetaDEx::inversePrice() const
{
    rational_t inversePrice;
    if (amount_desired) inversePrice = rational_t(amount_forsale, amount_desired);
    return inversePrice;
}

int64_t CMPMetaDEx::getAmountToFill() const
{
    // round up to ensure that the amount we present will actually result in buying all available tokens
    arith_uint256 iAmountNeededToFill = DivideAndRoundUp((ConvertTo256(amount_remaining) * ConvertTo256(amount_desired)), ConvertTo256(amount_forsale));
    int64_t nAmountNeededToFill = ConvertTo64(iAmountNeededToFill);
    return nAmountNeededToFill;
}

int64_t CMPMetaDEx::getBlockTime() const
{
    CBlockIndex* pblockindex = ::ChainActive()[block];
    return pblockindex->GetBlockTime();
}

void CMPMetaDEx::setAmountRemaining(int64_t amount, const std::string& label)
{
    amount_remaining = amount;
    PrintToLog("update remaining amount still up for sale (%ld %s):%s\n", amount, label, ToString());
}

std::string CMPMetaDEx::ToString() const
{
    return strprintf("%s:%34s in %d/%03u, txid: %s , trade #%u %s for #%u %s",
        xToString(unitPrice()), addr, block, idx, txid.ToString().substr(0, 10),
        property, FormatMP(property, amount_forsale), desired_property, FormatMP(desired_property, amount_desired));
}

<<<<<<< HEAD
void CMPMetaDEx::saveOffer(std::ofstream& file, CHash256& hasher) const
=======
void CMPMetaDEx::saveOffer(std::ofstream& file, CHash256 &hasher) const
>>>>>>> 6a3031c8
{
    std::string lineOut = strprintf("%s,%d,%d,%d,%d,%d,%d,%d,%s,%d",
        addr,
        block,
        amount_forsale,
        property,
        amount_desired,
        desired_property,
        subaction,
        idx,
        txid.ToString(),
        amount_remaining
    );

    // add the line to the hash
    hasher.Write((unsigned char*)lineOut.c_str(), lineOut.length());

    // write the line
    file << lineOut << std::endl;
}

bool MetaDEx_compare::operator()(const CMPMetaDEx &lhs, const CMPMetaDEx &rhs) const
{
    if (lhs.getBlock() == rhs.getBlock()) return lhs.getIdx() < rhs.getIdx();
    else return lhs.getBlock() < rhs.getBlock();
}

bool mastercore::MetaDEx_INSERT(const CMPMetaDEx& objMetaDEx)
{
    // Create an empty price map (to use in case price map for this property does not already exist)
    md_PricesMap temp_prices;
    // Attempt to obtain the price map for the property
    md_PricesMap *p_prices = get_Prices(objMetaDEx.getProperty());

    // Create an empty set of metadex objects (to use in case no set currently exists at this price)
    md_Set temp_indexes;
    md_Set *p_indexes = nullptr;

    // Prepare for return code
    std::pair <md_Set::iterator, bool> ret;

    // Attempt to obtain a set of metadex objects for this price from the price map
    if (p_prices) p_indexes = get_Indexes(p_prices, objMetaDEx.unitPrice());
    // See if the set was populated, if not no set exists at this price level, use the empty set that we created earlier
    if (!p_indexes) p_indexes = &temp_indexes;

    // Attempt to insert the metadex object into the set
    ret = p_indexes->insert(objMetaDEx);
    if (false == ret.second) return false;

    // If a prices map did not exist for this property, set p_prices to the temp empty price map
    if (!p_prices) p_prices = &temp_prices;

    // Update the prices map with the new set at this price
    (*p_prices)[objMetaDEx.unitPrice()] = *p_indexes;

    // Set the metadex map for the property to the updated (or new if it didn't exist) price map
    metadex[objMetaDEx.getProperty()] = *p_prices;

    return true;
}

// pretty much directly linked to the ADD TX21 command off the wire
int mastercore::MetaDEx_ADD(const std::string& sender_addr, uint32_t prop, int64_t amount, int block, uint32_t property_desired, int64_t amount_desired, const uint256& txid, unsigned int idx)
{
    int rc = METADEX_ERROR -1;

    // Create a MetaDEx object from parameters
    CMPMetaDEx new_mdex(sender_addr, block, prop, amount, property_desired, amount_desired, txid, idx, CMPTransaction::ADD);
    if (msc_debug_metadex1) PrintToLog("%s(); buyer obj: %s\n", __FUNCTION__, new_mdex.ToString());

    // Ensure this is not a badly priced trade (for example due to zero amounts)
    if (0 >= new_mdex.unitPrice()) return METADEX_ERROR -66;

    // Match against existing trades, remainder of the order will be put into the order book
    if (msc_debug_metadex3) MetaDEx_debug_print();
    x_Trade(&new_mdex);
    if (msc_debug_metadex3) MetaDEx_debug_print();

    // Insert the remaining order into the MetaDEx maps
    if (0 < new_mdex.getAmountRemaining()) { //switch to getAmountRemaining() when ready
        if (!MetaDEx_INSERT(new_mdex)) {
            PrintToLog("%s() ERROR: ALREADY EXISTS, line %d, file: %s\n", __FUNCTION__, __LINE__, __FILE__);
            return METADEX_ERROR -70;
        } else {
            // move tokens into reserve
            assert(update_tally_map(sender_addr, prop, -new_mdex.getAmountRemaining(), BALANCE));
            assert(update_tally_map(sender_addr, prop, new_mdex.getAmountRemaining(), METADEX_RESERVE));

            if (msc_debug_metadex1) PrintToLog("==== INSERTED: %s= %s\n", xToString(new_mdex.unitPrice()), new_mdex.ToString());
            if (msc_debug_metadex3) MetaDEx_debug_print();
        }
    }

    rc = 0;
    return rc;
}

int mastercore::MetaDEx_CANCEL_AT_PRICE(const uint256& txid, unsigned int block, const std::string& sender_addr, uint32_t prop, int64_t amount, uint32_t property_desired, int64_t amount_desired)
{
    int rc = METADEX_ERROR -20;
    CMPMetaDEx mdex(sender_addr, 0, prop, amount, property_desired, amount_desired, uint256(), 0, CMPTransaction::CANCEL_AT_PRICE);
    md_PricesMap* prices = get_Prices(prop);
    const CMPMetaDEx* p_mdex = nullptr;

    if (msc_debug_metadex1) PrintToLog("%s():%s\n", __FUNCTION__, mdex.ToString());

    if (msc_debug_metadex2) MetaDEx_debug_print();

    if (!prices) {
        PrintToLog("%s() NOTHING FOUND for %s\n", __FUNCTION__, mdex.ToString());
        return rc -1;
    }

    // within the desired property map (given one property) iterate over the items
    for (md_PricesMap::iterator my_it = prices->begin(); my_it != prices->end(); ++my_it) {
        rational_t sellers_price = my_it->first;

        if (mdex.unitPrice() != sellers_price) continue;

        md_Set* indexes = &(my_it->second);

        for (md_Set::iterator iitt = indexes->begin(); iitt != indexes->end();) {
            p_mdex = &(*iitt);

            if (msc_debug_metadex3) PrintToLog("%s(): %s\n", __FUNCTION__, p_mdex->ToString());

            if ((p_mdex->getDesProperty() != property_desired) || (p_mdex->getAddr() != sender_addr)) {
                ++iitt;
                continue;
            }

            rc = 0;
            PrintToLog("%s(): REMOVING %s\n", __FUNCTION__, p_mdex->ToString());

            // move from reserve to main
            assert(update_tally_map(p_mdex->getAddr(), p_mdex->getProperty(), -p_mdex->getAmountRemaining(), METADEX_RESERVE));
            assert(update_tally_map(p_mdex->getAddr(), p_mdex->getProperty(), p_mdex->getAmountRemaining(), BALANCE));

            // record the cancellation
            bool bValid = true;
            pDbTransactionList->recordMetaDExCancelTX(txid, p_mdex->getHash(), bValid, block, p_mdex->getProperty(), p_mdex->getAmountRemaining());

            indexes->erase(iitt++);
        }
    }

    if (msc_debug_metadex2) MetaDEx_debug_print();

    return rc;
}

int mastercore::MetaDEx_CANCEL_ALL_FOR_PAIR(const uint256& txid, unsigned int block, const std::string& sender_addr, uint32_t prop, uint32_t property_desired)
{
    int rc = METADEX_ERROR -30;
    md_PricesMap* prices = get_Prices(prop);
    const CMPMetaDEx* p_mdex = nullptr;

    PrintToLog("%s(%d,%d)\n", __FUNCTION__, prop, property_desired);

    if (msc_debug_metadex3) MetaDEx_debug_print();

    if (!prices) {
        PrintToLog("%s() NOTHING FOUND\n", __FUNCTION__);
        return rc -1;
    }

    // within the desired property map (given one property) iterate over the items
    for (md_PricesMap::iterator my_it = prices->begin(); my_it != prices->end(); ++my_it) {
        md_Set* indexes = &(my_it->second);

        for (md_Set::iterator iitt = indexes->begin(); iitt != indexes->end();) {
            p_mdex = &(*iitt);

            if (msc_debug_metadex3) PrintToLog("%s(): %s\n", __FUNCTION__, p_mdex->ToString());

            if ((p_mdex->getDesProperty() != property_desired) || (p_mdex->getAddr() != sender_addr)) {
                ++iitt;
                continue;
            }

            rc = 0;
            PrintToLog("%s(): REMOVING %s\n", __FUNCTION__, p_mdex->ToString());

            // move from reserve to main
            assert(update_tally_map(p_mdex->getAddr(), p_mdex->getProperty(), -p_mdex->getAmountRemaining(), METADEX_RESERVE));
            assert(update_tally_map(p_mdex->getAddr(), p_mdex->getProperty(), p_mdex->getAmountRemaining(), BALANCE));

            // record the cancellation
            bool bValid = true;
            pDbTransactionList->recordMetaDExCancelTX(txid, p_mdex->getHash(), bValid, block, p_mdex->getProperty(), p_mdex->getAmountRemaining());

            indexes->erase(iitt++);
        }
    }

    if (msc_debug_metadex3) MetaDEx_debug_print();

    return rc;
}

/**
 * Scans the orderbook and remove everything for an address.
 */
int mastercore::MetaDEx_CANCEL_EVERYTHING(const uint256& txid, unsigned int block, const std::string& sender_addr, unsigned char ecosystem)
{
    int rc = METADEX_ERROR -40;

    PrintToLog("%s()\n", __FUNCTION__);

    if (msc_debug_metadex2) MetaDEx_debug_print();

    PrintToLog("<<<<<<\n");

    for (md_PropertiesMap::iterator my_it = metadex.begin(); my_it != metadex.end(); ++my_it) {
        unsigned int prop = my_it->first;

        // skip property, if it is not in the expected ecosystem
        if (isMainEcosystemProperty(ecosystem) && !isMainEcosystemProperty(prop)) continue;
        if (isTestEcosystemProperty(ecosystem) && !isTestEcosystemProperty(prop)) continue;

        PrintToLog(" ## property: %u\n", prop);
        md_PricesMap& prices = my_it->second;

        for (md_PricesMap::iterator it = prices.begin(); it != prices.end(); ++it) {
            rational_t price = it->first;
            md_Set& indexes = it->second;

            PrintToLog("  # Price Level: %s\n", xToString(price));

            for (md_Set::iterator it = indexes.begin(); it != indexes.end();) {
                PrintToLog("%s= %s\n", xToString(price), it->ToString());

                if (it->getAddr() != sender_addr) {
                    ++it;
                    continue;
                }

                rc = 0;
                PrintToLog("%s(): REMOVING %s\n", __FUNCTION__, it->ToString());

                // move from reserve to balance
                assert(update_tally_map(it->getAddr(), it->getProperty(), -it->getAmountRemaining(), METADEX_RESERVE));
                assert(update_tally_map(it->getAddr(), it->getProperty(), it->getAmountRemaining(), BALANCE));

                // record the cancellation
                bool bValid = true;
                pDbTransactionList->recordMetaDExCancelTX(txid, it->getHash(), bValid, block, it->getProperty(), it->getAmountRemaining());

                indexes.erase(it++);
            }
        }
    }
    PrintToLog(">>>>>>\n");

    if (msc_debug_metadex2) MetaDEx_debug_print();

    return rc;
}

/**
 * Scans the orderbook and removes every all-pair order
 */
int mastercore::MetaDEx_SHUTDOWN_ALLPAIR()
{
    int rc = 0;
    PrintToLog("%s()\n", __FUNCTION__);
    for (md_PropertiesMap::iterator my_it = metadex.begin(); my_it != metadex.end(); ++my_it) {
        md_PricesMap& prices = my_it->second;
        for (md_PricesMap::iterator it = prices.begin(); it != prices.end(); ++it) {
            md_Set& indexes = it->second;
            for (md_Set::iterator it = indexes.begin(); it != indexes.end();) {
                if (it->getDesProperty() > OMNI_PROPERTY_TMSC && it->getProperty() > OMNI_PROPERTY_TMSC) { // no OMN/TOMN side to the trade
                    PrintToLog("%s(): REMOVING %s\n", __FUNCTION__, it->ToString());
                    // move from reserve to balance
                    assert(update_tally_map(it->getAddr(), it->getProperty(), -it->getAmountRemaining(), METADEX_RESERVE));
                    assert(update_tally_map(it->getAddr(), it->getProperty(), it->getAmountRemaining(), BALANCE));
                    indexes.erase(it++);
                }
            }
        }
    }
    return rc;
}

/**
 * Scans the orderbook and removes every order
 */
int mastercore::MetaDEx_SHUTDOWN()
{
    int rc = 0;
    PrintToLog("%s()\n", __FUNCTION__);
    for (md_PropertiesMap::iterator my_it = metadex.begin(); my_it != metadex.end(); ++my_it) {
        md_PricesMap& prices = my_it->second;
        for (md_PricesMap::iterator it = prices.begin(); it != prices.end(); ++it) {
            md_Set& indexes = it->second;
            for (md_Set::iterator it = indexes.begin(); it != indexes.end();) {
                PrintToLog("%s(): REMOVING %s\n", __FUNCTION__, it->ToString());
                // move from reserve to balance
                assert(update_tally_map(it->getAddr(), it->getProperty(), -it->getAmountRemaining(), METADEX_RESERVE));
                assert(update_tally_map(it->getAddr(), it->getProperty(), it->getAmountRemaining(), BALANCE));
                indexes.erase(it++);
            }
        }
    }
    return rc;
}

// searches the metadex maps to see if a trade is still open
// allows search to be optimized if propertyIdForSale is specified
bool mastercore::MetaDEx_isOpen(const uint256& txid, uint32_t propertyIdForSale)
{
    for (md_PropertiesMap::iterator my_it = metadex.begin(); my_it != metadex.end(); ++my_it) {
        if (propertyIdForSale != 0 && propertyIdForSale != my_it->first) continue;
        md_PricesMap & prices = my_it->second;
        for (md_PricesMap::iterator it = prices.begin(); it != prices.end(); ++it) {
            md_Set & indexes = (it->second);
            for (md_Set::iterator it = indexes.begin(); it != indexes.end(); ++it) {
                CMPMetaDEx obj = *it;
                if( obj.getHash().GetHex() == txid.GetHex() ) return true;
            }
        }
    }
    return false;
}

/**
 * Returns a string describing the status of a trade
 *
 */
std::string mastercore::MetaDEx_getStatusText(int tradeStatus)
{
    switch (tradeStatus) {
        case TRADE_OPEN: return "open";
        case TRADE_OPEN_PART_FILLED: return "open part filled";
        case TRADE_FILLED: return "filled";
        case TRADE_CANCELLED: return "cancelled";
        case TRADE_CANCELLED_PART_FILLED: return "cancelled part filled";
        case TRADE_INVALID: return "trade invalid";
        default: return "unknown";
    }
}

/**
 * Returns the status of a MetaDEx trade
 *
 */
int mastercore::MetaDEx_getStatus(const uint256& txid, uint32_t propertyIdForSale, int64_t amountForSale, int64_t totalSold)
{
    // NOTE: If the calling code is already aware of the total amount sold, pass the value in to this function to avoid duplication of
    //       work.  If the calling code doesn't know the amount, leave default (-1) and we will calculate it from levelDB lookups.
    if (totalSold == -1) {
        UniValue tradeArray(UniValue::VARR);
        int64_t totalReceived;
        pDbTradeList->getMatchingTrades(txid, propertyIdForSale, tradeArray, totalSold, totalReceived);
    }

    // Return a "trade invalid" status if the trade was invalidated at parsing/interpretation (eg insufficient funds)
    if (!pDbTransactionList->getValidMPTX(txid)) return TRADE_INVALID;

    // Calculate and return the status of the trade via the amount sold and open/closed attributes.
    if (MetaDEx_isOpen(txid, propertyIdForSale)) {
        if (totalSold == 0) {
            return TRADE_OPEN;
        } else {
            return TRADE_OPEN_PART_FILLED;
        }
    } else {
        if (totalSold == 0) {
            return TRADE_CANCELLED;
        } else if (totalSold < amountForSale) {
            return TRADE_CANCELLED_PART_FILLED;
        } else {
            return TRADE_FILLED;
        }
    }
}

void mastercore::MetaDEx_debug_print(bool bShowPriceLevel, bool bDisplay)
{
    PrintToLog("<<<\n");
    for (md_PropertiesMap::iterator my_it = metadex.begin(); my_it != metadex.end(); ++my_it) {
        uint32_t prop = my_it->first;

        PrintToLog(" ## property: %u\n", prop);
        md_PricesMap& prices = my_it->second;

        for (md_PricesMap::iterator it = prices.begin(); it != prices.end(); ++it) {
            rational_t price = it->first;
            md_Set& indexes = it->second;

            if (bShowPriceLevel) PrintToLog("  # Price Level: %s\n", xToString(price));

            for (md_Set::iterator it = indexes.begin(); it != indexes.end(); ++it) {
                const CMPMetaDEx& obj = *it;

                if (bDisplay) PrintToConsole("%s= %s\n", xToString(price), obj.ToString());
                else PrintToLog("%s= %s\n", xToString(price), obj.ToString());
            }
        }
    }
    PrintToLog(">>>\n");
}

/**
 * Locates a trade in the MetaDEx maps via txid and returns the trade object
 *
 */
const CMPMetaDEx* mastercore::MetaDEx_RetrieveTrade(const uint256& txid)
{
    for (md_PropertiesMap::iterator propIter = metadex.begin(); propIter != metadex.end(); ++propIter) {
        md_PricesMap & prices = propIter->second;
        for (md_PricesMap::iterator pricesIter = prices.begin(); pricesIter != prices.end(); ++pricesIter) {
            md_Set & indexes = pricesIter->second;
            for (md_Set::iterator tradesIter = indexes.begin(); tradesIter != indexes.end(); ++tradesIter) {
                if (txid == (*tradesIter).getHash()) return &(*tradesIter);
            }
        }
    }
    return static_cast<CMPMetaDEx*>(nullptr);
}<|MERGE_RESOLUTION|>--- conflicted
+++ resolved
@@ -424,11 +424,7 @@
         property, FormatMP(property, amount_forsale), desired_property, FormatMP(desired_property, amount_desired));
 }
 
-<<<<<<< HEAD
-void CMPMetaDEx::saveOffer(std::ofstream& file, CHash256& hasher) const
-=======
 void CMPMetaDEx::saveOffer(std::ofstream& file, CHash256 &hasher) const
->>>>>>> 6a3031c8
 {
     std::string lineOut = strprintf("%s,%d,%d,%d,%d,%d,%d,%d,%s,%d",
         addr,
