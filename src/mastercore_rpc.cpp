--- conflicted
+++ resolved
@@ -845,92 +845,6 @@
   return tmpPropId;
 }
 
-<<<<<<< HEAD
-#ifndef DISABLE_METADEX
-=======
-Value trade_MP(const Array& params, bool fHelp)
-{
-    if (fHelp || params.size() < 6)
-        throw runtime_error(
-            "trade_MP \"address\" \"amountforsale\" propertyid1 \"amountdesired\" propertid2 action ( \"redeemaddress\" )\n"
-            "\nPlace or cancel an offer on the distributed token exchange.\n"
-
-            "\nArguments:\n"
-            "1. address           (string, required) address that is making the sale\n"
-            "2. amount_for_sale   (string, required) amount owned to put up on sale\n"
-            "3. property_id1      (int, required) property owned to put up on sale\n"
-            "4. amount_desired    (string, required) amount wanted/willing to purchase\n"
-            "5. property_id2      (int, required) property wanted/willing to purchase\n"
-            "6. action            (int, required) decision to either start a new (1), cancel_price (2), cancel_pair (3), or cancel_all (4) for an offer\n"
-            "7. redeem_address    (optional) the address that can redeem the bitcoin outputs, defaults to sender\n"
-        );
-
-    std::string fromAddress = params[0].get_str();
-    std::string redeemAddress = (params.size() > 6) ? (params[6].get_str()) : "";
-
-    uint32_t propertyIdSale = static_cast<uint32_t>(params[2].get_int64());
-    uint32_t propertyIdWant = static_cast<uint32_t>(params[4].get_int64());
-
-    int64_t amountSale = 0;
-    int64_t amountWant = 0;
-    int64_t action = params[5].get_int64();
-    
-    if (action <= 0 || CMPTransaction::CANCEL_EVERYTHING < action)
-        throw JSONRPCError(RPC_TYPE_ERROR, "Invalid action (1, 2, 3, 4 only)");
-
-    // CANCEL-EVERYTHING doesn't require additional checks or setup
-    // CANCEL-AT-PRICE and CANCEL-ALL-FOR-PAIR have property values
-    if (action <= CMPTransaction::CANCEL_ALL_FOR_PAIR)
-    {
-        check_prop_valid(propertyIdSale,
-                "Invalid property identifier (Sale)",
-                "Property identifier does not exist (Sale)");
-
-        check_prop_valid(propertyIdWant,
-                "Invalid property identifier (Want)",
-                "Property identifier does not exist (Want)");
-
-        if (isTestEcosystemProperty(propertyIdSale) != isTestEcosystemProperty(propertyIdWant))
-            throw JSONRPCError(RPC_INVALID_PARAMETER, "Properties must be in the same ecosystem (Main/Test)");
-
-        if (propertyIdSale == propertyIdWant)
-            throw JSONRPCError(RPC_INVALID_PARAMETER, "Properties must be different");
-    }
-
-    // CANCEL-AT-PRICE has also price information
-    if (action <= CMPTransaction::CANCEL_AT_PRICE)
-    {
-        CMPSPInfo::Entry sp;
-        bool divisible_sale = false, divisible_want = false;
-
-        _my_sps->getSP(propertyIdSale, sp);
-        divisible_sale = sp.isDivisible();
-
-        _my_sps->getSP(propertyIdWant, sp);
-        divisible_want = sp.isDivisible();
-
-        std::string strAmountSale = params[1].get_str();        
-        amountSale = StrToInt64(strAmountSale, divisible_sale);
-
-        std::string strAmountWant = params[3].get_str();        
-        amountWant = StrToInt64(strAmountWant, divisible_want);
-
-        if (0 >= amountSale)
-            throw JSONRPCError(RPC_TYPE_ERROR, "Invalid amount (Sale)");
-
-        if (0 >= amountWant)
-            throw JSONRPCError(RPC_TYPE_ERROR, "Invalid amount (Want)");
-    }
-
-    int code = 0;    
-    uint256 newTX = send_INTERNAL_1packet(fromAddress, "", redeemAddress, propertyIdSale, amountSale, propertyIdWant, amountWant, MSC_TYPE_METADEX, action, &code);
-    if (0 != code) throw JSONRPCError(code, error_str(code));
-
-    // we need to do better than just returning a string of 0000000 here if we can't send the TX
-    return newTX.GetHex();
-}
-
->>>>>>> 3cbf3c37
 Value getorderbook_MP(const Array& params, bool fHelp)
 {
    if (fHelp || params.size() < 1)
