// Copyright (c) 2009-2010 Satoshi Nakamoto
// Copyright (c) 2009-2022 The Bitcoin Core developers
// Distributed under the MIT software license, see the accompanying
// file COPYING or http://www.opensource.org/licenses/mit-license.php.

#ifndef BITCOIN_NET_PROCESSING_H
#define BITCOIN_NET_PROCESSING_H

#include <net.h>
#include <txorphanage.h>
#include <validationinterface.h>

#include <chrono>

class AddrMan;
class CChainParams;
class CTxMemPool;
class ChainstateManager;

namespace node {
class Warnings;
} // namespace node

/** Whether transaction reconciliation protocol should be enabled by default. */
static constexpr bool DEFAULT_TXRECONCILIATION_ENABLE{false};
/** Default for -maxorphantx, maximum number of orphan transactions kept in memory */
static const uint32_t DEFAULT_MAX_ORPHAN_TRANSACTIONS{100};
<<<<<<< HEAD
=======
static constexpr size_t BLOCK_RECONSTRUCTION_EXTRA_TXN_PER_TXN_SIZE_LIMIT{100000};
static const size_t DEFAULT_BLOCK_RECONSTRUCTION_EXTRA_TXN_SIZE{std::numeric_limits<size_t>::max()};
>>>>>>> 43a4bcd7
/** Default number of non-mempool transactions to keep around for block reconstruction. Includes
    orphan, replaced, and rejected transactions. */
static const uint32_t DEFAULT_BLOCK_RECONSTRUCTION_EXTRA_TXN{100};
static const bool DEFAULT_PEERBLOOMFILTERS = false;
static const bool DEFAULT_PEERBLOCKFILTERS = false;
/** Maximum number of outstanding CMPCTBLOCK requests for the same block. */
static const unsigned int MAX_CMPCTBLOCKS_INFLIGHT_PER_BLOCK = 3;
/** Number of headers sent in one getheaders result. We rely on the assumption that if a peer sends
 *  less than this number, we reached its tip. Changing this value is a protocol upgrade. */
static const unsigned int MAX_HEADERS_RESULTS = 2000;

struct CNodeStateStats {
    int nSyncHeight = -1;
    int nCommonHeight = -1;
    int m_starting_height = -1;
    std::chrono::microseconds m_ping_wait;
    std::vector<int> vHeightInFlight;
    bool m_relay_txs;
    CAmount m_fee_filter_received;
    uint64_t m_addr_processed = 0;
    uint64_t m_addr_rate_limited = 0;
    bool m_addr_relay_enabled{false};
    ServiceFlags their_services;
    int64_t presync_height{-1};
    std::chrono::seconds time_offset{0};
<<<<<<< HEAD
    NodeSeconds m_last_block_announcement;
=======
>>>>>>> 43a4bcd7
};

struct PeerManagerInfo {
    std::chrono::seconds median_outbound_time_offset{0s};
    bool ignores_incoming_txs{false};
};

class PeerManager : public CValidationInterface, public NetEventsInterface
{
public:
    struct Options {
        //! Whether this node is running in -blocksonly mode
        bool ignore_incoming_txs{DEFAULT_BLOCKSONLY};
        //! Whether transaction reconciliation protocol is enabled
        bool reconcile_txs{DEFAULT_TXRECONCILIATION_ENABLE};
        //! Maximum number of orphan transactions kept in memory
        uint32_t max_orphan_txs{DEFAULT_MAX_ORPHAN_TRANSACTIONS};
        //! Number of non-mempool transactions to keep around for block reconstruction. Includes
        //! orphan, replaced, and rejected transactions.
        uint32_t max_extra_txs{DEFAULT_BLOCK_RECONSTRUCTION_EXTRA_TXN};
<<<<<<< HEAD
=======
        size_t max_extra_txs_size{DEFAULT_BLOCK_RECONSTRUCTION_EXTRA_TXN_SIZE};
>>>>>>> 43a4bcd7
        //! Whether all P2P messages are captured to disk
        bool capture_messages{false};
        //! Whether or not the internal RNG behaves deterministically (this is
        //! a test-only option).
        bool deterministic_rng{false};
        //! Number of headers sent in one getheaders message result (this is
        //! a test-only option).
        uint32_t max_headers_result{MAX_HEADERS_RESULTS};
    };

    static std::unique_ptr<PeerManager> make(CConnman& connman, AddrMan& addrman,
                                             BanMan* banman, ChainstateManager& chainman,
                                             CTxMemPool& pool, node::Warnings& warnings, Options opts);
    virtual ~PeerManager() = default;

    /**
     * Attempt to manually fetch block from a given peer.
     *
     * @param[in]  peer_id      The peer id
     * @param[in]  block_index  The blockindex
     * @returns std::nullopt if a request was successfully made, otherwise an error message
     */
    std::optional<std::string> FetchBlock(NodeId peer_id, const CBlockIndex& block_index);
    virtual std::optional<std::string> FetchBlock(NodeId peer_id, const uint256& hash, const CBlockIndex* block_index) = 0;

    /** Begin running background tasks, should only be called once */
    virtual void StartScheduledTasks(CScheduler& scheduler) = 0;

    /** Get statistics from node state */
    virtual bool GetNodeStateStats(NodeId nodeid, CNodeStateStats& stats) const = 0;

    virtual std::vector<TxOrphanage::OrphanTxBase> GetOrphanTransactions() = 0;

    /** Get peer manager info. */
    virtual PeerManagerInfo GetInfo() const = 0;

    /** Relay transaction to all peers. */
    virtual void RelayTransaction(const uint256& txid, const uint256& wtxid) = 0;

    /** Send ping message to all peers */
    virtual void SendPings() = 0;

    /** Set the height of the best block and its time (seconds since epoch). */
    virtual void SetBestBlock(int height, std::chrono::seconds time) = 0;

    /* Public for unit testing. */
    virtual void UnitTestMisbehaving(NodeId peer_id) = 0;

    /**
     * Evict extra outbound peers. If we think our tip may be stale, connect to an extra outbound.
     * Public for unit testing.
     */
    virtual void CheckForStaleTipAndEvictPeers() = 0;

    /** Process a single message from a peer. Public for fuzz testing */
    virtual void ProcessMessage(CNode& pfrom, const std::string& msg_type, DataStream& vRecv,
                                const std::chrono::microseconds time_received, const std::atomic<bool>& interruptMsgProc) EXCLUSIVE_LOCKS_REQUIRED(g_msgproc_mutex) = 0;

    /** This function is used for testing the stale tip eviction logic, see denialofservice_tests.cpp */
    virtual void UpdateLastBlockAnnounceTime(NodeId node, int64_t time_in_seconds) = 0;

    /**
     * Gets the set of service flags which are "desirable" for a given peer.
     *
     * These are the flags which are required for a peer to support for them
     * to be "interesting" to us, ie for us to wish to use one of our few
     * outbound connection slots for or for us to wish to prioritize keeping
     * their connection around.
     *
     * Relevant service flags may be peer- and state-specific in that the
     * version of the peer may determine which flags are required (eg in the
     * case of NODE_NETWORK_LIMITED where we seek out NODE_NETWORK peers
     * unless they set NODE_NETWORK_LIMITED and we are out of IBD, in which
     * case NODE_NETWORK_LIMITED suffices).
     *
     * Thus, generally, avoid calling with 'services' == NODE_NONE, unless
     * state-specific flags must absolutely be avoided. When called with
     * 'services' == NODE_NONE, the returned desirable service flags are
     * guaranteed to not change dependent on state - ie they are suitable for
     * use when describing peers which we know to be desirable, but for which
     * we do not have a confirmed set of service flags.
    */
    virtual ServiceFlags GetDesirableServiceFlags(ServiceFlags services) const = 0;
<<<<<<< HEAD

    /** Get number of peers from which we're downloading blocks */
    virtual int GetNumberOfPeersWithValidatedDownloads() const EXCLUSIVE_LOCKS_REQUIRED(::cs_main) = 0;
=======
>>>>>>> 43a4bcd7
};

#endif // BITCOIN_NET_PROCESSING_H<|MERGE_RESOLUTION|>--- conflicted
+++ resolved
@@ -25,11 +25,8 @@
 static constexpr bool DEFAULT_TXRECONCILIATION_ENABLE{false};
 /** Default for -maxorphantx, maximum number of orphan transactions kept in memory */
 static const uint32_t DEFAULT_MAX_ORPHAN_TRANSACTIONS{100};
-<<<<<<< HEAD
-=======
 static constexpr size_t BLOCK_RECONSTRUCTION_EXTRA_TXN_PER_TXN_SIZE_LIMIT{100000};
 static const size_t DEFAULT_BLOCK_RECONSTRUCTION_EXTRA_TXN_SIZE{std::numeric_limits<size_t>::max()};
->>>>>>> 43a4bcd7
 /** Default number of non-mempool transactions to keep around for block reconstruction. Includes
     orphan, replaced, and rejected transactions. */
 static const uint32_t DEFAULT_BLOCK_RECONSTRUCTION_EXTRA_TXN{100};
@@ -55,10 +52,7 @@
     ServiceFlags their_services;
     int64_t presync_height{-1};
     std::chrono::seconds time_offset{0};
-<<<<<<< HEAD
     NodeSeconds m_last_block_announcement;
-=======
->>>>>>> 43a4bcd7
 };
 
 struct PeerManagerInfo {
@@ -79,10 +73,7 @@
         //! Number of non-mempool transactions to keep around for block reconstruction. Includes
         //! orphan, replaced, and rejected transactions.
         uint32_t max_extra_txs{DEFAULT_BLOCK_RECONSTRUCTION_EXTRA_TXN};
-<<<<<<< HEAD
-=======
         size_t max_extra_txs_size{DEFAULT_BLOCK_RECONSTRUCTION_EXTRA_TXN_SIZE};
->>>>>>> 43a4bcd7
         //! Whether all P2P messages are captured to disk
         bool capture_messages{false};
         //! Whether or not the internal RNG behaves deterministically (this is
@@ -166,12 +157,9 @@
      * we do not have a confirmed set of service flags.
     */
     virtual ServiceFlags GetDesirableServiceFlags(ServiceFlags services) const = 0;
-<<<<<<< HEAD
 
     /** Get number of peers from which we're downloading blocks */
     virtual int GetNumberOfPeersWithValidatedDownloads() const EXCLUSIVE_LOCKS_REQUIRED(::cs_main) = 0;
-=======
->>>>>>> 43a4bcd7
 };
 
 #endif // BITCOIN_NET_PROCESSING_H