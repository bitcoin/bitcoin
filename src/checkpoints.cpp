--- conflicted
+++ resolved
@@ -1,10 +1,6 @@
 // Copyright (c) 2009-2014 The Bitcoin developers
-<<<<<<< HEAD
 // Copyright (c) 2014-2015 The Dash developers
-// Distributed under the MIT/X11 software license, see the accompanying
-=======
 // Distributed under the MIT software license, see the accompanying
->>>>>>> 69570148
 // file COPYING or http://www.opensource.org/licenses/mit-license.php.
 
 #include "checkpoints.h"
@@ -30,73 +26,6 @@
 
     bool fEnabled = true;
 
-<<<<<<< HEAD
-    // What makes a good checkpoint block?
-    // + Is surrounded by blocks with reasonable timestamps
-    //   (no blocks before with a timestamp after, none after with
-    //    timestamp before)
-    // + Contains no strange transactions
-    static MapCheckpoints mapCheckpoints =
-        boost::assign::map_list_of
-        (  1500, uint256("0x000000aaf0300f59f49bc3e970bad15c11f961fe2347accffff19d96ec9778e3"))
-        (  4991, uint256("0x000000003b01809551952460744d5dbb8fcbd6cbae3c220267bf7fa43f837367"))
-        (  9918, uint256("0x00000000213e229f332c0ffbe34defdaa9e74de87f2d8d1f01af8d121c3c170b"))
-        ( 16912, uint256("0x00000000075c0d10371d55a60634da70f197548dbbfa4123e12abfcbc5738af9"))
-        ( 23912, uint256("0x0000000000335eac6703f3b1732ec8b2f89c3ba3a7889e5767b090556bb9a276"))
-        ( 35457, uint256("0x0000000000b0ae211be59b048df14820475ad0dd53b9ff83b010f71a77342d9f"))
-        ( 45479, uint256("0x000000000063d411655d590590e16960f15ceea4257122ac430c6fbe39fbf02d"))
-        ( 55895, uint256("0x0000000000ae4c53a43639a4ca027282f69da9c67ba951768a20415b6439a2d7"))
-        ( 68899, uint256("0x0000000000194ab4d3d9eeb1f2f792f21bb39ff767cb547fe977640f969d77b7"))
-        ( 74619, uint256("0x000000000011d28f38f05d01650a502cc3f4d0e793fbc26e2a2ca71f07dc3842"))
-        ( 75095, uint256("0x0000000000193d12f6ad352a9996ee58ef8bdc4946818a5fec5ce99c11b87f0d"))
-        ( 88805, uint256("0x00000000001392f1652e9bf45cd8bc79dc60fe935277cd11538565b4a94fa85f"))
-        ( 107996, uint256("0x00000000000a23840ac16115407488267aa3da2b9bc843e301185b7d17e4dc40"))
-        ( 137993, uint256("0x00000000000cf69ce152b1bffdeddc59188d7a80879210d6e5c9503011929c3c"))
-        ( 167996, uint256("0x000000000009486020a80f7f2cc065342b0c2fb59af5e090cd813dba68ab0fed"))
-        ( 207992, uint256("0x00000000000d85c22be098f74576ef00b7aa00c05777e966aff68a270f1e01a5"))
-        ( 217752, uint256("0x00000000000a7baeb2148272a7e14edf5af99a64af456c0afc23d15a0918b704"))
-        ;
-    static const CCheckpointData data = {
-        &mapCheckpoints,
-        1403283082, // * UNIX timestamp of last checkpoint block
-        511516,     // * total number of transactions between genesis and last checkpoint
-                    //   (the tx=... number in the SetBestChain debug.log lines)
-        7701        // * estimated number of transactions per day after checkpoint
-    };
-
-    static MapCheckpoints mapCheckpointsTestnet =
-        boost::assign::map_list_of
-        ( 261, uint256("00000c26026d0815a7e2ce4fa270775f61403c040647ff2c3091f99e894a4618"))
-        ;
-    static const CCheckpointData dataTestnet = {
-        &mapCheckpointsTestnet,
-        1405699509,
-        201,
-        500
-    };
-
-    static MapCheckpoints mapCheckpointsRegtest =
-        boost::assign::map_list_of
-        ( 0, uint256("0x000008ca1832a4baf228eb1553c03d3a2c8e02399550dd6ea8d65cec3ef23d2e"))
-        ;
-    static const CCheckpointData dataRegtest = {
-        &mapCheckpointsRegtest,
-        0,
-        0,
-        0
-    };
-
-    const CCheckpointData &Checkpoints() {
-        if (Params().NetworkID() == CChainParams::TESTNET)
-            return dataTestnet;
-        else if (Params().NetworkID() == CChainParams::MAIN)
-            return data;
-        else
-            return dataRegtest;
-    }
-
-=======
->>>>>>> 69570148
     bool CheckBlock(int nHeight, const uint256& hash)
     {
         if (!fEnabled)
