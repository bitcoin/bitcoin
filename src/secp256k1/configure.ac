--- conflicted
+++ resolved
@@ -159,8 +159,6 @@
     [ AC_MSG_RESULT([no])
     ])
 
-<<<<<<< HEAD
-=======
 if test x"$enable_coverage" = x"yes"; then
     AC_DEFINE(COVERAGE, 1, [Define this symbol to compile out all VERIFY code])
     CFLAGS="$CFLAGS -O0 --coverage"
@@ -169,7 +167,6 @@
     CFLAGS="$CFLAGS -O3"
 fi
 
->>>>>>> be92be56
 if test x"$use_ecmult_static_precomputation" != x"no"; then
   save_cross_compiling=$cross_compiling
   cross_compiling=no
