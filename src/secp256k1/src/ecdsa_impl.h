/**********************************************************************
 * Copyright (c) 2013-2015 Pieter Wuille                              *
 * Distributed under the MIT software license, see the accompanying   *
 * file COPYING or http://www.opensource.org/licenses/mit-license.php.*
 **********************************************************************/


#ifndef _SECP256K1_ECDSA_IMPL_H_
#define _SECP256K1_ECDSA_IMPL_H_

#include "scalar.h"
#include "field.h"
#include "group.h"
#include "ecmult.h"
#include "ecmult_gen.h"
#include "ecdsa.h"

/** Group order for secp256k1 defined as 'n' in "Standards for Efficient Cryptography" (SEC2) 2.7.1
 *  sage: for t in xrange(1023, -1, -1):
 *     ..   p = 2**256 - 2**32 - t
 *     ..   if p.is_prime():
 *     ..     print '%x'%p
 *     ..     break
 *   'fffffffffffffffffffffffffffffffffffffffffffffffffffffffefffffc2f'
 *  sage: a = 0
 *  sage: b = 7
 *  sage: F = FiniteField (p)
 *  sage: '%x' % (EllipticCurve ([F (a), F (b)]).order())
 *   'fffffffffffffffffffffffffffffffebaaedce6af48a03bbfd25e8cd0364141'
 */
static const secp256k1_fe secp256k1_ecdsa_const_order_as_fe = SECP256K1_FE_CONST(
    0xFFFFFFFFUL, 0xFFFFFFFFUL, 0xFFFFFFFFUL, 0xFFFFFFFEUL,
    0xBAAEDCE6UL, 0xAF48A03BUL, 0xBFD25E8CUL, 0xD0364141UL
);

/** Difference between field and order, values 'p' and 'n' values defined in
 *  "Standards for Efficient Cryptography" (SEC2) 2.7.1.
 *  sage: p = 0xFFFFFFFFFFFFFFFFFFFFFFFFFFFFFFFFFFFFFFFFFFFFFFFFFFFFFFFEFFFFFC2F
 *  sage: a = 0
 *  sage: b = 7
 *  sage: F = FiniteField (p)
 *  sage: '%x' % (p - EllipticCurve ([F (a), F (b)]).order())
 *   '14551231950b75fc4402da1722fc9baee'
 */
static const secp256k1_fe secp256k1_ecdsa_const_p_minus_order = SECP256K1_FE_CONST(
    0, 0, 0, 1, 0x45512319UL, 0x50B75FC4UL, 0x402DA172UL, 0x2FC9BAEEUL
);

static int secp256k1_der_read_len(const unsigned char **sigp, const unsigned char *sigend) {
    int lenleft, b1;
    size_t ret = 0;
    if (*sigp >= sigend) {
        return -1;
    }
    b1 = *((*sigp)++);
    if (b1 == 0xFF) {
        /* X.690-0207 8.1.3.5.c the value 0xFF shall not be used. */
        return -1;
    }
    if ((b1 & 0x80) == 0) {
        /* X.690-0207 8.1.3.4 short form length octets */
        return b1;
    }
    if (b1 == 0x80) {
        /* Indefinite length is not allowed in DER. */
        return -1;
    }
    /* X.690-207 8.1.3.5 long form length octets */
    lenleft = b1 & 0x7F;
    if (lenleft > sigend - *sigp) {
        return -1;
    }
    if (**sigp == 0) {
        /* Not the shortest possible length encoding. */
        return -1;
    }
    if ((size_t)lenleft > sizeof(size_t)) {
        /* The resulting length would exceed the range of a size_t, so
         * certainly longer than the passed array size.
         */
        return -1;
    }
    while (lenleft > 0) {
        if ((ret >> ((sizeof(size_t) - 1) * 8)) != 0) {
        }
        ret = (ret << 8) | **sigp;
        if (ret + lenleft > (size_t)(sigend - *sigp)) {
            /* Result exceeds the length of the passed array. */
            return -1;
        }
        (*sigp)++;
        lenleft--;
    }
    if (ret < 128) {
        /* Not the shortest possible length encoding. */
        return -1;
    }
    return ret;
}

static int secp256k1_der_parse_integer(secp256k1_scalar *r, const unsigned char **sig, const unsigned char *sigend) {
    int overflow = 0;
    unsigned char ra[32] = {0};
    int rlen;

    if (*sig == sigend || **sig != 0x02) {
        /* Not a primitive integer (X.690-0207 8.3.1). */
        return 0;
    }
    (*sig)++;
    rlen = secp256k1_der_read_len(sig, sigend);
    if (rlen <= 0 || (*sig) + rlen > sigend) {
        /* Exceeds bounds or not at least length 1 (X.690-0207 8.3.1).  */
        return 0;
    }
    if (**sig == 0x00 && rlen > 1 && (((*sig)[1]) & 0x80) == 0x00) {
        /* Excessive 0x00 padding. */
        return 0;
    }
    if (**sig == 0xFF && rlen > 1 && (((*sig)[1]) & 0x80) == 0x80) {
        /* Excessive 0xFF padding. */
        return 0;
    }
    if ((**sig & 0x80) == 0x80) {
        /* Negative. */
        overflow = 1;
    }
    while (rlen > 0 && **sig == 0) {
        /* Skip leading zero bytes */
        rlen--;
        (*sig)++;
    }
    if (rlen > 32) {
        overflow = 1;
    }
    if (!overflow) {
        memcpy(ra + 32 - rlen, *sig, rlen);
        secp256k1_scalar_set_b32(r, ra, &overflow);
    }
    if (overflow) {
        secp256k1_scalar_set_int(r, 0);
    }
    (*sig) += rlen;
    return 1;
}

static int secp256k1_ecdsa_sig_parse(secp256k1_scalar *rr, secp256k1_scalar *rs, const unsigned char *sig, size_t size) {
    const unsigned char *sigend = sig + size;
    int rlen;
    if (sig == sigend || *(sig++) != 0x30) {
        /* The encoding doesn't start with a constructed sequence (X.690-0207 8.9.1). */
        return 0;
    }
    rlen = secp256k1_der_read_len(&sig, sigend);
    if (rlen < 0 || sig + rlen > sigend) {
        /* Tuple exceeds bounds */
        return 0;
    }
    if (sig + rlen != sigend) {
        /* Garbage after tuple. */
        return 0;
    }

    if (!secp256k1_der_parse_integer(rr, &sig, sigend)) {
        return 0;
    }
    if (!secp256k1_der_parse_integer(rs, &sig, sigend)) {
        return 0;
    }

    if (sig != sigend) {
        /* Trailing garbage inside tuple. */
        return 0;
    }

    return 1;
}

static int secp256k1_ecdsa_sig_serialize(unsigned char *sig, size_t *size, const secp256k1_scalar* ar, const secp256k1_scalar* as) {
    unsigned char r[33] = {0}, s[33] = {0};
    unsigned char *rp = r, *sp = s;
    size_t lenR = 33, lenS = 33;
    secp256k1_scalar_get_b32(&r[1], ar);
    secp256k1_scalar_get_b32(&s[1], as);
    while (lenR > 1 && rp[0] == 0 && rp[1] < 0x80) { lenR--; rp++; }
    while (lenS > 1 && sp[0] == 0 && sp[1] < 0x80) { lenS--; sp++; }
    if (*size < 6+lenS+lenR) {
        *size = 6 + lenS + lenR;
        return 0;
    }
    *size = 6 + lenS + lenR;
    sig[0] = 0x30;
    sig[1] = 4 + lenS + lenR;
    sig[2] = 0x02;
    sig[3] = lenR;
    memcpy(sig+4, rp, lenR);
    sig[4+lenR] = 0x02;
    sig[5+lenR] = lenS;
    memcpy(sig+lenR+6, sp, lenS);
    return 1;
}

static int secp256k1_ecdsa_sig_verify(const secp256k1_ecmult_context *ctx, const secp256k1_scalar *sigr, const secp256k1_scalar *sigs, const secp256k1_ge *pubkey, const secp256k1_scalar *message) {
    unsigned char c[32];
    secp256k1_scalar sn, u1, u2;
    secp256k1_fe xr;
    secp256k1_gej pubkeyj;
    secp256k1_gej pr;

    if (secp256k1_scalar_is_zero(sigr) || secp256k1_scalar_is_zero(sigs)) {
        return 0;
    }

    secp256k1_scalar_inverse_var(&sn, sigs);
    secp256k1_scalar_mul(&u1, &sn, message);
    secp256k1_scalar_mul(&u2, &sn, sigr);
    secp256k1_gej_set_ge(&pubkeyj, pubkey);
    secp256k1_ecmult(ctx, &pr, &pubkeyj, &u2, &u1);
    if (secp256k1_gej_is_infinity(&pr)) {
        return 0;
    }
<<<<<<< HEAD
=======

#if defined(EXHAUSTIVE_TEST_ORDER)
{
    secp256k1_scalar computed_r;
    secp256k1_ge pr_ge;
    secp256k1_ge_set_gej(&pr_ge, &pr);
    secp256k1_fe_normalize(&pr_ge.x);

    secp256k1_fe_get_b32(c, &pr_ge.x);
    secp256k1_scalar_set_b32(&computed_r, c, NULL);
    return secp256k1_scalar_eq(sigr, &computed_r);
}
#else
>>>>>>> 0d3e8183
    secp256k1_scalar_get_b32(c, sigr);
    secp256k1_fe_set_b32(&xr, c);

    /** We now have the recomputed R point in pr, and its claimed x coordinate (modulo n)
     *  in xr. Naively, we would extract the x coordinate from pr (requiring a inversion modulo p),
     *  compute the remainder modulo n, and compare it to xr. However:
     *
     *        xr == X(pr) mod n
     *    <=> exists h. (xr + h * n < p && xr + h * n == X(pr))
     *    [Since 2 * n > p, h can only be 0 or 1]
     *    <=> (xr == X(pr)) || (xr + n < p && xr + n == X(pr))
     *    [In Jacobian coordinates, X(pr) is pr.x / pr.z^2 mod p]
     *    <=> (xr == pr.x / pr.z^2 mod p) || (xr + n < p && xr + n == pr.x / pr.z^2 mod p)
     *    [Multiplying both sides of the equations by pr.z^2 mod p]
     *    <=> (xr * pr.z^2 mod p == pr.x) || (xr + n < p && (xr + n) * pr.z^2 mod p == pr.x)
     *
     *  Thus, we can avoid the inversion, but we have to check both cases separately.
     *  secp256k1_gej_eq_x implements the (xr * pr.z^2 mod p == pr.x) test.
     */
    if (secp256k1_gej_eq_x_var(&xr, &pr)) {
        /* xr * pr.z^2 mod p == pr.x, so the signature is valid. */
        return 1;
    }
    if (secp256k1_fe_cmp_var(&xr, &secp256k1_ecdsa_const_p_minus_order) >= 0) {
        /* xr + n >= p, so we can skip testing the second case. */
        return 0;
    }
    secp256k1_fe_add(&xr, &secp256k1_ecdsa_const_order_as_fe);
    if (secp256k1_gej_eq_x_var(&xr, &pr)) {
        /* (xr + n) * pr.z^2 mod p == pr.x, so the signature is valid. */
        return 1;
    }
    return 0;
}

static int secp256k1_ecdsa_sig_sign(const secp256k1_ecmult_gen_context *ctx, secp256k1_scalar *sigr, secp256k1_scalar *sigs, const secp256k1_scalar *seckey, const secp256k1_scalar *message, const secp256k1_scalar *nonce, int *recid) {
    unsigned char b[32];
    secp256k1_gej rp;
    secp256k1_ge r;
    secp256k1_scalar n;
    int overflow = 0;

    secp256k1_ecmult_gen(ctx, &rp, nonce);
    secp256k1_ge_set_gej(&r, &rp);
    secp256k1_fe_normalize(&r.x);
    secp256k1_fe_normalize(&r.y);
    secp256k1_fe_get_b32(b, &r.x);
    secp256k1_scalar_set_b32(sigr, b, &overflow);
    /* These two conditions should be checked before calling */
    VERIFY_CHECK(!secp256k1_scalar_is_zero(sigr));
    VERIFY_CHECK(overflow == 0);

    if (recid) {
        /* The overflow condition is cryptographically unreachable as hitting it requires finding the discrete log
         * of some P where P.x >= order, and only 1 in about 2^127 points meet this criteria.
         */
        *recid = (overflow ? 2 : 0) | (secp256k1_fe_is_odd(&r.y) ? 1 : 0);
    }
    secp256k1_scalar_mul(&n, sigr, seckey);
    secp256k1_scalar_add(&n, &n, message);
    secp256k1_scalar_inverse(sigs, nonce);
    secp256k1_scalar_mul(sigs, sigs, &n);
    secp256k1_scalar_clear(&n);
    secp256k1_gej_clear(&rp);
    secp256k1_ge_clear(&r);
    if (secp256k1_scalar_is_zero(sigs)) {
        return 0;
    }
    if (secp256k1_scalar_is_high(sigs)) {
        secp256k1_scalar_negate(sigs, sigs);
        if (recid) {
            *recid ^= 1;
        }
    }
    return 1;
}

#endif<|MERGE_RESOLUTION|>--- conflicted
+++ resolved
@@ -203,7 +203,9 @@
 static int secp256k1_ecdsa_sig_verify(const secp256k1_ecmult_context *ctx, const secp256k1_scalar *sigr, const secp256k1_scalar *sigs, const secp256k1_ge *pubkey, const secp256k1_scalar *message) {
     unsigned char c[32];
     secp256k1_scalar sn, u1, u2;
+#if !defined(EXHAUSTIVE_TEST_ORDER)
     secp256k1_fe xr;
+#endif
     secp256k1_gej pubkeyj;
     secp256k1_gej pr;
 
@@ -219,8 +221,6 @@
     if (secp256k1_gej_is_infinity(&pr)) {
         return 0;
     }
-<<<<<<< HEAD
-=======
 
 #if defined(EXHAUSTIVE_TEST_ORDER)
 {
@@ -234,7 +234,6 @@
     return secp256k1_scalar_eq(sigr, &computed_r);
 }
 #else
->>>>>>> 0d3e8183
     secp256k1_scalar_get_b32(c, sigr);
     secp256k1_fe_set_b32(&xr, c);
 
@@ -268,6 +267,7 @@
         return 1;
     }
     return 0;
+#endif
 }
 
 static int secp256k1_ecdsa_sig_sign(const secp256k1_ecmult_gen_context *ctx, secp256k1_scalar *sigr, secp256k1_scalar *sigs, const secp256k1_scalar *seckey, const secp256k1_scalar *message, const secp256k1_scalar *nonce, int *recid) {
