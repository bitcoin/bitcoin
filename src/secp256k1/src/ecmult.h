/**********************************************************************
 * Copyright (c) 2013, 2014 Pieter Wuille                             *
 * Distributed under the MIT software license, see the accompanying   *
 * file COPYING or http://www.opensource.org/licenses/mit-license.php.*
 **********************************************************************/

#ifndef _SECP256K1_ECMULT_
#define _SECP256K1_ECMULT_

#include "num.h"
#include "group.h"

typedef struct {
    /* For accelerating the computation of a*P + b*G: */
<<<<<<< HEAD
    secp256k1_ge_storage_t (*pre_g)[];    /* odd multiples of the generator */
#ifdef USE_ENDOMORPHISM
    secp256k1_ge_storage_t (*pre_g_128)[]; /* odd multiples of 2^128*generator */
#endif
} secp256k1_ecmult_context_t;

static void secp256k1_ecmult_context_init(secp256k1_ecmult_context_t *ctx);
static void secp256k1_ecmult_context_build(secp256k1_ecmult_context_t *ctx);
static void secp256k1_ecmult_context_clone(secp256k1_ecmult_context_t *dst,
                                           const secp256k1_ecmult_context_t *src);
static void secp256k1_ecmult_context_clear(secp256k1_ecmult_context_t *ctx);
static int secp256k1_ecmult_context_is_built(const secp256k1_ecmult_context_t *ctx);

/** Double multiply: R = na*A + ng*G */
static void secp256k1_ecmult(const secp256k1_ecmult_context_t *ctx, secp256k1_gej_t *r, const secp256k1_gej_t *a, const secp256k1_scalar_t *na, const secp256k1_scalar_t *ng);
=======
    secp256k1_ge_storage (*pre_g)[];    /* odd multiples of the generator */
#ifdef USE_ENDOMORPHISM
    secp256k1_ge_storage (*pre_g_128)[]; /* odd multiples of 2^128*generator */
#endif
} secp256k1_ecmult_context;

static void secp256k1_ecmult_context_init(secp256k1_ecmult_context *ctx);
static void secp256k1_ecmult_context_build(secp256k1_ecmult_context *ctx, const secp256k1_callback *cb);
static void secp256k1_ecmult_context_clone(secp256k1_ecmult_context *dst,
                                           const secp256k1_ecmult_context *src, const secp256k1_callback *cb);
static void secp256k1_ecmult_context_clear(secp256k1_ecmult_context *ctx);
static int secp256k1_ecmult_context_is_built(const secp256k1_ecmult_context *ctx);

/** Double multiply: R = na*A + ng*G */
static void secp256k1_ecmult(const secp256k1_ecmult_context *ctx, secp256k1_gej *r, const secp256k1_gej *a, const secp256k1_scalar *na, const secp256k1_scalar *ng);
>>>>>>> 188ca9c3

#endif<|MERGE_RESOLUTION|>--- conflicted
+++ resolved
@@ -12,23 +12,6 @@
 
 typedef struct {
     /* For accelerating the computation of a*P + b*G: */
-<<<<<<< HEAD
-    secp256k1_ge_storage_t (*pre_g)[];    /* odd multiples of the generator */
-#ifdef USE_ENDOMORPHISM
-    secp256k1_ge_storage_t (*pre_g_128)[]; /* odd multiples of 2^128*generator */
-#endif
-} secp256k1_ecmult_context_t;
-
-static void secp256k1_ecmult_context_init(secp256k1_ecmult_context_t *ctx);
-static void secp256k1_ecmult_context_build(secp256k1_ecmult_context_t *ctx);
-static void secp256k1_ecmult_context_clone(secp256k1_ecmult_context_t *dst,
-                                           const secp256k1_ecmult_context_t *src);
-static void secp256k1_ecmult_context_clear(secp256k1_ecmult_context_t *ctx);
-static int secp256k1_ecmult_context_is_built(const secp256k1_ecmult_context_t *ctx);
-
-/** Double multiply: R = na*A + ng*G */
-static void secp256k1_ecmult(const secp256k1_ecmult_context_t *ctx, secp256k1_gej_t *r, const secp256k1_gej_t *a, const secp256k1_scalar_t *na, const secp256k1_scalar_t *ng);
-=======
     secp256k1_ge_storage (*pre_g)[];    /* odd multiples of the generator */
 #ifdef USE_ENDOMORPHISM
     secp256k1_ge_storage (*pre_g_128)[]; /* odd multiples of 2^128*generator */
@@ -44,6 +27,5 @@
 
 /** Double multiply: R = na*A + ng*G */
 static void secp256k1_ecmult(const secp256k1_ecmult_context *ctx, secp256k1_gej *r, const secp256k1_gej *a, const secp256k1_scalar *na, const secp256k1_scalar *ng);
->>>>>>> 188ca9c3
 
 #endif