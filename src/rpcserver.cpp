--- conflicted
+++ resolved
@@ -274,16 +274,6 @@
     { "control",            "stop",                   &stop,                   true  },
 
     /* P2P networking */
-<<<<<<< HEAD
-    { "network",            "getnetworkinfo",         &getnetworkinfo,         true,      false },
-    { "network",            "addnode",                &addnode,                true,      false },
-    { "network",            "getaddednodeinfo",       &getaddednodeinfo,       true,      false },
-    { "network",            "getconnectioncount",     &getconnectioncount,     true,      false },
-    { "network",            "getnettotals",           &getnettotals,           true,      false },
-    { "network",            "getpeerinfo",            &getpeerinfo,            true,      false },
-    { "network",            "ping",                   &ping,                   true,      false },
-    { "network",            "disconnectpeer",         &disconnectpeer,         true,      false },
-=======
     { "network",            "getnetworkinfo",         &getnetworkinfo,         true  },
     { "network",            "addnode",                &addnode,                true  },
     { "network",            "getaddednodeinfo",       &getaddednodeinfo,       true  },
@@ -291,7 +281,7 @@
     { "network",            "getnettotals",           &getnettotals,           true  },
     { "network",            "getpeerinfo",            &getpeerinfo,            true  },
     { "network",            "ping",                   &ping,                   true  },
->>>>>>> 55294a9f
+    { "network",            "disconnectpeer",         &disconnectpeer,         true  },
 
     /* Block chain and UTXO */
     { "blockchain",         "getblockchaininfo",      &getblockchaininfo,      true  },
