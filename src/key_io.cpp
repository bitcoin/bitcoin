<<<<<<< HEAD
// Copyright (c) 2014-2018 The NdovuCoin Core developers
=======
// Copyright (c) 2014-2019 The Bitcoin Core developers
>>>>>>> e8e79958
// Distributed under the MIT software license, see the accompanying
// file COPYING or http://www.opensource.org/licenses/mit-license.php.

#include <key_io.h>

#include <base58.h>
#include <bech32.h>
#include <util/strencodings.h>

#include <boost/variant/apply_visitor.hpp>
#include <boost/variant/static_visitor.hpp>

#include <assert.h>
#include <string.h>
#include <algorithm>

namespace
{
class DestinationEncoder : public boost::static_visitor<std::string>
{
private:
    const CChainParams& m_params;

public:
    explicit DestinationEncoder(const CChainParams& params) : m_params(params) {}

    std::string operator()(const PKHash& id) const
    {
        std::vector<unsigned char> data = m_params.Base58Prefix(CChainParams::PUBKEY_ADDRESS);
        data.insert(data.end(), id.begin(), id.end());
        return EncodeBase58Check(data);
    }

    std::string operator()(const ScriptHash& id) const
    {
        std::vector<unsigned char> data = m_params.Base58Prefix(CChainParams::SCRIPT_ADDRESS);
        data.insert(data.end(), id.begin(), id.end());
        return EncodeBase58Check(data);
    }

    std::string operator()(const WitnessV0KeyHash& id) const
    {
        std::vector<unsigned char> data = {0};
        data.reserve(33);
        ConvertBits<8, 5, true>([&](unsigned char c) { data.push_back(c); }, id.begin(), id.end());
        return bech32::Encode(m_params.Bech32HRP(), data);
    }

    std::string operator()(const WitnessV0ScriptHash& id) const
    {
        std::vector<unsigned char> data = {0};
        data.reserve(53);
        ConvertBits<8, 5, true>([&](unsigned char c) { data.push_back(c); }, id.begin(), id.end());
        return bech32::Encode(m_params.Bech32HRP(), data);
    }

    std::string operator()(const WitnessUnknown& id) const
    {
        if (id.version < 1 || id.version > 16 || id.length < 2 || id.length > 40) {
            return {};
        }
        std::vector<unsigned char> data = {(unsigned char)id.version};
        data.reserve(1 + (id.length * 8 + 4) / 5);
        ConvertBits<8, 5, true>([&](unsigned char c) { data.push_back(c); }, id.program, id.program + id.length);
        return bech32::Encode(m_params.Bech32HRP(), data);
    }

    std::string operator()(const CNoDestination& no) const { return {}; }
};

CTxDestination DecodeDestination(const std::string& str, const CChainParams& params)
{
    std::vector<unsigned char> data;
    uint160 hash;
<<<<<<< HEAD
    if (DecodeBase58Check(str, data)) {
        // base58-encoded NdovuCoin addresses.
=======
    if (DecodeBase58Check(str, data, 21)) {
        // base58-encoded Bitcoin addresses.
>>>>>>> e8e79958
        // Public-key-hash-addresses have version 0 (or 111 testnet).
        // The data vector contains RIPEMD160(SHA256(pubkey)), where pubkey is the serialized public key.
        const std::vector<unsigned char>& pubkey_prefix = params.Base58Prefix(CChainParams::PUBKEY_ADDRESS);
        if (data.size() == hash.size() + pubkey_prefix.size() && std::equal(pubkey_prefix.begin(), pubkey_prefix.end(), data.begin())) {
            std::copy(data.begin() + pubkey_prefix.size(), data.end(), hash.begin());
            return PKHash(hash);
        }
        // Script-hash-addresses have version 5 (or 196 testnet).
        // The data vector contains RIPEMD160(SHA256(cscript)), where cscript is the serialized redemption script.
        const std::vector<unsigned char>& script_prefix = params.Base58Prefix(CChainParams::SCRIPT_ADDRESS);
        if (data.size() == hash.size() + script_prefix.size() && std::equal(script_prefix.begin(), script_prefix.end(), data.begin())) {
            std::copy(data.begin() + script_prefix.size(), data.end(), hash.begin());
            return ScriptHash(hash);
        }
    }
    data.clear();
    auto bech = bech32::Decode(str);
    if (bech.second.size() > 0 && bech.first == params.Bech32HRP()) {
        // Bech32 decoding
        int version = bech.second[0]; // The first 5 bit symbol is the witness version (0-16)
        // The rest of the symbols are converted witness program bytes.
        data.reserve(((bech.second.size() - 1) * 5) / 8);
        if (ConvertBits<5, 8, false>([&](unsigned char c) { data.push_back(c); }, bech.second.begin() + 1, bech.second.end())) {
            if (version == 0) {
                {
                    WitnessV0KeyHash keyid;
                    if (data.size() == keyid.size()) {
                        std::copy(data.begin(), data.end(), keyid.begin());
                        return keyid;
                    }
                }
                {
                    WitnessV0ScriptHash scriptid;
                    if (data.size() == scriptid.size()) {
                        std::copy(data.begin(), data.end(), scriptid.begin());
                        return scriptid;
                    }
                }
                return CNoDestination();
            }
            if (version > 16 || data.size() < 2 || data.size() > 40) {
                return CNoDestination();
            }
            WitnessUnknown unk;
            unk.version = version;
            std::copy(data.begin(), data.end(), unk.program);
            unk.length = data.size();
            return unk;
        }
    }
    return CNoDestination();
}
} // namespace

CKey DecodeSecret(const std::string& str)
{
    CKey key;
    std::vector<unsigned char> data;
    if (DecodeBase58Check(str, data, 34)) {
        const std::vector<unsigned char>& privkey_prefix = Params().Base58Prefix(CChainParams::SECRET_KEY);
        if ((data.size() == 32 + privkey_prefix.size() || (data.size() == 33 + privkey_prefix.size() && data.back() == 1)) &&
            std::equal(privkey_prefix.begin(), privkey_prefix.end(), data.begin())) {
            bool compressed = data.size() == 33 + privkey_prefix.size();
            key.Set(data.begin() + privkey_prefix.size(), data.begin() + privkey_prefix.size() + 32, compressed);
        }
    }
    if (!data.empty()) {
        memory_cleanse(data.data(), data.size());
    }
    return key;
}

std::string EncodeSecret(const CKey& key)
{
    assert(key.IsValid());
    std::vector<unsigned char> data = Params().Base58Prefix(CChainParams::SECRET_KEY);
    data.insert(data.end(), key.begin(), key.end());
    if (key.IsCompressed()) {
        data.push_back(1);
    }
    std::string ret = EncodeBase58Check(data);
    memory_cleanse(data.data(), data.size());
    return ret;
}

CExtPubKey DecodeExtPubKey(const std::string& str)
{
    CExtPubKey key;
    std::vector<unsigned char> data;
    if (DecodeBase58Check(str, data, 78)) {
        const std::vector<unsigned char>& prefix = Params().Base58Prefix(CChainParams::EXT_PUBLIC_KEY);
        if (data.size() == BIP32_EXTKEY_SIZE + prefix.size() && std::equal(prefix.begin(), prefix.end(), data.begin())) {
            key.Decode(data.data() + prefix.size());
        }
    }
    return key;
}

std::string EncodeExtPubKey(const CExtPubKey& key)
{
    std::vector<unsigned char> data = Params().Base58Prefix(CChainParams::EXT_PUBLIC_KEY);
    size_t size = data.size();
    data.resize(size + BIP32_EXTKEY_SIZE);
    key.Encode(data.data() + size);
    std::string ret = EncodeBase58Check(data);
    return ret;
}

CExtKey DecodeExtKey(const std::string& str)
{
    CExtKey key;
    std::vector<unsigned char> data;
    if (DecodeBase58Check(str, data, 78)) {
        const std::vector<unsigned char>& prefix = Params().Base58Prefix(CChainParams::EXT_SECRET_KEY);
        if (data.size() == BIP32_EXTKEY_SIZE + prefix.size() && std::equal(prefix.begin(), prefix.end(), data.begin())) {
            key.Decode(data.data() + prefix.size());
        }
    }
    return key;
}

std::string EncodeExtKey(const CExtKey& key)
{
    std::vector<unsigned char> data = Params().Base58Prefix(CChainParams::EXT_SECRET_KEY);
    size_t size = data.size();
    data.resize(size + BIP32_EXTKEY_SIZE);
    key.Encode(data.data() + size);
    std::string ret = EncodeBase58Check(data);
    memory_cleanse(data.data(), data.size());
    return ret;
}

std::string EncodeDestination(const CTxDestination& dest)
{
    return boost::apply_visitor(DestinationEncoder(Params()), dest);
}

CTxDestination DecodeDestination(const std::string& str)
{
    return DecodeDestination(str, Params());
}

bool IsValidDestinationString(const std::string& str, const CChainParams& params)
{
    return IsValidDestination(DecodeDestination(str, params));
}

bool IsValidDestinationString(const std::string& str)
{
    return IsValidDestinationString(str, Params());
}<|MERGE_RESOLUTION|>--- conflicted
+++ resolved
@@ -1,8 +1,4 @@
-<<<<<<< HEAD
-// Copyright (c) 2014-2018 The NdovuCoin Core developers
-=======
 // Copyright (c) 2014-2019 The Bitcoin Core developers
->>>>>>> e8e79958
 // Distributed under the MIT software license, see the accompanying
 // file COPYING or http://www.opensource.org/licenses/mit-license.php.
 
@@ -77,13 +73,8 @@
 {
     std::vector<unsigned char> data;
     uint160 hash;
-<<<<<<< HEAD
-    if (DecodeBase58Check(str, data)) {
-        // base58-encoded NdovuCoin addresses.
-=======
     if (DecodeBase58Check(str, data, 21)) {
         // base58-encoded Bitcoin addresses.
->>>>>>> e8e79958
         // Public-key-hash-addresses have version 0 (or 111 testnet).
         // The data vector contains RIPEMD160(SHA256(pubkey)), where pubkey is the serialized public key.
         const std::vector<unsigned char>& pubkey_prefix = params.Base58Prefix(CChainParams::PUBKEY_ADDRESS);
