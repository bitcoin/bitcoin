--- conflicted
+++ resolved
@@ -5,11 +5,7 @@
 #ifndef BITCOIN_MAPPORT_H
 #define BITCOIN_MAPPORT_H
 
-<<<<<<< HEAD
-static constexpr bool DEFAULT_NATPMP = true;
-=======
 static constexpr bool DEFAULT_UPNP = false;
->>>>>>> 46df7ee7
 
 static constexpr bool DEFAULT_NATPMP = true;
 
