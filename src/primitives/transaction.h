--- conflicted
+++ resolved
@@ -149,27 +149,16 @@
 
     CAmount GetDustThreshold(const CFeeRate &minRelayTxFee) const
     {
-<<<<<<< HEAD
         // "Dust" is defined in terms of CTransaction::minRelayTxFee, which has units duffs-per-kilobyte.
         // If you'd pay more than 1/3 in fees to spend something, then we consider it dust.
-        // A typical txout is 34 bytes big, and will need a CTxIn of at least 148 bytes to spend
+        // A typical spendable txout is 34 bytes big, and will need a CTxIn of at least 148 bytes to spend
         // i.e. total is 148 + 32 = 182 bytes. Default -minrelaytxfee is 10000 duffs per kB
-        // and that means that fee per txout is 182 * 10000 / 1000 = 1820 duffs.
-        // So dust is a txout less than 1820 *3 = 5460 duffs
-        // with default -minrelaytxfee = minRelayTxFee = 10000 duffs per kB.
-=======
-        // "Dust" is defined in terms of CTransaction::minRelayTxFee,
-        // which has units satoshis-per-kilobyte.
-        // If you'd pay more than 1/3 in fees
-        // to spend something, then we consider it dust.
-        // A typical spendable txout is 34 bytes big, and will
-        // need a CTxIn of at least 148 bytes to spend:
-        // so dust is a spendable txout less than
-        // 546*minRelayTxFee/1000 (in satoshis)
+        // and that means that fee per spendable txout is 182 * 10000 / 1000 = 1820 duffs.
+        // So dust is a spendable txout less than 546 * minRelayTxFee / 1000 (in duffs)
+        // i.e. 1820 * 3 = 5460 duffs with default -minrelaytxfee = minRelayTxFee = 10000 duffs per kB.
         if (scriptPubKey.IsUnspendable())
             return 0;
 
->>>>>>> 86755bc8
         size_t nSize = GetSerializeSize(SER_DISK,0)+148u;
         return 3*minRelayTxFee.GetFee(nSize);
     }
