--- conflicted
+++ resolved
@@ -10,73 +10,8 @@
 
 #include <assert.h>
 
-<<<<<<< HEAD
-/**
- * calculate number of bytes for the bitmask, and its number of non-zero bytes
- * each bit in the bitmask represents the availability of one output, but the
- * availabilities of the first two outputs are encoded separately
- */
-void CCoins::CalcMaskSize(unsigned int &nBytes, unsigned int &nNonzeroBytes) const {
-    unsigned int nLastUsedByte = 0;
-    
-    if (IsParticlTxVersion(nVersion))
-    {
-        for (unsigned int b = 0; 2+b*8 < vpout.size(); b++) {
-            bool fZero = true;
-            for (unsigned int i = 0; i < 8 && 2+b*8+i < vpout.size(); i++) {
-                if (vpout[2+b*8+i]) {
-                    fZero = false;
-                    continue;
-                }
-            }
-            if (!fZero) {
-                nLastUsedByte = b + 1;
-                nNonzeroBytes++;
-            }
-        }
-    } else
-    {
-        for (unsigned int b = 0; 2+b*8 < vout.size(); b++) {
-            bool fZero = true;
-            for (unsigned int i = 0; i < 8 && 2+b*8+i < vout.size(); i++) {
-                if (!vout[2+b*8+i].IsNull()) {
-                    fZero = false;
-                    continue;
-                }
-            }
-            if (!fZero) {
-                nLastUsedByte = b + 1;
-                nNonzeroBytes++;
-            }
-        }
-    }
-    
-    nBytes += nLastUsedByte;
-}
-
-bool CCoins::Spend(uint32_t nPos) 
-{
-    if (IsParticlTxVersion(nVersion))
-    {
-        if (nPos >= vpout.size() || !vpout[nPos])
-            return false;
-        vpout[nPos].reset();
-    } else
-    {
-        if (nPos >= vout.size() || vout[nPos].IsNull())
-            return false;
-        vout[nPos].SetNull();
-    };
-    
-    Cleanup();
-    return true;
-}
-
-bool CCoinsView::GetCoins(const uint256 &txid, CCoins &coins) const { return false; }
-bool CCoinsView::HaveCoins(const uint256 &txid) const { return false; }
-=======
 bool CCoinsView::GetCoin(const COutPoint &outpoint, Coin &coin) const { return false; }
->>>>>>> 0d3e8183
+
 uint256 CCoinsView::GetBestBlock() const { return uint256(); }
 std::vector<uint256> CCoinsView::GetHeadBlocks() const { return std::vector<uint256>(); }
 bool CCoinsView::BatchWrite(CCoinsMap &mapCoins, const uint256 &hashBlock) { return false; }
@@ -98,15 +33,9 @@
 CCoinsViewCursor *CCoinsViewBacked::Cursor() const { return base->Cursor(); }
 size_t CCoinsViewBacked::EstimateSize() const { return base->EstimateSize(); }
 
-<<<<<<< HEAD
-SaltedTxidHasher::SaltedTxidHasher() : k0(GetRand(std::numeric_limits<uint64_t>::max())), k1(GetRand(std::numeric_limits<uint64_t>::max())) {}
-
-CCoinsViewCache::CCoinsViewCache(CCoinsView *baseIn, bool fParticlModeIn) : CCoinsViewBacked(baseIn), fParticlMode(fParticlModeIn), hasModifier(false), cachedCoinsUsage(0) { }
-=======
 SaltedOutpointHasher::SaltedOutpointHasher() : k0(GetRand(std::numeric_limits<uint64_t>::max())), k1(GetRand(std::numeric_limits<uint64_t>::max())) {}
->>>>>>> 0d3e8183
-
-CCoinsViewCache::CCoinsViewCache(CCoinsView *baseIn) : CCoinsViewBacked(baseIn), cachedCoinsUsage(0) {}
+
+CCoinsViewCache::CCoinsViewCache(CCoinsView *baseIn) : CCoinsViewBacked(baseIn), cachedCoinsUsage(0) { }
 
 size_t CCoinsViewCache::DynamicMemoryUsage() const {
     return memusage::DynamicUsage(cacheCoins) + cachedCoinsUsage;
@@ -138,20 +67,6 @@
     return false;
 }
 
-<<<<<<< HEAD
-CCoinsModifier CCoinsViewCache::ModifyCoins(const uint256 &txid, int nVersion) {
-    assert(!hasModifier);
-    std::pair<CCoinsMap::iterator, bool> ret = cacheCoins.insert(std::make_pair(txid, CCoinsCacheEntry()));
-    size_t cachedCoinUsage = 0;
-    if (ret.second) {
-        if (!base->GetCoins(txid, ret.first->second.coins)) {
-            // The parent view does not have this entry; mark it as fresh.
-            ret.first->second.coins.Clear();
-            ret.first->second.flags = CCoinsCacheEntry::FRESH;
-        } else if (ret.first->second.coins.IsPruned()) {
-            // The parent view only has a pruned entry for this; mark it as fresh.
-            ret.first->second.flags = CCoinsCacheEntry::FRESH;
-=======
 void CCoinsViewCache::AddCoin(const COutPoint &outpoint, Coin&& coin, bool possible_overwrite) {
     assert(!coin.IsSpent());
     if (coin.out.scriptPubKey.IsUnspendable()) return;
@@ -165,28 +80,48 @@
     if (!possible_overwrite) {
         if (!it->second.coin.IsSpent()) {
             throw std::logic_error("Adding new coin that replaces non-pruned entry");
->>>>>>> 0d3e8183
         }
         fresh = !(it->second.flags & CCoinsCacheEntry::DIRTY);
     }
-<<<<<<< HEAD
-    // Assume that whenever ModifyCoins is called, the entry will be modified.
-    
-    if (nVersion > -1)
-        ret.first->second.coins.nVersion = nVersion;
-    
-    ret.first->second.flags |= CCoinsCacheEntry::DIRTY;
-    return CCoinsModifier(*this, ret.first, cachedCoinUsage);
-=======
     it->second.coin = std::move(coin);
     it->second.flags |= CCoinsCacheEntry::DIRTY | (fresh ? CCoinsCacheEntry::FRESH : 0);
     cachedCoinsUsage += it->second.coin.DynamicMemoryUsage();
->>>>>>> 0d3e8183
+
 }
 
 void AddCoins(CCoinsViewCache& cache, const CTransaction &tx, int nHeight, bool check) {
-    bool fCoinbase = tx.IsCoinBase();
+    bool fCoinbase = tx.IsCoinBase() || tx.IsCoinStake();
     const uint256& txid = tx.GetHash();
+    
+    if (tx.IsParticlVersion())
+    {
+        for (size_t i = 0; i < tx.vpout.size(); ++i)
+        {
+            const CTxOutBase *out = tx.vpout[i].get();
+            bool overwrite = check ? cache.HaveCoin(COutPoint(txid, i)) : fCoinbase;
+            Coin coin;
+            if (out->IsType(OUTPUT_STANDARD))
+            {
+                CTxOut txout(out->GetValue(), *out->GetPScriptPubKey());
+                coin = Coin(txout, nHeight, fCoinbase);
+            } else
+            if (out->IsType(OUTPUT_CT))
+            {
+                CAmount nV = 0;
+                CTxOut txout(nV, *out->GetPScriptPubKey());
+                coin = Coin(txout, nHeight, fCoinbase);
+                coin.nType = OUTPUT_CT;
+                coin.commitment = ((CTxOutCT*)out)->commitment;
+            } else
+            {
+                continue; // Data or anon
+            };
+            
+            cache.AddCoin(COutPoint(txid, i), std::move(coin), overwrite);
+        };
+        return;
+    };
+    
     for (size_t i = 0; i < tx.vout.size(); ++i) {
         bool overwrite = check ? cache.HaveCoin(COutPoint(txid, i)) : fCoinbase;
         // Always set the possible_overwrite flag to AddCoin for coinbase txn, in order to correctly
@@ -222,19 +157,9 @@
     }
 }
 
-<<<<<<< HEAD
-bool CCoinsViewCache::HaveCoins(const uint256 &txid) const {
-    CCoinsMap::const_iterator it = FetchCoins(txid);
-    // We're using vtx.empty() instead of IsPruned here for performance reasons,
-    // as we only care about the case where a transaction was replaced entirely
-    // in a reorganization (which wipes vout entirely, as opposed to spending
-    // which just cleans individual outputs).
-    return (it != cacheCoins.end() && (!it->second.coins.vout.empty() || !it->second.coins.vpout.empty()));
-=======
 bool CCoinsViewCache::HaveCoin(const COutPoint &outpoint) const {
     CCoinsMap::const_iterator it = FetchCoin(outpoint);
     return (it != cacheCoins.end() && !it->second.coin.IsSpent());
->>>>>>> 0d3e8183
 }
 
 bool CCoinsViewCache::HaveCoinInCache(const COutPoint &outpoint) const {
@@ -328,34 +253,14 @@
     return cacheCoins.size();
 }
 
-<<<<<<< HEAD
-const CTxOut &CCoinsViewCache::GetOutputFor(const CTxIn& input) const
-{
-    const CCoins* coins = AccessCoins(input.prevout.hash);
-    assert(coins && coins->IsAvailable(input.prevout.n));
-    return coins->vout[input.prevout.n];
-}
-
-const CTxOutBase *CCoinsViewCache::GetBaseOutputFor(const CTxIn& input) const
-{
-    const CCoins* coins = AccessCoins(input.prevout.hash);
-    assert(coins && coins->IsAvailable(input.prevout.n));
-    return coins->vpout[input.prevout.n].get();
-}
-
-
 CAmount CCoinsViewCache::GetPlainValueIn(const CTransaction &tx,
     size_t &nStandard, size_t &nCT, size_t &nRingCT) const
-=======
-CAmount CCoinsViewCache::GetValueIn(const CTransaction& tx) const
->>>>>>> 0d3e8183
 {
     if (tx.IsCoinBase())
         return 0;
 
     CAmount nResult = 0;
     for (unsigned int i = 0; i < tx.vin.size(); i++)
-<<<<<<< HEAD
     {
         if (tx.vin[i].IsAnonInput())
         {
@@ -363,12 +268,11 @@
             continue;
         };
         
-        const CTxOutBase *o = GetBaseOutputFor(tx.vin[i]);
-        
-        switch (o->nVersion)
+        const Coin &coin = AccessCoin(tx.vin[i].prevout);
+        switch (coin.nType)
         {
             case OUTPUT_STANDARD:
-                nResult += o->GetValue();
+                nResult += coin.out.nValue;
                 nStandard++;
                 break;
             case OUTPUT_CT:
@@ -381,27 +285,17 @@
     
     return nResult;
 }
-=======
-        nResult += AccessCoin(tx.vin[i].prevout).out.nValue;
->>>>>>> 0d3e8183
 
 CAmount CCoinsViewCache::GetValueIn(const CTransaction& tx) const
 {
+    assert(!tx.IsParticlVersion());
     if (tx.IsCoinBase())
         return 0;
 
     CAmount nResult = 0;
     for (unsigned int i = 0; i < tx.vin.size(); i++)
-    {
-        if (fParticlMode)
-        {
-            assert(false);
-        } else
-        {
-            nResult += GetOutputFor(tx.vin[i]).nValue;
-        }
-    }
-    
+        nResult += AccessCoin(tx.vin[i].prevout).out.nValue;
+
     return nResult;
 }
 
@@ -409,15 +303,9 @@
 {
     if (!tx.IsCoinBase()) {
         for (unsigned int i = 0; i < tx.vin.size(); i++) {
-<<<<<<< HEAD
             if (tx.vin[i].IsAnonInput())
                 continue;
-            const COutPoint &prevout = tx.vin[i].prevout;
-            const CCoins* coins = AccessCoins(prevout.hash);
-            if (!coins || !coins->IsAvailable(prevout.n)) {
-=======
             if (!HaveCoin(tx.vin[i].prevout)) {
->>>>>>> 0d3e8183
                 return false;
             }
         }
@@ -425,64 +313,8 @@
     return true;
 }
 
-<<<<<<< HEAD
-double CCoinsViewCache::GetPriority(const CTransaction &tx, int nHeight, CAmount &inChainInputValue) const
-{
-    inChainInputValue = 0;
-    if (tx.IsCoinBase())
-        return 0.0;
-    double dResult = 0.0;
-    
-    if (tx.IsParticlVersion())
-    {
-        for (const auto &txin : tx.vin)
-        {
-            if (txin.IsAnonInput())
-            {
-                dResult += 1;
-                continue;
-            };
-            const CCoins *coins = AccessCoins(txin.prevout.hash);
-            assert(coins);
-            if (!coins->IsAvailable(txin.prevout.n))
-                continue;
-            
-            if (coins->nHeight <= nHeight)
-            {
-                if (coins->vpout[txin.prevout.n]->IsStandardOutput())
-                {
-                    dResult += (double)(coins->vpout[txin.prevout.n]->GetValue()) * (nHeight-coins->nHeight);
-                    inChainInputValue += coins->vpout[txin.prevout.n]->GetValue();
-                } else
-                {
-                    dResult += (double)(nHeight-coins->nHeight);
-                };
-            };
-        };
-    } else
-    {
-        BOOST_FOREACH(const CTxIn& txin, tx.vin)
-        {
-            const CCoins* coins = AccessCoins(txin.prevout.hash);
-            assert(coins);
-            if (!coins->IsAvailable(txin.prevout.n)) continue;
-            if (coins->nHeight <= nHeight) {
-                dResult += (double)(coins->vout[txin.prevout.n].nValue) * (nHeight-coins->nHeight);
-                inChainInputValue += coins->vout[txin.prevout.n].nValue;
-            }
-        }
-    }
-    return tx.ComputePriority(dResult);
-}
-
-CCoinsModifier::CCoinsModifier(CCoinsViewCache& cache_, CCoinsMap::iterator it_, size_t usage) : cache(cache_), it(it_), cachedCoinUsage(usage) {
-    assert(!cache.hasModifier);
-    cache.hasModifier = true;
-}
-=======
 static const size_t MIN_TRANSACTION_OUTPUT_WEIGHT = WITNESS_SCALE_FACTOR * ::GetSerializeSize(CTxOut(), SER_NETWORK, PROTOCOL_VERSION);
 static const size_t MAX_OUTPUTS_PER_BLOCK = MAX_BLOCK_WEIGHT / MIN_TRANSACTION_OUTPUT_WEIGHT;
->>>>>>> 0d3e8183
 
 const Coin& AccessByTxid(const CCoinsViewCache& view, const uint256& txid)
 {
