--- conflicted
+++ resolved
@@ -7,11 +7,7 @@
 #define BITCOIN_TXDB_H
 
 #include "coins.h"
-<<<<<<< HEAD
-#include "leveldbwrapper.h"
-=======
 #include "dbwrapper.h"
->>>>>>> 188ca9c3
 
 #include <map>
 #include <string>
