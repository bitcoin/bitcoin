// Copyright (c) 2009-2010 Satoshi Nakamoto
// Copyright (c) 2009-2015 The Bitcoin Core developers
// Distributed under the MIT software license, see the accompanying
// file COPYING or http://www.opensource.org/licenses/mit-license.php.

#include "miner.h"

#include "amount.h"
<<<<<<< HEAD
#include "chainparams.h"
#include "consensus/consensus.h"
=======
#include "chain.h"
#include "chainparams.h"
#include "coins.h"
#include "consensus/consensus.h"
#include "consensus/merkle.h"
>>>>>>> 188ca9c3
#include "consensus/validation.h"
#include "hash.h"
#include "main.h"
#include "net.h"
#include "policy/policy.h"
#include "pow.h"
#include "primitives/transaction.h"
<<<<<<< HEAD
=======
#include "script/standard.h"
>>>>>>> 188ca9c3
#include "timedata.h"
#include "txmempool.h"
#include "util.h"
#include "utilmoneystr.h"
<<<<<<< HEAD
#ifdef ENABLE_WALLET
#include "wallet/wallet.h"
#endif
=======
#include "validationinterface.h"
>>>>>>> 188ca9c3

#include <boost/thread.hpp>
#include <boost/tuple/tuple.hpp>
#include <queue>

using namespace std;

//////////////////////////////////////////////////////////////////////////////
//
// BitcoinMiner
//

//
// Unconfirmed transactions in the memory pool often depend on other
// transactions in the memory pool. When we select transactions from the
// pool, we select by highest priority or fee rate, so we might consider
// transactions that depend on transactions that aren't yet in the block.

uint64_t nLastBlockTx = 0;
uint64_t nLastBlockSize = 0;

class ScoreCompare
{
public:
    ScoreCompare() {}

    bool operator()(const CTxMemPool::txiter a, const CTxMemPool::txiter b)
    {
        return CompareTxMemPoolEntryByScore()(*b,*a); // Convert to less than
    }
};

<<<<<<< HEAD
void UpdateTime(CBlockHeader* pblock, const Consensus::Params& consensusParams, const CBlockIndex* pindexPrev)
=======
int64_t UpdateTime(CBlockHeader* pblock, const Consensus::Params& consensusParams, const CBlockIndex* pindexPrev)
>>>>>>> 188ca9c3
{
    int64_t nOldTime = pblock->nTime;
    int64_t nNewTime = std::max(pindexPrev->GetMedianTimePast()+1, GetAdjustedTime());

    if (nOldTime < nNewTime)
        pblock->nTime = nNewTime;

    // Updating time can change work required on testnet:
    if (consensusParams.fPowAllowMinDifficultyBlocks)
        pblock->nBits = GetNextWorkRequired(pindexPrev, pblock, consensusParams);
<<<<<<< HEAD
=======

    return nNewTime - nOldTime;
>>>>>>> 188ca9c3
}

CBlockTemplate* CreateNewBlock(const CChainParams& chainparams, const CScript& scriptPubKeyIn)
{
    const CChainParams& chainparams = Params();
    // Create new block
    auto_ptr<CBlockTemplate> pblocktemplate(new CBlockTemplate());
    if(!pblocktemplate.get())
        return NULL;
    CBlock *pblock = &pblocktemplate->block; // pointer for convenience

    // -regtest only: allow overriding block.nVersion with
    // -blockversion=N to test forking scenarios
    if (chainparams.MineBlocksOnDemand())
        pblock->nVersion = GetArg("-blockversion", pblock->nVersion);

    // Create coinbase tx
    CMutableTransaction txNew;
    txNew.vin.resize(1);
    txNew.vin[0].prevout.SetNull();
    txNew.vout.resize(1);
    txNew.vout[0].scriptPubKey = scriptPubKeyIn;

    // Add dummy coinbase tx as first transaction
    pblock->vtx.push_back(CTransaction());
    pblocktemplate->vTxFees.push_back(-1); // updated at end
    pblocktemplate->vTxSigOps.push_back(-1); // updated at end

    // Largest block you're willing to create:
    unsigned int nBlockMaxSize = GetArg("-blockmaxsize", DEFAULT_BLOCK_MAX_SIZE);
    // Limit to between 1K and MAX_BLOCK_SIZE-1K for sanity:
    nBlockMaxSize = std::max((unsigned int)1000, std::min((unsigned int)(MAX_BLOCK_SIZE-1000), nBlockMaxSize));

    // How much of the block should be dedicated to high-priority transactions,
    // included regardless of the fees they pay
    unsigned int nBlockPrioritySize = GetArg("-blockprioritysize", DEFAULT_BLOCK_PRIORITY_SIZE);
    nBlockPrioritySize = std::min(nBlockMaxSize, nBlockPrioritySize);

    // Minimum block size you want to create; block will be filled with free transactions
    // until there are no more or the block reaches this size:
    unsigned int nBlockMinSize = GetArg("-blockminsize", DEFAULT_BLOCK_MIN_SIZE);
    nBlockMinSize = std::min(nBlockMaxSize, nBlockMinSize);

    // Collect memory pool transactions into the block
    CTxMemPool::setEntries inBlock;
    CTxMemPool::setEntries waitSet;

    // This vector will be sorted into a priority queue:
    vector<TxCoinAgePriority> vecPriority;
    TxCoinAgePriorityCompare pricomparer;
    std::map<CTxMemPool::txiter, double, CTxMemPool::CompareIteratorByHash> waitPriMap;
    typedef std::map<CTxMemPool::txiter, double, CTxMemPool::CompareIteratorByHash>::iterator waitPriIter;
    double actualPriority = -1;

    std::priority_queue<CTxMemPool::txiter, std::vector<CTxMemPool::txiter>, ScoreCompare> clearedTxs;
    bool fPrintPriority = GetBoolArg("-printpriority", DEFAULT_PRINTPRIORITY);
    uint64_t nBlockSize = 1000;
    uint64_t nBlockTx = 0;
    unsigned int nBlockSigOps = 100;
    int lastFewTxs = 0;
    CAmount nFees = 0;

    {
        LOCK2(cs_main, mempool.cs);
        CBlockIndex* pindexPrev = chainActive.Tip();
        const int nHeight = pindexPrev->nHeight + 1;
        pblock->nTime = GetAdjustedTime();
        const int64_t nMedianTimePast = pindexPrev->GetMedianTimePast();
<<<<<<< HEAD
        CCoinsViewCache view(pcoinsTip);

        // Priority order to process transactions
        list<COrphan> vOrphan; // list memory doesn't move
        map<uint256, vector<COrphan*> > mapDependers;
        bool fPrintPriority = GetBoolArg("-printpriority", false);

        // This vector will be sorted into a priority queue:
        vector<TxPriority> vecPriority;
        vecPriority.reserve(mempool.mapTx.size());
        for (map<uint256, CTxMemPoolEntry>::iterator mi = mempool.mapTx.begin();
             mi != mempool.mapTx.end(); ++mi)
        {
            const CTransaction& tx = mi->second.GetTx();

            int64_t nLockTimeCutoff = (STANDARD_LOCKTIME_VERIFY_FLAGS & LOCKTIME_MEDIAN_TIME_PAST)
                                    ? nMedianTimePast
                                    : pblock->GetBlockTime();

            if (tx.IsCoinBase() || !IsFinalTx(tx, nHeight, nLockTimeCutoff))
                continue;

            COrphan* porphan = NULL;
            double dPriority = 0;
            CAmount nTotalIn = 0;
            bool fMissingInputs = false;
            BOOST_FOREACH(const CTxIn& txin, tx.vin)
=======

        int64_t nLockTimeCutoff = (STANDARD_LOCKTIME_VERIFY_FLAGS & LOCKTIME_MEDIAN_TIME_PAST)
                                ? nMedianTimePast
                                : pblock->GetBlockTime();

        bool fPriorityBlock = nBlockPrioritySize > 0;
        if (fPriorityBlock) {
            vecPriority.reserve(mempool.mapTx.size());
            for (CTxMemPool::indexed_transaction_set::iterator mi = mempool.mapTx.begin();
                 mi != mempool.mapTx.end(); ++mi)
>>>>>>> 188ca9c3
            {
                double dPriority = mi->GetPriority(nHeight);
                CAmount dummy;
                mempool.ApplyDeltas(mi->GetTx().GetHash(), dPriority, dummy);
                vecPriority.push_back(TxCoinAgePriority(dPriority, mi));
            }
            std::make_heap(vecPriority.begin(), vecPriority.end(), pricomparer);
        }

        CTxMemPool::indexed_transaction_set::nth_index<3>::type::iterator mi = mempool.mapTx.get<3>().begin();
        CTxMemPool::txiter iter;

        while (mi != mempool.mapTx.get<3>().end() || !clearedTxs.empty())
        {
            bool priorityTx = false;
            if (fPriorityBlock && !vecPriority.empty()) { // add a tx from priority queue to fill the blockprioritysize
                priorityTx = true;
                iter = vecPriority.front().second;
                actualPriority = vecPriority.front().first;
                std::pop_heap(vecPriority.begin(), vecPriority.end(), pricomparer);
                vecPriority.pop_back();
            }
            else if (clearedTxs.empty()) { // add tx with next highest score
                iter = mempool.mapTx.project<0>(mi);
                mi++;
            }
            else {  // try to add a previously postponed child tx
                iter = clearedTxs.top();
                clearedTxs.pop();
            }

            if (inBlock.count(iter))
                continue; // could have been added to the priorityBlock

            const CTransaction& tx = iter->GetTx();

            bool fOrphan = false;
            BOOST_FOREACH(CTxMemPool::txiter parent, mempool.GetMemPoolParents(iter))
            {
                if (!inBlock.count(parent)) {
                    fOrphan = true;
                    break;
                }
            }
            if (fOrphan) {
                if (priorityTx)
                    waitPriMap.insert(std::make_pair(iter,actualPriority));
                else
                    waitSet.insert(iter);
                continue;
            }

            unsigned int nTxSize = iter->GetTxSize();
            if (fPriorityBlock &&
                (nBlockSize + nTxSize >= nBlockPrioritySize || !AllowFree(actualPriority))) {
                fPriorityBlock = false;
                waitPriMap.clear();
            }
            if (!priorityTx &&
                (iter->GetModifiedFee() < ::minRelayTxFee.GetFee(nTxSize) && nBlockSize >= nBlockMinSize)) {
                break;
            }
            if (nBlockSize + nTxSize >= nBlockMaxSize) {
                if (nBlockSize >  nBlockMaxSize - 100 || lastFewTxs > 50) {
                    break;
                }
                // Once we're within 1000 bytes of a full block, only look at 50 more txs
                // to try to fill the remaining space.
                if (nBlockSize > nBlockMaxSize - 1000) {
                    lastFewTxs++;
                }
                continue;
            }

            if (!IsFinalTx(tx, nHeight, nLockTimeCutoff))
                continue;

<<<<<<< HEAD
            UpdateCoins(tx, state, view, nHeight);
=======
            unsigned int nTxSigOps = iter->GetSigOpCount();
            if (nBlockSigOps + nTxSigOps >= MAX_BLOCK_SIGOPS) {
                if (nBlockSigOps > MAX_BLOCK_SIGOPS - 2) {
                    break;
                }
                continue;
            }
>>>>>>> 188ca9c3

            CAmount nTxFees = iter->GetFee();
            // Added
            pblock->vtx.push_back(tx);
            pblocktemplate->vTxFees.push_back(nTxFees);
            pblocktemplate->vTxSigOps.push_back(nTxSigOps);
            nBlockSize += nTxSize;
            ++nBlockTx;
            nBlockSigOps += nTxSigOps;
            nFees += nTxFees;

            if (fPrintPriority)
            {
                double dPriority = iter->GetPriority(nHeight);
                CAmount dummy;
                mempool.ApplyDeltas(tx.GetHash(), dPriority, dummy);
                LogPrintf("priority %.1f fee %s txid %s\n",
                          dPriority , CFeeRate(iter->GetModifiedFee(), nTxSize).ToString(), tx.GetHash().ToString());
            }

            inBlock.insert(iter);

            // Add transactions that depend on this one to the priority queue
            BOOST_FOREACH(CTxMemPool::txiter child, mempool.GetMemPoolChildren(iter))
            {
                if (fPriorityBlock) {
                    waitPriIter wpiter = waitPriMap.find(child);
                    if (wpiter != waitPriMap.end()) {
                        vecPriority.push_back(TxCoinAgePriority(wpiter->second,child));
                        std::push_heap(vecPriority.begin(), vecPriority.end(), pricomparer);
                        waitPriMap.erase(wpiter);
                    }
                }
                else {
                    if (waitSet.count(child)) {
                        clearedTxs.push(child);
                        waitSet.erase(child);
                    }
                }
            }
        }
        nLastBlockTx = nBlockTx;
        nLastBlockSize = nBlockSize;
        LogPrintf("CreateNewBlock(): total size %u txs: %u fees: %ld sigops %d\n", nBlockSize, nBlockTx, nFees, nBlockSigOps);

        // Compute final coinbase transaction.
        txNew.vout[0].nValue = nFees + GetBlockSubsidy(nHeight, chainparams.GetConsensus());
        txNew.vin[0].scriptSig = CScript() << nHeight << OP_0;
        pblock->vtx[0] = txNew;
        pblocktemplate->vTxFees[0] = -nFees;

        // Fill in header
        pblock->hashPrevBlock  = pindexPrev->GetBlockHash();
<<<<<<< HEAD
        UpdateTime(pblock, Params().GetConsensus(), pindexPrev);
        pblock->nBits          = GetNextWorkRequired(pindexPrev, pblock, Params().GetConsensus());
=======
        UpdateTime(pblock, chainparams.GetConsensus(), pindexPrev);
        pblock->nBits          = GetNextWorkRequired(pindexPrev, pblock, chainparams.GetConsensus());
>>>>>>> 188ca9c3
        pblock->nNonce         = 0;
        pblocktemplate->vTxSigOps[0] = GetLegacySigOpCount(pblock->vtx[0]);

        CValidationState state;
<<<<<<< HEAD
        if (!TestBlockValidity(state, *pblock, pindexPrev, false, false))
            throw std::runtime_error("CreateNewBlock(): TestBlockValidity failed");
=======
        if (!TestBlockValidity(state, chainparams, *pblock, pindexPrev, false, false)) {
            throw std::runtime_error(strprintf("%s: TestBlockValidity failed: %s", __func__, FormatStateMessage(state)));
        }
>>>>>>> 188ca9c3
    }

    return pblocktemplate.release();
}

void IncrementExtraNonce(CBlock* pblock, const CBlockIndex* pindexPrev, unsigned int& nExtraNonce)
{
    // Update nExtraNonce
    static uint256 hashPrevBlock;
    if (hashPrevBlock != pblock->hashPrevBlock)
    {
        nExtraNonce = 0;
        hashPrevBlock = pblock->hashPrevBlock;
    }
    ++nExtraNonce;
    unsigned int nHeight = pindexPrev->nHeight+1; // Height first in coinbase required for block.version=2
    CMutableTransaction txCoinbase(pblock->vtx[0]);
    txCoinbase.vin[0].scriptSig = (CScript() << nHeight << CScriptNum(nExtraNonce)) + COINBASE_FLAGS;
    assert(txCoinbase.vin[0].scriptSig.size() <= 100);

    pblock->vtx[0] = txCoinbase;
    pblock->hashMerkleRoot = BlockMerkleRoot(*pblock);
}

//////////////////////////////////////////////////////////////////////////////
//
// Internal miner
//

//
// ScanHash scans nonces looking for a hash with at least some zero bits.
// The nonce is usually preserved between calls, but periodically or if the
// nonce is 0xffff0000 or above, the block is rebuilt and nNonce starts over at
// zero.
//
bool static ScanHash(const CBlockHeader *pblock, uint32_t& nNonce, uint256 *phash)
{
    // Write the first 76 bytes of the block header to a double-SHA256 state.
    CHash256 hasher;
    CDataStream ss(SER_NETWORK, PROTOCOL_VERSION);
    ss << *pblock;
    assert(ss.size() == 80);
    hasher.Write((unsigned char*)&ss[0], 76);

    while (true) {
        nNonce++;

        // Write the last 4 bytes of the block header (the nonce) to a copy of
        // the double-SHA256 state, and compute the result.
        CHash256(hasher).Write((unsigned char*)&nNonce, 4).Finalize((unsigned char*)phash);

        // Return the nonce if the hash has at least some zero bits,
        // caller will check if it has enough to reach the target
        if (((uint16_t*)phash)[15] == 0)
            return true;

        // If nothing found after trying for a while, return -1
        if ((nNonce & 0xfff) == 0)
            return false;
    }
}

<<<<<<< HEAD
CBlockTemplate* CreateNewBlockWithKey(CReserveKey& reservekey)
{
    CPubKey pubkey;
    if (!reservekey.GetReservedKey(pubkey))
        return NULL;

    CScript scriptPubKey = CScript() << ToByteVector(pubkey) << OP_CHECKSIG;
    return CreateNewBlock(scriptPubKey);
}

static bool ProcessBlockFound(CBlock* pblock, CWallet& wallet, CReserveKey& reservekey)
=======
static bool ProcessBlockFound(const CBlock* pblock, const CChainParams& chainparams)
>>>>>>> 188ca9c3
{
    LogPrintf("%s\n", pblock->ToString());
    LogPrintf("generated %s\n", FormatMoney(pblock->vtx[0].vout[0].nValue));

    // Found a solution
    {
        LOCK(cs_main);
        if (pblock->hashPrevBlock != chainActive.Tip()->GetBlockHash())
<<<<<<< HEAD
            return error("ZetacoinMiner: generated block is stale");
=======
            return error("BitcoinMiner: generated block is stale");
>>>>>>> 188ca9c3
    }

    // Inform about the new block
    GetMainSignals().BlockFound(pblock->GetHash());

    // Process this block the same as if we had received it from another node
    CValidationState state;
<<<<<<< HEAD
    if (!ProcessNewBlock(state, NULL, pblock, true, NULL))
        return error("ZetacoinMiner: ProcessNewBlock, block not accepted");
=======
    if (!ProcessNewBlock(state, chainparams, NULL, pblock, true, NULL))
        return error("BitcoinMiner: ProcessNewBlock, block not accepted");
>>>>>>> 188ca9c3

    return true;
}

void static BitcoinMiner(const CChainParams& chainparams)
{
    LogPrintf("ZetacoinMiner started\n");
    SetThreadPriority(THREAD_PRIORITY_LOWEST);
    RenameThread("bitcoin-miner");
    const CChainParams& chainparams = Params();

    unsigned int nExtraNonce = 0;

    boost::shared_ptr<CReserveScript> coinbaseScript;
    GetMainSignals().ScriptForMining(coinbaseScript);

    try {
        // Throw an error if no script was provided.  This can happen
        // due to some internal error but also if the keypool is empty.
        // In the latter case, already the pointer is NULL.
        if (!coinbaseScript || coinbaseScript->reserveScript.empty())
            throw std::runtime_error("No coinbase script available (mining requires a wallet)");

        while (true) {
            if (chainparams.MiningRequiresPeers()) {
                // Busy-wait for the network to come online so we don't waste time mining
                // on an obsolete chain. In regtest mode we expect to fly solo.
                do {
                    bool fvNodesEmpty;
                    {
                        LOCK(cs_vNodes);
                        fvNodesEmpty = vNodes.empty();
                    }
                    if (!fvNodesEmpty && !IsInitialBlockDownload())
                        break;
                    MilliSleep(1000);
                } while (true);
            }

            //
            // Create new block
            //
            unsigned int nTransactionsUpdatedLast = mempool.GetTransactionsUpdated();
            CBlockIndex* pindexPrev = chainActive.Tip();

            auto_ptr<CBlockTemplate> pblocktemplate(CreateNewBlock(chainparams, coinbaseScript->reserveScript));
            if (!pblocktemplate.get())
            {
                LogPrintf("Error in ZetacoinMiner: Keypool ran out, please call keypoolrefill before restarting the mining thread\n");
                return;
            }
            CBlock *pblock = &pblocktemplate->block;
            IncrementExtraNonce(pblock, pindexPrev, nExtraNonce);

            LogPrintf("Running ZetacoinMiner with %u transactions in block (%u bytes)\n", pblock->vtx.size(),
                ::GetSerializeSize(*pblock, SER_NETWORK, PROTOCOL_VERSION));

            //
            // Search
            //
            int64_t nStart = GetTime();
            arith_uint256 hashTarget = arith_uint256().SetCompact(pblock->nBits);
            uint256 hash;
            uint32_t nNonce = 0;
            while (true) {
                // Check if something found
                if (ScanHash(pblock, nNonce, &hash))
                {
                    if (UintToArith256(hash) <= hashTarget)
                    {
                        // Found a solution
                        pblock->nNonce = nNonce;
                        assert(hash == pblock->GetHash());

                        SetThreadPriority(THREAD_PRIORITY_NORMAL);
                        LogPrintf("ZetacoinMiner:\n");
                        LogPrintf("proof-of-work found  \n  hash: %s  \ntarget: %s\n", hash.GetHex(), hashTarget.GetHex());
                        ProcessBlockFound(pblock, chainparams);
                        SetThreadPriority(THREAD_PRIORITY_LOWEST);
                        coinbaseScript->KeepScript();

                        // In regression test mode, stop mining after a block is found.
                        if (chainparams.MineBlocksOnDemand())
                            throw boost::thread_interrupted();

                        break;
                    }
                }

                // Check for stop or if block needs to be rebuilt
                boost::this_thread::interruption_point();
                // Regtest mode doesn't require peers
                if (vNodes.empty() && chainparams.MiningRequiresPeers())
                    break;
                if (nNonce >= 0xffff0000)
                    break;
                if (mempool.GetTransactionsUpdated() != nTransactionsUpdatedLast && GetTime() - nStart > 60)
                    break;
                if (pindexPrev != chainActive.Tip())
                    break;

                // Update nTime every few seconds
<<<<<<< HEAD
                UpdateTime(pblock, chainparams.GetConsensus(), pindexPrev);
=======
                if (UpdateTime(pblock, chainparams.GetConsensus(), pindexPrev) < 0)
                    break; // Recreate the block if the clock has run backwards,
                           // so that we can use the correct time.
>>>>>>> 188ca9c3
                if (chainparams.GetConsensus().fPowAllowMinDifficultyBlocks)
                {
                    // Changing pblock->nTime can change work required on testnet:
                    hashTarget.SetCompact(pblock->nBits);
                }
            }
        }
    }
    catch (const boost::thread_interrupted&)
    {
        LogPrintf("ZetacoinMiner terminated\n");
        throw;
    }
    catch (const std::runtime_error &e)
    {
<<<<<<< HEAD
        LogPrintf("ZetacoinMiner runtime error: %s\n", e.what());
=======
        LogPrintf("BitcoinMiner runtime error: %s\n", e.what());
>>>>>>> 188ca9c3
        return;
    }
}

void GenerateBitcoins(bool fGenerate, int nThreads, const CChainParams& chainparams)
{
    static boost::thread_group* minerThreads = NULL;

    if (nThreads < 0)
        nThreads = GetNumCores();

    if (minerThreads != NULL)
    {
        minerThreads->interrupt_all();
        delete minerThreads;
        minerThreads = NULL;
    }

    if (nThreads == 0 || !fGenerate)
        return;

    minerThreads = new boost::thread_group();
    for (int i = 0; i < nThreads; i++)
        minerThreads->create_thread(boost::bind(&BitcoinMiner, boost::cref(chainparams)));
}<|MERGE_RESOLUTION|>--- conflicted
+++ resolved
@@ -6,16 +6,11 @@
 #include "miner.h"
 
 #include "amount.h"
-<<<<<<< HEAD
-#include "chainparams.h"
-#include "consensus/consensus.h"
-=======
 #include "chain.h"
 #include "chainparams.h"
 #include "coins.h"
 #include "consensus/consensus.h"
 #include "consensus/merkle.h"
->>>>>>> 188ca9c3
 #include "consensus/validation.h"
 #include "hash.h"
 #include "main.h"
@@ -23,21 +18,12 @@
 #include "policy/policy.h"
 #include "pow.h"
 #include "primitives/transaction.h"
-<<<<<<< HEAD
-=======
 #include "script/standard.h"
->>>>>>> 188ca9c3
 #include "timedata.h"
 #include "txmempool.h"
 #include "util.h"
 #include "utilmoneystr.h"
-<<<<<<< HEAD
-#ifdef ENABLE_WALLET
-#include "wallet/wallet.h"
-#endif
-=======
 #include "validationinterface.h"
->>>>>>> 188ca9c3
 
 #include <boost/thread.hpp>
 #include <boost/tuple/tuple.hpp>
@@ -70,11 +56,7 @@
     }
 };
 
-<<<<<<< HEAD
-void UpdateTime(CBlockHeader* pblock, const Consensus::Params& consensusParams, const CBlockIndex* pindexPrev)
-=======
 int64_t UpdateTime(CBlockHeader* pblock, const Consensus::Params& consensusParams, const CBlockIndex* pindexPrev)
->>>>>>> 188ca9c3
 {
     int64_t nOldTime = pblock->nTime;
     int64_t nNewTime = std::max(pindexPrev->GetMedianTimePast()+1, GetAdjustedTime());
@@ -85,16 +67,12 @@
     // Updating time can change work required on testnet:
     if (consensusParams.fPowAllowMinDifficultyBlocks)
         pblock->nBits = GetNextWorkRequired(pindexPrev, pblock, consensusParams);
-<<<<<<< HEAD
-=======
 
     return nNewTime - nOldTime;
->>>>>>> 188ca9c3
 }
 
 CBlockTemplate* CreateNewBlock(const CChainParams& chainparams, const CScript& scriptPubKeyIn)
 {
-    const CChainParams& chainparams = Params();
     // Create new block
     auto_ptr<CBlockTemplate> pblocktemplate(new CBlockTemplate());
     if(!pblocktemplate.get())
@@ -158,35 +136,6 @@
         const int nHeight = pindexPrev->nHeight + 1;
         pblock->nTime = GetAdjustedTime();
         const int64_t nMedianTimePast = pindexPrev->GetMedianTimePast();
-<<<<<<< HEAD
-        CCoinsViewCache view(pcoinsTip);
-
-        // Priority order to process transactions
-        list<COrphan> vOrphan; // list memory doesn't move
-        map<uint256, vector<COrphan*> > mapDependers;
-        bool fPrintPriority = GetBoolArg("-printpriority", false);
-
-        // This vector will be sorted into a priority queue:
-        vector<TxPriority> vecPriority;
-        vecPriority.reserve(mempool.mapTx.size());
-        for (map<uint256, CTxMemPoolEntry>::iterator mi = mempool.mapTx.begin();
-             mi != mempool.mapTx.end(); ++mi)
-        {
-            const CTransaction& tx = mi->second.GetTx();
-
-            int64_t nLockTimeCutoff = (STANDARD_LOCKTIME_VERIFY_FLAGS & LOCKTIME_MEDIAN_TIME_PAST)
-                                    ? nMedianTimePast
-                                    : pblock->GetBlockTime();
-
-            if (tx.IsCoinBase() || !IsFinalTx(tx, nHeight, nLockTimeCutoff))
-                continue;
-
-            COrphan* porphan = NULL;
-            double dPriority = 0;
-            CAmount nTotalIn = 0;
-            bool fMissingInputs = false;
-            BOOST_FOREACH(const CTxIn& txin, tx.vin)
-=======
 
         int64_t nLockTimeCutoff = (STANDARD_LOCKTIME_VERIFY_FLAGS & LOCKTIME_MEDIAN_TIME_PAST)
                                 ? nMedianTimePast
@@ -197,7 +146,6 @@
             vecPriority.reserve(mempool.mapTx.size());
             for (CTxMemPool::indexed_transaction_set::iterator mi = mempool.mapTx.begin();
                  mi != mempool.mapTx.end(); ++mi)
->>>>>>> 188ca9c3
             {
                 double dPriority = mi->GetPriority(nHeight);
                 CAmount dummy;
@@ -275,9 +223,6 @@
             if (!IsFinalTx(tx, nHeight, nLockTimeCutoff))
                 continue;
 
-<<<<<<< HEAD
-            UpdateCoins(tx, state, view, nHeight);
-=======
             unsigned int nTxSigOps = iter->GetSigOpCount();
             if (nBlockSigOps + nTxSigOps >= MAX_BLOCK_SIGOPS) {
                 if (nBlockSigOps > MAX_BLOCK_SIGOPS - 2) {
@@ -285,7 +230,6 @@
                 }
                 continue;
             }
->>>>>>> 188ca9c3
 
             CAmount nTxFees = iter->GetFee();
             // Added
@@ -339,25 +283,15 @@
 
         // Fill in header
         pblock->hashPrevBlock  = pindexPrev->GetBlockHash();
-<<<<<<< HEAD
-        UpdateTime(pblock, Params().GetConsensus(), pindexPrev);
-        pblock->nBits          = GetNextWorkRequired(pindexPrev, pblock, Params().GetConsensus());
-=======
         UpdateTime(pblock, chainparams.GetConsensus(), pindexPrev);
         pblock->nBits          = GetNextWorkRequired(pindexPrev, pblock, chainparams.GetConsensus());
->>>>>>> 188ca9c3
         pblock->nNonce         = 0;
         pblocktemplate->vTxSigOps[0] = GetLegacySigOpCount(pblock->vtx[0]);
 
         CValidationState state;
-<<<<<<< HEAD
-        if (!TestBlockValidity(state, *pblock, pindexPrev, false, false))
-            throw std::runtime_error("CreateNewBlock(): TestBlockValidity failed");
-=======
         if (!TestBlockValidity(state, chainparams, *pblock, pindexPrev, false, false)) {
             throw std::runtime_error(strprintf("%s: TestBlockValidity failed: %s", __func__, FormatStateMessage(state)));
         }
->>>>>>> 188ca9c3
     }
 
     return pblocktemplate.release();
@@ -420,21 +354,7 @@
     }
 }
 
-<<<<<<< HEAD
-CBlockTemplate* CreateNewBlockWithKey(CReserveKey& reservekey)
-{
-    CPubKey pubkey;
-    if (!reservekey.GetReservedKey(pubkey))
-        return NULL;
-
-    CScript scriptPubKey = CScript() << ToByteVector(pubkey) << OP_CHECKSIG;
-    return CreateNewBlock(scriptPubKey);
-}
-
-static bool ProcessBlockFound(CBlock* pblock, CWallet& wallet, CReserveKey& reservekey)
-=======
 static bool ProcessBlockFound(const CBlock* pblock, const CChainParams& chainparams)
->>>>>>> 188ca9c3
 {
     LogPrintf("%s\n", pblock->ToString());
     LogPrintf("generated %s\n", FormatMoney(pblock->vtx[0].vout[0].nValue));
@@ -443,11 +363,7 @@
     {
         LOCK(cs_main);
         if (pblock->hashPrevBlock != chainActive.Tip()->GetBlockHash())
-<<<<<<< HEAD
             return error("ZetacoinMiner: generated block is stale");
-=======
-            return error("BitcoinMiner: generated block is stale");
->>>>>>> 188ca9c3
     }
 
     // Inform about the new block
@@ -455,13 +371,8 @@
 
     // Process this block the same as if we had received it from another node
     CValidationState state;
-<<<<<<< HEAD
-    if (!ProcessNewBlock(state, NULL, pblock, true, NULL))
-        return error("ZetacoinMiner: ProcessNewBlock, block not accepted");
-=======
     if (!ProcessNewBlock(state, chainparams, NULL, pblock, true, NULL))
         return error("BitcoinMiner: ProcessNewBlock, block not accepted");
->>>>>>> 188ca9c3
 
     return true;
 }
@@ -471,7 +382,6 @@
     LogPrintf("ZetacoinMiner started\n");
     SetThreadPriority(THREAD_PRIORITY_LOWEST);
     RenameThread("bitcoin-miner");
-    const CChainParams& chainparams = Params();
 
     unsigned int nExtraNonce = 0;
 
@@ -564,13 +474,9 @@
                     break;
 
                 // Update nTime every few seconds
-<<<<<<< HEAD
-                UpdateTime(pblock, chainparams.GetConsensus(), pindexPrev);
-=======
                 if (UpdateTime(pblock, chainparams.GetConsensus(), pindexPrev) < 0)
                     break; // Recreate the block if the clock has run backwards,
                            // so that we can use the correct time.
->>>>>>> 188ca9c3
                 if (chainparams.GetConsensus().fPowAllowMinDifficultyBlocks)
                 {
                     // Changing pblock->nTime can change work required on testnet:
@@ -586,11 +492,7 @@
     }
     catch (const std::runtime_error &e)
     {
-<<<<<<< HEAD
         LogPrintf("ZetacoinMiner runtime error: %s\n", e.what());
-=======
-        LogPrintf("BitcoinMiner runtime error: %s\n", e.what());
->>>>>>> 188ca9c3
         return;
     }
 }
