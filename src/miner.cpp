// Copyright (c) 2009-2010 Satoshi Nakamoto
// Copyright (c) 2009-2016 The Bitcoin Core developers
// Distributed under the MIT software license, see the accompanying
// file COPYING or http://www.opensource.org/licenses/mit-license.php.

#include "miner.h"

#include "amount.h"
#include "chain.h"
#include "chainparams.h"
#include "coins.h"
#include "consensus/consensus.h"
#include "consensus/tx_verify.h"
#include "consensus/merkle.h"
#include "consensus/validation.h"
#include "hash.h"
#include "validation.h"
#include "net.h"
#include "policy/feerate.h"
#include "policy/policy.h"
#include "pow.h"
#include "primitives/transaction.h"
#include "script/standard.h"
#include "timedata.h"
#include "txmempool.h"
#include "util.h"
#include "utilmoneystr.h"
#include "validationinterface.h"

#include <algorithm>
#include <queue>
#include <utility>

//////////////////////////////////////////////////////////////////////////////
//
// BitcoinMiner
//

//
// Unconfirmed transactions in the memory pool often depend on other
// transactions in the memory pool. When we select transactions from the
// pool, we select by highest fee rate of a transaction combined with all
// its ancestors.

uint64_t nLastBlockTx = 0;
uint64_t nLastBlockWeight = 0;

int64_t UpdateTime(CBlockHeader* pblock, const Consensus::Params& consensusParams, const CBlockIndex* pindexPrev)
{
    int64_t nOldTime = pblock->nTime;
    int64_t nNewTime = std::max(pindexPrev->GetMedianTimePast()+1, GetAdjustedTime());

    if (nOldTime < nNewTime)
        pblock->nTime = nNewTime;

    // Updating time can change work required on testnet:
    if (consensusParams.fPowAllowMinDifficultyBlocks)
        pblock->nBits = GetNextWorkRequired(pindexPrev, pblock, consensusParams);

    return nNewTime - nOldTime;
}

BlockAssembler::Options::Options() {
    blockMinFeeRate = CFeeRate(DEFAULT_BLOCK_MIN_TX_FEE);
    nBlockMaxWeight = DEFAULT_BLOCK_MAX_WEIGHT;
}

BlockAssembler::BlockAssembler(const CChainParams& params, const Options& options) : chainparams(params)
{
    blockMinFeeRate = options.blockMinFeeRate;
    // Limit weight to between 4K and MAX_BLOCK_WEIGHT-4K for sanity:
    nBlockMaxWeight = std::max<size_t>(4000, std::min<size_t>(MAX_BLOCK_WEIGHT - 4000, options.nBlockMaxWeight));
}

static BlockAssembler::Options DefaultOptions(const CChainParams& params)
{
    // Block resource limits
    // If neither -blockmaxsize or -blockmaxweight is given, limit to DEFAULT_BLOCK_MAX_*
    // If only one is given, only restrict the specified resource.
    // If both are given, restrict both.
    BlockAssembler::Options options;
    options.nBlockMaxWeight = gArgs.GetArg("-blockmaxweight", DEFAULT_BLOCK_MAX_WEIGHT);
    if (gArgs.IsArgSet("-blockmintxfee")) {
        CAmount n = 0;
        ParseMoney(gArgs.GetArg("-blockmintxfee", ""), n);
        options.blockMinFeeRate = CFeeRate(n);
    } else {
        options.blockMinFeeRate = CFeeRate(DEFAULT_BLOCK_MIN_TX_FEE);
    }
    return options;
}

BlockAssembler::BlockAssembler(const CChainParams& params) : BlockAssembler(params, DefaultOptions(params)) {}

void BlockAssembler::resetBlock()
{
    inBlock.clear();

    // Reserve space for coinbase tx
    nBlockWeight = 4000;
    nBlockSigOpsCost = 400;
    fIncludeWitness = false;

    // These counters do not include coinbase tx
    nBlockTx = 0;
    nFees = 0;
}

std::unique_ptr<CBlockTemplate> BlockAssembler::CreateNewBlock(const CScript& scriptPubKeyIn, bool fMineWitnessTx)
{
    int64_t nTimeStart = GetTimeMicros();

    resetBlock();

    pblocktemplate.reset(new CBlockTemplate());

    if(!pblocktemplate.get())
        return nullptr;
    pblock = &pblocktemplate->block; // pointer for convenience

    // Add dummy coinbase tx as first transaction
    pblock->vtx.emplace_back();
    pblocktemplate->vTxFees.push_back(-1); // updated at end
    pblocktemplate->vTxSigOpsCost.push_back(-1); // updated at end

    LOCK2(cs_main, mempool.cs);
    CBlockIndex* pindexPrev = chainActive.Tip();
    nHeight = pindexPrev->nHeight + 1;

    pblock->nVersion = ComputeBlockVersion(pindexPrev, chainparams.GetConsensus());
    // -regtest only: allow overriding block.nVersion with
    // -blockversion=N to test forking scenarios
    if (chainparams.MineBlocksOnDemand())
        pblock->nVersion = gArgs.GetArg("-blockversion", pblock->nVersion);

    pblock->nTime = GetAdjustedTime();
    const int64_t nMedianTimePast = pindexPrev->GetMedianTimePast();

    nLockTimeCutoff = (STANDARD_LOCKTIME_VERIFY_FLAGS & LOCKTIME_MEDIAN_TIME_PAST)
                       ? nMedianTimePast
                       : pblock->GetBlockTime();

    // Decide whether to include witness transactions
    // This is only needed in case the witness softfork activation is reverted
    // (which would require a very deep reorganization) or when
    // -promiscuousmempoolflags is used.
    // TODO: replace this with a call to main to assess validity of a mempool
    // transaction (which in most cases can be a no-op).
    fIncludeWitness = IsWitnessEnabled(pindexPrev, chainparams.GetConsensus()) && fMineWitnessTx;

    int nPackagesSelected = 0;
    int nDescendantsUpdated = 0;
    addPackageTxs(nPackagesSelected, nDescendantsUpdated);

    int64_t nTime1 = GetTimeMicros();

    nLastBlockTx = nBlockTx;
    nLastBlockWeight = nBlockWeight;

    // Create coinbase transaction.
    CMutableTransaction coinbaseTx;
    coinbaseTx.vin.resize(1);
    coinbaseTx.vin[0].prevout.SetNull();
    coinbaseTx.vout.resize(1);
    coinbaseTx.vout[0].scriptPubKey = scriptPubKeyIn;
    coinbaseTx.vout[0].nValue = nFees + GetBlockSubsidy(nHeight, chainparams.GetConsensus());
    coinbaseTx.vin[0].scriptSig = CScript() << nHeight << OP_0;
    
    pblock->vtx[0] = MakeTransactionRef(std::move(coinbaseTx));
    pblocktemplate->vchCoinbaseCommitment = GenerateCoinbaseCommitment(*pblock, pindexPrev, chainparams.GetConsensus());
    pblocktemplate->vTxFees[0] = -nFees;

<<<<<<< HEAD
    uint64_t nSerializeSize = GetSerializeSize(*pblock, SER_NETWORK, PROTOCOL_VERSION);
    //LogPrintf("CreateNewBlock(): total size: %u block weight: %u txs: %u fees: %ld sigops %d\n", nSerializeSize, GetBlockWeight(*pblock), nBlockTx, nFees, nBlockSigOpsCost);
    LogPrint(BCLog::POS, "CreateNewBlock(): total size: %u block weight: %u txs: %u fees: %ld sigops %d\n", nSerializeSize, GetBlockWeight(*pblock), nBlockTx, nFees, nBlockSigOpsCost);
=======
    LogPrintf("CreateNewBlock(): block weight: %u txs: %u fees: %ld sigops %d\n", GetBlockWeight(*pblock), nBlockTx, nFees, nBlockSigOpsCost);
>>>>>>> 7b57bc99

    // Fill in header
    pblock->hashPrevBlock  = pindexPrev->GetBlockHash();
    UpdateTime(pblock, chainparams.GetConsensus(), pindexPrev);
    pblock->nBits          = GetNextWorkRequired(pindexPrev, pblock, chainparams.GetConsensus());
    pblock->nNonce         = 0;
    pblocktemplate->vTxSigOpsCost[0] = WITNESS_SCALE_FACTOR * GetLegacySigOpCount(*pblock->vtx[0]);
    CValidationState state;

    if (!fParticlMode // block won't be valid until after SignBlock
        && !TestBlockValidity(state, chainparams, *pblock, pindexPrev, false, false)) {
        throw std::runtime_error(strprintf("%s: TestBlockValidity failed: %s", __func__, FormatStateMessage(state)));
    }
    int64_t nTime2 = GetTimeMicros();

    LogPrint(BCLog::BENCH, "CreateNewBlock() packages: %.2fms (%d packages, %d updated descendants), validity: %.2fms (total %.2fms)\n", 0.001 * (nTime1 - nTimeStart), nPackagesSelected, nDescendantsUpdated, 0.001 * (nTime2 - nTime1), 0.001 * (nTime2 - nTimeStart));

    return std::move(pblocktemplate);
}

void BlockAssembler::onlyUnconfirmed(CTxMemPool::setEntries& testSet)
{
    for (CTxMemPool::setEntries::iterator iit = testSet.begin(); iit != testSet.end(); ) {
        // Only test txs not already in the block
        if (inBlock.count(*iit)) {
            testSet.erase(iit++);
        }
        else {
            iit++;
        }
    }
}

bool BlockAssembler::TestPackage(uint64_t packageSize, int64_t packageSigOpsCost)
{
    // TODO: switch to weight-based accounting for packages instead of vsize-based accounting.
    if (nBlockWeight + WITNESS_SCALE_FACTOR * packageSize >= nBlockMaxWeight)
        return false;
    if (nBlockSigOpsCost + packageSigOpsCost >= MAX_BLOCK_SIGOPS_COST)
        return false;
    return true;
}

// Perform transaction-level checks before adding to block:
// - transaction finality (locktime)
// - premature witness (in case segwit transactions are added to mempool before
//   segwit activation)
bool BlockAssembler::TestPackageTransactions(const CTxMemPool::setEntries& package)
{
    for (const CTxMemPool::txiter it : package) {
        if (!IsFinalTx(it->GetTx(), nHeight, nLockTimeCutoff))
            return false;
        if (!fIncludeWitness && it->GetTx().HasWitness())
            return false;
    }
    return true;
}

void BlockAssembler::AddToBlock(CTxMemPool::txiter iter)
{
    pblock->vtx.emplace_back(iter->GetSharedTx());
    pblocktemplate->vTxFees.push_back(iter->GetFee());
    pblocktemplate->vTxSigOpsCost.push_back(iter->GetSigOpCost());
    nBlockWeight += iter->GetTxWeight();
    ++nBlockTx;
    nBlockSigOpsCost += iter->GetSigOpCost();
    nFees += iter->GetFee();
    inBlock.insert(iter);

    bool fPrintPriority = gArgs.GetBoolArg("-printpriority", DEFAULT_PRINTPRIORITY);
    if (fPrintPriority) {
        LogPrintf("fee %s txid %s\n",
                  CFeeRate(iter->GetModifiedFee(), iter->GetTxSize()).ToString(),
                  iter->GetTx().GetHash().ToString());
    }
}

int BlockAssembler::UpdatePackagesForAdded(const CTxMemPool::setEntries& alreadyAdded,
        indexed_modified_transaction_set &mapModifiedTx)
{
    int nDescendantsUpdated = 0;
    for (const CTxMemPool::txiter it : alreadyAdded) {
        CTxMemPool::setEntries descendants;
        mempool.CalculateDescendants(it, descendants);
        // Insert all descendants (not yet in block) into the modified set
        for (CTxMemPool::txiter desc : descendants) {
            if (alreadyAdded.count(desc))
                continue;
            ++nDescendantsUpdated;
            modtxiter mit = mapModifiedTx.find(desc);
            if (mit == mapModifiedTx.end()) {
                CTxMemPoolModifiedEntry modEntry(desc);
                modEntry.nSizeWithAncestors -= it->GetTxSize();
                modEntry.nModFeesWithAncestors -= it->GetModifiedFee();
                modEntry.nSigOpCostWithAncestors -= it->GetSigOpCost();
                mapModifiedTx.insert(modEntry);
            } else {
                mapModifiedTx.modify(mit, update_for_parent_inclusion(it));
            }
        }
    }
    return nDescendantsUpdated;
}

// Skip entries in mapTx that are already in a block or are present
// in mapModifiedTx (which implies that the mapTx ancestor state is
// stale due to ancestor inclusion in the block)
// Also skip transactions that we've already failed to add. This can happen if
// we consider a transaction in mapModifiedTx and it fails: we can then
// potentially consider it again while walking mapTx.  It's currently
// guaranteed to fail again, but as a belt-and-suspenders check we put it in
// failedTx and avoid re-evaluation, since the re-evaluation would be using
// cached size/sigops/fee values that are not actually correct.
bool BlockAssembler::SkipMapTxEntry(CTxMemPool::txiter it, indexed_modified_transaction_set &mapModifiedTx, CTxMemPool::setEntries &failedTx)
{
    assert (it != mempool.mapTx.end());
    return mapModifiedTx.count(it) || inBlock.count(it) || failedTx.count(it);
}

void BlockAssembler::SortForBlock(const CTxMemPool::setEntries& package, CTxMemPool::txiter entry, std::vector<CTxMemPool::txiter>& sortedEntries)
{
    // Sort package by ancestor count
    // If a transaction A depends on transaction B, then A's ancestor count
    // must be greater than B's.  So this is sufficient to validly order the
    // transactions for block inclusion.
    sortedEntries.clear();
    sortedEntries.insert(sortedEntries.begin(), package.begin(), package.end());
    std::sort(sortedEntries.begin(), sortedEntries.end(), CompareTxIterByAncestorCount());
}

// This transaction selection algorithm orders the mempool based
// on feerate of a transaction including all unconfirmed ancestors.
// Since we don't remove transactions from the mempool as we select them
// for block inclusion, we need an alternate method of updating the feerate
// of a transaction with its not-yet-selected ancestors as we go.
// This is accomplished by walking the in-mempool descendants of selected
// transactions and storing a temporary modified state in mapModifiedTxs.
// Each time through the loop, we compare the best transaction in
// mapModifiedTxs with the next transaction in the mempool to decide what
// transaction package to work on next.
void BlockAssembler::addPackageTxs(int &nPackagesSelected, int &nDescendantsUpdated)
{
    // mapModifiedTx will store sorted packages after they are modified
    // because some of their txs are already in the block
    indexed_modified_transaction_set mapModifiedTx;
    // Keep track of entries that failed inclusion, to avoid duplicate work
    CTxMemPool::setEntries failedTx;

    // Start by adding all descendants of previously added txs to mapModifiedTx
    // and modifying them for their already included ancestors
    UpdatePackagesForAdded(inBlock, mapModifiedTx);

    CTxMemPool::indexed_transaction_set::index<ancestor_score>::type::iterator mi = mempool.mapTx.get<ancestor_score>().begin();
    CTxMemPool::txiter iter;

    // Limit the number of attempts to add transactions to the block when it is
    // close to full; this is just a simple heuristic to finish quickly if the
    // mempool has a lot of entries.
    const int64_t MAX_CONSECUTIVE_FAILURES = 1000;
    int64_t nConsecutiveFailed = 0;

    while (mi != mempool.mapTx.get<ancestor_score>().end() || !mapModifiedTx.empty())
    {
        // First try to find a new transaction in mapTx to evaluate.
        if (mi != mempool.mapTx.get<ancestor_score>().end() &&
                SkipMapTxEntry(mempool.mapTx.project<0>(mi), mapModifiedTx, failedTx)) {
            ++mi;
            continue;
        }

        // Now that mi is not stale, determine which transaction to evaluate:
        // the next entry from mapTx, or the best from mapModifiedTx?
        bool fUsingModified = false;

        modtxscoreiter modit = mapModifiedTx.get<ancestor_score>().begin();
        if (mi == mempool.mapTx.get<ancestor_score>().end()) {
            // We're out of entries in mapTx; use the entry from mapModifiedTx
            iter = modit->iter;
            fUsingModified = true;
        } else {
            // Try to compare the mapTx entry to the mapModifiedTx entry
            iter = mempool.mapTx.project<0>(mi);
            if (modit != mapModifiedTx.get<ancestor_score>().end() &&
                    CompareModifiedEntry()(*modit, CTxMemPoolModifiedEntry(iter))) {
                // The best entry in mapModifiedTx has higher score
                // than the one from mapTx.
                // Switch which transaction (package) to consider
                iter = modit->iter;
                fUsingModified = true;
            } else {
                // Either no entry in mapModifiedTx, or it's worse than mapTx.
                // Increment mi for the next loop iteration.
                ++mi;
            }
        }

        // We skip mapTx entries that are inBlock, and mapModifiedTx shouldn't
        // contain anything that is inBlock.
        assert(!inBlock.count(iter));

        uint64_t packageSize = iter->GetSizeWithAncestors();
        CAmount packageFees = iter->GetModFeesWithAncestors();
        int64_t packageSigOpsCost = iter->GetSigOpCostWithAncestors();
        if (fUsingModified) {
            packageSize = modit->nSizeWithAncestors;
            packageFees = modit->nModFeesWithAncestors;
            packageSigOpsCost = modit->nSigOpCostWithAncestors;
        }

        if (packageFees < blockMinFeeRate.GetFee(packageSize)) {
            // Everything else we might consider has a lower fee rate
            return;
        }

        if (!TestPackage(packageSize, packageSigOpsCost)) {
            if (fUsingModified) {
                // Since we always look at the best entry in mapModifiedTx,
                // we must erase failed entries so that we can consider the
                // next best entry on the next loop iteration
                mapModifiedTx.get<ancestor_score>().erase(modit);
                failedTx.insert(iter);
            }

            ++nConsecutiveFailed;

            if (nConsecutiveFailed > MAX_CONSECUTIVE_FAILURES && nBlockWeight >
                    nBlockMaxWeight - 4000) {
                // Give up if we're close to full and haven't succeeded in a while
                break;
            }
            continue;
        }

        CTxMemPool::setEntries ancestors;
        uint64_t nNoLimit = std::numeric_limits<uint64_t>::max();
        std::string dummy;
        mempool.CalculateMemPoolAncestors(*iter, ancestors, nNoLimit, nNoLimit, nNoLimit, nNoLimit, dummy, false);

        onlyUnconfirmed(ancestors);
        ancestors.insert(iter);

        // Test if all tx's are Final
        if (!TestPackageTransactions(ancestors)) {
            if (fUsingModified) {
                mapModifiedTx.get<ancestor_score>().erase(modit);
                failedTx.insert(iter);
            }
            continue;
        }

        // This transaction will make it in; reset the failed counter.
        nConsecutiveFailed = 0;

        // Package can be added. Sort the entries in a valid order.
        std::vector<CTxMemPool::txiter> sortedEntries;
        SortForBlock(ancestors, iter, sortedEntries);

        for (size_t i=0; i<sortedEntries.size(); ++i) {
            AddToBlock(sortedEntries[i]);
            // Erase from the modified set, if present
            mapModifiedTx.erase(sortedEntries[i]);
        }

        ++nPackagesSelected;

        // Update transactions that depend on each of these
        nDescendantsUpdated += UpdatePackagesForAdded(ancestors, mapModifiedTx);
    }
}

void IncrementExtraNonce(CBlock* pblock, const CBlockIndex* pindexPrev, unsigned int& nExtraNonce)
{
    // Update nExtraNonce
    static uint256 hashPrevBlock;
    if (hashPrevBlock != pblock->hashPrevBlock)
    {
        nExtraNonce = 0;
        hashPrevBlock = pblock->hashPrevBlock;
    }
    ++nExtraNonce;
    unsigned int nHeight = pindexPrev->nHeight+1; // Height first in coinbase required for block.version=2
    CMutableTransaction txCoinbase(*pblock->vtx[0]);
    txCoinbase.vin[0].scriptSig = (CScript() << nHeight << CScriptNum(nExtraNonce)) + COINBASE_FLAGS;
    assert(txCoinbase.vin[0].scriptSig.size() <= 100);

    pblock->vtx[0] = MakeTransactionRef(std::move(txCoinbase));
    pblock->hashMerkleRoot = BlockMerkleRoot(*pblock);
}<|MERGE_RESOLUTION|>--- conflicted
+++ resolved
@@ -43,6 +43,7 @@
 // its ancestors.
 
 uint64_t nLastBlockTx = 0;
+uint64_t nLastBlockSize = 0;
 uint64_t nLastBlockWeight = 0;
 
 int64_t UpdateTime(CBlockHeader* pblock, const Consensus::Params& consensusParams, const CBlockIndex* pindexPrev)
@@ -155,6 +156,7 @@
     int64_t nTime1 = GetTimeMicros();
 
     nLastBlockTx = nBlockTx;
+    nLastBlockSize = nBlockSize;
     nLastBlockWeight = nBlockWeight;
 
     // Create coinbase transaction.
@@ -165,18 +167,14 @@
     coinbaseTx.vout[0].scriptPubKey = scriptPubKeyIn;
     coinbaseTx.vout[0].nValue = nFees + GetBlockSubsidy(nHeight, chainparams.GetConsensus());
     coinbaseTx.vin[0].scriptSig = CScript() << nHeight << OP_0;
-    
+
     pblock->vtx[0] = MakeTransactionRef(std::move(coinbaseTx));
     pblocktemplate->vchCoinbaseCommitment = GenerateCoinbaseCommitment(*pblock, pindexPrev, chainparams.GetConsensus());
     pblocktemplate->vTxFees[0] = -nFees;
 
-<<<<<<< HEAD
     uint64_t nSerializeSize = GetSerializeSize(*pblock, SER_NETWORK, PROTOCOL_VERSION);
     //LogPrintf("CreateNewBlock(): total size: %u block weight: %u txs: %u fees: %ld sigops %d\n", nSerializeSize, GetBlockWeight(*pblock), nBlockTx, nFees, nBlockSigOpsCost);
     LogPrint(BCLog::POS, "CreateNewBlock(): total size: %u block weight: %u txs: %u fees: %ld sigops %d\n", nSerializeSize, GetBlockWeight(*pblock), nBlockTx, nFees, nBlockSigOpsCost);
-=======
-    LogPrintf("CreateNewBlock(): block weight: %u txs: %u fees: %ld sigops %d\n", GetBlockWeight(*pblock), nBlockTx, nFees, nBlockSigOpsCost);
->>>>>>> 7b57bc99
 
     // Fill in header
     pblock->hashPrevBlock  = pindexPrev->GetBlockHash();
@@ -246,6 +244,7 @@
     nFees += iter->GetFee();
     inBlock.insert(iter);
 
+    nBlockSize += ::GetSerializeSize(iter->GetTx(), SER_NETWORK, PROTOCOL_VERSION);
     bool fPrintPriority = gArgs.GetBoolArg("-printpriority", DEFAULT_PRINTPRIORITY);
     if (fPrintPriority) {
         LogPrintf("fee %s txid %s\n",
