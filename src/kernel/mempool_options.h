// Copyright (c) 2022 The Bitcoin Core developers
// Distributed under the MIT software license, see the accompanying
// file COPYING or http://www.opensource.org/licenses/mit-license.php.
#ifndef BITCOIN_KERNEL_MEMPOOL_OPTIONS_H
#define BITCOIN_KERNEL_MEMPOOL_OPTIONS_H

#include <kernel/mempool_limits.h>

#include <policy/feerate.h>
#include <policy/policy.h>

#include <chrono>
#include <cstdint>
#include <optional>

class CBlockPolicyEstimator;
class CScheduler;
class ValidationSignals;

enum class RBFPolicy { Never, OptIn, Always };
enum class TRUCPolicy { Reject, Accept, Enforce };

/** Default for -maxmempool, maximum megabytes of mempool memory usage */
static constexpr unsigned int DEFAULT_MAX_MEMPOOL_SIZE_MB{300};
/** Default for -maxmempool when blocksonly is set */
static constexpr unsigned int DEFAULT_BLOCKSONLY_MAX_MEMPOOL_SIZE_MB{5};
/** Default for -mempoolexpiry, expiration time for mempool transactions in hours */
static constexpr unsigned int DEFAULT_MEMPOOL_EXPIRY_HOURS{336};
/** Default for -mempoolreplacement; must update docs in init.cpp manually */
static constexpr RBFPolicy DEFAULT_MEMPOOL_RBF_POLICY{RBFPolicy::Always};
/** Default for -mempooltruc; must update docs in init.cpp manually */
static constexpr TRUCPolicy DEFAULT_MEMPOOL_TRUC_POLICY{TRUCPolicy::Enforce};
/** Whether to fall back to legacy V1 serialization when writing mempool.dat */
static constexpr bool DEFAULT_PERSIST_V1_DAT{false};
/** Default for -acceptnonstddatacarrier */
static constexpr bool DEFAULT_ACCEPT_NON_STD_DATACARRIER{true};
/** Default for -acceptnonstdtxn */
static constexpr bool DEFAULT_ACCEPT_NON_STD_TXN{false};
/** Default for -acceptunknownwitness */
static constexpr bool DEFAULT_ACCEPTUNKNOWNWITNESS{true};

namespace kernel {
/**
 * Options struct containing options for constructing a CTxMemPool. Default
 * constructor populates the struct with sane default values which can be
 * modified.
 *
 * Most of the time, this struct should be referenced as CTxMemPool::Options.
 */
struct MemPoolOptions {
    /* Used to estimate appropriate transaction fees. */
    CBlockPolicyEstimator* estimator{nullptr};
    CScheduler* scheduler{nullptr};
    /* The ratio used to determine how often sanity checks will run.  */
    int check_ratio{0};
    int64_t max_size_bytes{DEFAULT_MAX_MEMPOOL_SIZE_MB * 1'000'000};
    std::chrono::seconds expiry{std::chrono::hours{DEFAULT_MEMPOOL_EXPIRY_HOURS}};
    CFeeRate incremental_relay_feerate{DEFAULT_INCREMENTAL_RELAY_FEE};
    /** A fee rate smaller than this is considered zero fee (for relaying, mining and transaction creation) */
    CFeeRate min_relay_feerate{DEFAULT_MIN_RELAY_TX_FEE};
    CFeeRate dust_relay_feerate{DUST_RELAY_TX_FEE};
    CFeeRate dust_relay_feerate_floor{DUST_RELAY_TX_FEE};
    /** Negative for a target number of blocks, positive for target kB into current mempool. */
    int32_t dust_relay_target{0};
    /** Multiplier for dustdynamic assignments, in thousandths. */
    int dust_relay_multiplier{DEFAULT_DUST_RELAY_MULTIPLIER};
    /**
     * A data carrying output is an unspendable output containing data. The script
     * type is designated as TxoutType::NULL_DATA.
     *
     * Maximum size of TxoutType::NULL_DATA scripts that this node considers standard.
     * If nullopt, any size is nonstandard.
     */
    std::optional<unsigned> max_datacarrier_bytes{DEFAULT_ACCEPT_DATACARRIER ? std::optional{MAX_OP_RETURN_RELAY} : std::nullopt};
    bool datacarrier_fullcount{DEFAULT_DATACARRIER_FULLCOUNT};
    bool permitbaredatacarrier{DEFAULT_PERMITBAREDATACARRIER};
    bool permitbareanchor{DEFAULT_PERMITBAREANCHOR};
    bool permit_bare_pubkey{DEFAULT_PERMIT_BAREPUBKEY};
    bool permit_bare_multisig{DEFAULT_PERMIT_BAREMULTISIG};
<<<<<<< HEAD
=======
    bool reject_tokens{DEFAULT_REJECT_TOKENS};
>>>>>>> 07a66f8e
    bool accept_non_std_datacarrier{DEFAULT_ACCEPT_NON_STD_DATACARRIER};
    bool require_standard{true};
    bool acceptunknownwitness{DEFAULT_ACCEPTUNKNOWNWITNESS};
    RBFPolicy rbf_policy{DEFAULT_MEMPOOL_RBF_POLICY};
    TRUCPolicy truc_policy{DEFAULT_MEMPOOL_TRUC_POLICY};
    bool permitephemeral_anchor{DEFAULT_PERMITEPHEMERAL_ANCHOR};
    bool permitephemeral_send{DEFAULT_PERMITEPHEMERAL_SEND};
    bool permitephemeral_dust{DEFAULT_PERMITEPHEMERAL_DUST};
    bool persist_v1_dat{DEFAULT_PERSIST_V1_DAT};
    MemPoolLimits limits{};

    ValidationSignals* signals{nullptr};
};
} // namespace kernel

#endif // BITCOIN_KERNEL_MEMPOOL_OPTIONS_H<|MERGE_RESOLUTION|>--- conflicted
+++ resolved
@@ -77,10 +77,7 @@
     bool permitbareanchor{DEFAULT_PERMITBAREANCHOR};
     bool permit_bare_pubkey{DEFAULT_PERMIT_BAREPUBKEY};
     bool permit_bare_multisig{DEFAULT_PERMIT_BAREMULTISIG};
-<<<<<<< HEAD
-=======
     bool reject_tokens{DEFAULT_REJECT_TOKENS};
->>>>>>> 07a66f8e
     bool accept_non_std_datacarrier{DEFAULT_ACCEPT_NON_STD_DATACARRIER};
     bool require_standard{true};
     bool acceptunknownwitness{DEFAULT_ACCEPTUNKNOWNWITNESS};
