// Copyright (c) 2022 The Bitcoin Core developers
// Distributed under the MIT software license, see the accompanying
// file COPYING or http://www.opensource.org/licenses/mit-license.php.
#ifndef BITCOIN_KERNEL_MEMPOOL_OPTIONS_H
#define BITCOIN_KERNEL_MEMPOOL_OPTIONS_H

#include <kernel/mempool_limits.h>

#include <policy/feerate.h>
#include <policy/policy.h>

#include <chrono>
#include <cstdint>
#include <optional>

class ValidationSignals;

enum class RBFPolicy { Never, OptIn, Always };
<<<<<<< HEAD
=======
enum class TRUCPolicy { Reject, Accept, Enforce };
>>>>>>> 26ad7d0f

/** Default for -maxmempool, maximum megabytes of mempool memory usage */
static constexpr unsigned int DEFAULT_MAX_MEMPOOL_SIZE_MB{300};
/** Default for -maxmempool when blocksonly is set */
static constexpr unsigned int DEFAULT_BLOCKSONLY_MAX_MEMPOOL_SIZE_MB{5};
/** Default for -mempoolexpiry, expiration time for mempool transactions in hours */
static constexpr unsigned int DEFAULT_MEMPOOL_EXPIRY_HOURS{336};
/** Default for -mempoolreplacement; must update docs in init.cpp manually */
static constexpr RBFPolicy DEFAULT_MEMPOOL_RBF_POLICY{RBFPolicy::Always};
<<<<<<< HEAD
=======
/** Default for -mempooltruc; must update docs in init.cpp manually */
static constexpr TRUCPolicy DEFAULT_MEMPOOL_TRUC_POLICY{TRUCPolicy::Enforce};
>>>>>>> 26ad7d0f
/** Whether to fall back to legacy V1 serialization when writing mempool.dat */
static constexpr bool DEFAULT_PERSIST_V1_DAT{false};
/** Default for -acceptnonstdtxn */
static constexpr bool DEFAULT_ACCEPT_NON_STD_TXN{false};
/** Default for -acceptunknownwitness */
static constexpr bool DEFAULT_ACCEPTUNKNOWNWITNESS{true};

namespace kernel {
/**
 * Options struct containing options for constructing a CTxMemPool. Default
 * constructor populates the struct with sane default values which can be
 * modified.
 *
 * Most of the time, this struct should be referenced as CTxMemPool::Options.
 */
struct MemPoolOptions {
    /* The ratio used to determine how often sanity checks will run.  */
    int check_ratio{0};
    int64_t max_size_bytes{DEFAULT_MAX_MEMPOOL_SIZE_MB * 1'000'000};
    std::chrono::seconds expiry{std::chrono::hours{DEFAULT_MEMPOOL_EXPIRY_HOURS}};
    CFeeRate incremental_relay_feerate{DEFAULT_INCREMENTAL_RELAY_FEE};
    /** A fee rate smaller than this is considered zero fee (for relaying, mining and transaction creation) */
    CFeeRate min_relay_feerate{DEFAULT_MIN_RELAY_TX_FEE};
    CFeeRate dust_relay_feerate{DUST_RELAY_TX_FEE};
    /**
     * A data carrying output is an unspendable output containing data. The script
     * type is designated as TxoutType::NULL_DATA.
     *
     * Maximum size of TxoutType::NULL_DATA scripts that this node considers standard.
     * If nullopt, any size is nonstandard.
     */
    std::optional<unsigned> max_datacarrier_bytes{DEFAULT_ACCEPT_DATACARRIER ? std::optional{MAX_OP_RETURN_RELAY} : std::nullopt};
    bool permit_bare_multisig{DEFAULT_PERMIT_BAREMULTISIG};
    bool require_standard{true};
    bool acceptunknownwitness{DEFAULT_ACCEPTUNKNOWNWITNESS};
    RBFPolicy rbf_policy{DEFAULT_MEMPOOL_RBF_POLICY};
<<<<<<< HEAD
=======
    TRUCPolicy truc_policy{DEFAULT_MEMPOOL_TRUC_POLICY};
>>>>>>> 26ad7d0f
    bool persist_v1_dat{DEFAULT_PERSIST_V1_DAT};
    MemPoolLimits limits{};

    ValidationSignals* signals{nullptr};
};
} // namespace kernel

#endif // BITCOIN_KERNEL_MEMPOOL_OPTIONS_H<|MERGE_RESOLUTION|>--- conflicted
+++ resolved
@@ -16,10 +16,7 @@
 class ValidationSignals;
 
 enum class RBFPolicy { Never, OptIn, Always };
-<<<<<<< HEAD
-=======
 enum class TRUCPolicy { Reject, Accept, Enforce };
->>>>>>> 26ad7d0f
 
 /** Default for -maxmempool, maximum megabytes of mempool memory usage */
 static constexpr unsigned int DEFAULT_MAX_MEMPOOL_SIZE_MB{300};
@@ -29,11 +26,8 @@
 static constexpr unsigned int DEFAULT_MEMPOOL_EXPIRY_HOURS{336};
 /** Default for -mempoolreplacement; must update docs in init.cpp manually */
 static constexpr RBFPolicy DEFAULT_MEMPOOL_RBF_POLICY{RBFPolicy::Always};
-<<<<<<< HEAD
-=======
 /** Default for -mempooltruc; must update docs in init.cpp manually */
 static constexpr TRUCPolicy DEFAULT_MEMPOOL_TRUC_POLICY{TRUCPolicy::Enforce};
->>>>>>> 26ad7d0f
 /** Whether to fall back to legacy V1 serialization when writing mempool.dat */
 static constexpr bool DEFAULT_PERSIST_V1_DAT{false};
 /** Default for -acceptnonstdtxn */
@@ -70,10 +64,7 @@
     bool require_standard{true};
     bool acceptunknownwitness{DEFAULT_ACCEPTUNKNOWNWITNESS};
     RBFPolicy rbf_policy{DEFAULT_MEMPOOL_RBF_POLICY};
-<<<<<<< HEAD
-=======
     TRUCPolicy truc_policy{DEFAULT_MEMPOOL_TRUC_POLICY};
->>>>>>> 26ad7d0f
     bool persist_v1_dat{DEFAULT_PERSIST_V1_DAT};
     MemPoolLimits limits{};
 
