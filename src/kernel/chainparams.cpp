// Copyright (c) 2010 Satoshi Nakamoto
// Copyright (c) 2009-present The Bitcoin Core developers
// Distributed under the MIT software license, see the accompanying
// file COPYING or http://www.opensource.org/licenses/mit-license.php.

#include <kernel/chainparams.h>

#include <chainparamsseeds.h>
#include <consensus/amount.h>
#include <consensus/merkle.h>
#include <consensus/params.h>
#include <hash.h>
#include <kernel/messagestartchars.h>
#include <logging.h>
#include <primitives/block.h>
#include <primitives/transaction.h>
#include <script/interpreter.h>
#include <script/script.h>
#include <uint256.h>
#include <util/chaintype.h>
#include <util/strencodings.h>

#include <algorithm>
#include <cassert>
#include <cstdint>
#include <cstring>
#include <type_traits>

using namespace util::hex_literals;

// Workaround MSVC bug triggering C7595 when calling consteval constructors in
// initializer lists.
// https://developercommunity.visualstudio.com/t/Bogus-C7595-error-on-valid-C20-code/10906093
#if defined(_MSC_VER)
auto consteval_ctor(auto&& input) { return input; }
#else
#define consteval_ctor(input) (input)
#endif

static CBlock CreateGenesisBlock(const char* pszTimestamp, const CScript& genesisOutputScript, uint32_t nTime, uint32_t nNonce, uint32_t nBits, int32_t nVersion, const CAmount& genesisReward)
{
    CMutableTransaction txNew;
    txNew.version = 1;
    txNew.vin.resize(1);
    txNew.vout.resize(1);
    txNew.vin[0].scriptSig = CScript() << 486604799 << CScriptNum(4) << std::vector<unsigned char>((const unsigned char*)pszTimestamp, (const unsigned char*)pszTimestamp + strlen(pszTimestamp));
    txNew.vout[0].nValue = genesisReward;
    txNew.vout[0].scriptPubKey = genesisOutputScript;

    CBlock genesis;
    genesis.nTime    = nTime;
    genesis.nBits    = nBits;
    genesis.nNonce   = nNonce;
    genesis.nVersion = nVersion;
    genesis.vtx.push_back(MakeTransactionRef(std::move(txNew)));
    genesis.hashPrevBlock.SetNull();
    genesis.hashMerkleRoot = BlockMerkleRoot(genesis);
    return genesis;
}

/**
 * Build the genesis block. Note that the output of its generation
 * transaction cannot be spent since it did not originally exist in the
 * database.
 *
 * CBlock(hash=000000000019d6, ver=1, hashPrevBlock=00000000000000, hashMerkleRoot=4a5e1e, nTime=1231006505, nBits=1d00ffff, nNonce=2083236893, vtx=1)
 *   CTransaction(hash=4a5e1e, ver=1, vin.size=1, vout.size=1, nLockTime=0)
 *     CTxIn(COutPoint(000000, -1), coinbase 04ffff001d0104455468652054696d65732030332f4a616e2f32303039204368616e63656c6c6f72206f6e206272696e6b206f66207365636f6e64206261696c6f757420666f722062616e6b73)
 *     CTxOut(nValue=50.00000000, scriptPubKey=0x5F1DF16B2B704C8A578D0B)
 *   vMerkleTree: 4a5e1e
 */
static CBlock CreateGenesisBlock(uint32_t nTime, uint32_t nNonce, uint32_t nBits, int32_t nVersion, const CAmount& genesisReward)
{
    const char* pszTimestamp = "The Times 03/Jan/2009 Chancellor on brink of second bailout for banks";
    const CScript genesisOutputScript = CScript() << "04678afdb0fe5548271967f1a67130b7105cd6a828e03909a67962e0ea1f61deb649f6bc3f4cef38c4f35504e51ec112de5c384df7ba0b8d578a4c702b6bf11d5f"_hex << OP_CHECKSIG;
    return CreateGenesisBlock(pszTimestamp, genesisOutputScript, nTime, nNonce, nBits, nVersion, genesisReward);
}

/**
 * Main network on which people trade goods and services.
 */
class CMainParams : public CChainParams {
public:
    CMainParams() {
        m_chain_type = ChainType::MAIN;
        consensus.signet_blocks = false;
        consensus.signet_challenge.clear();
        consensus.nSubsidyHalvingInterval = 210000;
        consensus.script_flag_exceptions.emplace( // BIP16 exception
            uint256{"00000000000002dc756eebf4f49723ed8d30cc28a5f108eb94b1ba88ac4f9c22"}, SCRIPT_VERIFY_NONE);
        consensus.script_flag_exceptions.emplace( // Taproot exception
            uint256{"0000000000000000000f14c35b2d841e986ab5441de8c585d5ffe55ea1e395ad"}, SCRIPT_VERIFY_P2SH | SCRIPT_VERIFY_WITNESS);
        consensus.BIP34Height = 227931;
        consensus.BIP34Hash = uint256{"000000000000024b89b42a942fe0d9fea3bb44ab7bd1b19115dd6a759c0808b8"};
        consensus.BIP65Height = 388381; // 000000000000000004c2b624ed5d7756c508d90fd0da2c7c679febfa6c4735f0
        consensus.BIP66Height = 363725; // 00000000000000000379eaa19dce8c9b722d46ae6a57c2f1a988119488b50931
        consensus.CSVHeight = 419328; // 000000000000000004a1b34462cb8aeebd5799177f7a29cf28f2d1961716b5b5
        consensus.SegwitHeight = 481824; // 0000000000000000001c8018d9cb3b742ef25114f27563e3fc4a1902167f9893
        consensus.MinBIP9WarningHeight = 483840; // segwit activation height + miner confirmation window
        consensus.powLimit = uint256{"00000000ffffffffffffffffffffffffffffffffffffffffffffffffffffffff"};
        consensus.nPowTargetTimespan = 14 * 24 * 60 * 60; // two weeks
        consensus.nPowTargetSpacing = 10 * 60;
        consensus.fPowAllowMinDifficultyBlocks = false;
        consensus.enforce_BIP94 = false;
        consensus.fPowNoRetargeting = false;
        consensus.vDeployments[Consensus::DEPLOYMENT_TESTDUMMY].bit = 28;
        consensus.vDeployments[Consensus::DEPLOYMENT_TESTDUMMY].nStartTime = Consensus::BIP9Deployment::NEVER_ACTIVE;
        consensus.vDeployments[Consensus::DEPLOYMENT_TESTDUMMY].nTimeout = Consensus::BIP9Deployment::NO_TIMEOUT;
        consensus.vDeployments[Consensus::DEPLOYMENT_TESTDUMMY].min_activation_height = 0; // No activation delay
        consensus.vDeployments[Consensus::DEPLOYMENT_TESTDUMMY].threshold = 1815; // 90%
        consensus.vDeployments[Consensus::DEPLOYMENT_TESTDUMMY].period = 2016;

        // Deployment of Taproot (BIPs 340-342)
        consensus.vDeployments[Consensus::DEPLOYMENT_TAPROOT].bit = 2;
        consensus.vDeployments[Consensus::DEPLOYMENT_TAPROOT].nStartTime = 1619222400; // April 24th, 2021
        consensus.vDeployments[Consensus::DEPLOYMENT_TAPROOT].nTimeout = 1628640000; // August 11th, 2021
        consensus.vDeployments[Consensus::DEPLOYMENT_TAPROOT].min_activation_height = 709632; // Approximately November 12th, 2021
        consensus.vDeployments[Consensus::DEPLOYMENT_TAPROOT].threshold = 1815; // 90%
        consensus.vDeployments[Consensus::DEPLOYMENT_TAPROOT].period = 2016;

        consensus.nMinimumChainWork = uint256{"0000000000000000000000000000000000000000dee8e2a309ad8a9820433c68"};
        consensus.defaultAssumeValid = uint256{"00000000000000000000611fd22f2df7c8fbd0688745c3a6c3bb5109cc2a12cb"}; // 912683

        /**
         * The message start string is designed to be unlikely to occur in normal data.
         * The characters are rarely used upper ASCII, not valid as UTF-8, and produce
         * a large 32-bit integer with any alignment.
         */
        pchMessageStart[0] = 0xf9;
        pchMessageStart[1] = 0xbe;
        pchMessageStart[2] = 0xb4;
        pchMessageStart[3] = 0xd9;
        nDefaultPort = 8333;
        nPruneAfterHeight = 100000;
        m_assumed_blockchain_size = 810;
        m_assumed_chain_state_size = 14;

        genesis = CreateGenesisBlock(1231006505, 2083236893, 0x1d00ffff, 1, 50 * COIN);
        consensus.hashGenesisBlock = genesis.GetHash();
        assert(consensus.hashGenesisBlock == uint256{"000000000019d6689c085ae165831e934ff763ae46a2a6c172b3f1b60a8ce26f"});
        assert(genesis.hashMerkleRoot == uint256{"4a5e1e4baab89f3a32518a88c31bc87f618f76673e2cc77ab2127b7afdeda33b"});

        // Note that of those which support the service bits prefix, most only support a subset of
        // possible options.
        // This is fine at runtime as we'll fall back to using them as an addrfetch if they don't support the
        // service bits we want, but we should get them updated to support all service bits wanted by any
        // release ASAP to avoid it where possible.
        vSeeds.emplace_back("seed.bitcoin.sipa.be."); // Pieter Wuille, only supports x1, x5, x9, and xd
        vSeeds.emplace_back("dnsseed.bluematt.me."); // Matt Corallo, only supports x9
        vSeeds.emplace_back("dnsseed.bitcoin.dashjr-list-of-p2p-nodes.us."); // Luke Dashjr
        vSeeds.emplace_back("seed.bitcoin.jonasschnelli.ch."); // Jonas Schnelli, only supports x1, x5, x9, and xd
        vSeeds.emplace_back("seed.btc.petertodd.net."); // Peter Todd, only supports x1, x5, x9, and xd
        vSeeds.emplace_back("seed.bitcoin.sprovoost.nl."); // Sjors Provoost
        vSeeds.emplace_back("dnsseed.emzy.de."); // Stephan Oeste
        vSeeds.emplace_back("seed.bitcoin.wiz.biz."); // Jason Maurice
        vSeeds.emplace_back("seed.mainnet.achownodes.xyz."); // Ava Chow, only supports x1, x5, x9, x49, x809, x849, xd, x400, x404, x408, x448, xc08, xc48, x40c

        base58Prefixes[PUBKEY_ADDRESS] = std::vector<unsigned char>(1,0);
        base58Prefixes[SCRIPT_ADDRESS] = std::vector<unsigned char>(1,5);
        base58Prefixes[SECRET_KEY] =     std::vector<unsigned char>(1,128);
        base58Prefixes[EXT_PUBLIC_KEY] = {0x04, 0x88, 0xB2, 0x1E};
        base58Prefixes[EXT_SECRET_KEY] = {0x04, 0x88, 0xAD, 0xE4};

        bech32_hrp = "bc";

        vFixedSeeds = std::vector<uint8_t>(std::begin(chainparams_seed_main), std::end(chainparams_seed_main));

        fDefaultConsistencyChecks = false;
        m_is_mockable_chain = false;

        m_assumeutxo_data = {
            {
                .height = 840'000,
                .hash_serialized = AssumeutxoHash{uint256{"a2a5521b1b5ab65f67818e5e8eccabb7171a517f9e2382208f77687310768f96"}},
                .m_chain_tx_count = 991032194,
                .blockhash = consteval_ctor(uint256{"0000000000000000000320283a032748cef8227873ff4872689bf23f1cda83a5"}),
            },
            {
                .height = 880'000,
                .hash_serialized = AssumeutxoHash{uint256{"dbd190983eaf433ef7c15f78a278ae42c00ef52e0fd2a54953782175fbadcea9"}},
                .m_chain_tx_count = 1145604538,
                .blockhash = consteval_ctor(uint256{"000000000000000000010b17283c3c400507969a9c2afd1dcf2082ec5cca2880"}),
            },
            {
                .height = 910'000,
                .hash_serialized = AssumeutxoHash{uint256{"4daf8a17b4902498c5787966a2b51c613acdab5df5db73f196fa59a4da2f1568"}},
                .m_chain_tx_count = 1226586151,
                .blockhash = consteval_ctor(uint256{"0000000000000000000108970acb9522ffd516eae17acddcb1bd16469194a821"}),
            }
        };

        chainTxData = ChainTxData{
            // Data from RPC: getchaintxstats 4096 00000000000000000000611fd22f2df7c8fbd0688745c3a6c3bb5109cc2a12cb
            .nTime    = 1756722903,
            .tx_count = 1235299397,
            .dTxRate  = 5.456290459519495,
        };
    }
};

/**
 * Zhaolunet: custom public test network derived from the deprecated testnet3
<<<<<<< HEAD
 * parameters. The network retains the original 2009 mainnet coinbase script
 * and timestamp, but re-mines the genesis header at minimal difficulty to
 * accelerate validation. It also customizes pow spacing, difficulty retarget
 * interval, message start bytes, default port and address encoding.
=======
 * parameters. The network keeps the original 2009 mainnet genesis block but
 * differs in pow spacing, difficulty retarget interval, message start bytes,
 * default port and address encoding.
>>>>>>> 4ae9b543
 */
class CTestNetParams : public CChainParams {
public:
    CTestNetParams() {
        m_chain_type = ChainType::TESTNET;
        consensus.signet_blocks = false;
        consensus.signet_challenge.clear();
        consensus.nSubsidyHalvingInterval = 210000;
        consensus.script_flag_exceptions.emplace( // BIP16 exception
            uint256{"00000000dd30457c001f4095d208cc1296b0eed002427aa599874af7a432b105"}, SCRIPT_VERIFY_NONE);
        consensus.BIP34Height = 21111;
        consensus.BIP34Hash = uint256{"0000000023b3a96d3484e5abb3755c413e7d41500f8e2a5c3f0dd01299cd8ef8"};
        consensus.BIP65Height = 581885; // 00000000007f6655f22f98e72ed80d8b06dc761d5da09df0fa1dc4be4f861eb6
        consensus.BIP66Height = 330776; // 000000002104c8c45e99a8853285a3b592602a3ccde2b832481da85e9e4ba182
        consensus.CSVHeight = 770112; // 00000000025e930139bac5c6c31a403776da130831ab85be56578f3fa75369bb
        consensus.SegwitHeight = 834624; // 00000000002b980fcd729daaa248fd9316a5200e9b367f4ff2c42453e84201ca
        consensus.MinBIP9WarningHeight = 836640; // segwit activation height + miner confirmation window
<<<<<<< HEAD
        consensus.powLimit = uint256{"7fffffffffffffffffffffffffffffffffffffffffffffffffffffffffffffff"};
=======
        consensus.powLimit = uint256{"00000000ffffffffffffffffffffffffffffffffffffffffffffffffffffffff"};
>>>>>>> 4ae9b543
        consensus.nPowTargetTimespan = 9664; // 302 blocks
        consensus.nPowTargetSpacing = 32; // 32 seconds per block
        consensus.fPowAllowMinDifficultyBlocks = true;
        consensus.enforce_BIP94 = false;
        consensus.fPowNoRetargeting = true;
        consensus.vDeployments[Consensus::DEPLOYMENT_TESTDUMMY].bit = 28;
        consensus.vDeployments[Consensus::DEPLOYMENT_TESTDUMMY].nStartTime = Consensus::BIP9Deployment::NEVER_ACTIVE;
        consensus.vDeployments[Consensus::DEPLOYMENT_TESTDUMMY].nTimeout = Consensus::BIP9Deployment::NO_TIMEOUT;
        consensus.vDeployments[Consensus::DEPLOYMENT_TESTDUMMY].min_activation_height = 0; // No activation delay
        consensus.vDeployments[Consensus::DEPLOYMENT_TESTDUMMY].threshold = 227; // 75% of 302
        consensus.vDeployments[Consensus::DEPLOYMENT_TESTDUMMY].period = 302;

        // Deployment of Taproot (BIPs 340-342)
        consensus.vDeployments[Consensus::DEPLOYMENT_TAPROOT].bit = 2;
        consensus.vDeployments[Consensus::DEPLOYMENT_TAPROOT].nStartTime = 1619222400; // April 24th, 2021
        consensus.vDeployments[Consensus::DEPLOYMENT_TAPROOT].nTimeout = 1628640000; // August 11th, 2021
        consensus.vDeployments[Consensus::DEPLOYMENT_TAPROOT].min_activation_height = 0; // No activation delay
        consensus.vDeployments[Consensus::DEPLOYMENT_TAPROOT].threshold = 227; // 75%
        consensus.vDeployments[Consensus::DEPLOYMENT_TAPROOT].period = 302;

        consensus.nMinimumChainWork = uint256{};
        consensus.defaultAssumeValid = uint256{};

        pchMessageStart[0] = 0x20;
        pchMessageStart[1] = 0x07;
        pchMessageStart[2] = 0x03;
        pchMessageStart[3] = 0x02;
        nDefaultPort = 32333;
        nPruneAfterHeight = 1000;
        m_assumed_blockchain_size = 1;
        m_assumed_chain_state_size = 1;

<<<<<<< HEAD
        genesis = CreateGenesisBlock(1231006505, 0, 0x207fffff, 1, 50 * COIN);
        consensus.hashGenesisBlock = genesis.GetHash();
        assert(consensus.hashGenesisBlock == uint256{"78a007539d547f74482668fa8adf31be6c437796a0d68dbfe4e5169afee99310"});
=======
        genesis = CreateGenesisBlock(1231006505, 2083236893, 0x1d00ffff, 1, 50 * COIN);
        consensus.hashGenesisBlock = genesis.GetHash();
        assert(consensus.hashGenesisBlock == uint256{"000000000019d6689c085ae165831e934ff763ae46a2a6c172b3f1b60a8ce26f"});
>>>>>>> 4ae9b543
        assert(genesis.hashMerkleRoot == uint256{"4a5e1e4baab89f3a32518a88c31bc87f618f76673e2cc77ab2127b7afdeda33b"});

        vFixedSeeds.clear();
        vSeeds.clear();

        base58Prefixes[PUBKEY_ADDRESS] = std::vector<unsigned char>(1,0);
        base58Prefixes[SCRIPT_ADDRESS] = std::vector<unsigned char>(1,5);
        base58Prefixes[SECRET_KEY] =     std::vector<unsigned char>(1,128);
        base58Prefixes[EXT_PUBLIC_KEY] = {0x04, 0x88, 0xB2, 0x1E};
        base58Prefixes[EXT_SECRET_KEY] = {0x04, 0x88, 0xAD, 0xE4};

        bech32_hrp = "bc";

        fDefaultConsistencyChecks = false;
        m_is_mockable_chain = false;

        m_assumeutxo_data = {};

        chainTxData = ChainTxData{
            .nTime    = 1231006505,
            .tx_count = 1,
            .dTxRate  = 0.0,
        };
    }
};

/**
 * Testnet (v4): public test network which is reset from time to time.
 */
class CTestNet4Params : public CChainParams {
public:
    CTestNet4Params() {
        m_chain_type = ChainType::TESTNET4;
        consensus.signet_blocks = false;
        consensus.signet_challenge.clear();
        consensus.nSubsidyHalvingInterval = 210000;
        consensus.BIP34Height = 1;
        consensus.BIP34Hash = uint256{};
        consensus.BIP65Height = 1;
        consensus.BIP66Height = 1;
        consensus.CSVHeight = 1;
        consensus.SegwitHeight = 1;
        consensus.MinBIP9WarningHeight = 0;
        consensus.powLimit = uint256{"00000000ffffffffffffffffffffffffffffffffffffffffffffffffffffffff"};
        consensus.nPowTargetTimespan = 14 * 24 * 60 * 60; // two weeks
        consensus.nPowTargetSpacing = 10 * 60;
        consensus.fPowAllowMinDifficultyBlocks = true;
        consensus.enforce_BIP94 = true;
        consensus.fPowNoRetargeting = false;

        consensus.vDeployments[Consensus::DEPLOYMENT_TESTDUMMY].bit = 28;
        consensus.vDeployments[Consensus::DEPLOYMENT_TESTDUMMY].nStartTime = Consensus::BIP9Deployment::NEVER_ACTIVE;
        consensus.vDeployments[Consensus::DEPLOYMENT_TESTDUMMY].nTimeout = Consensus::BIP9Deployment::NO_TIMEOUT;
        consensus.vDeployments[Consensus::DEPLOYMENT_TESTDUMMY].min_activation_height = 0; // No activation delay
        consensus.vDeployments[Consensus::DEPLOYMENT_TESTDUMMY].threshold = 1512; // 75%
        consensus.vDeployments[Consensus::DEPLOYMENT_TESTDUMMY].period = 2016;

        // Deployment of Taproot (BIPs 340-342)
        consensus.vDeployments[Consensus::DEPLOYMENT_TAPROOT].bit = 2;
        consensus.vDeployments[Consensus::DEPLOYMENT_TAPROOT].nStartTime = Consensus::BIP9Deployment::ALWAYS_ACTIVE;
        consensus.vDeployments[Consensus::DEPLOYMENT_TAPROOT].nTimeout = Consensus::BIP9Deployment::NO_TIMEOUT;
        consensus.vDeployments[Consensus::DEPLOYMENT_TAPROOT].min_activation_height = 0; // No activation delay
        consensus.vDeployments[Consensus::DEPLOYMENT_TAPROOT].threshold = 1512; // 75%
        consensus.vDeployments[Consensus::DEPLOYMENT_TAPROOT].period = 2016;

        consensus.nMinimumChainWork = uint256{"00000000000000000000000000000000000000000000034a4690fe592dc49c7c"};
        consensus.defaultAssumeValid = uint256{"000000000000000180a58e7fa3b0db84b5ea76377524894f53660d93ac839d9b"}; // 91000

        pchMessageStart[0] = 0x1c;
        pchMessageStart[1] = 0x16;
        pchMessageStart[2] = 0x3f;
        pchMessageStart[3] = 0x28;
        nDefaultPort = 48333;
        nPruneAfterHeight = 1000;
        m_assumed_blockchain_size = 22;
        m_assumed_chain_state_size = 2;

        const char* testnet4_genesis_msg = "03/May/2024 000000000000000000001ebd58c244970b3aa9d783bb001011fbe8ea8e98e00e";
        const CScript testnet4_genesis_script = CScript() << "000000000000000000000000000000000000000000000000000000000000000000"_hex << OP_CHECKSIG;
        genesis = CreateGenesisBlock(testnet4_genesis_msg,
                testnet4_genesis_script,
                1714777860,
                393743547,
                0x1d00ffff,
                1,
                50 * COIN);
        consensus.hashGenesisBlock = genesis.GetHash();
        assert(consensus.hashGenesisBlock == uint256{"00000000da84f2bafbbc53dee25a72ae507ff4914b867c565be350b0da8bf043"});
        assert(genesis.hashMerkleRoot == uint256{"7aa0a7ae1e223414cb807e40cd57e667b718e42aaf9306db9102fe28912b7b4e"});

        vFixedSeeds.clear();
        vSeeds.clear();
        // nodes with support for servicebits filtering should be at the top
        vSeeds.emplace_back("seed.testnet4.bitcoin.sprovoost.nl."); // Sjors Provoost
        vSeeds.emplace_back("seed.testnet4.wiz.biz."); // Jason Maurice

        base58Prefixes[PUBKEY_ADDRESS] = std::vector<unsigned char>(1,111);
        base58Prefixes[SCRIPT_ADDRESS] = std::vector<unsigned char>(1,196);
        base58Prefixes[SECRET_KEY] =     std::vector<unsigned char>(1,239);
        base58Prefixes[EXT_PUBLIC_KEY] = {0x04, 0x35, 0x87, 0xCF};
        base58Prefixes[EXT_SECRET_KEY] = {0x04, 0x35, 0x83, 0x94};

        bech32_hrp = "tb";

        vFixedSeeds = std::vector<uint8_t>(std::begin(chainparams_seed_testnet4), std::end(chainparams_seed_testnet4));

        fDefaultConsistencyChecks = false;
        m_is_mockable_chain = false;

        m_assumeutxo_data = {
            {
                .height = 90'000,
                .hash_serialized = AssumeutxoHash{uint256{"784fb5e98241de66fdd429f4392155c9e7db5c017148e66e8fdbc95746f8b9b5"}},
                .m_chain_tx_count = 11347043,
                .blockhash = consteval_ctor(uint256{"0000000002ebe8bcda020e0dd6ccfbdfac531d2f6a81457191b99fc2df2dbe3b"}),
            }
        };

        chainTxData = ChainTxData{
            // Data from RPC: getchaintxstats 4096 000000000000000180a58e7fa3b0db84b5ea76377524894f53660d93ac839d9b
            .nTime    = 1752470331,
            .tx_count = 11414302,
            .dTxRate  = 0.2842619757327476,
        };
    }
};

/**
 * Signet: test network with an additional consensus parameter (see BIP325).
 */
class SigNetParams : public CChainParams {
public:
    explicit SigNetParams(const SigNetOptions& options)
    {
        std::vector<uint8_t> bin;
        vFixedSeeds.clear();
        vSeeds.clear();

        if (!options.challenge) {
            bin = "512103ad5e0edad18cb1f0fc0d28a3d4f1f3e445640337489abb10404f2d1e086be430210359ef5021964fe22d6f8e05b2463c9540ce96883fe3b278760f048f5189f2e6c452ae"_hex_v_u8;
            vFixedSeeds = std::vector<uint8_t>(std::begin(chainparams_seed_signet), std::end(chainparams_seed_signet));
            vSeeds.emplace_back("seed.signet.bitcoin.sprovoost.nl.");
            vSeeds.emplace_back("seed.signet.achownodes.xyz."); // Ava Chow, only supports x1, x5, x9, x49, x809, x849, xd, x400, x404, x408, x448, xc08, xc48, x40c

            consensus.nMinimumChainWork = uint256{"0000000000000000000000000000000000000000000000000000067d328e681a"};
            consensus.defaultAssumeValid = uint256{"000000128586e26813922680309f04e1de713c7542fee86ed908f56368aefe2e"}; // 267665
            m_assumed_blockchain_size = 20;
            m_assumed_chain_state_size = 4;
            chainTxData = ChainTxData{
                // Data from RPC: getchaintxstats 4096 000000128586e26813922680309f04e1de713c7542fee86ed908f56368aefe2e
                .nTime    = 1756723017,
                .tx_count = 26185472,
                .dTxRate  = 0.7452721495389969,
            };
        } else {
            bin = *options.challenge;
            consensus.nMinimumChainWork = uint256{};
            consensus.defaultAssumeValid = uint256{};
            m_assumed_blockchain_size = 0;
            m_assumed_chain_state_size = 0;
            chainTxData = ChainTxData{
                0,
                0,
                0,
            };
            LogInfo("Signet with challenge %s", HexStr(bin));
        }

        if (options.seeds) {
            vSeeds = *options.seeds;
        }

        m_chain_type = ChainType::SIGNET;
        consensus.signet_blocks = true;
        consensus.signet_challenge.assign(bin.begin(), bin.end());
        consensus.nSubsidyHalvingInterval = 210000;
        consensus.BIP34Height = 1;
        consensus.BIP34Hash = uint256{};
        consensus.BIP65Height = 1;
        consensus.BIP66Height = 1;
        consensus.CSVHeight = 1;
        consensus.SegwitHeight = 1;
        consensus.nPowTargetTimespan = 14 * 24 * 60 * 60; // two weeks
        consensus.nPowTargetSpacing = 10 * 60;
        consensus.fPowAllowMinDifficultyBlocks = false;
        consensus.enforce_BIP94 = false;
        consensus.fPowNoRetargeting = false;
        consensus.MinBIP9WarningHeight = 0;
        consensus.powLimit = uint256{"00000377ae000000000000000000000000000000000000000000000000000000"};
        consensus.vDeployments[Consensus::DEPLOYMENT_TESTDUMMY].bit = 28;
        consensus.vDeployments[Consensus::DEPLOYMENT_TESTDUMMY].nStartTime = Consensus::BIP9Deployment::NEVER_ACTIVE;
        consensus.vDeployments[Consensus::DEPLOYMENT_TESTDUMMY].nTimeout = Consensus::BIP9Deployment::NO_TIMEOUT;
        consensus.vDeployments[Consensus::DEPLOYMENT_TESTDUMMY].min_activation_height = 0; // No activation delay
        consensus.vDeployments[Consensus::DEPLOYMENT_TESTDUMMY].threshold = 1815; // 90%
        consensus.vDeployments[Consensus::DEPLOYMENT_TESTDUMMY].period = 2016;

        // Activation of Taproot (BIPs 340-342)
        consensus.vDeployments[Consensus::DEPLOYMENT_TAPROOT].bit = 2;
        consensus.vDeployments[Consensus::DEPLOYMENT_TAPROOT].nStartTime = Consensus::BIP9Deployment::ALWAYS_ACTIVE;
        consensus.vDeployments[Consensus::DEPLOYMENT_TAPROOT].nTimeout = Consensus::BIP9Deployment::NO_TIMEOUT;
        consensus.vDeployments[Consensus::DEPLOYMENT_TAPROOT].min_activation_height = 0; // No activation delay
        consensus.vDeployments[Consensus::DEPLOYMENT_TAPROOT].threshold = 1815; // 90%
        consensus.vDeployments[Consensus::DEPLOYMENT_TAPROOT].period = 2016;

        // message start is defined as the first 4 bytes of the sha256d of the block script
        HashWriter h{};
        h << consensus.signet_challenge;
        uint256 hash = h.GetHash();
        std::copy_n(hash.begin(), 4, pchMessageStart.begin());

        nDefaultPort = 38333;
        nPruneAfterHeight = 1000;

        genesis = CreateGenesisBlock(1598918400, 52613770, 0x1e0377ae, 1, 50 * COIN);
        consensus.hashGenesisBlock = genesis.GetHash();
        assert(consensus.hashGenesisBlock == uint256{"00000008819873e925422c1ff0f99f7cc9bbb232af63a077a480a3633bee1ef6"});
        assert(genesis.hashMerkleRoot == uint256{"4a5e1e4baab89f3a32518a88c31bc87f618f76673e2cc77ab2127b7afdeda33b"});

        m_assumeutxo_data = {
            {
                .height = 160'000,
                .hash_serialized = AssumeutxoHash{uint256{"fe0a44309b74d6b5883d246cb419c6221bcccf0b308c9b59b7d70783dbdf928a"}},
                .m_chain_tx_count = 2289496,
                .blockhash = consteval_ctor(uint256{"0000003ca3c99aff040f2563c2ad8f8ec88bd0fd6b8f0895cfaf1ef90353a62c"}),
            }
        };

        base58Prefixes[PUBKEY_ADDRESS] = std::vector<unsigned char>(1,111);
        base58Prefixes[SCRIPT_ADDRESS] = std::vector<unsigned char>(1,196);
        base58Prefixes[SECRET_KEY] =     std::vector<unsigned char>(1,239);
        base58Prefixes[EXT_PUBLIC_KEY] = {0x04, 0x35, 0x87, 0xCF};
        base58Prefixes[EXT_SECRET_KEY] = {0x04, 0x35, 0x83, 0x94};

        bech32_hrp = "tb";

        fDefaultConsistencyChecks = false;
        m_is_mockable_chain = false;
    }
};

/**
 * Regression test: intended for private networks only. Has minimal difficulty to ensure that
 * blocks can be found instantly.
 */
class CRegTestParams : public CChainParams
{
public:
    explicit CRegTestParams(const RegTestOptions& opts)
    {
        m_chain_type = ChainType::REGTEST;
        consensus.signet_blocks = false;
        consensus.signet_challenge.clear();
        consensus.nSubsidyHalvingInterval = 150;
        consensus.BIP34Height = 1; // Always active unless overridden
        consensus.BIP34Hash = uint256();
        consensus.BIP65Height = 1;  // Always active unless overridden
        consensus.BIP66Height = 1;  // Always active unless overridden
        consensus.CSVHeight = 1;    // Always active unless overridden
        consensus.SegwitHeight = 0; // Always active unless overridden
        consensus.MinBIP9WarningHeight = 0;
        consensus.powLimit = uint256{"7fffffffffffffffffffffffffffffffffffffffffffffffffffffffffffffff"};
        consensus.nPowTargetTimespan = 24 * 60 * 60; // one day
        consensus.nPowTargetSpacing = 10 * 60;
        consensus.fPowAllowMinDifficultyBlocks = true;
        consensus.enforce_BIP94 = opts.enforce_bip94;
        consensus.fPowNoRetargeting = true;

        consensus.vDeployments[Consensus::DEPLOYMENT_TESTDUMMY].bit = 28;
        consensus.vDeployments[Consensus::DEPLOYMENT_TESTDUMMY].nStartTime = 0;
        consensus.vDeployments[Consensus::DEPLOYMENT_TESTDUMMY].nTimeout = Consensus::BIP9Deployment::NO_TIMEOUT;
        consensus.vDeployments[Consensus::DEPLOYMENT_TESTDUMMY].min_activation_height = 0; // No activation delay
        consensus.vDeployments[Consensus::DEPLOYMENT_TESTDUMMY].threshold = 108; // 75%
        consensus.vDeployments[Consensus::DEPLOYMENT_TESTDUMMY].period = 144; // Faster than normal for regtest (144 instead of 2016)

        consensus.vDeployments[Consensus::DEPLOYMENT_TAPROOT].bit = 2;
        consensus.vDeployments[Consensus::DEPLOYMENT_TAPROOT].nStartTime = Consensus::BIP9Deployment::ALWAYS_ACTIVE;
        consensus.vDeployments[Consensus::DEPLOYMENT_TAPROOT].nTimeout = Consensus::BIP9Deployment::NO_TIMEOUT;
        consensus.vDeployments[Consensus::DEPLOYMENT_TAPROOT].min_activation_height = 0; // No activation delay
        consensus.vDeployments[Consensus::DEPLOYMENT_TAPROOT].threshold = 108; // 75%
        consensus.vDeployments[Consensus::DEPLOYMENT_TAPROOT].period = 144;

        consensus.nMinimumChainWork = uint256{};
        consensus.defaultAssumeValid = uint256{};

        pchMessageStart[0] = 0xfa;
        pchMessageStart[1] = 0xbf;
        pchMessageStart[2] = 0xb5;
        pchMessageStart[3] = 0xda;
        nDefaultPort = 18444;
        nPruneAfterHeight = opts.fastprune ? 100 : 1000;
        m_assumed_blockchain_size = 0;
        m_assumed_chain_state_size = 0;

        for (const auto& [dep, height] : opts.activation_heights) {
            switch (dep) {
            case Consensus::BuriedDeployment::DEPLOYMENT_SEGWIT:
                consensus.SegwitHeight = int{height};
                break;
            case Consensus::BuriedDeployment::DEPLOYMENT_HEIGHTINCB:
                consensus.BIP34Height = int{height};
                break;
            case Consensus::BuriedDeployment::DEPLOYMENT_DERSIG:
                consensus.BIP66Height = int{height};
                break;
            case Consensus::BuriedDeployment::DEPLOYMENT_CLTV:
                consensus.BIP65Height = int{height};
                break;
            case Consensus::BuriedDeployment::DEPLOYMENT_CSV:
                consensus.CSVHeight = int{height};
                break;
            }
        }

        for (const auto& [deployment_pos, version_bits_params] : opts.version_bits_parameters) {
            consensus.vDeployments[deployment_pos].nStartTime = version_bits_params.start_time;
            consensus.vDeployments[deployment_pos].nTimeout = version_bits_params.timeout;
            consensus.vDeployments[deployment_pos].min_activation_height = version_bits_params.min_activation_height;
        }

        genesis = CreateGenesisBlock(1296688602, 2, 0x207fffff, 1, 50 * COIN);
        consensus.hashGenesisBlock = genesis.GetHash();
        assert(consensus.hashGenesisBlock == uint256{"0f9188f13cb7b2c71f2a335e3a4fc328bf5beb436012afca590b1a11466e2206"});
        assert(genesis.hashMerkleRoot == uint256{"4a5e1e4baab89f3a32518a88c31bc87f618f76673e2cc77ab2127b7afdeda33b"});

        vFixedSeeds.clear(); //!< Regtest mode doesn't have any fixed seeds.
        vSeeds.clear();
        vSeeds.emplace_back("dummySeed.invalid.");

        fDefaultConsistencyChecks = true;
        m_is_mockable_chain = true;

        m_assumeutxo_data = {
            {   // For use by unit tests
                .height = 110,
                .hash_serialized = AssumeutxoHash{uint256{"b952555c8ab81fec46f3d4253b7af256d766ceb39fb7752b9d18cdf4a0141327"}},
                .m_chain_tx_count = 111,
                .blockhash = consteval_ctor(uint256{"6affe030b7965ab538f820a56ef56c8149b7dc1d1c144af57113be080db7c397"}),
            },
            {
                // For use by fuzz target src/test/fuzz/utxo_snapshot.cpp
                .height = 200,
                .hash_serialized = AssumeutxoHash{uint256{"17dcc016d188d16068907cdeb38b75691a118d43053b8cd6a25969419381d13a"}},
                .m_chain_tx_count = 201,
                .blockhash = consteval_ctor(uint256{"385901ccbd69dff6bbd00065d01fb8a9e464dede7cfe0372443884f9b1dcf6b9"}),
            },
            {
                // For use by test/functional/feature_assumeutxo.py
                .height = 299,
                .hash_serialized = AssumeutxoHash{uint256{"d2b051ff5e8eef46520350776f4100dd710a63447a8e01d917e92e79751a63e2"}},
                .m_chain_tx_count = 334,
                .blockhash = consteval_ctor(uint256{"7cc695046fec709f8c9394b6f928f81e81fd3ac20977bb68760fa1faa7916ea2"}),
            },
        };

        chainTxData = ChainTxData{
            .nTime = 0,
            .tx_count = 0,
            .dTxRate = 0.001, // Set a non-zero rate to make it testable
        };

        base58Prefixes[PUBKEY_ADDRESS] = std::vector<unsigned char>(1,111);
        base58Prefixes[SCRIPT_ADDRESS] = std::vector<unsigned char>(1,196);
        base58Prefixes[SECRET_KEY] =     std::vector<unsigned char>(1,239);
        base58Prefixes[EXT_PUBLIC_KEY] = {0x04, 0x35, 0x87, 0xCF};
        base58Prefixes[EXT_SECRET_KEY] = {0x04, 0x35, 0x83, 0x94};

        bech32_hrp = "bcrt";
    }
};

std::unique_ptr<const CChainParams> CChainParams::SigNet(const SigNetOptions& options)
{
    return std::make_unique<const SigNetParams>(options);
}

std::unique_ptr<const CChainParams> CChainParams::RegTest(const RegTestOptions& options)
{
    return std::make_unique<const CRegTestParams>(options);
}

std::unique_ptr<const CChainParams> CChainParams::Main()
{
    return std::make_unique<const CMainParams>();
}

std::unique_ptr<const CChainParams> CChainParams::TestNet()
{
    return std::make_unique<const CTestNetParams>();
}

std::unique_ptr<const CChainParams> CChainParams::TestNet4()
{
    return std::make_unique<const CTestNet4Params>();
}

std::vector<int> CChainParams::GetAvailableSnapshotHeights() const
{
    std::vector<int> heights;
    heights.reserve(m_assumeutxo_data.size());

    for (const auto& data : m_assumeutxo_data) {
        heights.emplace_back(data.height);
    }
    return heights;
}

std::optional<ChainType> GetNetworkForMagic(const MessageStartChars& message)
{
    const auto mainnet_msg = CChainParams::Main()->MessageStart();
    const auto testnet_msg = CChainParams::TestNet()->MessageStart();
    const auto testnet4_msg = CChainParams::TestNet4()->MessageStart();
    const auto regtest_msg = CChainParams::RegTest({})->MessageStart();
    const auto signet_msg = CChainParams::SigNet({})->MessageStart();

    if (std::ranges::equal(message, mainnet_msg)) {
        return ChainType::MAIN;
    } else if (std::ranges::equal(message, testnet_msg)) {
        return ChainType::TESTNET;
    } else if (std::ranges::equal(message, testnet4_msg)) {
        return ChainType::TESTNET4;
    } else if (std::ranges::equal(message, regtest_msg)) {
        return ChainType::REGTEST;
    } else if (std::ranges::equal(message, signet_msg)) {
        return ChainType::SIGNET;
    }
    return std::nullopt;
}<|MERGE_RESOLUTION|>--- conflicted
+++ resolved
@@ -200,16 +200,13 @@
 
 /**
  * Zhaolunet: custom public test network derived from the deprecated testnet3
-<<<<<<< HEAD
  * parameters. The network retains the original 2009 mainnet coinbase script
  * and timestamp, but re-mines the genesis header at minimal difficulty to
  * accelerate validation. It also customizes pow spacing, difficulty retarget
  * interval, message start bytes, default port and address encoding.
-=======
  * parameters. The network keeps the original 2009 mainnet genesis block but
  * differs in pow spacing, difficulty retarget interval, message start bytes,
  * default port and address encoding.
->>>>>>> 4ae9b543
  */
 class CTestNetParams : public CChainParams {
 public:
@@ -227,11 +224,8 @@
         consensus.CSVHeight = 770112; // 00000000025e930139bac5c6c31a403776da130831ab85be56578f3fa75369bb
         consensus.SegwitHeight = 834624; // 00000000002b980fcd729daaa248fd9316a5200e9b367f4ff2c42453e84201ca
         consensus.MinBIP9WarningHeight = 836640; // segwit activation height + miner confirmation window
-<<<<<<< HEAD
         consensus.powLimit = uint256{"7fffffffffffffffffffffffffffffffffffffffffffffffffffffffffffffff"};
-=======
         consensus.powLimit = uint256{"00000000ffffffffffffffffffffffffffffffffffffffffffffffffffffffff"};
->>>>>>> 4ae9b543
         consensus.nPowTargetTimespan = 9664; // 302 blocks
         consensus.nPowTargetSpacing = 32; // 32 seconds per block
         consensus.fPowAllowMinDifficultyBlocks = true;
@@ -264,15 +258,12 @@
         m_assumed_blockchain_size = 1;
         m_assumed_chain_state_size = 1;
 
-<<<<<<< HEAD
         genesis = CreateGenesisBlock(1231006505, 0, 0x207fffff, 1, 50 * COIN);
         consensus.hashGenesisBlock = genesis.GetHash();
         assert(consensus.hashGenesisBlock == uint256{"78a007539d547f74482668fa8adf31be6c437796a0d68dbfe4e5169afee99310"});
-=======
         genesis = CreateGenesisBlock(1231006505, 2083236893, 0x1d00ffff, 1, 50 * COIN);
         consensus.hashGenesisBlock = genesis.GetHash();
         assert(consensus.hashGenesisBlock == uint256{"000000000019d6689c085ae165831e934ff763ae46a2a6c172b3f1b60a8ce26f"});
->>>>>>> 4ae9b543
         assert(genesis.hashMerkleRoot == uint256{"4a5e1e4baab89f3a32518a88c31bc87f618f76673e2cc77ab2127b7afdeda33b"});
 
         vFixedSeeds.clear();
