// Copyright (c) 2010 Satoshi Nakamoto
// Copyright (c) 2009-present The Bitcoin Core developers
// Distributed under the MIT software license, see the accompanying
// file COPYING or http://www.opensource.org/licenses/mit-license.php.

#include <kernel/chainparams.h>

#include <chainparamsseeds.h>
#include <consensus/amount.h>
#include <consensus/merkle.h>
#include <consensus/params.h>
#include <hash.h>
#include <kernel/messagestartchars.h>
#include <logging.h>
#include <primitives/block.h>
#include <primitives/transaction.h>
#include <script/interpreter.h>
#include <script/script.h>
#include <uint256.h>
#include <util/chaintype.h>
#include <util/strencodings.h>

#include <algorithm>
#include <cassert>
#include <cstdint>
#include <cstring>
#include <type_traits>

using namespace util::hex_literals;

// Workaround MSVC bug triggering C7595 when calling consteval constructors in
// initializer lists.
// https://developercommunity.visualstudio.com/t/Bogus-C7595-error-on-valid-C20-code/10906093
#if defined(_MSC_VER)
auto consteval_ctor(auto&& input) { return input; }
#else
#define consteval_ctor(input) (input)
#endif

static CBlock CreateGenesisBlock(const char* pszTimestamp, const CScript& genesisOutputScript, uint32_t nTime, uint32_t nNonce, uint32_t nBits, int32_t nVersion, const CAmount& genesisReward)
{
    CMutableTransaction txNew;
    txNew.version = 1;
    txNew.vin.resize(1);
    txNew.vout.resize(1);
    txNew.vin[0].scriptSig = CScript() << 486604799 << CScriptNum(4) << std::vector<unsigned char>((const unsigned char*)pszTimestamp, (const unsigned char*)pszTimestamp + strlen(pszTimestamp));
    txNew.vout[0].nValue = genesisReward;
    txNew.vout[0].scriptPubKey = genesisOutputScript;

    CBlock genesis;
    genesis.nTime    = nTime;
    genesis.nBits    = nBits;
    genesis.nNonce   = nNonce;
    genesis.nVersion = nVersion;
    genesis.vtx.push_back(MakeTransactionRef(std::move(txNew)));
    genesis.hashPrevBlock.SetNull();
    genesis.hashMerkleRoot = BlockMerkleRoot(genesis);
    return genesis;
}

/**
 * Build the genesis block. Note that the output of its generation
 * transaction cannot be spent since it did not originally exist in the
 * database.
 *
 * CBlock(hash=000000000019d6, ver=1, hashPrevBlock=00000000000000, hashMerkleRoot=4a5e1e, nTime=1231006505, nBits=1d00ffff, nNonce=2083236893, vtx=1)
 *   CTransaction(hash=4a5e1e, ver=1, vin.size=1, vout.size=1, nLockTime=0)
 *     CTxIn(COutPoint(000000, -1), coinbase 04ffff001d0104455468652054696d65732030332f4a616e2f32303039204368616e63656c6c6f72206f6e206272696e6b206f66207365636f6e64206261696c6f757420666f722062616e6b73)
 *     CTxOut(nValue=50.00000000, scriptPubKey=0x5F1DF16B2B704C8A578D0B)
 *   vMerkleTree: 4a5e1e
 */
static CBlock CreateGenesisBlock(uint32_t nTime, uint32_t nNonce, uint32_t nBits, int32_t nVersion, const CAmount& genesisReward)
{
    const char* pszTimestamp = "The Times 03/Jan/2009 Chancellor on brink of second bailout for banks";
    const CScript genesisOutputScript = CScript() << "04678afdb0fe5548271967f1a67130b7105cd6a828e03909a67962e0ea1f61deb649f6bc3f4cef38c4f35504e51ec112de5c384df7ba0b8d578a4c702b6bf11d5f"_hex << OP_CHECKSIG;
    return CreateGenesisBlock(pszTimestamp, genesisOutputScript, nTime, nNonce, nBits, nVersion, genesisReward);
}

/**
 * Main network on which people trade goods and services.
 */
class CMainParams : public CChainParams {
public:
    CMainParams() {
        m_chain_type = ChainType::MAIN;
        consensus.signet_blocks = false;
        consensus.signet_challenge.clear();
        consensus.nSubsidyHalvingInterval = 210000;
        consensus.script_flag_exceptions.emplace( // BIP16 exception
            uint256{"00000000000002dc756eebf4f49723ed8d30cc28a5f108eb94b1ba88ac4f9c22"}, SCRIPT_VERIFY_NONE);
        consensus.script_flag_exceptions.emplace( // Taproot exception
            uint256{"0000000000000000000f14c35b2d841e986ab5441de8c585d5ffe55ea1e395ad"}, SCRIPT_VERIFY_P2SH | SCRIPT_VERIFY_WITNESS);
        consensus.BIP34Height = 227931;
        consensus.BIP34Hash = uint256{"000000000000024b89b42a942fe0d9fea3bb44ab7bd1b19115dd6a759c0808b8"};
        consensus.BIP65Height = 388381; // 000000000000000004c2b624ed5d7756c508d90fd0da2c7c679febfa6c4735f0
        consensus.BIP66Height = 363725; // 00000000000000000379eaa19dce8c9b722d46ae6a57c2f1a988119488b50931
        consensus.CSVHeight = 419328; // 000000000000000004a1b34462cb8aeebd5799177f7a29cf28f2d1961716b5b5
        consensus.SegwitHeight = 481824; // 0000000000000000001c8018d9cb3b742ef25114f27563e3fc4a1902167f9893
        consensus.MinBIP9WarningHeight = 483840; // segwit activation height + miner confirmation window
        consensus.powLimit = uint256{"00000000ffffffffffffffffffffffffffffffffffffffffffffffffffffffff"};
        consensus.nPowTargetTimespan = 14 * 24 * 60 * 60; // two weeks
        consensus.nPowTargetSpacing = 10 * 60;
        consensus.fPowAllowMinDifficultyBlocks = false;
        consensus.enforce_BIP94 = false;
        consensus.fPowNoRetargeting = false;
        consensus.vDeployments[Consensus::DEPLOYMENT_TESTDUMMY].bit = 28;
        consensus.vDeployments[Consensus::DEPLOYMENT_TESTDUMMY].nStartTime = Consensus::BIP9Deployment::NEVER_ACTIVE;
        consensus.vDeployments[Consensus::DEPLOYMENT_TESTDUMMY].nTimeout = Consensus::BIP9Deployment::NO_TIMEOUT;
        consensus.vDeployments[Consensus::DEPLOYMENT_TESTDUMMY].min_activation_height = 0; // No activation delay
        consensus.vDeployments[Consensus::DEPLOYMENT_TESTDUMMY].threshold = 1815; // 90%
        consensus.vDeployments[Consensus::DEPLOYMENT_TESTDUMMY].period = 2016;

        // Deployment of Taproot (BIPs 340-342)
        consensus.vDeployments[Consensus::DEPLOYMENT_TAPROOT].bit = 2;
        consensus.vDeployments[Consensus::DEPLOYMENT_TAPROOT].nStartTime = 1619222400; // April 24th, 2021
        consensus.vDeployments[Consensus::DEPLOYMENT_TAPROOT].nTimeout = 1628640000; // August 11th, 2021
        consensus.vDeployments[Consensus::DEPLOYMENT_TAPROOT].min_activation_height = 709632; // Approximately November 12th, 2021
        consensus.vDeployments[Consensus::DEPLOYMENT_TAPROOT].threshold = 1815; // 90%
        consensus.vDeployments[Consensus::DEPLOYMENT_TAPROOT].period = 2016;

        consensus.nMinimumChainWork = uint256{"0000000000000000000000000000000000000000dee8e2a309ad8a9820433c68"};
        consensus.defaultAssumeValid = uint256{"00000000000000000000611fd22f2df7c8fbd0688745c3a6c3bb5109cc2a12cb"}; // 912683

        /**
         * The message start string is designed to be unlikely to occur in normal data.
         * The characters are rarely used upper ASCII, not valid as UTF-8, and produce
         * a large 32-bit integer with any alignment.
         */
        pchMessageStart[0] = 0xf9;
        pchMessageStart[1] = 0xbe;
        pchMessageStart[2] = 0xb4;
        pchMessageStart[3] = 0xd9;
        nDefaultPort = 8333;
        nPruneAfterHeight = 100000;
        m_assumed_blockchain_size = 810;
        m_assumed_chain_state_size = 14;

        genesis = CreateGenesisBlock(1231006505, 2083236893, 0x1d00ffff, 1, 50 * COIN);
        consensus.hashGenesisBlock = genesis.GetHash();
        assert(consensus.hashGenesisBlock == uint256{"000000000019d6689c085ae165831e934ff763ae46a2a6c172b3f1b60a8ce26f"});
        assert(genesis.hashMerkleRoot == uint256{"4a5e1e4baab89f3a32518a88c31bc87f618f76673e2cc77ab2127b7afdeda33b"});

        // Note that of those which support the service bits prefix, most only support a subset of
        // possible options.
        // This is fine at runtime as we'll fall back to using them as an addrfetch if they don't support the
        // service bits we want, but we should get them updated to support all service bits wanted by any
        // release ASAP to avoid it where possible.
        vSeeds.emplace_back("seed.bitcoin.sipa.be."); // Pieter Wuille, only supports x1, x5, x9, and xd
        vSeeds.emplace_back("dnsseed.bluematt.me."); // Matt Corallo, only supports x9
        vSeeds.emplace_back("dnsseed.bitcoin.dashjr-list-of-p2p-nodes.us."); // Luke Dashjr
        vSeeds.emplace_back("seed.bitcoin.jonasschnelli.ch."); // Jonas Schnelli, only supports x1, x5, x9, and xd
        vSeeds.emplace_back("seed.btc.petertodd.net."); // Peter Todd, only supports x1, x5, x9, and xd
        vSeeds.emplace_back("seed.bitcoin.sprovoost.nl."); // Sjors Provoost
        vSeeds.emplace_back("dnsseed.emzy.de."); // Stephan Oeste
        vSeeds.emplace_back("seed.bitcoin.wiz.biz."); // Jason Maurice
        vSeeds.emplace_back("seed.mainnet.achownodes.xyz."); // Ava Chow, only supports x1, x5, x9, x49, x809, x849, xd, x400, x404, x408, x448, xc08, xc48, x40c

        base58Prefixes[PUBKEY_ADDRESS] = std::vector<unsigned char>(1,0);
        base58Prefixes[SCRIPT_ADDRESS] = std::vector<unsigned char>(1,5);
        base58Prefixes[SECRET_KEY] =     std::vector<unsigned char>(1,128);
        base58Prefixes[EXT_PUBLIC_KEY] = {0x04, 0x88, 0xB2, 0x1E};
        base58Prefixes[EXT_SECRET_KEY] = {0x04, 0x88, 0xAD, 0xE4};

        bech32_hrp = "bc";

        vFixedSeeds = std::vector<uint8_t>(std::begin(chainparams_seed_main), std::end(chainparams_seed_main));

        fDefaultConsistencyChecks = false;
        m_is_mockable_chain = false;

        m_assumeutxo_data = {
            {
                .height = 840'000,
                .hash_serialized = AssumeutxoHash{uint256{"a2a5521b1b5ab65f67818e5e8eccabb7171a517f9e2382208f77687310768f96"}},
                .m_chain_tx_count = 991032194,
                .blockhash = consteval_ctor(uint256{"0000000000000000000320283a032748cef8227873ff4872689bf23f1cda83a5"}),
            },
            {
                .height = 880'000,
                .hash_serialized = AssumeutxoHash{uint256{"dbd190983eaf433ef7c15f78a278ae42c00ef52e0fd2a54953782175fbadcea9"}},
                .m_chain_tx_count = 1145604538,
                .blockhash = consteval_ctor(uint256{"000000000000000000010b17283c3c400507969a9c2afd1dcf2082ec5cca2880"}),
            },
            {
                .height = 910'000,
                .hash_serialized = AssumeutxoHash{uint256{"4daf8a17b4902498c5787966a2b51c613acdab5df5db73f196fa59a4da2f1568"}},
                .m_chain_tx_count = 1226586151,
                .blockhash = consteval_ctor(uint256{"0000000000000000000108970acb9522ffd516eae17acddcb1bd16469194a821"}),
            }
        };

        chainTxData = ChainTxData{
            // Data from RPC: getchaintxstats 4096 00000000000000000000611fd22f2df7c8fbd0688745c3a6c3bb5109cc2a12cb
            .nTime    = 1756722903,
            .tx_count = 1235299397,
            .dTxRate  = 5.456290459519495,
        };
    }
};

/**
 * Zhaolunet: custom public test network derived from the deprecated testnet3
 * parameters. The network retains the original 2009 mainnet coinbase script
 * and timestamp, but re-mines the genesis header at minimal difficulty to
 * accelerate validation. It also customizes pow spacing, difficulty retarget
 * interval, message start bytes, default port and address encoding.
<<<<<<< HEAD
=======
 * parameters. The network keeps the original 2009 mainnet genesis block but
 * differs in pow spacing, difficulty retarget interval, message start bytes,
 * default port and address encoding.
>>>>>>> 469d49da
 */
class CTestNetParams : public CChainParams {
public:
    CTestNetParams() {
        m_chain_type = ChainType::TESTNET;
        consensus.signet_blocks = false;
        consensus.signet_challenge.clear();
        consensus.nSubsidyHalvingInterval = 210000;
        consensus.script_flag_exceptions.emplace( // BIP16 exception
            uint256{"00000000dd30457c001f4095d208cc1296b0eed002427aa599874af7a432b105"}, SCRIPT_VERIFY_NONE);
        consensus.BIP34Height = 21111;
        consensus.BIP34Hash = uint256{"0000000023b3a96d3484e5abb3755c413e7d41500f8e2a5c3f0dd01299cd8ef8"};
        consensus.BIP65Height = 581885; // 00000000007f6655f22f98e72ed80d8b06dc761d5da09df0fa1dc4be4f861eb6
        consensus.BIP66Height = 330776; // 000000002104c8c45e99a8853285a3b592602a3ccde2b832481da85e9e4ba182
        consensus.CSVHeight = 770112; // 00000000025e930139bac5c6c31a403776da130831ab85be56578f3fa75369bb
        consensus.SegwitHeight = 834624; // 00000000002b980fcd729daaa248fd9316a5200e9b367f4ff2c42453e84201ca
        consensus.MinBIP9WarningHeight = 836640; // segwit activation height + miner confirmation window
        consensus.powLimit = uint256{"7fffffffffffffffffffffffffffffffffffffffffffffffffffffffffffffff"};
<<<<<<< HEAD
=======
        consensus.powLimit = uint256{"00000000ffffffffffffffffffffffffffffffffffffffffffffffffffffffff"};
>>>>>>> 469d49da
        consensus.nPowTargetTimespan = 9664; // 302 blocks
        consensus.nPowTargetSpacing = 32; // 32 seconds per block
        consensus.fPowAllowMinDifficultyBlocks = true;
        consensus.enforce_BIP94 = false;
        consensus.fPowNoRetargeting = true;
        consensus.vDeployments[Consensus::DEPLOYMENT_TESTDUMMY].bit = 28;
        consensus.vDeployments[Consensus::DEPLOYMENT_TESTDUMMY].nStartTime = Consensus::BIP9Deployment::NEVER_ACTIVE;
        consensus.vDeployments[Consensus::DEPLOYMENT_TESTDUMMY].nTimeout = Consensus::BIP9Deployment::NO_TIMEOUT;
        consensus.vDeployments[Consensus::DEPLOYMENT_TESTDUMMY].min_activation_height = 0; // No activation delay
        consensus.vDeployments[Consensus::DEPLOYMENT_TESTDUMMY].threshold = 227; // 75% of 302
        consensus.vDeployments[Consensus::DEPLOYMENT_TESTDUMMY].period = 302;

        // Deployment of Taproot (BIPs 340-342)
        consensus.vDeployments[Consensus::DEPLOYMENT_TAPROOT].bit = 2;
        consensus.vDeployments[Consensus::DEPLOYMENT_TAPROOT].nStartTime = 1619222400; // April 24th, 2021
        consensus.vDeployments[Consensus::DEPLOYMENT_TAPROOT].nTimeout = 1628640000; // August 11th, 2021
        consensus.vDeployments[Consensus::DEPLOYMENT_TAPROOT].min_activation_height = 0; // No activation delay
        consensus.vDeployments[Consensus::DEPLOYMENT_TAPROOT].threshold = 227; // 75%
        consensus.vDeployments[Consensus::DEPLOYMENT_TAPROOT].period = 302;

        consensus.nMinimumChainWork = uint256{};
        consensus.defaultAssumeValid = uint256{};

        pchMessageStart[0] = 0x20;
        pchMessageStart[1] = 0x07;
        pchMessageStart[2] = 0x03;
        pchMessageStart[3] = 0x02;
        nDefaultPort = 32333;
        nPruneAfterHeight = 1000;
        m_assumed_blockchain_size = 1;
        m_assumed_chain_state_size = 1;

<<<<<<< HEAD
        // Minimal-difficulty header search yields a valid solution at the
        // original timestamp with nonce 0 (hash
        // 78a007539d547f74482668fa8adf31be6c437796a0d68dbfe4e5169afee99310).
        genesis = CreateGenesisBlock(1231006505, 0, 0x207fffff, 1, 50 * COIN);
        consensus.hashGenesisBlock = genesis.GetHash();
        assert(consensus.hashGenesisBlock == uint256{"78a007539d547f74482668fa8adf31be6c437796a0d68dbfe4e5169afee99310"});
=======
        genesis = CreateGenesisBlock(1231006505, 0, 0x207fffff, 1, 50 * COIN);
        consensus.hashGenesisBlock = genesis.GetHash();
        assert(consensus.hashGenesisBlock == uint256{"78a007539d547f74482668fa8adf31be6c437796a0d68dbfe4e5169afee99310"});
        genesis = CreateGenesisBlock(1231006505, 2083236893, 0x1d00ffff, 1, 50 * COIN);
        consensus.hashGenesisBlock = genesis.GetHash();
        assert(consensus.hashGenesisBlock == uint256{"000000000019d6689c085ae165831e934ff763ae46a2a6c172b3f1b60a8ce26f"});
>>>>>>> 469d49da
        assert(genesis.hashMerkleRoot == uint256{"4a5e1e4baab89f3a32518a88c31bc87f618f76673e2cc77ab2127b7afdeda33b"});

        vFixedSeeds.clear();
        vSeeds.clear();

        base58Prefixes[PUBKEY_ADDRESS] = std::vector<unsigned char>(1,0);
        base58Prefixes[SCRIPT_ADDRESS] = std::vector<unsigned char>(1,5);
        base58Prefixes[SECRET_KEY] =     std::vector<unsigned char>(1,128);
        base58Prefixes[EXT_PUBLIC_KEY] = {0x04, 0x88, 0xB2, 0x1E};
        base58Prefixes[EXT_SECRET_KEY] = {0x04, 0x88, 0xAD, 0xE4};

        bech32_hrp = "bc";

        fDefaultConsistencyChecks = false;
        m_is_mockable_chain = false;

        m_assumeutxo_data = {};

        chainTxData = ChainTxData{
            .nTime    = 1231006505,
            .tx_count = 1,
            .dTxRate  = 0.0,
        };
    }
};

/**
 * Testnet (v4): public test network which is reset from time to time.
 */
class CTestNet4Params : public CChainParams {
public:
    CTestNet4Params() {
        m_chain_type = ChainType::TESTNET4;
        consensus.signet_blocks = false;
        consensus.signet_challenge.clear();
        consensus.nSubsidyHalvingInterval = 210000;
        consensus.BIP34Height = 1;
        consensus.BIP34Hash = uint256{};
        consensus.BIP65Height = 1;
        consensus.BIP66Height = 1;
        consensus.CSVHeight = 1;
        consensus.SegwitHeight = 1;
        consensus.MinBIP9WarningHeight = 0;
        consensus.powLimit = uint256{"00000000ffffffffffffffffffffffffffffffffffffffffffffffffffffffff"};
        consensus.nPowTargetTimespan = 14 * 24 * 60 * 60; // two weeks
        consensus.nPowTargetSpacing = 10 * 60;
        consensus.fPowAllowMinDifficultyBlocks = true;
        consensus.enforce_BIP94 = true;
        consensus.fPowNoRetargeting = false;

        consensus.vDeployments[Consensus::DEPLOYMENT_TESTDUMMY].bit = 28;
        consensus.vDeployments[Consensus::DEPLOYMENT_TESTDUMMY].nStartTime = Consensus::BIP9Deployment::NEVER_ACTIVE;
        consensus.vDeployments[Consensus::DEPLOYMENT_TESTDUMMY].nTimeout = Consensus::BIP9Deployment::NO_TIMEOUT;
        consensus.vDeployments[Consensus::DEPLOYMENT_TESTDUMMY].min_activation_height = 0; // No activation delay
        consensus.vDeployments[Consensus::DEPLOYMENT_TESTDUMMY].threshold = 1512; // 75%
        consensus.vDeployments[Consensus::DEPLOYMENT_TESTDUMMY].period = 2016;

        // Deployment of Taproot (BIPs 340-342)
        consensus.vDeployments[Consensus::DEPLOYMENT_TAPROOT].bit = 2;
        consensus.vDeployments[Consensus::DEPLOYMENT_TAPROOT].nStartTime = Consensus::BIP9Deployment::ALWAYS_ACTIVE;
        consensus.vDeployments[Consensus::DEPLOYMENT_TAPROOT].nTimeout = Consensus::BIP9Deployment::NO_TIMEOUT;
        consensus.vDeployments[Consensus::DEPLOYMENT_TAPROOT].min_activation_height = 0; // No activation delay
        consensus.vDeployments[Consensus::DEPLOYMENT_TAPROOT].threshold = 1512; // 75%
        consensus.vDeployments[Consensus::DEPLOYMENT_TAPROOT].period = 2016;

        consensus.nMinimumChainWork = uint256{"00000000000000000000000000000000000000000000034a4690fe592dc49c7c"};
        consensus.defaultAssumeValid = uint256{"000000000000000180a58e7fa3b0db84b5ea76377524894f53660d93ac839d9b"}; // 91000

        pchMessageStart[0] = 0x1c;
        pchMessageStart[1] = 0x16;
        pchMessageStart[2] = 0x3f;
        pchMessageStart[3] = 0x28;
        nDefaultPort = 48333;
        nPruneAfterHeight = 1000;
        m_assumed_blockchain_size = 22;
        m_assumed_chain_state_size = 2;

        const char* testnet4_genesis_msg = "03/May/2024 000000000000000000001ebd58c244970b3aa9d783bb001011fbe8ea8e98e00e";
        const CScript testnet4_genesis_script = CScript() << "000000000000000000000000000000000000000000000000000000000000000000"_hex << OP_CHECKSIG;
        genesis = CreateGenesisBlock(testnet4_genesis_msg,
                testnet4_genesis_script,
                1714777860,
                393743547,
                0x1d00ffff,
                1,
                50 * COIN);
        consensus.hashGenesisBlock = genesis.GetHash();
        assert(consensus.hashGenesisBlock == uint256{"00000000da84f2bafbbc53dee25a72ae507ff4914b867c565be350b0da8bf043"});
        assert(genesis.hashMerkleRoot == uint256{"7aa0a7ae1e223414cb807e40cd57e667b718e42aaf9306db9102fe28912b7b4e"});

        vFixedSeeds.clear();
        vSeeds.clear();
        // nodes with support for servicebits filtering should be at the top
        vSeeds.emplace_back("seed.testnet4.bitcoin.sprovoost.nl."); // Sjors Provoost
        vSeeds.emplace_back("seed.testnet4.wiz.biz."); // Jason Maurice

        base58Prefixes[PUBKEY_ADDRESS] = std::vector<unsigned char>(1,111);
        base58Prefixes[SCRIPT_ADDRESS] = std::vector<unsigned char>(1,196);
        base58Prefixes[SECRET_KEY] =     std::vector<unsigned char>(1,239);
        base58Prefixes[EXT_PUBLIC_KEY] = {0x04, 0x35, 0x87, 0xCF};
        base58Prefixes[EXT_SECRET_KEY] = {0x04, 0x35, 0x83, 0x94};

        bech32_hrp = "tb";

        vFixedSeeds = std::vector<uint8_t>(std::begin(chainparams_seed_testnet4), std::end(chainparams_seed_testnet4));

        fDefaultConsistencyChecks = false;
        m_is_mockable_chain = false;

        m_assumeutxo_data = {
            {
                .height = 90'000,
                .hash_serialized = AssumeutxoHash{uint256{"784fb5e98241de66fdd429f4392155c9e7db5c017148e66e8fdbc95746f8b9b5"}},
                .m_chain_tx_count = 11347043,
                .blockhash = consteval_ctor(uint256{"0000000002ebe8bcda020e0dd6ccfbdfac531d2f6a81457191b99fc2df2dbe3b"}),
            }
        };

        chainTxData = ChainTxData{
            // Data from RPC: getchaintxstats 4096 000000000000000180a58e7fa3b0db84b5ea76377524894f53660d93ac839d9b
            .nTime    = 1752470331,
            .tx_count = 11414302,
            .dTxRate  = 0.2842619757327476,
        };
    }
};

/**
 * Signet: test network with an additional consensus parameter (see BIP325).
 */
class SigNetParams : public CChainParams {
public:
    explicit SigNetParams(const SigNetOptions& options)
    {
        std::vector<uint8_t> bin;
        vFixedSeeds.clear();
        vSeeds.clear();

        if (!options.challenge) {
            bin = "512103ad5e0edad18cb1f0fc0d28a3d4f1f3e445640337489abb10404f2d1e086be430210359ef5021964fe22d6f8e05b2463c9540ce96883fe3b278760f048f5189f2e6c452ae"_hex_v_u8;
            vFixedSeeds = std::vector<uint8_t>(std::begin(chainparams_seed_signet), std::end(chainparams_seed_signet));
            vSeeds.emplace_back("seed.signet.bitcoin.sprovoost.nl.");
            vSeeds.emplace_back("seed.signet.achownodes.xyz."); // Ava Chow, only supports x1, x5, x9, x49, x809, x849, xd, x400, x404, x408, x448, xc08, xc48, x40c

            consensus.nMinimumChainWork = uint256{"0000000000000000000000000000000000000000000000000000067d328e681a"};
            consensus.defaultAssumeValid = uint256{"000000128586e26813922680309f04e1de713c7542fee86ed908f56368aefe2e"}; // 267665
            m_assumed_blockchain_size = 20;
            m_assumed_chain_state_size = 4;
            chainTxData = ChainTxData{
                // Data from RPC: getchaintxstats 4096 000000128586e26813922680309f04e1de713c7542fee86ed908f56368aefe2e
                .nTime    = 1756723017,
                .tx_count = 26185472,
                .dTxRate  = 0.7452721495389969,
            };
        } else {
            bin = *options.challenge;
            consensus.nMinimumChainWork = uint256{};
            consensus.defaultAssumeValid = uint256{};
            m_assumed_blockchain_size = 0;
            m_assumed_chain_state_size = 0;
            chainTxData = ChainTxData{
                0,
                0,
                0,
            };
            LogInfo("Signet with challenge %s", HexStr(bin));
        }

        if (options.seeds) {
            vSeeds = *options.seeds;
        }

        m_chain_type = ChainType::SIGNET;
        consensus.signet_blocks = true;
        consensus.signet_challenge.assign(bin.begin(), bin.end());
        consensus.nSubsidyHalvingInterval = 210000;
        consensus.BIP34Height = 1;
        consensus.BIP34Hash = uint256{};
        consensus.BIP65Height = 1;
        consensus.BIP66Height = 1;
        consensus.CSVHeight = 1;
        consensus.SegwitHeight = 1;
        consensus.nPowTargetTimespan = 14 * 24 * 60 * 60; // two weeks
        consensus.nPowTargetSpacing = 10 * 60;
        consensus.fPowAllowMinDifficultyBlocks = false;
        consensus.enforce_BIP94 = false;
        consensus.fPowNoRetargeting = false;
        consensus.MinBIP9WarningHeight = 0;
        consensus.powLimit = uint256{"00000377ae000000000000000000000000000000000000000000000000000000"};
        consensus.vDeployments[Consensus::DEPLOYMENT_TESTDUMMY].bit = 28;
        consensus.vDeployments[Consensus::DEPLOYMENT_TESTDUMMY].nStartTime = Consensus::BIP9Deployment::NEVER_ACTIVE;
        consensus.vDeployments[Consensus::DEPLOYMENT_TESTDUMMY].nTimeout = Consensus::BIP9Deployment::NO_TIMEOUT;
        consensus.vDeployments[Consensus::DEPLOYMENT_TESTDUMMY].min_activation_height = 0; // No activation delay
        consensus.vDeployments[Consensus::DEPLOYMENT_TESTDUMMY].threshold = 1815; // 90%
        consensus.vDeployments[Consensus::DEPLOYMENT_TESTDUMMY].period = 2016;

        // Activation of Taproot (BIPs 340-342)
        consensus.vDeployments[Consensus::DEPLOYMENT_TAPROOT].bit = 2;
        consensus.vDeployments[Consensus::DEPLOYMENT_TAPROOT].nStartTime = Consensus::BIP9Deployment::ALWAYS_ACTIVE;
        consensus.vDeployments[Consensus::DEPLOYMENT_TAPROOT].nTimeout = Consensus::BIP9Deployment::NO_TIMEOUT;
        consensus.vDeployments[Consensus::DEPLOYMENT_TAPROOT].min_activation_height = 0; // No activation delay
        consensus.vDeployments[Consensus::DEPLOYMENT_TAPROOT].threshold = 1815; // 90%
        consensus.vDeployments[Consensus::DEPLOYMENT_TAPROOT].period = 2016;

        // message start is defined as the first 4 bytes of the sha256d of the block script
        HashWriter h{};
        h << consensus.signet_challenge;
        uint256 hash = h.GetHash();
        std::copy_n(hash.begin(), 4, pchMessageStart.begin());

        nDefaultPort = 38333;
        nPruneAfterHeight = 1000;

        genesis = CreateGenesisBlock(1598918400, 52613770, 0x1e0377ae, 1, 50 * COIN);
        consensus.hashGenesisBlock = genesis.GetHash();
        assert(consensus.hashGenesisBlock == uint256{"00000008819873e925422c1ff0f99f7cc9bbb232af63a077a480a3633bee1ef6"});
        assert(genesis.hashMerkleRoot == uint256{"4a5e1e4baab89f3a32518a88c31bc87f618f76673e2cc77ab2127b7afdeda33b"});

        m_assumeutxo_data = {
            {
                .height = 160'000,
                .hash_serialized = AssumeutxoHash{uint256{"fe0a44309b74d6b5883d246cb419c6221bcccf0b308c9b59b7d70783dbdf928a"}},
                .m_chain_tx_count = 2289496,
                .blockhash = consteval_ctor(uint256{"0000003ca3c99aff040f2563c2ad8f8ec88bd0fd6b8f0895cfaf1ef90353a62c"}),
            }
        };

        base58Prefixes[PUBKEY_ADDRESS] = std::vector<unsigned char>(1,111);
        base58Prefixes[SCRIPT_ADDRESS] = std::vector<unsigned char>(1,196);
        base58Prefixes[SECRET_KEY] =     std::vector<unsigned char>(1,239);
        base58Prefixes[EXT_PUBLIC_KEY] = {0x04, 0x35, 0x87, 0xCF};
        base58Prefixes[EXT_SECRET_KEY] = {0x04, 0x35, 0x83, 0x94};

        bech32_hrp = "tb";

        fDefaultConsistencyChecks = false;
        m_is_mockable_chain = false;
    }
};

/**
 * Regression test: intended for private networks only. Has minimal difficulty to ensure that
 * blocks can be found instantly.
 */
class CRegTestParams : public CChainParams
{
public:
    explicit CRegTestParams(const RegTestOptions& opts)
    {
        m_chain_type = ChainType::REGTEST;
        consensus.signet_blocks = false;
        consensus.signet_challenge.clear();
        consensus.nSubsidyHalvingInterval = 150;
        consensus.BIP34Height = 1; // Always active unless overridden
        consensus.BIP34Hash = uint256();
        consensus.BIP65Height = 1;  // Always active unless overridden
        consensus.BIP66Height = 1;  // Always active unless overridden
        consensus.CSVHeight = 1;    // Always active unless overridden
        consensus.SegwitHeight = 0; // Always active unless overridden
        consensus.MinBIP9WarningHeight = 0;
        consensus.powLimit = uint256{"7fffffffffffffffffffffffffffffffffffffffffffffffffffffffffffffff"};
        consensus.nPowTargetTimespan = 24 * 60 * 60; // one day
        consensus.nPowTargetSpacing = 10 * 60;
        consensus.fPowAllowMinDifficultyBlocks = true;
        consensus.enforce_BIP94 = opts.enforce_bip94;
        consensus.fPowNoRetargeting = true;

        consensus.vDeployments[Consensus::DEPLOYMENT_TESTDUMMY].bit = 28;
        consensus.vDeployments[Consensus::DEPLOYMENT_TESTDUMMY].nStartTime = 0;
        consensus.vDeployments[Consensus::DEPLOYMENT_TESTDUMMY].nTimeout = Consensus::BIP9Deployment::NO_TIMEOUT;
        consensus.vDeployments[Consensus::DEPLOYMENT_TESTDUMMY].min_activation_height = 0; // No activation delay
        consensus.vDeployments[Consensus::DEPLOYMENT_TESTDUMMY].threshold = 108; // 75%
        consensus.vDeployments[Consensus::DEPLOYMENT_TESTDUMMY].period = 144; // Faster than normal for regtest (144 instead of 2016)

        consensus.vDeployments[Consensus::DEPLOYMENT_TAPROOT].bit = 2;
        consensus.vDeployments[Consensus::DEPLOYMENT_TAPROOT].nStartTime = Consensus::BIP9Deployment::ALWAYS_ACTIVE;
        consensus.vDeployments[Consensus::DEPLOYMENT_TAPROOT].nTimeout = Consensus::BIP9Deployment::NO_TIMEOUT;
        consensus.vDeployments[Consensus::DEPLOYMENT_TAPROOT].min_activation_height = 0; // No activation delay
        consensus.vDeployments[Consensus::DEPLOYMENT_TAPROOT].threshold = 108; // 75%
        consensus.vDeployments[Consensus::DEPLOYMENT_TAPROOT].period = 144;

        consensus.nMinimumChainWork = uint256{};
        consensus.defaultAssumeValid = uint256{};

        pchMessageStart[0] = 0xfa;
        pchMessageStart[1] = 0xbf;
        pchMessageStart[2] = 0xb5;
        pchMessageStart[3] = 0xda;
        nDefaultPort = 18444;
        nPruneAfterHeight = opts.fastprune ? 100 : 1000;
        m_assumed_blockchain_size = 0;
        m_assumed_chain_state_size = 0;

        for (const auto& [dep, height] : opts.activation_heights) {
            switch (dep) {
            case Consensus::BuriedDeployment::DEPLOYMENT_SEGWIT:
                consensus.SegwitHeight = int{height};
                break;
            case Consensus::BuriedDeployment::DEPLOYMENT_HEIGHTINCB:
                consensus.BIP34Height = int{height};
                break;
            case Consensus::BuriedDeployment::DEPLOYMENT_DERSIG:
                consensus.BIP66Height = int{height};
                break;
            case Consensus::BuriedDeployment::DEPLOYMENT_CLTV:
                consensus.BIP65Height = int{height};
                break;
            case Consensus::BuriedDeployment::DEPLOYMENT_CSV:
                consensus.CSVHeight = int{height};
                break;
            }
        }

        for (const auto& [deployment_pos, version_bits_params] : opts.version_bits_parameters) {
            consensus.vDeployments[deployment_pos].nStartTime = version_bits_params.start_time;
            consensus.vDeployments[deployment_pos].nTimeout = version_bits_params.timeout;
            consensus.vDeployments[deployment_pos].min_activation_height = version_bits_params.min_activation_height;
        }

        genesis = CreateGenesisBlock(1296688602, 2, 0x207fffff, 1, 50 * COIN);
        consensus.hashGenesisBlock = genesis.GetHash();
        assert(consensus.hashGenesisBlock == uint256{"0f9188f13cb7b2c71f2a335e3a4fc328bf5beb436012afca590b1a11466e2206"});
        assert(genesis.hashMerkleRoot == uint256{"4a5e1e4baab89f3a32518a88c31bc87f618f76673e2cc77ab2127b7afdeda33b"});

        vFixedSeeds.clear(); //!< Regtest mode doesn't have any fixed seeds.
        vSeeds.clear();
        vSeeds.emplace_back("dummySeed.invalid.");

        fDefaultConsistencyChecks = true;
        m_is_mockable_chain = true;

        m_assumeutxo_data = {
            {   // For use by unit tests
                .height = 110,
                .hash_serialized = AssumeutxoHash{uint256{"b952555c8ab81fec46f3d4253b7af256d766ceb39fb7752b9d18cdf4a0141327"}},
                .m_chain_tx_count = 111,
                .blockhash = consteval_ctor(uint256{"6affe030b7965ab538f820a56ef56c8149b7dc1d1c144af57113be080db7c397"}),
            },
            {
                // For use by fuzz target src/test/fuzz/utxo_snapshot.cpp
                .height = 200,
                .hash_serialized = AssumeutxoHash{uint256{"17dcc016d188d16068907cdeb38b75691a118d43053b8cd6a25969419381d13a"}},
                .m_chain_tx_count = 201,
                .blockhash = consteval_ctor(uint256{"385901ccbd69dff6bbd00065d01fb8a9e464dede7cfe0372443884f9b1dcf6b9"}),
            },
            {
                // For use by test/functional/feature_assumeutxo.py
                .height = 299,
                .hash_serialized = AssumeutxoHash{uint256{"d2b051ff5e8eef46520350776f4100dd710a63447a8e01d917e92e79751a63e2"}},
                .m_chain_tx_count = 334,
                .blockhash = consteval_ctor(uint256{"7cc695046fec709f8c9394b6f928f81e81fd3ac20977bb68760fa1faa7916ea2"}),
            },
        };

        chainTxData = ChainTxData{
            .nTime = 0,
            .tx_count = 0,
            .dTxRate = 0.001, // Set a non-zero rate to make it testable
        };

        base58Prefixes[PUBKEY_ADDRESS] = std::vector<unsigned char>(1,111);
        base58Prefixes[SCRIPT_ADDRESS] = std::vector<unsigned char>(1,196);
        base58Prefixes[SECRET_KEY] =     std::vector<unsigned char>(1,239);
        base58Prefixes[EXT_PUBLIC_KEY] = {0x04, 0x35, 0x87, 0xCF};
        base58Prefixes[EXT_SECRET_KEY] = {0x04, 0x35, 0x83, 0x94};

        bech32_hrp = "bcrt";
    }
};

std::unique_ptr<const CChainParams> CChainParams::SigNet(const SigNetOptions& options)
{
    return std::make_unique<const SigNetParams>(options);
}

std::unique_ptr<const CChainParams> CChainParams::RegTest(const RegTestOptions& options)
{
    return std::make_unique<const CRegTestParams>(options);
}

std::unique_ptr<const CChainParams> CChainParams::Main()
{
    return std::make_unique<const CMainParams>();
}

std::unique_ptr<const CChainParams> CChainParams::TestNet()
{
    return std::make_unique<const CTestNetParams>();
}

std::unique_ptr<const CChainParams> CChainParams::TestNet4()
{
    return std::make_unique<const CTestNet4Params>();
}

std::vector<int> CChainParams::GetAvailableSnapshotHeights() const
{
    std::vector<int> heights;
    heights.reserve(m_assumeutxo_data.size());

    for (const auto& data : m_assumeutxo_data) {
        heights.emplace_back(data.height);
    }
    return heights;
}

std::optional<ChainType> GetNetworkForMagic(const MessageStartChars& message)
{
    const auto mainnet_msg = CChainParams::Main()->MessageStart();
    const auto testnet_msg = CChainParams::TestNet()->MessageStart();
    const auto testnet4_msg = CChainParams::TestNet4()->MessageStart();
    const auto regtest_msg = CChainParams::RegTest({})->MessageStart();
    const auto signet_msg = CChainParams::SigNet({})->MessageStart();

    if (std::ranges::equal(message, mainnet_msg)) {
        return ChainType::MAIN;
    } else if (std::ranges::equal(message, testnet_msg)) {
        return ChainType::TESTNET;
    } else if (std::ranges::equal(message, testnet4_msg)) {
        return ChainType::TESTNET4;
    } else if (std::ranges::equal(message, regtest_msg)) {
        return ChainType::REGTEST;
    } else if (std::ranges::equal(message, signet_msg)) {
        return ChainType::SIGNET;
    }
    return std::nullopt;
}<|MERGE_RESOLUTION|>--- conflicted
+++ resolved
@@ -204,12 +204,9 @@
  * and timestamp, but re-mines the genesis header at minimal difficulty to
  * accelerate validation. It also customizes pow spacing, difficulty retarget
  * interval, message start bytes, default port and address encoding.
-<<<<<<< HEAD
-=======
  * parameters. The network keeps the original 2009 mainnet genesis block but
  * differs in pow spacing, difficulty retarget interval, message start bytes,
  * default port and address encoding.
->>>>>>> 469d49da
  */
 class CTestNetParams : public CChainParams {
 public:
@@ -228,10 +225,7 @@
         consensus.SegwitHeight = 834624; // 00000000002b980fcd729daaa248fd9316a5200e9b367f4ff2c42453e84201ca
         consensus.MinBIP9WarningHeight = 836640; // segwit activation height + miner confirmation window
         consensus.powLimit = uint256{"7fffffffffffffffffffffffffffffffffffffffffffffffffffffffffffffff"};
-<<<<<<< HEAD
-=======
         consensus.powLimit = uint256{"00000000ffffffffffffffffffffffffffffffffffffffffffffffffffffffff"};
->>>>>>> 469d49da
         consensus.nPowTargetTimespan = 9664; // 302 blocks
         consensus.nPowTargetSpacing = 32; // 32 seconds per block
         consensus.fPowAllowMinDifficultyBlocks = true;
@@ -264,21 +258,18 @@
         m_assumed_blockchain_size = 1;
         m_assumed_chain_state_size = 1;
 
-<<<<<<< HEAD
         // Minimal-difficulty header search yields a valid solution at the
         // original timestamp with nonce 0 (hash
         // 78a007539d547f74482668fa8adf31be6c437796a0d68dbfe4e5169afee99310).
         genesis = CreateGenesisBlock(1231006505, 0, 0x207fffff, 1, 50 * COIN);
         consensus.hashGenesisBlock = genesis.GetHash();
         assert(consensus.hashGenesisBlock == uint256{"78a007539d547f74482668fa8adf31be6c437796a0d68dbfe4e5169afee99310"});
-=======
         genesis = CreateGenesisBlock(1231006505, 0, 0x207fffff, 1, 50 * COIN);
         consensus.hashGenesisBlock = genesis.GetHash();
         assert(consensus.hashGenesisBlock == uint256{"78a007539d547f74482668fa8adf31be6c437796a0d68dbfe4e5169afee99310"});
         genesis = CreateGenesisBlock(1231006505, 2083236893, 0x1d00ffff, 1, 50 * COIN);
         consensus.hashGenesisBlock = genesis.GetHash();
         assert(consensus.hashGenesisBlock == uint256{"000000000019d6689c085ae165831e934ff763ae46a2a6c172b3f1b60a8ce26f"});
->>>>>>> 469d49da
         assert(genesis.hashMerkleRoot == uint256{"4a5e1e4baab89f3a32518a88c31bc87f618f76673e2cc77ab2127b7afdeda33b"});
 
         vFixedSeeds.clear();
